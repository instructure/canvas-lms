{
  "name": "canvas-lms",
  "version": "0.0.0",
  "private": true,
  "dependencies": {
    "ember": "1.4.0",
    "ember-data": "~1.0.0-beta.7",
    "handlebars": "1.3.0",
    "ic-ajax": "~2.0.1",
    "ic-menu": "0.1.11",
    "ic-styled": "1.1.6",
    "color-slicer": "0.8.0",
    "k5uploader": "0.0.3",
    "ember-qunit": "~0.1.7",
    "ic-tabs": "0.1.3",
    "ic-lazy-list": "0.2.4",
    "ic-modal": "0.1.1",
    "ic-droppable": "~0.1.0",
    "ic-sortable": "0.0.2",
    "react": "0.12.2",
    "react-router": "0.11.6",
    "react-modal": "0.1.1",
    "tinymce": "4.1.9",
    "react-tokeninput": "https://github.com/instructure-react/react-tokeninput.git#0ea4354091831f87e0887fe54c5591b716b1f76c",
<<<<<<< HEAD
=======
    "react-select-box": "https://github.com/instructure-react/react-select-box.git#b1ddd39223d48793fbe3dc4e87aca00d57197b5f",
>>>>>>> a6cbc05d
    "react-tray": "~0.1.2",
    "classnames": "~2.1.2"
  }
}<|MERGE_RESOLUTION|>--- conflicted
+++ resolved
@@ -22,10 +22,7 @@
     "react-modal": "0.1.1",
     "tinymce": "4.1.9",
     "react-tokeninput": "https://github.com/instructure-react/react-tokeninput.git#0ea4354091831f87e0887fe54c5591b716b1f76c",
-<<<<<<< HEAD
-=======
     "react-select-box": "https://github.com/instructure-react/react-select-box.git#b1ddd39223d48793fbe3dc4e87aca00d57197b5f",
->>>>>>> a6cbc05d
     "react-tray": "~0.1.2",
     "classnames": "~2.1.2"
   }
