--- conflicted
+++ resolved
@@ -46,8 +46,11 @@
   Enabled: false # SnR is too low because of how often this construct is used
 Lint/SafeNavigationConsistency:
   Enabled: false # https://github.com/rubocop/rubocop/issues/9816
+Lint/UnusedBlockArgument:
+  AutoCorrect: false # force the engineer to think about how come it's unused, instead of silently _ prefixing it
 Lint/UnusedMethodArgument:
   AllowUnusedKeywordArguments: true # there's no way to mark a kwarg as unused
+  AutoCorrect: false # force the engineer to think about how come it's unused, instead of silently _ prefixing it
 
 Metrics:
   Enabled: false # SnR is just too low to have this enabled
@@ -60,26 +63,82 @@
     - cassandra
     - dynamodb
 
+Naming/HeredocDelimiterCase:
+  Severity: error
+Naming/HeredocDelimiterNaming:
+  Severity: error
+  ForbiddenDelimiters:
+    # negative regex - these are the _allowed_ delimiters
+    # any you add should describe the format of the data, not describe
+    # what the data is for. this allows editors to syntax highlight
+    - ^(?!AST|BASE64|CSV|GQL|HTML|JS|MD|PEM|REGEX|RUBY|SQL|SRT|TEXT|XML|YAML).+$
 Naming/FileName:
   Exclude:
     - "**/Gemfile.d/~after.rb"
-
-Performance/StringInclude:
-  Severity: error
-
+Naming/RescuedExceptionsVariableName:
+  Severity: error
+
+Performance:
+  Severity: error
+Performance/Casecmp:
+  AutoCorrect: false # prefer using casecmp?(other) instead of casecmp(other).zero?; it handles unicode better
+Performance/CollectionLiteralInLoop:
+  Severity: information # not auto-correctable; can be a pain to fix and isn't necessarily performance critical
+Performance/MethodObjectAsBlock:
+  Enabled: false # decreases expressiveness
+
+Rails/ActiveRecordAliases:
+  Severity: error
 Rails/ApplicationRecord:
   Enabled: false # we never bothered creating an ApplicationRecord
+Rails/ContentTag:
+  Severity: error
+  Exclude:
+    - "**/db/migrate/*" # this cop is for views, not migrations, where it gets confused with outrigger
+    - "doc/**/*"
+Rails/DynamicFindBy:
+  AllowedMethods:
+    - find_by_confirmation_code # CommunicationChannel
+    - find_by_signature # AssetSignature
+    - find_by_domain # Account
+    - find_by_name # PluginSetting
+    - find_by_asset_string # ApplicationRecord
+    - find_by_pseudonym_credentials # SessionPersistenceToken
+    - find_by_quiz # Quizzes::OutstandingQuizSubmissionManager
+  Severity: error
+Rails/FilePath:
+  Severity: error
 Rails/HasManyOrHasOneDependent:
   Enabled: false # legacy code + most things we soft delete anyway
 Rails/HelperInstanceVariable:
   Enabled: false # legacy code
+Rails/HttpStatus:
+  Severity: error
+Rails/IndexBy:
+  Severity: error
+Rails/IndexWith:
+  Severity: error
+Rails/Pluck:
+  Severity: error
+Rails/PluralizationGrammar:
+  Severity: error
+Rails/Presence:
+  Severity: error
+Rails/RedundantAllowNil:
+  Severity: error
 Rails/SkipsModelValidations:
   Enabled: false # Canvas skips validations in many places for optimization reasons
-Rails/ContentTag:
-  Severity: error
-  Exclude:
-    - "**/db/migrate/*" # this cop is for views, not migrations, where it gets confused with outrigger
-    - "doc/**/*"
+Rails/SquishedSQLHeredocs:
+  Severity: error
+Rails/Validation:
+  Severity: error
+Rails/WhereEquals:
+  Severity: error
+Rails/WhereExists:
+  EnforcedStyle: where
+  Severity: error
+Rails/WhereNot:
+  Severity: error
 
 RSpec/AnyInstance:
   Enabled: false # while using an instance double would be preferable, it's a pain
@@ -89,9 +148,13 @@
   Severity: error
 RSpec/EmptyLineAfterExample:
   Severity: error
+RSpec/EmptyLineAfterExampleGroup:
+  Severity: error
+RSpec/EmptyLineAfterFinalLet:
+  Severity: error
 RSpec/EmptyLineAfterHook:
   Severity: error
-RSpec/EmptyLineAfterFinalLet:
+RSpec/EmptyLineAfterSubject:
   Severity: error
 RSpec/ExampleLength:
   Enabled: false # this is a Metrics-style cop
@@ -126,17 +189,37 @@
 Style/Alias:
   EnforcedStyle: prefer_alias_method # https://github.com/rubocop/ruby-style-guide/issues/821
   Severity: error
+Style/CaseLikeIf:
+  Severity: error
+Style/ColonMethodCall:
+  Severity: error
+Style/ConditionalAssignment:
+  Severity: error
+Style/DefWithParentheses:
+  Severity: error
+Style/Dir:
+  Severity: error
 Style/Documentation:
   Enabled: false # most things don't need to be documented
+Style/EmptyCaseCondition:
+  Severity: error
 Style/Encoding:
   Severity: error
+Style/ExpandPathArguments:
+  Severity: error
+Style/ExplicitBlockArgument:
+  Severity: error
 Style/FrozenStringLiteralComment:
+  Severity: error
+Style/HashConversion:
+  Severity: error
+Style/HashTransformKeys:
+  Severity: error
+Style/HashTransformValues:
   Severity: error
 Style/IfUnlessModifier:
   # see also https://github.com/rubocop/rubocop/discussions/10048
   Enabled: false # can obscure important decisions or put too much code in a line
-<<<<<<< HEAD
-=======
 Style/IfWithBooleanLiteralBranches:
   Severity: error
 Style/MutableConstant:
@@ -147,25 +230,55 @@
   Severity: error
 Style/NegatedWhile:
   Severity: error
->>>>>>> aea01981
 Style/NumericPredicate:
   Enabled: false # `> 0` can be easier to read than `.positive?`
+Style/OrAssignment:
+  Severity: error
 Style/ParenthesesAroundCondition:
   Severity: error
 Style/PerlBackrefs:
   Enabled: false # Regexp.last_match(1) is far worse than $1
+Style/PreferredHashMethods:
+  Severity: error
+Style/RedundantAssignment:
+  Severity: error
 Style/RedundantBegin:
   Severity: error
+Style/RedundantCondition:
+  Severity: error
 Style/RedundantInterpolation:
   Severity: error
 Style/RedundantFreeze:
   Severity: error
 Style/RedundantParentheses:
   Severity: error
+Style/RedundantRegexpCharacterClass:
+  Severity: error
 Style/RedundantRegexpEscape:
+  Severity: error
+Style/RedundantReturn:
+  Severity: error
+Style/RegexpLiteral:
+  Severity: error
+Style/RescueStandardError:
+  EnforcedStyle: implicit
+  Severity: error
+Style/SafeNavigation:
+  Severity: error
+Style/SelfAssignment:
+  Severity: error
+Style/Semicolon:
+  Severity: error
+Style/SingleLineMethods:
+  Severity: error
+Style/SlicingWithRange:
   Severity: error
 Style/SpecialGlobalVars:
   Enabled: false # $! and $? are fine
+Style/SymbolProc:
+  Severity: error
+Style/UnpackFirst:
+  Severity: error
 Style/WhileUntilModifier:
   Enabled: false # nontrivial loops should look like loops
 
@@ -178,18 +291,10 @@
 Naming/VariableNumber: # TODO
   Enabled: false
 
-Rails/DynamicFindBy: # TODO; autocorrect (unsafe)
-  AllowedMethods:
-    - find_by_name # PluginSetting.find_by_name
-    - find_by_asset_string # ApplicationRecord.find_by_asset_string
-  AutoCorrect: false
 Rails/ReadWriteAttribute: # TODO: autocorrect (unsafe)
   Enabled: false # accessors are often defined in terms of read_attribute
 Rails/TimeZone: # TODO: autocorrect (unsafe)
   Enabled: false
-Rails/WhereExists: # TODO: autocorrect(unsafe)
-  EnforcedStyle: where
-  AutoCorrect: false
 
 RSpec/BeEql: # TODO: autocorrect
   Enabled: false
@@ -220,8 +325,6 @@
   Enabled: false
 Style/DoubleNegation: # TODO: autocorrect (unsafe)
   Enabled: false
-Style/Dir: # TODO: autocorrect
-  Enabled: false
 Style/EmptyElse: # TODO: autocorrect
   Enabled: false
   EnforcedStyle: empty # explicit nil indicates programmer intent
@@ -248,14 +351,9 @@
   Enabled: false
 Style/RedundantSelf: # TODO: autocorrect
   Enabled: false
-Style/RegexpLiteral: # TODO: autocorrect
-  Enabled: false
 Style/RescueModifier: # TODO
   Severity: warning
   AutoCorrect: false
-Style/RescueStandardError: # TODO: autocorrect
-  EnforcedStyle: implicit
-  Enabled: false
 Style/ReturnNil: # TODO: autocorrect (investigate violations)
   Enabled: false
 Style/SignalException: # TODO: autocorrect
