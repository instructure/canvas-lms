--- conflicted
+++ resolved
@@ -46,8 +46,11 @@
   Enabled: false # SnR is too low because of how often this construct is used
 Lint/SafeNavigationConsistency:
   Enabled: false # https://github.com/rubocop/rubocop/issues/9816
+Lint/UnusedBlockArgument:
+  AutoCorrect: false # force the engineer to think about how come it's unused, instead of silently _ prefixing it
 Lint/UnusedMethodArgument:
   AllowUnusedKeywordArguments: true # there's no way to mark a kwarg as unused
+  AutoCorrect: false # force the engineer to think about how come it's unused, instead of silently _ prefixing it
 
 Metrics:
   Enabled: false # SnR is just too low to have this enabled
@@ -60,26 +63,34 @@
     - cassandra
     - dynamodb
 
+Naming/HeredocDelimiterCase:
+  Severity: error
+Naming/HeredocDelimiterNaming:
+  Severity: error
+  ForbiddenDelimiters:
+    # negative regex - these are the _allowed_ delimiters
+    # any you add should describe the format of the data, not describe
+    # what the data is for. this allows editors to syntax highlight
+    - ^(?!AST|BASE64|CSV|GQL|HTML|JS|MD|PEM|REGEX|RUBY|SQL|SRT|TEXT|XML|YAML).+$
 Naming/FileName:
   Exclude:
     - "**/Gemfile.d/~after.rb"
-
-Performance/StringInclude:
-  Severity: error
-<<<<<<< HEAD
-=======
+Naming/RescuedExceptionsVariableName:
+  Severity: error
+
+Performance:
+  Severity: error
 Performance/Casecmp:
   AutoCorrect: false # prefer using casecmp?(other) instead of casecmp(other).zero?; it handles unicode better
 Performance/CollectionLiteralInLoop:
   Severity: convention # not auto-correctable; can be a pain to fix and isn't necessarily performance critical
 Performance/MethodObjectAsBlock:
   Enabled: false # decreases expressiveness
->>>>>>> 118dd2ea
-
+
+Rails/ActiveRecordAliases:
+  Severity: error
 Rails/ApplicationRecord:
   Enabled: false # we never bothered creating an ApplicationRecord
-<<<<<<< HEAD
-=======
 Rails/ContentTag:
   Severity: error
   Exclude:
@@ -101,13 +112,10 @@
   Severity: error
 Rails/FilePath:
   Severity: error
->>>>>>> 118dd2ea
 Rails/HasManyOrHasOneDependent:
   Enabled: false # legacy code + most things we soft delete anyway
 Rails/HelperInstanceVariable:
   Enabled: false # legacy code
-<<<<<<< HEAD
-=======
 Rails/HttpPositionalArguments:
   Severity: error
 Rails/HttpStatus:
@@ -134,14 +142,19 @@
   Severity: error
 Rails/ShortI18n:
   Severity: error
->>>>>>> 118dd2ea
 Rails/SkipsModelValidations:
   Enabled: false # Canvas skips validations in many places for optimization reasons
-Rails/ContentTag:
-  Severity: error
-  Exclude:
-    - "**/db/migrate/*" # this cop is for views, not migrations, where it gets confused with outrigger
-    - "doc/**/*"
+Rails/SquishedSQLHeredocs:
+  Severity: error
+Rails/Validation:
+  Severity: error
+Rails/WhereEquals:
+  Severity: error
+Rails/WhereExists:
+  EnforcedStyle: where
+  Severity: error
+Rails/WhereNot:
+  Severity: error
 
 RSpec/AnyInstance:
   Enabled: false # while using an instance double would be preferable, it's a pain
@@ -151,13 +164,19 @@
   Severity: error
 RSpec/EmptyLineAfterExample:
   Severity: error
+RSpec/EmptyLineAfterExampleGroup:
+  Severity: error
+RSpec/EmptyLineAfterFinalLet:
+  Severity: error
 RSpec/EmptyLineAfterHook:
   Severity: error
-RSpec/EmptyLineAfterFinalLet:
+RSpec/EmptyLineAfterSubject:
   Severity: error
 RSpec/ExampleLength:
   Enabled: false # this is a Metrics-style cop
 RSpec/ExampleWording:
+  Severity: error
+RSpec/ExcessiveDocstringSpacing:
   Severity: error
 RSpec/ExpectInHook:
   Enabled: false # follows RSpec/MultipleExpectations
@@ -189,19 +208,6 @@
 Style/Alias:
   EnforcedStyle: prefer_alias_method # https://github.com/rubocop/ruby-style-guide/issues/821
   Severity: error
-<<<<<<< HEAD
-Style/Documentation:
-  Enabled: false # most things don't need to be documented
-Style/Encoding:
-  Severity: error
-Style/FrozenStringLiteralComment:
-  Severity: error
-Style/IfUnlessModifier:
-  # see also https://github.com/rubocop/rubocop/discussions/10048
-  Enabled: false # can obscure important decisions or put too much code in a line
-Style/NumericPredicate:
-  Enabled: false # `> 0` can be easier to read than `.positive?`
-=======
 Style/AndOr:
   Severity: error
 Style/ArrayJoin:
@@ -319,16 +325,15 @@
   Severity: error
 Style/OrAssignment:
   Severity: error
->>>>>>> 118dd2ea
 Style/ParenthesesAroundCondition:
+  Severity: error
+Style/PercentLiteralDelimiters:
+  Severity: error
+Style/PercentQLiterals:
+  EnforcedStyle: upper_case_q
   Severity: error
 Style/PerlBackrefs:
   Enabled: false # Regexp.last_match(1) is far worse than $1
-<<<<<<< HEAD
-Style/RedundantBegin:
-  Severity: error
-Style/RedundantInterpolation:
-=======
 Style/PreferredHashMethods:
   Severity: error
 Style/Proc:
@@ -351,7 +356,8 @@
 Style/RedundantException:
   Severity: error
 Style/RedundantFetchBlock:
->>>>>>> 118dd2ea
+  Severity: error
+Style/RedundantFileExtensionInRequire:
   Severity: error
 Style/RedundantFreeze:
   Severity: error
@@ -359,12 +365,12 @@
   Severity: error
 Style/RedundantParentheses:
   Severity: error
+Style/RedundantPercentQ:
+  Severity: error
+Style/RedundantRegexpCharacterClass:
+  Severity: error
 Style/RedundantRegexpEscape:
   Severity: error
-<<<<<<< HEAD
-Style/SpecialGlobalVars:
-  Enabled: false # $! and $? are fine
-=======
 Style/RedundantReturn:
   Severity: error
 Style/RedundantSelfAssignment:
@@ -413,9 +419,10 @@
   Severity: error
 Style/WhenThen:
   Severity: error
->>>>>>> 118dd2ea
 Style/WhileUntilModifier:
   Enabled: false # nontrivial loops should look like loops
+Style/ZeroLengthPredicate:
+  Severity: error
 
 # the following cops are currently silenced, but we may want to enable them IF
 # we correct all instances in the codebase first
@@ -426,23 +433,12 @@
 Naming/VariableNumber: # TODO
   Enabled: false
 
-<<<<<<< HEAD
-Rails/DynamicFindBy: # TODO; autocorrect (unsafe)
-  AllowedMethods:
-    - find_by_name # PluginSetting.find_by_name
-    - find_by_asset_string # ApplicationRecord.find_by_asset_string
-  AutoCorrect: false
-=======
 Rails/Date: # TODO: autocorrect (unsafe)
   Enabled: false
->>>>>>> 118dd2ea
 Rails/ReadWriteAttribute: # TODO: autocorrect (unsafe)
   Enabled: false # accessors are often defined in terms of read_attribute
 Rails/TimeZone: # TODO: autocorrect (unsafe)
   Enabled: false
-Rails/WhereExists: # TODO: autocorrect(unsafe)
-  EnforcedStyle: where
-  AutoCorrect: false
 
 RSpec/BeEql: # TODO: autocorrect
   Enabled: false
@@ -473,8 +469,6 @@
   Enabled: false
 Style/DoubleNegation: # TODO: autocorrect (unsafe)
   Enabled: false
-Style/Dir: # TODO: autocorrect
-  Enabled: false
 Style/EmptyElse: # TODO: autocorrect
   Enabled: false
   EnforcedStyle: empty # explicit nil indicates programmer intent
@@ -487,31 +481,16 @@
   Enabled: false # TODO: autocorrect
 Style/Lambda: # TODO: autocorrect
   Enabled: false
-Style/MethodCallWithArgsParentheses: # TODO: autocorrect
-  Enabled: false
-Style/MethodCallWithoutArgsParentheses: # TODO: autocorrect
-  Enabled: false
 Style/NumericLiterals: # TODO: autocorrect
   Enabled: false
 Style/ParallelAssignment: # TODO: autocorrect (with probable exceptions)
   Enabled: false
-Style/PercentLiteralDelimiters: # TODO: autocorrect
-  Enabled: false
-Style/PercentQLiterals: # TODO: autocorrect
-  Enabled: false
 Style/RedundantSelf: # TODO: autocorrect
-  Enabled: false
-Style/RegexpLiteral: # TODO: autocorrect
   Enabled: false
 Style/RescueModifier: # TODO
   Severity: warning
   AutoCorrect: false
-Style/RescueStandardError: # TODO: autocorrect
-  EnforcedStyle: implicit
-  Enabled: false
 Style/ReturnNil: # TODO: autocorrect (investigate violations)
-  Enabled: false
-Style/SignalException: # TODO: autocorrect
   Enabled: false
 Style/StderrPuts: # TODO: autocorrect
   Enabled: false
@@ -522,17 +501,9 @@
   Enabled: false # TODO: autocorrect
 Style/SymbolArray: # TODO: autocorrect
   Enabled: false
-Style/QuotedSymbols:
-  # once Style/StringLiterals is enabled, we can remove this since it will inherit
-  EnforcedStyle: double_quotes
-  AutoCorrect: false
-Style/TrailingCommaInArguments: # TODO: autocorrect
-  Enabled: false
 Style/TrailingCommaInArrayLiteral: # TODO: autocorrect
   Enabled: false
 Style/TrailingCommaInHashLiteral: # TODO: autocorrect
   Enabled: false
 Style/WordArray: # TODO: autocorrect
-  Enabled: false
-Style/ZeroLengthPredicate: # TODO: autocorrect (unsafe)
   Enabled: false