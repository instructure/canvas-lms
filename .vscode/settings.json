{
  "editor.defaultFormatter": "esbenp.prettier-vscode",
  "[typescript]": {
    "editor.formatOnSave": true,
    "editor.defaultFormatter": "biomejs.biome"
  },
  "[typescriptreact]": {
    "editor.formatOnSave": true,
    "editor.defaultFormatter": "biomejs.biome"
  },
  "[javascript]": {
    "editor.formatOnSave": true,
    "editor.defaultFormatter": "biomejs.biome"
  },
  "[javascriptreact]": {
    "editor.formatOnSave": true,
    "editor.defaultFormatter": "biomejs.biome"
  },
  "[json]": {
    "editor.formatOnSave": true,
    "editor.defaultFormatter": "vscode.json-language-features"
  },
  "[ruby]": {
    "editor.defaultFormatter": "Shopify.ruby-lsp",
    "editor.tabSize": 2,
    "editor.insertSpaces": true,
    "editor.semanticHighlighting.enabled": true
  },
  "cSpell.words": [
    "urlsafe"
  ],
  "search.exclude": {
<<<<<<< HEAD
      "packages/*/es/**": true
  },
  "biome.enabled": false
=======
    "packages/*/es/**": true
  },
  "biome.enabled": true,
  "prettier.enable": false
>>>>>>> 4b8c5dea
}<|MERGE_RESOLUTION|>--- conflicted
+++ resolved
@@ -1,5 +1,4 @@
 {
-  "editor.defaultFormatter": "esbenp.prettier-vscode",
   "[typescript]": {
     "editor.formatOnSave": true,
     "editor.defaultFormatter": "biomejs.biome"
@@ -30,14 +29,8 @@
     "urlsafe"
   ],
   "search.exclude": {
-<<<<<<< HEAD
-      "packages/*/es/**": true
-  },
-  "biome.enabled": false
-=======
     "packages/*/es/**": true
   },
   "biome.enabled": true,
   "prettier.enable": false
->>>>>>> 4b8c5dea
 }