--- conflicted
+++ resolved
@@ -33,10 +33,6 @@
   },
   "biome.enabled": true,
   "prettier.enable": false,
-<<<<<<< HEAD
-  "typescript.preferences.importModuleSpecifier": "project-relative"
-=======
   "typescript.preferences.importModuleSpecifier": "project-relative",
   "json.format.keepLines": true
->>>>>>> 9432ec57
 }