{
<<<<<<< HEAD
=======
  "editor.defaultFormatter": "esbenp.prettier-vscode",
>>>>>>> 1c55606d
  "[typescript]": {
    "editor.formatOnSave": true,
    "editor.defaultFormatter": "esbenp.prettier-vscode"
  },
  "[typescriptreact]": {
    "editor.formatOnSave": true,
    "editor.defaultFormatter": "esbenp.prettier-vscode"
  },
  "[javascript]": {
    "editor.formatOnSave": true,
    "editor.defaultFormatter": "esbenp.prettier-vscode"
  },
  "[javascriptreact]": {
    "editor.formatOnSave": true,
    "editor.defaultFormatter": "esbenp.prettier-vscode"
  },
  "[ruby]": {
    "editor.defaultFormatter": "Shopify.ruby-lsp",
    "editor.tabSize": 2,
    "editor.insertSpaces": true,
    "editor.semanticHighlighting.enabled": true
  },
  "cSpell.words": [
    "urlsafe"
  ],
  "search.exclude": {
      "packages/*/es/**": true
<<<<<<< HEAD
  }
=======
  },
  "biome.enabled": false
>>>>>>> 1c55606d
}<|MERGE_RESOLUTION|>--- conflicted
+++ resolved
@@ -1,8 +1,5 @@
 {
-<<<<<<< HEAD
-=======
   "editor.defaultFormatter": "esbenp.prettier-vscode",
->>>>>>> 1c55606d
   "[typescript]": {
     "editor.formatOnSave": true,
     "editor.defaultFormatter": "esbenp.prettier-vscode"
@@ -30,10 +27,6 @@
   ],
   "search.exclude": {
       "packages/*/es/**": true
-<<<<<<< HEAD
-  }
-=======
   },
   "biome.enabled": false
->>>>>>> 1c55606d
 }