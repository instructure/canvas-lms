GIT
  remote: https://github.com/instructure/rspecq.git
  revision: 34c2f3c2d7cbc6d546c347e6bffb82ef91e7429d
  specs:
    rspecq (0.7.1)
      redis (>= 4.0, < 6.0)
      rspec-core
      rspec_junit_formatter
      sentry-ruby

GIT
  remote: https://github.com/instructure/soap4r.git
  revision: 33f7b37c0372787b4f6a40a50d0dbb1dc7a7fb3a
  specs:
    soap4r-ng (2.0.4)

GIT
  remote: https://github.com/kreynolds/cassandra-cql.git
  revision: 02b5abbe441a345c051a180327932566fd66bb36
  ref: 02b5abbe441a345c051a180327932566fd66bb36
  specs:
    cassandra-cql (1.2.3)
      simple_uuid (>= 0.2.0)
      thrift_client (>= 0.7.1, < 0.10)

GIT
  remote: https://github.com/twitter/thrift_client.git
  revision: 5c10d59881825cb8e26ab1aa8f1d2738e88c0e83
  ref: 5c10d59881825cb8e26ab1aa8f1d2738e88c0e83
  specs:
    thrift_client (0.9.3)
      thrift (~> 0.9.0)

GIT
  remote: https://github.com/wrapbook/crystalball.git
  revision: 59837f892594816705b7bb6611191a7bda0c3fb5
  specs:
    crystalball (0.7.0)
      git

PATH
  remote: gems/canvas_cassandra
  specs:
    canvas_cassandra (0.1.0)
      cassandra-cql (~> 1.2.2)
      config_file

PATH
  remote: gems/i18n_extraction
  specs:
    i18n_extraction (0.0.1)
      activesupport (>= 3.2)
      i18nliner (~> 0.1)
      ruby_parser (~> 3.7)
      sexp_processor (~> 4.14, >= 4.14.1)

PATH
  remote: gems/i18n_tasks
  specs:
    i18n_tasks (0.0.1)
      activesupport (>= 6)
      i18n (>= 0.7, < 2)
      i18n_extraction
      ruby_parser (~> 3.7)
      utf8_cleaner

PATH
  remote: gems/plugins/academic_benchmark
  specs:
    academic_benchmark (1.1.0)
      academic_benchmarks (~> 1.1.0)
      railties (>= 3.2)

PATH
  remote: gems/plugins/account_reports
  specs:
    account_reports (1.1.0)
      railties (>= 3.2)

PATH
  remote: gems/plugins/moodle_importer
  specs:
    moodle_importer (1.0.0)
      moodle2cc (= 0.2.46)
      rails (>= 3.2)

PATH
  remote: gems/plugins/qti_exporter
  specs:
    qti_exporter (1.0.0)
      rails (>= 3.2)

PATH
  remote: gems/plugins/respondus_soap_endpoint
  specs:
    respondus_soap_endpoint (1.1.0)
      rails (>= 3.2)
      soap4r-middleware (= 0.8.7)
      soap4r-ng (~> 2.0)

PATH
  remote: gems/plugins/simply_versioned
  specs:
    simply_versioned (1.0.0)
      activerecord (>= 3.2)

PATH
  remote: gems/rubocop-canvas
  specs:
    rubocop-canvas (1.0.0)
      activesupport (>= 7.0)
      jira_ref_parser (= 1.0.1)
      outrigger (~> 3.0, >= 3.0.1)
      railties (~> 7.0)
      rubocop (~> 1.19)
      rubocop-rails (~> 2.19)

PATH
  remote: gems
  specs:
    activesupport-suspend_callbacks (0.0.1)
      activesupport (>= 3.2, < 7.2)
    acts_as_list (0.0.1)
      activerecord (>= 3.2)
    adheres_to_policy (0.0.1)
      activesupport (>= 3.2)
    attachment_fu (1.0.0)
      activerecord (>= 3.2)
      railties (>= 3.2)
    autoextend (1.0.0)
    bookmarked_collection (1.0.0)
      activerecord (>= 3.2)
      folio-pagination (~> 0.0.12)
      json_token
      paginated_collection
      railties (>= 3.2)
      will_paginate (>= 3.0, < 5.0)
    broadcast_policy (1.0.0)
      activesupport
      after_transaction_commit
    canvas_breach_mitigation (0.0.1)
      activesupport
    canvas_cache (0.1.0)
      activesupport
      config_file
      digest-murmurhash (>= 1.1.0)
      guardrail (>= 2.0.0)
      redis (~> 5.0)
      redis-clustering (~> 5.0)
      redis-scripting (>= 1.0.0)
    canvas_color (0.0.1)
    canvas_crummy (0.0.1)
    canvas_dynamodb (0.0.1)
      aws-sdk-applicationautoscaling (~> 1.26)
      aws-sdk-dynamodb (~> 1.32)
    canvas_errors (0.1.0)
      activesupport
      code_ownership
      inst-jobs
    canvas_ext (1.0.0)
      activesupport (>= 3.2)
      tzinfo
    canvas_http (1.0.0)
      canvas_cache
      legacy_multipart
    canvas_kaltura (1.0.0)
      canvas_http
      canvas_slug
      canvas_sort
      legacy_multipart
      nokogiri
    canvas_mimetype_fu (0.0.1)
    canvas_panda_pub (1.0.0)
      canvas_http
      json-jwt (~> 1.10)
    canvas_partman (2.0.0)
      activerecord (>= 6.1, < 7.2)
      activerecord-pg-extensions (~> 0.4)
      pg (>= 0.17, < 2.0)
    canvas_quiz_statistics (0.1.0)
      activesupport
      html_text_helper
    canvas_sanitize (0.0.1)
      sanitize (~> 6.0)
    canvas_security (0.1.0)
      activesupport
      canvas_cache
      canvas_errors
      dynamic_settings
      json-jwt
    canvas_slug (0.0.1)
      swearjar (~> 1.4)
    canvas_sort (1.0.0)
    canvas_stringex (0.0.1)
    canvas_text_helper (0.0.1)
      i18n
    canvas_time (1.0.0)
      activesupport (>= 3.2)
      tzinfo
    canvas_unzip (0.0.1)
      activesupport
      canvas_mimetype_fu
      rubyzip (~> 2.0)
    config_file (0.1.0)
      railties (>= 5.0)
    csv_diff (1.0.0)
      sqlite3
    diigo (1.0.0)
      nokogiri
    dynamic_settings (0.1.0)
      activesupport (>= 5.0)
      config_file
      diplomat (>= 2.5.1)
      railties
    event_stream (0.1.0)
      activerecord (>= 4.2)
      bookmarked_collection
      inst_statsd
      json_token
      paginated_collection
    google_drive (1.0.0)
      google-apis-drive_v3 (~> 0.43)
    html_text_helper (0.0.1)
      activesupport (>= 3.2)
      canvas_text_helper
      nokogiri
      sanitize (~> 6.0)
      twitter-text (~> 3.1)
    incoming_mail_processor (0.0.1)
      activesupport (>= 3.2)
      aws-sdk-s3
      aws-sdk-sqs
      canvas_errors
      html_text_helper
      inst_statsd
      mail (~> 2.8)
      net-imap
      net-pop
      net-smtp
      utf8_cleaner
    json_token (0.0.1)
      json
    legacy_multipart (0.0.1)
      canvas_slug
      mime-types (~> 3.2)
    live_events (1.0.0)
      activesupport
      aws-sdk-kinesis
      inst_statsd
    lti-advantage (0.1.0)
      activemodel (>= 5.1)
      json-jwt (~> 1.5)
    lti_outbound (0.0.1)
      activesupport
      i18n
      oauth
    paginated_collection (1.0.0)
      folio-pagination (~> 0.0.12)
      will_paginate (>= 3.0, < 5.0)
    request_context (0.1.0)
      actionpack
      canvas_security
      railties
    stringify_ids (1.0.0)
    turnitin_api (0.1.0)
      activesupport
      faraday (~> 2.7)
      faraday-follow_redirects (~> 0.3)
      faraday-multipart (~> 1.0)
      inst_statsd
      simple_oauth (~> 0.3)
    twitter (1.0.0)
      html_text_helper
      oauth
    utf8_cleaner (0.0.1)
    workflow (0.0.1)
      activesupport (>= 3.2)

GEM
  remote: https://rubygems.org/
  specs:
    Ascii85 (1.1.1)
    academic_benchmarks (1.1.3)
      activesupport (>= 3.2.22)
      httparty (~> 0.13)
    actioncable (7.1.3)
      actionpack (= 7.1.3)
      activesupport (= 7.1.3)
      nio4r (~> 2.0)
      websocket-driver (>= 0.6.1)
      zeitwerk (~> 2.6)
    actionmailbox (7.1.3)
      actionpack (= 7.1.3)
      activejob (= 7.1.3)
      activerecord (= 7.1.3)
      activestorage (= 7.1.3)
      activesupport (= 7.1.3)
      mail (>= 2.7.1)
      net-imap
      net-pop
      net-smtp
    actionmailer (7.1.3)
      actionpack (= 7.1.3)
      actionview (= 7.1.3)
      activejob (= 7.1.3)
      activesupport (= 7.1.3)
      mail (~> 2.5, >= 2.5.4)
      net-imap
      net-pop
      net-smtp
      rails-dom-testing (~> 2.2)
    actionpack (7.1.3)
      actionview (= 7.1.3)
      activesupport (= 7.1.3)
      nokogiri (>= 1.8.5)
      racc
      rack (>= 2.2.4)
      rack-session (>= 1.0.1)
      rack-test (>= 0.6.3)
      rails-dom-testing (~> 2.2)
      rails-html-sanitizer (~> 1.6)
    actiontext (7.1.3)
      actionpack (= 7.1.3)
      activerecord (= 7.1.3)
      activestorage (= 7.1.3)
      activesupport (= 7.1.3)
      globalid (>= 0.6.0)
      nokogiri (>= 1.8.5)
    actionview (7.1.3)
      activesupport (= 7.1.3)
      builder (~> 3.1)
      erubi (~> 1.11)
      rails-dom-testing (~> 2.2)
      rails-html-sanitizer (~> 1.6)
    active_model-better_errors (1.6.7)
      activemodel (>= 3.0)
    active_model_serializers (0.9.9)
      activemodel (>= 3.2)
      concurrent-ruby (~> 1.0)
    active_record_query_trace (1.8.2)
      activerecord (>= 6.0.0)
    activejob (7.1.3)
      activesupport (= 7.1.3)
      globalid (>= 0.3.6)
    activemodel (7.1.3)
      activesupport (= 7.1.3)
    activerecord (7.1.3)
      activemodel (= 7.1.3)
      activesupport (= 7.1.3)
      timeout (>= 0.4.0)
    activerecord-pg-extensions (0.5.4)
      activerecord (>= 7.0, < 7.2)
      railties (>= 7.0, < 7.2)
    activestorage (7.1.3)
      actionpack (= 7.1.3)
      activejob (= 7.1.3)
      activerecord (= 7.1.3)
      activesupport (= 7.1.3)
      marcel (~> 1.0)
    activesupport (7.1.3)
      base64
      bigdecimal
      concurrent-ruby (~> 1.0, >= 1.0.2)
      connection_pool (>= 2.2.5)
      drb
      i18n (>= 1.6, < 2)
      minitest (>= 5.1)
      mutex_m
      tzinfo (~> 2.0)
    addressable (2.8.7)
      public_suffix (>= 2.0.2, < 7.0)
    adobe_connect (1.0.12)
      activesupport (>= 2.3.17)
      nokogiri (>= 1.14.3)
      rake (>= 0.9.2)
    aes_key_wrap (1.1.0)
    afm (0.2.2)
    after_transaction_commit (2.2.2)
      activerecord (>= 5.2)
    apollo-federation (3.8.5)
      google-protobuf (~> 3.22)
      graphql (>= 1.10.14)
    aroi (1.0.0)
      activerecord (>= 5.2)
      activesupport (>= 5.2)
    ast (2.4.2)
    authlogic (6.4.3)
      activemodel (>= 5.2, < 7.2)
      activerecord (>= 5.2, < 7.2)
      activesupport (>= 5.2, < 7.2)
      request_store (~> 1.0)
    awesome_print (1.9.2)
    aws-eventstream (1.3.0)
<<<<<<< HEAD
    aws-partitions (1.962.0)
    aws-sdk-applicationautoscaling (1.90.0)
      aws-sdk-core (~> 3, >= 3.201.0)
      aws-sigv4 (~> 1.5)
    aws-sdk-autoscaling (1.114.0)
=======
    aws-partitions (1.968.0)
    aws-sdk-applicationautoscaling (1.90.0)
      aws-sdk-core (~> 3, >= 3.201.0)
      aws-sigv4 (~> 1.5)
    aws-sdk-autoscaling (1.115.0)
>>>>>>> 37d6122c
      aws-sdk-core (~> 3, >= 3.201.0)
      aws-sigv4 (~> 1.5)
    aws-sdk-bedrockruntime (1.17.0)
      aws-sdk-core (~> 3, >= 3.201.0)
      aws-sigv4 (~> 1.5)
<<<<<<< HEAD
    aws-sdk-core (3.201.4)
=======
    aws-sdk-core (3.201.5)
>>>>>>> 37d6122c
      aws-eventstream (~> 1, >= 1.3.0)
      aws-partitions (~> 1, >= 1.651.0)
      aws-sigv4 (~> 1.9)
      jmespath (~> 1, >= 1.6.1)
    aws-sdk-dynamodb (1.118.0)
      aws-sdk-core (~> 3, >= 3.201.0)
      aws-sigv4 (~> 1.5)
    aws-sdk-kinesis (1.63.0)
      aws-sdk-core (~> 3, >= 3.201.0)
      aws-sigv4 (~> 1.5)
    aws-sdk-kms (1.88.0)
      aws-sdk-core (~> 3, >= 3.201.0)
      aws-sigv4 (~> 1.5)
<<<<<<< HEAD
    aws-sdk-s3 (1.157.0)
=======
    aws-sdk-s3 (1.159.0)
>>>>>>> 37d6122c
      aws-sdk-core (~> 3, >= 3.201.0)
      aws-sdk-kms (~> 1)
      aws-sigv4 (~> 1.5)
    aws-sdk-sagemakerruntime (1.68.0)
      aws-sdk-core (~> 3, >= 3.201.0)
      aws-sigv4 (~> 1.5)
    aws-sdk-sns (1.82.0)
      aws-sdk-core (~> 3, >= 3.201.0)
      aws-sigv4 (~> 1.5)
    aws-sdk-sqs (1.80.0)
      aws-sdk-core (~> 3, >= 3.201.0)
      aws-sigv4 (~> 1.5)
    aws-sigv4 (1.9.1)
      aws-eventstream (~> 1, >= 1.0.2)
    axe-core-api (4.10.0)
      dumb_delegator
      virtus
    axe-core-rspec (4.10.0)
      axe-core-api (= 4.10.0)
      dumb_delegator
      virtus
    axe-core-selenium (4.10.0)
      axe-core-api (= 4.10.0)
      dumb_delegator
    axiom-types (0.1.1)
      descendants_tracker (~> 0.0.4)
      ice_nine (~> 0.11.0)
      thread_safe (~> 0.3, >= 0.3.1)
    base64 (0.2.0)
    bcrypt (3.1.20)
    bigdecimal (3.1.8)
    bindata (2.5.0)
    bluecloth (2.2.0)
    bootsnap (1.18.4)
      msgpack (~> 1.2)
    brakeman (6.2.1)
      racc
    brotli (0.6.0)
    browser (5.3.1)
    builder (3.3.0)
    business_time (0.13.0)
      activesupport (>= 3.2.0)
      tzinfo
    canvas_connect (0.3.16)
      adobe_connect (~> 1.0.0)
      rake (>= 0.9.6)
    canvas_link_migrator (1.0.14)
      activesupport
      addressable
      nokogiri
      rack
    canvas_webex (0.18.2)
      railties
    childprocess (5.1.0)
      logger (~> 1.5)
    chunky_png (1.4.0)
    cld (0.13.0)
      ffi
<<<<<<< HEAD
    code_ownership (1.36.3)
=======
    code_ownership (1.37.0)
>>>>>>> 37d6122c
      code_teams (~> 1.0)
      packs-specification
      sorbet-runtime (>= 0.5.11249)
    code_teams (1.0.2)
      sorbet-runtime
    coercible (1.0.0)
      descendants_tracker (~> 0.0.1)
    colored (1.2)
    colorize (1.1.0)
    concurrent-ruby (1.3.4)
    connection_pool (2.4.1)
    crack (1.0.0)
      bigdecimal
      rexml
    crass (1.0.6)
    crocodoc-ruby (0.0.1)
      json
    csv (3.3.0)
    database_cleaner (2.0.2)
      database_cleaner-active_record (>= 2, < 3)
    database_cleaner-active_record (2.2.0)
      activerecord (>= 5.a)
      database_cleaner-core (~> 2.0.0)
    database_cleaner-core (2.0.1)
    datadog (2.3.0)
      debase-ruby_core_source (= 3.3.1)
      libdatadog (~> 11.0.0.1.0)
      libddwaf (~> 1.14.0.0.0)
      msgpack
    date (3.3.4)
    db-query-matchers (0.13.0)
      activesupport (>= 4.0, < 7.3)
      rspec (>= 3.0)
    debase-ruby_core_source (3.3.1)
    debug (1.9.2)
      irb (~> 1.10)
      reline (>= 0.3.8)
    debug_inspector (1.2.0)
    declarative (0.0.20)
    deep_merge (1.2.2)
    descendants_tracker (0.0.4)
      thread_safe (~> 0.3, >= 0.3.1)
    diff-lcs (1.5.1)
    dig_rb (1.0.1)
    digest-murmurhash (1.1.1)
    diplomat (2.6.4)
      deep_merge (~> 1.2)
      faraday (>= 0.9, < 3.0, != 2.0.0)
    docile (1.4.1)
    docx (0.8.0)
      nokogiri (~> 1.13, >= 1.13.0)
      rubyzip (~> 2.0)
    dogstatsd-ruby (5.6.1)
    dotenv (3.1.2)
    drb (2.2.1)
    dress_code (1.2.1)
      colored
      mustache
      pygments.rb
      redcarpet
    dumb_delegator (1.0.0)
    encrypted_cookie_store-instructure (1.2.13)
      actionpack (>= 4.2, < 7.2)
    erubi (1.13.0)
    escape_code (0.2)
    et-orbi (1.2.11)
      tzinfo
    expgen (0.1.1)
      parslet
    factory_bot (6.4.6)
      activesupport (>= 5.0.0)
    faraday (2.10.1)
      faraday-net_http (>= 2.0, < 3.2)
      logger
    faraday-follow_redirects (0.3.0)
      faraday (>= 1, < 3)
    faraday-multipart (1.0.4)
      multipart-post (~> 2)
    faraday-net_http (3.1.1)
      net-http
    feedjira (3.2.3)
      loofah (>= 2.3.1, < 3)
      sax-machine (>= 1.0, < 2)
    ffi (1.16.3)
    ffi-compiler (1.3.2)
      ffi (>= 1.15.5)
      rake
    ffi-icu (0.5.3)
      ffi (~> 1.0, >= 1.0.9)
    find_a_port (1.0.1)
    flakey_spec_catcher (0.12.1)
      rspec (~> 3.10)
      timecop (~> 0.9)
    folio-pagination (0.0.12)
    fugit (1.11.1)
      et-orbi (~> 1, >= 1.2.11)
      raabro (~> 1.4)
    gepub (1.0.17)
      nokogiri (>= 1.8.2, < 2.0)
      rubyzip (> 1.1.1, < 2.4)
    gergich (2.2.1)
      httparty (~> 0.17)
      sqlite3 (>= 1.4, < 3.0)
    git (2.1.1)
      activesupport (>= 5.0)
      addressable (~> 2.8)
      process_executer (~> 1.1)
      rchardet (~> 1.8)
    globalid (1.2.1)
      activesupport (>= 6.1)
    globby (0.1.2)
    google-apis-core (0.15.1)
      addressable (~> 2.5, >= 2.5.1)
      googleauth (~> 1.9)
      httpclient (>= 2.8.3, < 3.a)
      mini_mime (~> 1.0)
      mutex_m
      representable (~> 3.0)
      retriable (>= 2.0, < 4.a)
<<<<<<< HEAD
    google-apis-drive_v3 (0.53.0)
=======
    google-apis-drive_v3 (0.55.0)
>>>>>>> 37d6122c
      google-apis-core (>= 0.15.0, < 2.a)
    google-cloud-env (2.1.1)
      faraday (>= 1.0, < 3.a)
    google-protobuf (3.25.3)
    google-protobuf (3.25.3-aarch64-linux)
    google-protobuf (3.25.3-arm64-darwin)
    google-protobuf (3.25.3-x86_64-darwin)
    google-protobuf (3.25.3-x86_64-linux)
    googleauth (1.11.0)
      faraday (>= 1.0, < 3.a)
      google-cloud-env (~> 2.1)
      jwt (>= 1.4, < 3.0)
      multi_json (~> 1.11)
      os (>= 0.9, < 2.0)
      signet (>= 0.16, < 2.a)
    graphql (2.3.7)
      base64
    graphql-batch (0.6.0)
      graphql (>= 1.12.18, < 3)
      promise.rb (~> 0.7.2)
    guardrail (3.0.3)
      activerecord (>= 6.1, < 7.2)
      railties (>= 6.1, < 7.2)
    hana (1.3.7)
    hashdiff (1.1.1)
    hashery (2.1.2)
    hashie (5.0.0)
    headless (2.3.1)
    highline (3.1.0)
      reline
    httparty (0.22.0)
      csv
      mini_mime (>= 1.0.0)
      multi_xml (>= 0.5.2)
    httpclient (2.8.3)
    i18n (1.14.5)
      concurrent-ruby (~> 1.0)
    i18nliner (0.2.4)
      activesupport (>= 6.0)
      erubi (~> 1.7)
      globby (>= 0.1.1)
      i18n (>= 1.8.6)
      nokogiri (>= 1.5.0)
      ruby2ruby (~> 2.4)
      ruby_parser (~> 3.10)
      sexp_processor (~> 4.10)
      ya2yaml (= 0.31)
    icalendar (2.10.2)
      ice_cube (~> 0.16)
    ice_cube (0.17.0)
    ice_nine (0.11.2)
    idn-ruby (0.1.5)
    ims-lti (2.3.5)
      addressable (~> 2.5, >= 2.5.1)
      builder (~> 3.2)
      faraday (< 3.0)
      json-jwt (~> 1.16.6)
      rexml
      simple_oauth (~> 0.3.1)
    inst-jobs (3.1.17)
      activerecord (>= 6.0)
      activerecord-pg-extensions (~> 0.4)
      activesupport (>= 6.0)
      after_transaction_commit (>= 1.0, < 3)
      debug_inspector (~> 1.0)
      fugit (~> 1.3)
      railties (>= 6.0)
    inst-jobs-autoscaling (2.1.1)
      aws-sdk-autoscaling
      inst-jobs (> 1.0, < 4.0)
    inst-jobs-statsd (3.0.2)
      inst-jobs (>= 3.1.1, < 4.0)
      inst_statsd (~> 3.0)
    inst_access (0.4.2)
      activesupport (>= 5)
      json-jwt (~> 1.13)
    inst_llm (0.2.4)
      aws-sdk-bedrockruntime (~> 1.5)
    inst_statsd (3.0.4)
      aroi (>= 0.0.7)
      dogstatsd-ruby (>= 4.2, < 6.0, != 5.0.0)
      statsd-ruby (~> 1.0)
    instructure-happymapper (0.5.10)
      nokogiri (~> 1.5)
    io-console (0.7.2)
    irb (1.14.0)
      rdoc (>= 4.0.0)
      reline (>= 0.4.2)
    iso8601 (0.13.0)
    jira_ref_parser (1.0.1)
    jmespath (1.6.2)
    json (2.7.2)
    json-jwt (1.16.6)
      activesupport (>= 4.2)
      aes_key_wrap
      base64
      bindata
      faraday (~> 2.0)
      faraday-follow_redirects
    json-schema (5.0.0)
      addressable (~> 2.8)
    json_schemer (2.3.0)
      bigdecimal
      hana (~> 1.3)
      regexp_parser (~> 2.0)
      simpleidn (~> 0.2)
    jwt (2.8.2)
      base64
    language_server-protocol (3.17.0.3)
    launchy (3.0.1)
      addressable (~> 2.8)
      childprocess (~> 5.0)
    letter_opener (1.10.0)
      launchy (>= 2.2, < 4)
    libdatadog (11.0.0.1.0)
    libdatadog (11.0.0.1.0-aarch64-linux)
    libdatadog (11.0.0.1.0-x86_64-linux)
    libddwaf (1.14.0.0.0)
      ffi (~> 1.0)
    libddwaf (1.14.0.0.0-aarch64-linux)
      ffi (~> 1.0)
    libddwaf (1.14.0.0.0-arm64-darwin)
      ffi (~> 1.0)
    libddwaf (1.14.0.0.0-x86_64-darwin)
      ffi (~> 1.0)
    libddwaf (1.14.0.0.0-x86_64-linux)
      ffi (~> 1.0)
    link_header (0.0.8)
    logger (1.6.0)
    loofah (2.22.0)
      crass (~> 1.0.2)
      nokogiri (>= 1.12.0)
    luminosity_contrast (0.2.1)
    mail (2.8.1)
      mini_mime (>= 0.1.1)
      net-imap
      net-pop
      net-smtp
    marcel (1.0.4)
    marginalia (1.11.1)
      actionpack (>= 5.2)
      activerecord (>= 5.2)
    matrix (0.4.2)
    method_source (1.1.0)
    mime-types (3.5.2)
      mime-types-data (~> 3.2015)
<<<<<<< HEAD
    mime-types-data (3.2024.0806)
    mini_magick (4.13.1)
    mini_mime (1.1.5)
    mini_portile2 (2.8.7)
    minitest (5.24.1)
=======
    mime-types-data (3.2024.0820)
    mini_magick (4.13.1)
    mini_mime (1.1.5)
    mini_portile2 (2.8.7)
    minitest (5.25.1)
>>>>>>> 37d6122c
    moodle2cc (0.2.46)
      builder
      instructure-happymapper (~> 0.5.10)
      nokogiri
      rdiscount
      rubyzip (>= 1.0.0)
      thor
    msgpack (1.7.2)
    multi_json (1.15.0)
    multi_xml (0.7.1)
      bigdecimal (~> 3.1)
    multipart-post (2.4.1)
    mustache (1.1.1)
    mutex_m (0.2.0)
    net-http (0.4.1)
      uri
    net-imap (0.4.14)
      date
      net-protocol
    net-ldap (0.19.0)
    net-pop (0.1.2)
      net-protocol
    net-protocol (0.2.2)
      timeout
    net-smtp (0.5.0)
      net-protocol
    nio4r (2.7.3)
    nokogiri (1.16.7)
      mini_portile2 (~> 2.8.2)
      racc (~> 1.4)
    nokogiri (1.16.7-aarch64-linux)
      racc (~> 1.4)
    nokogiri (1.16.7-arm64-darwin)
      racc (~> 1.4)
    nokogiri (1.16.7-x86_64-darwin)
      racc (~> 1.4)
    nokogiri (1.16.7-x86_64-linux)
      racc (~> 1.4)
    nokogiri-xmlsec-instructure (0.10.2)
      nokogiri (>= 1.11.2)
    oauth (1.1.0)
      oauth-tty (~> 1.0, >= 1.0.1)
      snaky_hash (~> 2.0)
      version_gem (~> 1.1)
    oauth-tty (1.0.5)
      version_gem (~> 1.1, >= 1.1.1)
    oauth2 (2.0.9)
      faraday (>= 0.17.3, < 3.0)
      jwt (>= 1.0, < 3.0)
      multi_xml (~> 0.5)
      rack (>= 1.2, < 4)
      snaky_hash (~> 2.0)
      version_gem (~> 1.1)
    oj (3.16.5)
      bigdecimal (>= 3.0)
      ostruct (>= 0.2)
    once-ler (2.0.2)
      activerecord (>= 6.0, < 7.2)
      rspec (>= 3.6)
      rspec-rails (>= 4.0)
    os (1.1.4)
    ostruct (0.6.0)
    outrigger (3.0.2)
      activerecord (>= 6.0, < 7.2)
      railties (>= 6.0, < 7.2)
    packs-specification (0.0.10)
      sorbet-runtime
    pact (1.65.1)
      pact-mock_service (~> 3.0, >= 3.3.1)
      pact-support (~> 1.16, >= 1.16.9)
      rack-test (>= 0.6.3, < 3.0.0)
      rainbow (~> 3.1)
      rspec (~> 3.0)
      thor (>= 0.20, < 2.0)
      webrick (~> 1.8)
    pact-messages (0.2.0)
      pact (~> 1.9)
    pact-mock_service (3.12.3)
      find_a_port (~> 1.0.1)
      json
      pact-support (~> 1.16, >= 1.16.4)
      rack (>= 3.0, < 4.0)
      rackup (~> 2.0)
      rspec (>= 2.14)
      thor (>= 0.19, < 2.0)
      webrick (~> 1.8)
    pact-support (1.20.1)
      awesome_print (~> 1.9)
      diff-lcs (~> 1.5)
      expgen (~> 0.1)
      rainbow (~> 3.1.1)
    pact_broker-client (1.72.0)
      dig_rb (~> 1.0)
      httparty (>= 0.21.0, < 1.0.0)
      rake (~> 13.0)
      table_print (~> 1.5)
      term-ansicolor (~> 1.7)
      thor (>= 0.20, < 2.0)
<<<<<<< HEAD
    parallel (1.26.1)
=======
    parallel (1.26.3)
>>>>>>> 37d6122c
    parser (3.3.4.2)
      ast (~> 2.4.1)
      racc
    parslet (2.0.0)
    pdf-core (0.10.0)
    pdf-reader (2.12.0)
      Ascii85 (~> 1.0)
      afm (~> 0.2.1)
      hashery (~> 2.0)
      ruby-rc4
      ttfunk
    pg (1.5.7)
    pg_query (5.1.0)
      google-protobuf (>= 3.22.3)
    pragmatic_segmenter (0.3.24)
    prawn (2.5.0)
      matrix (~> 0.4)
      pdf-core (~> 0.10.0)
      ttfunk (~> 1.8)
    prawn-emoji (5.3.0)
      prawn (~> 2.3)
      unicode-emoji (~> 3.1)
    prawn-rails (1.4.2)
      actionview (>= 3.1.0)
      prawn
      prawn-table
    prawn-table (0.2.2)
      prawn (>= 1.3.0, < 3.0.0)
    process_executer (1.1.0)
    promise.rb (0.7.4)
    prosopite (1.4.2)
    psych (5.1.2)
      stringio
    public_suffix (6.0.1)
    puma (6.4.2)
      nio4r (~> 2.0)
    pygments.rb (3.0.0)
    raabro (1.4.0)
    racc (1.8.1)
    rack (3.0.11)
    rack-session (2.0.0)
      rack (>= 3.0.0)
    rack-test (2.1.0)
      rack (>= 1.3)
    rack3-brotli (1.0.1)
      brotli (~> 0.3)
      rack (~> 3.0)
    rackup (2.1.0)
      rack (>= 3)
      webrick (~> 1.8)
    rails (7.1.3)
      actioncable (= 7.1.3)
      actionmailbox (= 7.1.3)
      actionmailer (= 7.1.3)
      actionpack (= 7.1.3)
      actiontext (= 7.1.3)
      actionview (= 7.1.3)
      activejob (= 7.1.3)
      activemodel (= 7.1.3)
      activerecord (= 7.1.3)
      activestorage (= 7.1.3)
      activesupport (= 7.1.3)
      bundler (>= 1.15.0)
      railties (= 7.1.3)
    rails-controller-testing (1.0.5)
      actionpack (>= 5.0.1.rc1)
      actionview (>= 5.0.1.rc1)
      activesupport (>= 5.0.1.rc1)
    rails-dom-testing (2.2.0)
      activesupport (>= 5.0.0)
      minitest
      nokogiri (>= 1.6)
    rails-html-sanitizer (1.6.0)
      loofah (~> 2.21)
      nokogiri (~> 1.14)
    rails-observers (0.1.5)
      activemodel (>= 4.0)
    railties (7.1.3)
      actionpack (= 7.1.3)
      activesupport (= 7.1.3)
      irb
      rackup (>= 1.0.0)
      rake (>= 12.2)
      thor (~> 1.0, >= 1.2.2)
      zeitwerk (~> 2.6)
    rainbow (3.1.1)
    rake (13.2.1)
    rchardet (1.8.0)
    rdiscount (2.2.7.3)
    rdoc (6.7.0)
      psych (>= 4.0.0)
    redcarpet (3.6.0)
    redis (5.3.0)
      redis-client (>= 0.22.0)
    redis-client (0.22.2)
      connection_pool
    redis-cluster-client (0.11.0)
      redis-client (~> 0.22)
    redis-clustering (5.3.0)
      redis (= 5.3.0)
      redis-cluster-client (>= 0.10.0)
    redis-scripting (1.0.1)
      redis (>= 3.0)
    regexp_parser (2.9.2)
    reline (0.5.9)
      io-console (~> 0.5)
    representable (3.2.0)
      declarative (< 0.1.0)
      trailblazer-option (>= 0.1.1, < 0.2.0)
      uber (< 0.2.0)
    request_store (1.7.0)
      rack (>= 1.4)
    retriable (3.1.2)
<<<<<<< HEAD
    rexml (3.3.4)
=======
    rexml (3.3.6)
>>>>>>> 37d6122c
      strscan
    ritex (1.0.1)
    rotp (6.3.0)
    rqrcode (2.2.0)
      chunky_png (~> 1.0)
      rqrcode_core (~> 1.0)
    rqrcode_core (1.2.0)
    rrule (0.6.0)
      activesupport (>= 2.3)
    rspec (3.13.0)
      rspec-core (~> 3.13.0)
      rspec-expectations (~> 3.13.0)
      rspec-mocks (~> 3.13.0)
    rspec-collection_matchers (1.2.1)
      rspec-expectations (>= 2.99.0.beta1)
    rspec-core (3.13.0)
      rspec-support (~> 3.13.0)
    rspec-expectations (3.13.1)
      diff-lcs (>= 1.2.0, < 2.0)
      rspec-support (~> 3.13.0)
    rspec-mocks (3.13.1)
      diff-lcs (>= 1.2.0, < 2.0)
      rspec-support (~> 3.13.0)
    rspec-openapi (0.16.1)
      actionpack (>= 5.2.0)
      rails-dom-testing
      rspec-core
    rspec-rails (6.1.3)
      actionpack (>= 6.1)
      activesupport (>= 6.1)
      railties (>= 6.1)
      rspec-core (~> 3.13)
      rspec-expectations (~> 3.13)
      rspec-mocks (~> 3.13)
      rspec-support (~> 3.13)
    rspec-support (3.13.1)
    rspec_around_all (0.2.0)
      rspec (>= 2.0)
    rspec_junit_formatter (0.6.0)
      rspec-core (>= 2, < 4, != 2.12.0)
    rss (0.3.1)
      rexml
    rubocop (1.65.1)
      json (~> 2.3)
      language_server-protocol (>= 3.17.0)
      parallel (~> 1.10)
      parser (>= 3.3.0.2)
      rainbow (>= 2.2.2, < 4.0)
      regexp_parser (>= 2.4, < 3.0)
      rexml (>= 3.2.5, < 4.0)
      rubocop-ast (>= 1.31.1, < 2.0)
      ruby-progressbar (~> 1.7)
      unicode-display_width (>= 2.4.0, < 3.0)
<<<<<<< HEAD
    rubocop-ast (1.32.0)
=======
    rubocop-ast (1.32.1)
>>>>>>> 37d6122c
      parser (>= 3.3.1.0)
    rubocop-factory_bot (2.26.1)
      rubocop (~> 1.61)
    rubocop-graphql (1.5.4)
      rubocop (>= 1.50, < 2)
    rubocop-inst (1.0.2)
      rubocop (~> 1.50)
      rubocop-performance (~> 1.17)
    rubocop-performance (1.21.1)
      rubocop (>= 1.48.1, < 2.0)
      rubocop-ast (>= 1.31.1, < 2.0)
    rubocop-rails (2.25.1)
      activesupport (>= 4.2.0)
      rack (>= 1.1)
      rubocop (>= 1.33.0, < 2.0)
      rubocop-ast (>= 1.31.1, < 2.0)
    rubocop-rake (0.6.0)
      rubocop (~> 1.0)
    rubocop-rspec (3.0.4)
      rubocop (~> 1.61)
    rubocop-rspec_rails (2.30.0)
      rubocop (~> 1.61)
      rubocop-rspec (~> 3, >= 3.0.1)
    ruby-duration (3.2.3)
      activesupport (>= 3.0.0)
      i18n
      iso8601
    ruby-progressbar (1.13.0)
    ruby-rc4 (0.1.5)
    ruby-rtf (0.0.5)
    ruby2ruby (2.5.1)
      ruby_parser (~> 3.1)
      sexp_processor (~> 4.6)
    ruby_parser (3.21.1)
      racc (~> 1.5)
      sexp_processor (~> 4.16)
    rubycas-client (2.3.9)
      activesupport
    rubyzip (2.3.2)
    saml2 (3.1.7)
      activesupport (>= 3.2, < 7.2)
      nokogiri (>= 1.5.8, < 2.0)
      nokogiri-xmlsec-instructure (~> 0.9, >= 0.9.5)
<<<<<<< HEAD
    sanitize (6.1.2)
=======
    sanitize (6.1.3)
>>>>>>> 37d6122c
      crass (~> 1.0.2)
      nokogiri (>= 1.12.0)
    sax-machine (1.3.2)
    scrypt (3.0.8)
      ffi-compiler (>= 1.0, < 2.0)
      rake (>= 9, < 14)
    selenium-webdriver (4.23.0)
      base64 (~> 0.2)
      logger (~> 1.4)
      rexml (~> 3.2, >= 3.2.5)
      rubyzip (>= 1.2.2, < 3.0)
      websocket (~> 1.0)
    sentry-inst_jobs (5.10.0)
      inst-jobs (~> 3.0)
      sentry-ruby (~> 5.10)
<<<<<<< HEAD
    sentry-rails (5.18.2)
      railties (>= 5.0)
      sentry-ruby (~> 5.18.2)
    sentry-ruby (5.18.2)
=======
    sentry-rails (5.19.0)
      railties (>= 5.0)
      sentry-ruby (~> 5.19.0)
    sentry-ruby (5.19.0)
>>>>>>> 37d6122c
      bigdecimal
      concurrent-ruby (~> 1.0, >= 1.0.2)
    sexp_processor (4.17.2)
    shoulda-matchers (6.4.0)
      activesupport (>= 5.2.0)
    signet (0.19.0)
      addressable (~> 2.8)
      faraday (>= 0.17.5, < 3.a)
      jwt (>= 1.5, < 3.0)
      multi_json (~> 1.10)
    simple_oauth (0.3.1)
    simple_uuid (0.4.0)
    simplecov (0.22.0)
      docile (~> 1.1)
      simplecov-html (~> 0.11)
      simplecov_json_formatter (~> 0.1)
    simplecov-html (0.12.3)
    simplecov-rcov (0.3.7)
      simplecov (>= 0.4.1)
    simplecov_json_formatter (0.1.4)
    simpleidn (0.2.3)
    snaky_hash (2.0.1)
      hashie
      version_gem (~> 1.1, >= 1.1.1)
    soap4r-middleware (0.8.7)
      soap4r-ruby1.9 (= 2.0.5)
    soap4r-ruby1.9 (2.0.5)
<<<<<<< HEAD
    sorbet-runtime (0.5.11501)
=======
    sorbet-runtime (0.5.11519)
>>>>>>> 37d6122c
    spring (4.2.1)
    spring-commands-parallel-rspec (1.1.0)
      spring (>= 0.9.1)
    spring-commands-rspec (1.0.4)
      spring (>= 0.9.1)
    spring-commands-rubocop (0.4.0)
      spring (>= 1.0)
    sqlite3 (1.7.3)
      mini_portile2 (~> 2.8.0)
    sqlite3 (1.7.3-aarch64-linux)
    sqlite3 (1.7.3-arm64-darwin)
    sqlite3 (1.7.3-x86_64-darwin)
    sqlite3 (1.7.3-x86_64-linux)
    stackprof (0.2.26)
    statsd-ruby (1.5.0)
    stormbreaker (1.0.0)
      axe-core-api (~> 4.1)
      axe-core-rspec (~> 4.1)
      axe-core-selenium (~> 4.1)
      rspec (~> 3.8)
    stringio (3.1.1)
    strscan (3.1.0)
    swearjar (1.4.0)
    switchman (3.6.6)
      activerecord (>= 6.1.4, < 7.2)
      guardrail (~> 3.0.1)
      parallel (~> 1.22)
      railties (>= 6.1, < 7.2)
    switchman-inst-jobs (4.0.16)
      inst-jobs (>= 2.4.9, < 4.0)
      parallel (>= 1.19)
      railties (>= 6.1, < 7.2)
      switchman (~> 3.1, >= 3.5.14)
    sync (0.5.0)
    syslog (0.1.2)
    table_print (1.5.7)
    term-ansicolor (1.11.2)
      tins (~> 1.0)
    testrail_client (0.0.1)
    testrailtagging (0.3.8.7)
      parser
      rspec
      testrail_client
    thor (1.3.1)
    thread_safe (0.3.6)
    thrift (0.9.3.0)
    timecop (0.9.10)
    timeout (0.4.1)
    tins (1.33.0)
      bigdecimal
      sync
    trailblazer-option (0.1.2)
    ttfunk (1.8.0)
      bigdecimal (~> 3.1)
    twilio-ruby (7.2.3)
      faraday (>= 0.9, < 3.0)
      jwt (>= 1.5, < 3.0)
      nokogiri (>= 1.6, < 2.0)
    twitter-text (3.1.0)
      idn-ruby
      unf (~> 0.1.0)
    tzinfo (2.0.6)
      concurrent-ruby (~> 1.0)
    uber (0.1.0)
    unf (0.1.4)
      unf_ext
    unf_ext (0.0.9.1)
    unicode-display_width (2.5.0)
    unicode-emoji (3.4.0)
      unicode-version (~> 1.0)
    unicode-version (1.4.0)
    uri (0.13.1)
    vault (0.18.2)
      aws-sigv4
    vericite_api (1.5.3)
      json (>= 1.4.6)
    version_gem (1.1.4)
    virtus (2.0.0)
      axiom-types (~> 0.1)
      coercible (~> 1.0)
      descendants_tracker (~> 0.0, >= 0.0.3)
    wcag_color_contrast (0.1.0)
    webmock (3.23.1)
      addressable (>= 2.8.0)
      crack (>= 0.3.2)
      hashdiff (>= 0.4.0, < 2.0.0)
    webrick (1.8.1)
    websocket (1.2.11)
    websocket-driver (0.7.6)
      websocket-extensions (>= 0.1.0)
    websocket-extensions (0.1.5)
    will_paginate (4.0.1)
    ya2yaml (0.31)
    yard (0.9.36)
    yard-appendix (0.1.8)
      yard (>= 0.8.0)
    zeitwerk (2.6.17)

PLATFORMS
  aarch64-linux
  arm64-darwin
  ruby
  x86_64-darwin
  x86_64-linux

DEPENDENCIES
  academic_benchmark!
  academic_benchmarks (~> 1.1)
  account_reports!
  active_model-better_errors (= 1.6.7)
  active_model_serializers (~> 0.9.9)
  active_record_query_trace (~> 1.8)
  activesupport-suspend_callbacks!
  acts_as_list!
  addressable (~> 2.8)
  adheres_to_policy!
  apollo-federation (~> 3.8)
  attachment_fu!
  authlogic (~> 6.4)
  autoextend!
  aws-sdk-bedrockruntime (~> 1.7)
  aws-sdk-kinesis (~> 1.45)
  aws-sdk-s3 (~> 1.119)
  aws-sdk-sagemakerruntime (~> 1.61)
  aws-sdk-sns (~> 1.60)
  aws-sdk-sqs (~> 1.53)
  bcrypt (~> 3.1)
  bigdecimal (~> 3.1)
  bluecloth (= 2.2.0)
  bookmarked_collection!
  bootsnap (~> 1.16)
  brakeman (~> 6.0)
  broadcast_policy!
  browser (~> 5.3)
  bundler (~> 2.2)
  business_time (= 0.13.0)
  canvas_breach_mitigation!
  canvas_cache!
  canvas_cassandra!
  canvas_color!
  canvas_connect (= 0.3.16)
  canvas_crummy!
  canvas_dynamodb!
  canvas_errors!
  canvas_ext!
  canvas_http!
  canvas_kaltura!
  canvas_link_migrator (~> 1.0.14)
  canvas_mimetype_fu!
  canvas_panda_pub!
  canvas_partman!
  canvas_quiz_statistics!
  canvas_sanitize!
  canvas_security!
  canvas_slug!
  canvas_sort!
  canvas_stringex!
  canvas_text_helper!
  canvas_time!
  canvas_unzip!
  canvas_webex (= 0.18.2)
  cassandra-cql (= 1.2.3)!
  cld (~> 0.13)
  code_ownership (~> 1.33)
  colorize (~> 1.0)
  config_file!
  crocodoc-ruby (= 0.0.1)
  crystalball!
  csv_diff!
  database_cleaner (~> 2.0)
  datadog (~> 2.1)
  db-query-matchers (~> 0.12)
  debug (~> 1.8)
  diigo!
  diplomat (~> 2.6)
  docx (~> 0.8)
  dotenv (~> 3.0)
  dress_code (= 1.2.1)
  dynamic_settings!
  encrypted_cookie_store-instructure (~> 1.2)
  escape_code (= 0.2)
  event_stream!
  factory_bot (~> 6.3)
  feedjira (~> 3.2.3)
  ffi-icu (~> 0.5)
  flakey_spec_catcher (~> 0.12)
  gepub (~> 1.0)
  gergich (~> 2.1)
  google_drive!
  graphql (~> 2.3.0)
  graphql-batch (~> 0.5)
  guardrail (~> 3.0)
  headless (= 2.3.1)
  highline (~> 3.0)
  html_text_helper!
  httparty (~> 0.21)
  i18n_extraction!
  i18n_tasks!
  i18nliner (~> 0.2.4)
  icalendar (~> 2.9)
  ims-lti (~> 2.3)
  incoming_mail_processor!
  inst-jobs (~> 3.1)
  inst-jobs-autoscaling (= 2.1.1)
  inst-jobs-statsd (~> 3.0)
  inst_access (= 0.4.2)
  inst_llm (~> 0.2.4)
  inst_statsd (~> 3.0)
  irb (~> 1.7)
  json-jwt (~> 1.13)
  json-schema (~> 5.0)
  json_schemer (~> 2.0)
  json_token!
  legacy_multipart!
  letter_opener (~> 1.8)
  link_header (= 0.0.8)
  live_events!
  lti-advantage!
  lti_outbound!
  luminosity_contrast (= 0.2.1)
  marginalia (= 1.11.1)
  matrix (= 0.4.2)
  method_source (~> 1.1)
  mime-types (~> 3.5)
  mini_magick (~> 4.12)
  moodle_importer!
  multi_json (= 1.15.0)
  net-http (~> 0.1)
  net-ldap (~> 0.18)
  oauth (~> 1.1)
  oauth2 (~> 2.0)
  oj (~> 3.16)
  once-ler (~> 2.0)
  outrigger (~> 3.0)
  pact (~> 1.57)
  pact-messages (= 0.2.0)
  pact_broker-client (= 1.72)
  paginated_collection!
  parallel (~> 1.23)
  pdf-reader (~> 2.11)
  pg (~> 1.5)
  pg_query (~> 5.1)
  pragmatic_segmenter (~> 0.3)
  prawn-emoji (~> 5.3)
  prawn-rails (~> 1.4)
  prosopite (~> 1.3)
  puma (~> 6.3)
  qti_exporter!
  rack (~> 3.0.11)
  rack3-brotli (~> 1.0)
  rails (~> 7.1.3)
  rails-controller-testing (= 1.0.5)
  rails-observers (= 0.1.5)
  redcarpet (~> 3.6)
  redis-clustering (~> 5.0)
  redis-scripting (= 1.0.1)
  request_context!
  respondus_soap_endpoint!
  retriable (~> 3.1)
  ritex (= 1.0.1)
  rotp (~> 6.2)
  rqrcode (~> 2.2)
  rrule (~> 0.5)
  rspec (~> 3.12)
  rspec-collection_matchers (~> 1.2)
  rspec-openapi
  rspec-rails (~> 6.0)
  rspec_around_all (= 0.2.0)
  rspecq!
  rss (~> 0.3)
  rubocop-canvas!
  rubocop-factory_bot (~> 2.22)
  rubocop-graphql (~> 1.3)
  rubocop-inst (~> 1)
  rubocop-rails (~> 2.19)
  rubocop-rake (~> 0.6)
  rubocop-rspec (~> 3.0)
  rubocop-rspec_rails (~> 2.29)
  ruby-duration (= 3.2.3)
  ruby-rtf (= 0.0.5)
  rubycas-client (= 2.3.9)
  rubyzip (~> 2.3)
  saml2 (~> 3.1)
  sanitize (~> 6.0)
  scrypt (~> 3.0)
  selenium-webdriver (~> 4.12)
  sentry-inst_jobs (~> 5.10)
  sentry-rails (~> 5.10)
  shoulda-matchers (~> 6.0)
  simplecov-rcov (~> 0.3)
  simply_versioned!
  soap4r-ng!
  spring-commands-parallel-rspec (= 1.1.0)
  spring-commands-rspec (= 1.0.4)
  spring-commands-rubocop (~> 0.4)
  sqlite3 (~> 1.7)
  stackprof (~> 0.2)
  stormbreaker (~> 1.0)
  stringify_ids!
  switchman (~> 3.5)
  switchman-inst-jobs (~> 4.0)
  syslog (~> 0.1)
  testrailtagging (= 0.3.8.7)
  thrift_client (= 0.9.3)!
  timecop (~> 0.9)
  turnitin_api!
  twilio-ruby (~> 7.0)
  twitter!
  utf8_cleaner!
  vault (~> 0.17)
  vericite_api (= 1.5.3)
  wcag_color_contrast (= 0.1.0)
  webmock (~> 3.18)
  workflow!
  yard (~> 0.9)
  yard-appendix (= 0.1.8)

RUBY VERSION
   ruby 3.1.2p20

BUNDLED WITH
   2.5.10<|MERGE_RESOLUTION|>--- conflicted
+++ resolved
@@ -391,29 +391,17 @@
       request_store (~> 1.0)
     awesome_print (1.9.2)
     aws-eventstream (1.3.0)
-<<<<<<< HEAD
-    aws-partitions (1.962.0)
-    aws-sdk-applicationautoscaling (1.90.0)
-      aws-sdk-core (~> 3, >= 3.201.0)
-      aws-sigv4 (~> 1.5)
-    aws-sdk-autoscaling (1.114.0)
-=======
     aws-partitions (1.968.0)
     aws-sdk-applicationautoscaling (1.90.0)
       aws-sdk-core (~> 3, >= 3.201.0)
       aws-sigv4 (~> 1.5)
     aws-sdk-autoscaling (1.115.0)
->>>>>>> 37d6122c
       aws-sdk-core (~> 3, >= 3.201.0)
       aws-sigv4 (~> 1.5)
     aws-sdk-bedrockruntime (1.17.0)
       aws-sdk-core (~> 3, >= 3.201.0)
       aws-sigv4 (~> 1.5)
-<<<<<<< HEAD
-    aws-sdk-core (3.201.4)
-=======
     aws-sdk-core (3.201.5)
->>>>>>> 37d6122c
       aws-eventstream (~> 1, >= 1.3.0)
       aws-partitions (~> 1, >= 1.651.0)
       aws-sigv4 (~> 1.9)
@@ -427,11 +415,7 @@
     aws-sdk-kms (1.88.0)
       aws-sdk-core (~> 3, >= 3.201.0)
       aws-sigv4 (~> 1.5)
-<<<<<<< HEAD
-    aws-sdk-s3 (1.157.0)
-=======
     aws-sdk-s3 (1.159.0)
->>>>>>> 37d6122c
       aws-sdk-core (~> 3, >= 3.201.0)
       aws-sdk-kms (~> 1)
       aws-sigv4 (~> 1.5)
@@ -490,11 +474,7 @@
     chunky_png (1.4.0)
     cld (0.13.0)
       ffi
-<<<<<<< HEAD
-    code_ownership (1.36.3)
-=======
     code_ownership (1.37.0)
->>>>>>> 37d6122c
       code_teams (~> 1.0)
       packs-specification
       sorbet-runtime (>= 0.5.11249)
@@ -614,11 +594,7 @@
       mutex_m
       representable (~> 3.0)
       retriable (>= 2.0, < 4.a)
-<<<<<<< HEAD
-    google-apis-drive_v3 (0.53.0)
-=======
     google-apis-drive_v3 (0.55.0)
->>>>>>> 37d6122c
       google-apis-core (>= 0.15.0, < 2.a)
     google-cloud-env (2.1.1)
       faraday (>= 1.0, < 3.a)
@@ -765,19 +741,11 @@
     method_source (1.1.0)
     mime-types (3.5.2)
       mime-types-data (~> 3.2015)
-<<<<<<< HEAD
-    mime-types-data (3.2024.0806)
-    mini_magick (4.13.1)
-    mini_mime (1.1.5)
-    mini_portile2 (2.8.7)
-    minitest (5.24.1)
-=======
     mime-types-data (3.2024.0820)
     mini_magick (4.13.1)
     mini_mime (1.1.5)
     mini_portile2 (2.8.7)
     minitest (5.25.1)
->>>>>>> 37d6122c
     moodle2cc (0.2.46)
       builder
       instructure-happymapper (~> 0.5.10)
@@ -876,11 +844,7 @@
       table_print (~> 1.5)
       term-ansicolor (~> 1.7)
       thor (>= 0.20, < 2.0)
-<<<<<<< HEAD
-    parallel (1.26.1)
-=======
     parallel (1.26.3)
->>>>>>> 37d6122c
     parser (3.3.4.2)
       ast (~> 2.4.1)
       racc
@@ -994,11 +958,7 @@
     request_store (1.7.0)
       rack (>= 1.4)
     retriable (3.1.2)
-<<<<<<< HEAD
-    rexml (3.3.4)
-=======
     rexml (3.3.6)
->>>>>>> 37d6122c
       strscan
     ritex (1.0.1)
     rotp (6.3.0)
@@ -1052,11 +1012,7 @@
       rubocop-ast (>= 1.31.1, < 2.0)
       ruby-progressbar (~> 1.7)
       unicode-display_width (>= 2.4.0, < 3.0)
-<<<<<<< HEAD
-    rubocop-ast (1.32.0)
-=======
     rubocop-ast (1.32.1)
->>>>>>> 37d6122c
       parser (>= 3.3.1.0)
     rubocop-factory_bot (2.26.1)
       rubocop (~> 1.61)
@@ -1100,11 +1056,7 @@
       activesupport (>= 3.2, < 7.2)
       nokogiri (>= 1.5.8, < 2.0)
       nokogiri-xmlsec-instructure (~> 0.9, >= 0.9.5)
-<<<<<<< HEAD
-    sanitize (6.1.2)
-=======
     sanitize (6.1.3)
->>>>>>> 37d6122c
       crass (~> 1.0.2)
       nokogiri (>= 1.12.0)
     sax-machine (1.3.2)
@@ -1120,17 +1072,10 @@
     sentry-inst_jobs (5.10.0)
       inst-jobs (~> 3.0)
       sentry-ruby (~> 5.10)
-<<<<<<< HEAD
-    sentry-rails (5.18.2)
-      railties (>= 5.0)
-      sentry-ruby (~> 5.18.2)
-    sentry-ruby (5.18.2)
-=======
     sentry-rails (5.19.0)
       railties (>= 5.0)
       sentry-ruby (~> 5.19.0)
     sentry-ruby (5.19.0)
->>>>>>> 37d6122c
       bigdecimal
       concurrent-ruby (~> 1.0, >= 1.0.2)
     sexp_processor (4.17.2)
@@ -1158,11 +1103,7 @@
     soap4r-middleware (0.8.7)
       soap4r-ruby1.9 (= 2.0.5)
     soap4r-ruby1.9 (2.0.5)
-<<<<<<< HEAD
-    sorbet-runtime (0.5.11501)
-=======
     sorbet-runtime (0.5.11519)
->>>>>>> 37d6122c
     spring (4.2.1)
     spring-commands-parallel-rspec (1.1.0)
       spring (>= 0.9.1)
