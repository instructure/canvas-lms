GIT
  remote: https://github.com/instructure/rspecq.git
  revision: d7fa5536da01cccb5109ba05c9e236d6660da593
  specs:
    rspecq (0.7.1)
      redis (>= 4.0, < 6.0)
      rspec-core
      rspec_junit_formatter
      sentry-ruby

GIT
  remote: https://github.com/kreynolds/cassandra-cql.git
  revision: 02b5abbe441a345c051a180327932566fd66bb36
  ref: 02b5abbe441a345c051a180327932566fd66bb36
  specs:
    cassandra-cql (1.2.3)
      simple_uuid (>= 0.2.0)
      thrift_client (>= 0.7.1, < 0.10)

GIT
  remote: https://github.com/twitter/thrift_client.git
  revision: 5c10d59881825cb8e26ab1aa8f1d2738e88c0e83
  ref: 5c10d59881825cb8e26ab1aa8f1d2738e88c0e83
  specs:
    thrift_client (0.9.3)
      thrift (~> 0.9.0)

GIT
  remote: https://github.com/wrapbook/crystalball.git
  revision: 59837f892594816705b7bb6611191a7bda0c3fb5
  specs:
    crystalball (0.7.0)
      git

PATH
  remote: gems/canvas_cassandra
  specs:
    canvas_cassandra (0.1.0)
      cassandra-cql (~> 1.2.2)
      config_file

PATH
  remote: gems/i18n_extraction
  specs:
    i18n_extraction (0.0.1)
      activesupport (>= 3.2)
      i18nliner (~> 0.1)
      ruby_parser (~> 3.7)
      sexp_processor (~> 4.14, >= 4.14.1)

PATH
  remote: gems/i18n_tasks
  specs:
    i18n_tasks (0.0.1)
      activesupport (>= 6)
      i18n (>= 0.7, < 2)
      i18n_extraction
      ruby_parser (~> 3.7)
      utf8_cleaner

PATH
  remote: gems/plugins/academic_benchmark
  specs:
    academic_benchmark (1.1.0)
      academic_benchmarks (~> 1.1.0)
      railties (>= 3.2)

PATH
  remote: gems/plugins/account_reports
  specs:
    account_reports (1.1.0)
      railties (>= 3.2)

PATH
  remote: gems/plugins/moodle_importer
  specs:
    moodle_importer (1.0.0)
      moodle2cc (= 0.2.46)
      rails (>= 3.2)

PATH
  remote: gems/plugins/qti_exporter
  specs:
    qti_exporter (1.0.0)
      rails (>= 3.2)

PATH
  remote: gems/plugins/respondus_soap_endpoint
  specs:
    respondus_soap_endpoint (1.1.0)
      rails (>= 3.2)
      soap4r-middleware (= 0.8.7)
      soap4r-ng (= 2.0.4)

PATH
  remote: gems/plugins/simply_versioned
  specs:
    simply_versioned (1.0.0)
      activerecord (>= 3.2)

PATH
  remote: gems/rubocop-canvas
  specs:
    rubocop-canvas (1.0.0)
      activesupport (>= 7.0)
      jira_ref_parser (= 1.0.1)
      outrigger (~> 3.0, >= 3.0.1)
      railties (~> 7.0)
      rubocop (~> 1.19)
      rubocop-rails (~> 2.19)

PATH
  remote: gems
  specs:
    activesupport-suspend_callbacks (0.0.1)
      activesupport (>= 3.2, < 7.2)
    acts_as_list (0.0.1)
      activerecord (>= 3.2)
    adheres_to_policy (0.0.1)
      activesupport (>= 3.2)
    attachment_fu (1.0.0)
      activerecord (>= 3.2)
      railties (>= 3.2)
    autoextend (1.0.0)
    bookmarked_collection (1.0.0)
      activerecord (>= 3.2)
      folio-pagination (~> 0.0.12)
      json_token
      paginated_collection
      railties (>= 3.2)
      will_paginate (>= 3.0, < 5.0)
    broadcast_policy (1.0.0)
      activesupport
      after_transaction_commit
    canvas_breach_mitigation (0.0.1)
      activesupport
    canvas_cache (0.1.0)
      activesupport
      config_file
      digest-murmurhash (>= 1.1.0)
      guardrail (>= 2.0.0)
      redis (~> 5.0)
      redis-clustering (~> 5.0)
      redis-scripting (>= 1.0.0)
    canvas_color (0.0.1)
    canvas_crummy (0.0.1)
    canvas_dynamodb (0.0.1)
      aws-sdk-applicationautoscaling (~> 1.26)
      aws-sdk-dynamodb (~> 1.32)
    canvas_errors (0.1.0)
      activesupport
      code_ownership
      inst-jobs
    canvas_ext (1.0.0)
      activesupport (>= 3.2)
      tzinfo
    canvas_http (1.0.0)
      canvas_cache
      legacy_multipart
    canvas_kaltura (1.0.0)
      canvas_http
      canvas_slug
      canvas_sort
      legacy_multipart
      nokogiri
    canvas_mimetype_fu (0.0.1)
    canvas_panda_pub (1.0.0)
      canvas_http
      json-jwt (~> 1.10)
    canvas_partman (2.0.0)
      activerecord (>= 6.1, < 7.2)
      activerecord-pg-extensions (~> 0.4)
      pg (>= 0.17, < 2.0)
    canvas_quiz_statistics (0.1.0)
      activesupport
      html_text_helper
    canvas_sanitize (0.0.1)
      sanitize (~> 6.0)
    canvas_security (0.1.0)
      activesupport
      canvas_cache
      canvas_errors
      dynamic_settings
      json-jwt
    canvas_slug (0.0.1)
      swearjar (~> 1.4)
    canvas_sort (1.0.0)
    canvas_stringex (0.0.1)
    canvas_text_helper (0.0.1)
      i18n
    canvas_time (1.0.0)
      activesupport (>= 3.2)
      tzinfo
    canvas_unzip (0.0.1)
      activesupport
      canvas_mimetype_fu
      rubyzip (~> 2.0)
    config_file (0.1.0)
      railties (>= 5.0)
    csv_diff (1.0.0)
      sqlite3
    diigo (1.0.0)
      nokogiri
    dynamic_settings (0.1.0)
      activesupport (>= 5.0)
      config_file
      diplomat (>= 2.5.1)
      railties
    event_stream (0.1.0)
      activerecord (>= 4.2)
      bookmarked_collection
      canvas_cassandra
      inst_statsd
      json_token
      paginated_collection
    google_drive (1.0.0)
      google-apis-drive_v3 (~> 0.43)
    html_text_helper (0.0.1)
      activesupport (>= 3.2)
      canvas_text_helper
      nokogiri
      sanitize (~> 6.0)
      twitter-text (~> 3.1)
    incoming_mail_processor (0.0.1)
      activesupport (>= 3.2)
      aws-sdk-s3
      aws-sdk-sqs
      canvas_errors
      html_text_helper
      inst_statsd
      mail (~> 2.8)
      net-imap
      net-pop
      net-smtp
      utf8_cleaner
    json_token (0.0.1)
      json
    legacy_multipart (0.0.1)
      canvas_slug
      mime-types (~> 3.2)
    live_events (1.0.0)
      activesupport
      aws-sdk-kinesis
      inst_statsd
    lti-advantage (0.1.0)
      activemodel (>= 5.1)
      json-jwt (~> 1.5)
    lti_outbound (0.0.1)
      activesupport
      i18n
      oauth
    paginated_collection (1.0.0)
      folio-pagination (~> 0.0.12)
      will_paginate (>= 3.0, < 5.0)
    request_context (0.1.0)
      actionpack
      canvas_security
      railties
    stringify_ids (1.0.0)
    turnitin_api (0.1.0)
      activesupport
      faraday (~> 2.7)
      faraday-follow_redirects (~> 0.3)
      faraday-multipart (~> 1.0)
      inst_statsd
      simple_oauth (~> 0.3)
    twitter (1.0.0)
      html_text_helper
      oauth
    utf8_cleaner (0.0.1)
    workflow (0.0.1)
      activesupport (>= 3.2)

GEM
  remote: https://rubygems.org/
  specs:
    Ascii85 (1.1.0)
    academic_benchmarks (1.1.3)
      activesupport (>= 3.2.22)
      httparty (~> 0.13)
    actioncable (7.0.8)
      actionpack (= 7.0.8)
      activesupport (= 7.0.8)
      nio4r (~> 2.0)
      websocket-driver (>= 0.6.1)
    actionmailbox (7.0.8)
      actionpack (= 7.0.8)
      activejob (= 7.0.8)
      activerecord (= 7.0.8)
      activestorage (= 7.0.8)
      activesupport (= 7.0.8)
      mail (>= 2.7.1)
      net-imap
      net-pop
      net-smtp
    actionmailer (7.0.8)
      actionpack (= 7.0.8)
      actionview (= 7.0.8)
      activejob (= 7.0.8)
      activesupport (= 7.0.8)
      mail (~> 2.5, >= 2.5.4)
      net-imap
      net-pop
      net-smtp
      rails-dom-testing (~> 2.0)
    actionpack (7.0.8)
      actionview (= 7.0.8)
      activesupport (= 7.0.8)
      rack (~> 2.0, >= 2.2.4)
      rack-test (>= 0.6.3)
      rails-dom-testing (~> 2.0)
      rails-html-sanitizer (~> 1.0, >= 1.2.0)
    actiontext (7.0.8)
      actionpack (= 7.0.8)
      activerecord (= 7.0.8)
      activestorage (= 7.0.8)
      activesupport (= 7.0.8)
      globalid (>= 0.6.0)
      nokogiri (>= 1.8.5)
    actionview (7.0.8)
      activesupport (= 7.0.8)
      builder (~> 3.1)
      erubi (~> 1.4)
      rails-dom-testing (~> 2.0)
      rails-html-sanitizer (~> 1.1, >= 1.2.0)
    active_model-better_errors (1.6.7)
      activemodel (>= 3.0)
    active_model_serializers (0.9.9)
      activemodel (>= 3.2)
      concurrent-ruby (~> 1.0)
    active_record_query_trace (1.8.2)
      activerecord (>= 6.0.0)
    activejob (7.0.8)
      activesupport (= 7.0.8)
      globalid (>= 0.3.6)
    activemodel (7.0.8)
      activesupport (= 7.0.8)
    activerecord (7.0.8)
      activemodel (= 7.0.8)
      activesupport (= 7.0.8)
    activerecord-pg-extensions (0.5.4)
      activerecord (>= 7.0, < 7.2)
      railties (>= 7.0, < 7.2)
    activestorage (7.0.8)
      actionpack (= 7.0.8)
      activejob (= 7.0.8)
      activerecord (= 7.0.8)
      activesupport (= 7.0.8)
      marcel (~> 1.0)
      mini_mime (>= 1.1.0)
    activesupport (7.0.8)
      concurrent-ruby (~> 1.0, >= 1.0.2)
      i18n (>= 1.6, < 2)
      minitest (>= 5.1)
      tzinfo (~> 2.0)
    addressable (2.8.6)
      public_suffix (>= 2.0.2, < 6.0)
    adobe_connect (1.0.12)
      activesupport (>= 2.3.17)
      nokogiri (>= 1.14.3)
      rake (>= 0.9.2)
    aes_key_wrap (1.1.0)
    afm (0.2.2)
    after_transaction_commit (2.2.2)
      activerecord (>= 5.2)
    apollo-federation (3.8.5)
      google-protobuf (~> 3.22)
      graphql (>= 1.10.14)
    aroi (1.0.0)
      activerecord (>= 5.2)
      activesupport (>= 5.2)
    ast (2.4.2)
    authlogic (6.4.3)
      activemodel (>= 5.2, < 7.2)
      activerecord (>= 5.2, < 7.2)
      activesupport (>= 5.2, < 7.2)
      request_store (~> 1.0)
    awesome_print (1.9.2)
    aws-eventstream (1.3.0)
<<<<<<< HEAD
    aws-partitions (1.914.0)
    aws-sdk-applicationautoscaling (1.80.0)
      aws-sdk-core (~> 3, >= 3.191.0)
=======
    aws-partitions (1.923.0)
    aws-sdk-applicationautoscaling (1.81.0)
      aws-sdk-core (~> 3, >= 3.193.0)
>>>>>>> 9ecbc393
      aws-sigv4 (~> 1.1)
    aws-sdk-autoscaling (1.106.0)
      aws-sdk-core (~> 3, >= 3.191.0)
      aws-sigv4 (~> 1.1)
<<<<<<< HEAD
    aws-sdk-core (3.192.0)
=======
    aws-sdk-core (3.194.0)
>>>>>>> 9ecbc393
      aws-eventstream (~> 1, >= 1.3.0)
      aws-partitions (~> 1, >= 1.651.0)
      aws-sigv4 (~> 1.8)
      jmespath (~> 1, >= 1.6.1)
    aws-sdk-dynamodb (1.108.0)
      aws-sdk-core (~> 3, >= 3.193.0)
      aws-sigv4 (~> 1.1)
    aws-sdk-kinesis (1.56.0)
      aws-sdk-core (~> 3, >= 3.193.0)
      aws-sigv4 (~> 1.1)
<<<<<<< HEAD
    aws-sdk-kms (1.79.0)
      aws-sdk-core (~> 3, >= 3.191.0)
      aws-sigv4 (~> 1.1)
    aws-sdk-s3 (1.147.0)
      aws-sdk-core (~> 3, >= 3.192.0)
      aws-sdk-kms (~> 1)
      aws-sigv4 (~> 1.8)
    aws-sdk-sns (1.73.0)
=======
    aws-sdk-kms (1.80.0)
      aws-sdk-core (~> 3, >= 3.193.0)
      aws-sigv4 (~> 1.1)
    aws-sdk-s3 (1.149.0)
      aws-sdk-core (~> 3, >= 3.194.0)
      aws-sdk-kms (~> 1)
      aws-sigv4 (~> 1.8)
    aws-sdk-sagemakerruntime (1.61.0)
>>>>>>> 9ecbc393
      aws-sdk-core (~> 3, >= 3.191.0)
      aws-sigv4 (~> 1.1)
    aws-sdk-sns (1.74.0)
      aws-sdk-core (~> 3, >= 3.193.0)
      aws-sigv4 (~> 1.1)
    aws-sdk-sqs (1.72.0)
      aws-sdk-core (~> 3, >= 3.193.0)
      aws-sigv4 (~> 1.1)
    aws-sigv4 (1.8.0)
      aws-eventstream (~> 1, >= 1.0.2)
    axe-core-api (4.9.0)
      dumb_delegator
      virtus
    axe-core-rspec (4.9.0)
      axe-core-api
      dumb_delegator
      virtus
    axe-core-selenium (4.9.0)
      axe-core-api
      dumb_delegator
    axiom-types (0.1.1)
      descendants_tracker (~> 0.0.4)
      ice_nine (~> 0.11.0)
      thread_safe (~> 0.3, >= 0.3.1)
    base64 (0.2.0)
    bcrypt (3.1.20)
    bigdecimal (3.1.7)
    bindata (2.5.0)
    bluecloth (2.2.0)
    bootsnap (1.18.3)
      msgpack (~> 1.2)
    brakeman (6.1.2)
      racc
    brotli (0.5.0)
    browser (5.3.1)
    builder (3.2.4)
    business_time (0.13.0)
      activesupport (>= 3.2.0)
      tzinfo
    canvas_connect (0.3.16)
      adobe_connect (~> 1.0.0)
      rake (>= 0.9.6)
    canvas_link_migrator (1.0.9)
      activesupport
      addressable
      nokogiri
      rack
    canvas_webex (0.18.2)
      railties
    childprocess (5.0.0)
    chunky_png (1.4.0)
    code_ownership (1.36.2)
      code_teams (~> 1.0)
      packs-specification
      sorbet-runtime (>= 0.5.11249)
    code_teams (1.0.2)
      sorbet-runtime
    coercible (1.0.0)
      descendants_tracker (~> 0.0.1)
    colored (1.2)
    colorize (1.1.0)
    concurrent-ruby (1.2.3)
    connection_pool (2.4.1)
    crack (1.0.0)
      bigdecimal
      rexml
    crass (1.0.6)
    crocodoc-ruby (0.0.1)
      json
    database_cleaner (2.0.2)
      database_cleaner-active_record (>= 2, < 3)
    database_cleaner-active_record (2.1.0)
      activerecord (>= 5.a)
      database_cleaner-core (~> 2.0.0)
    database_cleaner-core (2.0.1)
    datadog-ci (0.8.3)
      msgpack
    date (3.3.4)
    db-query-matchers (0.12.0)
      activesupport (>= 4.0, < 7.2)
      rspec (>= 3.0)
    ddtrace (1.21.1)
      datadog-ci (~> 0.8.1)
      debase-ruby_core_source (= 3.3.1)
      libdatadog (~> 6.0.0.2.0)
      libddwaf (~> 1.14.0.0.0)
      msgpack
    debase-ruby_core_source (3.3.1)
    debug (1.9.2)
      irb (~> 1.10)
      reline (>= 0.3.8)
    debug_inspector (1.2.0)
    declarative (0.0.20)
    deep_merge (1.2.2)
    descendants_tracker (0.0.4)
      thread_safe (~> 0.3, >= 0.3.1)
    diff-lcs (1.5.1)
    dig_rb (1.0.1)
    digest-murmurhash (1.1.1)
    diplomat (2.6.4)
      deep_merge (~> 1.2)
      faraday (>= 0.9, < 3.0, != 2.0.0)
    docile (1.4.0)
    docx (0.8.0)
      nokogiri (~> 1.13, >= 1.13.0)
      rubyzip (~> 2.0)
    dogstatsd-ruby (5.6.1)
    dotenv (3.1.1)
    dress_code (1.2.1)
      colored
      mustache
      pygments.rb
      redcarpet
    dumb_delegator (1.0.0)
    encrypted_cookie_store-instructure (1.2.13)
      actionpack (>= 4.2, < 7.2)
    erubi (1.12.0)
    escape_code (0.2)
    et-orbi (1.2.11)
      tzinfo
    expgen (0.1.1)
      parslet
    factory_bot (6.4.6)
      activesupport (>= 5.0.0)
    faraday (2.9.0)
      faraday-net_http (>= 2.0, < 3.2)
    faraday-follow_redirects (0.3.0)
      faraday (>= 1, < 3)
    faraday-multipart (1.0.4)
      multipart-post (~> 2)
    faraday-net_http (3.1.0)
      net-http
    feedjira (3.2.3)
      loofah (>= 2.3.1, < 3)
      sax-machine (>= 1.0, < 2)
    ffi (1.16.3)
    ffi-compiler (1.3.2)
      ffi (>= 1.15.5)
      rake
    ffi-icu (0.5.3)
      ffi (~> 1.0, >= 1.0.9)
    find_a_port (1.0.1)
    flakey_spec_catcher (0.12.1)
      rspec (~> 3.10)
      timecop (~> 0.9)
    folio-pagination (0.0.12)
    fugit (1.11.0)
      et-orbi (~> 1, >= 1.2.11)
      raabro (~> 1.4)
    gepub (1.0.16)
      nokogiri (>= 1.8.2, < 2.0)
      rubyzip (> 1.1.1, < 2.4)
    gergich (2.1.4)
      httparty (~> 0.17)
      sqlite3 (~> 1.4)
    git (1.19.1)
      addressable (~> 2.8)
      rchardet (~> 1.8)
    globalid (1.2.1)
      activesupport (>= 6.1)
    globby (0.1.2)
    google-apis-core (0.14.1)
      addressable (~> 2.5, >= 2.5.1)
      googleauth (~> 1.9)
      httpclient (>= 2.8.1, < 3.a)
      mini_mime (~> 1.0)
      representable (~> 3.0)
      retriable (>= 2.0, < 4.a)
      rexml
    google-apis-drive_v3 (0.50.0)
      google-apis-core (>= 0.14.0, < 2.a)
    google-cloud-env (2.1.1)
      faraday (>= 1.0, < 3.a)
    google-protobuf (3.25.3)
    google-protobuf (3.25.3-aarch64-linux)
    google-protobuf (3.25.3-arm64-darwin)
    google-protobuf (3.25.3-x86_64-darwin)
    google-protobuf (3.25.3-x86_64-linux)
    googleauth (1.11.0)
      faraday (>= 1.0, < 3.a)
      google-cloud-env (~> 2.1)
      jwt (>= 1.4, < 3.0)
      multi_json (~> 1.11)
      os (>= 0.9, < 2.0)
      signet (>= 0.16, < 2.a)
<<<<<<< HEAD
    graphql (2.3.0)
=======
    graphql (2.3.2)
>>>>>>> 9ecbc393
      base64
    graphql-batch (0.6.0)
      graphql (>= 1.12.18, < 3)
      promise.rb (~> 0.7.2)
    guardrail (3.0.3)
      activerecord (>= 6.1, < 7.2)
      railties (>= 6.1, < 7.2)
    hana (1.3.7)
    hashdiff (1.1.0)
    hashery (2.1.2)
    hashie (5.0.0)
    headless (2.3.1)
    highline (3.0.1)
    httparty (0.21.0)
      mini_mime (>= 1.0.0)
      multi_xml (>= 0.5.2)
    httpclient (2.8.3)
    i18n (1.14.4)
      concurrent-ruby (~> 1.0)
    i18nliner (0.2.4)
      activesupport (>= 6.0)
      erubi (~> 1.7)
      globby (>= 0.1.1)
      i18n (>= 1.8.6)
      nokogiri (>= 1.5.0)
      ruby2ruby (~> 2.4)
      ruby_parser (~> 3.10)
      sexp_processor (~> 4.10)
      ya2yaml (= 0.31)
    icalendar (2.10.1)
      ice_cube (~> 0.16)
    ice_cube (0.16.4)
    ice_nine (0.11.2)
    idn-ruby (0.1.5)
    ims-lti (2.3.5)
      addressable (~> 2.5, >= 2.5.1)
      builder (~> 3.2)
      faraday (< 3.0)
      json-jwt (~> 1.16.6)
      rexml
      simple_oauth (~> 0.3.1)
    inst-jobs (3.1.17)
      activerecord (>= 6.0)
      activerecord-pg-extensions (~> 0.4)
      activesupport (>= 6.0)
      after_transaction_commit (>= 1.0, < 3)
      debug_inspector (~> 1.0)
      fugit (~> 1.3)
      railties (>= 6.0)
    inst-jobs-autoscaling (2.1.1)
      aws-sdk-autoscaling
      inst-jobs (> 1.0, < 4.0)
    inst-jobs-statsd (3.0.2)
      inst-jobs (>= 3.1.1, < 4.0)
      inst_statsd (~> 3.0)
    inst_access (0.4.2)
      activesupport (>= 5)
      json-jwt (~> 1.13)
    inst_statsd (3.0.4)
      aroi (>= 0.0.7)
      dogstatsd-ruby (>= 4.2, < 6.0, != 5.0.0)
      statsd-ruby (~> 1.0)
    instructure-happymapper (0.5.10)
      nokogiri (~> 1.5)
    io-console (0.7.2)
    irb (1.13.0)
      rdoc (>= 4.0.0)
      reline (>= 0.4.2)
    iso8601 (0.13.0)
    jira_ref_parser (1.0.1)
    jmespath (1.6.2)
    json (2.7.1)
    json-jwt (1.16.6)
      activesupport (>= 4.2)
      aes_key_wrap
      base64
      bindata
      faraday (~> 2.0)
      faraday-follow_redirects
    json-schema (4.3.0)
      addressable (>= 2.8)
    json_schemer (2.2.1)
      base64
      bigdecimal
      hana (~> 1.3)
      regexp_parser (~> 2.0)
      simpleidn (~> 0.2)
    jwt (2.8.1)
      base64
    language_server-protocol (3.17.0.3)
    launchy (3.0.1)
      addressable (~> 2.8)
      childprocess (~> 5.0)
    letter_opener (1.10.0)
      launchy (>= 2.2, < 4)
    libdatadog (6.0.0.2.0)
    libdatadog (6.0.0.2.0-aarch64-linux)
    libdatadog (6.0.0.2.0-x86_64-linux)
    libddwaf (1.14.0.0.0)
      ffi (~> 1.0)
    libddwaf (1.14.0.0.0-aarch64-linux)
      ffi (~> 1.0)
    libddwaf (1.14.0.0.0-arm64-darwin)
      ffi (~> 1.0)
    libddwaf (1.14.0.0.0-x86_64-darwin)
      ffi (~> 1.0)
    libddwaf (1.14.0.0.0-x86_64-linux)
      ffi (~> 1.0)
    link_header (0.0.8)
    loofah (2.22.0)
      crass (~> 1.0.2)
      nokogiri (>= 1.12.0)
    luminosity_contrast (0.2.1)
    mail (2.8.1)
      mini_mime (>= 0.1.1)
      net-imap
      net-pop
      net-smtp
    marcel (1.0.4)
    marginalia (1.11.1)
      actionpack (>= 5.2)
      activerecord (>= 5.2)
    matrix (0.4.2)
    method_source (1.1.0)
    mime-types (3.5.2)
      mime-types-data (~> 3.2015)
    mime-types-data (3.2024.0305)
    mini_magick (4.12.0)
    mini_mime (1.1.5)
    mini_portile2 (2.8.6)
    minitest (5.22.3)
    moodle2cc (0.2.46)
      builder
      instructure-happymapper (~> 0.5.10)
      nokogiri
      rdiscount
      rubyzip (>= 1.0.0)
      thor
    msgpack (1.7.2)
    multi_json (1.15.0)
    multi_xml (0.7.1)
      bigdecimal (~> 3.1)
    multipart-post (2.4.0)
    mustache (1.1.1)
    neighbor (0.3.2)
      activerecord (>= 6.1)
    net-http (0.4.1)
      uri
    net-imap (0.4.10)
      date
      net-protocol
    net-ldap (0.19.0)
    net-pop (0.1.2)
      net-protocol
    net-protocol (0.2.2)
      timeout
    net-smtp (0.5.0)
      net-protocol
    nio4r (2.7.1)
    nokogiri (1.16.4)
      mini_portile2 (~> 2.8.2)
      racc (~> 1.4)
    nokogiri (1.16.4-aarch64-linux)
      racc (~> 1.4)
    nokogiri (1.16.4-arm64-darwin)
      racc (~> 1.4)
    nokogiri (1.16.4-x86_64-darwin)
      racc (~> 1.4)
    nokogiri (1.16.4-x86_64-linux)
      racc (~> 1.4)
    nokogiri-xmlsec-instructure (0.10.2)
      nokogiri (>= 1.11.2)
    oauth (1.1.0)
      oauth-tty (~> 1.0, >= 1.0.1)
      snaky_hash (~> 2.0)
      version_gem (~> 1.1)
    oauth-tty (1.0.5)
      version_gem (~> 1.1, >= 1.1.1)
    oauth2 (2.0.9)
      faraday (>= 0.17.3, < 3.0)
      jwt (>= 1.0, < 3.0)
      multi_xml (~> 0.5)
      rack (>= 1.2, < 4)
      snaky_hash (~> 2.0)
      version_gem (~> 1.1)
    oj (3.16.3)
      bigdecimal (>= 3.0)
    once-ler (2.0.2)
      activerecord (>= 6.0, < 7.2)
      rspec (>= 3.6)
      rspec-rails (>= 4.0)
    os (1.1.4)
    outrigger (3.0.2)
      activerecord (>= 6.0, < 7.2)
      railties (>= 6.0, < 7.2)
    packs-specification (0.0.10)
      sorbet-runtime
    pact (1.64.0)
      pact-mock_service (~> 3.0, >= 3.3.1)
      pact-support (~> 1.16, >= 1.16.9)
      rack-test (>= 0.6.3, < 3.0.0)
      rspec (~> 3.0)
      term-ansicolor (~> 1.7)
      thor (>= 0.20, < 2.0)
      webrick (~> 1.8)
    pact-messages (0.2.0)
      pact (~> 1.9)
    pact-mock_service (3.11.2)
      find_a_port (~> 1.0.1)
      json
      pact-support (~> 1.16, >= 1.16.4)
      rack (~> 2.0)
      rspec (>= 2.14)
      thor (>= 0.19, < 2.0)
      webrick (~> 1.8)
    pact-support (1.20.0)
      awesome_print (~> 1.9)
      diff-lcs (~> 1.5)
      expgen (~> 0.1)
      rainbow (~> 3.1.1)
    pact_broker-client (1.72.0)
      dig_rb (~> 1.0)
      httparty (>= 0.21.0, < 1.0.0)
      rake (~> 13.0)
      table_print (~> 1.5)
      term-ansicolor (~> 1.7)
      thor (>= 0.20, < 2.0)
    parallel (1.24.0)
    parser (3.3.1.0)
      ast (~> 2.4.1)
      racc
    parslet (2.0.0)
    pdf-core (0.10.0)
    pdf-reader (2.12.0)
      Ascii85 (~> 1.0)
      afm (~> 0.2.1)
      hashery (~> 2.0)
      ruby-rc4
      ttfunk
    pg (1.5.6)
    pg_query (5.1.0)
      google-protobuf (>= 3.22.3)
    prawn (2.5.0)
      matrix (~> 0.4)
      pdf-core (~> 0.10.0)
      ttfunk (~> 1.8)
    prawn-emoji (5.3.0)
      prawn (~> 2.3)
      unicode-emoji (~> 3.1)
    prawn-rails (1.4.2)
      actionview (>= 3.1.0)
      prawn
      prawn-table
    prawn-table (0.2.2)
      prawn (>= 1.3.0, < 3.0.0)
    promise.rb (0.7.4)
    prosopite (1.4.2)
    psych (5.1.2)
      stringio
    public_suffix (5.0.5)
    puma (6.4.2)
      nio4r (~> 2.0)
    pygments.rb (2.4.1)
    raabro (1.4.0)
    racc (1.7.3)
    rack (2.2.9)
    rack-brotli (1.2.0)
      brotli (>= 0.1.7)
      rack (>= 1.4)
    rack-test (2.1.0)
      rack (>= 1.3)
    rails (7.0.8)
      actioncable (= 7.0.8)
      actionmailbox (= 7.0.8)
      actionmailer (= 7.0.8)
      actionpack (= 7.0.8)
      actiontext (= 7.0.8)
      actionview (= 7.0.8)
      activejob (= 7.0.8)
      activemodel (= 7.0.8)
      activerecord (= 7.0.8)
      activestorage (= 7.0.8)
      activesupport (= 7.0.8)
      bundler (>= 1.15.0)
      railties (= 7.0.8)
    rails-controller-testing (1.0.5)
      actionpack (>= 5.0.1.rc1)
      actionview (>= 5.0.1.rc1)
      activesupport (>= 5.0.1.rc1)
    rails-dom-testing (2.2.0)
      activesupport (>= 5.0.0)
      minitest
      nokogiri (>= 1.6)
    rails-html-sanitizer (1.6.0)
      loofah (~> 2.21)
      nokogiri (~> 1.14)
    rails-observers (0.1.5)
      activemodel (>= 4.0)
    railties (7.0.8)
      actionpack (= 7.0.8)
      activesupport (= 7.0.8)
      method_source
      rake (>= 12.2)
      thor (~> 1.0)
      zeitwerk (~> 2.5)
    rainbow (3.1.1)
    rake (13.2.1)
    rchardet (1.8.0)
    rdiscount (2.2.7.3)
    rdoc (6.6.3.1)
      psych (>= 4.0.0)
    redcarpet (3.6.0)
    redis (5.1.0)
      redis-client (>= 0.17.0)
    redis-client (0.21.1)
      connection_pool
    redis-cluster-client (0.7.11)
      redis-client (~> 0.12)
    redis-clustering (5.1.0)
      redis (= 5.1.0)
      redis-cluster-client (>= 0.7.0)
    redis-scripting (1.0.1)
      redis (>= 3.0)
    regexp_parser (2.9.0)
<<<<<<< HEAD
    reline (0.5.2)
=======
    reline (0.5.5)
>>>>>>> 9ecbc393
      io-console (~> 0.5)
    representable (3.2.0)
      declarative (< 0.1.0)
      trailblazer-option (>= 0.1.1, < 0.2.0)
      uber (< 0.2.0)
    request_store (1.7.0)
      rack (>= 1.4)
    retriable (3.1.2)
    rexml (3.2.6)
    ritex (1.0.1)
    rotp (6.3.0)
    rqrcode (2.2.0)
      chunky_png (~> 1.0)
      rqrcode_core (~> 1.0)
    rqrcode_core (1.2.0)
    rrule (0.6.0)
      activesupport (>= 2.3)
    rspec (3.13.0)
      rspec-core (~> 3.13.0)
      rspec-expectations (~> 3.13.0)
      rspec-mocks (~> 3.13.0)
    rspec-collection_matchers (1.2.1)
      rspec-expectations (>= 2.99.0.beta1)
    rspec-core (3.13.0)
      rspec-support (~> 3.13.0)
    rspec-expectations (3.13.0)
      diff-lcs (>= 1.2.0, < 2.0)
      rspec-support (~> 3.13.0)
    rspec-mocks (3.13.0)
      diff-lcs (>= 1.2.0, < 2.0)
      rspec-support (~> 3.13.0)
    rspec-openapi (0.16.1)
      actionpack (>= 5.2.0)
      rails-dom-testing
      rspec-core
    rspec-rails (6.1.2)
      actionpack (>= 6.1)
      activesupport (>= 6.1)
      railties (>= 6.1)
      rspec-core (~> 3.13)
      rspec-expectations (~> 3.13)
      rspec-mocks (~> 3.13)
      rspec-support (~> 3.13)
    rspec-support (3.13.1)
    rspec_around_all (0.2.0)
      rspec (>= 2.0)
    rspec_junit_formatter (0.6.0)
      rspec-core (>= 2, < 4, != 2.12.0)
    rss (0.3.0)
      rexml
<<<<<<< HEAD
    rubocop (1.63.2)
=======
    rubocop (1.63.4)
>>>>>>> 9ecbc393
      json (~> 2.3)
      language_server-protocol (>= 3.17.0)
      parallel (~> 1.10)
      parser (>= 3.3.0.2)
      rainbow (>= 2.2.2, < 4.0)
      regexp_parser (>= 1.8, < 3.0)
      rexml (>= 3.2.5, < 4.0)
      rubocop-ast (>= 1.31.1, < 2.0)
      ruby-progressbar (~> 1.7)
      unicode-display_width (>= 2.4.0, < 3.0)
    rubocop-ast (1.31.3)
      parser (>= 3.3.1.0)
    rubocop-capybara (2.20.0)
      rubocop (~> 1.41)
    rubocop-factory_bot (2.25.1)
      rubocop (~> 1.41)
    rubocop-graphql (1.5.1)
      rubocop (>= 0.90, < 2)
    rubocop-inst (1.0.2)
      rubocop (~> 1.50)
      rubocop-performance (~> 1.17)
    rubocop-performance (1.21.0)
      rubocop (>= 1.48.1, < 2.0)
      rubocop-ast (>= 1.31.1, < 2.0)
    rubocop-rails (2.24.1)
      activesupport (>= 4.2.0)
      rack (>= 1.1)
      rubocop (>= 1.33.0, < 2.0)
      rubocop-ast (>= 1.31.1, < 2.0)
    rubocop-rake (0.6.0)
      rubocop (~> 1.0)
    rubocop-rspec (2.29.2)
      rubocop (~> 1.40)
      rubocop-capybara (~> 2.17)
      rubocop-factory_bot (~> 2.22)
      rubocop-rspec_rails (~> 2.28)
    rubocop-rspec_rails (2.28.3)
      rubocop (~> 1.40)
    ruby-duration (3.2.3)
      activesupport (>= 3.0.0)
      i18n
      iso8601
    ruby-progressbar (1.13.0)
    ruby-rc4 (0.1.5)
    ruby-rtf (0.0.5)
    ruby2ruby (2.5.0)
      ruby_parser (~> 3.1)
      sexp_processor (~> 4.6)
    ruby_parser (3.21.0)
      racc (~> 1.5)
      sexp_processor (~> 4.16)
    rubycas-client (2.3.9)
      activesupport
    rubyzip (2.3.2)
    saml2 (3.1.7)
      activesupport (>= 3.2, < 7.2)
      nokogiri (>= 1.5.8, < 2.0)
      nokogiri-xmlsec-instructure (~> 0.9, >= 0.9.5)
    sanitize (6.1.0)
      crass (~> 1.0.2)
      nokogiri (>= 1.12.0)
    sax-machine (1.3.2)
    scrypt (3.0.7)
      ffi-compiler (>= 1.0, < 2.0)
    selenium-webdriver (4.20.1)
      base64 (~> 0.2)
      rexml (~> 3.2, >= 3.2.5)
      rubyzip (>= 1.2.2, < 3.0)
      websocket (~> 1.0)
    sentry-inst_jobs (5.10.0)
      inst-jobs (~> 3.0)
      sentry-ruby (~> 5.10)
    sentry-rails (5.17.3)
      railties (>= 5.0)
      sentry-ruby (~> 5.17.3)
    sentry-ruby (5.17.3)
      bigdecimal
      concurrent-ruby (~> 1.0, >= 1.0.2)
    sexp_processor (4.17.1)
    shoulda-matchers (6.2.0)
      activesupport (>= 5.2.0)
    signet (0.19.0)
      addressable (~> 2.8)
      faraday (>= 0.17.5, < 3.a)
      jwt (>= 1.5, < 3.0)
      multi_json (~> 1.10)
    simple_oauth (0.3.1)
    simple_uuid (0.4.0)
    simplecov (0.22.0)
      docile (~> 1.1)
      simplecov-html (~> 0.11)
      simplecov_json_formatter (~> 0.1)
    simplecov-html (0.12.3)
    simplecov-rcov (0.3.7)
      simplecov (>= 0.4.1)
    simplecov_json_formatter (0.1.4)
    simpleidn (0.2.2)
      unf (~> 0.1.4)
    snaky_hash (2.0.1)
      hashie
      version_gem (~> 1.1, >= 1.1.1)
    soap4r-middleware (0.8.7)
      soap4r-ruby1.9 (= 2.0.5)
    soap4r-ng (2.0.4)
    soap4r-ruby1.9 (2.0.5)
    sorbet-runtime (0.5.11262)
    spring (4.2.1)
    spring-commands-parallel-rspec (1.1.0)
      spring (>= 0.9.1)
    spring-commands-rspec (1.0.4)
      spring (>= 0.9.1)
    spring-commands-rubocop (0.4.0)
      spring (>= 1.0)
    sqlite3 (1.7.3)
      mini_portile2 (~> 2.8.0)
    sqlite3 (1.7.3-aarch64-linux)
    sqlite3 (1.7.3-arm64-darwin)
    sqlite3 (1.7.3-x86_64-darwin)
    sqlite3 (1.7.3-x86_64-linux)
    stackprof (0.2.26)
    statsd-ruby (1.5.0)
    stormbreaker (1.0.0)
      axe-core-api (~> 4.1)
      axe-core-rspec (~> 4.1)
      axe-core-selenium (~> 4.1)
      rspec (~> 3.8)
    stringio (3.1.0)
    swearjar (1.4.0)
    switchman (3.6.2)
      activerecord (>= 6.1.4, < 7.2)
      guardrail (~> 3.0.1)
      parallel (~> 1.22)
      railties (>= 6.1, < 7.2)
    switchman-inst-jobs (4.0.16)
      inst-jobs (>= 2.4.9, < 4.0)
      parallel (>= 1.19)
      railties (>= 6.1, < 7.2)
      switchman (~> 3.1, >= 3.5.14)
    sync (0.5.0)
    table_print (1.5.7)
    term-ansicolor (1.8.0)
      tins (~> 1.0)
    testrail_client (0.0.1)
    testrailtagging (0.3.8.7)
      parser
      rspec
      testrail_client
    thor (1.3.1)
    thread_safe (0.3.6)
    thrift (0.9.3.0)
    timecop (0.9.8)
    timeout (0.4.1)
    tins (1.33.0)
      bigdecimal
      sync
    trailblazer-option (0.1.2)
    ttfunk (1.8.0)
      bigdecimal (~> 3.1)
    twilio-ruby (7.0.2)
      faraday (>= 0.9, < 3.0)
      jwt (>= 1.5, < 3.0)
      nokogiri (>= 1.6, < 2.0)
    twitter-text (3.1.0)
      idn-ruby
      unf (~> 0.1.0)
    tzinfo (2.0.6)
      concurrent-ruby (~> 1.0)
    uber (0.1.0)
    unf (0.1.4)
      unf_ext
    unf_ext (0.0.9.1)
    unicode-display_width (2.5.0)
    unicode-emoji (3.4.0)
      unicode-version (~> 1.0)
    unicode-version (1.4.0)
    uri (0.13.0)
    vault (0.18.2)
      aws-sigv4
    vericite_api (1.5.3)
      json (>= 1.4.6)
    version_gem (1.1.4)
    virtus (2.0.0)
      axiom-types (~> 0.1)
      coercible (~> 1.0)
      descendants_tracker (~> 0.0, >= 0.0.3)
    wcag_color_contrast (0.1.0)
    webmock (3.23.0)
      addressable (>= 2.8.0)
      crack (>= 0.3.2)
      hashdiff (>= 0.4.0, < 2.0.0)
    webrick (1.8.1)
    websocket (1.2.10)
    websocket-driver (0.7.6)
      websocket-extensions (>= 0.1.0)
    websocket-extensions (0.1.5)
    will_paginate (4.0.0)
    ya2yaml (0.31)
    yard (0.9.36)
    yard-appendix (0.1.8)
      yard (>= 0.8.0)
    zeitwerk (2.6.13)

PLATFORMS
  aarch64-linux
  arm64-darwin
  ruby
  x86_64-darwin
  x86_64-linux

DEPENDENCIES
  academic_benchmark!
  academic_benchmarks (~> 1.1)
  account_reports!
  active_model-better_errors (= 1.6.7)
  active_model_serializers (~> 0.9.9)
  active_record_query_trace (~> 1.8)
  activesupport-suspend_callbacks!
  acts_as_list!
  addressable (~> 2.8)
  adheres_to_policy!
  apollo-federation (~> 3.8)
  attachment_fu!
  authlogic (~> 6.4)
  autoextend!
  aws-sdk-kinesis (~> 1.45)
  aws-sdk-s3 (~> 1.119)
  aws-sdk-sagemakerruntime (~> 1.61)
  aws-sdk-sns (~> 1.60)
  aws-sdk-sqs (~> 1.53)
  bcrypt (~> 3.1)
  bigdecimal (~> 3.1)
  bluecloth (= 2.2.0)
  bookmarked_collection!
  bootsnap (~> 1.16)
  brakeman (~> 6.0)
  broadcast_policy!
  browser (~> 5.3)
  bundler (~> 2.2)
  business_time (= 0.13.0)
  canvas_breach_mitigation!
  canvas_cache!
  canvas_cassandra!
  canvas_color!
  canvas_connect (= 0.3.16)
  canvas_crummy!
  canvas_dynamodb!
  canvas_errors!
  canvas_ext!
  canvas_http!
  canvas_kaltura!
  canvas_link_migrator (~> 1.0.9)
  canvas_mimetype_fu!
  canvas_panda_pub!
  canvas_partman!
  canvas_quiz_statistics!
  canvas_sanitize!
  canvas_security!
  canvas_slug!
  canvas_sort!
  canvas_stringex!
  canvas_text_helper!
  canvas_time!
  canvas_unzip!
  canvas_webex (= 0.18.2)
  cassandra-cql (= 1.2.3)!
  code_ownership (~> 1.33)
  colorize (~> 1.0)
  config_file!
  crocodoc-ruby (= 0.0.1)
  crystalball!
  csv_diff!
  database_cleaner (~> 2.0)
  db-query-matchers (~> 0.12)
  ddtrace (~> 1.13)
  debug (~> 1.8)
  diigo!
  diplomat (~> 2.6)
  docx (~> 0.8)
  dotenv (~> 3.0)
  dress_code (= 1.2.1)
  dynamic_settings!
  encrypted_cookie_store-instructure (~> 1.2)
  escape_code (= 0.2)
  event_stream!
  factory_bot (~> 6.3)
  feedjira (~> 3.2.3)
  ffi-icu (~> 0.5)
  flakey_spec_catcher (~> 0.12)
  gepub (~> 1.0)
  gergich (~> 2.1)
  google_drive!
  graphql (~> 2.3.0)
  graphql-batch (~> 0.5)
  guardrail (~> 3.0)
  headless (= 2.3.1)
  highline (~> 3.0)
  html_text_helper!
  httparty (~> 0.21)
  i18n_extraction!
  i18n_tasks!
  i18nliner (~> 0.2.4)
  icalendar (~> 2.9)
  ims-lti (~> 2.3)
  incoming_mail_processor!
  inst-jobs (~> 3.1)
  inst-jobs-autoscaling (= 2.1.1)
  inst-jobs-statsd (~> 3.0)
  inst_access (= 0.4.2)
  inst_statsd (~> 3.0)
  irb (~> 1.7)
  json-jwt (~> 1.13)
  json-schema (~> 4.0)
  json_schemer (~> 2.0)
  json_token!
  legacy_multipart!
  letter_opener (~> 1.8)
  link_header (= 0.0.8)
  live_events!
  lti-advantage!
  lti_outbound!
  luminosity_contrast (= 0.2.1)
  marginalia (= 1.11.1)
  matrix (= 0.4.2)
  mime-types (~> 3.5)
  mini_magick (~> 4.12)
  moodle_importer!
  multi_json (= 1.15.0)
  neighbor (~> 0.3)
  net-http (~> 0.1)
  net-ldap (~> 0.18)
  oauth (~> 1.1)
  oauth2 (~> 2.0)
  oj (~> 3.16)
  once-ler (~> 2.0)
  outrigger (~> 3.0)
  pact (~> 1.57)
  pact-messages (= 0.2.0)
  pact-mock_service (= 3.11.2)
  pact_broker-client (= 1.72)
  paginated_collection!
  parallel (~> 1.23)
  pdf-reader (~> 2.11)
  pg (~> 1.5)
  pg_query (~> 5.1)
  prawn-emoji (~> 5.3)
  prawn-rails (~> 1.4)
  prosopite (~> 1.3)
  puma (~> 6.3)
  qti_exporter!
  rack-brotli (~> 1.2)
  rails (~> 7.0.4)
  rails-controller-testing (= 1.0.5)
  rails-observers (= 0.1.5)
  redcarpet (~> 3.6)
  redis-clustering (~> 5.0)
  redis-scripting (= 1.0.1)
  request_context!
  respondus_soap_endpoint!
  retriable (~> 3.1)
  ritex (= 1.0.1)
  rotp (~> 6.2)
  rqrcode (~> 2.2)
  rrule (~> 0.5)
  rspec (~> 3.12)
  rspec-collection_matchers (~> 1.2)
  rspec-openapi
  rspec-rails (~> 6.0)
  rspec_around_all (= 0.2.0)
  rspecq!
  rss (~> 0.3)
  rubocop-canvas!
  rubocop-graphql (~> 1.3)
  rubocop-inst (~> 1)
  rubocop-rails (~> 2.19)
  rubocop-rake (~> 0.6)
  rubocop-rspec (~> 2.22)
  ruby-duration (= 3.2.3)
  ruby-rtf (= 0.0.5)
  rubycas-client (= 2.3.9)
  rubyzip (~> 2.3)
  saml2 (~> 3.1)
  sanitize (~> 6.0)
  scrypt (~> 3.0)
  selenium-webdriver (~> 4.12)
  sentry-inst_jobs (~> 5.10)
  sentry-rails (~> 5.10)
  shoulda-matchers (~> 6.0)
  simplecov-rcov (~> 0.3)
  simply_versioned!
  spring-commands-parallel-rspec (= 1.1.0)
  spring-commands-rspec (= 1.0.4)
  spring-commands-rubocop (~> 0.4)
  stackprof (~> 0.2)
  stormbreaker (~> 1.0)
  stringify_ids!
  switchman (~> 3.5)
  switchman-inst-jobs (~> 4.0)
  testrailtagging (= 0.3.8.7)
  thrift_client (= 0.9.3)!
  timecop (~> 0.9)
  turnitin_api!
  twilio-ruby (~> 7.0)
  twitter!
  utf8_cleaner!
  vault (~> 0.17)
  vericite_api (= 1.5.3)
  wcag_color_contrast (= 0.1.0)
  webmock (~> 3.18)
  workflow!
  yard (~> 0.9)
  yard-appendix (= 0.1.8)

RUBY VERSION
   ruby 3.1.2p20

BUNDLED WITH
   2.5.9<|MERGE_RESOLUTION|>--- conflicted
+++ resolved
@@ -377,24 +377,14 @@
       request_store (~> 1.0)
     awesome_print (1.9.2)
     aws-eventstream (1.3.0)
-<<<<<<< HEAD
-    aws-partitions (1.914.0)
-    aws-sdk-applicationautoscaling (1.80.0)
-      aws-sdk-core (~> 3, >= 3.191.0)
-=======
     aws-partitions (1.923.0)
     aws-sdk-applicationautoscaling (1.81.0)
       aws-sdk-core (~> 3, >= 3.193.0)
->>>>>>> 9ecbc393
       aws-sigv4 (~> 1.1)
     aws-sdk-autoscaling (1.106.0)
       aws-sdk-core (~> 3, >= 3.191.0)
       aws-sigv4 (~> 1.1)
-<<<<<<< HEAD
-    aws-sdk-core (3.192.0)
-=======
     aws-sdk-core (3.194.0)
->>>>>>> 9ecbc393
       aws-eventstream (~> 1, >= 1.3.0)
       aws-partitions (~> 1, >= 1.651.0)
       aws-sigv4 (~> 1.8)
@@ -405,16 +395,6 @@
     aws-sdk-kinesis (1.56.0)
       aws-sdk-core (~> 3, >= 3.193.0)
       aws-sigv4 (~> 1.1)
-<<<<<<< HEAD
-    aws-sdk-kms (1.79.0)
-      aws-sdk-core (~> 3, >= 3.191.0)
-      aws-sigv4 (~> 1.1)
-    aws-sdk-s3 (1.147.0)
-      aws-sdk-core (~> 3, >= 3.192.0)
-      aws-sdk-kms (~> 1)
-      aws-sigv4 (~> 1.8)
-    aws-sdk-sns (1.73.0)
-=======
     aws-sdk-kms (1.80.0)
       aws-sdk-core (~> 3, >= 3.193.0)
       aws-sigv4 (~> 1.1)
@@ -423,7 +403,6 @@
       aws-sdk-kms (~> 1)
       aws-sigv4 (~> 1.8)
     aws-sdk-sagemakerruntime (1.61.0)
->>>>>>> 9ecbc393
       aws-sdk-core (~> 3, >= 3.191.0)
       aws-sigv4 (~> 1.1)
     aws-sdk-sns (1.74.0)
@@ -609,11 +588,7 @@
       multi_json (~> 1.11)
       os (>= 0.9, < 2.0)
       signet (>= 0.16, < 2.a)
-<<<<<<< HEAD
-    graphql (2.3.0)
-=======
     graphql (2.3.2)
->>>>>>> 9ecbc393
       base64
     graphql-batch (0.6.0)
       graphql (>= 1.12.18, < 3)
@@ -938,11 +913,7 @@
     redis-scripting (1.0.1)
       redis (>= 3.0)
     regexp_parser (2.9.0)
-<<<<<<< HEAD
-    reline (0.5.2)
-=======
     reline (0.5.5)
->>>>>>> 9ecbc393
       io-console (~> 0.5)
     representable (3.2.0)
       declarative (< 0.1.0)
@@ -993,11 +964,7 @@
       rspec-core (>= 2, < 4, != 2.12.0)
     rss (0.3.0)
       rexml
-<<<<<<< HEAD
-    rubocop (1.63.2)
-=======
     rubocop (1.63.4)
->>>>>>> 9ecbc393
       json (~> 2.3)
       language_server-protocol (>= 3.17.0)
       parallel (~> 1.10)
