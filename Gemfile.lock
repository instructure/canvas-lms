--- conflicted
+++ resolved
@@ -659,11 +659,7 @@
       json-jwt (~> 1.13)
     inst_llm (0.2.4)
       aws-sdk-bedrockruntime (~> 1.5)
-<<<<<<< HEAD
-    inst_statsd (3.0.6)
-=======
     inst_statsd (3.1.0)
->>>>>>> 3c9ff88d
       aroi (>= 0.0.7)
       dogstatsd-ruby (>= 4.2, < 6.0, != 5.0.0)
       statsd-ruby (~> 1.0)
