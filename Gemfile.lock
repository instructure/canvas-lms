--- conflicted
+++ resolved
@@ -476,16 +476,10 @@
       libdatadog (~> 14.3.1.1.0)
       libddwaf (~> 1.18.0.0.0)
       msgpack
-<<<<<<< HEAD
-    date (3.4.1)
-    db-query-matchers (0.13.0)
-      activesupport (>= 4.0, < 7.3)
-=======
     datadog-ruby_core_source (3.3.7)
     date (3.4.1)
     db-query-matchers (0.14.0)
       activesupport (>= 4.0, < 8.1)
->>>>>>> 1c55606d
       rspec (>= 3.0)
     debug (1.9.2)
       irb (~> 1.10)
@@ -664,11 +658,7 @@
       json-jwt (~> 1.13)
     inst_llm (0.2.4)
       aws-sdk-bedrockruntime (~> 1.5)
-<<<<<<< HEAD
-    inst_statsd (3.1.0)
-=======
     inst_statsd (3.3.0)
->>>>>>> 1c55606d
       aroi (>= 0.0.7)
       dogstatsd-ruby (>= 4.2, < 6.0, != 5.0.0)
       statsd-ruby (~> 1.0)
@@ -682,11 +672,7 @@
     jira_ref_parser (1.0.1)
     jmespath (1.6.2)
     json (2.9.0)
-<<<<<<< HEAD
-    json-jwt (1.16.6)
-=======
     json-jwt (1.16.7)
->>>>>>> 1c55606d
       activesupport (>= 4.2)
       aes_key_wrap
       base64
@@ -1131,11 +1117,8 @@
       axe-core-rspec (~> 4.1)
       axe-core-selenium (~> 4.1)
       rspec (~> 3.8)
-<<<<<<< HEAD
-=======
     string_pattern (2.3.0)
       regexp_parser (~> 2.5, >= 2.5.0)
->>>>>>> 1c55606d
     stringio (3.1.2)
     swearjar (1.4.0)
     switchman (3.6.7)
