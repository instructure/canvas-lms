--- conflicted
+++ resolved
@@ -261,11 +261,7 @@
       simple_oauth (~> 0.3)
     utf8_cleaner (0.0.1)
     workflow (0.0.1)
-<<<<<<< HEAD
-      activesupport (>= 3.2, < 7.2)
-=======
       activesupport (>= 3.2, < 8.0)
->>>>>>> 1b4a2133
 
 GEM
   remote: https://rubygems.org/
@@ -792,18 +788,6 @@
     net-smtp (0.5.0)
       net-protocol
     nio4r (2.7.4)
-<<<<<<< HEAD
-    nokogiri (1.18.3)
-      mini_portile2 (~> 2.8.2)
-      racc (~> 1.4)
-    nokogiri (1.18.3-aarch64-linux-gnu)
-      racc (~> 1.4)
-    nokogiri (1.18.3-arm64-darwin)
-      racc (~> 1.4)
-    nokogiri (1.18.3-x86_64-darwin)
-      racc (~> 1.4)
-    nokogiri (1.18.3-x86_64-linux-gnu)
-=======
     nokogiri (1.18.5)
       mini_portile2 (~> 2.8.2)
       racc (~> 1.4)
@@ -814,7 +798,6 @@
     nokogiri (1.18.5-x86_64-darwin)
       racc (~> 1.4)
     nokogiri (1.18.5-x86_64-linux-gnu)
->>>>>>> 1b4a2133
       racc (~> 1.4)
     nokogiri-xmlsec-instructure (0.10.3)
       nokogiri (>= 1.11.2)
