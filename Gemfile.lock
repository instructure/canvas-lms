GIT
  remote: https://github.com/instructure/rspecq.git
  revision: 34c2f3c2d7cbc6d546c347e6bffb82ef91e7429d
  specs:
    rspecq (0.7.1)
      redis (>= 4.0, < 6.0)
      rspec-core
      rspec_junit_formatter
      sentry-ruby

GIT
  remote: https://github.com/instructure/soap4r.git
  revision: 33f7b37c0372787b4f6a40a50d0dbb1dc7a7fb3a
  specs:
    soap4r-ng (2.0.4)

GIT
  remote: https://github.com/kreynolds/cassandra-cql.git
  revision: 02b5abbe441a345c051a180327932566fd66bb36
  ref: 02b5abbe441a345c051a180327932566fd66bb36
  specs:
    cassandra-cql (1.2.3)
      simple_uuid (>= 0.2.0)
      thrift_client (>= 0.7.1, < 0.10)

GIT
  remote: https://github.com/twitter/thrift_client.git
  revision: 5c10d59881825cb8e26ab1aa8f1d2738e88c0e83
  ref: 5c10d59881825cb8e26ab1aa8f1d2738e88c0e83
  specs:
    thrift_client (0.9.3)
      thrift (~> 0.9.0)

GIT
  remote: https://github.com/wrapbook/crystalball.git
  revision: 59837f892594816705b7bb6611191a7bda0c3fb5
  specs:
    crystalball (0.7.0)
      git

PATH
  remote: gems/canvas_cassandra
  specs:
    canvas_cassandra (0.1.0)
      cassandra-cql (~> 1.2.2)
      config_file

PATH
  remote: gems/i18n_extraction
  specs:
    i18n_extraction (0.0.1)
      activesupport (>= 3.2)
      i18nliner (~> 0.1)
      ruby_parser (~> 3.7)
      sexp_processor (~> 4.14, >= 4.14.1)

PATH
  remote: gems/i18n_tasks
  specs:
    i18n_tasks (0.0.1)
      activesupport (>= 6)
      i18n (>= 0.7, < 2)
      i18n_extraction
      ruby_parser (~> 3.7)
      utf8_cleaner

PATH
  remote: gems/plugins/academic_benchmark
  specs:
    academic_benchmark (1.1.0)
      academic_benchmarks (~> 1.1.0)
      railties (>= 3.2)

PATH
  remote: gems/plugins/account_reports
  specs:
    account_reports (1.1.0)
      railties (>= 3.2)

PATH
  remote: gems/plugins/moodle_importer
  specs:
    moodle_importer (1.0.0)
      moodle2cc (= 0.2.46)
      rails (>= 3.2)

PATH
  remote: gems/plugins/qti_exporter
  specs:
    qti_exporter (1.0.0)
      rails (>= 3.2)

PATH
  remote: gems/plugins/respondus_soap_endpoint
  specs:
    respondus_soap_endpoint (1.1.0)
      rails (>= 3.2)
      soap4r-middleware (= 0.8.7)
      soap4r-ng (~> 2.0)

PATH
  remote: gems/plugins/simply_versioned
  specs:
    simply_versioned (1.0.0)
      activerecord (>= 3.2)

PATH
  remote: gems/rubocop-canvas
  specs:
    rubocop-canvas (1.0.0)
      activesupport (>= 7.0)
      jira_ref_parser (= 1.0.1)
      outrigger (~> 3.0, >= 3.0.1)
      railties (~> 7.0)
      rubocop (~> 1.19)
      rubocop-rails (~> 2.19)

PATH
  remote: gems
  specs:
    activesupport-suspend_callbacks (0.0.1)
      activesupport (>= 3.2, < 7.2)
    acts_as_list (0.0.1)
      activerecord (>= 3.2)
    adheres_to_policy (0.0.1)
      activesupport (>= 3.2)
    attachment_fu (1.0.0)
      activerecord (>= 3.2)
      railties (>= 3.2)
    autoextend (1.0.0)
    bookmarked_collection (1.0.0)
      activerecord (>= 3.2)
      folio-pagination (~> 0.0.12)
      json_token
      paginated_collection
      railties (>= 3.2)
      will_paginate (>= 3.0, < 5.0)
    broadcast_policy (1.0.0)
      activesupport
      after_transaction_commit
    canvas_breach_mitigation (0.0.1)
      activesupport
    canvas_cache (0.1.0)
      activesupport
      config_file
      digest-murmurhash (>= 1.1.0)
      guardrail (>= 2.0.0)
      redis (~> 5.0)
      redis-clustering (~> 5.0)
      redis-scripting (>= 1.0.0)
    canvas_color (0.0.1)
    canvas_crummy (0.0.1)
    canvas_dynamodb (0.0.1)
      aws-sdk-applicationautoscaling (~> 1.26)
      aws-sdk-dynamodb (~> 1.32)
    canvas_errors (0.1.0)
      activesupport
      code_ownership
      inst-jobs
    canvas_ext (1.0.0)
      activesupport (>= 3.2)
      tzinfo
    canvas_http (1.0.0)
      canvas_cache
      legacy_multipart
    canvas_kaltura (1.0.0)
      canvas_http
      canvas_slug
      canvas_sort
      legacy_multipart
      nokogiri
    canvas_mimetype_fu (0.0.1)
    canvas_panda_pub (1.0.0)
      canvas_http
      json-jwt (~> 1.10)
    canvas_partman (2.0.0)
      activerecord (>= 6.1, < 7.2)
      activerecord-pg-extensions (~> 0.4)
      pg (>= 0.17, < 2.0)
    canvas_quiz_statistics (0.1.0)
      activesupport
      html_text_helper
    canvas_sanitize (0.0.1)
      sanitize (~> 6.0)
    canvas_security (0.1.0)
      activesupport
      canvas_cache
      canvas_errors
      dynamic_settings
      json-jwt
    canvas_slug (0.0.1)
      swearjar (~> 1.4)
    canvas_sort (1.0.0)
    canvas_stringex (0.0.1)
    canvas_text_helper (0.0.1)
      i18n
    canvas_time (1.0.0)
      activesupport (>= 3.2)
      tzinfo
    canvas_unzip (0.0.1)
      activesupport
      canvas_mimetype_fu
      rubyzip (~> 2.0)
    config_file (0.1.0)
      railties (>= 5.0)
    csv_diff (1.0.0)
      sqlite3
    diigo (1.0.0)
      nokogiri
    dynamic_settings (0.1.0)
      activesupport (>= 5.0)
      config_file
      diplomat (>= 2.5.1)
      railties
    event_stream (0.1.0)
      activerecord (>= 4.2)
      bookmarked_collection
      inst_statsd
      json_token
      paginated_collection
    google_drive (1.0.0)
      google-apis-drive_v3 (~> 0.43)
    html_text_helper (0.0.1)
      activesupport (>= 3.2)
      canvas_text_helper
      nokogiri
      sanitize (~> 6.0)
      twitter-text (~> 3.1)
    incoming_mail_processor (0.0.1)
      activesupport (>= 3.2)
      aws-sdk-s3
      aws-sdk-sqs
      canvas_errors
      html_text_helper
      inst_statsd
      mail (~> 2.8)
      net-imap
      net-pop
      net-smtp
      utf8_cleaner
    json_token (0.0.1)
      json
    legacy_multipart (0.0.1)
      canvas_slug
      mime-types (~> 3.2)
    live_events (1.0.0)
      activesupport
      aws-sdk-kinesis
      inst_statsd
    lti-advantage (0.1.0)
      activemodel (>= 5.1)
      json-jwt (~> 1.5)
    lti_outbound (0.0.1)
      activesupport
      i18n
      oauth
    paginated_collection (1.0.0)
      folio-pagination (~> 0.0.12)
      will_paginate (>= 3.0, < 5.0)
    request_context (0.1.0)
      actionpack
      canvas_security
      railties
    stringify_ids (1.0.0)
    turnitin_api (0.1.0)
      activesupport
      faraday (~> 2.7)
      faraday-follow_redirects (~> 0.3)
      faraday-multipart (~> 1.0)
      inst_statsd
      simple_oauth (~> 0.3)
    twitter (1.0.0)
      html_text_helper
      oauth
    utf8_cleaner (0.0.1)
    workflow (0.0.1)
      activesupport (>= 3.2)

GEM
  remote: https://rubygems.org/
  specs:
    Ascii85 (1.1.1)
    academic_benchmarks (1.1.3)
      activesupport (>= 3.2.22)
      httparty (~> 0.13)
    actioncable (7.1.3)
      actionpack (= 7.1.3)
      activesupport (= 7.1.3)
      nio4r (~> 2.0)
      websocket-driver (>= 0.6.1)
      zeitwerk (~> 2.6)
    actionmailbox (7.1.3)
      actionpack (= 7.1.3)
      activejob (= 7.1.3)
      activerecord (= 7.1.3)
      activestorage (= 7.1.3)
      activesupport (= 7.1.3)
      mail (>= 2.7.1)
      net-imap
      net-pop
      net-smtp
    actionmailer (7.1.3)
      actionpack (= 7.1.3)
      actionview (= 7.1.3)
      activejob (= 7.1.3)
      activesupport (= 7.1.3)
      mail (~> 2.5, >= 2.5.4)
      net-imap
      net-pop
      net-smtp
      rails-dom-testing (~> 2.2)
    actionpack (7.1.3)
      actionview (= 7.1.3)
      activesupport (= 7.1.3)
      nokogiri (>= 1.8.5)
      racc
      rack (>= 2.2.4)
      rack-session (>= 1.0.1)
      rack-test (>= 0.6.3)
      rails-dom-testing (~> 2.2)
      rails-html-sanitizer (~> 1.6)
    actiontext (7.1.3)
      actionpack (= 7.1.3)
      activerecord (= 7.1.3)
      activestorage (= 7.1.3)
      activesupport (= 7.1.3)
      globalid (>= 0.6.0)
      nokogiri (>= 1.8.5)
    actionview (7.1.3)
      activesupport (= 7.1.3)
      builder (~> 3.1)
      erubi (~> 1.11)
      rails-dom-testing (~> 2.2)
      rails-html-sanitizer (~> 1.6)
    active_model-better_errors (1.6.7)
      activemodel (>= 3.0)
    active_model_serializers (0.9.9)
      activemodel (>= 3.2)
      concurrent-ruby (~> 1.0)
    active_record_query_trace (1.8.2)
      activerecord (>= 6.0.0)
    activejob (7.1.3)
      activesupport (= 7.1.3)
      globalid (>= 0.3.6)
    activemodel (7.1.3)
      activesupport (= 7.1.3)
    activerecord (7.1.3)
      activemodel (= 7.1.3)
      activesupport (= 7.1.3)
      timeout (>= 0.4.0)
    activerecord-pg-extensions (0.5.4)
      activerecord (>= 7.0, < 7.2)
      railties (>= 7.0, < 7.2)
    activestorage (7.1.3)
      actionpack (= 7.1.3)
      activejob (= 7.1.3)
      activerecord (= 7.1.3)
      activesupport (= 7.1.3)
      marcel (~> 1.0)
    activesupport (7.1.3)
      base64
      bigdecimal
      concurrent-ruby (~> 1.0, >= 1.0.2)
      connection_pool (>= 2.2.5)
      drb
      i18n (>= 1.6, < 2)
      minitest (>= 5.1)
      mutex_m
      tzinfo (~> 2.0)
    addressable (2.8.7)
      public_suffix (>= 2.0.2, < 7.0)
    adobe_connect (1.0.12)
      activesupport (>= 2.3.17)
      nokogiri (>= 1.14.3)
      rake (>= 0.9.2)
    aes_key_wrap (1.1.0)
    afm (0.2.2)
    after_transaction_commit (2.2.2)
      activerecord (>= 5.2)
    apollo-federation (3.8.5)
      google-protobuf (~> 3.22)
      graphql (>= 1.10.14)
    aroi (1.0.0)
      activerecord (>= 5.2)
      activesupport (>= 5.2)
    ast (2.4.2)
    authlogic (6.4.3)
      activemodel (>= 5.2, < 7.2)
      activerecord (>= 5.2, < 7.2)
      activesupport (>= 5.2, < 7.2)
      request_store (~> 1.0)
    awesome_print (1.9.2)
    aws-eventstream (1.3.0)
<<<<<<< HEAD
    aws-partitions (1.951.0)
    aws-sdk-applicationautoscaling (1.89.0)
      aws-sdk-core (~> 3, >= 3.201.0)
      aws-sigv4 (~> 1.5)
    aws-sdk-autoscaling (1.112.0)
      aws-sdk-core (~> 3, >= 3.201.0)
      aws-sigv4 (~> 1.5)
    aws-sdk-bedrockruntime (1.15.0)
      aws-sdk-core (~> 3, >= 3.201.0)
      aws-sigv4 (~> 1.1)
    aws-sdk-core (3.201.0)
=======
    aws-partitions (1.957.0)
    aws-sdk-applicationautoscaling (1.89.0)
      aws-sdk-core (~> 3, >= 3.201.0)
      aws-sigv4 (~> 1.5)
    aws-sdk-autoscaling (1.113.0)
      aws-sdk-core (~> 3, >= 3.201.0)
      aws-sigv4 (~> 1.5)
    aws-sdk-bedrockruntime (1.16.0)
      aws-sdk-core (~> 3, >= 3.201.0)
      aws-sigv4 (~> 1.1)
    aws-sdk-core (3.201.2)
>>>>>>> e1aaee22
      aws-eventstream (~> 1, >= 1.3.0)
      aws-partitions (~> 1, >= 1.651.0)
      aws-sigv4 (~> 1.8)
      jmespath (~> 1, >= 1.6.1)
<<<<<<< HEAD
    aws-sdk-dynamodb (1.116.0)
=======
    aws-sdk-dynamodb (1.117.0)
>>>>>>> e1aaee22
      aws-sdk-core (~> 3, >= 3.201.0)
      aws-sigv4 (~> 1.5)
    aws-sdk-kinesis (1.62.0)
      aws-sdk-core (~> 3, >= 3.201.0)
      aws-sigv4 (~> 1.5)
    aws-sdk-kms (1.88.0)
      aws-sdk-core (~> 3, >= 3.201.0)
      aws-sigv4 (~> 1.5)
    aws-sdk-s3 (1.156.0)
      aws-sdk-core (~> 3, >= 3.201.0)
      aws-sdk-kms (~> 1)
      aws-sigv4 (~> 1.5)
    aws-sdk-sagemakerruntime (1.68.0)
      aws-sdk-core (~> 3, >= 3.201.0)
      aws-sigv4 (~> 1.5)
<<<<<<< HEAD
    aws-sdk-sns (1.80.0)
=======
    aws-sdk-sns (1.82.0)
>>>>>>> e1aaee22
      aws-sdk-core (~> 3, >= 3.201.0)
      aws-sigv4 (~> 1.5)
    aws-sdk-sqs (1.80.0)
      aws-sdk-core (~> 3, >= 3.201.0)
      aws-sigv4 (~> 1.5)
    aws-sigv4 (1.8.0)
      aws-eventstream (~> 1, >= 1.0.2)
    axe-core-api (4.9.1)
      dumb_delegator
      virtus
    axe-core-rspec (4.9.1)
      axe-core-api (= 4.9.1)
      dumb_delegator
      virtus
    axe-core-selenium (4.9.1)
      axe-core-api (= 4.9.1)
      dumb_delegator
    axiom-types (0.1.1)
      descendants_tracker (~> 0.0.4)
      ice_nine (~> 0.11.0)
      thread_safe (~> 0.3, >= 0.3.1)
    base64 (0.2.0)
    bcrypt (3.1.20)
    bigdecimal (3.1.8)
    bindata (2.5.0)
    bluecloth (2.2.0)
    bootsnap (1.18.3)
      msgpack (~> 1.2)
    brakeman (6.1.2)
      racc
    brotli (0.5.0)
    browser (5.3.1)
    builder (3.3.0)
    business_time (0.13.0)
      activesupport (>= 3.2.0)
      tzinfo
    canvas_connect (0.3.16)
      adobe_connect (~> 1.0.0)
      rake (>= 0.9.6)
    canvas_link_migrator (1.0.13)
      activesupport
      addressable
      nokogiri
      rack
    canvas_webex (0.18.2)
      railties
    childprocess (5.0.0)
    chunky_png (1.4.0)
    cld (0.13.0)
      ffi
    code_ownership (1.36.2)
      code_teams (~> 1.0)
      packs-specification
      sorbet-runtime (>= 0.5.11249)
    code_teams (1.0.2)
      sorbet-runtime
    coercible (1.0.0)
      descendants_tracker (~> 0.0.1)
    colored (1.2)
    colorize (1.1.0)
    concurrent-ruby (1.3.3)
    connection_pool (2.4.1)
    crack (1.0.0)
      bigdecimal
      rexml
    crass (1.0.6)
    crocodoc-ruby (0.0.1)
      json
    csv (3.3.0)
    database_cleaner (2.0.2)
      database_cleaner-active_record (>= 2, < 3)
    database_cleaner-active_record (2.2.0)
      activerecord (>= 5.a)
      database_cleaner-core (~> 2.0.0)
    database_cleaner-core (2.0.1)
    datadog (2.2.0)
      debase-ruby_core_source (= 3.3.1)
      libdatadog (~> 10.0.0.1.0)
      libddwaf (~> 1.14.0.0.0)
      msgpack
    date (3.3.4)
    db-query-matchers (0.12.0)
      activesupport (>= 4.0, < 7.2)
      rspec (>= 3.0)
    debase-ruby_core_source (3.3.1)
    debug (1.9.2)
      irb (~> 1.10)
      reline (>= 0.3.8)
    debug_inspector (1.2.0)
    declarative (0.0.20)
    deep_merge (1.2.2)
    descendants_tracker (0.0.4)
      thread_safe (~> 0.3, >= 0.3.1)
    diff-lcs (1.5.1)
    dig_rb (1.0.1)
    digest-murmurhash (1.1.1)
    diplomat (2.6.4)
      deep_merge (~> 1.2)
      faraday (>= 0.9, < 3.0, != 2.0.0)
    docile (1.4.0)
    docx (0.8.0)
      nokogiri (~> 1.13, >= 1.13.0)
      rubyzip (~> 2.0)
    dogstatsd-ruby (5.6.1)
    dotenv (3.1.2)
    drb (2.2.1)
    dress_code (1.2.1)
      colored
      mustache
      pygments.rb
      redcarpet
    dumb_delegator (1.0.0)
    encrypted_cookie_store-instructure (1.2.13)
      actionpack (>= 4.2, < 7.2)
    erubi (1.13.0)
    escape_code (0.2)
    et-orbi (1.2.11)
      tzinfo
    expgen (0.1.1)
      parslet
    factory_bot (6.4.6)
      activesupport (>= 5.0.0)
    faraday (2.9.2)
      faraday-net_http (>= 2.0, < 3.2)
    faraday-follow_redirects (0.3.0)
      faraday (>= 1, < 3)
    faraday-multipart (1.0.4)
      multipart-post (~> 2)
    faraday-net_http (3.1.0)
      net-http
    feedjira (3.2.3)
      loofah (>= 2.3.1, < 3)
      sax-machine (>= 1.0, < 2)
    ffi (1.16.3)
    ffi-compiler (1.3.2)
      ffi (>= 1.15.5)
      rake
    ffi-icu (0.5.3)
      ffi (~> 1.0, >= 1.0.9)
    find_a_port (1.0.1)
    flakey_spec_catcher (0.12.1)
      rspec (~> 3.10)
      timecop (~> 0.9)
    folio-pagination (0.0.12)
    fugit (1.11.0)
      et-orbi (~> 1, >= 1.2.11)
      raabro (~> 1.4)
    gepub (1.0.17)
      nokogiri (>= 1.8.2, < 2.0)
      rubyzip (> 1.1.1, < 2.4)
    gergich (2.2.1)
      httparty (~> 0.17)
      sqlite3 (>= 1.4, < 3.0)
    git (2.1.1)
      activesupport (>= 5.0)
      addressable (~> 2.8)
      process_executer (~> 1.1)
      rchardet (~> 1.8)
    globalid (1.2.1)
      activesupport (>= 6.1)
    globby (0.1.2)
    google-apis-core (0.15.0)
      addressable (~> 2.5, >= 2.5.1)
      googleauth (~> 1.9)
      httpclient (>= 2.8.1, < 3.a)
      mini_mime (~> 1.0)
      representable (~> 3.0)
      retriable (>= 2.0, < 4.a)
      rexml
    google-apis-drive_v3 (0.51.0)
      google-apis-core (>= 0.15.0, < 2.a)
    google-cloud-env (2.1.1)
      faraday (>= 1.0, < 3.a)
    google-protobuf (3.25.3)
    google-protobuf (3.25.3-aarch64-linux)
    google-protobuf (3.25.3-arm64-darwin)
    google-protobuf (3.25.3-x86_64-darwin)
    google-protobuf (3.25.3-x86_64-linux)
    googleauth (1.11.0)
      faraday (>= 1.0, < 3.a)
      google-cloud-env (~> 2.1)
      jwt (>= 1.4, < 3.0)
      multi_json (~> 1.11)
      os (>= 0.9, < 2.0)
      signet (>= 0.16, < 2.a)
    graphql (2.3.7)
      base64
    graphql-batch (0.6.0)
      graphql (>= 1.12.18, < 3)
      promise.rb (~> 0.7.2)
    guardrail (3.0.3)
      activerecord (>= 6.1, < 7.2)
      railties (>= 6.1, < 7.2)
    hana (1.3.7)
    hashdiff (1.1.0)
    hashery (2.1.2)
    hashie (5.0.0)
    headless (2.3.1)
    highline (3.1.0)
      reline
    httparty (0.22.0)
      csv
      mini_mime (>= 1.0.0)
      multi_xml (>= 0.5.2)
    httpclient (2.8.3)
    i18n (1.14.5)
      concurrent-ruby (~> 1.0)
    i18nliner (0.2.4)
      activesupport (>= 6.0)
      erubi (~> 1.7)
      globby (>= 0.1.1)
      i18n (>= 1.8.6)
      nokogiri (>= 1.5.0)
      ruby2ruby (~> 2.4)
      ruby_parser (~> 3.10)
      sexp_processor (~> 4.10)
      ya2yaml (= 0.31)
    icalendar (2.10.2)
      ice_cube (~> 0.16)
    ice_cube (0.17.0)
    ice_nine (0.11.2)
    idn-ruby (0.1.5)
    ims-lti (2.3.5)
      addressable (~> 2.5, >= 2.5.1)
      builder (~> 3.2)
      faraday (< 3.0)
      json-jwt (~> 1.16.6)
      rexml
      simple_oauth (~> 0.3.1)
    inst-jobs (3.1.17)
      activerecord (>= 6.0)
      activerecord-pg-extensions (~> 0.4)
      activesupport (>= 6.0)
      after_transaction_commit (>= 1.0, < 3)
      debug_inspector (~> 1.0)
      fugit (~> 1.3)
      railties (>= 6.0)
    inst-jobs-autoscaling (2.1.1)
      aws-sdk-autoscaling
      inst-jobs (> 1.0, < 4.0)
    inst-jobs-statsd (3.0.2)
      inst-jobs (>= 3.1.1, < 4.0)
      inst_statsd (~> 3.0)
    inst_access (0.4.2)
      activesupport (>= 5)
      json-jwt (~> 1.13)
    inst_llm (0.2.4)
      aws-sdk-bedrockruntime (~> 1.5)
    inst_statsd (3.0.4)
      aroi (>= 0.0.7)
      dogstatsd-ruby (>= 4.2, < 6.0, != 5.0.0)
      statsd-ruby (~> 1.0)
    instructure-happymapper (0.5.10)
      nokogiri (~> 1.5)
    io-console (0.7.2)
    irb (1.14.0)
      rdoc (>= 4.0.0)
      reline (>= 0.4.2)
    iso8601 (0.13.0)
    jira_ref_parser (1.0.1)
    jmespath (1.6.2)
    json (2.7.2)
    json-jwt (1.16.6)
      activesupport (>= 4.2)
      aes_key_wrap
      base64
      bindata
      faraday (~> 2.0)
      faraday-follow_redirects
    json-schema (4.3.1)
      addressable (>= 2.8)
    json_schemer (2.3.0)
      bigdecimal
      hana (~> 1.3)
      regexp_parser (~> 2.0)
      simpleidn (~> 0.2)
    jwt (2.8.2)
      base64
    language_server-protocol (3.17.0.3)
    launchy (3.0.1)
      addressable (~> 2.8)
      childprocess (~> 5.0)
    letter_opener (1.10.0)
      launchy (>= 2.2, < 4)
    libdatadog (10.0.0.1.0)
    libdatadog (10.0.0.1.0-aarch64-linux)
    libdatadog (10.0.0.1.0-x86_64-linux)
    libddwaf (1.14.0.0.0)
      ffi (~> 1.0)
    libddwaf (1.14.0.0.0-aarch64-linux)
      ffi (~> 1.0)
    libddwaf (1.14.0.0.0-arm64-darwin)
      ffi (~> 1.0)
    libddwaf (1.14.0.0.0-x86_64-darwin)
      ffi (~> 1.0)
    libddwaf (1.14.0.0.0-x86_64-linux)
      ffi (~> 1.0)
    link_header (0.0.8)
    logger (1.6.0)
    loofah (2.22.0)
      crass (~> 1.0.2)
      nokogiri (>= 1.12.0)
    luminosity_contrast (0.2.1)
    mail (2.8.1)
      mini_mime (>= 0.1.1)
      net-imap
      net-pop
      net-smtp
    marcel (1.0.4)
    marginalia (1.11.1)
      actionpack (>= 5.2)
      activerecord (>= 5.2)
    matrix (0.4.2)
    method_source (1.1.0)
    mime-types (3.5.2)
      mime-types-data (~> 3.2015)
    mime-types-data (3.2024.0702)
    mini_magick (4.13.1)
    mini_mime (1.1.5)
    mini_portile2 (2.8.7)
    minitest (5.24.1)
    mize (0.5.0)
    moodle2cc (0.2.46)
      builder
      instructure-happymapper (~> 0.5.10)
      nokogiri
      rdiscount
      rubyzip (>= 1.0.0)
      thor
    msgpack (1.7.2)
    multi_json (1.15.0)
    multi_xml (0.7.1)
      bigdecimal (~> 3.1)
    multipart-post (2.4.1)
    mustache (1.1.1)
    mutex_m (0.2.0)
    net-http (0.4.1)
      uri
    net-imap (0.4.14)
      date
      net-protocol
    net-ldap (0.19.0)
    net-pop (0.1.2)
      net-protocol
    net-protocol (0.2.2)
      timeout
    net-smtp (0.5.0)
      net-protocol
    nio4r (2.7.3)
    nokogiri (1.16.6)
      mini_portile2 (~> 2.8.2)
      racc (~> 1.4)
    nokogiri (1.16.6-aarch64-linux)
      racc (~> 1.4)
    nokogiri (1.16.6-arm64-darwin)
      racc (~> 1.4)
    nokogiri (1.16.6-x86_64-darwin)
      racc (~> 1.4)
    nokogiri (1.16.6-x86_64-linux)
      racc (~> 1.4)
    nokogiri-xmlsec-instructure (0.10.2)
      nokogiri (>= 1.11.2)
    oauth (1.1.0)
      oauth-tty (~> 1.0, >= 1.0.1)
      snaky_hash (~> 2.0)
      version_gem (~> 1.1)
    oauth-tty (1.0.5)
      version_gem (~> 1.1, >= 1.1.1)
    oauth2 (2.0.9)
      faraday (>= 0.17.3, < 3.0)
      jwt (>= 1.0, < 3.0)
      multi_xml (~> 0.5)
      rack (>= 1.2, < 4)
      snaky_hash (~> 2.0)
      version_gem (~> 1.1)
    oj (3.16.4)
      bigdecimal (>= 3.0)
    once-ler (2.0.2)
      activerecord (>= 6.0, < 7.2)
      rspec (>= 3.6)
      rspec-rails (>= 4.0)
    os (1.1.4)
    outrigger (3.0.2)
      activerecord (>= 6.0, < 7.2)
      railties (>= 6.0, < 7.2)
    packs-specification (0.0.10)
      sorbet-runtime
    pact (1.64.0)
      pact-mock_service (~> 3.0, >= 3.3.1)
      pact-support (~> 1.16, >= 1.16.9)
      rack-test (>= 0.6.3, < 3.0.0)
      rspec (~> 3.0)
      term-ansicolor (~> 1.7)
      thor (>= 0.20, < 2.0)
      webrick (~> 1.8)
    pact-messages (0.2.0)
      pact (~> 1.9)
    pact-mock_service (3.12.2)
      find_a_port (~> 1.0.1)
      json
      pact-support (~> 1.16, >= 1.16.4)
      rack (>= 3.0, < 4.0)
      rackup (~> 2.0)
      rspec (>= 2.14)
      thor (>= 0.19, < 2.0)
      webrick (~> 1.8)
    pact-support (1.20.0)
      awesome_print (~> 1.9)
      diff-lcs (~> 1.5)
      expgen (~> 0.1)
      rainbow (~> 3.1.1)
    pact_broker-client (1.72.0)
      dig_rb (~> 1.0)
      httparty (>= 0.21.0, < 1.0.0)
      rake (~> 13.0)
      table_print (~> 1.5)
      term-ansicolor (~> 1.7)
      thor (>= 0.20, < 2.0)
    parallel (1.25.1)
    parser (3.3.4.0)
      ast (~> 2.4.1)
      racc
    parslet (2.0.0)
    pdf-core (0.10.0)
    pdf-reader (2.12.0)
      Ascii85 (~> 1.0)
      afm (~> 0.2.1)
      hashery (~> 2.0)
      ruby-rc4
      ttfunk
    pg (1.5.6)
    pg_query (5.1.0)
      google-protobuf (>= 3.22.3)
    pragmatic_segmenter (0.3.23)
      unicode
    prawn (2.5.0)
      matrix (~> 0.4)
      pdf-core (~> 0.10.0)
      ttfunk (~> 1.8)
    prawn-emoji (5.3.0)
      prawn (~> 2.3)
      unicode-emoji (~> 3.1)
    prawn-rails (1.4.2)
      actionview (>= 3.1.0)
      prawn
      prawn-table
    prawn-table (0.2.2)
      prawn (>= 1.3.0, < 3.0.0)
    process_executer (1.1.0)
    promise.rb (0.7.4)
    prosopite (1.4.2)
    psych (5.1.2)
      stringio
    public_suffix (6.0.0)
    puma (6.4.2)
      nio4r (~> 2.0)
    pygments.rb (3.0.0)
    raabro (1.4.0)
    racc (1.8.0)
    rack (3.0.11)
    rack-session (2.0.0)
      rack (>= 3.0.0)
    rack-test (2.1.0)
      rack (>= 1.3)
    rack3-brotli (1.0.1)
      brotli (~> 0.3)
      rack (~> 3.0)
    rackup (2.1.0)
      rack (>= 3)
      webrick (~> 1.8)
    rails (7.1.3)
      actioncable (= 7.1.3)
      actionmailbox (= 7.1.3)
      actionmailer (= 7.1.3)
      actionpack (= 7.1.3)
      actiontext (= 7.1.3)
      actionview (= 7.1.3)
      activejob (= 7.1.3)
      activemodel (= 7.1.3)
      activerecord (= 7.1.3)
      activestorage (= 7.1.3)
      activesupport (= 7.1.3)
      bundler (>= 1.15.0)
      railties (= 7.1.3)
    rails-controller-testing (1.0.5)
      actionpack (>= 5.0.1.rc1)
      actionview (>= 5.0.1.rc1)
      activesupport (>= 5.0.1.rc1)
    rails-dom-testing (2.2.0)
      activesupport (>= 5.0.0)
      minitest
      nokogiri (>= 1.6)
    rails-html-sanitizer (1.6.0)
      loofah (~> 2.21)
      nokogiri (~> 1.14)
    rails-observers (0.1.5)
      activemodel (>= 4.0)
    railties (7.1.3)
      actionpack (= 7.1.3)
      activesupport (= 7.1.3)
      irb
      rackup (>= 1.0.0)
      rake (>= 12.2)
      thor (~> 1.0, >= 1.2.2)
      zeitwerk (~> 2.6)
    rainbow (3.1.1)
    rake (13.2.1)
    rchardet (1.8.0)
    rdiscount (2.2.7.3)
    rdoc (6.7.0)
      psych (>= 4.0.0)
    redcarpet (3.6.0)
    redis (5.2.0)
      redis-client (>= 0.22.0)
    redis-client (0.22.2)
      connection_pool
    redis-cluster-client (0.10.0)
      redis-client (~> 0.22)
    redis-clustering (5.2.0)
      redis (= 5.2.0)
      redis-cluster-client (>= 0.7.11)
    redis-scripting (1.0.1)
      redis (>= 3.0)
    regexp_parser (2.9.2)
    reline (0.5.9)
      io-console (~> 0.5)
    representable (3.2.0)
      declarative (< 0.1.0)
      trailblazer-option (>= 0.1.1, < 0.2.0)
      uber (< 0.2.0)
    request_store (1.7.0)
      rack (>= 1.4)
    retriable (3.1.2)
    rexml (3.3.2)
      strscan
    ritex (1.0.1)
    rotp (6.3.0)
    rqrcode (2.2.0)
      chunky_png (~> 1.0)
      rqrcode_core (~> 1.0)
    rqrcode_core (1.2.0)
    rrule (0.6.0)
      activesupport (>= 2.3)
    rspec (3.13.0)
      rspec-core (~> 3.13.0)
      rspec-expectations (~> 3.13.0)
      rspec-mocks (~> 3.13.0)
    rspec-collection_matchers (1.2.1)
      rspec-expectations (>= 2.99.0.beta1)
    rspec-core (3.13.0)
      rspec-support (~> 3.13.0)
    rspec-expectations (3.13.1)
      diff-lcs (>= 1.2.0, < 2.0)
      rspec-support (~> 3.13.0)
    rspec-mocks (3.13.1)
      diff-lcs (>= 1.2.0, < 2.0)
      rspec-support (~> 3.13.0)
    rspec-openapi (0.16.1)
      actionpack (>= 5.2.0)
      rails-dom-testing
      rspec-core
    rspec-rails (6.1.3)
      actionpack (>= 6.1)
      activesupport (>= 6.1)
      railties (>= 6.1)
      rspec-core (~> 3.13)
      rspec-expectations (~> 3.13)
      rspec-mocks (~> 3.13)
      rspec-support (~> 3.13)
    rspec-support (3.13.1)
    rspec_around_all (0.2.0)
      rspec (>= 2.0)
    rspec_junit_formatter (0.6.0)
      rspec-core (>= 2, < 4, != 2.12.0)
    rss (0.3.0)
      rexml
    rubocop (1.64.1)
      json (~> 2.3)
      language_server-protocol (>= 3.17.0)
      parallel (~> 1.10)
      parser (>= 3.3.0.2)
      rainbow (>= 2.2.2, < 4.0)
      regexp_parser (>= 1.8, < 3.0)
      rexml (>= 3.2.5, < 4.0)
      rubocop-ast (>= 1.31.1, < 2.0)
      ruby-progressbar (~> 1.7)
      unicode-display_width (>= 2.4.0, < 3.0)
    rubocop-ast (1.31.3)
      parser (>= 3.3.1.0)
    rubocop-factory_bot (2.26.1)
      rubocop (~> 1.61)
    rubocop-graphql (1.5.3)
      rubocop (>= 1.50, < 2)
    rubocop-inst (1.0.2)
      rubocop (~> 1.50)
      rubocop-performance (~> 1.17)
    rubocop-performance (1.21.1)
      rubocop (>= 1.48.1, < 2.0)
      rubocop-ast (>= 1.31.1, < 2.0)
    rubocop-rails (2.25.1)
      activesupport (>= 4.2.0)
      rack (>= 1.1)
      rubocop (>= 1.33.0, < 2.0)
      rubocop-ast (>= 1.31.1, < 2.0)
    rubocop-rake (0.6.0)
      rubocop (~> 1.0)
<<<<<<< HEAD
    rubocop-rspec (3.0.2)
=======
    rubocop-rspec (3.0.3)
>>>>>>> e1aaee22
      rubocop (~> 1.61)
    rubocop-rspec_rails (2.30.0)
      rubocop (~> 1.61)
      rubocop-rspec (~> 3, >= 3.0.1)
    ruby-duration (3.2.3)
      activesupport (>= 3.0.0)
      i18n
      iso8601
    ruby-progressbar (1.13.0)
    ruby-rc4 (0.1.5)
    ruby-rtf (0.0.5)
    ruby2ruby (2.5.1)
      ruby_parser (~> 3.1)
      sexp_processor (~> 4.6)
    ruby_parser (3.21.1)
      racc (~> 1.5)
      sexp_processor (~> 4.16)
    rubycas-client (2.3.9)
      activesupport
    rubyzip (2.3.2)
    saml2 (3.1.7)
      activesupport (>= 3.2, < 7.2)
      nokogiri (>= 1.5.8, < 2.0)
      nokogiri-xmlsec-instructure (~> 0.9, >= 0.9.5)
    sanitize (6.1.1)
      crass (~> 1.0.2)
      nokogiri (>= 1.12.0)
    sax-machine (1.3.2)
    scrypt (3.0.8)
      ffi-compiler (>= 1.0, < 2.0)
      rake (>= 9, < 14)
    selenium-webdriver (4.22.0)
      base64 (~> 0.2)
      logger (~> 1.4)
      rexml (~> 3.2, >= 3.2.5)
      rubyzip (>= 1.2.2, < 3.0)
      websocket (~> 1.0)
    sentry-inst_jobs (5.10.0)
      inst-jobs (~> 3.0)
      sentry-ruby (~> 5.10)
    sentry-rails (5.18.1)
      railties (>= 5.0)
      sentry-ruby (~> 5.18.1)
    sentry-ruby (5.18.1)
      bigdecimal
      concurrent-ruby (~> 1.0, >= 1.0.2)
    sexp_processor (4.17.2)
    shoulda-matchers (6.2.0)
      activesupport (>= 5.2.0)
    signet (0.19.0)
      addressable (~> 2.8)
      faraday (>= 0.17.5, < 3.a)
      jwt (>= 1.5, < 3.0)
      multi_json (~> 1.10)
    simple_oauth (0.3.1)
    simple_uuid (0.4.0)
    simplecov (0.22.0)
      docile (~> 1.1)
      simplecov-html (~> 0.11)
      simplecov_json_formatter (~> 0.1)
    simplecov-html (0.12.3)
    simplecov-rcov (0.3.7)
      simplecov (>= 0.4.1)
    simplecov_json_formatter (0.1.4)
    simpleidn (0.2.3)
    snaky_hash (2.0.1)
      hashie
      version_gem (~> 1.1, >= 1.1.1)
    soap4r-middleware (0.8.7)
      soap4r-ruby1.9 (= 2.0.5)
    soap4r-ruby1.9 (2.0.5)
    sorbet-runtime (0.5.11262)
    spring (4.2.1)
    spring-commands-parallel-rspec (1.1.0)
      spring (>= 0.9.1)
    spring-commands-rspec (1.0.4)
      spring (>= 0.9.1)
    spring-commands-rubocop (0.4.0)
      spring (>= 1.0)
    sqlite3 (1.7.3)
      mini_portile2 (~> 2.8.0)
    sqlite3 (1.7.3-aarch64-linux)
    sqlite3 (1.7.3-arm64-darwin)
    sqlite3 (1.7.3-x86_64-darwin)
    sqlite3 (1.7.3-x86_64-linux)
    stackprof (0.2.26)
    statsd-ruby (1.5.0)
    stormbreaker (1.0.0)
      axe-core-api (~> 4.1)
      axe-core-rspec (~> 4.1)
      axe-core-selenium (~> 4.1)
      rspec (~> 3.8)
    stringio (3.1.1)
    strscan (3.1.0)
    swearjar (1.4.0)
    switchman (3.6.5)
      activerecord (>= 6.1.4, < 7.2)
      guardrail (~> 3.0.1)
      parallel (~> 1.22)
      railties (>= 6.1, < 7.2)
    switchman-inst-jobs (4.0.16)
      inst-jobs (>= 2.4.9, < 4.0)
      parallel (>= 1.19)
      railties (>= 6.1, < 7.2)
      switchman (~> 3.1, >= 3.5.14)
    sync (0.5.0)
    table_print (1.5.7)
    term-ansicolor (1.10.4)
      mize (~> 0.5)
      tins (~> 1.0)
    testrail_client (0.0.1)
    testrailtagging (0.3.8.7)
      parser
      rspec
      testrail_client
    thor (1.3.1)
    thread_safe (0.3.6)
    thrift (0.9.3.0)
    timecop (0.9.10)
    timeout (0.4.1)
    tins (1.33.0)
      bigdecimal
      sync
    trailblazer-option (0.1.2)
    ttfunk (1.8.0)
      bigdecimal (~> 3.1)
<<<<<<< HEAD
    twilio-ruby (7.2.2)
=======
    twilio-ruby (7.2.3)
>>>>>>> e1aaee22
      faraday (>= 0.9, < 3.0)
      jwt (>= 1.5, < 3.0)
      nokogiri (>= 1.6, < 2.0)
    twitter-text (3.1.0)
      idn-ruby
      unf (~> 0.1.0)
    tzinfo (2.0.6)
      concurrent-ruby (~> 1.0)
    uber (0.1.0)
    unf (0.1.4)
      unf_ext
    unf_ext (0.0.9.1)
    unicode (0.4.4.5)
    unicode-display_width (2.5.0)
    unicode-emoji (3.4.0)
      unicode-version (~> 1.0)
    unicode-version (1.4.0)
    uri (0.13.0)
    vault (0.18.2)
      aws-sigv4
    vericite_api (1.5.3)
      json (>= 1.4.6)
    version_gem (1.1.4)
    virtus (2.0.0)
      axiom-types (~> 0.1)
      coercible (~> 1.0)
      descendants_tracker (~> 0.0, >= 0.0.3)
    wcag_color_contrast (0.1.0)
    webmock (3.23.1)
      addressable (>= 2.8.0)
      crack (>= 0.3.2)
      hashdiff (>= 0.4.0, < 2.0.0)
    webrick (1.8.1)
    websocket (1.2.11)
    websocket-driver (0.7.6)
      websocket-extensions (>= 0.1.0)
    websocket-extensions (0.1.5)
    will_paginate (4.0.1)
    ya2yaml (0.31)
    yard (0.9.36)
    yard-appendix (0.1.8)
      yard (>= 0.8.0)
    zeitwerk (2.6.16)

PLATFORMS
  aarch64-linux
  arm64-darwin
  ruby
  x86_64-darwin
  x86_64-linux

DEPENDENCIES
  academic_benchmark!
  academic_benchmarks (~> 1.1)
  account_reports!
  active_model-better_errors (= 1.6.7)
  active_model_serializers (~> 0.9.9)
  active_record_query_trace (~> 1.8)
  activesupport-suspend_callbacks!
  acts_as_list!
  addressable (~> 2.8)
  adheres_to_policy!
  apollo-federation (~> 3.8)
  attachment_fu!
  authlogic (~> 6.4)
  autoextend!
  aws-sdk-bedrockruntime (~> 1.7)
  aws-sdk-kinesis (~> 1.45)
  aws-sdk-s3 (~> 1.119)
  aws-sdk-sagemakerruntime (~> 1.61)
  aws-sdk-sns (~> 1.60)
  aws-sdk-sqs (~> 1.53)
  bcrypt (~> 3.1)
  bigdecimal (~> 3.1)
  bluecloth (= 2.2.0)
  bookmarked_collection!
  bootsnap (~> 1.16)
  brakeman (~> 6.0)
  broadcast_policy!
  browser (~> 5.3)
  bundler (~> 2.2)
  business_time (= 0.13.0)
  canvas_breach_mitigation!
  canvas_cache!
  canvas_cassandra!
  canvas_color!
  canvas_connect (= 0.3.16)
  canvas_crummy!
  canvas_dynamodb!
  canvas_errors!
  canvas_ext!
  canvas_http!
  canvas_kaltura!
  canvas_link_migrator (~> 1.0.13)
  canvas_mimetype_fu!
  canvas_panda_pub!
  canvas_partman!
  canvas_quiz_statistics!
  canvas_sanitize!
  canvas_security!
  canvas_slug!
  canvas_sort!
  canvas_stringex!
  canvas_text_helper!
  canvas_time!
  canvas_unzip!
  canvas_webex (= 0.18.2)
  cassandra-cql (= 1.2.3)!
  cld (~> 0.13)
  code_ownership (~> 1.33)
  colorize (~> 1.0)
  config_file!
  crocodoc-ruby (= 0.0.1)
  crystalball!
  csv_diff!
  database_cleaner (~> 2.0)
  datadog (~> 2.1)
  db-query-matchers (~> 0.12)
  debug (~> 1.8)
  diigo!
  diplomat (~> 2.6)
  docx (~> 0.8)
  dotenv (~> 3.0)
  dress_code (= 1.2.1)
  dynamic_settings!
  encrypted_cookie_store-instructure (~> 1.2)
  escape_code (= 0.2)
  event_stream!
  factory_bot (~> 6.3)
  feedjira (~> 3.2.3)
  ffi-icu (~> 0.5)
  flakey_spec_catcher (~> 0.12)
  gepub (~> 1.0)
  gergich (~> 2.1)
  google_drive!
  graphql (~> 2.3.0)
  graphql-batch (~> 0.5)
  guardrail (~> 3.0)
  headless (= 2.3.1)
  highline (~> 3.0)
  html_text_helper!
  httparty (~> 0.21)
  i18n_extraction!
  i18n_tasks!
  i18nliner (~> 0.2.4)
  icalendar (~> 2.9)
  ims-lti (~> 2.3)
  incoming_mail_processor!
  inst-jobs (~> 3.1)
  inst-jobs-autoscaling (= 2.1.1)
  inst-jobs-statsd (~> 3.0)
  inst_access (= 0.4.2)
  inst_llm (~> 0.2.4)
  inst_statsd (~> 3.0)
  irb (~> 1.7)
  json-jwt (~> 1.13)
  json-schema (~> 4.0)
  json_schemer (~> 2.0)
  json_token!
  legacy_multipart!
  letter_opener (~> 1.8)
  link_header (= 0.0.8)
  live_events!
  lti-advantage!
  lti_outbound!
  luminosity_contrast (= 0.2.1)
  marginalia (= 1.11.1)
  matrix (= 0.4.2)
  method_source (~> 1.1)
  mime-types (~> 3.5)
  mini_magick (~> 4.12)
  moodle_importer!
  multi_json (= 1.15.0)
  net-http (~> 0.1)
  net-ldap (~> 0.18)
  oauth (~> 1.1)
  oauth2 (~> 2.0)
  oj (~> 3.16)
  once-ler (~> 2.0)
  outrigger (~> 3.0)
  pact (~> 1.57)
  pact-messages (= 0.2.0)
  pact_broker-client (= 1.72)
  paginated_collection!
  parallel (~> 1.23)
  pdf-reader (~> 2.11)
  pg (~> 1.5)
  pg_query (~> 5.1)
  pragmatic_segmenter (~> 0.3)
  prawn-emoji (~> 5.3)
  prawn-rails (~> 1.4)
  prosopite (~> 1.3)
  puma (~> 6.3)
  qti_exporter!
  rack (~> 3.0.11)
  rack3-brotli (~> 1.0)
  rails (~> 7.1.3)
  rails-controller-testing (= 1.0.5)
  rails-observers (= 0.1.5)
  redcarpet (~> 3.6)
  redis-clustering (~> 5.0)
  redis-scripting (= 1.0.1)
  request_context!
  respondus_soap_endpoint!
  retriable (~> 3.1)
  ritex (= 1.0.1)
  rotp (~> 6.2)
  rqrcode (~> 2.2)
  rrule (~> 0.5)
  rspec (~> 3.12)
  rspec-collection_matchers (~> 1.2)
  rspec-openapi
  rspec-rails (~> 6.0)
  rspec_around_all (= 0.2.0)
  rspecq!
  rss (~> 0.3)
  rubocop-canvas!
  rubocop-factory_bot (~> 2.22)
  rubocop-graphql (~> 1.3)
  rubocop-inst (~> 1)
  rubocop-rails (~> 2.19)
  rubocop-rake (~> 0.6)
  rubocop-rspec (~> 3.0)
  rubocop-rspec_rails (~> 2.29)
  ruby-duration (= 3.2.3)
  ruby-rtf (= 0.0.5)
  rubycas-client (= 2.3.9)
  rubyzip (~> 2.3)
  saml2 (~> 3.1)
  sanitize (~> 6.0)
  scrypt (~> 3.0)
  selenium-webdriver (~> 4.12)
  sentry-inst_jobs (~> 5.10)
  sentry-rails (~> 5.10)
  shoulda-matchers (~> 6.0)
  simplecov-rcov (~> 0.3)
  simply_versioned!
  soap4r-ng!
  spring-commands-parallel-rspec (= 1.1.0)
  spring-commands-rspec (= 1.0.4)
  spring-commands-rubocop (~> 0.4)
  sqlite3 (~> 1.7)
  stackprof (~> 0.2)
  stormbreaker (~> 1.0)
  stringify_ids!
  switchman (~> 3.5)
  switchman-inst-jobs (~> 4.0)
  testrailtagging (= 0.3.8.7)
  thrift_client (= 0.9.3)!
  timecop (~> 0.9)
  turnitin_api!
  twilio-ruby (~> 7.0)
  twitter!
  utf8_cleaner!
  vault (~> 0.17)
  vericite_api (= 1.5.3)
  wcag_color_contrast (= 0.1.0)
  webmock (~> 3.18)
  workflow!
  yard (~> 0.9)
  yard-appendix (= 0.1.8)

RUBY VERSION
   ruby 3.1.2p20

BUNDLED WITH
   2.5.10<|MERGE_RESOLUTION|>--- conflicted
+++ resolved
@@ -391,19 +391,6 @@
       request_store (~> 1.0)
     awesome_print (1.9.2)
     aws-eventstream (1.3.0)
-<<<<<<< HEAD
-    aws-partitions (1.951.0)
-    aws-sdk-applicationautoscaling (1.89.0)
-      aws-sdk-core (~> 3, >= 3.201.0)
-      aws-sigv4 (~> 1.5)
-    aws-sdk-autoscaling (1.112.0)
-      aws-sdk-core (~> 3, >= 3.201.0)
-      aws-sigv4 (~> 1.5)
-    aws-sdk-bedrockruntime (1.15.0)
-      aws-sdk-core (~> 3, >= 3.201.0)
-      aws-sigv4 (~> 1.1)
-    aws-sdk-core (3.201.0)
-=======
     aws-partitions (1.957.0)
     aws-sdk-applicationautoscaling (1.89.0)
       aws-sdk-core (~> 3, >= 3.201.0)
@@ -415,16 +402,11 @@
       aws-sdk-core (~> 3, >= 3.201.0)
       aws-sigv4 (~> 1.1)
     aws-sdk-core (3.201.2)
->>>>>>> e1aaee22
       aws-eventstream (~> 1, >= 1.3.0)
       aws-partitions (~> 1, >= 1.651.0)
       aws-sigv4 (~> 1.8)
       jmespath (~> 1, >= 1.6.1)
-<<<<<<< HEAD
-    aws-sdk-dynamodb (1.116.0)
-=======
     aws-sdk-dynamodb (1.117.0)
->>>>>>> e1aaee22
       aws-sdk-core (~> 3, >= 3.201.0)
       aws-sigv4 (~> 1.5)
     aws-sdk-kinesis (1.62.0)
@@ -440,11 +422,7 @@
     aws-sdk-sagemakerruntime (1.68.0)
       aws-sdk-core (~> 3, >= 3.201.0)
       aws-sigv4 (~> 1.5)
-<<<<<<< HEAD
-    aws-sdk-sns (1.80.0)
-=======
     aws-sdk-sns (1.82.0)
->>>>>>> e1aaee22
       aws-sdk-core (~> 3, >= 3.201.0)
       aws-sigv4 (~> 1.5)
     aws-sdk-sqs (1.80.0)
@@ -1051,11 +1029,7 @@
       rubocop-ast (>= 1.31.1, < 2.0)
     rubocop-rake (0.6.0)
       rubocop (~> 1.0)
-<<<<<<< HEAD
-    rubocop-rspec (3.0.2)
-=======
     rubocop-rspec (3.0.3)
->>>>>>> e1aaee22
       rubocop (~> 1.61)
     rubocop-rspec_rails (2.30.0)
       rubocop (~> 1.61)
@@ -1182,11 +1156,7 @@
     trailblazer-option (0.1.2)
     ttfunk (1.8.0)
       bigdecimal (~> 3.1)
-<<<<<<< HEAD
-    twilio-ruby (7.2.2)
-=======
     twilio-ruby (7.2.3)
->>>>>>> e1aaee22
       faraday (>= 0.9, < 3.0)
       jwt (>= 1.5, < 3.0)
       nokogiri (>= 1.6, < 2.0)
