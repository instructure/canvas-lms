GIT
  remote: https://github.com/binarylogic/authlogic.git
  revision: d155fff4672595af99cb3488d9731f1efc595049
  ref: d155fff4672595af99cb3488d9731f1efc595049
  specs:
    authlogic (6.4.3)
      activemodel (>= 5.2, < 8.1)
      activerecord (>= 5.2, < 8.1)
      activesupport (>= 5.2, < 8.1)
      request_store (~> 1.0)

GIT
  remote: https://github.com/instructure/rspecq.git
  revision: 34c2f3c2d7cbc6d546c347e6bffb82ef91e7429d
  specs:
    rspecq (0.7.1)
      redis (>= 4.0, < 6.0)
      rspec-core
      rspec_junit_formatter
      sentry-ruby

GIT
  remote: https://github.com/instructure/soap4r.git
  revision: 33f7b37c0372787b4f6a40a50d0dbb1dc7a7fb3a
  specs:
    soap4r-ng (2.0.4)

GIT
  remote: https://github.com/instructure/stackprof.git
  revision: b275d4c60011391dba41016b4a05bf09eebe3703
  branch: switch-d3-data-to-iterative
  specs:
    stackprof (0.2.27)

GIT
  remote: https://github.com/wrapbook/crystalball.git
  revision: 59837f892594816705b7bb6611191a7bda0c3fb5
  specs:
    crystalball (0.7.0)
      git

PATH
  remote: gems/i18n_extraction
  specs:
    i18n_extraction (0.0.1)
      activesupport
      i18nliner (~> 0.1)
      ruby_parser (~> 3.7)
      sexp_processor (~> 4.14, >= 4.14.1)

PATH
  remote: gems/i18n_tasks
  specs:
    i18n_tasks (0.0.1)
      activesupport
      csv
      i18n (>= 0.7, < 2)
      i18n_extraction
      ruby_parser (~> 3.7)
      utf8_cleaner

PATH
  remote: gems/plugins/academic_benchmark
  specs:
    academic_benchmark (1.1.0)
      academic_benchmarks (~> 1.1.0)
      railties (>= 3.2)

PATH
  remote: gems/plugins/account_reports
  specs:
    account_reports (1.1.0)
      railties (>= 3.2)

PATH
  remote: gems/plugins/moodle_importer
  specs:
    moodle_importer (1.0.0)
      moodle2cc (~> 0.2)
      rails (>= 3.2)

PATH
  remote: gems/plugins/qti_exporter
  specs:
    qti_exporter (1.0.0)
      rails (>= 3.2)

PATH
  remote: gems/plugins/respondus_soap_endpoint
  specs:
    respondus_soap_endpoint (1.1.0)
      rails (>= 3.2)
      soap4r-middleware (= 0.8.7)
      soap4r-ng (~> 2.0)

PATH
  remote: gems/plugins/simply_versioned
  specs:
    simply_versioned (1.0.0)
      activerecord (>= 3.2)

PATH
  remote: gems/rubocop-canvas
  specs:
    rubocop-canvas (1.0.0)
      activesupport (>= 7.0)
      jira_ref_parser (= 1.0.1)
      outrigger (~> 3.0, >= 3.0.1)
      railties (>= 7.0, < 8.1)
      rubocop (~> 1.19)
      rubocop-rails (~> 2.19)

PATH
  remote: gems
  specs:
    activesupport-suspend_callbacks (0.0.1)
      activesupport (>= 3.2, < 8.1)
    acts_as_list (0.0.1)
      activerecord (>= 3.2)
    adheres_to_policy (0.0.1)
      activesupport (< 8.1)
    attachment_fu (1.0.0)
      activerecord (>= 3.2)
      railties (>= 3.2)
    autoextend (1.0.0)
    bookmarked_collection (1.0.0)
      activerecord (>= 3.2)
      folio-pagination (~> 0.0.12)
      json_token
      paginated_collection
      railties (>= 3.2)
      will_paginate (>= 3.0, < 5.0)
    broadcast_policy (1.0.0)
      activesupport
      after_transaction_commit
    canvas_breach_mitigation (0.0.1)
      activesupport
    canvas_cache (0.1.0)
      activesupport
      config_file
      digest-murmurhash (>= 1.1.0)
      guardrail (>= 2.0.0)
      redis (~> 5.0)
      redis-clustering (~> 5.0)
      redis-scripting (>= 1.0.0)
    canvas_color (0.0.1)
    canvas_crummy (0.0.1)
    canvas_dynamodb (0.0.1)
      aws-sdk-applicationautoscaling (~> 1.26)
      aws-sdk-dynamodb (~> 1.32)
      benchmark (~> 0.4)
    canvas_errors (0.1.0)
      activesupport
      code_ownership
      inst-jobs
    canvas_ext (1.0.0)
      activesupport
      tzinfo
    canvas_http (1.0.0)
      canvas_cache
      legacy_multipart
      logger (~> 1.5)
    canvas_kaltura (1.0.0)
      canvas_http
      canvas_slug
      canvas_sort
      csv
      legacy_multipart
      nokogiri
    canvas_mimetype_fu (0.0.1)
    canvas_panda_pub (1.0.0)
      canvas_http
      json-jwt (~> 1.10)
    canvas_partman (2.0.0)
      activerecord (>= 6.1, < 8.1)
      activerecord-pg-extensions (~> 0.4)
      pg (>= 0.17, < 2.0)
    canvas_quiz_statistics (0.1.0)
      activesupport
      html_text_helper
    canvas_sanitize (0.0.1)
      sanitize (~> 7.0)
    canvas_security (0.1.0)
      activesupport
      canvas_cache
      canvas_errors
      dynamic_settings
      json-jwt
    canvas_slug (0.0.1)
      swearjar (~> 1.4)
    canvas_sort (1.0.0)
    canvas_stringex (0.0.1)
    canvas_text_helper (0.0.1)
      i18n
    canvas_time (1.0.0)
      activesupport
      tzinfo
    canvas_unzip (0.0.1)
      activesupport
      canvas_mimetype_fu
      rubyzip
    config_file (0.1.0)
      railties (>= 5.0)
    csv_diff (1.0.0)
      csv
      sqlite3
    diigo (1.0.0)
      nokogiri
    dynamic_settings (0.1.0)
      activesupport (>= 5.0)
      config_file
      diplomat (>= 2.5.1)
      logger (~> 1.5)
      railties
    event_stream (0.1.0)
      activerecord (>= 4.2)
      bookmarked_collection
      inst_statsd
      json_token
      paginated_collection
    google_drive (1.0.0)
      google-apis-drive_v3 (~> 0.43)
    html_text_helper (0.0.1)
      activesupport
      canvas_text_helper
      nokogiri
      sanitize (~> 7.0)
      twitter-text (~> 3.1)
    incoming_mail_processor (0.0.1)
      activesupport (>= 3.2)
      aws-sdk-s3
      aws-sdk-sqs
      canvas_errors
      html_text_helper
      inst_statsd
      mail (~> 2.8)
      net-imap
      net-pop
      net-smtp
      utf8_cleaner
    json_token (0.0.1)
      base64
      json
    legacy_multipart (0.0.1)
      base64
      canvas_slug
      mime-types (~> 3.2)
    live_events (1.0.0)
      activesupport
      aws-sdk-kinesis
      inst_statsd
    lti-advantage (0.1.0)
      activemodel (>= 5.1)
      json-jwt (~> 1.5)
    lti_outbound (0.0.1)
      activesupport
      i18n
      oauth
    paginated_collection (1.0.0)
      folio-pagination (~> 0.0.12)
      will_paginate (>= 3.0, < 5.0)
    request_context (0.1.0)
      actionpack
      canvas_security
      railties
    stringify_ids (1.0.0)
    turnitin_api (0.1.0)
      activesupport
      faraday (~> 2.7)
      faraday-follow_redirects (~> 0.3)
      faraday-multipart (~> 1.0)
      inst_statsd
      simple_oauth (~> 0.3)
    utf8_cleaner (0.0.1)
    workflow (0.0.1)
      activesupport (>= 3.2, < 8.1)

GEM
  remote: https://rubygems.org/
  specs:
    Ascii85 (2.0.1)
    academic_benchmarks (1.1.3)
      activesupport (>= 3.2.22)
      httparty (~> 0.13)
    actioncable (7.2.2.2)
      actionpack (= 7.2.2.2)
      activesupport (= 7.2.2.2)
      nio4r (~> 2.0)
      websocket-driver (>= 0.6.1)
      zeitwerk (~> 2.6)
    actionmailbox (7.2.2.2)
      actionpack (= 7.2.2.2)
      activejob (= 7.2.2.2)
      activerecord (= 7.2.2.2)
      activestorage (= 7.2.2.2)
      activesupport (= 7.2.2.2)
      mail (>= 2.8.0)
    actionmailer (7.2.2.2)
      actionpack (= 7.2.2.2)
      actionview (= 7.2.2.2)
      activejob (= 7.2.2.2)
      activesupport (= 7.2.2.2)
      mail (>= 2.8.0)
      rails-dom-testing (~> 2.2)
    actionpack (7.2.2.2)
      actionview (= 7.2.2.2)
      activesupport (= 7.2.2.2)
      nokogiri (>= 1.8.5)
      racc
      rack (>= 2.2.4, < 3.2)
      rack-session (>= 1.0.1)
      rack-test (>= 0.6.3)
      rails-dom-testing (~> 2.2)
      rails-html-sanitizer (~> 1.6)
      useragent (~> 0.16)
    actiontext (7.2.2.2)
      actionpack (= 7.2.2.2)
      activerecord (= 7.2.2.2)
      activestorage (= 7.2.2.2)
      activesupport (= 7.2.2.2)
      globalid (>= 0.6.0)
      nokogiri (>= 1.8.5)
    actionview (7.2.2.2)
      activesupport (= 7.2.2.2)
      builder (~> 3.1)
      erubi (~> 1.11)
      rails-dom-testing (~> 2.2)
      rails-html-sanitizer (~> 1.6)
    active_model_serializers (0.9.9)
      activemodel (>= 3.2)
      concurrent-ruby (~> 1.0)
    active_record_query_trace (1.8.3)
      activerecord (>= 6.0.0)
    activejob (7.2.2.2)
      activesupport (= 7.2.2.2)
      globalid (>= 0.3.6)
    activemodel (7.2.2.2)
      activesupport (= 7.2.2.2)
    activerecord (7.2.2.2)
      activemodel (= 7.2.2.2)
      activesupport (= 7.2.2.2)
      timeout (>= 0.4.0)
    activerecord-pg-extensions (0.6.0)
      activerecord (>= 7.0, < 8.1)
      railties (>= 7.0, < 8.1)
    activestorage (7.2.2.2)
      actionpack (= 7.2.2.2)
      activejob (= 7.2.2.2)
      activerecord (= 7.2.2.2)
      activesupport (= 7.2.2.2)
      marcel (~> 1.0)
    activesupport (7.2.2.2)
      base64
      benchmark (>= 0.3)
      bigdecimal
      concurrent-ruby (~> 1.0, >= 1.3.1)
      connection_pool (>= 2.2.5)
      drb
      i18n (>= 1.6, < 2)
      logger (>= 1.4.2)
      minitest (>= 5.1)
      securerandom (>= 0.3)
      tzinfo (~> 2.0, >= 2.0.5)
    addressable (2.8.7)
      public_suffix (>= 2.0.2, < 7.0)
    adobe_connect (1.0.12)
      activesupport (>= 2.3.17)
      nokogiri (>= 1.14.3)
      rake (>= 0.9.2)
    aes_key_wrap (1.1.0)
    afm (1.0.0)
    after_transaction_commit (2.2.2)
      activerecord (>= 5.2)
    aroi (1.0.0)
      activerecord (>= 5.2)
      activesupport (>= 5.2)
    ast (2.4.3)
    awesome_print (1.9.2)
    aws-eventstream (1.4.0)
    aws-partitions (1.1167.0)
    aws-sdk-applicationautoscaling (1.106.0)
      aws-sdk-core (~> 3, >= 3.216.0)
      aws-sigv4 (~> 1.5)
    aws-sdk-autoscaling (1.136.0)
      aws-sdk-core (~> 3, >= 3.216.0)
      aws-sigv4 (~> 1.5)
    aws-sdk-bedrockruntime (1.48.0)
      aws-sdk-core (~> 3, >= 3.216.0)
      aws-sigv4 (~> 1.5)
    aws-sdk-core (3.218.1)
      aws-eventstream (~> 1, >= 1.3.0)
      aws-partitions (~> 1, >= 1.992.0)
      aws-sigv4 (~> 1.9)
      base64
      jmespath (~> 1, >= 1.6.1)
    aws-sdk-dynamodb (1.144.0)
      aws-sdk-core (~> 3, >= 3.216.0)
      aws-sigv4 (~> 1.5)
    aws-sdk-kinesis (1.80.0)
      aws-sdk-core (~> 3, >= 3.216.0)
      aws-sigv4 (~> 1.5)
    aws-sdk-kms (1.101.0)
      aws-sdk-core (~> 3, >= 3.216.0)
      aws-sigv4 (~> 1.5)
    aws-sdk-s3 (1.186.1)
      aws-sdk-core (~> 3, >= 3.216.0)
      aws-sdk-kms (~> 1)
      aws-sigv4 (~> 1.5)
    aws-sdk-sagemakerruntime (1.82.0)
      aws-sdk-core (~> 3, >= 3.216.0)
      aws-sigv4 (~> 1.5)
    aws-sdk-sns (1.99.0)
      aws-sdk-core (~> 3, >= 3.216.0)
      aws-sigv4 (~> 1.5)
    aws-sdk-sqs (1.95.0)
      aws-sdk-core (~> 3, >= 3.216.0)
      aws-sigv4 (~> 1.5)
    aws-sdk-translate (1.82.0)
      aws-sdk-core (~> 3, >= 3.216.0)
      aws-sigv4 (~> 1.5)
    aws-sigv4 (1.12.1)
      aws-eventstream (~> 1, >= 1.0.2)
    axe-core-api (4.10.3)
      dumb_delegator
      ostruct
      virtus
    axe-core-rspec (4.10.3)
      axe-core-api (= 4.10.3)
      dumb_delegator
      ostruct
      virtus
    axe-core-selenium (4.10.3)
      axe-core-api (= 4.10.3)
      dumb_delegator
    axiom-types (0.1.1)
      descendants_tracker (~> 0.0.4)
      ice_nine (~> 0.11.0)
      thread_safe (~> 0.3, >= 0.3.1)
    base64 (0.3.0)
    bcrypt (3.1.20)
    benchmark (0.4.1)
    bigdecimal (3.2.3)
    bindata (2.5.1)
    bluecloth (2.2.0)
    bootsnap (1.18.6)
      msgpack (~> 1.2)
    brakeman (7.1.0)
      racc
    brotli (0.7.0)
    browser (6.2.0)
    builder (3.3.0)
    business_time (0.13.0)
      activesupport (>= 3.2.0)
      tzinfo
    canvas_connect (0.3.16)
      adobe_connect (~> 1.0.0)
      rake (>= 0.9.6)
    canvas_link_migrator (1.0.18)
      activesupport
      addressable
      nokogiri
      rack
    canvas_webex (0.18.2)
      railties
    childprocess (5.1.0)
      logger (~> 1.5)
    chunky_png (1.4.0)
    cld (0.13.0)
      ffi
    code_ownership (1.39.0)
      code_teams (~> 1.0)
      packs-specification
      sorbet-runtime (>= 0.5.11249)
    code_teams (1.1.0)
      sorbet-runtime
    coercible (1.0.0)
      descendants_tracker (~> 0.0.1)
    colored (1.2)
    colorize (1.1.0)
    concurrent-ruby (1.3.5)
    connection_pool (2.5.4)
    crack (1.0.0)
      bigdecimal
      rexml
    crass (1.0.6)
    csv (3.3.5)
    database_cleaner (2.1.0)
      database_cleaner-active_record (>= 2, < 3)
    database_cleaner-active_record (2.2.2)
      activerecord (>= 5.a)
      database_cleaner-core (~> 2.0)
    database_cleaner-core (2.0.1)
    datadog (2.21.0)
      datadog-ruby_core_source (~> 3.4, >= 3.4.1)
      libdatadog (~> 18.1.0.1.0)
      libddwaf (~> 1.24.1.2.1)
      logger
      msgpack
    datadog-ruby_core_source (3.4.1)
    date (3.4.1)
    db-query-matchers (0.14.0)
      activesupport (>= 4.0, < 8.1)
      rspec (>= 3.0)
    debug (1.11.0)
      irb (~> 1.10)
      reline (>= 0.3.8)
    debug_inspector (1.2.0)
    declarative (0.0.20)
    deep_merge (1.2.2)
    descendants_tracker (0.0.4)
      thread_safe (~> 0.3, >= 0.3.1)
    diff-lcs (1.6.2)
    dig_rb (1.0.1)
    digest-murmurhash (1.1.1)
    diplomat (2.6.5)
      deep_merge (~> 1.2)
      faraday (>= 0.9, < 3.0, != 2.0.0)
    docile (1.4.1)
    docx (0.10.0)
      nokogiri (~> 1.13, >= 1.13.0)
      rubyzip (>= 2.0, < 4)
    dogstatsd-ruby (5.7.1)
    dotenv (3.1.8)
    drb (2.2.3)
    dress_code (1.2.1)
      colored
      mustache
      pygments.rb
      redcarpet
    dumb_delegator (1.1.0)
    encrypted_cookie_store-instructure (1.2.15)
      actionpack (>= 4.2, < 8.1)
    erb (5.0.2)
    erubi (1.13.1)
    escape_code (0.2)
    et-orbi (1.4.0)
      tzinfo
    expgen (0.1.1)
      parslet
    factory_bot (6.5.5)
      activesupport (>= 6.1.0)
    faraday (2.14.0)
      faraday-net_http (>= 2.0, < 3.5)
      json
      logger
    faraday-follow_redirects (0.3.0)
      faraday (>= 1, < 3)
    faraday-multipart (1.1.1)
      multipart-post (~> 2.0)
    faraday-net_http (3.4.1)
      net-http (>= 0.5.0)
    feedjira (4.0.1)
      logger (>= 1.0, < 2)
      loofah (>= 2.3.1, < 3)
      sax-machine (>= 1.0, < 2)
    ffi (1.17.2)
    ffi (1.17.2-aarch64-linux-gnu)
    ffi (1.17.2-arm64-darwin)
    ffi (1.17.2-x86_64-darwin)
    ffi (1.17.2-x86_64-linux-gnu)
    ffi-compiler (1.3.2)
      ffi (>= 1.15.5)
      rake
    ffi-icu (0.5.3)
      ffi (~> 1.0, >= 1.0.9)
    fiber-storage (1.0.1)
    find_a_port (1.0.1)
    flakey_spec_catcher (0.12.1)
      rspec (~> 3.10)
      timecop (~> 0.9)
    folio-pagination (0.0.12)
    fugit (1.12.0)
      et-orbi (~> 1.4)
      raabro (~> 1.4)
    gepub (2.0.0)
      nokogiri (>= 1.8.2, < 2.0)
      rubyzip (>= 3.0, < 3.1)
    gergich (2.2.1)
      httparty (~> 0.17)
      sqlite3 (>= 1.4, < 3.0)
    git (4.0.5)
      activesupport (>= 5.0)
      addressable (~> 2.8)
      process_executer (~> 4.0)
      rchardet (~> 1.9)
    globalid (1.3.0)
      activesupport (>= 6.1)
    globby (0.1.2)
    google-apis-core (1.0.2)
      addressable (~> 2.8, >= 2.8.7)
      faraday (~> 2.13)
      faraday-follow_redirects (~> 0.3)
      googleauth (~> 1.14)
      mini_mime (~> 1.1)
      representable (~> 3.0)
      retriable (~> 3.1)
    google-apis-drive_v3 (0.71.0)
      google-apis-core (>= 0.15.0, < 2.a)
    google-cloud-env (2.3.1)
      base64 (~> 0.2)
      faraday (>= 1.0, < 3.a)
    google-logging-utils (0.2.0)
    google-protobuf (4.30.2)
      bigdecimal
      rake (>= 13)
    google-protobuf (4.30.2-aarch64-linux)
      bigdecimal
      rake (>= 13)
    google-protobuf (4.30.2-arm64-darwin)
      bigdecimal
      rake (>= 13)
    google-protobuf (4.30.2-x86_64-darwin)
      bigdecimal
      rake (>= 13)
    google-protobuf (4.30.2-x86_64-linux)
      bigdecimal
      rake (>= 13)
    googleauth (1.15.0)
      faraday (>= 1.0, < 3.a)
      google-cloud-env (~> 2.2)
      google-logging-utils (~> 0.1)
      jwt (>= 1.4, < 4.0)
      multi_json (~> 1.11)
      os (>= 0.9, < 2.0)
      signet (>= 0.16, < 2.a)
    graphql (2.5.13)
      base64
      fiber-storage
      logger
    graphql-batch (0.6.1)
      graphql (>= 1.13, < 3)
      promise.rb (~> 0.7.2)
    guardrail (3.1.0)
      activerecord (>= 6.1, < 8.1)
      railties (>= 6.1, < 8.1)
    hana (1.3.7)
    hashdiff (1.2.1)
    hashery (2.1.2)
    hashie (5.0.0)
    headless (2.3.1)
    highline (3.1.2)
      reline
    httparty (0.23.1)
      csv
      mini_mime (>= 1.0.0)
      multi_xml (>= 0.5.2)
    i18n (1.14.7)
      concurrent-ruby (~> 1.0)
    i18nliner (0.2.4)
      activesupport (>= 6.0)
      erubi (~> 1.7)
      globby (>= 0.1.1)
      i18n (>= 1.8.6)
      nokogiri (>= 1.5.0)
      ruby2ruby (~> 2.4)
      ruby_parser (~> 3.10)
      sexp_processor (~> 4.10)
      ya2yaml (= 0.31)
    icalendar (2.12.0)
      base64
      ice_cube (~> 0.16)
      logger
      ostruct
    ice_cube (0.17.0)
    ice_nine (0.11.2)
    idn-ruby (0.1.5)
    ims-lti (2.3.5)
      addressable (~> 2.5, >= 2.5.1)
      builder (~> 3.2)
      faraday (< 3.0)
      json-jwt (~> 1.16.6)
      rexml
      simple_oauth (~> 0.3.1)
    inst-jobs (3.3.1)
      activerecord (>= 7.1)
      activerecord-pg-extensions (~> 0.4)
      activesupport (>= 7.1)
      after_transaction_commit (>= 1.0, < 3)
      debug_inspector (~> 1.0)
      fugit (~> 1.3)
      railties (>= 6.0)
    inst-jobs-autoscaling (2.1.1)
      aws-sdk-autoscaling
      inst-jobs (> 1.0, < 4.0)
    inst-jobs-statsd (4.0.2)
      inst-jobs (>= 3.1.1, < 4.0)
      inst_statsd (~> 3.1)
    inst_access (0.4.4)
      activesupport (>= 5)
      json-jwt (~> 1.13)
    inst_llm (0.2.4)
      aws-sdk-bedrockruntime (~> 1.5)
    inst_statsd (3.4.0)
      aroi (>= 0.0.7)
      dogstatsd-ruby (>= 4.2, < 6.0, != 5.0.0)
      statsd-ruby (~> 1.0)
    instructure-happymapper (0.5.10)
      nokogiri (~> 1.5)
    io-console (0.8.1)
    irb (1.15.2)
      pp (>= 0.6.0)
      rdoc (>= 4.0.0)
      reline (>= 0.4.2)
    iso8601 (0.13.0)
    jira_ref_parser (1.0.1)
    jmespath (1.6.2)
    json (2.15.0)
    json-jwt (1.16.7)
      activesupport (>= 4.2)
      aes_key_wrap
      base64
      bindata
      faraday (~> 2.0)
      faraday-follow_redirects
    json-schema (6.0.0)
      addressable (~> 2.8)
      bigdecimal (~> 3.1)
    json_schemer (2.4.0)
      bigdecimal
      hana (~> 1.3)
      regexp_parser (~> 2.0)
      simpleidn (~> 0.2)
    jsonpath (1.1.5)
      multi_json
    jwt (2.10.1)
      base64
    language_server-protocol (3.17.0.5)
    launchy (3.1.1)
      addressable (~> 2.8)
      childprocess (~> 5.0)
      logger (~> 1.6)
    letter_opener (1.10.0)
      launchy (>= 2.2, < 4)
    libdatadog (18.1.0.1.0)
    libdatadog (18.1.0.1.0-aarch64-linux)
    libdatadog (18.1.0.1.0-x86_64-linux)
    libddwaf (1.24.1.2.1)
      ffi (~> 1.0)
    libddwaf (1.24.1.2.1-aarch64-linux)
      ffi (~> 1.0)
    libddwaf (1.24.1.2.1-arm64-darwin)
      ffi (~> 1.0)
    libddwaf (1.24.1.2.1-x86_64-darwin)
      ffi (~> 1.0)
    libddwaf (1.24.1.2.1-x86_64-linux)
      ffi (~> 1.0)
    link_header (0.0.8)
    lint_roller (1.1.0)
    logger (1.7.0)
    loofah (2.24.1)
      crass (~> 1.0.2)
      nokogiri (>= 1.12.0)
    luminosity_contrast (0.2.1)
    mail (2.8.1)
      mini_mime (>= 0.1.1)
      net-imap
      net-pop
      net-smtp
    marcel (1.1.0)
    matrix (0.4.3)
    method_source (1.1.0)
    mime-types (3.7.0)
      logger
      mime-types-data (~> 3.2025, >= 3.2025.0507)
    mime-types-data (3.2025.0924)
    mimemagic (0.4.3)
      nokogiri (~> 1)
      rake
    mini_magick (5.3.1)
      logger
    mini_mime (1.1.5)
    mini_portile2 (2.8.9)
    minitest (5.25.5)
    mize (0.6.1)
    moodle2cc (0.2.47)
      builder
      instructure-happymapper (~> 0.5.10)
      nokogiri
      rdiscount
      rubyzip (>= 2.4.1)
      thor
    msgpack (1.8.0)
    multi_json (1.15.0)
    multi_xml (0.7.2)
      bigdecimal (~> 3.1)
    multipart-post (2.4.1)
    mustache (1.1.1)
    net-http (0.6.0)
      uri
    net-imap (0.5.11)
      date
      net-protocol
    net-ldap (0.20.0)
      base64
      ostruct
    net-pop (0.1.2)
      net-protocol
    net-protocol (0.2.2)
      timeout
    net-smtp (0.5.1)
      net-protocol
    nio4r (2.7.4)
    nokogiri (1.18.10)
      mini_portile2 (~> 2.8.2)
      racc (~> 1.4)
    nokogiri (1.18.10-aarch64-linux-gnu)
      racc (~> 1.4)
    nokogiri (1.18.10-arm64-darwin)
      racc (~> 1.4)
    nokogiri (1.18.10-x86_64-darwin)
      racc (~> 1.4)
    nokogiri (1.18.10-x86_64-linux-gnu)
      racc (~> 1.4)
    nokogiri-xmlsec-instructure (0.12.0)
      nokogiri (~> 1.13)
    oauth (1.1.0)
      oauth-tty (~> 1.0, >= 1.0.1)
      snaky_hash (~> 2.0)
      version_gem (~> 1.1)
    oauth-tty (1.0.5)
      version_gem (~> 1.1, >= 1.1.1)
    oauth2 (2.0.17)
      faraday (>= 0.17.3, < 4.0)
      jwt (>= 1.0, < 4.0)
      logger (~> 1.2)
      multi_xml (~> 0.5)
      rack (>= 1.2, < 4)
      snaky_hash (~> 2.0, >= 2.0.3)
      version_gem (~> 1.1, >= 1.1.9)
    oj (3.16.11)
      bigdecimal (>= 3.0)
      ostruct (>= 0.2)
    once-ler (2.2.0)
      activerecord (>= 7.0, < 8.1)
      rspec (>= 3.6)
      rspec-rails (>= 4.0)
    os (1.1.4)
    ostruct (0.6.3)
    outrigger (3.1.0)
      activerecord (>= 6.0, < 8.1)
      railties (>= 6.0, < 8.1)
    packs-specification (0.0.10)
      sorbet-runtime
    pact (1.66.1)
      jsonpath (~> 1.0)
      pact-mock_service (~> 3.0, >= 3.3.1)
      pact-support (~> 1.21, >= 1.21.0)
      rack-test (>= 0.6.3, < 3.0.0)
      rainbow (~> 3.1)
      rspec (~> 3.0)
      string_pattern (~> 2.0)
      thor (>= 0.20, < 2.0)
    pact-messages (0.2.0)
      pact (~> 1.9)
    pact-mock_service (3.12.3)
      find_a_port (~> 1.0.1)
      json
      pact-support (~> 1.16, >= 1.16.4)
      rack (>= 3.0, < 4.0)
      rackup (~> 2.0)
      rspec (>= 2.14)
      thor (>= 0.19, < 2.0)
      webrick (~> 1.8)
    pact-support (1.21.2)
      awesome_print (~> 1.9)
      diff-lcs (~> 1.5)
      expgen (~> 0.1)
      jsonpath (~> 1.0)
      rainbow (~> 3.1.1)
      string_pattern (~> 2.0)
    pact_broker-client (1.72.0)
      dig_rb (~> 1.0)
      httparty (>= 0.21.0, < 1.0.0)
      rake (~> 13.0)
      table_print (~> 1.5)
      term-ansicolor (~> 1.7)
      thor (>= 0.20, < 2.0)
    parallel (1.27.0)
    parser (3.3.9.0)
      ast (~> 2.4.1)
      racc
    parslet (2.0.0)
    pdf-core (0.10.0)
    pdf-reader (2.15.0)
      Ascii85 (>= 1.0, < 3.0, != 2.0.0)
      afm (>= 0.2.1, < 2)
      hashery (~> 2.0)
      ruby-rc4
      ttfunk
    pg (1.5.9)
    pg_query (6.1.0)
      google-protobuf (>= 3.25.3)
    pp (0.6.2)
      prettyprint
    pragmatic_segmenter (0.3.24)
    prawn (2.5.0)
      matrix (~> 0.4)
      pdf-core (~> 0.10.0)
      ttfunk (~> 1.8)
    prawn-emoji (6.0.0)
      matrix (~> 0.4)
      prawn (~> 2.4)
      unicode-emoji (>= 3.1, < 5.0)
    prawn-rails (1.6.0)
      actionview (>= 3.1.0)
      activesupport (>= 3.1.0)
      prawn
      prawn-table
    prawn-table (0.2.2)
      prawn (>= 1.3.0, < 3.0.0)
    prettyprint (0.2.0)
    prism (1.5.1)
    process_executer (4.0.0)
      track_open_instances (~> 0.1)
    promise.rb (0.7.4)
    prosopite (2.1.2)
    pstore (0.2.0)
    psych (5.2.6)
      date
      stringio
    public_suffix (6.0.2)
    puma (7.0.4)
      nio4r (~> 2.0)
    pygments.rb (3.0.0)
    raabro (1.4.0)
    racc (1.8.1)
    rack (3.1.17)
    rack-session (2.1.1)
      base64 (>= 0.1.0)
      rack (>= 3.0.0)
    rack-test (2.2.0)
      rack (>= 1.3)
    rack3-brotli (1.0.1)
      brotli (~> 0.3)
      rack (~> 3.0)
    rackup (2.2.1)
      rack (>= 3)
    rails (7.2.2.2)
      actioncable (= 7.2.2.2)
      actionmailbox (= 7.2.2.2)
      actionmailer (= 7.2.2.2)
      actionpack (= 7.2.2.2)
      actiontext (= 7.2.2.2)
      actionview (= 7.2.2.2)
      activejob (= 7.2.2.2)
      activemodel (= 7.2.2.2)
      activerecord (= 7.2.2.2)
      activestorage (= 7.2.2.2)
      activesupport (= 7.2.2.2)
      bundler (>= 1.15.0)
      railties (= 7.2.2.2)
    rails-controller-testing (1.0.5)
      actionpack (>= 5.0.1.rc1)
      actionview (>= 5.0.1.rc1)
      activesupport (>= 5.0.1.rc1)
    rails-dom-testing (2.3.0)
      activesupport (>= 5.0.0)
      minitest
      nokogiri (>= 1.6)
    rails-html-sanitizer (1.6.2)
      loofah (~> 2.21)
      nokogiri (>= 1.15.7, != 1.16.7, != 1.16.6, != 1.16.5, != 1.16.4, != 1.16.3, != 1.16.2, != 1.16.1, != 1.16.0.rc1, != 1.16.0)
    rails-observers (0.1.5)
      activemodel (>= 4.0)
    railties (7.2.2.2)
      actionpack (= 7.2.2.2)
      activesupport (= 7.2.2.2)
      irb (~> 1.13)
      rackup (>= 1.0.0)
      rake (>= 12.2)
      thor (~> 1.0, >= 1.2.2)
      zeitwerk (~> 2.6)
    rainbow (3.1.1)
    rake (13.3.0)
    rbs (3.9.5)
      logger
    rchardet (1.10.0)
    rdiscount (2.2.7.3)
    rdoc (6.14.2)
      erb
      psych (>= 4.0.0)
    redcarpet (3.6.1)
    redis (5.4.1)
      redis-client (>= 0.22.0)
    redis-client (0.26.1)
      connection_pool
    redis-cluster-client (0.13.6)
      redis-client (~> 0.24)
    redis-clustering (5.4.1)
      redis (= 5.4.1)
      redis-cluster-client (>= 0.10.0)
    redis-scripting (1.0.1)
      redis (>= 3.0)
    regexp_parser (2.11.3)
    reline (0.6.2)
      io-console (~> 0.5)
    representable (3.2.0)
      declarative (< 0.1.0)
      trailblazer-option (>= 0.1.1, < 0.2.0)
      uber (< 0.2.0)
    request_store (1.7.0)
      rack (>= 1.4)
    retriable (3.1.2)
    rexml (3.4.4)
    ritex (1.0.1)
    rotp (6.3.0)
    rqrcode (3.1.0)
      chunky_png (~> 1.0)
      rqrcode_core (~> 2.0)
    rqrcode_core (2.0.0)
    rrule (0.6.0)
      activesupport (>= 2.3)
    rspec (3.13.1)
      rspec-core (~> 3.13.0)
      rspec-expectations (~> 3.13.0)
      rspec-mocks (~> 3.13.0)
    rspec-collection_matchers (1.2.1)
      rspec-expectations (>= 2.99.0.beta1)
    rspec-core (3.13.5)
      rspec-support (~> 3.13.0)
    rspec-expectations (3.13.5)
      diff-lcs (>= 1.2.0, < 2.0)
      rspec-support (~> 3.13.0)
    rspec-mocks (3.13.5)
      diff-lcs (>= 1.2.0, < 2.0)
      rspec-support (~> 3.13.0)
    rspec-openapi (0.16.1)
      actionpack (>= 5.2.0)
      rails-dom-testing
      rspec-core
    rspec-rails (8.0.2)
      actionpack (>= 7.2)
      activesupport (>= 7.2)
      railties (>= 7.2)
      rspec-core (~> 3.13)
      rspec-expectations (~> 3.13)
      rspec-mocks (~> 3.13)
      rspec-support (~> 3.13)
    rspec-support (3.13.6)
    rspec_around_all (0.2.0)
      rspec (>= 2.0)
    rspec_junit_formatter (0.6.0)
      rspec-core (>= 2, < 4, != 2.12.0)
    rss (0.3.1)
      rexml
    rubocop (1.81.1)
      json (~> 2.3)
      language_server-protocol (~> 3.17.0.2)
      lint_roller (~> 1.1.0)
      parallel (~> 1.10)
      parser (>= 3.3.0.2)
      rainbow (>= 2.2.2, < 4.0)
      regexp_parser (>= 2.9.3, < 3.0)
      rubocop-ast (>= 1.47.1, < 2.0)
      ruby-progressbar (~> 1.7)
      unicode-display_width (>= 2.4.0, < 4.0)
    rubocop-ast (1.47.1)
      parser (>= 3.3.7.2)
      prism (~> 1.4)
    rubocop-factory_bot (2.27.1)
      lint_roller (~> 1.1)
      rubocop (~> 1.72, >= 1.72.1)
    rubocop-graphql (1.5.6)
      lint_roller (~> 1.1)
      rubocop (>= 1.72.1, < 2)
    rubocop-inst (1.2.2)
      rubocop (~> 1.72, >= 1.72.1)
      rubocop-performance (~> 1.24)
    rubocop-performance (1.26.0)
      lint_roller (~> 1.1)
      rubocop (>= 1.75.0, < 2.0)
      rubocop-ast (>= 1.44.0, < 2.0)
    rubocop-rails (2.33.4)
      activesupport (>= 4.2.0)
      lint_roller (~> 1.1)
      rack (>= 1.1)
      rubocop (>= 1.75.0, < 2.0)
      rubocop-ast (>= 1.44.0, < 2.0)
    rubocop-rake (0.7.1)
      lint_roller (~> 1.1)
      rubocop (>= 1.72.1)
    rubocop-rspec (3.5.0)
      lint_roller (~> 1.1)
      rubocop (~> 1.72, >= 1.72.1)
    rubocop-rspec_rails (2.31.0)
      lint_roller (~> 1.1)
      rubocop (~> 1.72, >= 1.72.1)
      rubocop-rspec (~> 3.5)
    ruby-duration (3.2.3)
      activesupport (>= 3.0.0)
      i18n
      iso8601
    ruby-lsp (0.26.1)
      language_server-protocol (~> 3.17.0)
      prism (>= 1.2, < 2.0)
      rbs (>= 3, < 5)
    ruby-lsp-rspec (0.1.28)
      ruby-lsp (~> 0.26.0)
    ruby-progressbar (1.13.0)
    ruby-rc4 (0.1.5)
    ruby-rtf (0.0.5)
    ruby2ruby (2.5.2)
      ruby_parser (~> 3.1)
      sexp_processor (~> 4.6)
    ruby_parser (3.21.1)
      racc (~> 1.5)
      sexp_processor (~> 4.16)
    rubycas-client (2.3.9)
      activesupport
<<<<<<< HEAD
    rubyzip (2.3.2)
=======
    rubyzip (3.0.2)
>>>>>>> 34de21f6
    saml2 (3.2.4)
      activesupport (>= 3.2, < 8.2)
      nokogiri (>= 1.5.8, < 2.0)
      nokogiri-xmlsec-instructure (~> 0.9, >= 0.9.5)
    sanitize (7.0.0)
      crass (~> 1.0.2)
      nokogiri (>= 1.16.8)
    sax-machine (1.3.2)
    scrypt (3.1.0)
      ffi-compiler (>= 1.0, < 2.0)
      rake (~> 13)
    securerandom (0.4.1)
    selenium-webdriver (4.35.0)
      base64 (~> 0.2)
      logger (~> 1.4)
      rexml (~> 3.2, >= 3.2.5)
      rubyzip (>= 1.2.2, < 4.0)
      websocket (~> 1.0)
    sentry-inst_jobs (5.10.0)
      inst-jobs (~> 3.0)
      sentry-ruby (~> 5.10)
    sentry-rails (5.28.0)
      railties (>= 5.0)
      sentry-ruby (~> 5.28.0)
    sentry-ruby (5.28.0)
      bigdecimal
      concurrent-ruby (~> 1.0, >= 1.0.2)
    sexp_processor (4.17.4)
    signet (0.21.0)
      addressable (~> 2.8)
      faraday (>= 0.17.5, < 3.a)
      jwt (>= 1.5, < 4.0)
      multi_json (~> 1.10)
    simple_oauth (0.3.1)
    simplecov (0.22.0)
      docile (~> 1.1)
      simplecov-html (~> 0.11)
      simplecov_json_formatter (~> 0.1)
    simplecov-html (0.13.2)
    simplecov-rcov (0.3.7)
      simplecov (>= 0.4.1)
    simplecov_json_formatter (0.1.4)
    simpleidn (0.2.3)
    snaky_hash (2.0.3)
      hashie (>= 0.1.0, < 6)
      version_gem (>= 1.1.8, < 3)
    soap4r-middleware (0.8.7)
      soap4r-ruby1.9 (= 2.0.5)
    soap4r-ruby1.9 (2.0.5)
    sorbet-runtime (0.5.12216)
    spring (4.4.0)
    spring-commands-parallel-rspec (1.1.0)
      spring (>= 0.9.1)
    spring-commands-rspec (1.0.4)
      spring (>= 0.9.1)
    spring-commands-rubocop (0.4.0)
      spring (>= 1.0)
    sqlite3 (2.7.4)
      mini_portile2 (~> 2.8.0)
    sqlite3 (2.7.4-aarch64-linux-gnu)
    sqlite3 (2.7.4-arm64-darwin)
    sqlite3 (2.7.4-x86_64-darwin)
    sqlite3 (2.7.4-x86_64-linux-gnu)
    statsd-ruby (1.5.0)
    stormbreaker (1.0.0)
      axe-core-api (~> 4.1)
      axe-core-rspec (~> 4.1)
      axe-core-selenium (~> 4.1)
      rspec (~> 3.8)
    string_pattern (2.3.0)
      regexp_parser (~> 2.5, >= 2.5.0)
    stringio (3.1.7)
    swearjar (1.4.0)
<<<<<<< HEAD
    switchman (4.2.1)
=======
    switchman (4.2.2)
>>>>>>> 34de21f6
      activerecord (>= 7.1, < 8.1)
      guardrail (~> 3.1.0)
      parallel (~> 1.22)
      railties (>= 7.1, < 8.1)
    switchman-inst-jobs (4.3.0)
      inst-jobs (>= 2.4.9, < 4.0)
      parallel (>= 1.19)
      railties (>= 7.0, < 8.1)
      switchman (>= 3.5.14, < 5.0)
    sync (0.5.0)
    syslog (0.3.0)
      logger
    table_print (1.5.7)
    term-ansicolor (1.11.3)
      tins (~> 1)
    testrail_client (0.0.1)
    testrailtagging (0.3.8.7)
      parser
      rspec
      testrail_client
    thor (1.4.0)
    thread_safe (0.3.6)
    timecop (0.9.10)
    timeout (0.4.3)
    tins (1.44.1)
      bigdecimal
      mize (~> 0.6)
      sync
    track_open_instances (0.1.15)
    trailblazer-option (0.1.2)
    ttfunk (1.8.0)
      bigdecimal (~> 3.1)
    twilio-ruby (7.8.3)
      faraday (>= 0.9, < 3.0)
      jwt (>= 1.5, < 4.0)
      nokogiri (>= 1.6, < 2.0)
    twitter-text (3.1.0)
      idn-ruby
      unf (~> 0.1.0)
    tzinfo (2.0.6)
      concurrent-ruby (~> 1.0)
    uber (0.1.0)
    unf (0.1.4)
      unf_ext
    unf_ext (0.0.9.1)
    unicode-display_width (3.2.0)
      unicode-emoji (~> 4.1)
    unicode-emoji (4.1.0)
    uri (1.0.3)
    useragent (0.16.11)
    vault (0.18.2)
      aws-sigv4
    vericite_api (1.5.3)
      json (>= 1.4.6)
    version_gem (1.1.9)
    virtus (2.0.0)
      axiom-types (~> 0.1)
      coercible (~> 1.0)
      descendants_tracker (~> 0.0, >= 0.0.3)
    wcag_color_contrast (0.1.0)
    webmock (3.25.1)
      addressable (>= 2.8.0)
      crack (>= 0.3.2)
      hashdiff (>= 0.4.0, < 2.0.0)
    webrick (1.9.1)
    websocket (1.2.11)
    websocket-driver (0.8.0)
      base64
      websocket-extensions (>= 0.1.0)
    websocket-extensions (0.1.5)
    will_paginate (4.0.1)
    ya2yaml (0.31)
    yard (0.9.37)
    yard-appendix (0.1.8)
      yard (>= 0.8.0)
    zeitwerk (2.7.3)

PLATFORMS
  aarch64-linux
  arm64-darwin
  ruby
  x86_64-darwin
  x86_64-linux

DEPENDENCIES
  academic_benchmark!
  academic_benchmarks (~> 1.1)
  account_reports!
  active_model_serializers (~> 0.9.9)
  active_record_query_trace (~> 1.8)
  activesupport-suspend_callbacks!
  acts_as_list!
  addressable (~> 2.8)
  adheres_to_policy!
  attachment_fu!
  authlogic!
  autoextend!
  aws-sdk-bedrockruntime (~> 1.7)
  aws-sdk-core (= 3.218.1)
  aws-sdk-kinesis (~> 1.45)
  aws-sdk-s3 (~> 1.119)
  aws-sdk-sagemakerruntime (~> 1.61)
  aws-sdk-sns (~> 1.60)
  aws-sdk-sqs (~> 1.53)
  aws-sdk-translate (~> 1.77)
  bcrypt (~> 3.1)
  benchmark (~> 0.4)
  bigdecimal (~> 3.1)
  bluecloth (= 2.2.0)
  bookmarked_collection!
  bootsnap (~> 1.16)
  brakeman (~> 7.0)
  broadcast_policy!
  browser (~> 6.0)
  bundler (~> 2.2)
  business_time (= 0.13.0)
  canvas_breach_mitigation!
  canvas_cache!
  canvas_color!
  canvas_connect (= 0.3.16)
  canvas_crummy!
  canvas_dynamodb!
  canvas_errors!
  canvas_ext!
  canvas_http!
  canvas_kaltura!
  canvas_link_migrator (~> 1.0)
  canvas_mimetype_fu!
  canvas_panda_pub!
  canvas_partman!
  canvas_quiz_statistics!
  canvas_sanitize!
  canvas_security!
  canvas_slug!
  canvas_sort!
  canvas_stringex!
  canvas_text_helper!
  canvas_time!
  canvas_unzip!
  canvas_webex (= 0.18.2)
  cld (~> 0.13)
  code_ownership (~> 1.33)
  colorize (~> 1.0)
  config_file!
  crystalball!
  csv_diff!
  database_cleaner (~> 2.0)
  datadog (~> 2.1)
  db-query-matchers (~> 0.12)
  debug (~> 1.10)
  diigo!
  diplomat (~> 2.6)
  docx (~> 0.8)
  dotenv (~> 3.0)
  dress_code (= 1.2.1)
  dynamic_settings!
  encrypted_cookie_store-instructure (~> 1.2)
  escape_code (= 0.2)
  event_stream!
  factory_bot (~> 6.3)
  feedjira (~> 4.0)
  ffi-icu (~> 0.5)
  flakey_spec_catcher (~> 0.12)
  gepub (~> 2.0)
  gergich (~> 2.1)
  google_drive!
  graphql (~> 2.3)
  graphql-batch (~> 0.5)
  guardrail (~> 3.0)
  hashdiff (~> 1.1)
  headless (= 2.3.1)
  highline (~> 3.0)
  html_text_helper!
  httparty (~> 0.21)
  i18n_extraction!
  i18n_tasks!
  i18nliner (~> 0.2.4)
  icalendar (~> 2.9)
  ims-lti (~> 2.3)
  incoming_mail_processor!
  inst-jobs (~> 3.1)
  inst-jobs-autoscaling (= 2.1.1)
  inst-jobs-statsd (~> 4.0)
  inst_access (= 0.4.4)
  inst_llm (~> 0.2.4)
  inst_statsd (~> 3.0)
  irb (~> 1.7)
  json-jwt (~> 1.13)
  json-schema (~> 6.0)
  json_schemer (~> 2.0)
  json_token!
  legacy_multipart!
  letter_opener (~> 1.8)
  link_header (= 0.0.8)
  live_events!
  logger (~> 1.5)
  lti-advantage!
  lti_outbound!
  luminosity_contrast (= 0.2.1)
  method_source (~> 1.1)
  mime-types (~> 3.5)
  mimemagic (~> 0.4.3)
  mini_magick (~> 5.0)
  moodle_importer!
  multi_json (= 1.15.0)
  net-http (~> 0.1)
  net-ldap (~> 0.18)
  oauth (~> 1.1)
  oauth2 (~> 2.0)
  oj (~> 3.16)
  once-ler (~> 2.0)
  outrigger (~> 3.0)
  pact (~> 1.57)
  pact-messages (= 0.2.0)
  pact_broker-client (= 1.72)
  paginated_collection!
  parallel (~> 1.23)
  pdf-reader (~> 2.11)
  pg (~> 1.5)
  pg_query (~> 6.0)
  pragmatic_segmenter (~> 0.3)
  prawn-emoji (~> 6.0)
  prawn-rails (~> 1.4)
  prosopite (~> 2.1)
  pstore (~> 0.2)
  puma (~> 7.0)
  qti_exporter!
  rack (~> 3.1.0)
  rack3-brotli (~> 1.0)
  rails (~> 7.2.0)
  rails-controller-testing (= 1.0.5)
  rails-observers (= 0.1.5)
  redcarpet (~> 3.6)
  redis-clustering (~> 5.0)
  redis-scripting (= 1.0.1)
  request_context!
  respondus_soap_endpoint!
  retriable (~> 3.1)
  ritex (= 1.0.1)
  rotp (~> 6.2)
  rqrcode (~> 3.0)
  rrule (~> 0.5)
  rspec (~> 3.12)
  rspec-collection_matchers (~> 1.2)
  rspec-openapi (= 0.16.1)
  rspec-rails (~> 8.0)
  rspec_around_all (= 0.2.0)
  rspecq!
  rss (~> 0.3)
  rubocop-canvas!
  rubocop-factory_bot (~> 2.22)
  rubocop-graphql (~> 1.3)
  rubocop-inst (~> 1)
  rubocop-rails (~> 2.19)
  rubocop-rake (~> 0.6)
  rubocop-rspec (~> 3.0)
  rubocop-rspec_rails (~> 2.29)
  ruby-duration (= 3.2.3)
  ruby-lsp-rspec (~> 0.1.18)
  ruby-rtf (= 0.0.5)
  rubycas-client (= 2.3.9)
  rubyzip (~> 3.0)
  saml2 (~> 3.1)
  sanitize (~> 7.0)
  scrypt (~> 3.0)
  selenium-webdriver (~> 4.12)
  sentry-inst_jobs (~> 5.10)
  sentry-rails (~> 5.10)
  simplecov-rcov (~> 0.3)
  simply_versioned!
  soap4r-ng!
  spring-commands-parallel-rspec (= 1.1.0)
  spring-commands-rspec (= 1.0.4)
  spring-commands-rubocop (~> 0.4)
  sqlite3 (~> 2.6)
  stackprof!
  stormbreaker (~> 1.0)
  stringify_ids!
  switchman (~> 4.0)
  switchman-inst-jobs (~> 4.0)
  syslog (~> 0.1)
  testrailtagging (= 0.3.8.7)
  timecop (~> 0.9)
  turnitin_api!
  twilio-ruby (~> 7.0)
  utf8_cleaner!
  vault (~> 0.17)
  vericite_api (= 1.5.3)
  wcag_color_contrast (= 0.1.0)
  webmock (~> 3.18)
  workflow!
  yard (~> 0.9)
  yard-appendix (= 0.1.8)

RUBY VERSION
   ruby 3.4.1p0

BUNDLED WITH
   2.6.7<|MERGE_RESOLUTION|>--- conflicted
+++ resolved
@@ -1107,11 +1107,7 @@
       sexp_processor (~> 4.16)
     rubycas-client (2.3.9)
       activesupport
-<<<<<<< HEAD
-    rubyzip (2.3.2)
-=======
     rubyzip (3.0.2)
->>>>>>> 34de21f6
     saml2 (3.2.4)
       activesupport (>= 3.2, < 8.2)
       nokogiri (>= 1.5.8, < 2.0)
@@ -1185,11 +1181,7 @@
       regexp_parser (~> 2.5, >= 2.5.0)
     stringio (3.1.7)
     swearjar (1.4.0)
-<<<<<<< HEAD
-    switchman (4.2.1)
-=======
     switchman (4.2.2)
->>>>>>> 34de21f6
       activerecord (>= 7.1, < 8.1)
       guardrail (~> 3.1.0)
       parallel (~> 1.22)
