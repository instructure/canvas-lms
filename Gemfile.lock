GIT
  remote: https://github.com/binarylogic/authlogic.git
  revision: d155fff4672595af99cb3488d9731f1efc595049
  ref: d155fff4672595af99cb3488d9731f1efc595049
  specs:
    authlogic (6.4.3)
      activemodel (>= 5.2, < 8.1)
      activerecord (>= 5.2, < 8.1)
      activesupport (>= 5.2, < 8.1)
      request_store (~> 1.0)

GIT
  remote: https://github.com/instructure/rspecq.git
  revision: 34c2f3c2d7cbc6d546c347e6bffb82ef91e7429d
  specs:
    rspecq (0.7.1)
      redis (>= 4.0, < 6.0)
      rspec-core
      rspec_junit_formatter
      sentry-ruby

GIT
  remote: https://github.com/instructure/soap4r.git
  revision: 33f7b37c0372787b4f6a40a50d0dbb1dc7a7fb3a
  specs:
    soap4r-ng (2.0.4)

GIT
  remote: https://github.com/wrapbook/crystalball.git
  revision: 59837f892594816705b7bb6611191a7bda0c3fb5
  specs:
    crystalball (0.7.0)
      git

PATH
  remote: gems/i18n_extraction
  specs:
    i18n_extraction (0.0.1)
      activesupport
      i18nliner (~> 0.1)
      ruby_parser (~> 3.7)
      sexp_processor (~> 4.14, >= 4.14.1)

PATH
  remote: gems/i18n_tasks
  specs:
    i18n_tasks (0.0.1)
      activesupport
      csv
      i18n (>= 0.7, < 2)
      i18n_extraction
      ruby_parser (~> 3.7)
      utf8_cleaner

PATH
  remote: gems/plugins/academic_benchmark
  specs:
    academic_benchmark (1.1.0)
      academic_benchmarks (~> 1.1.0)
      railties (>= 3.2)

PATH
  remote: gems/plugins/account_reports
  specs:
    account_reports (1.1.0)
      railties (>= 3.2)

PATH
  remote: gems/plugins/moodle_importer
  specs:
    moodle_importer (1.0.0)
      moodle2cc (= 0.2.46)
      rails (>= 3.2)

PATH
  remote: gems/plugins/qti_exporter
  specs:
    qti_exporter (1.0.0)
      rails (>= 3.2)

PATH
  remote: gems/plugins/respondus_soap_endpoint
  specs:
    respondus_soap_endpoint (1.1.0)
      rails (>= 3.2)
      soap4r-middleware (= 0.8.7)
      soap4r-ng (~> 2.0)

PATH
  remote: gems/plugins/simply_versioned
  specs:
    simply_versioned (1.0.0)
      activerecord (>= 3.2)

PATH
  remote: gems/rubocop-canvas
  specs:
    rubocop-canvas (1.0.0)
      activesupport (>= 7.0)
      jira_ref_parser (= 1.0.1)
      outrigger (~> 3.0, >= 3.0.1)
      railties (~> 7.0)
      rubocop (~> 1.19)
      rubocop-rails (~> 2.19)

PATH
  remote: gems
  specs:
    activesupport-suspend_callbacks (0.0.1)
      activesupport (>= 3.2, < 8.0)
    acts_as_list (0.0.1)
      activerecord (>= 3.2)
    adheres_to_policy (0.0.1)
      activesupport (< 8.0)
    attachment_fu (1.0.0)
      activerecord (>= 3.2)
      railties (>= 3.2)
    autoextend (1.0.0)
    bookmarked_collection (1.0.0)
      activerecord (>= 3.2)
      folio-pagination (~> 0.0.12)
      json_token
      paginated_collection
      railties (>= 3.2)
      will_paginate (>= 3.0, < 5.0)
    broadcast_policy (1.0.0)
      activesupport
      after_transaction_commit
    canvas_breach_mitigation (0.0.1)
      activesupport
    canvas_cache (0.1.0)
      activesupport
      config_file
      digest-murmurhash (>= 1.1.0)
      guardrail (>= 2.0.0)
      redis (~> 5.0)
      redis-clustering (~> 5.0)
      redis-scripting (>= 1.0.0)
    canvas_color (0.0.1)
    canvas_crummy (0.0.1)
    canvas_dynamodb (0.0.1)
      aws-sdk-applicationautoscaling (~> 1.26)
      aws-sdk-dynamodb (~> 1.32)
      benchmark (~> 0.4)
    canvas_errors (0.1.0)
      activesupport
      code_ownership
      inst-jobs
    canvas_ext (1.0.0)
      activesupport
      tzinfo
    canvas_http (1.0.0)
      canvas_cache
      legacy_multipart
      logger (~> 1.5)
    canvas_kaltura (1.0.0)
      canvas_http
      canvas_slug
      canvas_sort
      csv
      legacy_multipart
      nokogiri
    canvas_mimetype_fu (0.0.1)
    canvas_panda_pub (1.0.0)
      canvas_http
      json-jwt (~> 1.10)
    canvas_partman (2.0.0)
      activerecord (>= 6.1, < 8.0)
      activerecord-pg-extensions (~> 0.4)
      pg (>= 0.17, < 2.0)
    canvas_quiz_statistics (0.1.0)
      activesupport
      html_text_helper
    canvas_sanitize (0.0.1)
      sanitize (~> 7.0)
    canvas_security (0.1.0)
      activesupport
      canvas_cache
      canvas_errors
      dynamic_settings
      json-jwt
    canvas_slug (0.0.1)
      swearjar (~> 1.4)
    canvas_sort (1.0.0)
    canvas_stringex (0.0.1)
    canvas_text_helper (0.0.1)
      i18n
    canvas_time (1.0.0)
      activesupport
      tzinfo
    canvas_unzip (0.0.1)
      activesupport
      canvas_mimetype_fu
      rubyzip (~> 2.0)
    config_file (0.1.0)
      railties (>= 5.0)
    csv_diff (1.0.0)
      csv
      sqlite3
    diigo (1.0.0)
      nokogiri
    dynamic_settings (0.1.0)
      activesupport (>= 5.0)
      config_file
      diplomat (>= 2.5.1)
      logger (~> 1.5)
      railties
    event_stream (0.1.0)
      activerecord (>= 4.2)
      bookmarked_collection
      inst_statsd
      json_token
      paginated_collection
    google_drive (1.0.0)
      google-apis-drive_v3 (~> 0.43)
    html_text_helper (0.0.1)
      activesupport
      canvas_text_helper
      nokogiri
      sanitize (~> 7.0)
      twitter-text (~> 3.1)
    incoming_mail_processor (0.0.1)
      activesupport (>= 3.2)
      aws-sdk-s3
      aws-sdk-sqs
      canvas_errors
      html_text_helper
      inst_statsd
      mail (~> 2.8)
      net-imap
      net-pop
      net-smtp
      utf8_cleaner
    json_token (0.0.1)
      base64
      json
    legacy_multipart (0.0.1)
      base64
      canvas_slug
      mime-types (~> 3.2)
    live_events (1.0.0)
      activesupport
      aws-sdk-kinesis
      inst_statsd
    lti-advantage (0.1.0)
      activemodel (>= 5.1)
      json-jwt (~> 1.5)
    lti_outbound (0.0.1)
      activesupport
      i18n
      oauth
    paginated_collection (1.0.0)
      folio-pagination (~> 0.0.12)
      will_paginate (>= 3.0, < 5.0)
    request_context (0.1.0)
      actionpack
      canvas_security
      railties
    stringify_ids (1.0.0)
    turnitin_api (0.1.0)
      activesupport
      faraday (~> 2.7)
      faraday-follow_redirects (~> 0.3)
      faraday-multipart (~> 1.0)
      inst_statsd
      simple_oauth (~> 0.3)
    utf8_cleaner (0.0.1)
    workflow (0.0.1)
      activesupport (>= 3.2, < 8.0)

GEM
  remote: https://rubygems.org/
  specs:
    Ascii85 (2.0.1)
    academic_benchmarks (1.1.3)
      activesupport (>= 3.2.22)
      httparty (~> 0.13)
    actioncable (7.2.2.1)
      actionpack (= 7.2.2.1)
      activesupport (= 7.2.2.1)
      nio4r (~> 2.0)
      websocket-driver (>= 0.6.1)
      zeitwerk (~> 2.6)
    actionmailbox (7.2.2.1)
      actionpack (= 7.2.2.1)
      activejob (= 7.2.2.1)
      activerecord (= 7.2.2.1)
      activestorage (= 7.2.2.1)
      activesupport (= 7.2.2.1)
      mail (>= 2.8.0)
    actionmailer (7.2.2.1)
      actionpack (= 7.2.2.1)
      actionview (= 7.2.2.1)
      activejob (= 7.2.2.1)
      activesupport (= 7.2.2.1)
      mail (>= 2.8.0)
      rails-dom-testing (~> 2.2)
    actionpack (7.2.2.1)
      actionview (= 7.2.2.1)
      activesupport (= 7.2.2.1)
      nokogiri (>= 1.8.5)
      racc
      rack (>= 2.2.4, < 3.2)
      rack-session (>= 1.0.1)
      rack-test (>= 0.6.3)
      rails-dom-testing (~> 2.2)
      rails-html-sanitizer (~> 1.6)
      useragent (~> 0.16)
    actiontext (7.2.2.1)
      actionpack (= 7.2.2.1)
      activerecord (= 7.2.2.1)
      activestorage (= 7.2.2.1)
      activesupport (= 7.2.2.1)
      globalid (>= 0.6.0)
      nokogiri (>= 1.8.5)
    actionview (7.2.2.1)
      activesupport (= 7.2.2.1)
      builder (~> 3.1)
      erubi (~> 1.11)
      rails-dom-testing (~> 2.2)
      rails-html-sanitizer (~> 1.6)
    active_model_serializers (0.9.9)
      activemodel (>= 3.2)
      concurrent-ruby (~> 1.0)
    active_record_query_trace (1.8.3)
      activerecord (>= 6.0.0)
    activejob (7.2.2.1)
      activesupport (= 7.2.2.1)
      globalid (>= 0.3.6)
    activemodel (7.2.2.1)
      activesupport (= 7.2.2.1)
    activerecord (7.2.2.1)
      activemodel (= 7.2.2.1)
      activesupport (= 7.2.2.1)
      timeout (>= 0.4.0)
    activerecord-pg-extensions (0.6.0)
      activerecord (>= 7.0, < 8.1)
      railties (>= 7.0, < 8.1)
    activestorage (7.2.2.1)
      actionpack (= 7.2.2.1)
      activejob (= 7.2.2.1)
      activerecord (= 7.2.2.1)
      activesupport (= 7.2.2.1)
      marcel (~> 1.0)
    activesupport (7.2.2.1)
      base64
      benchmark (>= 0.3)
      bigdecimal
      concurrent-ruby (~> 1.0, >= 1.3.1)
      connection_pool (>= 2.2.5)
      drb
      i18n (>= 1.6, < 2)
      logger (>= 1.4.2)
      minitest (>= 5.1)
      securerandom (>= 0.3)
      tzinfo (~> 2.0, >= 2.0.5)
    addressable (2.8.7)
      public_suffix (>= 2.0.2, < 7.0)
    adobe_connect (1.0.12)
      activesupport (>= 2.3.17)
      nokogiri (>= 1.14.3)
      rake (>= 0.9.2)
    aes_key_wrap (1.1.0)
    afm (0.2.2)
    after_transaction_commit (2.2.2)
      activerecord (>= 5.2)
    aroi (1.0.0)
      activerecord (>= 5.2)
      activesupport (>= 5.2)
    ast (2.4.3)
    awesome_print (1.9.2)
    aws-eventstream (1.3.2)
    aws-partitions (1.1095.0)
    aws-sdk-applicationautoscaling (1.103.0)
      aws-sdk-core (~> 3, >= 3.216.0)
      aws-sigv4 (~> 1.5)
    aws-sdk-autoscaling (1.133.0)
      aws-sdk-core (~> 3, >= 3.216.0)
      aws-sigv4 (~> 1.5)
    aws-sdk-bedrockruntime (1.46.0)
      aws-sdk-core (~> 3, >= 3.216.0)
      aws-sigv4 (~> 1.5)
    aws-sdk-core (3.218.1)
      aws-eventstream (~> 1, >= 1.3.0)
      aws-partitions (~> 1, >= 1.992.0)
      aws-sigv4 (~> 1.9)
      base64
      jmespath (~> 1, >= 1.6.1)
    aws-sdk-dynamodb (1.142.0)
      aws-sdk-core (~> 3, >= 3.216.0)
      aws-sigv4 (~> 1.5)
    aws-sdk-kinesis (1.77.0)
      aws-sdk-core (~> 3, >= 3.216.0)
      aws-sigv4 (~> 1.5)
    aws-sdk-kms (1.99.0)
      aws-sdk-core (~> 3, >= 3.216.0)
      aws-sigv4 (~> 1.5)
    aws-sdk-s3 (1.184.0)
      aws-sdk-core (~> 3, >= 3.216.0)
      aws-sdk-kms (~> 1)
      aws-sigv4 (~> 1.5)
    aws-sdk-sagemakerruntime (1.80.0)
      aws-sdk-core (~> 3, >= 3.216.0)
      aws-sigv4 (~> 1.5)
    aws-sdk-sns (1.97.0)
      aws-sdk-core (~> 3, >= 3.216.0)
      aws-sigv4 (~> 1.5)
    aws-sdk-sqs (1.93.0)
      aws-sdk-core (~> 3, >= 3.216.0)
      aws-sigv4 (~> 1.5)
    aws-sdk-translate (1.80.0)
      aws-sdk-core (~> 3, >= 3.216.0)
      aws-sigv4 (~> 1.5)
    aws-sigv4 (1.11.0)
      aws-eventstream (~> 1, >= 1.0.2)
    axe-core-api (4.10.3)
      dumb_delegator
      ostruct
      virtus
    axe-core-rspec (4.10.3)
      axe-core-api (= 4.10.3)
      dumb_delegator
      ostruct
      virtus
    axe-core-selenium (4.10.3)
      axe-core-api (= 4.10.3)
      dumb_delegator
    axiom-types (0.1.1)
      descendants_tracker (~> 0.0.4)
      ice_nine (~> 0.11.0)
      thread_safe (~> 0.3, >= 0.3.1)
    base64 (0.2.0)
    bcrypt (3.1.20)
    benchmark (0.4.0)
    bigdecimal (3.1.9)
    bindata (2.5.1)
    bluecloth (2.2.0)
    bootsnap (1.18.4)
      msgpack (~> 1.2)
    brakeman (7.0.2)
      racc
    brotli (0.6.0)
    browser (6.2.0)
    builder (3.3.0)
    business_time (0.13.0)
      activesupport (>= 3.2.0)
      tzinfo
    canvas_connect (0.3.16)
      adobe_connect (~> 1.0.0)
      rake (>= 0.9.6)
    canvas_link_migrator (1.0.17)
      activesupport
      addressable
      nokogiri
      rack
    canvas_webex (0.18.2)
      railties
    childprocess (5.1.0)
      logger (~> 1.5)
    chunky_png (1.4.0)
    cld (0.13.0)
      ffi
    code_ownership (1.39.0)
      code_teams (~> 1.0)
      packs-specification
      sorbet-runtime (>= 0.5.11249)
    code_teams (1.0.2)
      sorbet-runtime
    coercible (1.0.0)
      descendants_tracker (~> 0.0.1)
    colored (1.2)
    colorize (1.1.0)
    concurrent-ruby (1.3.5)
    connection_pool (2.5.3)
    crack (1.0.0)
      bigdecimal
      rexml
    crass (1.0.6)
    crocodoc-ruby (0.0.1)
      json
    csv (3.3.4)
    database_cleaner (2.1.0)
      database_cleaner-active_record (>= 2, < 3)
    database_cleaner-active_record (2.2.0)
      activerecord (>= 5.a)
      database_cleaner-core (~> 2.0.0)
    database_cleaner-core (2.0.1)
    datadog (2.15.0)
      datadog-ruby_core_source (~> 3.4)
      libdatadog (~> 16.0.1.1.0)
      libddwaf (~> 1.22.0.0.2)
      logger
      msgpack
    datadog-ruby_core_source (3.4.1)
    date (3.4.1)
    db-query-matchers (0.14.0)
      activesupport (>= 4.0, < 8.1)
      rspec (>= 3.0)
    debug (1.10.0)
      irb (~> 1.10)
      reline (>= 0.3.8)
    debug_inspector (1.2.0)
    declarative (0.0.20)
    deep_merge (1.2.2)
    descendants_tracker (0.0.4)
      thread_safe (~> 0.3, >= 0.3.1)
    diff-lcs (1.6.1)
    dig_rb (1.0.1)
    digest-murmurhash (1.1.1)
    diplomat (2.6.4)
      deep_merge (~> 1.2)
      faraday (>= 0.9, < 3.0, != 2.0.0)
    docile (1.4.1)
    docx (0.9.0)
      nokogiri (~> 1.13, >= 1.13.0)
      rubyzip (~> 2.0)
    dogstatsd-ruby (5.6.6)
    dotenv (3.1.8)
    drb (2.2.1)
    dress_code (1.2.1)
      colored
      mustache
      pygments.rb
      redcarpet
    dumb_delegator (1.1.0)
    encrypted_cookie_store-instructure (1.2.14)
      actionpack (>= 4.2, < 8.0)
    erubi (1.13.1)
    escape_code (0.2)
    et-orbi (1.2.11)
      tzinfo
    expgen (0.1.1)
      parslet
    factory_bot (6.5.1)
      activesupport (>= 6.1.0)
    faraday (2.13.1)
      faraday-net_http (>= 2.0, < 3.5)
      json
      logger
    faraday-follow_redirects (0.3.0)
      faraday (>= 1, < 3)
    faraday-multipart (1.1.0)
      multipart-post (~> 2.0)
    faraday-net_http (3.4.0)
      net-http (>= 0.5.0)
    feedjira (3.2.5)
      loofah (>= 2.3.1, < 3)
      sax-machine (>= 1.0, < 2)
    ffi (1.17.2)
    ffi (1.17.2-aarch64-linux-gnu)
    ffi (1.17.2-arm64-darwin)
    ffi (1.17.2-x86_64-darwin)
    ffi (1.17.2-x86_64-linux-gnu)
    ffi-compiler (1.3.2)
      ffi (>= 1.15.5)
      rake
    ffi-icu (0.5.3)
      ffi (~> 1.0, >= 1.0.9)
    fiber-storage (1.0.1)
    find_a_port (1.0.1)
    flakey_spec_catcher (0.12.1)
      rspec (~> 3.10)
      timecop (~> 0.9)
    folio-pagination (0.0.12)
    fugit (1.11.1)
      et-orbi (~> 1, >= 1.2.11)
      raabro (~> 1.4)
    gepub (1.0.17)
      nokogiri (>= 1.8.2, < 2.0)
      rubyzip (> 1.1.1, < 2.4)
    gergich (2.2.1)
      httparty (~> 0.17)
      sqlite3 (>= 1.4, < 3.0)
    git (3.0.0)
      activesupport (>= 5.0)
      addressable (~> 2.8)
      process_executer (~> 1.3)
      rchardet (~> 1.9)
    globalid (1.2.1)
      activesupport (>= 6.1)
    globby (0.1.2)
    google-apis-core (0.17.0)
      addressable (~> 2.5, >= 2.5.1)
      googleauth (~> 1.9)
      httpclient (>= 2.8.3, < 3.a)
      mini_mime (~> 1.0)
      mutex_m
      representable (~> 3.0)
      retriable (>= 2.0, < 4.a)
    google-apis-drive_v3 (0.63.0)
      google-apis-core (>= 0.15.0, < 2.a)
    google-cloud-env (2.3.0)
      base64 (~> 0.2)
      faraday (>= 1.0, < 3.a)
    google-logging-utils (0.2.0)
    google-protobuf (4.30.2)
      bigdecimal
      rake (>= 13)
    google-protobuf (4.30.2-aarch64-linux)
      bigdecimal
      rake (>= 13)
    google-protobuf (4.30.2-arm64-darwin)
      bigdecimal
      rake (>= 13)
    google-protobuf (4.30.2-x86_64-darwin)
      bigdecimal
      rake (>= 13)
    google-protobuf (4.30.2-x86_64-linux)
      bigdecimal
      rake (>= 13)
    googleauth (1.14.0)
      faraday (>= 1.0, < 3.a)
      google-cloud-env (~> 2.2)
      google-logging-utils (~> 0.1)
      jwt (>= 1.4, < 3.0)
      multi_json (~> 1.11)
      os (>= 0.9, < 2.0)
      signet (>= 0.16, < 2.a)
    graphql (2.5.5)
      base64
      fiber-storage
      logger
    graphql-batch (0.6.0)
      graphql (>= 1.12.18, < 3)
      promise.rb (~> 0.7.2)
    guardrail (3.0.4)
      activerecord (>= 6.1, < 8.0)
      railties (>= 6.1, < 8.0)
    hana (1.3.7)
    hashdiff (1.1.2)
    hashery (2.1.2)
    hashie (5.0.0)
    headless (2.3.1)
    highline (3.1.2)
      reline
    httparty (0.23.1)
      csv
      mini_mime (>= 1.0.0)
      multi_xml (>= 0.5.2)
    httpclient (2.9.0)
      mutex_m
    i18n (1.14.7)
      concurrent-ruby (~> 1.0)
    i18nliner (0.2.4)
      activesupport (>= 6.0)
      erubi (~> 1.7)
      globby (>= 0.1.1)
      i18n (>= 1.8.6)
      nokogiri (>= 1.5.0)
      ruby2ruby (~> 2.4)
      ruby_parser (~> 3.10)
      sexp_processor (~> 4.10)
      ya2yaml (= 0.31)
    icalendar (2.11.0)
      base64
      ice_cube (~> 0.16)
      logger
      ostruct
    ice_cube (0.17.0)
    ice_nine (0.11.2)
    idn-ruby (0.1.5)
    ims-lti (2.3.5)
      addressable (~> 2.5, >= 2.5.1)
      builder (~> 3.2)
      faraday (< 3.0)
      json-jwt (~> 1.16.6)
      rexml
      simple_oauth (~> 0.3.1)
    inst-jobs (3.1.18.1)
      activerecord (>= 7.0)
      activerecord-pg-extensions (~> 0.4)
      activesupport (>= 7.0)
      after_transaction_commit (>= 1.0, < 3)
      debug_inspector (~> 1.0)
      fugit (~> 1.3)
      railties (>= 6.0)
    inst-jobs-autoscaling (2.1.1)
      aws-sdk-autoscaling
      inst-jobs (> 1.0, < 4.0)
    inst-jobs-statsd (4.0.2)
      inst-jobs (>= 3.1.1, < 4.0)
      inst_statsd (~> 3.1)
    inst_access (0.4.4)
      activesupport (>= 5)
      json-jwt (~> 1.13)
    inst_llm (0.2.4)
      aws-sdk-bedrockruntime (~> 1.5)
    inst_statsd (3.4.0)
      aroi (>= 0.0.7)
      dogstatsd-ruby (>= 4.2, < 6.0, != 5.0.0)
      statsd-ruby (~> 1.0)
    instructure-happymapper (0.5.10)
      nokogiri (~> 1.5)
    io-console (0.8.0)
    irb (1.15.2)
      pp (>= 0.6.0)
      rdoc (>= 4.0.0)
      reline (>= 0.4.2)
    iso8601 (0.13.0)
    jira_ref_parser (1.0.1)
    jmespath (1.6.2)
    json (2.11.3)
    json-jwt (1.16.7)
      activesupport (>= 4.2)
      aes_key_wrap
      base64
      bindata
      faraday (~> 2.0)
      faraday-follow_redirects
    json-schema (5.1.1)
      addressable (~> 2.8)
      bigdecimal (~> 3.1)
    json_schemer (2.4.0)
      bigdecimal
      hana (~> 1.3)
      regexp_parser (~> 2.0)
      simpleidn (~> 0.2)
    jsonpath (1.1.5)
      multi_json
    jwt (2.10.1)
      base64
    language_server-protocol (3.17.0.5)
    launchy (3.1.1)
      addressable (~> 2.8)
      childprocess (~> 5.0)
      logger (~> 1.6)
    letter_opener (1.10.0)
      launchy (>= 2.2, < 4)
    libdatadog (16.0.1.1.0)
    libdatadog (16.0.1.1.0-aarch64-linux)
    libdatadog (16.0.1.1.0-x86_64-linux)
    libddwaf (1.22.0.0.2)
      ffi (~> 1.0)
    libddwaf (1.22.0.0.2-aarch64-linux)
      ffi (~> 1.0)
    libddwaf (1.22.0.0.2-arm64-darwin)
      ffi (~> 1.0)
    libddwaf (1.22.0.0.2-x86_64-darwin)
      ffi (~> 1.0)
    libddwaf (1.22.0.0.2-x86_64-linux)
      ffi (~> 1.0)
    link_header (0.0.8)
    lint_roller (1.1.0)
    logger (1.7.0)
    loofah (2.24.0)
      crass (~> 1.0.2)
      nokogiri (>= 1.12.0)
    luminosity_contrast (0.2.1)
    mail (2.8.1)
      mini_mime (>= 0.1.1)
      net-imap
      net-pop
      net-smtp
    marcel (1.0.4)
    marginalia (1.11.1)
      actionpack (>= 5.2)
      activerecord (>= 5.2)
    matrix (0.4.2)
    method_source (1.1.0)
    mime-types (3.6.2)
      logger
      mime-types-data (~> 3.2015)
    mime-types-data (3.2025.0429)
    mimemagic (0.4.3)
      nokogiri (~> 1)
      rake
    mini_magick (5.2.0)
      benchmark
      logger
    mini_mime (1.1.5)
    mini_portile2 (2.8.8)
    minitest (5.25.5)
    moodle2cc (0.2.46)
      builder
      instructure-happymapper (~> 0.5.10)
      nokogiri
      rdiscount
      rubyzip (>= 1.0.0)
      thor
    msgpack (1.8.0)
    multi_json (1.15.0)
    multi_xml (0.7.2)
      bigdecimal (~> 3.1)
    multipart-post (2.4.1)
    mustache (1.1.1)
    mutex_m (0.3.0)
    net-http (0.6.0)
      uri
    net-imap (0.5.8)
      date
      net-protocol
    net-ldap (0.19.0)
    net-pop (0.1.2)
      net-protocol
    net-protocol (0.2.2)
      timeout
    net-smtp (0.5.1)
      net-protocol
    nio4r (2.7.4)
    nokogiri (1.18.8)
      mini_portile2 (~> 2.8.2)
      racc (~> 1.4)
    nokogiri (1.18.8-aarch64-linux-gnu)
      racc (~> 1.4)
    nokogiri (1.18.8-arm64-darwin)
      racc (~> 1.4)
    nokogiri (1.18.8-x86_64-darwin)
      racc (~> 1.4)
    nokogiri (1.18.8-x86_64-linux-gnu)
      racc (~> 1.4)
    nokogiri-xmlsec-instructure (0.10.3)
      nokogiri (>= 1.11.2)
    oauth (1.1.0)
      oauth-tty (~> 1.0, >= 1.0.1)
      snaky_hash (~> 2.0)
      version_gem (~> 1.1)
    oauth-tty (1.0.5)
      version_gem (~> 1.1, >= 1.1.1)
    oauth2 (2.0.9)
      faraday (>= 0.17.3, < 3.0)
      jwt (>= 1.0, < 3.0)
      multi_xml (~> 0.5)
      rack (>= 1.2, < 4)
      snaky_hash (~> 2.0)
      version_gem (~> 1.1)
    oj (3.16.10)
      bigdecimal (>= 3.0)
      ostruct (>= 0.2)
    once-ler (2.1.0)
      activerecord (>= 7.0, < 8.0)
      rspec (>= 3.6)
      rspec-rails (>= 4.0)
    os (1.1.4)
    ostruct (0.6.1)
    outrigger (3.0.3)
      activerecord (>= 6.0, <= 8.0)
      railties (>= 6.0, <= 8.0)
    packs-specification (0.0.10)
      sorbet-runtime
    pact (1.66.1)
      jsonpath (~> 1.0)
      pact-mock_service (~> 3.0, >= 3.3.1)
      pact-support (~> 1.21, >= 1.21.0)
      rack-test (>= 0.6.3, < 3.0.0)
      rainbow (~> 3.1)
      rspec (~> 3.0)
      string_pattern (~> 2.0)
      thor (>= 0.20, < 2.0)
    pact-messages (0.2.0)
      pact (~> 1.9)
    pact-mock_service (3.12.3)
      find_a_port (~> 1.0.1)
      json
      pact-support (~> 1.16, >= 1.16.4)
      rack (>= 3.0, < 4.0)
      rackup (~> 2.0)
      rspec (>= 2.14)
      thor (>= 0.19, < 2.0)
      webrick (~> 1.8)
    pact-support (1.21.2)
      awesome_print (~> 1.9)
      diff-lcs (~> 1.5)
      expgen (~> 0.1)
      jsonpath (~> 1.0)
      rainbow (~> 3.1.1)
      string_pattern (~> 2.0)
    pact_broker-client (1.72.0)
      dig_rb (~> 1.0)
      httparty (>= 0.21.0, < 1.0.0)
      rake (~> 13.0)
      table_print (~> 1.5)
      term-ansicolor (~> 1.7)
      thor (>= 0.20, < 2.0)
    parallel (1.27.0)
    parser (3.3.8.0)
      ast (~> 2.4.1)
      racc
    parslet (2.0.0)
    pdf-core (0.10.0)
    pdf-reader (2.14.1)
      Ascii85 (>= 1.0, < 3.0, != 2.0.0)
      afm (~> 0.2.1)
      hashery (~> 2.0)
      ruby-rc4
      ttfunk
    pg (1.5.9)
    pg_query (6.1.0)
      google-protobuf (>= 3.25.3)
    pp (0.6.2)
      prettyprint
    pragmatic_segmenter (0.3.24)
    prawn (2.5.0)
      matrix (~> 0.4)
      pdf-core (~> 0.10.0)
      ttfunk (~> 1.8)
    prawn-emoji (6.0.0)
      matrix (~> 0.4)
      prawn (~> 2.4)
      unicode-emoji (>= 3.1, < 5.0)
    prawn-rails (1.6.0)
      actionview (>= 3.1.0)
      activesupport (>= 3.1.0)
      prawn
      prawn-table
    prawn-table (0.2.2)
      prawn (>= 1.3.0, < 3.0.0)
    prettyprint (0.2.0)
    prism (1.4.0)
    process_executer (1.3.0)
    promise.rb (0.7.4)
    prosopite (2.1.0)
    pstore (0.2.0)
    psych (5.2.3)
      date
      stringio
    public_suffix (6.0.2)
    puma (6.6.0)
      nio4r (~> 2.0)
    pygments.rb (3.0.0)
    raabro (1.4.0)
    racc (1.8.1)
    rack (3.1.16)
    rack-session (2.1.0)
      base64 (>= 0.1.0)
      rack (>= 3.0.0)
    rack-test (2.2.0)
      rack (>= 1.3)
    rack3-brotli (1.0.1)
      brotli (~> 0.3)
      rack (~> 3.0)
    rackup (2.2.1)
      rack (>= 3)
    rails (7.2.2.1)
      actioncable (= 7.2.2.1)
      actionmailbox (= 7.2.2.1)
      actionmailer (= 7.2.2.1)
      actionpack (= 7.2.2.1)
      actiontext (= 7.2.2.1)
      actionview (= 7.2.2.1)
      activejob (= 7.2.2.1)
      activemodel (= 7.2.2.1)
      activerecord (= 7.2.2.1)
      activestorage (= 7.2.2.1)
      activesupport (= 7.2.2.1)
      bundler (>= 1.15.0)
      railties (= 7.2.2.1)
    rails-controller-testing (1.0.5)
      actionpack (>= 5.0.1.rc1)
      actionview (>= 5.0.1.rc1)
      activesupport (>= 5.0.1.rc1)
    rails-dom-testing (2.2.0)
      activesupport (>= 5.0.0)
      minitest
      nokogiri (>= 1.6)
    rails-html-sanitizer (1.6.2)
      loofah (~> 2.21)
      nokogiri (>= 1.15.7, != 1.16.7, != 1.16.6, != 1.16.5, != 1.16.4, != 1.16.3, != 1.16.2, != 1.16.1, != 1.16.0.rc1, != 1.16.0)
    rails-observers (0.1.5)
      activemodel (>= 4.0)
    railties (7.2.2.1)
      actionpack (= 7.2.2.1)
      activesupport (= 7.2.2.1)
      irb (~> 1.13)
      rackup (>= 1.0.0)
      rake (>= 12.2)
      thor (~> 1.0, >= 1.2.2)
      zeitwerk (~> 2.6)
    rainbow (3.1.1)
    rake (13.2.1)
    rbs (3.9.4)
      logger
    rchardet (1.9.0)
    rdiscount (2.2.7.3)
    rdoc (6.13.1)
      psych (>= 4.0.0)
    redcarpet (3.6.1)
    redis (5.4.0)
      redis-client (>= 0.22.0)
    redis-client (0.24.0)
      connection_pool
    redis-cluster-client (0.13.4)
      redis-client (~> 0.24)
    redis-clustering (5.4.0)
      redis (= 5.4.0)
      redis-cluster-client (>= 0.10.0)
    redis-scripting (1.0.1)
      redis (>= 3.0)
    regexp_parser (2.10.0)
    reline (0.6.1)
      io-console (~> 0.5)
    representable (3.2.0)
      declarative (< 0.1.0)
      trailblazer-option (>= 0.1.1, < 0.2.0)
      uber (< 0.2.0)
    request_store (1.7.0)
      rack (>= 1.4)
    retriable (3.1.2)
    rexml (3.4.1)
    ritex (1.0.1)
    rotp (6.3.0)
    rqrcode (3.1.0)
      chunky_png (~> 1.0)
      rqrcode_core (~> 2.0)
    rqrcode_core (2.0.0)
    rrule (0.6.0)
      activesupport (>= 2.3)
    rspec (3.13.0)
      rspec-core (~> 3.13.0)
      rspec-expectations (~> 3.13.0)
      rspec-mocks (~> 3.13.0)
    rspec-collection_matchers (1.2.1)
      rspec-expectations (>= 2.99.0.beta1)
    rspec-core (3.13.3)
      rspec-support (~> 3.13.0)
    rspec-expectations (3.13.3)
      diff-lcs (>= 1.2.0, < 2.0)
      rspec-support (~> 3.13.0)
    rspec-mocks (3.13.2)
      diff-lcs (>= 1.2.0, < 2.0)
      rspec-support (~> 3.13.0)
    rspec-openapi (0.16.1)
      actionpack (>= 5.2.0)
      rails-dom-testing
      rspec-core
    rspec-rails (7.1.1)
      actionpack (>= 7.0)
      activesupport (>= 7.0)
      railties (>= 7.0)
      rspec-core (~> 3.13)
      rspec-expectations (~> 3.13)
      rspec-mocks (~> 3.13)
      rspec-support (~> 3.13)
    rspec-support (3.13.2)
    rspec_around_all (0.2.0)
      rspec (>= 2.0)
    rspec_junit_formatter (0.6.0)
      rspec-core (>= 2, < 4, != 2.12.0)
    rss (0.3.1)
      rexml
    rubocop (1.77.0)
      json (~> 2.3)
      language_server-protocol (~> 3.17.0.2)
      lint_roller (~> 1.1.0)
      parallel (~> 1.10)
      parser (>= 3.3.0.2)
      rainbow (>= 2.2.2, < 4.0)
      regexp_parser (>= 2.9.3, < 3.0)
      rubocop-ast (>= 1.45.1, < 2.0)
      ruby-progressbar (~> 1.7)
      unicode-display_width (>= 2.4.0, < 4.0)
    rubocop-ast (1.45.1)
      parser (>= 3.3.7.2)
      prism (~> 1.4)
    rubocop-factory_bot (2.27.1)
      lint_roller (~> 1.1)
      rubocop (~> 1.72, >= 1.72.1)
    rubocop-graphql (1.5.5)
      lint_roller (~> 1.1)
      rubocop (>= 1.72.1, < 2)
    rubocop-inst (1.2.2)
      rubocop (~> 1.72, >= 1.72.1)
      rubocop-performance (~> 1.24)
    rubocop-performance (1.25.0)
      lint_roller (~> 1.1)
      rubocop (>= 1.75.0, < 2.0)
      rubocop-ast (>= 1.38.0, < 2.0)
    rubocop-rails (2.31.0)
      activesupport (>= 4.2.0)
      lint_roller (~> 1.1)
      rack (>= 1.1)
      rubocop (>= 1.75.0, < 2.0)
      rubocop-ast (>= 1.38.0, < 2.0)
    rubocop-rake (0.7.1)
      lint_roller (~> 1.1)
      rubocop (>= 1.72.1)
    rubocop-rspec (3.5.0)
      lint_roller (~> 1.1)
      rubocop (~> 1.72, >= 1.72.1)
    rubocop-rspec_rails (2.31.0)
      lint_roller (~> 1.1)
      rubocop (~> 1.72, >= 1.72.1)
      rubocop-rspec (~> 3.5)
    ruby-duration (3.2.3)
      activesupport (>= 3.0.0)
      i18n
      iso8601
    ruby-lsp (0.24.2)
      language_server-protocol (~> 3.17.0)
      prism (>= 1.2, < 2.0)
      rbs (>= 3, < 5)
      sorbet-runtime (>= 0.5.10782)
    ruby-lsp-rspec (0.1.25)
      ruby-lsp (~> 0.24.0)
    ruby-progressbar (1.13.0)
    ruby-rc4 (0.1.5)
    ruby-rtf (0.0.5)
    ruby2ruby (2.5.2)
      ruby_parser (~> 3.1)
      sexp_processor (~> 4.6)
    ruby_parser (3.21.1)
      racc (~> 1.5)
      sexp_processor (~> 4.16)
    rubycas-client (2.3.9)
      activesupport
    rubyzip (2.3.2)
<<<<<<< HEAD
    saml2 (3.2.2)
=======
    saml2 (3.2.3)
>>>>>>> 142422de
      activesupport (>= 3.2, < 8.2)
      nokogiri (>= 1.5.8, < 2.0)
      nokogiri-xmlsec-instructure (~> 0.9, >= 0.9.5)
    sanitize (7.0.0)
      crass (~> 1.0.2)
      nokogiri (>= 1.16.8)
    sax-machine (1.3.2)
    scrypt (3.0.8)
      ffi-compiler (>= 1.0, < 2.0)
      rake (>= 9, < 14)
    securerandom (0.4.1)
    selenium-webdriver (4.27.0)
      base64 (~> 0.2)
      logger (~> 1.4)
      rexml (~> 3.2, >= 3.2.5)
      rubyzip (>= 1.2.2, < 3.0)
      websocket (~> 1.0)
    sentry-inst_jobs (5.10.0)
      inst-jobs (~> 3.0)
      sentry-ruby (~> 5.10)
    sentry-rails (5.23.0)
      railties (>= 5.0)
      sentry-ruby (~> 5.23.0)
    sentry-ruby (5.23.0)
      bigdecimal
      concurrent-ruby (~> 1.0, >= 1.0.2)
    sexp_processor (4.17.3)
    signet (0.20.0)
      addressable (~> 2.8)
      faraday (>= 0.17.5, < 3.a)
      jwt (>= 1.5, < 3.0)
      multi_json (~> 1.10)
    simple_oauth (0.3.1)
    simplecov (0.22.0)
      docile (~> 1.1)
      simplecov-html (~> 0.11)
      simplecov_json_formatter (~> 0.1)
    simplecov-html (0.13.1)
    simplecov-rcov (0.3.7)
      simplecov (>= 0.4.1)
    simplecov_json_formatter (0.1.4)
    simpleidn (0.2.3)
    snaky_hash (2.0.1)
      hashie
      version_gem (~> 1.1, >= 1.1.1)
    soap4r-middleware (0.8.7)
      soap4r-ruby1.9 (= 2.0.5)
    soap4r-ruby1.9 (2.0.5)
    sorbet-runtime (0.5.12216)
    spring (4.3.0)
    spring-commands-parallel-rspec (1.1.0)
      spring (>= 0.9.1)
    spring-commands-rspec (1.0.4)
      spring (>= 0.9.1)
    spring-commands-rubocop (0.4.0)
      spring (>= 1.0)
    sqlite3 (2.6.0)
      mini_portile2 (~> 2.8.0)
    sqlite3 (2.6.0-aarch64-linux-gnu)
    sqlite3 (2.6.0-arm64-darwin)
    sqlite3 (2.6.0-x86_64-darwin)
    sqlite3 (2.6.0-x86_64-linux-gnu)
    stackprof (0.2.27)
    statsd-ruby (1.5.0)
    stormbreaker (1.0.0)
      axe-core-api (~> 4.1)
      axe-core-rspec (~> 4.1)
      axe-core-selenium (~> 4.1)
      rspec (~> 3.8)
    string_pattern (2.3.0)
      regexp_parser (~> 2.5, >= 2.5.0)
    stringio (3.1.7)
    swearjar (1.4.0)
    switchman (4.1.0)
      activerecord (>= 7.0, < 7.3)
      guardrail (~> 3.0.1)
      parallel (~> 1.22)
      railties (>= 7.0, < 7.3)
    switchman-inst-jobs (4.1.0)
      inst-jobs (>= 2.4.9, < 4.0)
      parallel (>= 1.19)
      railties (>= 7.0, < 8.0)
      switchman (>= 3.5.14, < 5.0)
    sync (0.5.0)
    syslog (0.3.0)
      logger
    table_print (1.5.7)
    term-ansicolor (1.11.2)
      tins (~> 1.0)
    testrail_client (0.0.1)
    testrailtagging (0.3.8.7)
      parser
      rspec
      testrail_client
    thor (1.3.2)
    thread_safe (0.3.6)
    timecop (0.9.10)
    timeout (0.4.3)
    tins (1.38.0)
      bigdecimal
      sync
    trailblazer-option (0.1.2)
    ttfunk (1.8.0)
      bigdecimal (~> 3.1)
    twilio-ruby (7.5.2)
      benchmark
      faraday (>= 0.9, < 3.0)
      jwt (>= 1.5, < 3.0)
      nokogiri (>= 1.6, < 2.0)
      ostruct
    twitter-text (3.1.0)
      idn-ruby
      unf (~> 0.1.0)
    tzinfo (2.0.6)
      concurrent-ruby (~> 1.0)
    uber (0.1.0)
    unf (0.1.4)
      unf_ext
    unf_ext (0.0.9.1)
    unicode-display_width (3.1.4)
      unicode-emoji (~> 4.0, >= 4.0.4)
    unicode-emoji (4.0.4)
    uri (1.0.3)
    useragent (0.16.11)
    vault (0.18.2)
      aws-sigv4
    vericite_api (1.5.3)
      json (>= 1.4.6)
    version_gem (1.1.7)
    virtus (2.0.0)
      axiom-types (~> 0.1)
      coercible (~> 1.0)
      descendants_tracker (~> 0.0, >= 0.0.3)
    wcag_color_contrast (0.1.0)
    webmock (3.25.1)
      addressable (>= 2.8.0)
      crack (>= 0.3.2)
      hashdiff (>= 0.4.0, < 2.0.0)
    webrick (1.9.1)
    websocket (1.2.11)
    websocket-driver (0.7.7)
      base64
      websocket-extensions (>= 0.1.0)
    websocket-extensions (0.1.5)
    will_paginate (4.0.1)
    ya2yaml (0.31)
    yard (0.9.37)
    yard-appendix (0.1.8)
      yard (>= 0.8.0)
    zeitwerk (2.7.2)

PLATFORMS
  aarch64-linux
  arm64-darwin
  ruby
  x86_64-darwin
  x86_64-linux

DEPENDENCIES
  academic_benchmark!
  academic_benchmarks (~> 1.1)
  account_reports!
  active_model_serializers (~> 0.9.9)
  active_record_query_trace (~> 1.8)
  activesupport-suspend_callbacks!
  acts_as_list!
  addressable (~> 2.8)
  adheres_to_policy!
  attachment_fu!
  authlogic!
  autoextend!
  aws-sdk-bedrockruntime (~> 1.7)
  aws-sdk-kinesis (~> 1.45)
  aws-sdk-s3 (~> 1.119)
  aws-sdk-sagemakerruntime (~> 1.61)
  aws-sdk-sns (~> 1.60)
  aws-sdk-sqs (~> 1.53)
  aws-sdk-translate (~> 1.77)
  bcrypt (~> 3.1)
  benchmark (~> 0.4)
  bigdecimal (~> 3.1)
  bluecloth (= 2.2.0)
  bookmarked_collection!
  bootsnap (~> 1.16)
  brakeman (~> 7.0)
  broadcast_policy!
  browser (~> 6.0)
  bundler (~> 2.2)
  business_time (= 0.13.0)
  canvas_breach_mitigation!
  canvas_cache!
  canvas_color!
  canvas_connect (= 0.3.16)
  canvas_crummy!
  canvas_dynamodb!
  canvas_errors!
  canvas_ext!
  canvas_http!
  canvas_kaltura!
  canvas_link_migrator (~> 1.0)
  canvas_mimetype_fu!
  canvas_panda_pub!
  canvas_partman!
  canvas_quiz_statistics!
  canvas_sanitize!
  canvas_security!
  canvas_slug!
  canvas_sort!
  canvas_stringex!
  canvas_text_helper!
  canvas_time!
  canvas_unzip!
  canvas_webex (= 0.18.2)
  cld (~> 0.13)
  code_ownership (~> 1.33)
  colorize (~> 1.0)
  config_file!
  crocodoc-ruby (= 0.0.1)
  crystalball!
  csv_diff!
  database_cleaner (~> 2.0)
  datadog (~> 2.1)
  db-query-matchers (~> 0.12)
  debug (~> 1.10)
  diigo!
  diplomat (~> 2.6)
  docx (~> 0.8)
  dotenv (~> 3.0)
  dress_code (= 1.2.1)
  dynamic_settings!
  encrypted_cookie_store-instructure (~> 1.2)
  escape_code (= 0.2)
  event_stream!
  factory_bot (~> 6.3)
  feedjira (~> 3.2.3)
  ffi-icu (~> 0.5)
  flakey_spec_catcher (~> 0.12)
  gepub (~> 1.0)
  gergich (~> 2.1)
  google_drive!
  graphql (~> 2.3)
  graphql-batch (~> 0.5)
  guardrail (~> 3.0)
  hashdiff (~> 1.1)
  headless (= 2.3.1)
  highline (~> 3.0)
  html_text_helper!
  httparty (~> 0.21)
  i18n_extraction!
  i18n_tasks!
  i18nliner (~> 0.2.4)
  icalendar (~> 2.9)
  ims-lti (~> 2.3)
  incoming_mail_processor!
  inst-jobs (~> 3.1)
  inst-jobs-autoscaling (= 2.1.1)
  inst-jobs-statsd (~> 4.0)
  inst_access (= 0.4.4)
  inst_llm (~> 0.2.4)
  inst_statsd (~> 3.0)
  irb (~> 1.7)
  json-jwt (~> 1.13)
  json-schema (~> 5.0)
  json_schemer (~> 2.0)
  json_token!
  legacy_multipart!
  letter_opener (~> 1.8)
  link_header (= 0.0.8)
  live_events!
  logger (~> 1.5)
  lti-advantage!
  lti_outbound!
  luminosity_contrast (= 0.2.1)
  marginalia (= 1.11.1)
  method_source (~> 1.1)
  mime-types (~> 3.5)
  mimemagic (~> 0.4.3)
  mini_magick (~> 5.0)
  moodle_importer!
  multi_json (= 1.15.0)
  net-http (~> 0.1)
  net-ldap (~> 0.18)
  oauth (~> 1.1)
  oauth2 (~> 2.0)
  oj (~> 3.16)
  once-ler (~> 2.0)
  outrigger (~> 3.0)
  pact (~> 1.57)
  pact-messages (= 0.2.0)
  pact_broker-client (= 1.72)
  paginated_collection!
  parallel (~> 1.23)
  pdf-reader (~> 2.11)
  pg (~> 1.5)
  pg_query (~> 6.0)
  pragmatic_segmenter (~> 0.3)
  prawn-emoji (~> 6.0)
  prawn-rails (~> 1.4)
  prosopite (~> 2.1)
  pstore (~> 0.2)
  puma (~> 6.3)
  qti_exporter!
  rack (~> 3.1)
  rack3-brotli (~> 1.0)
  rails (~> 7.2.0)
  rails-controller-testing (= 1.0.5)
  rails-observers (= 0.1.5)
  redcarpet (~> 3.6)
  redis-clustering (~> 5.0)
  redis-scripting (= 1.0.1)
  request_context!
  respondus_soap_endpoint!
  retriable (~> 3.1)
  ritex (= 1.0.1)
  rotp (~> 6.2)
  rqrcode (~> 3.0)
  rrule (~> 0.5)
  rspec (~> 3.12)
  rspec-collection_matchers (~> 1.2)
  rspec-openapi
  rspec-rails (~> 7.0)
  rspec_around_all (= 0.2.0)
  rspecq!
  rss (~> 0.3)
  rubocop-canvas!
  rubocop-factory_bot (~> 2.22)
  rubocop-graphql (~> 1.3)
  rubocop-inst (~> 1)
  rubocop-rails (~> 2.19)
  rubocop-rake (~> 0.6)
  rubocop-rspec (~> 3.0)
  rubocop-rspec_rails (~> 2.29)
  ruby-duration (= 3.2.3)
  ruby-lsp-rspec (~> 0.1.18)
  ruby-rtf (= 0.0.5)
  rubycas-client (= 2.3.9)
  rubyzip (~> 2.3)
  saml2 (~> 3.1)
  sanitize (~> 7.0)
  scrypt (~> 3.0)
  selenium-webdriver (~> 4.12)
  sentry-inst_jobs (~> 5.10)
  sentry-rails (~> 5.10)
  simplecov-rcov (~> 0.3)
  simply_versioned!
  soap4r-ng!
  spring-commands-parallel-rspec (= 1.1.0)
  spring-commands-rspec (= 1.0.4)
  spring-commands-rubocop (~> 0.4)
  sqlite3 (~> 2.6)
  stackprof (~> 0.2)
  stormbreaker (~> 1.0)
  stringify_ids!
  switchman (~> 4.0)
  switchman-inst-jobs (~> 4.0)
  syslog (~> 0.1)
  testrailtagging (= 0.3.8.7)
  timecop (~> 0.9)
  turnitin_api!
  twilio-ruby (~> 7.0)
  utf8_cleaner!
  vault (~> 0.17)
  vericite_api (= 1.5.3)
  wcag_color_contrast (= 0.1.0)
  webmock (~> 3.18)
  workflow!
  yard (~> 0.9)
  yard-appendix (= 0.1.8)

RUBY VERSION
   ruby 3.4.1p0

BUNDLED WITH
   2.6.7<|MERGE_RESOLUTION|>--- conflicted
+++ resolved
@@ -1103,11 +1103,7 @@
     rubycas-client (2.3.9)
       activesupport
     rubyzip (2.3.2)
-<<<<<<< HEAD
-    saml2 (3.2.2)
-=======
     saml2 (3.2.3)
->>>>>>> 142422de
       activesupport (>= 3.2, < 8.2)
       nokogiri (>= 1.5.8, < 2.0)
       nokogiri-xmlsec-instructure (~> 0.9, >= 0.9.5)
