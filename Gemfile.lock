GIT
  remote: https://github.com/instructure/rspecq.git
  revision: 34c2f3c2d7cbc6d546c347e6bffb82ef91e7429d
  specs:
    rspecq (0.7.1)
      redis (>= 4.0, < 6.0)
      rspec-core
      rspec_junit_formatter
      sentry-ruby

GIT
  remote: https://github.com/instructure/soap4r.git
  revision: 33f7b37c0372787b4f6a40a50d0dbb1dc7a7fb3a
  specs:
    soap4r-ng (2.0.4)

GIT
  remote: https://github.com/kreynolds/cassandra-cql.git
  revision: 02b5abbe441a345c051a180327932566fd66bb36
  ref: 02b5abbe441a345c051a180327932566fd66bb36
  specs:
    cassandra-cql (1.2.3)
      simple_uuid (>= 0.2.0)
      thrift_client (>= 0.7.1, < 0.10)

GIT
  remote: https://github.com/twitter/thrift_client.git
  revision: 5c10d59881825cb8e26ab1aa8f1d2738e88c0e83
  ref: 5c10d59881825cb8e26ab1aa8f1d2738e88c0e83
  specs:
    thrift_client (0.9.3)
      thrift (~> 0.9.0)

GIT
  remote: https://github.com/wrapbook/crystalball.git
  revision: 59837f892594816705b7bb6611191a7bda0c3fb5
  specs:
    crystalball (0.7.0)
      git

PATH
  remote: gems/canvas_cassandra
  specs:
    canvas_cassandra (0.1.0)
      cassandra-cql (~> 1.2.2)
      config_file

PATH
  remote: gems/i18n_extraction
  specs:
    i18n_extraction (0.0.1)
      activesupport (>= 3.2)
      i18nliner (~> 0.1)
      ruby_parser (~> 3.7)
      sexp_processor (~> 4.14, >= 4.14.1)

PATH
  remote: gems/i18n_tasks
  specs:
    i18n_tasks (0.0.1)
      activesupport (>= 6)
      i18n (>= 0.7, < 2)
      i18n_extraction
      ruby_parser (~> 3.7)
      utf8_cleaner

PATH
  remote: gems/plugins/academic_benchmark
  specs:
    academic_benchmark (1.1.0)
      academic_benchmarks (~> 1.1.0)
      railties (>= 3.2)

PATH
  remote: gems/plugins/account_reports
  specs:
    account_reports (1.1.0)
      railties (>= 3.2)

PATH
  remote: gems/plugins/moodle_importer
  specs:
    moodle_importer (1.0.0)
      moodle2cc (= 0.2.46)
      rails (>= 3.2)

PATH
  remote: gems/plugins/qti_exporter
  specs:
    qti_exporter (1.0.0)
      rails (>= 3.2)

PATH
  remote: gems/plugins/respondus_soap_endpoint
  specs:
    respondus_soap_endpoint (1.1.0)
      rails (>= 3.2)
      soap4r-middleware (= 0.8.7)
      soap4r-ng (~> 2.0)

PATH
  remote: gems/plugins/simply_versioned
  specs:
    simply_versioned (1.0.0)
      activerecord (>= 3.2)

PATH
  remote: gems/rubocop-canvas
  specs:
    rubocop-canvas (1.0.0)
      activesupport (>= 7.0)
      jira_ref_parser (= 1.0.1)
      outrigger (~> 3.0, >= 3.0.1)
      railties (~> 7.0)
      rubocop (~> 1.19)
      rubocop-rails (~> 2.19)

PATH
  remote: gems
  specs:
    activesupport-suspend_callbacks (0.0.1)
      activesupport (>= 3.2, < 7.2)
    acts_as_list (0.0.1)
      activerecord (>= 3.2)
    adheres_to_policy (0.0.1)
      activesupport (>= 3.2)
    attachment_fu (1.0.0)
      activerecord (>= 3.2)
      railties (>= 3.2)
    autoextend (1.0.0)
    bookmarked_collection (1.0.0)
      activerecord (>= 3.2)
      folio-pagination (~> 0.0.12)
      json_token
      paginated_collection
      railties (>= 3.2)
      will_paginate (>= 3.0, < 5.0)
    broadcast_policy (1.0.0)
      activesupport
      after_transaction_commit
    canvas_breach_mitigation (0.0.1)
      activesupport
    canvas_cache (0.1.0)
      activesupport
      config_file
      digest-murmurhash (>= 1.1.0)
      guardrail (>= 2.0.0)
      redis (~> 5.0)
      redis-clustering (~> 5.0)
      redis-scripting (>= 1.0.0)
    canvas_color (0.0.1)
    canvas_crummy (0.0.1)
    canvas_dynamodb (0.0.1)
      aws-sdk-applicationautoscaling (~> 1.26)
      aws-sdk-dynamodb (~> 1.32)
    canvas_errors (0.1.0)
      activesupport
      code_ownership
      inst-jobs
    canvas_ext (1.0.0)
      activesupport (>= 3.2)
      tzinfo
    canvas_http (1.0.0)
      canvas_cache
      legacy_multipart
    canvas_kaltura (1.0.0)
      canvas_http
      canvas_slug
      canvas_sort
      legacy_multipart
      nokogiri
    canvas_mimetype_fu (0.0.1)
    canvas_panda_pub (1.0.0)
      canvas_http
      json-jwt (~> 1.10)
    canvas_partman (2.0.0)
      activerecord (>= 6.1, < 7.2)
      activerecord-pg-extensions (~> 0.4)
      pg (>= 0.17, < 2.0)
    canvas_quiz_statistics (0.1.0)
      activesupport
      html_text_helper
    canvas_sanitize (0.0.1)
      sanitize (~> 6.0)
    canvas_security (0.1.0)
      activesupport
      canvas_cache
      canvas_errors
      dynamic_settings
      json-jwt
    canvas_slug (0.0.1)
      swearjar (~> 1.4)
    canvas_sort (1.0.0)
    canvas_stringex (0.0.1)
    canvas_text_helper (0.0.1)
      i18n
    canvas_time (1.0.0)
      activesupport (>= 3.2)
      tzinfo
    canvas_unzip (0.0.1)
      activesupport
      canvas_mimetype_fu
      rubyzip (~> 2.0)
    config_file (0.1.0)
      railties (>= 5.0)
    csv_diff (1.0.0)
      sqlite3
    diigo (1.0.0)
      nokogiri
    dynamic_settings (0.1.0)
      activesupport (>= 5.0)
      config_file
      diplomat (>= 2.5.1)
      railties
    event_stream (0.1.0)
      activerecord (>= 4.2)
      bookmarked_collection
      inst_statsd
      json_token
      paginated_collection
    google_drive (1.0.0)
      google-apis-drive_v3 (~> 0.43)
    html_text_helper (0.0.1)
      activesupport (>= 3.2)
      canvas_text_helper
      nokogiri
      sanitize (~> 6.0)
      twitter-text (~> 3.1)
    incoming_mail_processor (0.0.1)
      activesupport (>= 3.2)
      aws-sdk-s3
      aws-sdk-sqs
      canvas_errors
      html_text_helper
      inst_statsd
      mail (~> 2.8)
      net-imap
      net-pop
      net-smtp
      utf8_cleaner
    json_token (0.0.1)
      json
    legacy_multipart (0.0.1)
      canvas_slug
      mime-types (~> 3.2)
    live_events (1.0.0)
      activesupport
      aws-sdk-kinesis
      inst_statsd
    lti-advantage (0.1.0)
      activemodel (>= 5.1)
      json-jwt (~> 1.5)
    lti_outbound (0.0.1)
      activesupport
      i18n
      oauth
    paginated_collection (1.0.0)
      folio-pagination (~> 0.0.12)
      will_paginate (>= 3.0, < 5.0)
    request_context (0.1.0)
      actionpack
      canvas_security
      railties
    stringify_ids (1.0.0)
    turnitin_api (0.1.0)
      activesupport
      faraday (~> 2.7)
      faraday-follow_redirects (~> 0.3)
      faraday-multipart (~> 1.0)
      inst_statsd
      simple_oauth (~> 0.3)
    twitter (1.0.0)
      html_text_helper
      oauth
    utf8_cleaner (0.0.1)
    workflow (0.0.1)
      activesupport (>= 3.2)

GEM
  remote: https://rubygems.org/
  specs:
    Ascii85 (1.1.1)
    academic_benchmarks (1.1.3)
      activesupport (>= 3.2.22)
      httparty (~> 0.13)
    actioncable (7.1.3)
      actionpack (= 7.1.3)
      activesupport (= 7.1.3)
      nio4r (~> 2.0)
      websocket-driver (>= 0.6.1)
      zeitwerk (~> 2.6)
    actionmailbox (7.1.3)
      actionpack (= 7.1.3)
      activejob (= 7.1.3)
      activerecord (= 7.1.3)
      activestorage (= 7.1.3)
      activesupport (= 7.1.3)
      mail (>= 2.7.1)
      net-imap
      net-pop
      net-smtp
    actionmailer (7.1.3)
      actionpack (= 7.1.3)
      actionview (= 7.1.3)
      activejob (= 7.1.3)
      activesupport (= 7.1.3)
      mail (~> 2.5, >= 2.5.4)
      net-imap
      net-pop
      net-smtp
      rails-dom-testing (~> 2.2)
    actionpack (7.1.3)
      actionview (= 7.1.3)
      activesupport (= 7.1.3)
      nokogiri (>= 1.8.5)
      racc
      rack (>= 2.2.4)
      rack-session (>= 1.0.1)
      rack-test (>= 0.6.3)
      rails-dom-testing (~> 2.2)
      rails-html-sanitizer (~> 1.6)
    actiontext (7.1.3)
      actionpack (= 7.1.3)
      activerecord (= 7.1.3)
      activestorage (= 7.1.3)
      activesupport (= 7.1.3)
      globalid (>= 0.6.0)
      nokogiri (>= 1.8.5)
    actionview (7.1.3)
      activesupport (= 7.1.3)
      builder (~> 3.1)
      erubi (~> 1.11)
      rails-dom-testing (~> 2.2)
      rails-html-sanitizer (~> 1.6)
    active_model-better_errors (1.6.7)
      activemodel (>= 3.0)
    active_model_serializers (0.9.9)
      activemodel (>= 3.2)
      concurrent-ruby (~> 1.0)
    active_record_query_trace (1.8.2)
      activerecord (>= 6.0.0)
    activejob (7.1.3)
      activesupport (= 7.1.3)
      globalid (>= 0.3.6)
    activemodel (7.1.3)
      activesupport (= 7.1.3)
    activerecord (7.1.3)
      activemodel (= 7.1.3)
      activesupport (= 7.1.3)
      timeout (>= 0.4.0)
    activerecord-pg-extensions (0.5.4)
      activerecord (>= 7.0, < 7.2)
      railties (>= 7.0, < 7.2)
    activestorage (7.1.3)
      actionpack (= 7.1.3)
      activejob (= 7.1.3)
      activerecord (= 7.1.3)
      activesupport (= 7.1.3)
      marcel (~> 1.0)
    activesupport (7.1.3)
      base64
      bigdecimal
      concurrent-ruby (~> 1.0, >= 1.0.2)
      connection_pool (>= 2.2.5)
      drb
      i18n (>= 1.6, < 2)
      minitest (>= 5.1)
      mutex_m
      tzinfo (~> 2.0)
    addressable (2.8.7)
      public_suffix (>= 2.0.2, < 7.0)
    adobe_connect (1.0.12)
      activesupport (>= 2.3.17)
      nokogiri (>= 1.14.3)
      rake (>= 0.9.2)
    aes_key_wrap (1.1.0)
    afm (0.2.2)
    after_transaction_commit (2.2.2)
      activerecord (>= 5.2)
    apollo-federation (3.8.5)
      google-protobuf (~> 3.22)
      graphql (>= 1.10.14)
    aroi (1.0.0)
      activerecord (>= 5.2)
      activesupport (>= 5.2)
    ast (2.4.2)
    authlogic (6.4.3)
      activemodel (>= 5.2, < 7.2)
      activerecord (>= 5.2, < 7.2)
      activesupport (>= 5.2, < 7.2)
      request_store (~> 1.0)
    awesome_print (1.9.2)
    aws-eventstream (1.3.0)
<<<<<<< HEAD
    aws-partitions (1.942.0)
    aws-sdk-applicationautoscaling (1.84.0)
      aws-sdk-core (~> 3, >= 3.197.0)
      aws-sigv4 (~> 1.1)
    aws-sdk-autoscaling (1.109.0)
      aws-sdk-core (~> 3, >= 3.197.0)
      aws-sigv4 (~> 1.1)
    aws-sdk-bedrockruntime (1.10.0)
      aws-sdk-core (~> 3, >= 3.197.0)
      aws-sigv4 (~> 1.1)
    aws-sdk-core (3.197.0)
=======
    aws-partitions (1.949.0)
    aws-sdk-applicationautoscaling (1.87.0)
      aws-sdk-core (~> 3, >= 3.199.0)
      aws-sigv4 (~> 1.1)
    aws-sdk-autoscaling (1.111.0)
      aws-sdk-core (~> 3, >= 3.199.0)
      aws-sigv4 (~> 1.1)
    aws-sdk-bedrockruntime (1.14.0)
      aws-sdk-core (~> 3, >= 3.199.0)
      aws-sigv4 (~> 1.1)
    aws-sdk-core (3.200.0)
>>>>>>> c0c653e9
      aws-eventstream (~> 1, >= 1.3.0)
      aws-partitions (~> 1, >= 1.651.0)
      aws-sigv4 (~> 1.8)
      jmespath (~> 1, >= 1.6.1)
<<<<<<< HEAD
    aws-sdk-dynamodb (1.112.0)
      aws-sdk-core (~> 3, >= 3.197.0)
      aws-sigv4 (~> 1.1)
    aws-sdk-kinesis (1.58.0)
      aws-sdk-core (~> 3, >= 3.197.0)
      aws-sigv4 (~> 1.1)
    aws-sdk-kms (1.83.0)
      aws-sdk-core (~> 3, >= 3.197.0)
      aws-sigv4 (~> 1.1)
    aws-sdk-s3 (1.152.1)
      aws-sdk-core (~> 3, >= 3.197.0)
      aws-sdk-kms (~> 1)
      aws-sigv4 (~> 1.8)
    aws-sdk-sagemakerruntime (1.64.0)
      aws-sdk-core (~> 3, >= 3.197.0)
      aws-sigv4 (~> 1.1)
    aws-sdk-sns (1.77.0)
      aws-sdk-core (~> 3, >= 3.197.0)
      aws-sigv4 (~> 1.1)
    aws-sdk-sqs (1.76.0)
      aws-sdk-core (~> 3, >= 3.197.0)
=======
    aws-sdk-dynamodb (1.115.0)
      aws-sdk-core (~> 3, >= 3.199.0)
      aws-sigv4 (~> 1.1)
    aws-sdk-kinesis (1.61.0)
      aws-sdk-core (~> 3, >= 3.199.0)
      aws-sigv4 (~> 1.1)
    aws-sdk-kms (1.87.0)
      aws-sdk-core (~> 3, >= 3.199.0)
      aws-sigv4 (~> 1.1)
    aws-sdk-s3 (1.155.0)
      aws-sdk-core (~> 3, >= 3.199.0)
      aws-sdk-kms (~> 1)
      aws-sigv4 (~> 1.8)
    aws-sdk-sagemakerruntime (1.67.0)
      aws-sdk-core (~> 3, >= 3.199.0)
      aws-sigv4 (~> 1.1)
    aws-sdk-sns (1.79.0)
      aws-sdk-core (~> 3, >= 3.199.0)
      aws-sigv4 (~> 1.1)
    aws-sdk-sqs (1.79.0)
      aws-sdk-core (~> 3, >= 3.199.0)
>>>>>>> c0c653e9
      aws-sigv4 (~> 1.1)
    aws-sigv4 (1.8.0)
      aws-eventstream (~> 1, >= 1.0.2)
    axe-core-api (4.9.1)
      dumb_delegator
      virtus
    axe-core-rspec (4.9.1)
      axe-core-api (= 4.9.1)
      dumb_delegator
      virtus
    axe-core-selenium (4.9.1)
      axe-core-api (= 4.9.1)
      dumb_delegator
    axiom-types (0.1.1)
      descendants_tracker (~> 0.0.4)
      ice_nine (~> 0.11.0)
      thread_safe (~> 0.3, >= 0.3.1)
    base64 (0.2.0)
    bcrypt (3.1.20)
    bigdecimal (3.1.8)
    bindata (2.5.0)
    bluecloth (2.2.0)
    bootsnap (1.18.3)
      msgpack (~> 1.2)
    brakeman (6.1.2)
      racc
    brotli (0.5.0)
    browser (5.3.1)
    builder (3.3.0)
    business_time (0.13.0)
      activesupport (>= 3.2.0)
      tzinfo
    canvas_connect (0.3.16)
      adobe_connect (~> 1.0.0)
      rake (>= 0.9.6)
    canvas_link_migrator (1.0.12)
      activesupport
      addressable
      nokogiri
      rack
    canvas_webex (0.18.2)
      railties
    childprocess (5.0.0)
    chunky_png (1.4.0)
    cld (0.13.0)
      ffi
    code_ownership (1.36.2)
      code_teams (~> 1.0)
      packs-specification
      sorbet-runtime (>= 0.5.11249)
    code_teams (1.0.2)
      sorbet-runtime
    coercible (1.0.0)
      descendants_tracker (~> 0.0.1)
    colored (1.2)
    colorize (1.1.0)
    concurrent-ruby (1.3.3)
    connection_pool (2.4.1)
    crack (1.0.0)
      bigdecimal
      rexml
    crass (1.0.6)
    crocodoc-ruby (0.0.1)
      json
    csv (3.3.0)
    database_cleaner (2.0.2)
      database_cleaner-active_record (>= 2, < 3)
    database_cleaner-active_record (2.1.0)
      activerecord (>= 5.a)
      database_cleaner-core (~> 2.0.0)
    database_cleaner-core (2.0.1)
    datadog (2.1.0)
      debase-ruby_core_source (= 3.3.1)
      libdatadog (~> 9.0.0.1.0)
      libddwaf (~> 1.14.0.0.0)
      msgpack
    date (3.3.4)
    db-query-matchers (0.12.0)
      activesupport (>= 4.0, < 7.2)
      rspec (>= 3.0)
<<<<<<< HEAD
    ddtrace (1.23.1)
      datadog-ci (~> 0.8.1)
      debase-ruby_core_source (= 3.3.1)
      libdatadog (~> 7.0.0.1.0)
      libddwaf (~> 1.14.0.0.0)
      msgpack
=======
>>>>>>> c0c653e9
    debase-ruby_core_source (3.3.1)
    debug (1.9.2)
      irb (~> 1.10)
      reline (>= 0.3.8)
    debug_inspector (1.2.0)
    declarative (0.0.20)
    deep_merge (1.2.2)
    descendants_tracker (0.0.4)
      thread_safe (~> 0.3, >= 0.3.1)
    diff-lcs (1.5.1)
    dig_rb (1.0.1)
    digest-murmurhash (1.1.1)
    diplomat (2.6.4)
      deep_merge (~> 1.2)
      faraday (>= 0.9, < 3.0, != 2.0.0)
    docile (1.4.0)
    docx (0.8.0)
      nokogiri (~> 1.13, >= 1.13.0)
      rubyzip (~> 2.0)
    dogstatsd-ruby (5.6.1)
    dotenv (3.1.2)
    drb (2.2.1)
    dress_code (1.2.1)
      colored
      mustache
      pygments.rb
      redcarpet
    dumb_delegator (1.0.0)
    encrypted_cookie_store-instructure (1.2.13)
      actionpack (>= 4.2, < 7.2)
    erubi (1.13.0)
    escape_code (0.2)
    et-orbi (1.2.11)
      tzinfo
    expgen (0.1.1)
      parslet
    factory_bot (6.4.6)
      activesupport (>= 5.0.0)
<<<<<<< HEAD
    faraday (2.9.1)
=======
    faraday (2.9.2)
>>>>>>> c0c653e9
      faraday-net_http (>= 2.0, < 3.2)
    faraday-follow_redirects (0.3.0)
      faraday (>= 1, < 3)
    faraday-multipart (1.0.4)
      multipart-post (~> 2)
    faraday-net_http (3.1.0)
      net-http
    feedjira (3.2.3)
      loofah (>= 2.3.1, < 3)
      sax-machine (>= 1.0, < 2)
    ffi (1.16.3)
    ffi-compiler (1.3.2)
      ffi (>= 1.15.5)
      rake
    ffi-icu (0.5.3)
      ffi (~> 1.0, >= 1.0.9)
    find_a_port (1.0.1)
    flakey_spec_catcher (0.12.1)
      rspec (~> 3.10)
      timecop (~> 0.9)
    folio-pagination (0.0.12)
    fugit (1.11.0)
      et-orbi (~> 1, >= 1.2.11)
      raabro (~> 1.4)
    gepub (1.0.17)
      nokogiri (>= 1.8.2, < 2.0)
      rubyzip (> 1.1.1, < 2.4)
<<<<<<< HEAD
    gergich (2.1.5)
=======
    gergich (2.2.0)
>>>>>>> c0c653e9
      httparty (~> 0.17)
      sqlite3 (>= 1.4, < 3.0)
    git (2.1.1)
      activesupport (>= 5.0)
      addressable (~> 2.8)
      process_executer (~> 1.1)
      rchardet (~> 1.8)
    globalid (1.2.1)
      activesupport (>= 6.1)
    globby (0.1.2)
    google-apis-core (0.15.0)
      addressable (~> 2.5, >= 2.5.1)
      googleauth (~> 1.9)
      httpclient (>= 2.8.1, < 3.a)
      mini_mime (~> 1.0)
      representable (~> 3.0)
      retriable (>= 2.0, < 4.a)
      rexml
    google-apis-drive_v3 (0.51.0)
      google-apis-core (>= 0.15.0, < 2.a)
    google-cloud-env (2.1.1)
      faraday (>= 1.0, < 3.a)
    google-protobuf (3.25.3)
    google-protobuf (3.25.3-aarch64-linux)
    google-protobuf (3.25.3-arm64-darwin)
    google-protobuf (3.25.3-x86_64-darwin)
    google-protobuf (3.25.3-x86_64-linux)
    googleauth (1.11.0)
      faraday (>= 1.0, < 3.a)
      google-cloud-env (~> 2.1)
      jwt (>= 1.4, < 3.0)
      multi_json (~> 1.11)
      os (>= 0.9, < 2.0)
      signet (>= 0.16, < 2.a)
    graphql (2.3.7)
      base64
    graphql-batch (0.6.0)
      graphql (>= 1.12.18, < 3)
      promise.rb (~> 0.7.2)
    guardrail (3.0.3)
      activerecord (>= 6.1, < 7.2)
      railties (>= 6.1, < 7.2)
    hana (1.3.7)
    hashdiff (1.1.0)
    hashery (2.1.2)
    hashie (5.0.0)
    headless (2.3.1)
    highline (3.0.1)
    httparty (0.22.0)
      csv
      mini_mime (>= 1.0.0)
      multi_xml (>= 0.5.2)
    httpclient (2.8.3)
    i18n (1.14.5)
      concurrent-ruby (~> 1.0)
    i18nliner (0.2.4)
      activesupport (>= 6.0)
      erubi (~> 1.7)
      globby (>= 0.1.1)
      i18n (>= 1.8.6)
      nokogiri (>= 1.5.0)
      ruby2ruby (~> 2.4)
      ruby_parser (~> 3.10)
      sexp_processor (~> 4.10)
      ya2yaml (= 0.31)
    icalendar (2.10.1)
      ice_cube (~> 0.16)
    ice_cube (0.16.4)
    ice_nine (0.11.2)
    idn-ruby (0.1.5)
    ims-lti (2.3.5)
      addressable (~> 2.5, >= 2.5.1)
      builder (~> 3.2)
      faraday (< 3.0)
      json-jwt (~> 1.16.6)
      rexml
      simple_oauth (~> 0.3.1)
    inst-jobs (3.1.17)
      activerecord (>= 6.0)
      activerecord-pg-extensions (~> 0.4)
      activesupport (>= 6.0)
      after_transaction_commit (>= 1.0, < 3)
      debug_inspector (~> 1.0)
      fugit (~> 1.3)
      railties (>= 6.0)
    inst-jobs-autoscaling (2.1.1)
      aws-sdk-autoscaling
      inst-jobs (> 1.0, < 4.0)
    inst-jobs-statsd (3.0.2)
      inst-jobs (>= 3.1.1, < 4.0)
      inst_statsd (~> 3.0)
    inst_access (0.4.2)
      activesupport (>= 5)
      json-jwt (~> 1.13)
    inst_llm (0.2.4)
      aws-sdk-bedrockruntime (~> 1.5)
    inst_statsd (3.0.4)
      aroi (>= 0.0.7)
      dogstatsd-ruby (>= 4.2, < 6.0, != 5.0.0)
      statsd-ruby (~> 1.0)
    instructure-happymapper (0.5.10)
      nokogiri (~> 1.5)
    io-console (0.7.2)
    irb (1.13.2)
      rdoc (>= 4.0.0)
      reline (>= 0.4.2)
    iso8601 (0.13.0)
    jira_ref_parser (1.0.1)
    jmespath (1.6.2)
    json (2.7.2)
    json-jwt (1.16.6)
      activesupport (>= 4.2)
      aes_key_wrap
      base64
      bindata
      faraday (~> 2.0)
      faraday-follow_redirects
    json-schema (4.3.0)
      addressable (>= 2.8)
    json_schemer (2.3.0)
      bigdecimal
      hana (~> 1.3)
      regexp_parser (~> 2.0)
      simpleidn (~> 0.2)
    jwt (2.8.2)
      base64
    language_server-protocol (3.17.0.3)
    launchy (3.0.1)
      addressable (~> 2.8)
      childprocess (~> 5.0)
    letter_opener (1.10.0)
      launchy (>= 2.2, < 4)
    libdatadog (9.0.0.1.0)
    libdatadog (9.0.0.1.0-aarch64-linux)
    libdatadog (9.0.0.1.0-x86_64-linux)
    libddwaf (1.14.0.0.0)
      ffi (~> 1.0)
    libddwaf (1.14.0.0.0-aarch64-linux)
      ffi (~> 1.0)
    libddwaf (1.14.0.0.0-arm64-darwin)
      ffi (~> 1.0)
    libddwaf (1.14.0.0.0-x86_64-darwin)
      ffi (~> 1.0)
    libddwaf (1.14.0.0.0-x86_64-linux)
      ffi (~> 1.0)
    link_header (0.0.8)
    logger (1.6.0)
    loofah (2.22.0)
      crass (~> 1.0.2)
      nokogiri (>= 1.12.0)
    luminosity_contrast (0.2.1)
    mail (2.8.1)
      mini_mime (>= 0.1.1)
      net-imap
      net-pop
      net-smtp
    marcel (1.0.4)
    marginalia (1.11.1)
      actionpack (>= 5.2)
      activerecord (>= 5.2)
    matrix (0.4.2)
    mime-types (3.5.2)
      mime-types-data (~> 3.2015)
    mime-types-data (3.2024.0604)
<<<<<<< HEAD
    mini_magick (4.12.0)
    mini_mime (1.1.5)
    mini_portile2 (2.8.7)
    minitest (5.23.1)
=======
    mini_magick (4.13.1)
    mini_mime (1.1.5)
    mini_portile2 (2.8.7)
    minitest (5.24.1)
    mize (0.4.1)
      protocol (~> 2.0)
>>>>>>> c0c653e9
    moodle2cc (0.2.46)
      builder
      instructure-happymapper (~> 0.5.10)
      nokogiri
      rdiscount
      rubyzip (>= 1.0.0)
      thor
    msgpack (1.7.2)
    multi_json (1.15.0)
    multi_xml (0.7.1)
      bigdecimal (~> 3.1)
    multipart-post (2.4.1)
    mustache (1.1.1)
    mutex_m (0.2.0)
    neighbor (0.4.0)
      activerecord (>= 6.1)
    net-http (0.4.1)
      uri
<<<<<<< HEAD
    net-imap (0.4.12)
=======
    net-imap (0.4.14)
>>>>>>> c0c653e9
      date
      net-protocol
    net-ldap (0.19.0)
    net-pop (0.1.2)
      net-protocol
    net-protocol (0.2.2)
      timeout
    net-smtp (0.5.0)
      net-protocol
    nio4r (2.7.3)
    nokogiri (1.16.6)
      mini_portile2 (~> 2.8.2)
      racc (~> 1.4)
    nokogiri (1.16.6-aarch64-linux)
      racc (~> 1.4)
    nokogiri (1.16.6-arm64-darwin)
      racc (~> 1.4)
    nokogiri (1.16.6-x86_64-darwin)
      racc (~> 1.4)
    nokogiri (1.16.6-x86_64-linux)
      racc (~> 1.4)
    nokogiri-xmlsec-instructure (0.10.2)
      nokogiri (>= 1.11.2)
    oauth (1.1.0)
      oauth-tty (~> 1.0, >= 1.0.1)
      snaky_hash (~> 2.0)
      version_gem (~> 1.1)
    oauth-tty (1.0.5)
      version_gem (~> 1.1, >= 1.1.1)
    oauth2 (2.0.9)
      faraday (>= 0.17.3, < 3.0)
      jwt (>= 1.0, < 3.0)
      multi_xml (~> 0.5)
      rack (>= 1.2, < 4)
      snaky_hash (~> 2.0)
      version_gem (~> 1.1)
    oj (3.16.4)
      bigdecimal (>= 3.0)
    once-ler (2.0.2)
      activerecord (>= 6.0, < 7.2)
      rspec (>= 3.6)
      rspec-rails (>= 4.0)
    os (1.1.4)
    outrigger (3.0.2)
      activerecord (>= 6.0, < 7.2)
      railties (>= 6.0, < 7.2)
    packs-specification (0.0.10)
      sorbet-runtime
    pact (1.64.0)
      pact-mock_service (~> 3.0, >= 3.3.1)
      pact-support (~> 1.16, >= 1.16.9)
      rack-test (>= 0.6.3, < 3.0.0)
      rspec (~> 3.0)
      term-ansicolor (~> 1.7)
      thor (>= 0.20, < 2.0)
      webrick (~> 1.8)
    pact-messages (0.2.0)
      pact (~> 1.9)
    pact-mock_service (3.12.2)
      find_a_port (~> 1.0.1)
      json
      pact-support (~> 1.16, >= 1.16.4)
      rack (>= 3.0, < 4.0)
      rackup (~> 2.0)
      rspec (>= 2.14)
      thor (>= 0.19, < 2.0)
      webrick (~> 1.8)
    pact-support (1.20.0)
      awesome_print (~> 1.9)
      diff-lcs (~> 1.5)
      expgen (~> 0.1)
      rainbow (~> 3.1.1)
    pact_broker-client (1.72.0)
      dig_rb (~> 1.0)
      httparty (>= 0.21.0, < 1.0.0)
      rake (~> 13.0)
      table_print (~> 1.5)
      term-ansicolor (~> 1.7)
      thor (>= 0.20, < 2.0)
    parallel (1.25.1)
<<<<<<< HEAD
    parser (3.3.2.0)
=======
    parser (3.3.3.0)
>>>>>>> c0c653e9
      ast (~> 2.4.1)
      racc
    parslet (2.0.0)
    pdf-core (0.10.0)
    pdf-reader (2.12.0)
      Ascii85 (~> 1.0)
      afm (~> 0.2.1)
      hashery (~> 2.0)
      ruby-rc4
      ttfunk
    pg (1.5.6)
    pg_query (5.1.0)
      google-protobuf (>= 3.22.3)
    pragmatic_segmenter (0.3.23)
      unicode
    prawn (2.5.0)
      matrix (~> 0.4)
      pdf-core (~> 0.10.0)
      ttfunk (~> 1.8)
    prawn-emoji (5.3.0)
      prawn (~> 2.3)
      unicode-emoji (~> 3.1)
    prawn-rails (1.4.2)
      actionview (>= 3.1.0)
      prawn
      prawn-table
    prawn-table (0.2.2)
      prawn (>= 1.3.0, < 3.0.0)
    process_executer (1.1.0)
    promise.rb (0.7.4)
    prosopite (1.4.2)
    protocol (2.0.0)
      ruby_parser (~> 3.0)
    psych (5.1.2)
      stringio
    public_suffix (6.0.0)
    puma (6.4.2)
      nio4r (~> 2.0)
    pygments.rb (3.0.0)
    raabro (1.4.0)
    racc (1.8.0)
    rack (3.0.11)
    rack-session (2.0.0)
      rack (>= 3.0.0)
    rack-test (2.1.0)
      rack (>= 1.3)
    rack3-brotli (1.0.1)
      brotli (~> 0.3)
      rack (~> 3.0)
    rackup (2.1.0)
      rack (>= 3)
      webrick (~> 1.8)
    rails (7.1.3)
      actioncable (= 7.1.3)
      actionmailbox (= 7.1.3)
      actionmailer (= 7.1.3)
      actionpack (= 7.1.3)
      actiontext (= 7.1.3)
      actionview (= 7.1.3)
      activejob (= 7.1.3)
      activemodel (= 7.1.3)
      activerecord (= 7.1.3)
      activestorage (= 7.1.3)
      activesupport (= 7.1.3)
      bundler (>= 1.15.0)
      railties (= 7.1.3)
    rails-controller-testing (1.0.5)
      actionpack (>= 5.0.1.rc1)
      actionview (>= 5.0.1.rc1)
      activesupport (>= 5.0.1.rc1)
    rails-dom-testing (2.2.0)
      activesupport (>= 5.0.0)
      minitest
      nokogiri (>= 1.6)
    rails-html-sanitizer (1.6.0)
      loofah (~> 2.21)
      nokogiri (~> 1.14)
    rails-observers (0.1.5)
      activemodel (>= 4.0)
    railties (7.1.3)
      actionpack (= 7.1.3)
      activesupport (= 7.1.3)
      irb
      rackup (>= 1.0.0)
      rake (>= 12.2)
      thor (~> 1.0, >= 1.2.2)
      zeitwerk (~> 2.6)
    rainbow (3.1.1)
    rake (13.2.1)
    rchardet (1.8.0)
    rdiscount (2.2.7.3)
    rdoc (6.7.0)
      psych (>= 4.0.0)
    redcarpet (3.6.0)
    redis (5.2.0)
      redis-client (>= 0.22.0)
    redis-client (0.22.2)
      connection_pool
    redis-cluster-client (0.10.0)
      redis-client (~> 0.22)
    redis-clustering (5.2.0)
      redis (= 5.2.0)
      redis-cluster-client (>= 0.7.11)
    redis-scripting (1.0.1)
      redis (>= 3.0)
    regexp_parser (2.9.2)
<<<<<<< HEAD
    reline (0.5.8)
=======
    reline (0.5.9)
>>>>>>> c0c653e9
      io-console (~> 0.5)
    representable (3.2.0)
      declarative (< 0.1.0)
      trailblazer-option (>= 0.1.1, < 0.2.0)
      uber (< 0.2.0)
    request_store (1.7.0)
      rack (>= 1.4)
    retriable (3.1.2)
<<<<<<< HEAD
    rexml (3.2.9)
=======
    rexml (3.3.1)
>>>>>>> c0c653e9
      strscan
    ritex (1.0.1)
    rotp (6.3.0)
    rqrcode (2.2.0)
      chunky_png (~> 1.0)
      rqrcode_core (~> 1.0)
    rqrcode_core (1.2.0)
    rrule (0.6.0)
      activesupport (>= 2.3)
    rspec (3.13.0)
      rspec-core (~> 3.13.0)
      rspec-expectations (~> 3.13.0)
      rspec-mocks (~> 3.13.0)
    rspec-collection_matchers (1.2.1)
      rspec-expectations (>= 2.99.0.beta1)
    rspec-core (3.13.0)
      rspec-support (~> 3.13.0)
    rspec-expectations (3.13.1)
      diff-lcs (>= 1.2.0, < 2.0)
      rspec-support (~> 3.13.0)
    rspec-mocks (3.13.1)
      diff-lcs (>= 1.2.0, < 2.0)
      rspec-support (~> 3.13.0)
    rspec-openapi (0.16.1)
      actionpack (>= 5.2.0)
      rails-dom-testing
      rspec-core
    rspec-rails (6.1.3)
      actionpack (>= 6.1)
      activesupport (>= 6.1)
      railties (>= 6.1)
      rspec-core (~> 3.13)
      rspec-expectations (~> 3.13)
      rspec-mocks (~> 3.13)
      rspec-support (~> 3.13)
    rspec-support (3.13.1)
    rspec_around_all (0.2.0)
      rspec (>= 2.0)
    rspec_junit_formatter (0.6.0)
      rspec-core (>= 2, < 4, != 2.12.0)
    rss (0.3.0)
      rexml
    rubocop (1.64.1)
      json (~> 2.3)
      language_server-protocol (>= 3.17.0)
      parallel (~> 1.10)
      parser (>= 3.3.0.2)
      rainbow (>= 2.2.2, < 4.0)
      regexp_parser (>= 1.8, < 3.0)
      rexml (>= 3.2.5, < 4.0)
      rubocop-ast (>= 1.31.1, < 2.0)
      ruby-progressbar (~> 1.7)
      unicode-display_width (>= 2.4.0, < 3.0)
    rubocop-ast (1.31.3)
      parser (>= 3.3.1.0)
<<<<<<< HEAD
    rubocop-factory_bot (2.26.0)
      rubocop (~> 1.41)
=======
    rubocop-factory_bot (2.26.1)
      rubocop (~> 1.61)
>>>>>>> c0c653e9
    rubocop-graphql (1.5.2)
      rubocop (>= 0.90, < 2)
    rubocop-inst (1.0.2)
      rubocop (~> 1.50)
      rubocop-performance (~> 1.17)
    rubocop-performance (1.21.1)
      rubocop (>= 1.48.1, < 2.0)
      rubocop-ast (>= 1.31.1, < 2.0)
    rubocop-rails (2.25.0)
      activesupport (>= 4.2.0)
      rack (>= 1.1)
      rubocop (>= 1.33.0, < 2.0)
      rubocop-ast (>= 1.31.1, < 2.0)
    rubocop-rake (0.6.0)
      rubocop (~> 1.0)
    rubocop-rspec (3.0.1)
      rubocop (~> 1.61)
<<<<<<< HEAD
    rubocop-rspec_rails (2.29.0)
      rubocop (~> 1.40)
=======
    rubocop-rspec_rails (2.30.0)
      rubocop (~> 1.61)
      rubocop-rspec (~> 3, >= 3.0.1)
>>>>>>> c0c653e9
    ruby-duration (3.2.3)
      activesupport (>= 3.0.0)
      i18n
      iso8601
    ruby-progressbar (1.13.0)
    ruby-rc4 (0.1.5)
    ruby-rtf (0.0.5)
    ruby2ruby (2.5.0)
      ruby_parser (~> 3.1)
      sexp_processor (~> 4.6)
    ruby_parser (3.21.0)
      racc (~> 1.5)
      sexp_processor (~> 4.16)
    rubycas-client (2.3.9)
      activesupport
    rubyzip (2.3.2)
    saml2 (3.1.7)
      activesupport (>= 3.2, < 7.2)
      nokogiri (>= 1.5.8, < 2.0)
      nokogiri-xmlsec-instructure (~> 0.9, >= 0.9.5)
    sanitize (6.1.1)
      crass (~> 1.0.2)
      nokogiri (>= 1.12.0)
    sax-machine (1.3.2)
    scrypt (3.0.8)
      ffi-compiler (>= 1.0, < 2.0)
      rake (>= 9, < 14)
<<<<<<< HEAD
    selenium-webdriver (4.21.1)
=======
    selenium-webdriver (4.22.0)
>>>>>>> c0c653e9
      base64 (~> 0.2)
      logger (~> 1.4)
      rexml (~> 3.2, >= 3.2.5)
      rubyzip (>= 1.2.2, < 3.0)
      websocket (~> 1.0)
    sentry-inst_jobs (5.10.0)
      inst-jobs (~> 3.0)
      sentry-ruby (~> 5.10)
    sentry-rails (5.18.1)
      railties (>= 5.0)
      sentry-ruby (~> 5.18.1)
    sentry-ruby (5.18.1)
      bigdecimal
      concurrent-ruby (~> 1.0, >= 1.0.2)
    sexp_processor (4.17.1)
    shoulda-matchers (6.2.0)
      activesupport (>= 5.2.0)
    signet (0.19.0)
      addressable (~> 2.8)
      faraday (>= 0.17.5, < 3.a)
      jwt (>= 1.5, < 3.0)
      multi_json (~> 1.10)
    simple_oauth (0.3.1)
    simple_uuid (0.4.0)
    simplecov (0.22.0)
      docile (~> 1.1)
      simplecov-html (~> 0.11)
      simplecov_json_formatter (~> 0.1)
    simplecov-html (0.12.3)
    simplecov-rcov (0.3.7)
      simplecov (>= 0.4.1)
    simplecov_json_formatter (0.1.4)
    simpleidn (0.2.3)
    snaky_hash (2.0.1)
      hashie
      version_gem (~> 1.1, >= 1.1.1)
    soap4r-middleware (0.8.7)
      soap4r-ruby1.9 (= 2.0.5)
    soap4r-ruby1.9 (2.0.5)
    sorbet-runtime (0.5.11262)
    spring (4.2.1)
    spring-commands-parallel-rspec (1.1.0)
      spring (>= 0.9.1)
    spring-commands-rspec (1.0.4)
      spring (>= 0.9.1)
    spring-commands-rubocop (0.4.0)
      spring (>= 1.0)
    sqlite3 (1.7.3)
      mini_portile2 (~> 2.8.0)
    sqlite3 (1.7.3-aarch64-linux)
    sqlite3 (1.7.3-arm64-darwin)
    sqlite3 (1.7.3-x86_64-darwin)
    sqlite3 (1.7.3-x86_64-linux)
    stackprof (0.2.26)
    statsd-ruby (1.5.0)
    stormbreaker (1.0.0)
      axe-core-api (~> 4.1)
      axe-core-rspec (~> 4.1)
      axe-core-selenium (~> 4.1)
      rspec (~> 3.8)
    stringio (3.1.1)
    strscan (3.1.0)
    swearjar (1.4.0)
    switchman (3.6.5)
      activerecord (>= 6.1.4, < 7.2)
      guardrail (~> 3.0.1)
      parallel (~> 1.22)
      railties (>= 6.1, < 7.2)
    switchman-inst-jobs (4.0.16)
      inst-jobs (>= 2.4.9, < 4.0)
      parallel (>= 1.19)
      railties (>= 6.1, < 7.2)
      switchman (~> 3.1, >= 3.5.14)
    sync (0.5.0)
    table_print (1.5.7)
    term-ansicolor (1.10.2)
      mize
      tins (~> 1.0)
    testrail_client (0.0.1)
    testrailtagging (0.3.8.7)
      parser
      rspec
      testrail_client
    thor (1.3.1)
    thread_safe (0.3.6)
    thrift (0.9.3.0)
<<<<<<< HEAD
    timecop (0.9.9)
=======
    timecop (0.9.10)
>>>>>>> c0c653e9
    timeout (0.4.1)
    tins (1.33.0)
      bigdecimal
      sync
    trailblazer-option (0.1.2)
    ttfunk (1.8.0)
      bigdecimal (~> 3.1)
<<<<<<< HEAD
    twilio-ruby (7.1.1)
=======
    twilio-ruby (7.2.1)
>>>>>>> c0c653e9
      faraday (>= 0.9, < 3.0)
      jwt (>= 1.5, < 3.0)
      nokogiri (>= 1.6, < 2.0)
    twitter-text (3.1.0)
      idn-ruby
      unf (~> 0.1.0)
    tzinfo (2.0.6)
      concurrent-ruby (~> 1.0)
    uber (0.1.0)
    unf (0.1.4)
      unf_ext
    unf_ext (0.0.9.1)
    unicode (0.4.4.5)
    unicode-display_width (2.5.0)
    unicode-emoji (3.4.0)
      unicode-version (~> 1.0)
    unicode-version (1.4.0)
    uri (0.13.0)
    vault (0.18.2)
      aws-sigv4
    vericite_api (1.5.3)
      json (>= 1.4.6)
    version_gem (1.1.4)
    virtus (2.0.0)
      axiom-types (~> 0.1)
      coercible (~> 1.0)
      descendants_tracker (~> 0.0, >= 0.0.3)
    wcag_color_contrast (0.1.0)
    webmock (3.23.1)
      addressable (>= 2.8.0)
      crack (>= 0.3.2)
      hashdiff (>= 0.4.0, < 2.0.0)
    webrick (1.8.1)
    websocket (1.2.10)
    websocket-driver (0.7.6)
      websocket-extensions (>= 0.1.0)
    websocket-extensions (0.1.5)
    will_paginate (4.0.1)
    ya2yaml (0.31)
    yard (0.9.36)
    yard-appendix (0.1.8)
      yard (>= 0.8.0)
<<<<<<< HEAD
    zeitwerk (2.6.15)
=======
    zeitwerk (2.6.16)
>>>>>>> c0c653e9

PLATFORMS
  aarch64-linux
  arm64-darwin
  ruby
  x86_64-darwin
  x86_64-linux

DEPENDENCIES
  academic_benchmark!
  academic_benchmarks (~> 1.1)
  account_reports!
  active_model-better_errors (= 1.6.7)
  active_model_serializers (~> 0.9.9)
  active_record_query_trace (~> 1.8)
  activesupport-suspend_callbacks!
  acts_as_list!
  addressable (~> 2.8)
  adheres_to_policy!
  apollo-federation (~> 3.8)
  attachment_fu!
  authlogic (~> 6.4)
  autoextend!
  aws-sdk-bedrockruntime (~> 1.7)
  aws-sdk-kinesis (~> 1.45)
  aws-sdk-s3 (~> 1.119)
  aws-sdk-sagemakerruntime (~> 1.61)
  aws-sdk-sns (~> 1.60)
  aws-sdk-sqs (~> 1.53)
  bcrypt (~> 3.1)
  bigdecimal (~> 3.1)
  bluecloth (= 2.2.0)
  bookmarked_collection!
  bootsnap (~> 1.16)
  brakeman (~> 6.0)
  broadcast_policy!
  browser (~> 5.3)
  bundler (~> 2.2)
  business_time (= 0.13.0)
  canvas_breach_mitigation!
  canvas_cache!
  canvas_cassandra!
  canvas_color!
  canvas_connect (= 0.3.16)
  canvas_crummy!
  canvas_dynamodb!
  canvas_errors!
  canvas_ext!
  canvas_http!
  canvas_kaltura!
  canvas_link_migrator (~> 1.0.12)
  canvas_mimetype_fu!
  canvas_panda_pub!
  canvas_partman!
  canvas_quiz_statistics!
  canvas_sanitize!
  canvas_security!
  canvas_slug!
  canvas_sort!
  canvas_stringex!
  canvas_text_helper!
  canvas_time!
  canvas_unzip!
  canvas_webex (= 0.18.2)
  cassandra-cql (= 1.2.3)!
  cld (~> 0.13)
  code_ownership (~> 1.33)
  colorize (~> 1.0)
  config_file!
  crocodoc-ruby (= 0.0.1)
  crystalball!
  csv_diff!
  database_cleaner (~> 2.0)
  datadog (~> 2.1)
  db-query-matchers (~> 0.12)
  debug (~> 1.8)
  diigo!
  diplomat (~> 2.6)
  docx (~> 0.8)
  dotenv (~> 3.0)
  dress_code (= 1.2.1)
  dynamic_settings!
  encrypted_cookie_store-instructure (~> 1.2)
  escape_code (= 0.2)
  event_stream!
  factory_bot (~> 6.3)
  feedjira (~> 3.2.3)
  ffi-icu (~> 0.5)
  flakey_spec_catcher (~> 0.12)
  gepub (~> 1.0)
  gergich (~> 2.1)
  google_drive!
  graphql (~> 2.3.0)
  graphql-batch (~> 0.5)
  guardrail (~> 3.0)
  headless (= 2.3.1)
  highline (~> 3.0)
  html_text_helper!
  httparty (~> 0.21)
  i18n_extraction!
  i18n_tasks!
  i18nliner (~> 0.2.4)
  icalendar (~> 2.9)
  ims-lti (~> 2.3)
  incoming_mail_processor!
  inst-jobs (~> 3.1)
  inst-jobs-autoscaling (= 2.1.1)
  inst-jobs-statsd (~> 3.0)
  inst_access (= 0.4.2)
  inst_llm (~> 0.2.4)
  inst_statsd (~> 3.0)
  irb (~> 1.7)
  json-jwt (~> 1.13)
  json-schema (~> 4.0)
  json_schemer (~> 2.0)
  json_token!
  legacy_multipart!
  letter_opener (~> 1.8)
  link_header (= 0.0.8)
  live_events!
  lti-advantage!
  lti_outbound!
  luminosity_contrast (= 0.2.1)
  marginalia (= 1.11.1)
  matrix (= 0.4.2)
  mime-types (~> 3.5)
  mini_magick (~> 4.12)
  moodle_importer!
  multi_json (= 1.15.0)
  neighbor (~> 0.3)
  net-http (~> 0.1)
  net-ldap (~> 0.18)
  oauth (~> 1.1)
  oauth2 (~> 2.0)
  oj (~> 3.16)
  once-ler (~> 2.0)
  outrigger (~> 3.0)
  pact (~> 1.57)
  pact-messages (= 0.2.0)
  pact-mock_service (>= 3.12)
  pact_broker-client (= 1.72)
  paginated_collection!
  parallel (~> 1.23)
  pdf-reader (~> 2.11)
  pg (~> 1.5)
  pg_query (~> 5.1)
  pragmatic_segmenter (~> 0.3)
  prawn-emoji (~> 5.3)
  prawn-rails (~> 1.4)
  prosopite (~> 1.3)
  puma (~> 6.3)
  qti_exporter!
  rack (~> 3.0.11)
  rack3-brotli (~> 1.0)
  rails (~> 7.1.3)
  rails-controller-testing (= 1.0.5)
  rails-observers (= 0.1.5)
  redcarpet (~> 3.6)
  redis-clustering (~> 5.0)
  redis-scripting (= 1.0.1)
  request_context!
  respondus_soap_endpoint!
  retriable (~> 3.1)
  ritex (= 1.0.1)
  rotp (~> 6.2)
  rqrcode (~> 2.2)
  rrule (~> 0.5)
  rspec (~> 3.12)
  rspec-collection_matchers (~> 1.2)
  rspec-openapi
  rspec-rails (~> 6.0)
  rspec_around_all (= 0.2.0)
  rspecq!
  rss (~> 0.3)
  rubocop-canvas!
  rubocop-factory_bot (~> 2.22)
  rubocop-graphql (~> 1.3)
  rubocop-inst (~> 1)
  rubocop-rails (~> 2.19)
  rubocop-rake (~> 0.6)
  rubocop-rspec (~> 3.0)
  rubocop-rspec_rails (~> 2.29)
  ruby-duration (= 3.2.3)
  ruby-rtf (= 0.0.5)
  rubycas-client (= 2.3.9)
  rubyzip (~> 2.3)
  saml2 (~> 3.1)
  sanitize (~> 6.0)
  scrypt (~> 3.0)
  selenium-webdriver (~> 4.12)
  sentry-inst_jobs (~> 5.10)
  sentry-rails (~> 5.10)
  shoulda-matchers (~> 6.0)
  simplecov-rcov (~> 0.3)
  simply_versioned!
  soap4r-ng!
  spring-commands-parallel-rspec (= 1.1.0)
  spring-commands-rspec (= 1.0.4)
  spring-commands-rubocop (~> 0.4)
  sqlite3 (~> 1.7)
  stackprof (~> 0.2)
  stormbreaker (~> 1.0)
  stringify_ids!
  switchman (~> 3.5)
  switchman-inst-jobs (~> 4.0)
  testrailtagging (= 0.3.8.7)
  thrift_client (= 0.9.3)!
  timecop (~> 0.9)
  turnitin_api!
  twilio-ruby (~> 7.0)
  twitter!
  utf8_cleaner!
  vault (~> 0.17)
  vericite_api (= 1.5.3)
  wcag_color_contrast (= 0.1.0)
  webmock (~> 3.18)
  workflow!
  yard (~> 0.9)
  yard-appendix (= 0.1.8)

RUBY VERSION
   ruby 3.1.2p20

BUNDLED WITH
   2.5.10<|MERGE_RESOLUTION|>--- conflicted
+++ resolved
@@ -391,19 +391,6 @@
       request_store (~> 1.0)
     awesome_print (1.9.2)
     aws-eventstream (1.3.0)
-<<<<<<< HEAD
-    aws-partitions (1.942.0)
-    aws-sdk-applicationautoscaling (1.84.0)
-      aws-sdk-core (~> 3, >= 3.197.0)
-      aws-sigv4 (~> 1.1)
-    aws-sdk-autoscaling (1.109.0)
-      aws-sdk-core (~> 3, >= 3.197.0)
-      aws-sigv4 (~> 1.1)
-    aws-sdk-bedrockruntime (1.10.0)
-      aws-sdk-core (~> 3, >= 3.197.0)
-      aws-sigv4 (~> 1.1)
-    aws-sdk-core (3.197.0)
-=======
     aws-partitions (1.949.0)
     aws-sdk-applicationautoscaling (1.87.0)
       aws-sdk-core (~> 3, >= 3.199.0)
@@ -415,34 +402,10 @@
       aws-sdk-core (~> 3, >= 3.199.0)
       aws-sigv4 (~> 1.1)
     aws-sdk-core (3.200.0)
->>>>>>> c0c653e9
       aws-eventstream (~> 1, >= 1.3.0)
       aws-partitions (~> 1, >= 1.651.0)
       aws-sigv4 (~> 1.8)
       jmespath (~> 1, >= 1.6.1)
-<<<<<<< HEAD
-    aws-sdk-dynamodb (1.112.0)
-      aws-sdk-core (~> 3, >= 3.197.0)
-      aws-sigv4 (~> 1.1)
-    aws-sdk-kinesis (1.58.0)
-      aws-sdk-core (~> 3, >= 3.197.0)
-      aws-sigv4 (~> 1.1)
-    aws-sdk-kms (1.83.0)
-      aws-sdk-core (~> 3, >= 3.197.0)
-      aws-sigv4 (~> 1.1)
-    aws-sdk-s3 (1.152.1)
-      aws-sdk-core (~> 3, >= 3.197.0)
-      aws-sdk-kms (~> 1)
-      aws-sigv4 (~> 1.8)
-    aws-sdk-sagemakerruntime (1.64.0)
-      aws-sdk-core (~> 3, >= 3.197.0)
-      aws-sigv4 (~> 1.1)
-    aws-sdk-sns (1.77.0)
-      aws-sdk-core (~> 3, >= 3.197.0)
-      aws-sigv4 (~> 1.1)
-    aws-sdk-sqs (1.76.0)
-      aws-sdk-core (~> 3, >= 3.197.0)
-=======
     aws-sdk-dynamodb (1.115.0)
       aws-sdk-core (~> 3, >= 3.199.0)
       aws-sigv4 (~> 1.1)
@@ -464,7 +427,6 @@
       aws-sigv4 (~> 1.1)
     aws-sdk-sqs (1.79.0)
       aws-sdk-core (~> 3, >= 3.199.0)
->>>>>>> c0c653e9
       aws-sigv4 (~> 1.1)
     aws-sigv4 (1.8.0)
       aws-eventstream (~> 1, >= 1.0.2)
@@ -545,15 +507,6 @@
     db-query-matchers (0.12.0)
       activesupport (>= 4.0, < 7.2)
       rspec (>= 3.0)
-<<<<<<< HEAD
-    ddtrace (1.23.1)
-      datadog-ci (~> 0.8.1)
-      debase-ruby_core_source (= 3.3.1)
-      libdatadog (~> 7.0.0.1.0)
-      libddwaf (~> 1.14.0.0.0)
-      msgpack
-=======
->>>>>>> c0c653e9
     debase-ruby_core_source (3.3.1)
     debug (1.9.2)
       irb (~> 1.10)
@@ -592,11 +545,7 @@
       parslet
     factory_bot (6.4.6)
       activesupport (>= 5.0.0)
-<<<<<<< HEAD
-    faraday (2.9.1)
-=======
     faraday (2.9.2)
->>>>>>> c0c653e9
       faraday-net_http (>= 2.0, < 3.2)
     faraday-follow_redirects (0.3.0)
       faraday (>= 1, < 3)
@@ -624,11 +573,7 @@
     gepub (1.0.17)
       nokogiri (>= 1.8.2, < 2.0)
       rubyzip (> 1.1.1, < 2.4)
-<<<<<<< HEAD
-    gergich (2.1.5)
-=======
     gergich (2.2.0)
->>>>>>> c0c653e9
       httparty (~> 0.17)
       sqlite3 (>= 1.4, < 3.0)
     git (2.1.1)
@@ -793,19 +738,12 @@
     mime-types (3.5.2)
       mime-types-data (~> 3.2015)
     mime-types-data (3.2024.0604)
-<<<<<<< HEAD
-    mini_magick (4.12.0)
-    mini_mime (1.1.5)
-    mini_portile2 (2.8.7)
-    minitest (5.23.1)
-=======
     mini_magick (4.13.1)
     mini_mime (1.1.5)
     mini_portile2 (2.8.7)
     minitest (5.24.1)
     mize (0.4.1)
       protocol (~> 2.0)
->>>>>>> c0c653e9
     moodle2cc (0.2.46)
       builder
       instructure-happymapper (~> 0.5.10)
@@ -824,11 +762,7 @@
       activerecord (>= 6.1)
     net-http (0.4.1)
       uri
-<<<<<<< HEAD
-    net-imap (0.4.12)
-=======
     net-imap (0.4.14)
->>>>>>> c0c653e9
       date
       net-protocol
     net-ldap (0.19.0)
@@ -909,11 +843,7 @@
       term-ansicolor (~> 1.7)
       thor (>= 0.20, < 2.0)
     parallel (1.25.1)
-<<<<<<< HEAD
-    parser (3.3.2.0)
-=======
     parser (3.3.3.0)
->>>>>>> c0c653e9
       ast (~> 2.4.1)
       racc
     parslet (2.0.0)
@@ -1020,11 +950,7 @@
     redis-scripting (1.0.1)
       redis (>= 3.0)
     regexp_parser (2.9.2)
-<<<<<<< HEAD
-    reline (0.5.8)
-=======
     reline (0.5.9)
->>>>>>> c0c653e9
       io-console (~> 0.5)
     representable (3.2.0)
       declarative (< 0.1.0)
@@ -1033,11 +959,7 @@
     request_store (1.7.0)
       rack (>= 1.4)
     retriable (3.1.2)
-<<<<<<< HEAD
-    rexml (3.2.9)
-=======
     rexml (3.3.1)
->>>>>>> c0c653e9
       strscan
     ritex (1.0.1)
     rotp (6.3.0)
@@ -1093,13 +1015,8 @@
       unicode-display_width (>= 2.4.0, < 3.0)
     rubocop-ast (1.31.3)
       parser (>= 3.3.1.0)
-<<<<<<< HEAD
-    rubocop-factory_bot (2.26.0)
-      rubocop (~> 1.41)
-=======
     rubocop-factory_bot (2.26.1)
       rubocop (~> 1.61)
->>>>>>> c0c653e9
     rubocop-graphql (1.5.2)
       rubocop (>= 0.90, < 2)
     rubocop-inst (1.0.2)
@@ -1117,14 +1034,9 @@
       rubocop (~> 1.0)
     rubocop-rspec (3.0.1)
       rubocop (~> 1.61)
-<<<<<<< HEAD
-    rubocop-rspec_rails (2.29.0)
-      rubocop (~> 1.40)
-=======
     rubocop-rspec_rails (2.30.0)
       rubocop (~> 1.61)
       rubocop-rspec (~> 3, >= 3.0.1)
->>>>>>> c0c653e9
     ruby-duration (3.2.3)
       activesupport (>= 3.0.0)
       i18n
@@ -1152,11 +1064,7 @@
     scrypt (3.0.8)
       ffi-compiler (>= 1.0, < 2.0)
       rake (>= 9, < 14)
-<<<<<<< HEAD
-    selenium-webdriver (4.21.1)
-=======
     selenium-webdriver (4.22.0)
->>>>>>> c0c653e9
       base64 (~> 0.2)
       logger (~> 1.4)
       rexml (~> 3.2, >= 3.2.5)
@@ -1243,11 +1151,7 @@
     thor (1.3.1)
     thread_safe (0.3.6)
     thrift (0.9.3.0)
-<<<<<<< HEAD
-    timecop (0.9.9)
-=======
     timecop (0.9.10)
->>>>>>> c0c653e9
     timeout (0.4.1)
     tins (1.33.0)
       bigdecimal
@@ -1255,11 +1159,7 @@
     trailblazer-option (0.1.2)
     ttfunk (1.8.0)
       bigdecimal (~> 3.1)
-<<<<<<< HEAD
-    twilio-ruby (7.1.1)
-=======
     twilio-ruby (7.2.1)
->>>>>>> c0c653e9
       faraday (>= 0.9, < 3.0)
       jwt (>= 1.5, < 3.0)
       nokogiri (>= 1.6, < 2.0)
@@ -1302,11 +1202,7 @@
     yard (0.9.36)
     yard-appendix (0.1.8)
       yard (>= 0.8.0)
-<<<<<<< HEAD
-    zeitwerk (2.6.15)
-=======
     zeitwerk (2.6.16)
->>>>>>> c0c653e9
 
 PLATFORMS
   aarch64-linux
