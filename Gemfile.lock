--- conflicted
+++ resolved
@@ -1187,13 +1187,8 @@
       activerecord (>= 7.1, < 8.1)
       guardrail (~> 3.1.0)
       parallel (~> 1.22)
-<<<<<<< HEAD
-      railties (>= 7.0, < 7.3)
-    switchman-inst-jobs (4.2.0)
-=======
       railties (>= 7.1, < 8.1)
     switchman-inst-jobs (4.3.0)
->>>>>>> 2ec7b1b5
       inst-jobs (>= 2.4.9, < 4.0)
       parallel (>= 1.19)
       railties (>= 7.0, < 8.1)
