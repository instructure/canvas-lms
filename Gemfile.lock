GIT
  remote: https://github.com/instructure/rspecq.git
  revision: d7fa5536da01cccb5109ba05c9e236d6660da593
  specs:
    rspecq (0.7.1)
      redis (>= 4.0, < 6.0)
      rspec-core
      rspec_junit_formatter
      sentry-ruby

GIT
  remote: https://github.com/kreynolds/cassandra-cql.git
  revision: 02b5abbe441a345c051a180327932566fd66bb36
  ref: 02b5abbe441a345c051a180327932566fd66bb36
  specs:
    cassandra-cql (1.2.3)
      simple_uuid (>= 0.2.0)
      thrift_client (>= 0.7.1, < 0.10)

GIT
  remote: https://github.com/twitter/thrift_client.git
  revision: 5c10d59881825cb8e26ab1aa8f1d2738e88c0e83
  ref: 5c10d59881825cb8e26ab1aa8f1d2738e88c0e83
  specs:
    thrift_client (0.9.3)
      thrift (~> 0.9.0)

GIT
  remote: https://github.com/wrapbook/crystalball.git
  revision: 59837f892594816705b7bb6611191a7bda0c3fb5
  specs:
    crystalball (0.7.0)
      git

PATH
  remote: gems/canvas_cassandra
  specs:
    canvas_cassandra (0.1.0)
      cassandra-cql (~> 1.2.2)
      config_file

PATH
  remote: gems/i18n_extraction
  specs:
    i18n_extraction (0.0.1)
      activesupport (>= 3.2)
      i18nliner (~> 0.1)
      ruby_parser (~> 3.7)
      sexp_processor (~> 4.14, >= 4.14.1)

PATH
  remote: gems/i18n_tasks
  specs:
    i18n_tasks (0.0.1)
      activesupport (>= 6)
      i18n (>= 0.7, < 2)
      i18n_extraction
      ruby_parser (~> 3.7)
      utf8_cleaner

PATH
  remote: gems/plugins/academic_benchmark
  specs:
    academic_benchmark (1.1.0)
      academic_benchmarks (~> 1.1.0)
      railties (>= 3.2)

PATH
  remote: gems/plugins/account_reports
  specs:
    account_reports (1.1.0)
      railties (>= 3.2)

PATH
  remote: gems/plugins/moodle_importer
  specs:
    moodle_importer (1.0.0)
      moodle2cc (= 0.2.44)
      rails (>= 3.2)

PATH
  remote: gems/plugins/qti_exporter
  specs:
    qti_exporter (1.0.0)
      rails (>= 3.2)

PATH
  remote: gems/plugins/respondus_soap_endpoint
  specs:
    respondus_soap_endpoint (1.1.0)
      rails (>= 3.2)
      soap4r-middleware (= 0.8.7)
      soap4r-ruby1.9 (= 2.0.5)

PATH
  remote: gems/plugins/simply_versioned
  specs:
    simply_versioned (1.0.0)
      activerecord (>= 3.2)

PATH
  remote: gems/rubocop-canvas
  specs:
    rubocop-canvas (1.0.0)
      activesupport (>= 7.0)
      jira_ref_parser (= 1.0.1)
      outrigger (~> 3.0, >= 3.0.1)
      railties (~> 7.0)
      rubocop (~> 1.19)
      rubocop-rails (~> 2.19)

PATH
  remote: gems
  specs:
    activesupport-suspend_callbacks (0.0.1)
      activesupport (>= 3.2, < 7.2)
    acts_as_list (0.0.1)
      activerecord (>= 3.2)
    adheres_to_policy (0.0.1)
      activesupport (>= 3.2)
    attachment_fu (1.0.0)
      activerecord (>= 3.2)
      railties (>= 3.2)
    autoextend (1.0.0)
    bookmarked_collection (1.0.0)
      activerecord (>= 3.2)
      folio-pagination (~> 0.0.12)
      json_token
      paginated_collection
      railties (>= 3.2)
      will_paginate (>= 3.0, < 5.0)
    broadcast_policy (1.0.0)
      activesupport
      after_transaction_commit
    canvas_breach_mitigation (0.0.1)
      activesupport
    canvas_cache (0.1.0)
      activesupport
      config_file
      digest-murmurhash (>= 1.1.0)
      guardrail (>= 2.0.0)
      redis (~> 5.0)
      redis-clustering (~> 5.0)
      redis-scripting (>= 1.0.0)
    canvas_color (0.0.1)
    canvas_crummy (0.0.1)
    canvas_dynamodb (0.0.1)
      aws-sdk-applicationautoscaling (~> 1.26)
      aws-sdk-dynamodb (~> 1.32)
    canvas_errors (0.1.0)
      activesupport
      code_ownership
      inst-jobs
    canvas_ext (1.0.0)
      activesupport (>= 3.2)
      tzinfo
    canvas_http (1.0.0)
      canvas_cache
      legacy_multipart
    canvas_kaltura (1.0.0)
      canvas_http
      canvas_slug
      canvas_sort
      legacy_multipart
      nokogiri
    canvas_mimetype_fu (0.0.1)
    canvas_panda_pub (1.0.0)
      canvas_http
      json-jwt (~> 1.10)
    canvas_partman (2.0.0)
      activerecord (>= 6.1, < 7.2)
      activerecord-pg-extensions (~> 0.4)
      pg (>= 0.17, < 2.0)
    canvas_quiz_statistics (0.1.0)
      activesupport
      html_text_helper
    canvas_sanitize (0.0.1)
      sanitize (~> 6.0)
    canvas_security (0.1.0)
      activesupport
      canvas_cache
      canvas_errors
      dynamic_settings
      json-jwt
    canvas_slug (0.0.1)
      swearjar (~> 1.4)
    canvas_sort (1.0.0)
    canvas_stringex (0.0.1)
    canvas_text_helper (0.0.1)
      i18n
    canvas_time (1.0.0)
      activesupport (>= 3.2)
      tzinfo
    canvas_unzip (0.0.1)
      activesupport
      canvas_mimetype_fu
      rubyzip (~> 2.0)
    config_file (0.1.0)
      railties (>= 5.0)
    csv_diff (1.0.0)
      sqlite3
    diigo (1.0.0)
      nokogiri
    dynamic_settings (0.1.0)
      activesupport (>= 5.0)
      config_file
      diplomat (>= 2.5.1)
      railties
    event_stream (0.1.0)
      activerecord (>= 4.2)
      bookmarked_collection
      canvas_cassandra
      inst_statsd
      json_token
      paginated_collection
    google_drive (1.0.0)
      google-apis-drive_v3 (~> 0.43)
    html_text_helper (0.0.1)
      activesupport (>= 3.2)
      canvas_text_helper
      nokogiri
      sanitize (~> 6.0)
      twitter-text (~> 3.1)
    incoming_mail_processor (0.0.1)
      activesupport (>= 3.2)
      aws-sdk-s3
      aws-sdk-sqs
      canvas_errors
      html_text_helper
      inst_statsd
      mail (~> 2.8)
      net-imap
      net-pop
      net-smtp
      utf8_cleaner
    json_token (0.0.1)
      json
    legacy_multipart (0.0.1)
      canvas_slug
      mime-types (~> 3.2)
    live_events (1.0.0)
      activesupport
      aws-sdk-kinesis
      inst_statsd
    lti-advantage (0.1.0)
      activemodel (>= 5.1)
      json-jwt (~> 1.5)
    lti_outbound (0.0.1)
      activesupport
      i18n
      oauth
    paginated_collection (1.0.0)
      folio-pagination (~> 0.0.12)
      will_paginate (>= 3.0, < 5.0)
    request_context (0.1.0)
      actionpack
      canvas_security
      railties
    stringify_ids (1.0.0)
    turnitin_api (0.1.0)
      activesupport
      faraday (~> 2.7)
      faraday-follow_redirects (~> 0.3)
      faraday-multipart (~> 1.0)
      inst_statsd
      simple_oauth (~> 0.3)
    twitter (1.0.0)
      html_text_helper
      oauth
    utf8_cleaner (0.0.1)
    workflow (0.0.1)
      activesupport (>= 3.2)

GEM
  remote: https://rubygems.org/
  specs:
    Ascii85 (1.1.0)
    academic_benchmarks (1.1.3)
      activesupport (>= 3.2.22)
      httparty (~> 0.13)
    actioncable (7.0.8)
      actionpack (= 7.0.8)
      activesupport (= 7.0.8)
      nio4r (~> 2.0)
      websocket-driver (>= 0.6.1)
    actionmailbox (7.0.8)
      actionpack (= 7.0.8)
      activejob (= 7.0.8)
      activerecord (= 7.0.8)
      activestorage (= 7.0.8)
      activesupport (= 7.0.8)
      mail (>= 2.7.1)
      net-imap
      net-pop
      net-smtp
    actionmailer (7.0.8)
      actionpack (= 7.0.8)
      actionview (= 7.0.8)
      activejob (= 7.0.8)
      activesupport (= 7.0.8)
      mail (~> 2.5, >= 2.5.4)
      net-imap
      net-pop
      net-smtp
      rails-dom-testing (~> 2.0)
    actionpack (7.0.8)
      actionview (= 7.0.8)
      activesupport (= 7.0.8)
      rack (~> 2.0, >= 2.2.4)
      rack-test (>= 0.6.3)
      rails-dom-testing (~> 2.0)
      rails-html-sanitizer (~> 1.0, >= 1.2.0)
    actiontext (7.0.8)
      actionpack (= 7.0.8)
      activerecord (= 7.0.8)
      activestorage (= 7.0.8)
      activesupport (= 7.0.8)
      globalid (>= 0.6.0)
      nokogiri (>= 1.8.5)
    actionview (7.0.8)
      activesupport (= 7.0.8)
      builder (~> 3.1)
      erubi (~> 1.4)
      rails-dom-testing (~> 2.0)
      rails-html-sanitizer (~> 1.1, >= 1.2.0)
    active_model-better_errors (1.6.7)
      activemodel (>= 3.0)
    active_model_serializers (0.9.9)
      activemodel (>= 3.2)
      concurrent-ruby (~> 1.0)
    active_record_query_trace (1.8.2)
      activerecord (>= 6.0.0)
    activejob (7.0.8)
      activesupport (= 7.0.8)
      globalid (>= 0.3.6)
    activemodel (7.0.8)
      activesupport (= 7.0.8)
    activerecord (7.0.8)
      activemodel (= 7.0.8)
      activesupport (= 7.0.8)
    activerecord-pg-extensions (0.5.4)
      activerecord (>= 7.0, < 7.2)
      railties (>= 7.0, < 7.2)
    activestorage (7.0.8)
      actionpack (= 7.0.8)
      activejob (= 7.0.8)
      activerecord (= 7.0.8)
      activesupport (= 7.0.8)
      marcel (~> 1.0)
      mini_mime (>= 1.1.0)
    activesupport (7.0.8)
      concurrent-ruby (~> 1.0, >= 1.0.2)
      i18n (>= 1.6, < 2)
      minitest (>= 5.1)
      tzinfo (~> 2.0)
    addressable (2.8.6)
      public_suffix (>= 2.0.2, < 6.0)
    adobe_connect (1.0.12)
      activesupport (>= 2.3.17)
      nokogiri (>= 1.14.3)
      rake (>= 0.9.2)
    aes_key_wrap (1.1.0)
    afm (0.2.2)
    after_transaction_commit (2.2.2)
      activerecord (>= 5.2)
    apollo-federation (3.8.4)
      google-protobuf (~> 3.22)
      graphql (>= 1.10.14)
    aroi (1.0.0)
      activerecord (>= 5.2)
      activesupport (>= 5.2)
    ast (2.4.2)
    authlogic (6.4.3)
      activemodel (>= 5.2, < 7.2)
      activerecord (>= 5.2, < 7.2)
      activesupport (>= 5.2, < 7.2)
      request_store (~> 1.0)
    awesome_print (1.9.2)
    aws-eventstream (1.3.0)
<<<<<<< HEAD
    aws-partitions (1.894.0)
=======
    aws-partitions (1.895.0)
>>>>>>> f80453be
    aws-sdk-applicationautoscaling (1.80.0)
      aws-sdk-core (~> 3, >= 3.191.0)
      aws-sigv4 (~> 1.1)
    aws-sdk-autoscaling (1.105.0)
      aws-sdk-core (~> 3, >= 3.191.0)
      aws-sigv4 (~> 1.1)
    aws-sdk-core (3.191.3)
      aws-eventstream (~> 1, >= 1.3.0)
      aws-partitions (~> 1, >= 1.651.0)
      aws-sigv4 (~> 1.8)
      jmespath (~> 1, >= 1.6.1)
    aws-sdk-dynamodb (1.104.0)
      aws-sdk-core (~> 3, >= 3.191.0)
      aws-sigv4 (~> 1.1)
    aws-sdk-kinesis (1.55.0)
      aws-sdk-core (~> 3, >= 3.191.0)
      aws-sigv4 (~> 1.1)
    aws-sdk-kms (1.77.0)
      aws-sdk-core (~> 3, >= 3.191.0)
      aws-sigv4 (~> 1.1)
    aws-sdk-s3 (1.143.0)
      aws-sdk-core (~> 3, >= 3.191.0)
      aws-sdk-kms (~> 1)
      aws-sigv4 (~> 1.8)
    aws-sdk-sns (1.72.0)
      aws-sdk-core (~> 3, >= 3.191.0)
      aws-sigv4 (~> 1.1)
    aws-sdk-sqs (1.70.0)
      aws-sdk-core (~> 3, >= 3.191.0)
      aws-sigv4 (~> 1.1)
    aws-sigv4 (1.8.0)
      aws-eventstream (~> 1, >= 1.0.2)
    axe-core-api (4.8.2)
      dumb_delegator
      virtus
    axe-core-rspec (4.8.2)
      axe-core-api
      dumb_delegator
      virtus
    axe-core-selenium (4.8.2)
      axe-core-api
      dumb_delegator
    axiom-types (0.1.1)
      descendants_tracker (~> 0.0.4)
      ice_nine (~> 0.11.0)
      thread_safe (~> 0.3, >= 0.3.1)
    base64 (0.2.0)
    bcrypt (3.1.20)
    bigdecimal (3.1.6)
    bindata (2.5.0)
    bluecloth (2.2.0)
    bootsnap (1.18.3)
      msgpack (~> 1.2)
    brakeman (6.1.2)
      racc
    brotli (0.5.0)
    browser (5.3.1)
    builder (3.2.4)
    business_time (0.13.0)
      activesupport (>= 3.2.0)
      tzinfo
    canvas_connect (0.3.16)
      adobe_connect (~> 1.0.0)
      rake (>= 0.9.6)
    canvas_link_migrator (1.0.6)
      activesupport
      addressable
      nokogiri
      rack
    canvas_webex (0.18.2)
      railties
    chunky_png (1.4.0)
    code_ownership (1.36.2)
      code_teams (~> 1.0)
      packs-specification
      sorbet-runtime (>= 0.5.11249)
    code_teams (1.0.2)
      sorbet-runtime
    coercible (1.0.0)
      descendants_tracker (~> 0.0.1)
    colored (1.2)
    colorize (1.1.0)
    concurrent-ruby (1.2.3)
    connection_pool (2.4.1)
    crack (1.0.0)
      bigdecimal
      rexml
    crass (1.0.6)
    crocodoc-ruby (0.0.1)
      json
    database_cleaner (2.0.2)
      database_cleaner-active_record (>= 2, < 3)
    database_cleaner-active_record (2.1.0)
      activerecord (>= 5.a)
      database_cleaner-core (~> 2.0.0)
    database_cleaner-core (2.0.1)
    datadog-ci (0.7.0)
      msgpack
    date (3.3.4)
    db-query-matchers (0.12.0)
      activesupport (>= 4.0, < 7.2)
      rspec (>= 3.0)
    ddtrace (1.20.0)
      datadog-ci (~> 0.7.0)
      debase-ruby_core_source (= 3.3.1)
      libdatadog (~> 5.0.0.1.0)
      libddwaf (~> 1.14.0.0.0)
      msgpack
    debase-ruby_core_source (3.3.1)
    debug (1.9.1)
      irb (~> 1.10)
      reline (>= 0.3.8)
    debug_inspector (1.2.0)
    declarative (0.0.20)
    deep_merge (1.2.2)
    descendants_tracker (0.0.4)
      thread_safe (~> 0.3, >= 0.3.1)
    diff-lcs (1.5.1)
    dig_rb (1.0.1)
    digest-murmurhash (1.1.1)
    diplomat (2.6.4)
      deep_merge (~> 1.2)
      faraday (>= 0.9, < 3.0, != 2.0.0)
    docile (1.4.0)
    docx (0.8.0)
      nokogiri (~> 1.13, >= 1.13.0)
      rubyzip (~> 2.0)
    dogstatsd-ruby (5.6.1)
<<<<<<< HEAD
    dotenv (3.0.2)
=======
    dotenv (3.1.0)
>>>>>>> f80453be
    dress_code (1.2.1)
      colored
      mustache
      pygments.rb
      redcarpet
    dumb_delegator (1.0.0)
    encrypted_cookie_store-instructure (1.2.13)
      actionpack (>= 4.2, < 7.2)
    erubi (1.12.0)
    escape_code (0.2)
    et-orbi (1.2.7)
      tzinfo
    expgen (0.1.1)
      parslet
    factory_bot (6.4.6)
      activesupport (>= 5.0.0)
    faraday (2.9.0)
      faraday-net_http (>= 2.0, < 3.2)
    faraday-follow_redirects (0.3.0)
      faraday (>= 1, < 3)
    faraday-multipart (1.0.4)
      multipart-post (~> 2)
    faraday-net_http (3.1.0)
      net-http
    ffi (1.16.3)
    ffi-compiler (1.0.1)
      ffi (>= 1.0.0)
      rake
    ffi-icu (0.5.3)
      ffi (~> 1.0, >= 1.0.9)
    find_a_port (1.0.1)
    flakey_spec_catcher (0.12.1)
      rspec (~> 3.10)
      timecop (~> 0.9)
    folio-pagination (0.0.12)
<<<<<<< HEAD
    fugit (1.10.0)
=======
    fugit (1.10.1)
>>>>>>> f80453be
      et-orbi (~> 1, >= 1.2.7)
      raabro (~> 1.4)
    gepub (1.0.15)
      nokogiri (>= 1.8.2, < 2.0)
      rubyzip (> 1.1.1, < 2.4)
    gergich (2.1.2)
      httparty (~> 0.17)
      sqlite3 (~> 1.4)
    git (1.19.1)
      addressable (~> 2.8)
      rchardet (~> 1.8)
    globalid (1.2.1)
      activesupport (>= 6.1)
    globby (0.1.2)
    google-apis-core (0.14.0)
      addressable (~> 2.5, >= 2.5.1)
      googleauth (~> 1.9)
      httpclient (>= 2.8.1, < 3.a)
      mini_mime (~> 1.0)
      representable (~> 3.0)
      retriable (>= 2.0, < 4.a)
      rexml
    google-apis-drive_v3 (0.49.0)
      google-apis-core (>= 0.14.0, < 2.a)
    google-cloud-env (2.1.1)
      faraday (>= 1.0, < 3.a)
    google-protobuf (3.25.3)
    google-protobuf (3.25.3-aarch64-linux)
    google-protobuf (3.25.3-arm64-darwin)
    google-protobuf (3.25.3-x86_64-darwin)
    google-protobuf (3.25.3-x86_64-linux)
    googleauth (1.11.0)
      faraday (>= 1.0, < 3.a)
      google-cloud-env (~> 2.1)
      jwt (>= 1.4, < 3.0)
      multi_json (~> 1.11)
      os (>= 0.9, < 2.0)
      signet (>= 0.16, < 2.a)
    graphql (1.12.24)
    graphql-batch (0.6.0)
      graphql (>= 1.12.18, < 3)
      promise.rb (~> 0.7.2)
    guardrail (3.0.3)
      activerecord (>= 6.1, < 7.2)
      railties (>= 6.1, < 7.2)
    hana (1.3.7)
    hashdiff (1.1.0)
    hashery (2.1.2)
    hashie (5.0.0)
    headless (2.3.1)
    highline (3.0.1)
    httparty (0.21.0)
      mini_mime (>= 1.0.0)
      multi_xml (>= 0.5.2)
    httpclient (2.8.3)
    i18n (1.14.1)
      concurrent-ruby (~> 1.0)
    i18nliner (0.2.4)
      activesupport (>= 6.0)
      erubi (~> 1.7)
      globby (>= 0.1.1)
      i18n (>= 1.8.6)
      nokogiri (>= 1.5.0)
      ruby2ruby (~> 2.4)
      ruby_parser (~> 3.10)
      sexp_processor (~> 4.10)
      ya2yaml (= 0.31)
    icalendar (2.10.1)
      ice_cube (~> 0.16)
    ice_cube (0.16.4)
    ice_nine (0.11.2)
    idn-ruby (0.1.5)
    ims-lti (2.3.4)
      addressable (~> 2.5, >= 2.5.1)
      builder (~> 3.2)
      faraday (< 3.0)
      json-jwt (~> 1.7)
      rexml
      simple_oauth (~> 0.3.1)
    inst-jobs (3.1.14)
      activerecord (>= 6.0)
      activerecord-pg-extensions (~> 0.4)
      activesupport (>= 6.0)
      after_transaction_commit (>= 1.0, < 3)
      debug_inspector (~> 1.0)
      fugit (~> 1.3)
      railties (>= 6.0)
    inst-jobs-autoscaling (2.1.1)
      aws-sdk-autoscaling
      inst-jobs (> 1.0, < 4.0)
    inst-jobs-statsd (3.0.2)
      inst-jobs (>= 3.1.1, < 4.0)
      inst_statsd (~> 3.0)
    inst_access (0.4.2)
      activesupport (>= 5)
      json-jwt (~> 1.13)
    inst_statsd (3.0.4)
      aroi (>= 0.0.7)
      dogstatsd-ruby (>= 4.2, < 6.0, != 5.0.0)
      statsd-ruby (~> 1.0)
    instructure-happymapper (0.5.10)
      nokogiri (~> 1.5)
    io-console (0.7.2)
    irb (1.11.2)
      rdoc
      reline (>= 0.4.2)
    iso8601 (0.13.0)
    jira_ref_parser (1.0.1)
    jmespath (1.6.2)
    json (2.7.1)
    json-jwt (1.16.6)
      activesupport (>= 4.2)
      aes_key_wrap
      base64
      bindata
      faraday (~> 2.0)
      faraday-follow_redirects
    json-schema (4.1.1)
      addressable (>= 2.8)
    json_schemer (2.2.0)
      base64
      bigdecimal
      hana (~> 1.3)
      regexp_parser (~> 2.0)
      simpleidn (~> 0.2)
<<<<<<< HEAD
    jwt (2.8.0)
=======
    jwt (2.8.1)
>>>>>>> f80453be
      base64
    language_server-protocol (3.17.0.3)
    launchy (2.5.2)
      addressable (~> 2.8)
    letter_opener (1.9.0)
      launchy (>= 2.2, < 3)
    libdatadog (5.0.0.1.0)
    libdatadog (5.0.0.1.0-aarch64-linux)
    libdatadog (5.0.0.1.0-x86_64-linux)
    libddwaf (1.14.0.0.0)
      ffi (~> 1.0)
    libddwaf (1.14.0.0.0-aarch64-linux)
      ffi (~> 1.0)
    libddwaf (1.14.0.0.0-arm64-darwin)
      ffi (~> 1.0)
    libddwaf (1.14.0.0.0-x86_64-darwin)
      ffi (~> 1.0)
    libddwaf (1.14.0.0.0-x86_64-linux)
      ffi (~> 1.0)
    link_header (0.0.8)
    loofah (2.22.0)
      crass (~> 1.0.2)
      nokogiri (>= 1.12.0)
    luminosity_contrast (0.2.1)
    mail (2.8.1)
      mini_mime (>= 0.1.1)
      net-imap
      net-pop
      net-smtp
    marcel (1.0.4)
    marginalia (1.11.1)
      actionpack (>= 5.2)
      activerecord (>= 5.2)
    matrix (0.4.2)
    method_source (1.0.0)
    mime-types (3.5.2)
      mime-types-data (~> 3.2015)
    mime-types-data (3.2024.0206)
    mini_magick (4.12.0)
    mini_mime (1.1.5)
    mini_portile2 (2.8.5)
    minitest (5.22.2)
    moodle2cc (0.2.44)
      builder
      instructure-happymapper (~> 0.5.10)
      nokogiri
      rdiscount
      rubyzip (>= 1.0.0)
      thor
    msgpack (1.7.2)
    multi_json (1.15.0)
    multi_xml (0.6.0)
    multipart-post (2.4.0)
    mustache (1.1.1)
    neighbor (0.3.2)
      activerecord (>= 6.1)
    net-http (0.4.1)
      uri
    net-imap (0.4.10)
      date
      net-protocol
    net-ldap (0.19.0)
    net-pop (0.1.2)
      net-protocol
    net-protocol (0.2.2)
      timeout
    net-smtp (0.4.0.1)
      net-protocol
    nio4r (2.7.0)
    nokogiri (1.15.5)
      mini_portile2 (~> 2.8.2)
      racc (~> 1.4)
    nokogiri (1.15.5-aarch64-linux)
      racc (~> 1.4)
    nokogiri (1.15.5-arm64-darwin)
      racc (~> 1.4)
    nokogiri (1.15.5-x86_64-darwin)
      racc (~> 1.4)
    nokogiri (1.15.5-x86_64-linux)
      racc (~> 1.4)
    nokogiri-xmlsec-instructure (0.10.2)
      nokogiri (>= 1.11.2)
    oauth (1.1.0)
      oauth-tty (~> 1.0, >= 1.0.1)
      snaky_hash (~> 2.0)
      version_gem (~> 1.1)
    oauth-tty (1.0.5)
      version_gem (~> 1.1, >= 1.1.1)
    oauth2 (2.0.9)
      faraday (>= 0.17.3, < 3.0)
      jwt (>= 1.0, < 3.0)
      multi_xml (~> 0.5)
      rack (>= 1.2, < 4)
      snaky_hash (~> 2.0)
      version_gem (~> 1.1)
    oj (3.16.3)
      bigdecimal (>= 3.0)
    once-ler (2.0.2)
      activerecord (>= 6.0, < 7.2)
      rspec (>= 3.6)
      rspec-rails (>= 4.0)
    os (1.1.4)
    outrigger (3.0.2)
      activerecord (>= 6.0, < 7.2)
      railties (>= 6.0, < 7.2)
    packs-specification (0.0.10)
      sorbet-runtime
    pact (1.64.0)
      pact-mock_service (~> 3.0, >= 3.3.1)
      pact-support (~> 1.16, >= 1.16.9)
      rack-test (>= 0.6.3, < 3.0.0)
      rspec (~> 3.0)
      term-ansicolor (~> 1.7)
      thor (>= 0.20, < 2.0)
      webrick (~> 1.8)
    pact-messages (0.2.0)
      pact (~> 1.9)
    pact-mock_service (3.11.2)
      find_a_port (~> 1.0.1)
      json
      pact-support (~> 1.16, >= 1.16.4)
      rack (~> 2.0)
      rspec (>= 2.14)
      thor (>= 0.19, < 2.0)
      webrick (~> 1.8)
    pact-support (1.20.0)
      awesome_print (~> 1.9)
      diff-lcs (~> 1.5)
      expgen (~> 0.1)
      rainbow (~> 3.1.1)
    pact_broker-client (1.72.0)
      dig_rb (~> 1.0)
      httparty (>= 0.21.0, < 1.0.0)
      rake (~> 13.0)
      table_print (~> 1.5)
      term-ansicolor (~> 1.7)
      thor (>= 0.20, < 2.0)
    parallel (1.24.0)
    parser (3.3.0.5)
      ast (~> 2.4.1)
      racc
    parslet (2.0.0)
    pdf-core (0.9.0)
    pdf-reader (2.12.0)
      Ascii85 (~> 1.0)
      afm (~> 0.2.1)
      hashery (~> 2.0)
      ruby-rc4
      ttfunk
<<<<<<< HEAD
    pg (1.5.5)
=======
    pg (1.5.6)
>>>>>>> f80453be
    pg_query (5.1.0)
      google-protobuf (>= 3.22.3)
    prawn (2.4.0)
      pdf-core (~> 0.9.0)
      ttfunk (~> 1.7)
    prawn-emoji (5.3.0)
      prawn (~> 2.3)
      unicode-emoji (~> 3.1)
    prawn-rails (1.4.2)
      actionview (>= 3.1.0)
      prawn
      prawn-table
    prawn-table (0.2.2)
      prawn (>= 1.3.0, < 3.0.0)
    promise.rb (0.7.4)
    prosopite (1.4.2)
    psych (5.1.2)
      stringio
    public_suffix (5.0.4)
    puma (6.4.2)
      nio4r (~> 2.0)
    pygments.rb (2.4.1)
    raabro (1.4.0)
    racc (1.7.3)
    rack (2.2.8.1)
    rack-brotli (1.2.0)
      brotli (>= 0.1.7)
      rack (>= 1.4)
    rack-test (2.1.0)
      rack (>= 1.3)
    rails (7.0.8)
      actioncable (= 7.0.8)
      actionmailbox (= 7.0.8)
      actionmailer (= 7.0.8)
      actionpack (= 7.0.8)
      actiontext (= 7.0.8)
      actionview (= 7.0.8)
      activejob (= 7.0.8)
      activemodel (= 7.0.8)
      activerecord (= 7.0.8)
      activestorage (= 7.0.8)
      activesupport (= 7.0.8)
      bundler (>= 1.15.0)
      railties (= 7.0.8)
    rails-controller-testing (1.0.5)
      actionpack (>= 5.0.1.rc1)
      actionview (>= 5.0.1.rc1)
      activesupport (>= 5.0.1.rc1)
    rails-dom-testing (2.2.0)
      activesupport (>= 5.0.0)
      minitest
      nokogiri (>= 1.6)
    rails-html-sanitizer (1.6.0)
      loofah (~> 2.21)
      nokogiri (~> 1.14)
    rails-observers (0.1.5)
      activemodel (>= 4.0)
    railties (7.0.8)
      actionpack (= 7.0.8)
      activesupport (= 7.0.8)
      method_source
      rake (>= 12.2)
      thor (~> 1.0)
      zeitwerk (~> 2.5)
    rainbow (3.1.1)
    rake (13.1.0)
    ratom-nokogiri (0.10.11)
      nokogiri (>= 1.5.6, < 2.0)
    rchardet (1.8.0)
    rdiscount (2.2.7.3)
    rdoc (6.6.2)
      psych (>= 4.0.0)
    redcarpet (3.6.0)
    redis (5.1.0)
      redis-client (>= 0.17.0)
    redis-client (0.20.0)
      connection_pool
    redis-cluster-client (0.7.11)
      redis-client (~> 0.12)
    redis-clustering (5.1.0)
      redis (= 5.1.0)
      redis-cluster-client (>= 0.7.0)
    redis-scripting (1.0.1)
      redis (>= 3.0)
    regexp_parser (2.9.0)
    reline (0.4.3)
      io-console (~> 0.5)
    representable (3.2.0)
      declarative (< 0.1.0)
      trailblazer-option (>= 0.1.1, < 0.2.0)
      uber (< 0.2.0)
    request_store (1.6.0)
      rack (>= 1.4)
    retriable (3.1.2)
    rexml (3.2.6)
    ritex (1.0.1)
    rotp (6.3.0)
    rqrcode (2.2.0)
      chunky_png (~> 1.0)
      rqrcode_core (~> 1.0)
    rqrcode_core (1.2.0)
    rrule (0.5.0)
      activesupport (>= 2.3)
    rspec (3.13.0)
      rspec-core (~> 3.13.0)
      rspec-expectations (~> 3.13.0)
      rspec-mocks (~> 3.13.0)
    rspec-collection_matchers (1.2.1)
      rspec-expectations (>= 2.99.0.beta1)
    rspec-core (3.13.0)
      rspec-support (~> 3.13.0)
    rspec-expectations (3.13.0)
      diff-lcs (>= 1.2.0, < 2.0)
      rspec-support (~> 3.13.0)
    rspec-mocks (3.13.0)
      diff-lcs (>= 1.2.0, < 2.0)
      rspec-support (~> 3.13.0)
<<<<<<< HEAD
    rspec-openapi (0.12.0)
=======
    rspec-openapi (0.13.0)
>>>>>>> f80453be
      actionpack (>= 5.2.0)
      rspec-core
    rspec-rails (6.1.1)
      actionpack (>= 6.1)
      activesupport (>= 6.1)
      railties (>= 6.1)
      rspec-core (~> 3.12)
      rspec-expectations (~> 3.12)
      rspec-mocks (~> 3.12)
      rspec-support (~> 3.12)
    rspec-support (3.13.1)
    rspec_around_all (0.2.0)
      rspec (>= 2.0)
    rspec_junit_formatter (0.6.0)
      rspec-core (>= 2, < 4, != 2.12.0)
    rss (0.3.0)
      rexml
    rubocop (1.61.0)
      json (~> 2.3)
      language_server-protocol (>= 3.17.0)
      parallel (~> 1.10)
      parser (>= 3.3.0.2)
      rainbow (>= 2.2.2, < 4.0)
      regexp_parser (>= 1.8, < 3.0)
      rexml (>= 3.2.5, < 4.0)
      rubocop-ast (>= 1.30.0, < 2.0)
      ruby-progressbar (~> 1.7)
      unicode-display_width (>= 2.4.0, < 3.0)
    rubocop-ast (1.31.1)
      parser (>= 3.3.0.4)
    rubocop-capybara (2.20.0)
      rubocop (~> 1.41)
    rubocop-factory_bot (2.25.1)
      rubocop (~> 1.41)
    rubocop-graphql (1.5.0)
      rubocop (>= 0.90, < 2)
    rubocop-inst (1.0.2)
      rubocop (~> 1.50)
      rubocop-performance (~> 1.17)
    rubocop-performance (1.20.2)
      rubocop (>= 1.48.1, < 2.0)
      rubocop-ast (>= 1.30.0, < 2.0)
    rubocop-rails (2.24.0)
      activesupport (>= 4.2.0)
      rack (>= 1.1)
      rubocop (>= 1.33.0, < 2.0)
      rubocop-ast (>= 1.31.1, < 2.0)
    rubocop-rake (0.6.0)
      rubocop (~> 1.0)
    rubocop-rspec (2.27.1)
      rubocop (~> 1.40)
      rubocop-capybara (~> 2.17)
      rubocop-factory_bot (~> 2.22)
    ruby-duration (3.2.3)
      activesupport (>= 3.0.0)
      i18n
      iso8601
    ruby-progressbar (1.13.0)
    ruby-rc4 (0.1.5)
    ruby-rtf (0.0.5)
    ruby2ruby (2.5.0)
      ruby_parser (~> 3.1)
      sexp_processor (~> 4.6)
    ruby_parser (3.21.0)
      racc (~> 1.5)
      sexp_processor (~> 4.16)
    rubycas-client (2.3.9)
      activesupport
    rubyzip (2.3.2)
    saml2 (3.1.6)
      activesupport (>= 3.2, < 7.2)
      nokogiri (>= 1.5.8, < 2.0)
      nokogiri-xmlsec-instructure (~> 0.9, >= 0.9.5)
    sanitize (6.1.0)
      crass (~> 1.0.2)
      nokogiri (>= 1.12.0)
    scrypt (3.0.7)
      ffi-compiler (>= 1.0, < 2.0)
    selenium-webdriver (4.18.1)
      base64 (~> 0.2)
      rexml (~> 3.2, >= 3.2.5)
      rubyzip (>= 1.2.2, < 3.0)
      websocket (~> 1.0)
    sentry-inst_jobs (5.10.0)
      inst-jobs (~> 3.0)
      sentry-ruby (~> 5.10)
    sentry-rails (5.16.1)
      railties (>= 5.0)
      sentry-ruby (~> 5.16.1)
    sentry-ruby (5.16.1)
      concurrent-ruby (~> 1.0, >= 1.0.2)
    sexp_processor (4.17.1)
    shoulda-matchers (6.1.0)
      activesupport (>= 5.2.0)
    signet (0.19.0)
      addressable (~> 2.8)
      faraday (>= 0.17.5, < 3.a)
      jwt (>= 1.5, < 3.0)
      multi_json (~> 1.10)
    simple_oauth (0.3.1)
    simple_uuid (0.4.0)
    simplecov (0.22.0)
      docile (~> 1.1)
      simplecov-html (~> 0.11)
      simplecov_json_formatter (~> 0.1)
    simplecov-html (0.12.3)
    simplecov-rcov (0.3.7)
      simplecov (>= 0.4.1)
    simplecov_json_formatter (0.1.4)
    simpleidn (0.2.1)
      unf (~> 0.1.4)
    snaky_hash (2.0.1)
      hashie
      version_gem (~> 1.1, >= 1.1.1)
    soap4r-middleware (0.8.7)
      soap4r-ruby1.9 (= 2.0.5)
    soap4r-ruby1.9 (2.0.5)
    sorbet-runtime (0.5.11262)
    spring (4.1.3)
    spring-commands-parallel-rspec (1.1.0)
      spring (>= 0.9.1)
    spring-commands-rspec (1.0.4)
      spring (>= 0.9.1)
    spring-commands-rubocop (0.4.0)
      spring (>= 1.0)
    sqlite3 (1.7.2)
      mini_portile2 (~> 2.8.0)
    sqlite3 (1.7.2-aarch64-linux)
    sqlite3 (1.7.2-arm64-darwin)
    sqlite3 (1.7.2-x86_64-darwin)
    sqlite3 (1.7.2-x86_64-linux)
    stackprof (0.2.26)
    statsd-ruby (1.5.0)
    stormbreaker (1.0.0)
      axe-core-api (~> 4.1)
      axe-core-rspec (~> 4.1)
      axe-core-selenium (~> 4.1)
      rspec (~> 3.8)
    stringio (3.1.0)
    swearjar (1.4.0)
    switchman (3.5.22)
      activerecord (>= 6.1.4, < 7.2)
      guardrail (~> 3.0.1)
      parallel (~> 1.22)
      railties (>= 6.1, < 7.2)
    switchman-inst-jobs (4.0.16)
      inst-jobs (>= 2.4.9, < 4.0)
      parallel (>= 1.19)
      railties (>= 6.1, < 7.2)
      switchman (~> 3.1, >= 3.5.14)
    sync (0.5.0)
    table_print (1.5.7)
    term-ansicolor (1.7.1)
      tins (~> 1.0)
    testrail_client (0.0.1)
    testrailtagging (0.3.8.7)
      parser
      rspec
      testrail_client
    thor (1.3.1)
    thread_safe (0.3.6)
    thrift (0.9.3.0)
    timecop (0.9.8)
    timeout (0.4.1)
    tins (1.32.1)
      sync
    trailblazer-option (0.1.2)
    ttfunk (1.7.0)
    twilio-ruby (6.12.0)
      faraday (>= 0.9, < 3.0)
      jwt (>= 1.5, < 3.0)
      nokogiri (>= 1.6, < 2.0)
    twitter-text (3.1.0)
      idn-ruby
      unf (~> 0.1.0)
    tzinfo (2.0.6)
      concurrent-ruby (~> 1.0)
    uber (0.1.0)
    unf (0.1.4)
      unf_ext
    unf_ext (0.0.9.1)
    unicode-display_width (2.5.0)
    unicode-emoji (3.4.0)
      unicode-version (~> 1.0)
    unicode-version (1.4.0)
    uri (0.13.0)
    vault (0.18.2)
      aws-sigv4
    vericite_api (1.5.3)
      json (>= 1.4.6)
    version_gem (1.1.3)
    virtus (2.0.0)
      axiom-types (~> 0.1)
      coercible (~> 1.0)
      descendants_tracker (~> 0.0, >= 0.0.3)
    wcag_color_contrast (0.1.0)
<<<<<<< HEAD
    webmock (3.22.0)
=======
    webmock (3.23.0)
>>>>>>> f80453be
      addressable (>= 2.8.0)
      crack (>= 0.3.2)
      hashdiff (>= 0.4.0, < 2.0.0)
    webrick (1.8.1)
    websocket (1.2.10)
    websocket-driver (0.7.6)
      websocket-extensions (>= 0.1.0)
    websocket-extensions (0.1.5)
    will_paginate (4.0.0)
    ya2yaml (0.31)
    yard (0.9.36)
    yard-appendix (0.1.8)
      yard (>= 0.8.0)
    zeitwerk (2.6.13)

PLATFORMS
  aarch64-linux
  arm64-darwin
  ruby
  x86_64-darwin
  x86_64-linux

DEPENDENCIES
  academic_benchmark!
  academic_benchmarks (~> 1.1)
  account_reports!
  active_model-better_errors (= 1.6.7)
  active_model_serializers (~> 0.9.9)
  active_record_query_trace (~> 1.8)
  activesupport-suspend_callbacks!
  acts_as_list!
  addressable (~> 2.8)
  adheres_to_policy!
  apollo-federation (~> 3.8)
  attachment_fu!
  authlogic (~> 6.4)
  autoextend!
  aws-sdk-kinesis (~> 1.45)
  aws-sdk-s3 (~> 1.119)
  aws-sdk-sns (~> 1.60)
  aws-sdk-sqs (~> 1.53)
  bcrypt (~> 3.1)
  bigdecimal (~> 3.1)
  bluecloth (= 2.2.0)
  bookmarked_collection!
  bootsnap (~> 1.16)
  brakeman (~> 6.0)
  broadcast_policy!
  browser (~> 5.3)
  bundler (~> 2.2)
  business_time (= 0.13.0)
  canvas_breach_mitigation!
  canvas_cache!
  canvas_cassandra!
  canvas_color!
  canvas_connect (= 0.3.16)
  canvas_crummy!
  canvas_dynamodb!
  canvas_errors!
  canvas_ext!
  canvas_http!
  canvas_kaltura!
  canvas_link_migrator (~> 1.0.6)
  canvas_mimetype_fu!
  canvas_panda_pub!
  canvas_partman!
  canvas_quiz_statistics!
  canvas_sanitize!
  canvas_security!
  canvas_slug!
  canvas_sort!
  canvas_stringex!
  canvas_text_helper!
  canvas_time!
  canvas_unzip!
  canvas_webex (= 0.18.2)
  cassandra-cql (= 1.2.3)!
  code_ownership (~> 1.33)
  colorize (~> 1.0)
  config_file!
  crocodoc-ruby (= 0.0.1)
  crystalball!
  csv_diff!
  database_cleaner (~> 2.0)
  db-query-matchers (~> 0.12)
  ddtrace (~> 1.13)
  debug (~> 1.8)
  diigo!
  diplomat (~> 2.6)
  docx (~> 0.8)
  dotenv (~> 3.0)
  dress_code (= 1.2.1)
  dynamic_settings!
  encrypted_cookie_store-instructure (~> 1.2)
  escape_code (= 0.2)
  event_stream!
  factory_bot (~> 6.3)
  ffi-icu (~> 0.5)
  flakey_spec_catcher (~> 0.12)
  gepub (= 1.0.15)
  gergich (~> 2.1)
  google_drive!
  graphql (~> 1.12.7)
  graphql-batch (~> 0.5)
  guardrail (~> 3.0)
  headless (= 2.3.1)
  highline (~> 3.0)
  html_text_helper!
  httparty (~> 0.21)
  i18n_extraction!
  i18n_tasks!
  i18nliner (~> 0.2.4)
  icalendar (~> 2.9)
  ims-lti (~> 2.3)
  incoming_mail_processor!
  inst-jobs (~> 3.1)
  inst-jobs-autoscaling (= 2.1.1)
  inst-jobs-statsd (~> 3.0)
  inst_access (= 0.4.2)
  inst_statsd (~> 3.0)
  irb (~> 1.7)
  json-jwt (~> 1.13)
  json-schema (~> 4.0)
  json_schemer (~> 2.0)
  json_token!
  legacy_multipart!
  letter_opener (~> 1.8)
  link_header (= 0.0.8)
  live_events!
  lti-advantage!
  lti_outbound!
  luminosity_contrast (= 0.2.1)
  marginalia (= 1.11.1)
  matrix (= 0.4.2)
  mime-types (~> 3.5)
  mini_magick (~> 4.12)
  moodle_importer!
  multi_json (= 1.15.0)
  neighbor (~> 0.3)
  net-http (~> 0.1)
  net-ldap (~> 0.18)
  nokogiri (= 1.15.5)
  oauth (~> 1.1)
  oauth2 (~> 2.0)
  oj (~> 3.16)
  once-ler (~> 2.0)
  outrigger (~> 3.0)
  pact (~> 1.57)
  pact-messages (= 0.2.0)
  pact-mock_service (= 3.11.2)
  pact_broker-client (= 1.72)
  paginated_collection!
  parallel (~> 1.23)
  pdf-reader (~> 2.11)
  pg (~> 1.5)
  pg_query (~> 5.1)
  prawn-emoji (~> 5.3)
  prawn-rails (~> 1.4)
  prosopite (~> 1.3)
  puma (~> 6.3)
  qti_exporter!
  rack-brotli (~> 1.2)
  rails (~> 7.0.4)
  rails-controller-testing (= 1.0.5)
  rails-observers (= 0.1.5)
  ratom-nokogiri (= 0.10.11)
  redcarpet (~> 3.6)
  redis-clustering (~> 5.0)
  redis-scripting (= 1.0.1)
  request_context!
  respondus_soap_endpoint!
  retriable (~> 3.1)
  ritex (= 1.0.1)
  rotp (~> 6.2)
  rqrcode (~> 2.2)
  rrule (~> 0.5)
  rspec (~> 3.12)
  rspec-collection_matchers (~> 1.2)
  rspec-openapi
  rspec-rails (~> 6.0)
  rspec_around_all (= 0.2.0)
  rspecq!
  rss (~> 0.3)
  rubocop-canvas!
  rubocop-graphql (~> 1.3)
  rubocop-inst (~> 1)
  rubocop-rails (~> 2.19)
  rubocop-rake (~> 0.6)
  rubocop-rspec (~> 2.22)
  ruby-duration (= 3.2.3)
  ruby-rtf (= 0.0.5)
  rubycas-client (= 2.3.9)
  rubyzip (~> 2.3)
  saml2 (~> 3.1)
  sanitize (~> 6.0)
  scrypt (~> 3.0)
  selenium-webdriver (~> 4.12)
  sentry-inst_jobs (~> 5.10)
  sentry-rails (~> 5.10)
  shoulda-matchers (~> 6.0)
  simplecov-rcov (~> 0.3)
  simply_versioned!
  spring-commands-parallel-rspec (= 1.1.0)
  spring-commands-rspec (= 1.0.4)
  spring-commands-rubocop (~> 0.4)
  stackprof (~> 0.2)
  stormbreaker (~> 1.0)
  stringify_ids!
  switchman (~> 3.5)
  switchman-inst-jobs (~> 4.0)
  testrailtagging (= 0.3.8.7)
  thrift_client (= 0.9.3)!
  timecop (~> 0.9)
  turnitin_api!
  twilio-ruby (~> 6.4)
  twitter!
  utf8_cleaner!
  vault (~> 0.17)
  vericite_api (= 1.5.3)
  wcag_color_contrast (= 0.1.0)
  webmock (~> 3.18)
  workflow!
  yard (~> 0.9)
  yard-appendix (= 0.1.8)

RUBY VERSION
   ruby 3.1.2p20

BUNDLED WITH
   2.5.6<|MERGE_RESOLUTION|>--- conflicted
+++ resolved
@@ -377,11 +377,7 @@
       request_store (~> 1.0)
     awesome_print (1.9.2)
     aws-eventstream (1.3.0)
-<<<<<<< HEAD
-    aws-partitions (1.894.0)
-=======
     aws-partitions (1.895.0)
->>>>>>> f80453be
     aws-sdk-applicationautoscaling (1.80.0)
       aws-sdk-core (~> 3, >= 3.191.0)
       aws-sigv4 (~> 1.1)
@@ -510,11 +506,7 @@
       nokogiri (~> 1.13, >= 1.13.0)
       rubyzip (~> 2.0)
     dogstatsd-ruby (5.6.1)
-<<<<<<< HEAD
-    dotenv (3.0.2)
-=======
     dotenv (3.1.0)
->>>>>>> f80453be
     dress_code (1.2.1)
       colored
       mustache
@@ -550,11 +542,7 @@
       rspec (~> 3.10)
       timecop (~> 0.9)
     folio-pagination (0.0.12)
-<<<<<<< HEAD
-    fugit (1.10.0)
-=======
     fugit (1.10.1)
->>>>>>> f80453be
       et-orbi (~> 1, >= 1.2.7)
       raabro (~> 1.4)
     gepub (1.0.15)
@@ -680,11 +668,7 @@
       hana (~> 1.3)
       regexp_parser (~> 2.0)
       simpleidn (~> 0.2)
-<<<<<<< HEAD
-    jwt (2.8.0)
-=======
     jwt (2.8.1)
->>>>>>> f80453be
       base64
     language_server-protocol (3.17.0.3)
     launchy (2.5.2)
@@ -834,11 +818,7 @@
       hashery (~> 2.0)
       ruby-rc4
       ttfunk
-<<<<<<< HEAD
-    pg (1.5.5)
-=======
     pg (1.5.6)
->>>>>>> f80453be
     pg_query (5.1.0)
       google-protobuf (>= 3.22.3)
     prawn (2.4.0)
@@ -956,11 +936,7 @@
     rspec-mocks (3.13.0)
       diff-lcs (>= 1.2.0, < 2.0)
       rspec-support (~> 3.13.0)
-<<<<<<< HEAD
-    rspec-openapi (0.12.0)
-=======
     rspec-openapi (0.13.0)
->>>>>>> f80453be
       actionpack (>= 5.2.0)
       rspec-core
     rspec-rails (6.1.1)
@@ -1157,11 +1133,7 @@
       coercible (~> 1.0)
       descendants_tracker (~> 0.0, >= 0.0.3)
     wcag_color_contrast (0.1.0)
-<<<<<<< HEAD
-    webmock (3.22.0)
-=======
     webmock (3.23.0)
->>>>>>> f80453be
       addressable (>= 2.8.0)
       crack (>= 0.3.2)
       hashdiff (>= 0.4.0, < 2.0.0)
