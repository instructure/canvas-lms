GIT
  remote: https://github.com/binarylogic/authlogic.git
  revision: d155fff4672595af99cb3488d9731f1efc595049
  ref: d155fff4672595af99cb3488d9731f1efc595049
  specs:
    authlogic (6.4.3)
      activemodel (>= 5.2, < 8.1)
      activerecord (>= 5.2, < 8.1)
      activesupport (>= 5.2, < 8.1)
      request_store (~> 1.0)

GIT
  remote: https://github.com/instructure/rspecq.git
  revision: 34c2f3c2d7cbc6d546c347e6bffb82ef91e7429d
  specs:
    rspecq (0.7.1)
      redis (>= 4.0, < 6.0)
      rspec-core
      rspec_junit_formatter
      sentry-ruby

GIT
  remote: https://github.com/instructure/soap4r.git
  revision: 33f7b37c0372787b4f6a40a50d0dbb1dc7a7fb3a
  specs:
    soap4r-ng (2.0.4)

GIT
  remote: https://github.com/wrapbook/crystalball.git
  revision: 59837f892594816705b7bb6611191a7bda0c3fb5
  specs:
    crystalball (0.7.0)
      git

PATH
  remote: gems/i18n_extraction
  specs:
    i18n_extraction (0.0.1)
      activesupport
      i18nliner (~> 0.1)
      ruby_parser (~> 3.7)
      sexp_processor (~> 4.14, >= 4.14.1)

PATH
  remote: gems/i18n_tasks
  specs:
    i18n_tasks (0.0.1)
      activesupport
      csv
      i18n (>= 0.7, < 2)
      i18n_extraction
      ruby_parser (~> 3.7)
      utf8_cleaner

PATH
  remote: gems/plugins/academic_benchmark
  specs:
    academic_benchmark (1.1.0)
      academic_benchmarks (~> 1.1.0)
      railties (>= 3.2)

PATH
  remote: gems/plugins/account_reports
  specs:
    account_reports (1.1.0)
      railties (>= 3.2)

PATH
  remote: gems/plugins/moodle_importer
  specs:
    moodle_importer (1.0.0)
      moodle2cc (= 0.2.46)
      rails (>= 3.2)

PATH
  remote: gems/plugins/qti_exporter
  specs:
    qti_exporter (1.0.0)
      rails (>= 3.2)

PATH
  remote: gems/plugins/respondus_soap_endpoint
  specs:
    respondus_soap_endpoint (1.1.0)
      rails (>= 3.2)
      soap4r-middleware (= 0.8.7)
      soap4r-ng (~> 2.0)

PATH
  remote: gems/plugins/simply_versioned
  specs:
    simply_versioned (1.0.0)
      activerecord (>= 3.2)

PATH
  remote: gems/rubocop-canvas
  specs:
    rubocop-canvas (1.0.0)
      activesupport (>= 7.0)
      jira_ref_parser (= 1.0.1)
      outrigger (~> 3.0, >= 3.0.1)
      railties (~> 7.0)
      rubocop (~> 1.19)
      rubocop-rails (~> 2.19)

PATH
  remote: gems
  specs:
    activesupport-suspend_callbacks (0.0.1)
      activesupport (>= 3.2, < 8.0)
    acts_as_list (0.0.1)
      activerecord (>= 3.2)
    adheres_to_policy (0.0.1)
      activesupport (< 8.0)
    attachment_fu (1.0.0)
      activerecord (>= 3.2)
      railties (>= 3.2)
    autoextend (1.0.0)
    bookmarked_collection (1.0.0)
      activerecord (>= 3.2)
      folio-pagination (~> 0.0.12)
      json_token
      paginated_collection
      railties (>= 3.2)
      will_paginate (>= 3.0, < 5.0)
    broadcast_policy (1.0.0)
      activesupport
      after_transaction_commit
    canvas_breach_mitigation (0.0.1)
      activesupport
    canvas_cache (0.1.0)
      activesupport
      config_file
      digest-murmurhash (>= 1.1.0)
      guardrail (>= 2.0.0)
      redis (~> 5.0)
      redis-clustering (~> 5.0)
      redis-scripting (>= 1.0.0)
    canvas_color (0.0.1)
    canvas_crummy (0.0.1)
    canvas_dynamodb (0.0.1)
      aws-sdk-applicationautoscaling (~> 1.26)
      aws-sdk-dynamodb (~> 1.32)
      benchmark (~> 0.4)
    canvas_errors (0.1.0)
      activesupport
      code_ownership
      inst-jobs
    canvas_ext (1.0.0)
      activesupport
      tzinfo
    canvas_http (1.0.0)
      canvas_cache
      legacy_multipart
      logger (~> 1.5)
    canvas_kaltura (1.0.0)
      canvas_http
      canvas_slug
      canvas_sort
      csv
      legacy_multipart
      nokogiri
    canvas_mimetype_fu (0.0.1)
    canvas_panda_pub (1.0.0)
      canvas_http
      json-jwt (~> 1.10)
    canvas_partman (2.0.0)
      activerecord (>= 6.1, < 8.0)
      activerecord-pg-extensions (~> 0.4)
      pg (>= 0.17, < 2.0)
    canvas_quiz_statistics (0.1.0)
      activesupport
      html_text_helper
    canvas_sanitize (0.0.1)
      sanitize (~> 7.0)
    canvas_security (0.1.0)
      activesupport
      canvas_cache
      canvas_errors
      dynamic_settings
      json-jwt
    canvas_slug (0.0.1)
      swearjar (~> 1.4)
    canvas_sort (1.0.0)
    canvas_stringex (0.0.1)
    canvas_text_helper (0.0.1)
      i18n
    canvas_time (1.0.0)
      activesupport
      tzinfo
    canvas_unzip (0.0.1)
      activesupport
      canvas_mimetype_fu
      rubyzip (~> 2.0)
    config_file (0.1.0)
      railties (>= 5.0)
    csv_diff (1.0.0)
      csv
      sqlite3
    diigo (1.0.0)
      nokogiri
    dynamic_settings (0.1.0)
      activesupport (>= 5.0)
      config_file
      diplomat (>= 2.5.1)
      logger (~> 1.5)
      railties
    event_stream (0.1.0)
      activerecord (>= 4.2)
      bookmarked_collection
      inst_statsd
      json_token
      paginated_collection
    google_drive (1.0.0)
      google-apis-drive_v3 (~> 0.43)
    html_text_helper (0.0.1)
      activesupport
      canvas_text_helper
      nokogiri
      sanitize (~> 7.0)
      twitter-text (~> 3.1)
    incoming_mail_processor (0.0.1)
      activesupport (>= 3.2)
      aws-sdk-s3
      aws-sdk-sqs
      canvas_errors
      html_text_helper
      inst_statsd
      mail (~> 2.8)
      net-imap
      net-pop
      net-smtp
      utf8_cleaner
    json_token (0.0.1)
      base64
      json
    legacy_multipart (0.0.1)
      base64
      canvas_slug
      mime-types (~> 3.2)
    live_events (1.0.0)
      activesupport
      aws-sdk-kinesis
      inst_statsd
    lti-advantage (0.1.0)
      activemodel (>= 5.1)
      json-jwt (~> 1.5)
    lti_outbound (0.0.1)
      activesupport
      i18n
      oauth
    paginated_collection (1.0.0)
      folio-pagination (~> 0.0.12)
      will_paginate (>= 3.0, < 5.0)
    request_context (0.1.0)
      actionpack
      canvas_security
      railties
    stringify_ids (1.0.0)
    turnitin_api (0.1.0)
      activesupport
      faraday (~> 2.7)
      faraday-follow_redirects (~> 0.3)
      faraday-multipart (~> 1.0)
      inst_statsd
      simple_oauth (~> 0.3)
    utf8_cleaner (0.0.1)
    workflow (0.0.1)
      activesupport (>= 3.2, < 8.0)

GEM
  remote: https://rubygems.org/
  specs:
    Ascii85 (2.0.1)
    academic_benchmarks (1.1.3)
      activesupport (>= 3.2.22)
      httparty (~> 0.13)
    actioncable (7.2.2.1)
      actionpack (= 7.2.2.1)
      activesupport (= 7.2.2.1)
      nio4r (~> 2.0)
      websocket-driver (>= 0.6.1)
      zeitwerk (~> 2.6)
    actionmailbox (7.2.2.1)
      actionpack (= 7.2.2.1)
      activejob (= 7.2.2.1)
      activerecord (= 7.2.2.1)
      activestorage (= 7.2.2.1)
      activesupport (= 7.2.2.1)
      mail (>= 2.8.0)
    actionmailer (7.2.2.1)
      actionpack (= 7.2.2.1)
      actionview (= 7.2.2.1)
      activejob (= 7.2.2.1)
      activesupport (= 7.2.2.1)
      mail (>= 2.8.0)
      rails-dom-testing (~> 2.2)
    actionpack (7.2.2.1)
      actionview (= 7.2.2.1)
      activesupport (= 7.2.2.1)
      nokogiri (>= 1.8.5)
      racc
      rack (>= 2.2.4, < 3.2)
      rack-session (>= 1.0.1)
      rack-test (>= 0.6.3)
      rails-dom-testing (~> 2.2)
      rails-html-sanitizer (~> 1.6)
      useragent (~> 0.16)
    actiontext (7.2.2.1)
      actionpack (= 7.2.2.1)
      activerecord (= 7.2.2.1)
      activestorage (= 7.2.2.1)
      activesupport (= 7.2.2.1)
      globalid (>= 0.6.0)
      nokogiri (>= 1.8.5)
    actionview (7.2.2.1)
      activesupport (= 7.2.2.1)
      builder (~> 3.1)
      erubi (~> 1.11)
      rails-dom-testing (~> 2.2)
      rails-html-sanitizer (~> 1.6)
    active_model_serializers (0.9.9)
      activemodel (>= 3.2)
      concurrent-ruby (~> 1.0)
    active_record_query_trace (1.8.3)
      activerecord (>= 6.0.0)
    activejob (7.2.2.1)
      activesupport (= 7.2.2.1)
      globalid (>= 0.3.6)
    activemodel (7.2.2.1)
      activesupport (= 7.2.2.1)
    activerecord (7.2.2.1)
      activemodel (= 7.2.2.1)
      activesupport (= 7.2.2.1)
      timeout (>= 0.4.0)
    activerecord-pg-extensions (0.6.0)
      activerecord (>= 7.0, < 8.1)
      railties (>= 7.0, < 8.1)
    activestorage (7.2.2.1)
      actionpack (= 7.2.2.1)
      activejob (= 7.2.2.1)
      activerecord (= 7.2.2.1)
      activesupport (= 7.2.2.1)
      marcel (~> 1.0)
    activesupport (7.2.2.1)
      base64
      benchmark (>= 0.3)
      bigdecimal
      concurrent-ruby (~> 1.0, >= 1.3.1)
      connection_pool (>= 2.2.5)
      drb
      i18n (>= 1.6, < 2)
      logger (>= 1.4.2)
      minitest (>= 5.1)
      securerandom (>= 0.3)
      tzinfo (~> 2.0, >= 2.0.5)
    addressable (2.8.7)
      public_suffix (>= 2.0.2, < 7.0)
    adobe_connect (1.0.12)
      activesupport (>= 2.3.17)
      nokogiri (>= 1.14.3)
      rake (>= 0.9.2)
    aes_key_wrap (1.1.0)
    afm (0.2.2)
    after_transaction_commit (2.2.2)
      activerecord (>= 5.2)
    aroi (1.0.0)
      activerecord (>= 5.2)
      activesupport (>= 5.2)
    ast (2.4.3)
    awesome_print (1.9.2)
    aws-eventstream (1.3.2)
<<<<<<< HEAD
    aws-partitions (1.1084.0)
    aws-sdk-applicationautoscaling (1.102.0)
      aws-sdk-core (~> 3, >= 3.216.0)
      aws-sigv4 (~> 1.5)
    aws-sdk-autoscaling (1.132.0)
      aws-sdk-core (~> 3, >= 3.216.0)
      aws-sigv4 (~> 1.5)
    aws-sdk-bedrockruntime (1.44.0)
=======
    aws-partitions (1.1095.0)
    aws-sdk-applicationautoscaling (1.103.0)
      aws-sdk-core (~> 3, >= 3.216.0)
      aws-sigv4 (~> 1.5)
    aws-sdk-autoscaling (1.133.0)
      aws-sdk-core (~> 3, >= 3.216.0)
      aws-sigv4 (~> 1.5)
    aws-sdk-bedrockruntime (1.46.0)
>>>>>>> 2bd5305a
      aws-sdk-core (~> 3, >= 3.216.0)
      aws-sigv4 (~> 1.5)
    aws-sdk-core (3.218.1)
      aws-eventstream (~> 1, >= 1.3.0)
      aws-partitions (~> 1, >= 1.992.0)
      aws-sigv4 (~> 1.9)
      base64
      jmespath (~> 1, >= 1.6.1)
<<<<<<< HEAD
    aws-sdk-dynamodb (1.139.0)
      aws-sdk-core (~> 3, >= 3.216.0)
      aws-sigv4 (~> 1.5)
    aws-sdk-kinesis (1.75.0)
=======
    aws-sdk-dynamodb (1.142.0)
      aws-sdk-core (~> 3, >= 3.216.0)
      aws-sigv4 (~> 1.5)
    aws-sdk-kinesis (1.77.0)
>>>>>>> 2bd5305a
      aws-sdk-core (~> 3, >= 3.216.0)
      aws-sigv4 (~> 1.5)
    aws-sdk-kms (1.99.0)
      aws-sdk-core (~> 3, >= 3.216.0)
      aws-sigv4 (~> 1.5)
<<<<<<< HEAD
    aws-sdk-s3 (1.183.0)
      aws-sdk-core (~> 3, >= 3.216.0)
      aws-sdk-kms (~> 1)
      aws-sigv4 (~> 1.5)
    aws-sdk-sagemakerruntime (1.79.0)
=======
    aws-sdk-s3 (1.184.0)
      aws-sdk-core (~> 3, >= 3.216.0)
      aws-sdk-kms (~> 1)
      aws-sigv4 (~> 1.5)
    aws-sdk-sagemakerruntime (1.80.0)
>>>>>>> 2bd5305a
      aws-sdk-core (~> 3, >= 3.216.0)
      aws-sigv4 (~> 1.5)
    aws-sdk-sns (1.97.0)
      aws-sdk-core (~> 3, >= 3.216.0)
      aws-sigv4 (~> 1.5)
    aws-sdk-sqs (1.93.0)
      aws-sdk-core (~> 3, >= 3.216.0)
      aws-sigv4 (~> 1.5)
    aws-sdk-translate (1.80.0)
      aws-sdk-core (~> 3, >= 3.216.0)
      aws-sigv4 (~> 1.5)
    aws-sigv4 (1.11.0)
      aws-eventstream (~> 1, >= 1.0.2)
    axe-core-api (4.10.3)
      dumb_delegator
      ostruct
      virtus
    axe-core-rspec (4.10.3)
      axe-core-api (= 4.10.3)
      dumb_delegator
      ostruct
      virtus
    axe-core-selenium (4.10.3)
      axe-core-api (= 4.10.3)
      dumb_delegator
    axiom-types (0.1.1)
      descendants_tracker (~> 0.0.4)
      ice_nine (~> 0.11.0)
      thread_safe (~> 0.3, >= 0.3.1)
    base64 (0.2.0)
    bcrypt (3.1.20)
    benchmark (0.4.0)
    bigdecimal (3.1.9)
    bindata (2.5.1)
    bluecloth (2.2.0)
    bootsnap (1.18.4)
      msgpack (~> 1.2)
    brakeman (7.0.2)
      racc
    brotli (0.6.0)
    browser (6.2.0)
    builder (3.3.0)
    business_time (0.13.0)
      activesupport (>= 3.2.0)
      tzinfo
    canvas_connect (0.3.16)
      adobe_connect (~> 1.0.0)
      rake (>= 0.9.6)
    canvas_link_migrator (1.0.17)
      activesupport
      addressable
      nokogiri
      rack
    canvas_webex (0.18.2)
      railties
    childprocess (5.1.0)
      logger (~> 1.5)
    chunky_png (1.4.0)
    cld (0.13.0)
      ffi
    code_ownership (1.39.0)
      code_teams (~> 1.0)
      packs-specification
      sorbet-runtime (>= 0.5.11249)
    code_teams (1.0.2)
      sorbet-runtime
    coercible (1.0.0)
      descendants_tracker (~> 0.0.1)
    colored (1.2)
    colorize (1.1.0)
    concurrent-ruby (1.3.5)
    connection_pool (2.5.3)
    crack (1.0.0)
      bigdecimal
      rexml
    crass (1.0.6)
    crocodoc-ruby (0.0.1)
      json
    csv (3.3.4)
    database_cleaner (2.1.0)
      database_cleaner-active_record (>= 2, < 3)
    database_cleaner-active_record (2.2.0)
      activerecord (>= 5.a)
      database_cleaner-core (~> 2.0.0)
    database_cleaner-core (2.0.1)
    datadog (2.15.0)
      datadog-ruby_core_source (~> 3.4)
      libdatadog (~> 16.0.1.1.0)
      libddwaf (~> 1.22.0.0.2)
      logger
      msgpack
    datadog-ruby_core_source (3.4.1)
    date (3.4.1)
    db-query-matchers (0.14.0)
      activesupport (>= 4.0, < 8.1)
      rspec (>= 3.0)
    debug (1.10.0)
      irb (~> 1.10)
      reline (>= 0.3.8)
    debug_inspector (1.2.0)
    declarative (0.0.20)
    deep_merge (1.2.2)
    descendants_tracker (0.0.4)
      thread_safe (~> 0.3, >= 0.3.1)
    diff-lcs (1.6.1)
    dig_rb (1.0.1)
    digest-murmurhash (1.1.1)
    diplomat (2.6.4)
      deep_merge (~> 1.2)
      faraday (>= 0.9, < 3.0, != 2.0.0)
    docile (1.4.1)
    docx (0.9.0)
      nokogiri (~> 1.13, >= 1.13.0)
      rubyzip (~> 2.0)
    dogstatsd-ruby (5.6.6)
<<<<<<< HEAD
    dotenv (3.1.7)
=======
    dotenv (3.1.8)
>>>>>>> 2bd5305a
    drb (2.2.1)
    dress_code (1.2.1)
      colored
      mustache
      pygments.rb
      redcarpet
    dumb_delegator (1.1.0)
    encrypted_cookie_store-instructure (1.2.14)
      actionpack (>= 4.2, < 8.0)
    erubi (1.13.1)
    escape_code (0.2)
    et-orbi (1.2.11)
      tzinfo
    expgen (0.1.1)
      parslet
    factory_bot (6.5.1)
      activesupport (>= 6.1.0)
<<<<<<< HEAD
    faraday (2.13.0)
=======
    faraday (2.13.1)
>>>>>>> 2bd5305a
      faraday-net_http (>= 2.0, < 3.5)
      json
      logger
    faraday-follow_redirects (0.3.0)
      faraday (>= 1, < 3)
    faraday-multipart (1.1.0)
      multipart-post (~> 2.0)
    faraday-net_http (3.4.0)
      net-http (>= 0.5.0)
    feedjira (3.2.5)
      loofah (>= 2.3.1, < 3)
      sax-machine (>= 1.0, < 2)
    ffi (1.17.2)
    ffi (1.17.2-aarch64-linux-gnu)
    ffi (1.17.2-arm64-darwin)
    ffi (1.17.2-x86_64-darwin)
    ffi (1.17.2-x86_64-linux-gnu)
    ffi-compiler (1.3.2)
      ffi (>= 1.15.5)
      rake
    ffi-icu (0.5.3)
      ffi (~> 1.0, >= 1.0.9)
    fiber-storage (1.0.1)
    find_a_port (1.0.1)
    flakey_spec_catcher (0.12.1)
      rspec (~> 3.10)
      timecop (~> 0.9)
    folio-pagination (0.0.12)
    fugit (1.11.1)
      et-orbi (~> 1, >= 1.2.11)
      raabro (~> 1.4)
    gepub (1.0.17)
      nokogiri (>= 1.8.2, < 2.0)
      rubyzip (> 1.1.1, < 2.4)
    gergich (2.2.1)
      httparty (~> 0.17)
      sqlite3 (>= 1.4, < 3.0)
    git (3.0.0)
      activesupport (>= 5.0)
      addressable (~> 2.8)
      process_executer (~> 1.3)
      rchardet (~> 1.9)
    globalid (1.2.1)
      activesupport (>= 6.1)
    globby (0.1.2)
<<<<<<< HEAD
    google-apis-core (0.16.0)
=======
    google-apis-core (0.17.0)
>>>>>>> 2bd5305a
      addressable (~> 2.5, >= 2.5.1)
      googleauth (~> 1.9)
      httpclient (>= 2.8.3, < 3.a)
      mini_mime (~> 1.0)
      mutex_m
      representable (~> 3.0)
      retriable (>= 2.0, < 4.a)
<<<<<<< HEAD
    google-apis-drive_v3 (0.62.0)
      google-apis-core (>= 0.15.0, < 2.a)
    google-cloud-env (2.2.2)
      base64 (~> 0.2)
      faraday (>= 1.0, < 3.a)
    google-logging-utils (0.1.0)
=======
    google-apis-drive_v3 (0.63.0)
      google-apis-core (>= 0.15.0, < 2.a)
    google-cloud-env (2.3.0)
      base64 (~> 0.2)
      faraday (>= 1.0, < 3.a)
    google-logging-utils (0.2.0)
>>>>>>> 2bd5305a
    google-protobuf (4.30.2)
      bigdecimal
      rake (>= 13)
    google-protobuf (4.30.2-aarch64-linux)
      bigdecimal
      rake (>= 13)
    google-protobuf (4.30.2-arm64-darwin)
      bigdecimal
      rake (>= 13)
    google-protobuf (4.30.2-x86_64-darwin)
      bigdecimal
      rake (>= 13)
    google-protobuf (4.30.2-x86_64-linux)
      bigdecimal
      rake (>= 13)
    googleauth (1.14.0)
      faraday (>= 1.0, < 3.a)
      google-cloud-env (~> 2.2)
      google-logging-utils (~> 0.1)
      jwt (>= 1.4, < 3.0)
      multi_json (~> 1.11)
      os (>= 0.9, < 2.0)
      signet (>= 0.16, < 2.a)
<<<<<<< HEAD
    graphql (2.5.2)
=======
    graphql (2.5.5)
>>>>>>> 2bd5305a
      base64
      fiber-storage
      logger
    graphql-batch (0.6.0)
      graphql (>= 1.12.18, < 3)
      promise.rb (~> 0.7.2)
    guardrail (3.0.4)
      activerecord (>= 6.1, < 8.0)
      railties (>= 6.1, < 8.0)
    hana (1.3.7)
    hashdiff (1.1.2)
    hashery (2.1.2)
    hashie (5.0.0)
    headless (2.3.1)
    highline (3.1.2)
      reline
    httparty (0.23.1)
      csv
      mini_mime (>= 1.0.0)
      multi_xml (>= 0.5.2)
    httpclient (2.9.0)
      mutex_m
    i18n (1.14.7)
      concurrent-ruby (~> 1.0)
    i18nliner (0.2.4)
      activesupport (>= 6.0)
      erubi (~> 1.7)
      globby (>= 0.1.1)
      i18n (>= 1.8.6)
      nokogiri (>= 1.5.0)
      ruby2ruby (~> 2.4)
      ruby_parser (~> 3.10)
      sexp_processor (~> 4.10)
      ya2yaml (= 0.31)
    icalendar (2.11.0)
      base64
      ice_cube (~> 0.16)
      logger
      ostruct
    ice_cube (0.17.0)
    ice_nine (0.11.2)
    idn-ruby (0.1.5)
    ims-lti (2.3.5)
      addressable (~> 2.5, >= 2.5.1)
      builder (~> 3.2)
      faraday (< 3.0)
      json-jwt (~> 1.16.6)
      rexml
      simple_oauth (~> 0.3.1)
    inst-jobs (3.1.18.1)
      activerecord (>= 7.0)
      activerecord-pg-extensions (~> 0.4)
      activesupport (>= 7.0)
      after_transaction_commit (>= 1.0, < 3)
      debug_inspector (~> 1.0)
      fugit (~> 1.3)
      railties (>= 6.0)
    inst-jobs-autoscaling (2.1.1)
      aws-sdk-autoscaling
      inst-jobs (> 1.0, < 4.0)
    inst-jobs-statsd (4.0.2)
      inst-jobs (>= 3.1.1, < 4.0)
      inst_statsd (~> 3.1)
    inst_access (0.4.4)
      activesupport (>= 5)
      json-jwt (~> 1.13)
    inst_llm (0.2.4)
      aws-sdk-bedrockruntime (~> 1.5)
    inst_statsd (3.4.0)
      aroi (>= 0.0.7)
      dogstatsd-ruby (>= 4.2, < 6.0, != 5.0.0)
      statsd-ruby (~> 1.0)
    instructure-happymapper (0.5.10)
      nokogiri (~> 1.5)
    io-console (0.8.0)
    irb (1.15.2)
      pp (>= 0.6.0)
      rdoc (>= 4.0.0)
      reline (>= 0.4.2)
    iso8601 (0.13.0)
    jira_ref_parser (1.0.1)
    jmespath (1.6.2)
    json (2.11.3)
    json-jwt (1.16.7)
      activesupport (>= 4.2)
      aes_key_wrap
      base64
      bindata
      faraday (~> 2.0)
      faraday-follow_redirects
    json-schema (5.1.1)
      addressable (~> 2.8)
      bigdecimal (~> 3.1)
    json_schemer (2.4.0)
      bigdecimal
      hana (~> 1.3)
      regexp_parser (~> 2.0)
      simpleidn (~> 0.2)
    jsonpath (1.1.5)
      multi_json
    jwt (2.10.1)
      base64
    language_server-protocol (3.17.0.4)
    launchy (3.1.1)
      addressable (~> 2.8)
      childprocess (~> 5.0)
      logger (~> 1.6)
    letter_opener (1.10.0)
      launchy (>= 2.2, < 4)
    libdatadog (16.0.1.1.0)
    libdatadog (16.0.1.1.0-aarch64-linux)
    libdatadog (16.0.1.1.0-x86_64-linux)
    libddwaf (1.22.0.0.2)
      ffi (~> 1.0)
    libddwaf (1.22.0.0.2-aarch64-linux)
      ffi (~> 1.0)
    libddwaf (1.22.0.0.2-arm64-darwin)
      ffi (~> 1.0)
    libddwaf (1.22.0.0.2-x86_64-darwin)
      ffi (~> 1.0)
    libddwaf (1.22.0.0.2-x86_64-linux)
      ffi (~> 1.0)
    link_header (0.0.8)
    lint_roller (1.1.0)
    logger (1.7.0)
    loofah (2.24.0)
      crass (~> 1.0.2)
      nokogiri (>= 1.12.0)
    luminosity_contrast (0.2.1)
    mail (2.8.1)
      mini_mime (>= 0.1.1)
      net-imap
      net-pop
      net-smtp
    marcel (1.0.4)
    marginalia (1.11.1)
      actionpack (>= 5.2)
      activerecord (>= 5.2)
    matrix (0.4.2)
    method_source (1.1.0)
    mime-types (3.6.2)
      logger
      mime-types-data (~> 3.2015)
<<<<<<< HEAD
    mime-types-data (3.2025.0408)
=======
    mime-types-data (3.2025.0429)
>>>>>>> 2bd5305a
    mimemagic (0.4.3)
      nokogiri (~> 1)
      rake
    mini_magick (5.2.0)
      benchmark
      logger
    mini_mime (1.1.5)
    mini_portile2 (2.8.8)
    minitest (5.25.5)
    moodle2cc (0.2.46)
      builder
      instructure-happymapper (~> 0.5.10)
      nokogiri
      rdiscount
      rubyzip (>= 1.0.0)
      thor
    msgpack (1.8.0)
    multi_json (1.15.0)
    multi_xml (0.7.2)
      bigdecimal (~> 3.1)
    multipart-post (2.4.1)
    mustache (1.1.1)
    mutex_m (0.3.0)
    net-http (0.6.0)
      uri
    net-imap (0.5.8)
      date
      net-protocol
    net-ldap (0.19.0)
    net-pop (0.1.2)
      net-protocol
    net-protocol (0.2.2)
      timeout
    net-smtp (0.5.1)
      net-protocol
    nio4r (2.7.4)
<<<<<<< HEAD
    nokogiri (1.18.7)
      mini_portile2 (~> 2.8.2)
      racc (~> 1.4)
    nokogiri (1.18.7-aarch64-linux-gnu)
      racc (~> 1.4)
    nokogiri (1.18.7-arm64-darwin)
      racc (~> 1.4)
    nokogiri (1.18.7-x86_64-darwin)
      racc (~> 1.4)
    nokogiri (1.18.7-x86_64-linux-gnu)
=======
    nokogiri (1.18.8)
      mini_portile2 (~> 2.8.2)
      racc (~> 1.4)
    nokogiri (1.18.8-aarch64-linux-gnu)
      racc (~> 1.4)
    nokogiri (1.18.8-arm64-darwin)
      racc (~> 1.4)
    nokogiri (1.18.8-x86_64-darwin)
      racc (~> 1.4)
    nokogiri (1.18.8-x86_64-linux-gnu)
>>>>>>> 2bd5305a
      racc (~> 1.4)
    nokogiri-xmlsec-instructure (0.10.3)
      nokogiri (>= 1.11.2)
    oauth (1.1.0)
      oauth-tty (~> 1.0, >= 1.0.1)
      snaky_hash (~> 2.0)
      version_gem (~> 1.1)
    oauth-tty (1.0.5)
      version_gem (~> 1.1, >= 1.1.1)
    oauth2 (2.0.9)
      faraday (>= 0.17.3, < 3.0)
      jwt (>= 1.0, < 3.0)
      multi_xml (~> 0.5)
      rack (>= 1.2, < 4)
      snaky_hash (~> 2.0)
      version_gem (~> 1.1)
    oj (3.16.10)
      bigdecimal (>= 3.0)
      ostruct (>= 0.2)
    once-ler (2.1.0)
      activerecord (>= 7.0, < 8.0)
      rspec (>= 3.6)
      rspec-rails (>= 4.0)
    os (1.1.4)
    ostruct (0.6.1)
    outrigger (3.0.3)
      activerecord (>= 6.0, <= 8.0)
      railties (>= 6.0, <= 8.0)
    packs-specification (0.0.10)
      sorbet-runtime
    pact (1.66.1)
      jsonpath (~> 1.0)
      pact-mock_service (~> 3.0, >= 3.3.1)
      pact-support (~> 1.21, >= 1.21.0)
      rack-test (>= 0.6.3, < 3.0.0)
      rainbow (~> 3.1)
      rspec (~> 3.0)
      string_pattern (~> 2.0)
      thor (>= 0.20, < 2.0)
    pact-messages (0.2.0)
      pact (~> 1.9)
    pact-mock_service (3.12.3)
      find_a_port (~> 1.0.1)
      json
      pact-support (~> 1.16, >= 1.16.4)
      rack (>= 3.0, < 4.0)
      rackup (~> 2.0)
      rspec (>= 2.14)
      thor (>= 0.19, < 2.0)
      webrick (~> 1.8)
    pact-support (1.21.2)
      awesome_print (~> 1.9)
      diff-lcs (~> 1.5)
      expgen (~> 0.1)
      jsonpath (~> 1.0)
      rainbow (~> 3.1.1)
      string_pattern (~> 2.0)
    pact_broker-client (1.72.0)
      dig_rb (~> 1.0)
      httparty (>= 0.21.0, < 1.0.0)
      rake (~> 13.0)
      table_print (~> 1.5)
      term-ansicolor (~> 1.7)
      thor (>= 0.20, < 2.0)
<<<<<<< HEAD
    parallel (1.26.3)
=======
    parallel (1.27.0)
>>>>>>> 2bd5305a
    parser (3.3.7.4)
      ast (~> 2.4.1)
      racc
    parslet (2.0.0)
    pdf-core (0.10.0)
    pdf-reader (2.14.1)
      Ascii85 (>= 1.0, < 3.0, != 2.0.0)
      afm (~> 0.2.1)
      hashery (~> 2.0)
      ruby-rc4
      ttfunk
    pg (1.5.9)
    pg_query (6.1.0)
      google-protobuf (>= 3.25.3)
    pp (0.6.2)
      prettyprint
    pragmatic_segmenter (0.3.24)
    prawn (2.5.0)
      matrix (~> 0.4)
      pdf-core (~> 0.10.0)
      ttfunk (~> 1.8)
    prawn-emoji (6.0.0)
      matrix (~> 0.4)
      prawn (~> 2.4)
      unicode-emoji (>= 3.1, < 5.0)
    prawn-rails (1.6.0)
      actionview (>= 3.1.0)
      activesupport (>= 3.1.0)
      prawn
      prawn-table
    prawn-table (0.2.2)
      prawn (>= 1.3.0, < 3.0.0)
    prettyprint (0.2.0)
    prism (1.4.0)
    process_executer (1.3.0)
    promise.rb (0.7.4)
    prosopite (2.1.0)
    psych (5.2.3)
      date
      stringio
<<<<<<< HEAD
    public_suffix (6.0.1)
=======
    public_suffix (6.0.2)
>>>>>>> 2bd5305a
    puma (6.6.0)
      nio4r (~> 2.0)
    pygments.rb (3.0.0)
    raabro (1.4.0)
    racc (1.8.1)
    rack (3.1.13)
    rack-session (2.1.0)
      base64 (>= 0.1.0)
      rack (>= 3.0.0)
    rack-test (2.2.0)
      rack (>= 1.3)
    rack3-brotli (1.0.1)
      brotli (~> 0.3)
      rack (~> 3.0)
    rackup (2.2.1)
      rack (>= 3)
    rails (7.2.2.1)
      actioncable (= 7.2.2.1)
      actionmailbox (= 7.2.2.1)
      actionmailer (= 7.2.2.1)
      actionpack (= 7.2.2.1)
      actiontext (= 7.2.2.1)
      actionview (= 7.2.2.1)
      activejob (= 7.2.2.1)
      activemodel (= 7.2.2.1)
      activerecord (= 7.2.2.1)
      activestorage (= 7.2.2.1)
      activesupport (= 7.2.2.1)
      bundler (>= 1.15.0)
      railties (= 7.2.2.1)
    rails-controller-testing (1.0.5)
      actionpack (>= 5.0.1.rc1)
      actionview (>= 5.0.1.rc1)
      activesupport (>= 5.0.1.rc1)
    rails-dom-testing (2.2.0)
      activesupport (>= 5.0.0)
      minitest
      nokogiri (>= 1.6)
    rails-html-sanitizer (1.6.2)
      loofah (~> 2.21)
      nokogiri (>= 1.15.7, != 1.16.7, != 1.16.6, != 1.16.5, != 1.16.4, != 1.16.3, != 1.16.2, != 1.16.1, != 1.16.0.rc1, != 1.16.0)
    rails-observers (0.1.5)
      activemodel (>= 4.0)
    railties (7.2.2.1)
      actionpack (= 7.2.2.1)
      activesupport (= 7.2.2.1)
      irb (~> 1.13)
      rackup (>= 1.0.0)
      rake (>= 12.2)
      thor (~> 1.0, >= 1.2.2)
      zeitwerk (~> 2.6)
    rainbow (3.1.1)
    rake (13.2.1)
    rbs (3.9.2)
      logger
    rchardet (1.9.0)
    rdiscount (2.2.7.3)
    rdoc (6.13.1)
      psych (>= 4.0.0)
    redcarpet (3.6.1)
    redis (5.4.0)
      redis-client (>= 0.22.0)
    redis-client (0.24.0)
      connection_pool
    redis-cluster-client (0.13.4)
      redis-client (~> 0.24)
    redis-clustering (5.4.0)
      redis (= 5.4.0)
      redis-cluster-client (>= 0.10.0)
    redis-scripting (1.0.1)
      redis (>= 3.0)
    regexp_parser (2.10.0)
    reline (0.6.1)
      io-console (~> 0.5)
    representable (3.2.0)
      declarative (< 0.1.0)
      trailblazer-option (>= 0.1.1, < 0.2.0)
      uber (< 0.2.0)
    request_store (1.7.0)
      rack (>= 1.4)
    retriable (3.1.2)
    rexml (3.4.1)
    ritex (1.0.1)
    rotp (6.3.0)
    rqrcode (3.1.0)
      chunky_png (~> 1.0)
      rqrcode_core (~> 2.0)
    rqrcode_core (2.0.0)
    rrule (0.6.0)
      activesupport (>= 2.3)
    rspec (3.13.0)
      rspec-core (~> 3.13.0)
      rspec-expectations (~> 3.13.0)
      rspec-mocks (~> 3.13.0)
    rspec-collection_matchers (1.2.1)
      rspec-expectations (>= 2.99.0.beta1)
    rspec-core (3.13.3)
      rspec-support (~> 3.13.0)
    rspec-expectations (3.13.3)
      diff-lcs (>= 1.2.0, < 2.0)
      rspec-support (~> 3.13.0)
    rspec-mocks (3.13.2)
      diff-lcs (>= 1.2.0, < 2.0)
      rspec-support (~> 3.13.0)
    rspec-openapi (0.16.1)
      actionpack (>= 5.2.0)
      rails-dom-testing
      rspec-core
    rspec-rails (7.1.1)
      actionpack (>= 7.0)
      activesupport (>= 7.0)
      railties (>= 7.0)
      rspec-core (~> 3.13)
      rspec-expectations (~> 3.13)
      rspec-mocks (~> 3.13)
      rspec-support (~> 3.13)
    rspec-support (3.13.2)
    rspec_around_all (0.2.0)
      rspec (>= 2.0)
    rspec_junit_formatter (0.6.0)
      rspec-core (>= 2, < 4, != 2.12.0)
    rss (0.3.1)
      rexml
    rubocop (1.75.2)
      json (~> 2.3)
      language_server-protocol (~> 3.17.0.2)
      lint_roller (~> 1.1.0)
      parallel (~> 1.10)
      parser (>= 3.3.0.2)
      rainbow (>= 2.2.2, < 4.0)
      regexp_parser (>= 2.9.3, < 3.0)
      rubocop-ast (>= 1.44.0, < 2.0)
      ruby-progressbar (~> 1.7)
      unicode-display_width (>= 2.4.0, < 4.0)
    rubocop-ast (1.44.0)
      parser (>= 3.3.7.2)
      prism (~> 1.4)
    rubocop-factory_bot (2.27.1)
      lint_roller (~> 1.1)
      rubocop (~> 1.72, >= 1.72.1)
    rubocop-graphql (1.5.5)
      lint_roller (~> 1.1)
      rubocop (>= 1.72.1, < 2)
    rubocop-inst (1.2.2)
      rubocop (~> 1.72, >= 1.72.1)
      rubocop-performance (~> 1.24)
    rubocop-performance (1.25.0)
      lint_roller (~> 1.1)
      rubocop (>= 1.75.0, < 2.0)
      rubocop-ast (>= 1.38.0, < 2.0)
    rubocop-rails (2.31.0)
      activesupport (>= 4.2.0)
      lint_roller (~> 1.1)
      rack (>= 1.1)
      rubocop (>= 1.75.0, < 2.0)
      rubocop-ast (>= 1.38.0, < 2.0)
    rubocop-rake (0.7.1)
      lint_roller (~> 1.1)
      rubocop (>= 1.72.1)
    rubocop-rspec (3.5.0)
      lint_roller (~> 1.1)
      rubocop (~> 1.72, >= 1.72.1)
    rubocop-rspec_rails (2.31.0)
      lint_roller (~> 1.1)
      rubocop (~> 1.72, >= 1.72.1)
      rubocop-rspec (~> 3.5)
    ruby-duration (3.2.3)
      activesupport (>= 3.0.0)
      i18n
      iso8601
<<<<<<< HEAD
    ruby-lsp (0.23.14)
=======
    ruby-lsp (0.23.16)
>>>>>>> 2bd5305a
      language_server-protocol (~> 3.17.0)
      prism (>= 1.2, < 2.0)
      rbs (>= 3, < 4)
      sorbet-runtime (>= 0.5.10782)
    ruby-lsp-rspec (0.1.22)
      ruby-lsp (~> 0.23.0)
    ruby-progressbar (1.13.0)
    ruby-rc4 (0.1.5)
    ruby-rtf (0.0.5)
    ruby2ruby (2.5.2)
      ruby_parser (~> 3.1)
      sexp_processor (~> 4.6)
    ruby_parser (3.21.1)
      racc (~> 1.5)
      sexp_processor (~> 4.16)
    rubycas-client (2.3.9)
      activesupport
    rubyzip (2.3.2)
    saml2 (3.2.0)
      activesupport (>= 3.2, < 8.2)
      nokogiri (>= 1.5.8, < 2.0)
      nokogiri-xmlsec-instructure (~> 0.9, >= 0.9.5)
    sanitize (7.0.0)
      crass (~> 1.0.2)
      nokogiri (>= 1.16.8)
    sax-machine (1.3.2)
    scrypt (3.0.8)
      ffi-compiler (>= 1.0, < 2.0)
      rake (>= 9, < 14)
    securerandom (0.4.1)
    selenium-webdriver (4.27.0)
      base64 (~> 0.2)
      logger (~> 1.4)
      rexml (~> 3.2, >= 3.2.5)
      rubyzip (>= 1.2.2, < 3.0)
      websocket (~> 1.0)
    sentry-inst_jobs (5.10.0)
      inst-jobs (~> 3.0)
      sentry-ruby (~> 5.10)
    sentry-rails (5.23.0)
      railties (>= 5.0)
      sentry-ruby (~> 5.23.0)
    sentry-ruby (5.23.0)
      bigdecimal
      concurrent-ruby (~> 1.0, >= 1.0.2)
    sexp_processor (4.17.3)
    signet (0.20.0)
      addressable (~> 2.8)
      faraday (>= 0.17.5, < 3.a)
      jwt (>= 1.5, < 3.0)
      multi_json (~> 1.10)
    simple_oauth (0.3.1)
    simplecov (0.22.0)
      docile (~> 1.1)
      simplecov-html (~> 0.11)
      simplecov_json_formatter (~> 0.1)
    simplecov-html (0.13.1)
    simplecov-rcov (0.3.7)
      simplecov (>= 0.4.1)
    simplecov_json_formatter (0.1.4)
    simpleidn (0.2.3)
    snaky_hash (2.0.1)
      hashie
      version_gem (~> 1.1, >= 1.1.1)
    soap4r-middleware (0.8.7)
      soap4r-ruby1.9 (= 2.0.5)
    soap4r-ruby1.9 (2.0.5)
<<<<<<< HEAD
    sorbet-runtime (0.5.11834)
=======
    sorbet-runtime (0.5.12048)
>>>>>>> 2bd5305a
    spring (4.3.0)
    spring-commands-parallel-rspec (1.1.0)
      spring (>= 0.9.1)
    spring-commands-rspec (1.0.4)
      spring (>= 0.9.1)
    spring-commands-rubocop (0.4.0)
      spring (>= 1.0)
    sqlite3 (2.6.0)
      mini_portile2 (~> 2.8.0)
<<<<<<< HEAD
    sqlite3 (1.7.3-aarch64-linux)
    sqlite3 (1.7.3-arm64-darwin)
    sqlite3 (1.7.3-x86_64-darwin)
    sqlite3 (1.7.3-x86_64-linux)
=======
    sqlite3 (2.6.0-aarch64-linux-gnu)
    sqlite3 (2.6.0-arm64-darwin)
    sqlite3 (2.6.0-x86_64-darwin)
    sqlite3 (2.6.0-x86_64-linux-gnu)
>>>>>>> 2bd5305a
    stackprof (0.2.27)
    statsd-ruby (1.5.0)
    stormbreaker (1.0.0)
      axe-core-api (~> 4.1)
      axe-core-rspec (~> 4.1)
      axe-core-selenium (~> 4.1)
      rspec (~> 3.8)
    string_pattern (2.3.0)
      regexp_parser (~> 2.5, >= 2.5.0)
<<<<<<< HEAD
    stringio (3.1.6)
=======
    stringio (3.1.7)
>>>>>>> 2bd5305a
    swearjar (1.4.0)
    switchman (4.1.0)
      activerecord (>= 7.0, < 7.3)
      guardrail (~> 3.0.1)
      parallel (~> 1.22)
      railties (>= 7.0, < 7.3)
    switchman-inst-jobs (4.1.0)
      inst-jobs (>= 2.4.9, < 4.0)
      parallel (>= 1.19)
      railties (>= 7.0, < 8.0)
      switchman (>= 3.5.14, < 5.0)
    sync (0.5.0)
    syslog (0.3.0)
      logger
    table_print (1.5.7)
    term-ansicolor (1.11.2)
      tins (~> 1.0)
    testrail_client (0.0.1)
    testrailtagging (0.3.8.7)
      parser
      rspec
      testrail_client
    thor (1.3.2)
    thread_safe (0.3.6)
    timecop (0.9.10)
    timeout (0.4.3)
    tins (1.38.0)
      bigdecimal
      sync
    trailblazer-option (0.1.2)
    ttfunk (1.8.0)
      bigdecimal (~> 3.1)
    twilio-ruby (7.5.2)
      benchmark
      faraday (>= 0.9, < 3.0)
      jwt (>= 1.5, < 3.0)
      nokogiri (>= 1.6, < 2.0)
      ostruct
    twitter-text (3.1.0)
      idn-ruby
      unf (~> 0.1.0)
    tzinfo (2.0.6)
      concurrent-ruby (~> 1.0)
    uber (0.1.0)
    unf (0.1.4)
      unf_ext
    unf_ext (0.0.9.1)
    unicode-display_width (3.1.4)
      unicode-emoji (~> 4.0, >= 4.0.4)
    unicode-emoji (4.0.4)
    uri (1.0.3)
    useragent (0.16.11)
    vault (0.18.2)
      aws-sigv4
    vericite_api (1.5.3)
      json (>= 1.4.6)
<<<<<<< HEAD
    version_gem (1.1.6)
=======
    version_gem (1.1.7)
>>>>>>> 2bd5305a
    virtus (2.0.0)
      axiom-types (~> 0.1)
      coercible (~> 1.0)
      descendants_tracker (~> 0.0, >= 0.0.3)
    wcag_color_contrast (0.1.0)
    webmock (3.25.1)
      addressable (>= 2.8.0)
      crack (>= 0.3.2)
      hashdiff (>= 0.4.0, < 2.0.0)
    webrick (1.9.1)
    websocket (1.2.11)
    websocket-driver (0.7.7)
      base64
      websocket-extensions (>= 0.1.0)
    websocket-extensions (0.1.5)
    will_paginate (4.0.1)
    ya2yaml (0.31)
    yard (0.9.37)
    yard-appendix (0.1.8)
      yard (>= 0.8.0)
    zeitwerk (2.7.2)

PLATFORMS
  aarch64-linux
  arm64-darwin
  ruby
  x86_64-darwin
  x86_64-linux

DEPENDENCIES
  academic_benchmark!
  academic_benchmarks (~> 1.1)
  account_reports!
  active_model_serializers (~> 0.9.9)
  active_record_query_trace (~> 1.8)
  activesupport-suspend_callbacks!
  acts_as_list!
  addressable (~> 2.8)
  adheres_to_policy!
  attachment_fu!
  authlogic!
  autoextend!
  aws-sdk-bedrockruntime (~> 1.7)
  aws-sdk-kinesis (~> 1.45)
  aws-sdk-s3 (~> 1.119)
  aws-sdk-sagemakerruntime (~> 1.61)
  aws-sdk-sns (~> 1.60)
  aws-sdk-sqs (~> 1.53)
  aws-sdk-translate (~> 1.77)
  bcrypt (~> 3.1)
  benchmark (~> 0.4)
  bigdecimal (~> 3.1)
  bluecloth (= 2.2.0)
  bookmarked_collection!
  bootsnap (~> 1.16)
  brakeman (~> 7.0)
  broadcast_policy!
  browser (~> 6.0)
  bundler (~> 2.2)
  business_time (= 0.13.0)
  canvas_breach_mitigation!
  canvas_cache!
  canvas_color!
  canvas_connect (= 0.3.16)
  canvas_crummy!
  canvas_dynamodb!
  canvas_errors!
  canvas_ext!
  canvas_http!
  canvas_kaltura!
  canvas_link_migrator (~> 1.0)
  canvas_mimetype_fu!
  canvas_panda_pub!
  canvas_partman!
  canvas_quiz_statistics!
  canvas_sanitize!
  canvas_security!
  canvas_slug!
  canvas_sort!
  canvas_stringex!
  canvas_text_helper!
  canvas_time!
  canvas_unzip!
  canvas_webex (= 0.18.2)
  cld (~> 0.13)
  code_ownership (~> 1.33)
  colorize (~> 1.0)
  config_file!
  crocodoc-ruby (= 0.0.1)
  crystalball!
  csv_diff!
  database_cleaner (~> 2.0)
  datadog (~> 2.1)
  db-query-matchers (~> 0.12)
  debug (~> 1.10)
  diigo!
  diplomat (~> 2.6)
  docx (~> 0.8)
  dotenv (~> 3.0)
  dress_code (= 1.2.1)
  dynamic_settings!
  encrypted_cookie_store-instructure (~> 1.2)
  escape_code (= 0.2)
  event_stream!
  factory_bot (~> 6.3)
  feedjira (~> 3.2.3)
  ffi-icu (~> 0.5)
  flakey_spec_catcher (~> 0.12)
  gepub (~> 1.0)
  gergich (~> 2.1)
  google_drive!
  graphql (~> 2.3)
  graphql-batch (~> 0.5)
  guardrail (~> 3.0)
  hashdiff (~> 1.1)
  headless (= 2.3.1)
  highline (~> 3.0)
  html_text_helper!
  httparty (~> 0.21)
  i18n_extraction!
  i18n_tasks!
  i18nliner (~> 0.2.4)
  icalendar (~> 2.9)
  ims-lti (~> 2.3)
  incoming_mail_processor!
  inst-jobs (~> 3.1)
  inst-jobs-autoscaling (= 2.1.1)
  inst-jobs-statsd (~> 4.0)
  inst_access (= 0.4.4)
  inst_llm (~> 0.2.4)
  inst_statsd (~> 3.0)
  irb (~> 1.7)
  json-jwt (~> 1.13)
  json-schema (~> 5.0)
  json_schemer (~> 2.0)
  json_token!
  legacy_multipart!
  letter_opener (~> 1.8)
  link_header (= 0.0.8)
  live_events!
  logger (~> 1.5)
  lti-advantage!
  lti_outbound!
  luminosity_contrast (= 0.2.1)
  marginalia (= 1.11.1)
  method_source (~> 1.1)
  mime-types (~> 3.5)
  mimemagic (~> 0.4.3)
  mini_magick (~> 5.0)
  moodle_importer!
  multi_json (= 1.15.0)
  net-http (~> 0.1)
  net-ldap (~> 0.18)
  oauth (~> 1.1)
  oauth2 (~> 2.0)
  oj (~> 3.16)
  once-ler (~> 2.0)
  outrigger (~> 3.0)
  pact (~> 1.57)
  pact-messages (= 0.2.0)
  pact_broker-client (= 1.72)
  paginated_collection!
  parallel (~> 1.23)
  pdf-reader (~> 2.11)
  pg (~> 1.5)
  pg_query (~> 6.0)
  pragmatic_segmenter (~> 0.3)
  prawn-emoji (~> 6.0)
  prawn-rails (~> 1.4)
  prosopite (~> 2.1)
  puma (~> 6.3)
  qti_exporter!
  rack (~> 3.1)
  rack3-brotli (~> 1.0)
  rails (~> 7.2.0)
  rails-controller-testing (= 1.0.5)
  rails-observers (= 0.1.5)
  redcarpet (~> 3.6)
  redis-clustering (~> 5.0)
  redis-scripting (= 1.0.1)
  request_context!
  respondus_soap_endpoint!
  retriable (~> 3.1)
  ritex (= 1.0.1)
  rotp (~> 6.2)
  rqrcode (~> 3.0)
  rrule (~> 0.5)
  rspec (~> 3.12)
  rspec-collection_matchers (~> 1.2)
  rspec-openapi
  rspec-rails (~> 7.0)
  rspec_around_all (= 0.2.0)
  rspecq!
  rss (~> 0.3)
  rubocop-canvas!
  rubocop-factory_bot (~> 2.22)
  rubocop-graphql (~> 1.3)
  rubocop-inst (~> 1)
  rubocop-rails (~> 2.19)
  rubocop-rake (~> 0.6)
  rubocop-rspec (~> 3.0)
  rubocop-rspec_rails (~> 2.29)
  ruby-duration (= 3.2.3)
  ruby-lsp-rspec (~> 0.1.18)
  ruby-rtf (= 0.0.5)
  rubycas-client (= 2.3.9)
  rubyzip (~> 2.3)
  saml2 (~> 3.1)
  sanitize (~> 7.0)
  scrypt (~> 3.0)
  selenium-webdriver (~> 4.12)
  sentry-inst_jobs (~> 5.10)
  sentry-rails (~> 5.10)
  simplecov-rcov (~> 0.3)
  simply_versioned!
  soap4r-ng!
  spring-commands-parallel-rspec (= 1.1.0)
  spring-commands-rspec (= 1.0.4)
  spring-commands-rubocop (~> 0.4)
  sqlite3 (~> 2.6)
  stackprof (~> 0.2)
  stormbreaker (~> 1.0)
  stringify_ids!
  switchman (~> 4.0)
  switchman-inst-jobs (~> 4.0)
  syslog (~> 0.1)
  testrailtagging (= 0.3.8.7)
  timecop (~> 0.9)
  turnitin_api!
  twilio-ruby (~> 7.0)
  utf8_cleaner!
  vault (~> 0.17)
  vericite_api (= 1.5.3)
  wcag_color_contrast (= 0.1.0)
  webmock (~> 3.18)
  workflow!
  yard (~> 0.9)
  yard-appendix (= 0.1.8)

RUBY VERSION
   ruby 3.3.3p89

BUNDLED WITH
   2.6.7<|MERGE_RESOLUTION|>--- conflicted
+++ resolved
@@ -370,16 +370,6 @@
     ast (2.4.3)
     awesome_print (1.9.2)
     aws-eventstream (1.3.2)
-<<<<<<< HEAD
-    aws-partitions (1.1084.0)
-    aws-sdk-applicationautoscaling (1.102.0)
-      aws-sdk-core (~> 3, >= 3.216.0)
-      aws-sigv4 (~> 1.5)
-    aws-sdk-autoscaling (1.132.0)
-      aws-sdk-core (~> 3, >= 3.216.0)
-      aws-sigv4 (~> 1.5)
-    aws-sdk-bedrockruntime (1.44.0)
-=======
     aws-partitions (1.1095.0)
     aws-sdk-applicationautoscaling (1.103.0)
       aws-sdk-core (~> 3, >= 3.216.0)
@@ -388,7 +378,6 @@
       aws-sdk-core (~> 3, >= 3.216.0)
       aws-sigv4 (~> 1.5)
     aws-sdk-bedrockruntime (1.46.0)
->>>>>>> 2bd5305a
       aws-sdk-core (~> 3, >= 3.216.0)
       aws-sigv4 (~> 1.5)
     aws-sdk-core (3.218.1)
@@ -397,35 +386,20 @@
       aws-sigv4 (~> 1.9)
       base64
       jmespath (~> 1, >= 1.6.1)
-<<<<<<< HEAD
-    aws-sdk-dynamodb (1.139.0)
-      aws-sdk-core (~> 3, >= 3.216.0)
-      aws-sigv4 (~> 1.5)
-    aws-sdk-kinesis (1.75.0)
-=======
     aws-sdk-dynamodb (1.142.0)
       aws-sdk-core (~> 3, >= 3.216.0)
       aws-sigv4 (~> 1.5)
     aws-sdk-kinesis (1.77.0)
->>>>>>> 2bd5305a
       aws-sdk-core (~> 3, >= 3.216.0)
       aws-sigv4 (~> 1.5)
     aws-sdk-kms (1.99.0)
       aws-sdk-core (~> 3, >= 3.216.0)
       aws-sigv4 (~> 1.5)
-<<<<<<< HEAD
-    aws-sdk-s3 (1.183.0)
-      aws-sdk-core (~> 3, >= 3.216.0)
-      aws-sdk-kms (~> 1)
-      aws-sigv4 (~> 1.5)
-    aws-sdk-sagemakerruntime (1.79.0)
-=======
     aws-sdk-s3 (1.184.0)
       aws-sdk-core (~> 3, >= 3.216.0)
       aws-sdk-kms (~> 1)
       aws-sigv4 (~> 1.5)
     aws-sdk-sagemakerruntime (1.80.0)
->>>>>>> 2bd5305a
       aws-sdk-core (~> 3, >= 3.216.0)
       aws-sigv4 (~> 1.5)
     aws-sdk-sns (1.97.0)
@@ -541,11 +515,7 @@
       nokogiri (~> 1.13, >= 1.13.0)
       rubyzip (~> 2.0)
     dogstatsd-ruby (5.6.6)
-<<<<<<< HEAD
-    dotenv (3.1.7)
-=======
     dotenv (3.1.8)
->>>>>>> 2bd5305a
     drb (2.2.1)
     dress_code (1.2.1)
       colored
@@ -563,11 +533,7 @@
       parslet
     factory_bot (6.5.1)
       activesupport (>= 6.1.0)
-<<<<<<< HEAD
-    faraday (2.13.0)
-=======
     faraday (2.13.1)
->>>>>>> 2bd5305a
       faraday-net_http (>= 2.0, < 3.5)
       json
       logger
@@ -613,11 +579,7 @@
     globalid (1.2.1)
       activesupport (>= 6.1)
     globby (0.1.2)
-<<<<<<< HEAD
-    google-apis-core (0.16.0)
-=======
     google-apis-core (0.17.0)
->>>>>>> 2bd5305a
       addressable (~> 2.5, >= 2.5.1)
       googleauth (~> 1.9)
       httpclient (>= 2.8.3, < 3.a)
@@ -625,21 +587,12 @@
       mutex_m
       representable (~> 3.0)
       retriable (>= 2.0, < 4.a)
-<<<<<<< HEAD
-    google-apis-drive_v3 (0.62.0)
-      google-apis-core (>= 0.15.0, < 2.a)
-    google-cloud-env (2.2.2)
-      base64 (~> 0.2)
-      faraday (>= 1.0, < 3.a)
-    google-logging-utils (0.1.0)
-=======
     google-apis-drive_v3 (0.63.0)
       google-apis-core (>= 0.15.0, < 2.a)
     google-cloud-env (2.3.0)
       base64 (~> 0.2)
       faraday (>= 1.0, < 3.a)
     google-logging-utils (0.2.0)
->>>>>>> 2bd5305a
     google-protobuf (4.30.2)
       bigdecimal
       rake (>= 13)
@@ -663,11 +616,7 @@
       multi_json (~> 1.11)
       os (>= 0.9, < 2.0)
       signet (>= 0.16, < 2.a)
-<<<<<<< HEAD
-    graphql (2.5.2)
-=======
     graphql (2.5.5)
->>>>>>> 2bd5305a
       base64
       fiber-storage
       logger
@@ -811,11 +760,7 @@
     mime-types (3.6.2)
       logger
       mime-types-data (~> 3.2015)
-<<<<<<< HEAD
-    mime-types-data (3.2025.0408)
-=======
     mime-types-data (3.2025.0429)
->>>>>>> 2bd5305a
     mimemagic (0.4.3)
       nokogiri (~> 1)
       rake
@@ -852,18 +797,6 @@
     net-smtp (0.5.1)
       net-protocol
     nio4r (2.7.4)
-<<<<<<< HEAD
-    nokogiri (1.18.7)
-      mini_portile2 (~> 2.8.2)
-      racc (~> 1.4)
-    nokogiri (1.18.7-aarch64-linux-gnu)
-      racc (~> 1.4)
-    nokogiri (1.18.7-arm64-darwin)
-      racc (~> 1.4)
-    nokogiri (1.18.7-x86_64-darwin)
-      racc (~> 1.4)
-    nokogiri (1.18.7-x86_64-linux-gnu)
-=======
     nokogiri (1.18.8)
       mini_portile2 (~> 2.8.2)
       racc (~> 1.4)
@@ -874,7 +807,6 @@
     nokogiri (1.18.8-x86_64-darwin)
       racc (~> 1.4)
     nokogiri (1.18.8-x86_64-linux-gnu)
->>>>>>> 2bd5305a
       racc (~> 1.4)
     nokogiri-xmlsec-instructure (0.10.3)
       nokogiri (>= 1.11.2)
@@ -939,11 +871,7 @@
       table_print (~> 1.5)
       term-ansicolor (~> 1.7)
       thor (>= 0.20, < 2.0)
-<<<<<<< HEAD
-    parallel (1.26.3)
-=======
     parallel (1.27.0)
->>>>>>> 2bd5305a
     parser (3.3.7.4)
       ast (~> 2.4.1)
       racc
@@ -984,11 +912,7 @@
     psych (5.2.3)
       date
       stringio
-<<<<<<< HEAD
-    public_suffix (6.0.1)
-=======
     public_suffix (6.0.2)
->>>>>>> 2bd5305a
     puma (6.6.0)
       nio4r (~> 2.0)
     pygments.rb (3.0.0)
@@ -1159,11 +1083,7 @@
       activesupport (>= 3.0.0)
       i18n
       iso8601
-<<<<<<< HEAD
-    ruby-lsp (0.23.14)
-=======
     ruby-lsp (0.23.16)
->>>>>>> 2bd5305a
       language_server-protocol (~> 3.17.0)
       prism (>= 1.2, < 2.0)
       rbs (>= 3, < 4)
@@ -1231,11 +1151,7 @@
     soap4r-middleware (0.8.7)
       soap4r-ruby1.9 (= 2.0.5)
     soap4r-ruby1.9 (2.0.5)
-<<<<<<< HEAD
-    sorbet-runtime (0.5.11834)
-=======
     sorbet-runtime (0.5.12048)
->>>>>>> 2bd5305a
     spring (4.3.0)
     spring-commands-parallel-rspec (1.1.0)
       spring (>= 0.9.1)
@@ -1245,17 +1161,10 @@
       spring (>= 1.0)
     sqlite3 (2.6.0)
       mini_portile2 (~> 2.8.0)
-<<<<<<< HEAD
-    sqlite3 (1.7.3-aarch64-linux)
-    sqlite3 (1.7.3-arm64-darwin)
-    sqlite3 (1.7.3-x86_64-darwin)
-    sqlite3 (1.7.3-x86_64-linux)
-=======
     sqlite3 (2.6.0-aarch64-linux-gnu)
     sqlite3 (2.6.0-arm64-darwin)
     sqlite3 (2.6.0-x86_64-darwin)
     sqlite3 (2.6.0-x86_64-linux-gnu)
->>>>>>> 2bd5305a
     stackprof (0.2.27)
     statsd-ruby (1.5.0)
     stormbreaker (1.0.0)
@@ -1265,11 +1174,7 @@
       rspec (~> 3.8)
     string_pattern (2.3.0)
       regexp_parser (~> 2.5, >= 2.5.0)
-<<<<<<< HEAD
-    stringio (3.1.6)
-=======
     stringio (3.1.7)
->>>>>>> 2bd5305a
     swearjar (1.4.0)
     switchman (4.1.0)
       activerecord (>= 7.0, < 7.3)
@@ -1326,11 +1231,7 @@
       aws-sigv4
     vericite_api (1.5.3)
       json (>= 1.4.6)
-<<<<<<< HEAD
-    version_gem (1.1.6)
-=======
     version_gem (1.1.7)
->>>>>>> 2bd5305a
     virtus (2.0.0)
       axiom-types (~> 0.1)
       coercible (~> 1.0)
