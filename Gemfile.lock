--- conflicted
+++ resolved
@@ -439,11 +439,7 @@
     base64 (0.3.0)
     bcrypt (3.1.20)
     benchmark (0.4.1)
-<<<<<<< HEAD
-    bigdecimal (3.2.3)
-=======
     bigdecimal (3.3.1)
->>>>>>> 8d1d98d9
     bindata (2.5.1)
     bluecloth (2.2.0)
     bootsnap (1.18.6)
@@ -573,11 +569,7 @@
       rspec (~> 3.10)
       timecop (~> 0.9)
     folio-pagination (0.0.12)
-<<<<<<< HEAD
-    fugit (1.12.0)
-=======
     fugit (1.12.1)
->>>>>>> 8d1d98d9
       et-orbi (~> 1.4)
       raabro (~> 1.4)
     gepub (2.0.0)
@@ -778,11 +770,7 @@
       logger
     mini_mime (1.1.5)
     mini_portile2 (2.8.9)
-<<<<<<< HEAD
-    minitest (5.25.5)
-=======
     minitest (5.26.0)
->>>>>>> 8d1d98d9
     mize (0.6.1)
     moodle2cc (0.2.47)
       builder
@@ -936,11 +924,7 @@
     pygments.rb (3.0.0)
     raabro (1.4.0)
     racc (1.8.1)
-<<<<<<< HEAD
-    rack (3.1.17)
-=======
     rack (3.2.3)
->>>>>>> 8d1d98d9
     rack-session (2.1.1)
       base64 (>= 0.1.0)
       rack (>= 3.0.0)
@@ -1199,11 +1183,7 @@
       regexp_parser (~> 2.5, >= 2.5.0)
     stringio (3.1.7)
     swearjar (1.4.0)
-<<<<<<< HEAD
-    switchman (4.2.2)
-=======
     switchman (4.2.3)
->>>>>>> 8d1d98d9
       activerecord (>= 7.1, < 8.1)
       guardrail (~> 3.1.0)
       parallel (~> 1.22)
@@ -1253,11 +1233,7 @@
     unicode-display_width (3.2.0)
       unicode-emoji (~> 4.1)
     unicode-emoji (4.1.0)
-<<<<<<< HEAD
-    uri (1.0.3)
-=======
     uri (1.0.4)
->>>>>>> 8d1d98d9
     useragent (0.16.11)
     vault (0.18.2)
       aws-sigv4
@@ -1436,11 +1412,7 @@
   pstore (~> 0.2)
   puma (~> 7.0)
   qti_exporter!
-<<<<<<< HEAD
-  rack (~> 3.1.0)
-=======
   rack (~> 3.2)
->>>>>>> 8d1d98d9
   rack3-brotli (~> 1.0)
   rails (~> 8.0.0)
   rails-controller-testing (= 1.0.5)
