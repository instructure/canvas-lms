GIT
  remote: https://github.com/binarylogic/authlogic.git
  revision: d155fff4672595af99cb3488d9731f1efc595049
  ref: d155fff4672595af99cb3488d9731f1efc595049
  specs:
    authlogic (6.4.3)
      activemodel (>= 5.2, < 8.1)
      activerecord (>= 5.2, < 8.1)
      activesupport (>= 5.2, < 8.1)
      request_store (~> 1.0)

GIT
  remote: https://github.com/instructure/rspecq.git
  revision: 34c2f3c2d7cbc6d546c347e6bffb82ef91e7429d
  specs:
    rspecq (0.7.1)
      redis (>= 4.0, < 6.0)
      rspec-core
      rspec_junit_formatter
      sentry-ruby

GIT
  remote: https://github.com/instructure/soap4r.git
  revision: 33f7b37c0372787b4f6a40a50d0dbb1dc7a7fb3a
  specs:
    soap4r-ng (2.0.4)

GIT
  remote: https://github.com/instructure/stackprof.git
  revision: b275d4c60011391dba41016b4a05bf09eebe3703
  branch: switch-d3-data-to-iterative
  specs:
    stackprof (0.2.27)

GIT
  remote: https://github.com/wrapbook/crystalball.git
  revision: 59837f892594816705b7bb6611191a7bda0c3fb5
  specs:
    crystalball (0.7.0)
      git

PATH
  remote: gems/i18n_extraction
  specs:
    i18n_extraction (0.0.1)
      activesupport
      i18nliner (~> 0.1)
      ruby_parser (~> 3.7)
      sexp_processor (~> 4.14, >= 4.14.1)

PATH
  remote: gems/i18n_tasks
  specs:
    i18n_tasks (0.0.1)
      activesupport
      csv
      i18n (>= 0.7, < 2)
      i18n_extraction
      ruby_parser (~> 3.7)
      utf8_cleaner

PATH
  remote: gems/plugins/academic_benchmark
  specs:
    academic_benchmark (1.1.0)
      academic_benchmarks (~> 1.1.0)
      railties (>= 3.2)

PATH
  remote: gems/plugins/account_reports
  specs:
    account_reports (1.1.0)
      railties (>= 3.2)

PATH
  remote: gems/plugins/moodle_importer
  specs:
    moodle_importer (1.0.0)
      moodle2cc (~> 0.2)
      rails (>= 3.2)

PATH
  remote: gems/plugins/qti_exporter
  specs:
    qti_exporter (1.0.0)
      rails (>= 3.2)

PATH
  remote: gems/plugins/respondus_soap_endpoint
  specs:
    respondus_soap_endpoint (1.1.0)
      rails (>= 3.2)
      soap4r-middleware (= 0.8.7)
      soap4r-ng (~> 2.0)

PATH
  remote: gems/plugins/simply_versioned
  specs:
    simply_versioned (1.0.0)
      activerecord (>= 3.2)

PATH
  remote: gems/rubocop-canvas
  specs:
    rubocop-canvas (1.0.0)
      activesupport (>= 7.0)
      jira_ref_parser (= 1.0.1)
      outrigger (~> 3.0, >= 3.0.1)
      railties (>= 7.0, < 8.1)
      rubocop (~> 1.19)
      rubocop-rails (~> 2.19)

PATH
  remote: gems
  specs:
    activesupport-suspend_callbacks (0.0.1)
      activesupport (>= 3.2, < 8.1)
    acts_as_list (0.0.1)
      activerecord (>= 3.2)
    adheres_to_policy (0.0.1)
      activesupport (< 8.1)
    attachment_fu (1.0.0)
      activerecord (>= 3.2)
      railties (>= 3.2)
    autoextend (1.0.0)
    bookmarked_collection (1.0.0)
      activerecord (>= 3.2)
      folio-pagination (~> 0.0.12)
      json_token
      paginated_collection
      railties (>= 3.2)
      will_paginate (>= 3.0, < 5.0)
    broadcast_policy (1.0.0)
      activesupport
      after_transaction_commit
    canvas_breach_mitigation (0.0.1)
      activesupport
    canvas_cache (0.1.0)
      activesupport
      config_file
      digest-murmurhash (>= 1.1.0)
      guardrail (>= 2.0.0)
      redis (~> 5.0)
      redis-clustering (~> 5.0)
      redis-scripting (>= 1.0.0)
    canvas_color (0.0.1)
    canvas_crummy (0.0.1)
    canvas_dynamodb (0.0.1)
      aws-sdk-applicationautoscaling (~> 1.26)
      aws-sdk-dynamodb (~> 1.32)
      benchmark (~> 0.4)
    canvas_errors (0.1.0)
      activesupport
      code_ownership
      inst-jobs
    canvas_ext (1.0.0)
      activesupport
      tzinfo
    canvas_http (1.0.0)
      canvas_cache
      legacy_multipart
      logger (~> 1.5)
    canvas_kaltura (1.0.0)
      canvas_http
      canvas_slug
      canvas_sort
      csv
      legacy_multipart
      nokogiri
    canvas_mimetype_fu (0.0.1)
    canvas_panda_pub (1.0.0)
      canvas_http
      json-jwt (~> 1.10)
    canvas_partman (2.0.0)
      activerecord (>= 6.1, < 8.1)
      activerecord-pg-extensions (~> 0.4)
      pg (>= 0.17, < 2.0)
    canvas_quiz_statistics (0.1.0)
      activesupport
      html_text_helper
    canvas_sanitize (0.0.1)
      sanitize (~> 7.0)
    canvas_security (0.1.0)
      activesupport
      canvas_cache
      canvas_errors
      dynamic_settings
      json-jwt
    canvas_slug (0.0.1)
      swearjar (~> 1.4)
    canvas_sort (1.0.0)
    canvas_stringex (0.0.1)
    canvas_text_helper (0.0.1)
      i18n
    canvas_time (1.0.0)
      activesupport
      tzinfo
    canvas_unzip (0.0.1)
      activesupport
      canvas_mimetype_fu
      rubyzip
    config_file (0.1.0)
      railties (>= 5.0)
    csv_diff (1.0.0)
      csv
      sqlite3
    diigo (1.0.0)
      nokogiri
    dynamic_settings (0.1.0)
      activesupport (>= 5.0)
      config_file
      diplomat (>= 2.5.1)
      logger (~> 1.5)
      railties
    event_stream (0.1.0)
      activerecord (>= 4.2)
      bookmarked_collection
      inst_statsd
      json_token
      paginated_collection
    google_drive (1.0.0)
      google-apis-drive_v3 (~> 0.43)
    html_text_helper (0.0.1)
      activesupport
      canvas_text_helper
      nokogiri
      sanitize (~> 7.0)
      twitter-text (~> 3.1)
    incoming_mail_processor (0.0.1)
      activesupport (>= 3.2)
      aws-sdk-s3
      aws-sdk-sqs
      canvas_errors
      html_text_helper
      inst_statsd
      mail (~> 2.8)
      net-imap
      net-pop
      net-smtp
      utf8_cleaner
    json_token (0.0.1)
      base64
      json
    legacy_multipart (0.0.1)
      base64
      canvas_slug
      mime-types (~> 3.2)
    live_events (1.0.0)
      activesupport
      aws-sdk-kinesis
      inst_statsd
    lti-advantage (0.1.0)
      activemodel (>= 5.1)
      json-jwt (~> 1.5)
    lti_outbound (0.0.1)
      activesupport
      i18n
      oauth
    paginated_collection (1.0.0)
      folio-pagination (~> 0.0.12)
      will_paginate (>= 3.0, < 5.0)
    request_context (0.1.0)
      actionpack
      canvas_security
      railties
    stringify_ids (1.0.0)
    turnitin_api (0.1.0)
      activesupport
      faraday (~> 2.7)
      faraday-follow_redirects (~> 0.3)
      faraday-multipart (~> 1.0)
      inst_statsd
      simple_oauth (~> 0.3)
    utf8_cleaner (0.0.1)
    workflow (0.0.1)
      activesupport (>= 3.2, < 8.1)

GEM
  remote: https://rubygems.org/
  specs:
    Ascii85 (2.0.1)
    academic_benchmarks (1.1.3)
      activesupport (>= 3.2.22)
      httparty (~> 0.13)
    actioncable (8.0.3)
      actionpack (= 8.0.3)
      activesupport (= 8.0.3)
      nio4r (~> 2.0)
      websocket-driver (>= 0.6.1)
      zeitwerk (~> 2.6)
    actionmailbox (8.0.3)
      actionpack (= 8.0.3)
      activejob (= 8.0.3)
      activerecord (= 8.0.3)
      activestorage (= 8.0.3)
      activesupport (= 8.0.3)
      mail (>= 2.8.0)
    actionmailer (8.0.3)
      actionpack (= 8.0.3)
      actionview (= 8.0.3)
      activejob (= 8.0.3)
      activesupport (= 8.0.3)
      mail (>= 2.8.0)
      rails-dom-testing (~> 2.2)
    actionpack (8.0.3)
      actionview (= 8.0.3)
      activesupport (= 8.0.3)
      nokogiri (>= 1.8.5)
      rack (>= 2.2.4)
      rack-session (>= 1.0.1)
      rack-test (>= 0.6.3)
      rails-dom-testing (~> 2.2)
      rails-html-sanitizer (~> 1.6)
      useragent (~> 0.16)
    actiontext (8.0.3)
      actionpack (= 8.0.3)
      activerecord (= 8.0.3)
      activestorage (= 8.0.3)
      activesupport (= 8.0.3)
      globalid (>= 0.6.0)
      nokogiri (>= 1.8.5)
    actionview (8.0.3)
      activesupport (= 8.0.3)
      builder (~> 3.1)
      erubi (~> 1.11)
      rails-dom-testing (~> 2.2)
      rails-html-sanitizer (~> 1.6)
    active_model_serializers (0.9.9)
      activemodel (>= 3.2)
      concurrent-ruby (~> 1.0)
    active_record_query_trace (1.8.3)
      activerecord (>= 6.0.0)
    activejob (8.0.3)
      activesupport (= 8.0.3)
      globalid (>= 0.3.6)
    activemodel (8.0.3)
      activesupport (= 8.0.3)
    activerecord (8.0.3)
      activemodel (= 8.0.3)
      activesupport (= 8.0.3)
      timeout (>= 0.4.0)
    activerecord-pg-extensions (0.6.0)
      activerecord (>= 7.0, < 8.1)
      railties (>= 7.0, < 8.1)
    activestorage (8.0.3)
      actionpack (= 8.0.3)
      activejob (= 8.0.3)
      activerecord (= 8.0.3)
      activesupport (= 8.0.3)
      marcel (~> 1.0)
    activesupport (8.0.3)
      base64
      benchmark (>= 0.3)
      bigdecimal
      concurrent-ruby (~> 1.0, >= 1.3.1)
      connection_pool (>= 2.2.5)
      drb
      i18n (>= 1.6, < 2)
      logger (>= 1.4.2)
      minitest (>= 5.1)
      securerandom (>= 0.3)
      tzinfo (~> 2.0, >= 2.0.5)
      uri (>= 0.13.1)
    addressable (2.8.7)
      public_suffix (>= 2.0.2, < 7.0)
    adobe_connect (1.0.12)
      activesupport (>= 2.3.17)
      nokogiri (>= 1.14.3)
      rake (>= 0.9.2)
    aes_key_wrap (1.1.0)
    afm (1.0.0)
    after_transaction_commit (2.2.2)
      activerecord (>= 5.2)
    aroi (1.0.0)
      activerecord (>= 5.2)
      activesupport (>= 5.2)
    ast (2.4.3)
    awesome_print (1.9.2)
    aws-eventstream (1.4.0)
    aws-partitions (1.1175.0)
    aws-sdk-applicationautoscaling (1.113.0)
      aws-sdk-core (~> 3, >= 3.234.0)
      aws-sigv4 (~> 1.5)
    aws-sdk-autoscaling (1.146.0)
      aws-sdk-core (~> 3, >= 3.234.0)
      aws-sigv4 (~> 1.5)
    aws-sdk-bedrockruntime (1.61.0)
      aws-sdk-core (~> 3, >= 3.234.0)
      aws-sigv4 (~> 1.5)
    aws-sdk-core (3.234.0)
      aws-eventstream (~> 1, >= 1.3.0)
      aws-partitions (~> 1, >= 1.992.0)
      aws-sigv4 (~> 1.9)
      base64
      bigdecimal
      jmespath (~> 1, >= 1.6.1)
      logger
    aws-sdk-dynamodb (1.155.0)
      aws-sdk-core (~> 3, >= 3.234.0)
      aws-sigv4 (~> 1.5)
    aws-sdk-kinesis (1.88.0)
      aws-sdk-core (~> 3, >= 3.234.0)
      aws-sigv4 (~> 1.5)
    aws-sdk-kms (1.115.0)
      aws-sdk-core (~> 3, >= 3.234.0)
      aws-sigv4 (~> 1.5)
    aws-sdk-s3 (1.201.0)
      aws-sdk-core (~> 3, >= 3.234.0)
      aws-sdk-kms (~> 1)
      aws-sigv4 (~> 1.5)
    aws-sdk-sns (1.108.0)
      aws-sdk-core (~> 3, >= 3.234.0)
      aws-sigv4 (~> 1.5)
    aws-sdk-sqs (1.105.0)
      aws-sdk-core (~> 3, >= 3.234.0)
      aws-sigv4 (~> 1.5)
    aws-sdk-translate (1.89.0)
      aws-sdk-core (~> 3, >= 3.234.0)
      aws-sigv4 (~> 1.5)
    aws-sigv4 (1.12.1)
      aws-eventstream (~> 1, >= 1.0.2)
    axe-core-api (4.10.3)
      dumb_delegator
      ostruct
      virtus
    axe-core-rspec (4.10.3)
      axe-core-api (= 4.10.3)
      dumb_delegator
      ostruct
      virtus
    axe-core-selenium (4.10.3)
      axe-core-api (= 4.10.3)
      dumb_delegator
    axiom-types (0.1.1)
      descendants_tracker (~> 0.0.4)
      ice_nine (~> 0.11.0)
      thread_safe (~> 0.3, >= 0.3.1)
    base64 (0.3.0)
    bcrypt (3.1.20)
    benchmark (0.4.1)
    bigdecimal (3.3.1)
    bindata (2.5.1)
    bluecloth (2.2.0)
    bootsnap (1.18.6)
      msgpack (~> 1.2)
    brakeman (7.1.0)
      racc
    brotli (0.7.0)
    browser (6.2.0)
    builder (3.3.0)
    business_time (0.13.0)
      activesupport (>= 3.2.0)
      tzinfo
    canvas_connect (0.3.16)
      adobe_connect (~> 1.0.0)
      rake (>= 0.9.6)
    canvas_link_migrator (1.0.18)
      activesupport
      addressable
      nokogiri
      rack
    canvas_webex (0.18.2)
      railties
    childprocess (5.1.0)
      logger (~> 1.5)
    chunky_png (1.4.0)
    code_ownership (1.39.0)
      code_teams (~> 1.0)
      packs-specification
      sorbet-runtime (>= 0.5.11249)
    code_teams (1.1.0)
      sorbet-runtime
    coercible (1.0.0)
      descendants_tracker (~> 0.0.1)
    colored (1.2)
    colorize (1.1.0)
    concurrent-ruby (1.3.5)
    connection_pool (2.5.4)
    crack (1.0.0)
      bigdecimal
      rexml
    crass (1.0.6)
    csv (3.3.5)
    database_cleaner (2.1.0)
      database_cleaner-active_record (>= 2, < 3)
    database_cleaner-active_record (2.2.2)
      activerecord (>= 5.a)
      database_cleaner-core (~> 2.0)
    database_cleaner-core (2.0.1)
    datadog (2.21.0)
      datadog-ruby_core_source (~> 3.4, >= 3.4.1)
      libdatadog (~> 18.1.0.1.0)
      libddwaf (~> 1.24.1.2.1)
      logger
      msgpack
    datadog-ruby_core_source (3.4.1)
    date (3.4.1)
    db-query-matchers (0.14.0)
      activesupport (>= 4.0, < 8.1)
      rspec (>= 3.0)
    debug (1.11.0)
      irb (~> 1.10)
      reline (>= 0.3.8)
    debug_inspector (1.2.0)
    declarative (0.0.20)
    deep_merge (1.2.2)
    descendants_tracker (0.0.4)
      thread_safe (~> 0.3, >= 0.3.1)
    diff-lcs (1.6.2)
    dig_rb (1.0.1)
    digest-murmurhash (1.1.1)
    diplomat (2.6.5)
      deep_merge (~> 1.2)
      faraday (>= 0.9, < 3.0, != 2.0.0)
    docile (1.4.1)
    docx (0.10.0)
      nokogiri (~> 1.13, >= 1.13.0)
      rubyzip (>= 2.0, < 4)
    dogstatsd-ruby (5.7.1)
    dotenv (3.1.8)
    drb (2.2.3)
    dress_code (1.2.1)
      colored
      mustache
      pygments.rb
      redcarpet
    dumb_delegator (1.1.0)
    encrypted_cookie_store-instructure (1.2.15)
      actionpack (>= 4.2, < 8.1)
    erb (5.1.1)
    erubi (1.13.1)
    escape_code (0.2)
    et-orbi (1.4.0)
      tzinfo
    expgen (0.1.1)
      parslet
    factory_bot (6.5.5)
      activesupport (>= 6.1.0)
    faraday (2.14.0)
      faraday-net_http (>= 2.0, < 3.5)
      json
      logger
    faraday-follow_redirects (0.3.0)
      faraday (>= 1, < 3)
    faraday-multipart (1.1.1)
      multipart-post (~> 2.0)
    faraday-net_http (3.4.1)
      net-http (>= 0.5.0)
    feedjira (4.0.1)
      logger (>= 1.0, < 2)
      loofah (>= 2.3.1, < 3)
      sax-machine (>= 1.0, < 2)
    ffi (1.17.2)
    ffi (1.17.2-aarch64-linux-gnu)
    ffi (1.17.2-arm64-darwin)
    ffi (1.17.2-x86_64-darwin)
    ffi (1.17.2-x86_64-linux-gnu)
    ffi-compiler (1.3.2)
      ffi (>= 1.15.5)
      rake
    ffi-icu (0.5.3)
      ffi (~> 1.0, >= 1.0.9)
    fiber-storage (1.0.1)
    find_a_port (1.0.1)
    flakey_spec_catcher (0.12.1)
      rspec (~> 3.10)
      timecop (~> 0.9)
    folio-pagination (0.0.12)
    fugit (1.12.1)
      et-orbi (~> 1.4)
      raabro (~> 1.4)
    gepub (2.0.0)
      nokogiri (>= 1.8.2, < 2.0)
      rubyzip (>= 3.0, < 3.1)
    gergich (2.2.1)
      httparty (~> 0.17)
      sqlite3 (>= 1.4, < 3.0)
    git (4.0.5)
      activesupport (>= 5.0)
      addressable (~> 2.8)
      process_executer (~> 4.0)
      rchardet (~> 1.9)
    globalid (1.3.0)
      activesupport (>= 6.1)
    globby (0.1.2)
    google-apis-core (1.0.2)
      addressable (~> 2.8, >= 2.8.7)
      faraday (~> 2.13)
      faraday-follow_redirects (~> 0.3)
      googleauth (~> 1.14)
      mini_mime (~> 1.1)
      representable (~> 3.0)
      retriable (~> 3.1)
    google-apis-drive_v3 (0.71.0)
      google-apis-core (>= 0.15.0, < 2.a)
    google-cloud-env (2.3.1)
      base64 (~> 0.2)
      faraday (>= 1.0, < 3.a)
    google-logging-utils (0.2.0)
    google-protobuf (4.30.2)
      bigdecimal
      rake (>= 13)
    google-protobuf (4.30.2-aarch64-linux)
      bigdecimal
      rake (>= 13)
    google-protobuf (4.30.2-arm64-darwin)
      bigdecimal
      rake (>= 13)
    google-protobuf (4.30.2-x86_64-darwin)
      bigdecimal
      rake (>= 13)
    google-protobuf (4.30.2-x86_64-linux)
      bigdecimal
      rake (>= 13)
    googleauth (1.15.0)
      faraday (>= 1.0, < 3.a)
      google-cloud-env (~> 2.2)
      google-logging-utils (~> 0.1)
      jwt (>= 1.4, < 4.0)
      multi_json (~> 1.11)
      os (>= 0.9, < 2.0)
      signet (>= 0.16, < 2.a)
    graphql (2.5.13)
      base64
      fiber-storage
      logger
    graphql-batch (0.6.1)
      graphql (>= 1.13, < 3)
      promise.rb (~> 0.7.2)
    guardrail (3.1.0)
      activerecord (>= 6.1, < 8.1)
      railties (>= 6.1, < 8.1)
    hana (1.3.7)
    hashdiff (1.2.1)
    hashery (2.1.2)
    hashie (5.0.0)
    headless (2.3.1)
    highline (3.1.2)
      reline
    httparty (0.23.1)
      csv
      mini_mime (>= 1.0.0)
      multi_xml (>= 0.5.2)
    i18n (1.14.7)
      concurrent-ruby (~> 1.0)
    i18nliner (0.2.4)
      activesupport (>= 6.0)
      erubi (~> 1.7)
      globby (>= 0.1.1)
      i18n (>= 1.8.6)
      nokogiri (>= 1.5.0)
      ruby2ruby (~> 2.4)
      ruby_parser (~> 3.10)
      sexp_processor (~> 4.10)
      ya2yaml (= 0.31)
    icalendar (2.12.0)
      base64
      ice_cube (~> 0.16)
      logger
      ostruct
    ice_cube (0.17.0)
    ice_nine (0.11.2)
    idn-ruby (0.1.5)
    ims-lti (2.3.5)
      addressable (~> 2.5, >= 2.5.1)
      builder (~> 3.2)
      faraday (< 3.0)
      json-jwt (~> 1.16.6)
      rexml
      simple_oauth (~> 0.3.1)
    inst-jobs (3.3.2)
      activerecord (>= 7.1)
      activerecord-pg-extensions (~> 0.4)
      activesupport (>= 7.1)
      after_transaction_commit (>= 1.0, < 3)
      debug_inspector (~> 1.0)
      fugit (~> 1.3)
      railties (>= 6.0)
    inst-jobs-autoscaling (2.1.1)
      aws-sdk-autoscaling
      inst-jobs (> 1.0, < 4.0)
    inst-jobs-statsd (4.0.2)
      inst-jobs (>= 3.1.1, < 4.0)
      inst_statsd (~> 3.1)
    inst_access (0.4.4)
      activesupport (>= 5)
      json-jwt (~> 1.13)
    inst_llm (0.2.4)
      aws-sdk-bedrockruntime (~> 1.5)
    inst_statsd (3.4.0)
      aroi (>= 0.0.7)
      dogstatsd-ruby (>= 4.2, < 6.0, != 5.0.0)
      statsd-ruby (~> 1.0)
    instructure-happymapper (0.5.10)
      nokogiri (~> 1.5)
    io-console (0.8.1)
    irb (1.15.2)
      pp (>= 0.6.0)
      rdoc (>= 4.0.0)
      reline (>= 0.4.2)
    iso8601 (0.13.0)
    jira_ref_parser (1.0.1)
    jmespath (1.6.2)
    json (2.15.0)
    json-jwt (1.16.7)
      activesupport (>= 4.2)
      aes_key_wrap
      base64
      bindata
      faraday (~> 2.0)
      faraday-follow_redirects
    json-schema (6.0.0)
      addressable (~> 2.8)
      bigdecimal (~> 3.1)
    json_schemer (2.4.0)
      bigdecimal
      hana (~> 1.3)
      regexp_parser (~> 2.0)
      simpleidn (~> 0.2)
    jsonpath (1.1.5)
      multi_json
    jwt (3.1.2)
      base64
    language_server-protocol (3.17.0.5)
    launchy (3.1.1)
      addressable (~> 2.8)
      childprocess (~> 5.0)
      logger (~> 1.6)
    letter_opener (1.10.0)
      launchy (>= 2.2, < 4)
    libdatadog (18.1.0.1.0)
    libdatadog (18.1.0.1.0-aarch64-linux)
    libdatadog (18.1.0.1.0-x86_64-linux)
    libddwaf (1.24.1.2.1)
      ffi (~> 1.0)
    libddwaf (1.24.1.2.1-aarch64-linux)
      ffi (~> 1.0)
    libddwaf (1.24.1.2.1-arm64-darwin)
      ffi (~> 1.0)
    libddwaf (1.24.1.2.1-x86_64-darwin)
      ffi (~> 1.0)
    libddwaf (1.24.1.2.1-x86_64-linux)
      ffi (~> 1.0)
    link_header (0.0.8)
    lint_roller (1.1.0)
    logger (1.7.0)
    loofah (2.24.1)
      crass (~> 1.0.2)
      nokogiri (>= 1.12.0)
    luminosity_contrast (0.2.1)
    mail (2.8.1)
      mini_mime (>= 0.1.1)
      net-imap
      net-pop
      net-smtp
    marcel (1.1.0)
    matrix (0.4.3)
    method_source (1.1.0)
    mime-types (3.7.0)
      logger
      mime-types-data (~> 3.2025, >= 3.2025.0507)
    mime-types-data (3.2025.0924)
    mimemagic (0.4.3)
      nokogiri (~> 1)
      rake
    mini_magick (5.3.1)
      logger
    mini_mime (1.1.5)
    mini_portile2 (2.8.9)
    minitest (5.26.0)
    mize (0.6.1)
    moodle2cc (0.2.47)
      builder
      instructure-happymapper (~> 0.5.10)
      nokogiri
      rdiscount
      rubyzip (>= 2.4.1)
      thor
    msgpack (1.8.0)
    multi_json (1.15.0)
    multi_xml (0.7.2)
      bigdecimal (~> 3.1)
    multipart-post (2.4.1)
    mustache (1.1.1)
    net-http (0.6.0)
      uri
    net-imap (0.5.11)
      date
      net-protocol
    net-ldap (0.20.0)
      base64
      ostruct
    net-pop (0.1.2)
      net-protocol
    net-protocol (0.2.2)
      timeout
    net-smtp (0.5.1)
      net-protocol
    nio4r (2.7.4)
    nokogiri (1.18.10)
      mini_portile2 (~> 2.8.2)
      racc (~> 1.4)
    nokogiri (1.18.10-aarch64-linux-gnu)
      racc (~> 1.4)
    nokogiri (1.18.10-arm64-darwin)
      racc (~> 1.4)
    nokogiri (1.18.10-x86_64-darwin)
      racc (~> 1.4)
    nokogiri (1.18.10-x86_64-linux-gnu)
      racc (~> 1.4)
    nokogiri-xmlsec-instructure (0.12.0)
      nokogiri (~> 1.13)
    oauth (1.1.2)
      oauth-tty (~> 1.0, >= 1.0.6)
      snaky_hash (~> 2.0)
      version_gem (~> 1.1, >= 1.1.9)
    oauth-tty (1.0.6)
      version_gem (~> 1.1, >= 1.1.9)
    oauth2 (2.0.17)
      faraday (>= 0.17.3, < 4.0)
      jwt (>= 1.0, < 4.0)
      logger (~> 1.2)
      multi_xml (~> 0.5)
      rack (>= 1.2, < 4)
      snaky_hash (~> 2.0, >= 2.0.3)
      version_gem (~> 1.1, >= 1.1.9)
    oj (3.16.11)
      bigdecimal (>= 3.0)
      ostruct (>= 0.2)
    once-ler (2.2.0)
      activerecord (>= 7.0, < 8.1)
      rspec (>= 3.6)
      rspec-rails (>= 4.0)
    os (1.1.4)
    ostruct (0.6.3)
    outrigger (3.1.0)
      activerecord (>= 6.0, < 8.1)
      railties (>= 6.0, < 8.1)
    packs-specification (0.0.10)
      sorbet-runtime
    pact (1.66.1)
      jsonpath (~> 1.0)
      pact-mock_service (~> 3.0, >= 3.3.1)
      pact-support (~> 1.21, >= 1.21.0)
      rack-test (>= 0.6.3, < 3.0.0)
      rainbow (~> 3.1)
      rspec (~> 3.0)
      string_pattern (~> 2.0)
      thor (>= 0.20, < 2.0)
    pact-messages (0.2.0)
      pact (~> 1.9)
    pact-mock_service (3.12.3)
      find_a_port (~> 1.0.1)
      json
      pact-support (~> 1.16, >= 1.16.4)
      rack (>= 3.0, < 4.0)
      rackup (~> 2.0)
      rspec (>= 2.14)
      thor (>= 0.19, < 2.0)
      webrick (~> 1.8)
    pact-support (1.21.2)
      awesome_print (~> 1.9)
      diff-lcs (~> 1.5)
      expgen (~> 0.1)
      jsonpath (~> 1.0)
      rainbow (~> 3.1.1)
      string_pattern (~> 2.0)
    pact_broker-client (1.72.0)
      dig_rb (~> 1.0)
      httparty (>= 0.21.0, < 1.0.0)
      rake (~> 13.0)
      table_print (~> 1.5)
      term-ansicolor (~> 1.7)
      thor (>= 0.20, < 2.0)
    parallel (1.27.0)
    parser (3.3.9.0)
      ast (~> 2.4.1)
      racc
    parslet (2.0.0)
    pdf-core (0.10.0)
    pdf-reader (2.15.0)
      Ascii85 (>= 1.0, < 3.0, != 2.0.0)
      afm (>= 0.2.1, < 2)
      hashery (~> 2.0)
      ruby-rc4
      ttfunk
    pg (1.5.9)
    pg_query (6.1.0)
      google-protobuf (>= 3.25.3)
    pp (0.6.3)
      prettyprint
    prawn (2.5.0)
      matrix (~> 0.4)
      pdf-core (~> 0.10.0)
      ttfunk (~> 1.8)
    prawn-emoji (6.0.0)
      matrix (~> 0.4)
      prawn (~> 2.4)
      unicode-emoji (>= 3.1, < 5.0)
    prawn-rails (1.6.0)
      actionview (>= 3.1.0)
      activesupport (>= 3.1.0)
      prawn
      prawn-table
    prawn-table (0.2.2)
      prawn (>= 1.3.0, < 3.0.0)
    prettyprint (0.2.0)
    prism (1.5.1)
    process_executer (4.0.0)
      track_open_instances (~> 0.1)
    promise.rb (0.7.4)
    prosopite (2.1.2)
    pstore (0.2.0)
    psych (5.2.6)
      date
      stringio
    public_suffix (6.0.2)
    puma (7.0.4)
      nio4r (~> 2.0)
    pygments.rb (3.0.0)
    raabro (1.4.0)
    racc (1.8.1)
    rack (3.2.3)
    rack-session (2.1.1)
      base64 (>= 0.1.0)
      rack (>= 3.0.0)
    rack-test (2.2.0)
      rack (>= 1.3)
    rack3-brotli (1.0.1)
      brotli (~> 0.3)
      rack (~> 3.0)
    rackup (2.2.1)
      rack (>= 3)
    rails (8.0.3)
      actioncable (= 8.0.3)
      actionmailbox (= 8.0.3)
      actionmailer (= 8.0.3)
      actionpack (= 8.0.3)
      actiontext (= 8.0.3)
      actionview (= 8.0.3)
      activejob (= 8.0.3)
      activemodel (= 8.0.3)
      activerecord (= 8.0.3)
      activestorage (= 8.0.3)
      activesupport (= 8.0.3)
      bundler (>= 1.15.0)
      railties (= 8.0.3)
    rails-controller-testing (1.0.5)
      actionpack (>= 5.0.1.rc1)
      actionview (>= 5.0.1.rc1)
      activesupport (>= 5.0.1.rc1)
    rails-dom-testing (2.3.0)
      activesupport (>= 5.0.0)
      minitest
      nokogiri (>= 1.6)
    rails-html-sanitizer (1.6.2)
      loofah (~> 2.21)
      nokogiri (>= 1.15.7, != 1.16.7, != 1.16.6, != 1.16.5, != 1.16.4, != 1.16.3, != 1.16.2, != 1.16.1, != 1.16.0.rc1, != 1.16.0)
    rails-observers (0.1.5)
      activemodel (>= 4.0)
    railties (8.0.3)
      actionpack (= 8.0.3)
      activesupport (= 8.0.3)
      irb (~> 1.13)
      rackup (>= 1.0.0)
      rake (>= 12.2)
      thor (~> 1.0, >= 1.2.2)
      tsort (>= 0.2)
      zeitwerk (~> 2.6)
    rainbow (3.1.1)
    rake (13.3.0)
    rbs (3.9.5)
      logger
    rchardet (1.10.0)
    rdiscount (2.2.7.3)
    rdoc (6.15.0)
      erb
      psych (>= 4.0.0)
      tsort
    redcarpet (3.6.1)
    redis (5.4.1)
      redis-client (>= 0.22.0)
    redis-client (0.26.1)
      connection_pool
    redis-cluster-client (0.13.6)
      redis-client (~> 0.24)
    redis-clustering (5.4.1)
      redis (= 5.4.1)
      redis-cluster-client (>= 0.10.0)
    redis-scripting (1.0.1)
      redis (>= 3.0)
    regexp_parser (2.11.3)
    reline (0.6.2)
      io-console (~> 0.5)
    representable (3.2.0)
      declarative (< 0.1.0)
      trailblazer-option (>= 0.1.1, < 0.2.0)
      uber (< 0.2.0)
    request_store (1.7.0)
      rack (>= 1.4)
    retriable (3.1.2)
    rexml (3.4.4)
    ritex (1.0.1)
    rotp (6.3.0)
    rqrcode (3.1.0)
      chunky_png (~> 1.0)
      rqrcode_core (~> 2.0)
    rqrcode_core (2.0.0)
    rrule (0.6.0)
      activesupport (>= 2.3)
    rspec (3.13.1)
      rspec-core (~> 3.13.0)
      rspec-expectations (~> 3.13.0)
      rspec-mocks (~> 3.13.0)
    rspec-collection_matchers (1.2.1)
      rspec-expectations (>= 2.99.0.beta1)
    rspec-core (3.13.5)
      rspec-support (~> 3.13.0)
    rspec-expectations (3.13.5)
      diff-lcs (>= 1.2.0, < 2.0)
      rspec-support (~> 3.13.0)
    rspec-mocks (3.13.5)
      diff-lcs (>= 1.2.0, < 2.0)
      rspec-support (~> 3.13.0)
    rspec-openapi (0.16.1)
      actionpack (>= 5.2.0)
      rails-dom-testing
      rspec-core
    rspec-rails (8.0.2)
      actionpack (>= 7.2)
      activesupport (>= 7.2)
      railties (>= 7.2)
      rspec-core (~> 3.13)
      rspec-expectations (~> 3.13)
      rspec-mocks (~> 3.13)
      rspec-support (~> 3.13)
    rspec-support (3.13.6)
    rspec_around_all (0.2.0)
      rspec (>= 2.0)
    rspec_junit_formatter (0.6.0)
      rspec-core (>= 2, < 4, != 2.12.0)
    rss (0.3.1)
      rexml
    rubocop (1.81.1)
      json (~> 2.3)
      language_server-protocol (~> 3.17.0.2)
      lint_roller (~> 1.1.0)
      parallel (~> 1.10)
      parser (>= 3.3.0.2)
      rainbow (>= 2.2.2, < 4.0)
      regexp_parser (>= 2.9.3, < 3.0)
      rubocop-ast (>= 1.47.1, < 2.0)
      ruby-progressbar (~> 1.7)
      unicode-display_width (>= 2.4.0, < 4.0)
    rubocop-ast (1.47.1)
      parser (>= 3.3.7.2)
      prism (~> 1.4)
    rubocop-factory_bot (2.27.1)
      lint_roller (~> 1.1)
      rubocop (~> 1.72, >= 1.72.1)
    rubocop-graphql (1.5.6)
      lint_roller (~> 1.1)
      rubocop (>= 1.72.1, < 2)
    rubocop-inst (1.2.2)
      rubocop (~> 1.72, >= 1.72.1)
      rubocop-performance (~> 1.24)
    rubocop-performance (1.26.0)
      lint_roller (~> 1.1)
      rubocop (>= 1.75.0, < 2.0)
      rubocop-ast (>= 1.44.0, < 2.0)
    rubocop-rails (2.33.4)
      activesupport (>= 4.2.0)
      lint_roller (~> 1.1)
      rack (>= 1.1)
      rubocop (>= 1.75.0, < 2.0)
      rubocop-ast (>= 1.44.0, < 2.0)
    rubocop-rake (0.7.1)
      lint_roller (~> 1.1)
      rubocop (>= 1.72.1)
    rubocop-rspec (3.5.0)
      lint_roller (~> 1.1)
      rubocop (~> 1.72, >= 1.72.1)
    rubocop-rspec_rails (2.31.0)
      lint_roller (~> 1.1)
      rubocop (~> 1.72, >= 1.72.1)
      rubocop-rspec (~> 3.5)
    ruby-duration (3.2.3)
      activesupport (>= 3.0.0)
      i18n
      iso8601
    ruby-lsp (0.26.1)
      language_server-protocol (~> 3.17.0)
      prism (>= 1.2, < 2.0)
      rbs (>= 3, < 5)
    ruby-lsp-rspec (0.1.28)
      ruby-lsp (~> 0.26.0)
    ruby-progressbar (1.13.0)
    ruby-rc4 (0.1.5)
    ruby-rtf (0.0.5)
    ruby2ruby (2.5.2)
      ruby_parser (~> 3.1)
      sexp_processor (~> 4.6)
    ruby_parser (3.21.1)
      racc (~> 1.5)
      sexp_processor (~> 4.16)
    rubycas-client (2.3.9)
      activesupport
    rubyzip (3.0.2)
<<<<<<< HEAD
    saml2 (3.2.4)
=======
    saml2 (3.3.0)
>>>>>>> dd080656
      activesupport (>= 3.2, < 8.2)
      nokogiri (>= 1.5.8, < 2.0)
      nokogiri-xmlsec-instructure (~> 0.9, >= 0.9.5)
    sanitize (7.0.0)
      crass (~> 1.0.2)
      nokogiri (>= 1.16.8)
    sax-machine (1.3.2)
    scrypt (3.1.0)
      ffi-compiler (>= 1.0, < 2.0)
      rake (~> 13)
    securerandom (0.4.1)
    selenium-webdriver (4.35.0)
      base64 (~> 0.2)
      logger (~> 1.4)
      rexml (~> 3.2, >= 3.2.5)
      rubyzip (>= 1.2.2, < 4.0)
      websocket (~> 1.0)
    sentry-inst_jobs (5.10.0)
      inst-jobs (~> 3.0)
      sentry-ruby (~> 5.10)
    sentry-rails (5.28.0)
      railties (>= 5.0)
      sentry-ruby (~> 5.28.0)
    sentry-ruby (5.28.0)
      bigdecimal
      concurrent-ruby (~> 1.0, >= 1.0.2)
    sexp_processor (4.17.4)
    signet (0.21.0)
      addressable (~> 2.8)
      faraday (>= 0.17.5, < 3.a)
      jwt (>= 1.5, < 4.0)
      multi_json (~> 1.10)
    simple_oauth (0.3.1)
    simplecov (0.22.0)
      docile (~> 1.1)
      simplecov-html (~> 0.11)
      simplecov_json_formatter (~> 0.1)
    simplecov-html (0.13.2)
    simplecov-rcov (0.3.7)
      simplecov (>= 0.4.1)
    simplecov_json_formatter (0.1.4)
    simpleidn (0.2.3)
    snaky_hash (2.0.3)
      hashie (>= 0.1.0, < 6)
      version_gem (>= 1.1.8, < 3)
    soap4r-middleware (0.8.7)
      soap4r-ruby1.9 (= 2.0.5)
    soap4r-ruby1.9 (2.0.5)
    sorbet-runtime (0.5.12216)
    spring (4.4.0)
    spring-commands-parallel-rspec (1.1.0)
      spring (>= 0.9.1)
    spring-commands-rspec (1.0.4)
      spring (>= 0.9.1)
    spring-commands-rubocop (0.4.0)
      spring (>= 1.0)
    sqlite3 (2.7.4)
      mini_portile2 (~> 2.8.0)
    sqlite3 (2.7.4-aarch64-linux-gnu)
    sqlite3 (2.7.4-arm64-darwin)
    sqlite3 (2.7.4-x86_64-darwin)
    sqlite3 (2.7.4-x86_64-linux-gnu)
    statsd-ruby (1.5.0)
    stormbreaker (1.0.0)
      axe-core-api (~> 4.1)
      axe-core-rspec (~> 4.1)
      axe-core-selenium (~> 4.1)
      rspec (~> 3.8)
    string_pattern (2.3.0)
      regexp_parser (~> 2.5, >= 2.5.0)
    stringio (3.1.7)
    swearjar (1.4.0)
    switchman (4.2.3)
      activerecord (>= 7.1, < 8.1)
      guardrail (~> 3.1.0)
      parallel (~> 1.22)
      railties (>= 7.1, < 8.1)
    switchman-inst-jobs (4.3.0)
      inst-jobs (>= 2.4.9, < 4.0)
      parallel (>= 1.19)
      railties (>= 7.0, < 8.1)
      switchman (>= 3.5.14, < 5.0)
    sync (0.5.0)
    syslog (0.3.0)
      logger
    table_print (1.5.7)
    term-ansicolor (1.11.3)
      tins (~> 1)
    testrail_client (0.0.1)
    testrailtagging (0.3.8.7)
      parser
      rspec
      testrail_client
    thor (1.4.0)
    thread_safe (0.3.6)
    timecop (0.9.10)
    timeout (0.4.3)
    tins (1.44.1)
      bigdecimal
      mize (~> 0.6)
      sync
    track_open_instances (0.1.15)
    trailblazer-option (0.1.2)
    tsort (0.2.0)
    ttfunk (1.8.0)
      bigdecimal (~> 3.1)
    twilio-ruby (7.8.3)
      faraday (>= 0.9, < 3.0)
      jwt (>= 1.5, < 4.0)
      nokogiri (>= 1.6, < 2.0)
    twitter-text (3.1.0)
      idn-ruby
      unf (~> 0.1.0)
    tzinfo (2.0.6)
      concurrent-ruby (~> 1.0)
    uber (0.1.0)
    unf (0.1.4)
      unf_ext
    unf_ext (0.0.9.1)
    unicode-display_width (3.2.0)
      unicode-emoji (~> 4.1)
    unicode-emoji (4.1.0)
    uri (1.0.4)
    useragent (0.16.11)
    vault (0.18.2)
      aws-sigv4
    vericite_api (1.5.3)
      json (>= 1.4.6)
    version_gem (1.1.9)
    virtus (2.0.0)
      axiom-types (~> 0.1)
      coercible (~> 1.0)
      descendants_tracker (~> 0.0, >= 0.0.3)
    wcag_color_contrast (0.1.0)
    webmock (3.25.1)
      addressable (>= 2.8.0)
      crack (>= 0.3.2)
      hashdiff (>= 0.4.0, < 2.0.0)
    webrick (1.9.1)
    websocket (1.2.11)
    websocket-driver (0.8.0)
      base64
      websocket-extensions (>= 0.1.0)
    websocket-extensions (0.1.5)
    will_paginate (4.0.1)
    ya2yaml (0.31)
    yard (0.9.37)
    yard-appendix (0.1.8)
      yard (>= 0.8.0)
    zeitwerk (2.7.3)

PLATFORMS
  aarch64-linux
  arm64-darwin
  ruby
  x86_64-darwin
  x86_64-linux

DEPENDENCIES
  academic_benchmark!
  academic_benchmarks (~> 1.1)
  account_reports!
  active_model_serializers (~> 0.9.9)
  active_record_query_trace (~> 1.8)
  activesupport-suspend_callbacks!
  acts_as_list!
  addressable (~> 2.8)
  adheres_to_policy!
  attachment_fu!
  authlogic!
  autoextend!
  aws-sdk-bedrockruntime (~> 1.7)
  aws-sdk-kinesis (~> 1.45)
  aws-sdk-s3 (~> 1.119)
  aws-sdk-sns (~> 1.60)
  aws-sdk-sqs (~> 1.53)
  aws-sdk-translate (~> 1.77)
  bcrypt (~> 3.1)
  benchmark (~> 0.4)
  bigdecimal (~> 3.1)
  bluecloth (= 2.2.0)
  bookmarked_collection!
  bootsnap (~> 1.16)
  brakeman (~> 7.0)
  broadcast_policy!
  browser (~> 6.0)
  bundler (~> 2.2)
  business_time (= 0.13.0)
  canvas_breach_mitigation!
  canvas_cache!
  canvas_color!
  canvas_connect (= 0.3.16)
  canvas_crummy!
  canvas_dynamodb!
  canvas_errors!
  canvas_ext!
  canvas_http!
  canvas_kaltura!
  canvas_link_migrator (~> 1.0)
  canvas_mimetype_fu!
  canvas_panda_pub!
  canvas_partman!
  canvas_quiz_statistics!
  canvas_sanitize!
  canvas_security!
  canvas_slug!
  canvas_sort!
  canvas_stringex!
  canvas_text_helper!
  canvas_time!
  canvas_unzip!
  canvas_webex (= 0.18.2)
  code_ownership (~> 1.33)
  colorize (~> 1.0)
  config_file!
  crystalball!
  csv_diff!
  database_cleaner (~> 2.0)
  datadog (~> 2.1)
  db-query-matchers (~> 0.12)
  debug (~> 1.10)
  diigo!
  diplomat (~> 2.6)
  docx (~> 0.8)
  dotenv (~> 3.0)
  dress_code (= 1.2.1)
  dynamic_settings!
  encrypted_cookie_store-instructure (~> 1.2)
  escape_code (= 0.2)
  event_stream!
  factory_bot (~> 6.3)
  feedjira (~> 4.0)
  ffi-icu (~> 0.5)
  flakey_spec_catcher (~> 0.12)
  gepub (~> 2.0)
  gergich (~> 2.1)
  google_drive!
  graphql (~> 2.3)
  graphql-batch (~> 0.5)
  guardrail (~> 3.0)
  hashdiff (~> 1.1)
  headless (= 2.3.1)
  highline (~> 3.0)
  html_text_helper!
  httparty (~> 0.21)
  i18n_extraction!
  i18n_tasks!
  i18nliner (~> 0.2.4)
  icalendar (~> 2.9)
  ims-lti (~> 2.3)
  incoming_mail_processor!
  inst-jobs (~> 3.1)
  inst-jobs-autoscaling (= 2.1.1)
  inst-jobs-statsd (~> 4.0)
  inst_access (= 0.4.4)
  inst_llm (~> 0.2.4)
  inst_statsd (~> 3.0)
  irb (~> 1.7)
  json-jwt (~> 1.13)
  json-schema (~> 6.0)
  json_schemer (~> 2.0)
  json_token!
  legacy_multipart!
  letter_opener (~> 1.8)
  link_header (= 0.0.8)
  live_events!
  logger (~> 1.5)
  lti-advantage!
  lti_outbound!
  luminosity_contrast (= 0.2.1)
  method_source (~> 1.1)
  mime-types (~> 3.5)
  mimemagic (~> 0.4.3)
  mini_magick (~> 5.0)
  moodle_importer!
  multi_json (= 1.15.0)
  net-http (~> 0.1)
  net-ldap (~> 0.18)
  oauth (~> 1.1)
  oauth2 (~> 2.0)
  oj (~> 3.16)
  once-ler (~> 2.0)
  outrigger (~> 3.0)
  pact (~> 1.57)
  pact-messages (= 0.2.0)
  pact_broker-client (= 1.72)
  paginated_collection!
  parallel (~> 1.23)
  pdf-reader (~> 2.11)
  pg (~> 1.5)
  pg_query (~> 6.0)
  prawn-emoji (~> 6.0)
  prawn-rails (~> 1.4)
  prosopite (~> 2.1)
  pstore (~> 0.2)
  puma (~> 7.0)
  qti_exporter!
  rack (~> 3.2)
  rack3-brotli (~> 1.0)
  rails (~> 8.0.0)
  rails-controller-testing (= 1.0.5)
  rails-observers (= 0.1.5)
  redcarpet (~> 3.6)
  redis-clustering (~> 5.0)
  redis-scripting (= 1.0.1)
  request_context!
  respondus_soap_endpoint!
  retriable (~> 3.1)
  ritex (= 1.0.1)
  rotp (~> 6.2)
  rqrcode (~> 3.0)
  rrule (~> 0.5)
  rspec (~> 3.12)
  rspec-collection_matchers (~> 1.2)
  rspec-openapi (= 0.16.1)
  rspec-rails (~> 8.0)
  rspec_around_all (= 0.2.0)
  rspecq!
  rss (~> 0.3)
  rubocop-canvas!
  rubocop-factory_bot (~> 2.22)
  rubocop-graphql (~> 1.3)
  rubocop-inst (~> 1)
  rubocop-rails (~> 2.19)
  rubocop-rake (~> 0.6)
  rubocop-rspec (~> 3.0)
  rubocop-rspec_rails (~> 2.29)
  ruby-duration (= 3.2.3)
  ruby-lsp-rspec (~> 0.1.18)
  ruby-rtf (= 0.0.5)
  rubycas-client (= 2.3.9)
  rubyzip (~> 3.0)
  saml2 (~> 3.1)
  sanitize (~> 7.0)
  scrypt (~> 3.0)
  selenium-webdriver (~> 4.12)
  sentry-inst_jobs (~> 5.10)
  sentry-rails (~> 5.10)
  simplecov-rcov (~> 0.3)
  simply_versioned!
  soap4r-ng!
  spring-commands-parallel-rspec (= 1.1.0)
  spring-commands-rspec (= 1.0.4)
  spring-commands-rubocop (~> 0.4)
  sqlite3 (~> 2.6)
  stackprof!
  stormbreaker (~> 1.0)
  stringify_ids!
  switchman (~> 4.0)
  switchman-inst-jobs (~> 4.0)
  syslog (~> 0.1)
  testrailtagging (= 0.3.8.7)
  timecop (~> 0.9)
  turnitin_api!
  twilio-ruby (~> 7.0)
  utf8_cleaner!
  vault (~> 0.17)
  vericite_api (= 1.5.3)
  wcag_color_contrast (= 0.1.0)
  webmock (~> 3.18)
  workflow!
  yard (~> 0.9)
  yard-appendix (= 0.1.8)

RUBY VERSION
   ruby 3.4.1p0

BUNDLED WITH
   2.6.7<|MERGE_RESOLUTION|>--- conflicted
+++ resolved
@@ -1106,11 +1106,7 @@
     rubycas-client (2.3.9)
       activesupport
     rubyzip (3.0.2)
-<<<<<<< HEAD
-    saml2 (3.2.4)
-=======
     saml2 (3.3.0)
->>>>>>> dd080656
       activesupport (>= 3.2, < 8.2)
       nokogiri (>= 1.5.8, < 2.0)
       nokogiri-xmlsec-instructure (~> 0.9, >= 0.9.5)
