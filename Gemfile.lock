--- conflicted
+++ resolved
@@ -377,11 +377,7 @@
       request_store (~> 1.0)
     awesome_print (1.9.2)
     aws-eventstream (1.3.0)
-<<<<<<< HEAD
-    aws-partitions (1.862.0)
-=======
     aws-partitions (1.868.0)
->>>>>>> 0d1b4c3f
     aws-sdk-applicationautoscaling (1.79.0)
       aws-sdk-core (~> 3, >= 3.188.0)
       aws-sigv4 (~> 1.1)
@@ -399,11 +395,7 @@
     aws-sdk-kinesis (1.54.0)
       aws-sdk-core (~> 3, >= 3.188.0)
       aws-sigv4 (~> 1.1)
-<<<<<<< HEAD
-    aws-sdk-kms (1.74.0)
-=======
     aws-sdk-kms (1.75.0)
->>>>>>> 0d1b4c3f
       aws-sdk-core (~> 3, >= 3.188.0)
       aws-sigv4 (~> 1.1)
     aws-sdk-s3 (1.141.0)
@@ -434,11 +426,7 @@
       thread_safe (~> 0.3, >= 0.3.1)
     base64 (0.2.0)
     bcrypt (3.1.20)
-<<<<<<< HEAD
-    bigdecimal (3.1.4)
-=======
     bigdecimal (3.1.5)
->>>>>>> 0d1b4c3f
     bindata (2.4.15)
     bluecloth (2.2.0)
     bootsnap (1.17.0)
@@ -461,11 +449,7 @@
     canvas_webex (0.18.2)
       railties
     chunky_png (1.4.0)
-<<<<<<< HEAD
-    code_ownership (1.36.0)
-=======
     code_ownership (1.36.1)
->>>>>>> 0d1b4c3f
       code_teams (~> 1.0)
       packs-specification
       sorbet-runtime (>= 0.5.10821)
@@ -488,25 +472,15 @@
       activerecord (>= 5.a)
       database_cleaner-core (~> 2.0.0)
     database_cleaner-core (2.0.1)
-<<<<<<< HEAD
-    datadog-ci (0.4.1)
-=======
     datadog-ci (0.5.1)
->>>>>>> 0d1b4c3f
       msgpack
     date (3.3.4)
     db-query-matchers (0.12.0)
       activesupport (>= 4.0, < 7.2)
       rspec (>= 3.0)
-<<<<<<< HEAD
-    ddtrace (1.17.0)
-      datadog-ci (~> 0.4.0)
-      debase-ruby_core_source (= 3.2.2)
-=======
     ddtrace (1.18.0)
       datadog-ci (~> 0.5.0)
       debase-ruby_core_source (= 3.2.3)
->>>>>>> 0d1b4c3f
       libdatadog (~> 5.0.0.1.0)
       libddwaf (~> 1.14.0.0.0)
       msgpack
@@ -591,28 +565,18 @@
       retriable (>= 2.0, < 4.a)
       rexml
       webrick
-<<<<<<< HEAD
-    google-apis-drive_v3 (0.45.0)
-      google-apis-core (>= 0.11.0, < 2.a)
-=======
     google-apis-drive_v3 (0.46.0)
       google-apis-core (>= 0.11.0, < 2.a)
     google-cloud-env (2.1.0)
       faraday (>= 1.0, < 3.a)
->>>>>>> 0d1b4c3f
     google-protobuf (3.25.1)
     google-protobuf (3.25.1-aarch64-linux)
     google-protobuf (3.25.1-arm64-darwin)
     google-protobuf (3.25.1-x86_64-darwin)
     google-protobuf (3.25.1-x86_64-linux)
-<<<<<<< HEAD
-    googleauth (1.8.1)
-      faraday (>= 0.17.3, < 3.a)
-=======
     googleauth (1.9.1)
       faraday (>= 1.0, < 3.a)
       google-cloud-env (~> 2.1)
->>>>>>> 0d1b4c3f
       jwt (>= 1.4, < 3.0)
       multi_json (~> 1.11)
       os (>= 0.9, < 2.0)
@@ -681,13 +645,8 @@
       statsd-ruby (~> 1.0)
     instructure-happymapper (0.5.10)
       nokogiri (~> 1.5)
-<<<<<<< HEAD
-    io-console (0.6.0)
-    irb (1.10.0)
-=======
     io-console (0.7.1)
     irb (1.10.1)
->>>>>>> 0d1b4c3f
       rdoc
       reline (>= 0.3.8)
     iso8601 (0.13.0)
@@ -764,11 +723,7 @@
       activerecord (>= 6.1)
     net-http (0.4.0)
       uri
-<<<<<<< HEAD
-    net-imap (0.4.7)
-=======
     net-imap (0.4.8)
->>>>>>> 0d1b4c3f
       date
       net-protocol
     net-ldap (0.18.0)
@@ -944,11 +899,7 @@
       redis-cluster-client (>= 0.7.0)
     redis-scripting (1.0.1)
       redis (>= 3.0)
-<<<<<<< HEAD
-    regexp_parser (2.8.2)
-=======
     regexp_parser (2.8.3)
->>>>>>> 0d1b4c3f
     reline (0.4.1)
       io-console (~> 0.5)
     representable (3.2.0)
@@ -996,11 +947,7 @@
       rspec-core (>= 2, < 4, != 2.12.0)
     rss (0.3.0)
       rexml
-<<<<<<< HEAD
-    rubocop (1.58.0)
-=======
     rubocop (1.59.0)
->>>>>>> 0d1b4c3f
       json (~> 2.3)
       language_server-protocol (>= 3.17.0)
       parallel (~> 1.10)
@@ -1022,17 +969,10 @@
     rubocop-inst (1.0.2)
       rubocop (~> 1.50)
       rubocop-performance (~> 1.17)
-<<<<<<< HEAD
-    rubocop-performance (1.19.1)
-      rubocop (>= 1.7.0, < 2.0)
-      rubocop-ast (>= 0.4.0)
-    rubocop-rails (2.22.2)
-=======
     rubocop-performance (1.20.0)
       rubocop (>= 1.48.1, < 2.0)
       rubocop-ast (>= 1.30.0, < 2.0)
     rubocop-rails (2.23.0)
->>>>>>> 0d1b4c3f
       activesupport (>= 4.2.0)
       rack (>= 1.1)
       rubocop (>= 1.33.0, < 2.0)
@@ -1075,17 +1015,10 @@
     sentry-inst_jobs (5.10.0)
       inst-jobs (~> 3.0)
       sentry-ruby (~> 5.10)
-<<<<<<< HEAD
-    sentry-rails (5.14.0)
-      railties (>= 5.0)
-      sentry-ruby (~> 5.14.0)
-    sentry-ruby (5.14.0)
-=======
     sentry-rails (5.15.1)
       railties (>= 5.0)
       sentry-ruby (~> 5.15.1)
     sentry-ruby (5.15.1)
->>>>>>> 0d1b4c3f
       concurrent-ruby (~> 1.0, >= 1.0.2)
     sexp_processor (4.17.0)
     shoulda-matchers (5.3.0)
@@ -1164,11 +1097,7 @@
       sync
     trailblazer-option (0.1.2)
     ttfunk (1.7.0)
-<<<<<<< HEAD
-    twilio-ruby (6.8.3)
-=======
     twilio-ruby (6.9.0)
->>>>>>> 0d1b4c3f
       faraday (>= 0.9, < 3.0)
       jwt (>= 1.5, < 3.0)
       nokogiri (>= 1.6, < 2.0)
