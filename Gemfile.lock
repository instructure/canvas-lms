GIT
  remote: https://github.com/instructure/rspecq.git
  revision: 34c2f3c2d7cbc6d546c347e6bffb82ef91e7429d
  specs:
    rspecq (0.7.1)
      redis (>= 4.0, < 6.0)
      rspec-core
      rspec_junit_formatter
      sentry-ruby

GIT
  remote: https://github.com/instructure/soap4r.git
  revision: 33f7b37c0372787b4f6a40a50d0dbb1dc7a7fb3a
  specs:
    soap4r-ng (2.0.4)

GIT
  remote: https://github.com/kreynolds/cassandra-cql.git
  revision: 02b5abbe441a345c051a180327932566fd66bb36
  ref: 02b5abbe441a345c051a180327932566fd66bb36
  specs:
    cassandra-cql (1.2.3)
      simple_uuid (>= 0.2.0)
      thrift_client (>= 0.7.1, < 0.10)

GIT
  remote: https://github.com/twitter/thrift_client.git
  revision: 5c10d59881825cb8e26ab1aa8f1d2738e88c0e83
  ref: 5c10d59881825cb8e26ab1aa8f1d2738e88c0e83
  specs:
    thrift_client (0.9.3)
      thrift (~> 0.9.0)

GIT
  remote: https://github.com/wrapbook/crystalball.git
  revision: 59837f892594816705b7bb6611191a7bda0c3fb5
  specs:
    crystalball (0.7.0)
      git

PATH
  remote: gems/canvas_cassandra
  specs:
    canvas_cassandra (0.1.0)
      cassandra-cql (~> 1.2.2)
      config_file

PATH
  remote: gems/i18n_extraction
  specs:
    i18n_extraction (0.0.1)
      activesupport (>= 3.2)
      i18nliner (~> 0.1)
      ruby_parser (~> 3.7)
      sexp_processor (~> 4.14, >= 4.14.1)

PATH
  remote: gems/i18n_tasks
  specs:
    i18n_tasks (0.0.1)
      activesupport (>= 6)
      i18n (>= 0.7, < 2)
      i18n_extraction
      ruby_parser (~> 3.7)
      utf8_cleaner

PATH
  remote: gems/plugins/academic_benchmark
  specs:
    academic_benchmark (1.1.0)
      academic_benchmarks (~> 1.1.0)
      railties (>= 3.2)

PATH
  remote: gems/plugins/account_reports
  specs:
    account_reports (1.1.0)
      railties (>= 3.2)

PATH
  remote: gems/plugins/moodle_importer
  specs:
    moodle_importer (1.0.0)
      moodle2cc (= 0.2.46)
      rails (>= 3.2)

PATH
  remote: gems/plugins/qti_exporter
  specs:
    qti_exporter (1.0.0)
      rails (>= 3.2)

PATH
  remote: gems/plugins/respondus_soap_endpoint
  specs:
    respondus_soap_endpoint (1.1.0)
      rails (>= 3.2)
      soap4r-middleware (= 0.8.7)
      soap4r-ng (~> 2.0)

PATH
  remote: gems/plugins/simply_versioned
  specs:
    simply_versioned (1.0.0)
      activerecord (>= 3.2)

PATH
  remote: gems/rubocop-canvas
  specs:
    rubocop-canvas (1.0.0)
      activesupport (>= 7.0)
      jira_ref_parser (= 1.0.1)
      outrigger (~> 3.0, >= 3.0.1)
      railties (~> 7.0)
      rubocop (~> 1.19)
      rubocop-rails (~> 2.19)

PATH
  remote: gems
  specs:
    activesupport-suspend_callbacks (0.0.1)
      activesupport (>= 3.2, < 7.2)
    acts_as_list (0.0.1)
      activerecord (>= 3.2)
    adheres_to_policy (0.0.1)
      activesupport (>= 3.2)
    attachment_fu (1.0.0)
      activerecord (>= 3.2)
      railties (>= 3.2)
    autoextend (1.0.0)
    bookmarked_collection (1.0.0)
      activerecord (>= 3.2)
      folio-pagination (~> 0.0.12)
      json_token
      paginated_collection
      railties (>= 3.2)
      will_paginate (>= 3.0, < 5.0)
    broadcast_policy (1.0.0)
      activesupport
      after_transaction_commit
    canvas_breach_mitigation (0.0.1)
      activesupport
    canvas_cache (0.1.0)
      activesupport
      config_file
      digest-murmurhash (>= 1.1.0)
      guardrail (>= 2.0.0)
      redis (~> 5.0)
      redis-clustering (~> 5.0)
      redis-scripting (>= 1.0.0)
    canvas_color (0.0.1)
    canvas_crummy (0.0.1)
    canvas_dynamodb (0.0.1)
      aws-sdk-applicationautoscaling (~> 1.26)
      aws-sdk-dynamodb (~> 1.32)
    canvas_errors (0.1.0)
      activesupport
      code_ownership
      inst-jobs
    canvas_ext (1.0.0)
      activesupport (>= 3.2)
      tzinfo
    canvas_http (1.0.0)
      canvas_cache
      legacy_multipart
    canvas_kaltura (1.0.0)
      canvas_http
      canvas_slug
      canvas_sort
      legacy_multipart
      nokogiri
    canvas_mimetype_fu (0.0.1)
    canvas_panda_pub (1.0.0)
      canvas_http
      json-jwt (~> 1.10)
    canvas_partman (2.0.0)
      activerecord (>= 6.1, < 7.2)
      activerecord-pg-extensions (~> 0.4)
      pg (>= 0.17, < 2.0)
    canvas_quiz_statistics (0.1.0)
      activesupport
      html_text_helper
    canvas_sanitize (0.0.1)
      sanitize (~> 6.0)
    canvas_security (0.1.0)
      activesupport
      canvas_cache
      canvas_errors
      dynamic_settings
      json-jwt
    canvas_slug (0.0.1)
      swearjar (~> 1.4)
    canvas_sort (1.0.0)
    canvas_stringex (0.0.1)
    canvas_text_helper (0.0.1)
      i18n
    canvas_time (1.0.0)
      activesupport (>= 3.2)
      tzinfo
    canvas_unzip (0.0.1)
      activesupport
      canvas_mimetype_fu
      rubyzip (~> 2.0)
    config_file (0.1.0)
      railties (>= 5.0)
    csv_diff (1.0.0)
      sqlite3
    diigo (1.0.0)
      nokogiri
    dynamic_settings (0.1.0)
      activesupport (>= 5.0)
      config_file
      diplomat (>= 2.5.1)
      railties
    event_stream (0.1.0)
      activerecord (>= 4.2)
      bookmarked_collection
      inst_statsd
      json_token
      paginated_collection
    google_drive (1.0.0)
      google-apis-drive_v3 (~> 0.43)
    html_text_helper (0.0.1)
      activesupport (>= 3.2)
      canvas_text_helper
      nokogiri
      sanitize (~> 6.0)
      twitter-text (~> 3.1)
    incoming_mail_processor (0.0.1)
      activesupport (>= 3.2)
      aws-sdk-s3
      aws-sdk-sqs
      canvas_errors
      html_text_helper
      inst_statsd
      mail (~> 2.8)
      net-imap
      net-pop
      net-smtp
      utf8_cleaner
    json_token (0.0.1)
      json
    legacy_multipart (0.0.1)
      canvas_slug
      mime-types (~> 3.2)
    live_events (1.0.0)
      activesupport
      aws-sdk-kinesis
      inst_statsd
    lti-advantage (0.1.0)
      activemodel (>= 5.1)
      json-jwt (~> 1.5)
    lti_outbound (0.0.1)
      activesupport
      i18n
      oauth
    paginated_collection (1.0.0)
      folio-pagination (~> 0.0.12)
      will_paginate (>= 3.0, < 5.0)
    request_context (0.1.0)
      actionpack
      canvas_security
      railties
    stringify_ids (1.0.0)
    turnitin_api (0.1.0)
      activesupport
      faraday (~> 2.7)
      faraday-follow_redirects (~> 0.3)
      faraday-multipart (~> 1.0)
      inst_statsd
      simple_oauth (~> 0.3)
    twitter (1.0.0)
      html_text_helper
      oauth
    utf8_cleaner (0.0.1)
    workflow (0.0.1)
      activesupport (>= 3.2)

GEM
  remote: https://rubygems.org/
  specs:
    Ascii85 (1.1.1)
    academic_benchmarks (1.1.3)
      activesupport (>= 3.2.22)
      httparty (~> 0.13)
    actioncable (7.1.3)
      actionpack (= 7.1.3)
      activesupport (= 7.1.3)
      nio4r (~> 2.0)
      websocket-driver (>= 0.6.1)
      zeitwerk (~> 2.6)
    actionmailbox (7.1.3)
      actionpack (= 7.1.3)
      activejob (= 7.1.3)
      activerecord (= 7.1.3)
      activestorage (= 7.1.3)
      activesupport (= 7.1.3)
      mail (>= 2.7.1)
      net-imap
      net-pop
      net-smtp
    actionmailer (7.1.3)
      actionpack (= 7.1.3)
      actionview (= 7.1.3)
      activejob (= 7.1.3)
      activesupport (= 7.1.3)
      mail (~> 2.5, >= 2.5.4)
      net-imap
      net-pop
      net-smtp
      rails-dom-testing (~> 2.2)
    actionpack (7.1.3)
      actionview (= 7.1.3)
      activesupport (= 7.1.3)
      nokogiri (>= 1.8.5)
      racc
      rack (>= 2.2.4)
      rack-session (>= 1.0.1)
      rack-test (>= 0.6.3)
      rails-dom-testing (~> 2.2)
      rails-html-sanitizer (~> 1.6)
    actiontext (7.1.3)
      actionpack (= 7.1.3)
      activerecord (= 7.1.3)
      activestorage (= 7.1.3)
      activesupport (= 7.1.3)
      globalid (>= 0.6.0)
      nokogiri (>= 1.8.5)
    actionview (7.1.3)
      activesupport (= 7.1.3)
      builder (~> 3.1)
      erubi (~> 1.11)
      rails-dom-testing (~> 2.2)
      rails-html-sanitizer (~> 1.6)
    active_model-better_errors (1.6.7)
      activemodel (>= 3.0)
    active_model_serializers (0.9.9)
      activemodel (>= 3.2)
      concurrent-ruby (~> 1.0)
    active_record_query_trace (1.8.2)
      activerecord (>= 6.0.0)
    activejob (7.1.3)
      activesupport (= 7.1.3)
      globalid (>= 0.3.6)
    activemodel (7.1.3)
      activesupport (= 7.1.3)
    activerecord (7.1.3)
      activemodel (= 7.1.3)
      activesupport (= 7.1.3)
      timeout (>= 0.4.0)
    activerecord-pg-extensions (0.5.4)
      activerecord (>= 7.0, < 7.2)
      railties (>= 7.0, < 7.2)
    activestorage (7.1.3)
      actionpack (= 7.1.3)
      activejob (= 7.1.3)
      activerecord (= 7.1.3)
      activesupport (= 7.1.3)
      marcel (~> 1.0)
    activesupport (7.1.3)
      base64
      bigdecimal
      concurrent-ruby (~> 1.0, >= 1.0.2)
      connection_pool (>= 2.2.5)
      drb
      i18n (>= 1.6, < 2)
      minitest (>= 5.1)
      mutex_m
      tzinfo (~> 2.0)
    addressable (2.8.7)
      public_suffix (>= 2.0.2, < 7.0)
    adobe_connect (1.0.12)
      activesupport (>= 2.3.17)
      nokogiri (>= 1.14.3)
      rake (>= 0.9.2)
    aes_key_wrap (1.1.0)
    afm (0.2.2)
    after_transaction_commit (2.2.2)
      activerecord (>= 5.2)
    apollo-federation (3.8.5)
      google-protobuf (~> 3.22)
      graphql (>= 1.10.14)
    aroi (1.0.0)
      activerecord (>= 5.2)
      activesupport (>= 5.2)
    ast (2.4.2)
    authlogic (6.4.3)
      activemodel (>= 5.2, < 7.2)
      activerecord (>= 5.2, < 7.2)
      activesupport (>= 5.2, < 7.2)
      request_store (~> 1.0)
    awesome_print (1.9.2)
    aws-eventstream (1.3.0)
<<<<<<< HEAD
    aws-partitions (1.957.0)
    aws-sdk-applicationautoscaling (1.89.0)
      aws-sdk-core (~> 3, >= 3.201.0)
      aws-sigv4 (~> 1.5)
    aws-sdk-autoscaling (1.113.0)
      aws-sdk-core (~> 3, >= 3.201.0)
      aws-sigv4 (~> 1.5)
    aws-sdk-bedrockruntime (1.16.0)
      aws-sdk-core (~> 3, >= 3.201.0)
      aws-sigv4 (~> 1.1)
    aws-sdk-core (3.201.2)
=======
    aws-partitions (1.962.0)
    aws-sdk-applicationautoscaling (1.90.0)
      aws-sdk-core (~> 3, >= 3.201.0)
      aws-sigv4 (~> 1.5)
    aws-sdk-autoscaling (1.114.0)
      aws-sdk-core (~> 3, >= 3.201.0)
      aws-sigv4 (~> 1.5)
    aws-sdk-bedrockruntime (1.17.0)
      aws-sdk-core (~> 3, >= 3.201.0)
      aws-sigv4 (~> 1.5)
    aws-sdk-core (3.201.4)
>>>>>>> a8262229
      aws-eventstream (~> 1, >= 1.3.0)
      aws-partitions (~> 1, >= 1.651.0)
      aws-sigv4 (~> 1.8)
      jmespath (~> 1, >= 1.6.1)
<<<<<<< HEAD
    aws-sdk-dynamodb (1.117.0)
=======
    aws-sdk-dynamodb (1.118.0)
>>>>>>> a8262229
      aws-sdk-core (~> 3, >= 3.201.0)
      aws-sigv4 (~> 1.5)
    aws-sdk-kinesis (1.63.0)
      aws-sdk-core (~> 3, >= 3.201.0)
      aws-sigv4 (~> 1.5)
    aws-sdk-kms (1.88.0)
      aws-sdk-core (~> 3, >= 3.201.0)
      aws-sigv4 (~> 1.5)
    aws-sdk-s3 (1.157.0)
      aws-sdk-core (~> 3, >= 3.201.0)
      aws-sdk-kms (~> 1)
      aws-sigv4 (~> 1.5)
    aws-sdk-sagemakerruntime (1.68.0)
      aws-sdk-core (~> 3, >= 3.201.0)
      aws-sigv4 (~> 1.5)
    aws-sdk-sns (1.82.0)
      aws-sdk-core (~> 3, >= 3.201.0)
      aws-sigv4 (~> 1.5)
    aws-sdk-sqs (1.80.0)
      aws-sdk-core (~> 3, >= 3.201.0)
      aws-sigv4 (~> 1.5)
    aws-sigv4 (1.9.1)
      aws-eventstream (~> 1, >= 1.0.2)
    axe-core-api (4.9.1)
      dumb_delegator
      virtus
    axe-core-rspec (4.9.1)
      axe-core-api (= 4.9.1)
      dumb_delegator
      virtus
    axe-core-selenium (4.9.1)
      axe-core-api (= 4.9.1)
      dumb_delegator
    axiom-types (0.1.1)
      descendants_tracker (~> 0.0.4)
      ice_nine (~> 0.11.0)
      thread_safe (~> 0.3, >= 0.3.1)
    base64 (0.2.0)
    bcrypt (3.1.20)
    bigdecimal (3.1.8)
    bindata (2.5.0)
    bluecloth (2.2.0)
    bootsnap (1.18.4)
      msgpack (~> 1.2)
    brakeman (6.1.2)
      racc
    brotli (0.5.0)
    browser (5.3.1)
    builder (3.3.0)
    business_time (0.13.0)
      activesupport (>= 3.2.0)
      tzinfo
    canvas_connect (0.3.16)
      adobe_connect (~> 1.0.0)
      rake (>= 0.9.6)
    canvas_link_migrator (1.0.14)
      activesupport
      addressable
      nokogiri
      rack
    canvas_webex (0.18.2)
      railties
    childprocess (5.1.0)
      logger (~> 1.5)
    chunky_png (1.4.0)
    cld (0.13.0)
      ffi
    code_ownership (1.36.3)
      code_teams (~> 1.0)
      packs-specification
      sorbet-runtime (>= 0.5.11249)
    code_teams (1.0.2)
      sorbet-runtime
    coercible (1.0.0)
      descendants_tracker (~> 0.0.1)
    colored (1.2)
    colorize (1.1.0)
    concurrent-ruby (1.3.3)
    connection_pool (2.4.1)
    crack (1.0.0)
      bigdecimal
      rexml
    crass (1.0.6)
    crocodoc-ruby (0.0.1)
      json
    csv (3.3.0)
    database_cleaner (2.0.2)
      database_cleaner-active_record (>= 2, < 3)
    database_cleaner-active_record (2.2.0)
      activerecord (>= 5.a)
      database_cleaner-core (~> 2.0.0)
    database_cleaner-core (2.0.1)
    datadog (2.2.0)
      debase-ruby_core_source (= 3.3.1)
      libdatadog (~> 10.0.0.1.0)
      libddwaf (~> 1.14.0.0.0)
      msgpack
    date (3.3.4)
    db-query-matchers (0.12.0)
      activesupport (>= 4.0, < 7.2)
      rspec (>= 3.0)
    debase-ruby_core_source (3.3.1)
    debug (1.9.2)
      irb (~> 1.10)
      reline (>= 0.3.8)
    debug_inspector (1.2.0)
    declarative (0.0.20)
    deep_merge (1.2.2)
    descendants_tracker (0.0.4)
      thread_safe (~> 0.3, >= 0.3.1)
    diff-lcs (1.5.1)
    dig_rb (1.0.1)
    digest-murmurhash (1.1.1)
    diplomat (2.6.4)
      deep_merge (~> 1.2)
      faraday (>= 0.9, < 3.0, != 2.0.0)
    docile (1.4.1)
    docx (0.8.0)
      nokogiri (~> 1.13, >= 1.13.0)
      rubyzip (~> 2.0)
    dogstatsd-ruby (5.6.1)
    dotenv (3.1.2)
    drb (2.2.1)
    dress_code (1.2.1)
      colored
      mustache
      pygments.rb
      redcarpet
    dumb_delegator (1.0.0)
    encrypted_cookie_store-instructure (1.2.13)
      actionpack (>= 4.2, < 7.2)
    erubi (1.13.0)
    escape_code (0.2)
    et-orbi (1.2.11)
      tzinfo
    expgen (0.1.1)
      parslet
    factory_bot (6.4.6)
      activesupport (>= 5.0.0)
    faraday (2.10.1)
      faraday-net_http (>= 2.0, < 3.2)
      logger
    faraday-follow_redirects (0.3.0)
      faraday (>= 1, < 3)
    faraday-multipart (1.0.4)
      multipart-post (~> 2)
    faraday-net_http (3.1.1)
      net-http
    feedjira (3.2.3)
      loofah (>= 2.3.1, < 3)
      sax-machine (>= 1.0, < 2)
    ffi (1.16.3)
    ffi-compiler (1.3.2)
      ffi (>= 1.15.5)
      rake
    ffi-icu (0.5.3)
      ffi (~> 1.0, >= 1.0.9)
    find_a_port (1.0.1)
    flakey_spec_catcher (0.12.1)
      rspec (~> 3.10)
      timecop (~> 0.9)
    folio-pagination (0.0.12)
    fugit (1.11.0)
      et-orbi (~> 1, >= 1.2.11)
      raabro (~> 1.4)
    gepub (1.0.17)
      nokogiri (>= 1.8.2, < 2.0)
      rubyzip (> 1.1.1, < 2.4)
    gergich (2.2.1)
      httparty (~> 0.17)
      sqlite3 (>= 1.4, < 3.0)
    git (2.1.1)
      activesupport (>= 5.0)
      addressable (~> 2.8)
      process_executer (~> 1.1)
      rchardet (~> 1.8)
    globalid (1.2.1)
      activesupport (>= 6.1)
    globby (0.1.2)
    google-apis-core (0.15.1)
      addressable (~> 2.5, >= 2.5.1)
      googleauth (~> 1.9)
      httpclient (>= 2.8.3, < 3.a)
      mini_mime (~> 1.0)
      mutex_m
      representable (~> 3.0)
      retriable (>= 2.0, < 4.a)
    google-apis-drive_v3 (0.53.0)
      google-apis-core (>= 0.15.0, < 2.a)
    google-cloud-env (2.1.1)
      faraday (>= 1.0, < 3.a)
    google-protobuf (3.25.3)
    google-protobuf (3.25.3-aarch64-linux)
    google-protobuf (3.25.3-arm64-darwin)
    google-protobuf (3.25.3-x86_64-darwin)
    google-protobuf (3.25.3-x86_64-linux)
    googleauth (1.11.0)
      faraday (>= 1.0, < 3.a)
      google-cloud-env (~> 2.1)
      jwt (>= 1.4, < 3.0)
      multi_json (~> 1.11)
      os (>= 0.9, < 2.0)
      signet (>= 0.16, < 2.a)
    graphql (2.3.7)
      base64
    graphql-batch (0.6.0)
      graphql (>= 1.12.18, < 3)
      promise.rb (~> 0.7.2)
    guardrail (3.0.3)
      activerecord (>= 6.1, < 7.2)
      railties (>= 6.1, < 7.2)
    hana (1.3.7)
    hashdiff (1.1.1)
    hashery (2.1.2)
    hashie (5.0.0)
    headless (2.3.1)
    highline (3.1.0)
      reline
    httparty (0.22.0)
      csv
      mini_mime (>= 1.0.0)
      multi_xml (>= 0.5.2)
    httpclient (2.8.3)
    i18n (1.14.5)
      concurrent-ruby (~> 1.0)
    i18nliner (0.2.4)
      activesupport (>= 6.0)
      erubi (~> 1.7)
      globby (>= 0.1.1)
      i18n (>= 1.8.6)
      nokogiri (>= 1.5.0)
      ruby2ruby (~> 2.4)
      ruby_parser (~> 3.10)
      sexp_processor (~> 4.10)
      ya2yaml (= 0.31)
    icalendar (2.10.2)
      ice_cube (~> 0.16)
    ice_cube (0.17.0)
    ice_nine (0.11.2)
    idn-ruby (0.1.5)
    ims-lti (2.3.5)
      addressable (~> 2.5, >= 2.5.1)
      builder (~> 3.2)
      faraday (< 3.0)
      json-jwt (~> 1.16.6)
      rexml
      simple_oauth (~> 0.3.1)
    inst-jobs (3.1.17)
      activerecord (>= 6.0)
      activerecord-pg-extensions (~> 0.4)
      activesupport (>= 6.0)
      after_transaction_commit (>= 1.0, < 3)
      debug_inspector (~> 1.0)
      fugit (~> 1.3)
      railties (>= 6.0)
    inst-jobs-autoscaling (2.1.1)
      aws-sdk-autoscaling
      inst-jobs (> 1.0, < 4.0)
    inst-jobs-statsd (3.0.2)
      inst-jobs (>= 3.1.1, < 4.0)
      inst_statsd (~> 3.0)
    inst_access (0.4.2)
      activesupport (>= 5)
      json-jwt (~> 1.13)
    inst_llm (0.2.4)
      aws-sdk-bedrockruntime (~> 1.5)
    inst_statsd (3.0.4)
      aroi (>= 0.0.7)
      dogstatsd-ruby (>= 4.2, < 6.0, != 5.0.0)
      statsd-ruby (~> 1.0)
    instructure-happymapper (0.5.10)
      nokogiri (~> 1.5)
    io-console (0.7.2)
    irb (1.14.0)
      rdoc (>= 4.0.0)
      reline (>= 0.4.2)
    iso8601 (0.13.0)
    jira_ref_parser (1.0.1)
    jmespath (1.6.2)
    json (2.7.2)
    json-jwt (1.16.6)
      activesupport (>= 4.2)
      aes_key_wrap
      base64
      bindata
      faraday (~> 2.0)
      faraday-follow_redirects
    json-schema (4.3.1)
      addressable (>= 2.8)
    json_schemer (2.3.0)
      bigdecimal
      hana (~> 1.3)
      regexp_parser (~> 2.0)
      simpleidn (~> 0.2)
    jwt (2.8.2)
      base64
    language_server-protocol (3.17.0.3)
    launchy (3.0.1)
      addressable (~> 2.8)
      childprocess (~> 5.0)
    letter_opener (1.10.0)
      launchy (>= 2.2, < 4)
    libdatadog (10.0.0.1.0)
    libdatadog (10.0.0.1.0-aarch64-linux)
    libdatadog (10.0.0.1.0-x86_64-linux)
    libddwaf (1.14.0.0.0)
      ffi (~> 1.0)
    libddwaf (1.14.0.0.0-aarch64-linux)
      ffi (~> 1.0)
    libddwaf (1.14.0.0.0-arm64-darwin)
      ffi (~> 1.0)
    libddwaf (1.14.0.0.0-x86_64-darwin)
      ffi (~> 1.0)
    libddwaf (1.14.0.0.0-x86_64-linux)
      ffi (~> 1.0)
    link_header (0.0.8)
    logger (1.6.0)
    loofah (2.22.0)
      crass (~> 1.0.2)
      nokogiri (>= 1.12.0)
    luminosity_contrast (0.2.1)
    mail (2.8.1)
      mini_mime (>= 0.1.1)
      net-imap
      net-pop
      net-smtp
    marcel (1.0.4)
    marginalia (1.11.1)
      actionpack (>= 5.2)
      activerecord (>= 5.2)
    matrix (0.4.2)
    method_source (1.1.0)
    mime-types (3.5.2)
      mime-types-data (~> 3.2015)
    mime-types-data (3.2024.0806)
    mini_magick (4.13.1)
    mini_mime (1.1.5)
    mini_portile2 (2.8.7)
    minitest (5.24.1)
<<<<<<< HEAD
    mize (0.5.0)
=======
>>>>>>> a8262229
    moodle2cc (0.2.46)
      builder
      instructure-happymapper (~> 0.5.10)
      nokogiri
      rdiscount
      rubyzip (>= 1.0.0)
      thor
    msgpack (1.7.2)
    multi_json (1.15.0)
    multi_xml (0.7.1)
      bigdecimal (~> 3.1)
    multipart-post (2.4.1)
    mustache (1.1.1)
    mutex_m (0.2.0)
    net-http (0.4.1)
      uri
    net-imap (0.4.14)
      date
      net-protocol
    net-ldap (0.19.0)
    net-pop (0.1.2)
      net-protocol
    net-protocol (0.2.2)
      timeout
    net-smtp (0.5.0)
      net-protocol
    nio4r (2.7.3)
    nokogiri (1.16.7)
      mini_portile2 (~> 2.8.2)
      racc (~> 1.4)
    nokogiri (1.16.7-aarch64-linux)
      racc (~> 1.4)
    nokogiri (1.16.7-arm64-darwin)
      racc (~> 1.4)
    nokogiri (1.16.7-x86_64-darwin)
      racc (~> 1.4)
    nokogiri (1.16.7-x86_64-linux)
      racc (~> 1.4)
    nokogiri-xmlsec-instructure (0.10.2)
      nokogiri (>= 1.11.2)
    oauth (1.1.0)
      oauth-tty (~> 1.0, >= 1.0.1)
      snaky_hash (~> 2.0)
      version_gem (~> 1.1)
    oauth-tty (1.0.5)
      version_gem (~> 1.1, >= 1.1.1)
    oauth2 (2.0.9)
      faraday (>= 0.17.3, < 3.0)
      jwt (>= 1.0, < 3.0)
      multi_xml (~> 0.5)
      rack (>= 1.2, < 4)
      snaky_hash (~> 2.0)
      version_gem (~> 1.1)
    oj (3.16.5)
      bigdecimal (>= 3.0)
      ostruct (>= 0.2)
    once-ler (2.0.2)
      activerecord (>= 6.0, < 7.2)
      rspec (>= 3.6)
      rspec-rails (>= 4.0)
    os (1.1.4)
    ostruct (0.6.0)
    outrigger (3.0.2)
      activerecord (>= 6.0, < 7.2)
      railties (>= 6.0, < 7.2)
    packs-specification (0.0.10)
      sorbet-runtime
    pact (1.65.1)
      pact-mock_service (~> 3.0, >= 3.3.1)
      pact-support (~> 1.16, >= 1.16.9)
      rack-test (>= 0.6.3, < 3.0.0)
      rainbow (~> 3.1)
      rspec (~> 3.0)
      thor (>= 0.20, < 2.0)
      webrick (~> 1.8)
    pact-messages (0.2.0)
      pact (~> 1.9)
    pact-mock_service (3.12.3)
      find_a_port (~> 1.0.1)
      json
      pact-support (~> 1.16, >= 1.16.4)
      rack (>= 3.0, < 4.0)
      rackup (~> 2.0)
      rspec (>= 2.14)
      thor (>= 0.19, < 2.0)
      webrick (~> 1.8)
    pact-support (1.20.1)
      awesome_print (~> 1.9)
      diff-lcs (~> 1.5)
      expgen (~> 0.1)
      rainbow (~> 3.1.1)
    pact_broker-client (1.72.0)
      dig_rb (~> 1.0)
      httparty (>= 0.21.0, < 1.0.0)
      rake (~> 13.0)
      table_print (~> 1.5)
      term-ansicolor (~> 1.7)
      thor (>= 0.20, < 2.0)
<<<<<<< HEAD
    parallel (1.25.1)
    parser (3.3.4.0)
=======
    parallel (1.26.1)
    parser (3.3.4.2)
>>>>>>> a8262229
      ast (~> 2.4.1)
      racc
    parslet (2.0.0)
    pdf-core (0.10.0)
    pdf-reader (2.12.0)
      Ascii85 (~> 1.0)
      afm (~> 0.2.1)
      hashery (~> 2.0)
      ruby-rc4
      ttfunk
    pg (1.5.7)
    pg_query (5.1.0)
      google-protobuf (>= 3.22.3)
    pragmatic_segmenter (0.3.23)
      unicode
    prawn (2.5.0)
      matrix (~> 0.4)
      pdf-core (~> 0.10.0)
      ttfunk (~> 1.8)
    prawn-emoji (5.3.0)
      prawn (~> 2.3)
      unicode-emoji (~> 3.1)
    prawn-rails (1.4.2)
      actionview (>= 3.1.0)
      prawn
      prawn-table
    prawn-table (0.2.2)
      prawn (>= 1.3.0, < 3.0.0)
    process_executer (1.1.0)
    promise.rb (0.7.4)
    prosopite (1.4.2)
    psych (5.1.2)
      stringio
    public_suffix (6.0.1)
    puma (6.4.2)
      nio4r (~> 2.0)
    pygments.rb (3.0.0)
    raabro (1.4.0)
    racc (1.8.1)
    rack (3.0.11)
    rack-session (2.0.0)
      rack (>= 3.0.0)
    rack-test (2.1.0)
      rack (>= 1.3)
    rack3-brotli (1.0.1)
      brotli (~> 0.3)
      rack (~> 3.0)
    rackup (2.1.0)
      rack (>= 3)
      webrick (~> 1.8)
    rails (7.1.3)
      actioncable (= 7.1.3)
      actionmailbox (= 7.1.3)
      actionmailer (= 7.1.3)
      actionpack (= 7.1.3)
      actiontext (= 7.1.3)
      actionview (= 7.1.3)
      activejob (= 7.1.3)
      activemodel (= 7.1.3)
      activerecord (= 7.1.3)
      activestorage (= 7.1.3)
      activesupport (= 7.1.3)
      bundler (>= 1.15.0)
      railties (= 7.1.3)
    rails-controller-testing (1.0.5)
      actionpack (>= 5.0.1.rc1)
      actionview (>= 5.0.1.rc1)
      activesupport (>= 5.0.1.rc1)
    rails-dom-testing (2.2.0)
      activesupport (>= 5.0.0)
      minitest
      nokogiri (>= 1.6)
    rails-html-sanitizer (1.6.0)
      loofah (~> 2.21)
      nokogiri (~> 1.14)
    rails-observers (0.1.5)
      activemodel (>= 4.0)
    railties (7.1.3)
      actionpack (= 7.1.3)
      activesupport (= 7.1.3)
      irb
      rackup (>= 1.0.0)
      rake (>= 12.2)
      thor (~> 1.0, >= 1.2.2)
      zeitwerk (~> 2.6)
    rainbow (3.1.1)
    rake (13.2.1)
    rchardet (1.8.0)
    rdiscount (2.2.7.3)
    rdoc (6.7.0)
      psych (>= 4.0.0)
    redcarpet (3.6.0)
    redis (5.2.0)
      redis-client (>= 0.22.0)
    redis-client (0.22.2)
      connection_pool
    redis-cluster-client (0.10.0)
      redis-client (~> 0.22)
    redis-clustering (5.2.0)
      redis (= 5.2.0)
      redis-cluster-client (>= 0.7.11)
    redis-scripting (1.0.1)
      redis (>= 3.0)
    regexp_parser (2.9.2)
    reline (0.5.9)
      io-console (~> 0.5)
    representable (3.2.0)
      declarative (< 0.1.0)
      trailblazer-option (>= 0.1.1, < 0.2.0)
      uber (< 0.2.0)
    request_store (1.7.0)
      rack (>= 1.4)
    retriable (3.1.2)
<<<<<<< HEAD
    rexml (3.3.2)
=======
    rexml (3.3.4)
>>>>>>> a8262229
      strscan
    ritex (1.0.1)
    rotp (6.3.0)
    rqrcode (2.2.0)
      chunky_png (~> 1.0)
      rqrcode_core (~> 1.0)
    rqrcode_core (1.2.0)
    rrule (0.6.0)
      activesupport (>= 2.3)
    rspec (3.13.0)
      rspec-core (~> 3.13.0)
      rspec-expectations (~> 3.13.0)
      rspec-mocks (~> 3.13.0)
    rspec-collection_matchers (1.2.1)
      rspec-expectations (>= 2.99.0.beta1)
    rspec-core (3.13.0)
      rspec-support (~> 3.13.0)
    rspec-expectations (3.13.1)
      diff-lcs (>= 1.2.0, < 2.0)
      rspec-support (~> 3.13.0)
    rspec-mocks (3.13.1)
      diff-lcs (>= 1.2.0, < 2.0)
      rspec-support (~> 3.13.0)
    rspec-openapi (0.16.1)
      actionpack (>= 5.2.0)
      rails-dom-testing
      rspec-core
    rspec-rails (6.1.3)
      actionpack (>= 6.1)
      activesupport (>= 6.1)
      railties (>= 6.1)
      rspec-core (~> 3.13)
      rspec-expectations (~> 3.13)
      rspec-mocks (~> 3.13)
      rspec-support (~> 3.13)
    rspec-support (3.13.1)
    rspec_around_all (0.2.0)
      rspec (>= 2.0)
    rspec_junit_formatter (0.6.0)
      rspec-core (>= 2, < 4, != 2.12.0)
    rss (0.3.1)
      rexml
    rubocop (1.65.1)
      json (~> 2.3)
      language_server-protocol (>= 3.17.0)
      parallel (~> 1.10)
      parser (>= 3.3.0.2)
      rainbow (>= 2.2.2, < 4.0)
      regexp_parser (>= 2.4, < 3.0)
      rexml (>= 3.2.5, < 4.0)
      rubocop-ast (>= 1.31.1, < 2.0)
      ruby-progressbar (~> 1.7)
      unicode-display_width (>= 2.4.0, < 3.0)
    rubocop-ast (1.32.0)
      parser (>= 3.3.1.0)
    rubocop-factory_bot (2.26.1)
      rubocop (~> 1.61)
    rubocop-graphql (1.5.4)
      rubocop (>= 1.50, < 2)
    rubocop-inst (1.0.2)
      rubocop (~> 1.50)
      rubocop-performance (~> 1.17)
    rubocop-performance (1.21.1)
      rubocop (>= 1.48.1, < 2.0)
      rubocop-ast (>= 1.31.1, < 2.0)
    rubocop-rails (2.25.1)
      activesupport (>= 4.2.0)
      rack (>= 1.1)
      rubocop (>= 1.33.0, < 2.0)
      rubocop-ast (>= 1.31.1, < 2.0)
    rubocop-rake (0.6.0)
      rubocop (~> 1.0)
<<<<<<< HEAD
    rubocop-rspec (3.0.3)
=======
    rubocop-rspec (3.0.4)
>>>>>>> a8262229
      rubocop (~> 1.61)
    rubocop-rspec_rails (2.30.0)
      rubocop (~> 1.61)
      rubocop-rspec (~> 3, >= 3.0.1)
    ruby-duration (3.2.3)
      activesupport (>= 3.0.0)
      i18n
      iso8601
    ruby-progressbar (1.13.0)
    ruby-rc4 (0.1.5)
    ruby-rtf (0.0.5)
    ruby2ruby (2.5.1)
      ruby_parser (~> 3.1)
      sexp_processor (~> 4.6)
    ruby_parser (3.21.1)
      racc (~> 1.5)
      sexp_processor (~> 4.16)
    rubycas-client (2.3.9)
      activesupport
    rubyzip (2.3.2)
    saml2 (3.1.7)
      activesupport (>= 3.2, < 7.2)
      nokogiri (>= 1.5.8, < 2.0)
      nokogiri-xmlsec-instructure (~> 0.9, >= 0.9.5)
    sanitize (6.1.2)
      crass (~> 1.0.2)
      nokogiri (>= 1.12.0)
    sax-machine (1.3.2)
    scrypt (3.0.8)
      ffi-compiler (>= 1.0, < 2.0)
      rake (>= 9, < 14)
    selenium-webdriver (4.23.0)
      base64 (~> 0.2)
      logger (~> 1.4)
      rexml (~> 3.2, >= 3.2.5)
      rubyzip (>= 1.2.2, < 3.0)
      websocket (~> 1.0)
    sentry-inst_jobs (5.10.0)
      inst-jobs (~> 3.0)
      sentry-ruby (~> 5.10)
    sentry-rails (5.18.2)
      railties (>= 5.0)
      sentry-ruby (~> 5.18.2)
    sentry-ruby (5.18.2)
      bigdecimal
      concurrent-ruby (~> 1.0, >= 1.0.2)
    sexp_processor (4.17.2)
    shoulda-matchers (6.2.0)
      activesupport (>= 5.2.0)
    signet (0.19.0)
      addressable (~> 2.8)
      faraday (>= 0.17.5, < 3.a)
      jwt (>= 1.5, < 3.0)
      multi_json (~> 1.10)
    simple_oauth (0.3.1)
    simple_uuid (0.4.0)
    simplecov (0.22.0)
      docile (~> 1.1)
      simplecov-html (~> 0.11)
      simplecov_json_formatter (~> 0.1)
    simplecov-html (0.12.3)
    simplecov-rcov (0.3.7)
      simplecov (>= 0.4.1)
    simplecov_json_formatter (0.1.4)
    simpleidn (0.2.3)
    snaky_hash (2.0.1)
      hashie
      version_gem (~> 1.1, >= 1.1.1)
    soap4r-middleware (0.8.7)
      soap4r-ruby1.9 (= 2.0.5)
    soap4r-ruby1.9 (2.0.5)
    sorbet-runtime (0.5.11501)
    spring (4.2.1)
    spring-commands-parallel-rspec (1.1.0)
      spring (>= 0.9.1)
    spring-commands-rspec (1.0.4)
      spring (>= 0.9.1)
    spring-commands-rubocop (0.4.0)
      spring (>= 1.0)
    sqlite3 (1.7.3)
      mini_portile2 (~> 2.8.0)
    sqlite3 (1.7.3-aarch64-linux)
    sqlite3 (1.7.3-arm64-darwin)
    sqlite3 (1.7.3-x86_64-darwin)
    sqlite3 (1.7.3-x86_64-linux)
    stackprof (0.2.26)
    statsd-ruby (1.5.0)
    stormbreaker (1.0.0)
      axe-core-api (~> 4.1)
      axe-core-rspec (~> 4.1)
      axe-core-selenium (~> 4.1)
      rspec (~> 3.8)
    stringio (3.1.1)
    strscan (3.1.0)
    swearjar (1.4.0)
    switchman (3.6.5)
      activerecord (>= 6.1.4, < 7.2)
      guardrail (~> 3.0.1)
      parallel (~> 1.22)
      railties (>= 6.1, < 7.2)
    switchman-inst-jobs (4.0.16)
      inst-jobs (>= 2.4.9, < 4.0)
      parallel (>= 1.19)
      railties (>= 6.1, < 7.2)
      switchman (~> 3.1, >= 3.5.14)
    sync (0.5.0)
    table_print (1.5.7)
<<<<<<< HEAD
    term-ansicolor (1.10.4)
      mize (~> 0.5)
=======
    term-ansicolor (1.11.2)
>>>>>>> a8262229
      tins (~> 1.0)
    testrail_client (0.0.1)
    testrailtagging (0.3.8.7)
      parser
      rspec
      testrail_client
    thor (1.3.1)
    thread_safe (0.3.6)
    thrift (0.9.3.0)
    timecop (0.9.10)
    timeout (0.4.1)
    tins (1.33.0)
      bigdecimal
      sync
    trailblazer-option (0.1.2)
    ttfunk (1.8.0)
      bigdecimal (~> 3.1)
    twilio-ruby (7.2.3)
      faraday (>= 0.9, < 3.0)
      jwt (>= 1.5, < 3.0)
      nokogiri (>= 1.6, < 2.0)
    twitter-text (3.1.0)
      idn-ruby
      unf (~> 0.1.0)
    tzinfo (2.0.6)
      concurrent-ruby (~> 1.0)
    uber (0.1.0)
    unf (0.1.4)
      unf_ext
    unf_ext (0.0.9.1)
    unicode (0.4.4.5)
    unicode-display_width (2.5.0)
    unicode-emoji (3.4.0)
      unicode-version (~> 1.0)
    unicode-version (1.4.0)
    uri (0.13.0)
    vault (0.18.2)
      aws-sigv4
    vericite_api (1.5.3)
      json (>= 1.4.6)
    version_gem (1.1.4)
    virtus (2.0.0)
      axiom-types (~> 0.1)
      coercible (~> 1.0)
      descendants_tracker (~> 0.0, >= 0.0.3)
    wcag_color_contrast (0.1.0)
    webmock (3.23.1)
      addressable (>= 2.8.0)
      crack (>= 0.3.2)
      hashdiff (>= 0.4.0, < 2.0.0)
    webrick (1.8.1)
    websocket (1.2.11)
    websocket-driver (0.7.6)
      websocket-extensions (>= 0.1.0)
    websocket-extensions (0.1.5)
    will_paginate (4.0.1)
    ya2yaml (0.31)
    yard (0.9.36)
    yard-appendix (0.1.8)
      yard (>= 0.8.0)
    zeitwerk (2.6.17)

PLATFORMS
  aarch64-linux
  arm64-darwin
  ruby
  x86_64-darwin
  x86_64-linux

DEPENDENCIES
  academic_benchmark!
  academic_benchmarks (~> 1.1)
  account_reports!
  active_model-better_errors (= 1.6.7)
  active_model_serializers (~> 0.9.9)
  active_record_query_trace (~> 1.8)
  activesupport-suspend_callbacks!
  acts_as_list!
  addressable (~> 2.8)
  adheres_to_policy!
  apollo-federation (~> 3.8)
  attachment_fu!
  authlogic (~> 6.4)
  autoextend!
  aws-sdk-bedrockruntime (~> 1.7)
  aws-sdk-kinesis (~> 1.45)
  aws-sdk-s3 (~> 1.119)
  aws-sdk-sagemakerruntime (~> 1.61)
  aws-sdk-sns (~> 1.60)
  aws-sdk-sqs (~> 1.53)
  bcrypt (~> 3.1)
  bigdecimal (~> 3.1)
  bluecloth (= 2.2.0)
  bookmarked_collection!
  bootsnap (~> 1.16)
  brakeman (~> 6.0)
  broadcast_policy!
  browser (~> 5.3)
  bundler (~> 2.2)
  business_time (= 0.13.0)
  canvas_breach_mitigation!
  canvas_cache!
  canvas_cassandra!
  canvas_color!
  canvas_connect (= 0.3.16)
  canvas_crummy!
  canvas_dynamodb!
  canvas_errors!
  canvas_ext!
  canvas_http!
  canvas_kaltura!
  canvas_link_migrator (~> 1.0.14)
  canvas_mimetype_fu!
  canvas_panda_pub!
  canvas_partman!
  canvas_quiz_statistics!
  canvas_sanitize!
  canvas_security!
  canvas_slug!
  canvas_sort!
  canvas_stringex!
  canvas_text_helper!
  canvas_time!
  canvas_unzip!
  canvas_webex (= 0.18.2)
  cassandra-cql (= 1.2.3)!
  cld (~> 0.13)
  code_ownership (~> 1.33)
  colorize (~> 1.0)
  config_file!
  crocodoc-ruby (= 0.0.1)
  crystalball!
  csv_diff!
  database_cleaner (~> 2.0)
  datadog (~> 2.1)
  db-query-matchers (~> 0.12)
  debug (~> 1.8)
  diigo!
  diplomat (~> 2.6)
  docx (~> 0.8)
  dotenv (~> 3.0)
  dress_code (= 1.2.1)
  dynamic_settings!
  encrypted_cookie_store-instructure (~> 1.2)
  escape_code (= 0.2)
  event_stream!
  factory_bot (~> 6.3)
  feedjira (~> 3.2.3)
  ffi-icu (~> 0.5)
  flakey_spec_catcher (~> 0.12)
  gepub (~> 1.0)
  gergich (~> 2.1)
  google_drive!
  graphql (~> 2.3.0)
  graphql-batch (~> 0.5)
  guardrail (~> 3.0)
  headless (= 2.3.1)
  highline (~> 3.0)
  html_text_helper!
  httparty (~> 0.21)
  i18n_extraction!
  i18n_tasks!
  i18nliner (~> 0.2.4)
  icalendar (~> 2.9)
  ims-lti (~> 2.3)
  incoming_mail_processor!
  inst-jobs (~> 3.1)
  inst-jobs-autoscaling (= 2.1.1)
  inst-jobs-statsd (~> 3.0)
  inst_access (= 0.4.2)
  inst_llm (~> 0.2.4)
  inst_statsd (~> 3.0)
  irb (~> 1.7)
  json-jwt (~> 1.13)
  json-schema (~> 4.0)
  json_schemer (~> 2.0)
  json_token!
  legacy_multipart!
  letter_opener (~> 1.8)
  link_header (= 0.0.8)
  live_events!
  lti-advantage!
  lti_outbound!
  luminosity_contrast (= 0.2.1)
  marginalia (= 1.11.1)
  matrix (= 0.4.2)
  method_source (~> 1.1)
  mime-types (~> 3.5)
  mini_magick (~> 4.12)
  moodle_importer!
  multi_json (= 1.15.0)
  net-http (~> 0.1)
  net-ldap (~> 0.18)
  oauth (~> 1.1)
  oauth2 (~> 2.0)
  oj (~> 3.16)
  once-ler (~> 2.0)
  outrigger (~> 3.0)
  pact (~> 1.57)
  pact-messages (= 0.2.0)
  pact_broker-client (= 1.72)
  paginated_collection!
  parallel (~> 1.23)
  pdf-reader (~> 2.11)
  pg (~> 1.5)
  pg_query (~> 5.1)
  pragmatic_segmenter (~> 0.3)
  prawn-emoji (~> 5.3)
  prawn-rails (~> 1.4)
  prosopite (~> 1.3)
  puma (~> 6.3)
  qti_exporter!
  rack (~> 3.0.11)
  rack3-brotli (~> 1.0)
  rails (~> 7.1.3)
  rails-controller-testing (= 1.0.5)
  rails-observers (= 0.1.5)
  redcarpet (~> 3.6)
  redis-clustering (~> 5.0)
  redis-scripting (= 1.0.1)
  request_context!
  respondus_soap_endpoint!
  retriable (~> 3.1)
  ritex (= 1.0.1)
  rotp (~> 6.2)
  rqrcode (~> 2.2)
  rrule (~> 0.5)
  rspec (~> 3.12)
  rspec-collection_matchers (~> 1.2)
  rspec-openapi
  rspec-rails (~> 6.0)
  rspec_around_all (= 0.2.0)
  rspecq!
  rss (~> 0.3)
  rubocop-canvas!
  rubocop-factory_bot (~> 2.22)
  rubocop-graphql (~> 1.3)
  rubocop-inst (~> 1)
  rubocop-rails (~> 2.19)
  rubocop-rake (~> 0.6)
  rubocop-rspec (~> 3.0)
  rubocop-rspec_rails (~> 2.29)
  ruby-duration (= 3.2.3)
  ruby-rtf (= 0.0.5)
  rubycas-client (= 2.3.9)
  rubyzip (~> 2.3)
  saml2 (~> 3.1)
  sanitize (~> 6.0)
  scrypt (~> 3.0)
  selenium-webdriver (~> 4.12)
  sentry-inst_jobs (~> 5.10)
  sentry-rails (~> 5.10)
  shoulda-matchers (~> 6.0)
  simplecov-rcov (~> 0.3)
  simply_versioned!
  soap4r-ng!
  spring-commands-parallel-rspec (= 1.1.0)
  spring-commands-rspec (= 1.0.4)
  spring-commands-rubocop (~> 0.4)
  sqlite3 (~> 1.7)
  stackprof (~> 0.2)
  stormbreaker (~> 1.0)
  stringify_ids!
  switchman (~> 3.5)
  switchman-inst-jobs (~> 4.0)
  testrailtagging (= 0.3.8.7)
  thrift_client (= 0.9.3)!
  timecop (~> 0.9)
  turnitin_api!
  twilio-ruby (~> 7.0)
  twitter!
  utf8_cleaner!
  vault (~> 0.17)
  vericite_api (= 1.5.3)
  wcag_color_contrast (= 0.1.0)
  webmock (~> 3.18)
  workflow!
  yard (~> 0.9)
  yard-appendix (= 0.1.8)

RUBY VERSION
   ruby 3.1.2p20

BUNDLED WITH
   2.5.10<|MERGE_RESOLUTION|>--- conflicted
+++ resolved
@@ -391,19 +391,6 @@
       request_store (~> 1.0)
     awesome_print (1.9.2)
     aws-eventstream (1.3.0)
-<<<<<<< HEAD
-    aws-partitions (1.957.0)
-    aws-sdk-applicationautoscaling (1.89.0)
-      aws-sdk-core (~> 3, >= 3.201.0)
-      aws-sigv4 (~> 1.5)
-    aws-sdk-autoscaling (1.113.0)
-      aws-sdk-core (~> 3, >= 3.201.0)
-      aws-sigv4 (~> 1.5)
-    aws-sdk-bedrockruntime (1.16.0)
-      aws-sdk-core (~> 3, >= 3.201.0)
-      aws-sigv4 (~> 1.1)
-    aws-sdk-core (3.201.2)
-=======
     aws-partitions (1.962.0)
     aws-sdk-applicationautoscaling (1.90.0)
       aws-sdk-core (~> 3, >= 3.201.0)
@@ -415,16 +402,11 @@
       aws-sdk-core (~> 3, >= 3.201.0)
       aws-sigv4 (~> 1.5)
     aws-sdk-core (3.201.4)
->>>>>>> a8262229
       aws-eventstream (~> 1, >= 1.3.0)
       aws-partitions (~> 1, >= 1.651.0)
       aws-sigv4 (~> 1.8)
       jmespath (~> 1, >= 1.6.1)
-<<<<<<< HEAD
-    aws-sdk-dynamodb (1.117.0)
-=======
     aws-sdk-dynamodb (1.118.0)
->>>>>>> a8262229
       aws-sdk-core (~> 3, >= 3.201.0)
       aws-sigv4 (~> 1.5)
     aws-sdk-kinesis (1.63.0)
@@ -764,10 +746,6 @@
     mini_mime (1.1.5)
     mini_portile2 (2.8.7)
     minitest (5.24.1)
-<<<<<<< HEAD
-    mize (0.5.0)
-=======
->>>>>>> a8262229
     moodle2cc (0.2.46)
       builder
       instructure-happymapper (~> 0.5.10)
@@ -866,13 +844,8 @@
       table_print (~> 1.5)
       term-ansicolor (~> 1.7)
       thor (>= 0.20, < 2.0)
-<<<<<<< HEAD
-    parallel (1.25.1)
-    parser (3.3.4.0)
-=======
     parallel (1.26.1)
     parser (3.3.4.2)
->>>>>>> a8262229
       ast (~> 2.4.1)
       racc
     parslet (2.0.0)
@@ -986,11 +959,7 @@
     request_store (1.7.0)
       rack (>= 1.4)
     retriable (3.1.2)
-<<<<<<< HEAD
-    rexml (3.3.2)
-=======
     rexml (3.3.4)
->>>>>>> a8262229
       strscan
     ritex (1.0.1)
     rotp (6.3.0)
@@ -1063,11 +1032,7 @@
       rubocop-ast (>= 1.31.1, < 2.0)
     rubocop-rake (0.6.0)
       rubocop (~> 1.0)
-<<<<<<< HEAD
-    rubocop-rspec (3.0.3)
-=======
     rubocop-rspec (3.0.4)
->>>>>>> a8262229
       rubocop (~> 1.61)
     rubocop-rspec_rails (2.30.0)
       rubocop (~> 1.61)
@@ -1175,12 +1140,7 @@
       switchman (~> 3.1, >= 3.5.14)
     sync (0.5.0)
     table_print (1.5.7)
-<<<<<<< HEAD
-    term-ansicolor (1.10.4)
-      mize (~> 0.5)
-=======
     term-ansicolor (1.11.2)
->>>>>>> a8262229
       tins (~> 1.0)
     testrail_client (0.0.1)
     testrailtagging (0.3.8.7)
