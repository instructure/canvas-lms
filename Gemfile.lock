GIT
  remote: https://github.com/instructure/rspecq.git
  revision: d7fa5536da01cccb5109ba05c9e236d6660da593
  specs:
    rspecq (0.7.1)
      redis (>= 4.0, < 6.0)
      rspec-core
      rspec_junit_formatter
      sentry-ruby

GIT
  remote: https://github.com/kreynolds/cassandra-cql.git
  revision: 02b5abbe441a345c051a180327932566fd66bb36
  ref: 02b5abbe441a345c051a180327932566fd66bb36
  specs:
    cassandra-cql (1.2.3)
      simple_uuid (>= 0.2.0)
      thrift_client (>= 0.7.1, < 0.10)

GIT
  remote: https://github.com/twitter/thrift_client.git
  revision: 5c10d59881825cb8e26ab1aa8f1d2738e88c0e83
  ref: 5c10d59881825cb8e26ab1aa8f1d2738e88c0e83
  specs:
    thrift_client (0.9.3)
      thrift (~> 0.9.0)

GIT
  remote: https://github.com/wrapbook/crystalball.git
  revision: 59837f892594816705b7bb6611191a7bda0c3fb5
  specs:
    crystalball (0.7.0)
      git

PATH
  remote: gems/canvas_cassandra
  specs:
    canvas_cassandra (0.1.0)
      cassandra-cql (~> 1.2.2)
      config_file

PATH
  remote: gems/i18n_extraction
  specs:
    i18n_extraction (0.0.1)
      activesupport (>= 3.2)
      i18nliner (~> 0.1)
      ruby_parser (~> 3.7)
      sexp_processor (~> 4.14, >= 4.14.1)

PATH
  remote: gems/i18n_tasks
  specs:
    i18n_tasks (0.0.1)
      activesupport (>= 6)
      i18n (>= 0.7, < 2)
      i18n_extraction
      ruby_parser (~> 3.7)
      utf8_cleaner

PATH
  remote: gems/plugins/academic_benchmark
  specs:
    academic_benchmark (1.1.0)
      academic_benchmarks (~> 1.1.0)
      railties (>= 3.2)

PATH
  remote: gems/plugins/account_reports
  specs:
    account_reports (1.1.0)
      railties (>= 3.2)

PATH
  remote: gems/plugins/moodle_importer
  specs:
    moodle_importer (1.0.0)
      moodle2cc (= 0.2.42)
      rails (>= 3.2)

PATH
  remote: gems/plugins/qti_exporter
  specs:
    qti_exporter (1.0.0)
      rails (>= 3.2)

PATH
  remote: gems/plugins/respondus_soap_endpoint
  specs:
    respondus_soap_endpoint (1.1.0)
      rails (>= 3.2)
      soap4r-middleware (= 0.8.7)
      soap4r-ruby1.9 (= 2.0.5)

PATH
  remote: gems/plugins/simply_versioned
  specs:
    simply_versioned (1.0.0)
      activerecord (>= 3.2)

PATH
  remote: gems/rubocop-canvas
  specs:
    rubocop-canvas (1.0.0)
      activesupport (~> 7.0.4)
      jira_ref_parser (= 1.0.1)
      outrigger (~> 3.0, >= 3.0.1)
      railties (~> 7.0.4)
      rubocop (~> 1.19)
      rubocop-rails (~> 2.19)

PATH
  remote: gems
  specs:
    activesupport-suspend_callbacks (0.0.1)
      activesupport (>= 3.2, < 7.1)
    acts_as_list (0.0.1)
      activerecord (>= 3.2)
    adheres_to_policy (0.0.1)
      activesupport (>= 3.2)
    attachment_fu (1.0.0)
      activerecord (>= 3.2)
      railties (>= 3.2)
    autoextend (1.0.0)
    bookmarked_collection (1.0.0)
      activerecord (>= 3.2)
      folio-pagination (~> 0.0.12)
      json_token
      paginated_collection
      railties (>= 3.2)
      will_paginate (>= 3.0, < 5.0)
    broadcast_policy (1.0.0)
      activesupport
      after_transaction_commit
    canvas_breach_mitigation (0.0.1)
      activesupport
    canvas_cache (0.1.0)
      activesupport
      config_file
      digest-murmurhash (>= 1.1.0)
      guardrail (>= 2.0.0)
      redis (~> 5.0)
      redis-clustering (~> 5.0)
      redis-scripting (>= 1.0.0)
    canvas_color (0.0.1)
    canvas_crummy (0.0.1)
    canvas_dynamodb (0.0.1)
      aws-sdk-applicationautoscaling (~> 1.26)
      aws-sdk-dynamodb (~> 1.32)
    canvas_errors (0.1.0)
      activesupport
      code_ownership
      inst-jobs
    canvas_ext (1.0.0)
      activesupport (>= 3.2)
      tzinfo
    canvas_http (1.0.0)
      canvas_cache
      legacy_multipart
    canvas_kaltura (1.0.0)
      canvas_http
      canvas_slug
      canvas_sort
      legacy_multipart
      nokogiri
    canvas_mimetype_fu (0.0.1)
    canvas_panda_pub (1.0.0)
      canvas_http
      json-jwt (~> 1.10)
    canvas_partman (2.0.0)
      activerecord (>= 6.1, < 7.1)
      activerecord-pg-extensions (~> 0.4)
      pg (>= 0.17, < 2.0)
    canvas_quiz_statistics (0.1.0)
      activesupport
      html_text_helper
    canvas_sanitize (0.0.1)
      sanitize (~> 6.0)
    canvas_security (0.1.0)
      activesupport
      canvas_cache
      canvas_errors
      dynamic_settings
      json-jwt
    canvas_slug (0.0.1)
      swearjar (~> 1.4)
    canvas_sort (1.0.0)
    canvas_stringex (0.0.1)
    canvas_text_helper (0.0.1)
      i18n
    canvas_time (1.0.0)
      activesupport (>= 3.2)
      tzinfo
    canvas_unzip (0.0.1)
      activesupport
      canvas_mimetype_fu
      rubyzip (~> 2.0)
    config_file (0.1.0)
      railties (>= 5.0)
    csv_diff (1.0.0)
      sqlite3
    diigo (1.0.0)
      nokogiri
    dynamic_settings (0.1.0)
      activesupport (>= 5.0)
      config_file
      diplomat (>= 2.5.1)
      railties
    event_stream (0.1.0)
      activerecord (>= 4.2)
      bookmarked_collection
      canvas_cassandra
      inst_statsd
      json_token
      paginated_collection
    google_drive (1.0.0)
      google-apis-drive_v3 (~> 0.43)
    html_text_helper (0.0.1)
      activesupport (>= 3.2)
      canvas_text_helper
      nokogiri
      sanitize (~> 6.0)
      twitter-text (~> 3.1)
    incoming_mail_processor (0.0.1)
      activesupport (>= 3.2)
      aws-sdk-s3
      aws-sdk-sqs
      canvas_errors
      html_text_helper
      inst_statsd
      mail (~> 2.8)
      net-imap
      net-pop
      net-smtp
      utf8_cleaner
    json_token (0.0.1)
      json
    legacy_multipart (0.0.1)
      canvas_slug
      mime-types (~> 3.2)
    live_events (1.0.0)
      activesupport
      aws-sdk-kinesis
      inst_statsd
    lti-advantage (0.1.0)
      activemodel (>= 5.1)
      json-jwt (~> 1.5)
    lti_outbound (0.0.1)
      activesupport
      i18n
      oauth
    paginated_collection (1.0.0)
      folio-pagination (~> 0.0.12)
      will_paginate (>= 3.0, < 5.0)
    request_context (0.1.0)
      actionpack
      canvas_security
      railties
    stringify_ids (1.0.0)
    turnitin_api (0.1.0)
      activesupport
      faraday (~> 2.7)
      faraday-follow_redirects (~> 0.3)
      faraday-multipart (~> 1.0)
      inst_statsd
      simple_oauth (~> 0.3)
    twitter (1.0.0)
      html_text_helper
      oauth
    utf8_cleaner (0.0.1)
    workflow (0.0.1)
      activesupport (>= 3.2)

GEM
  remote: https://rubygems.org/
  specs:
    Ascii85 (1.1.0)
    academic_benchmarks (1.1.3)
      activesupport (>= 3.2.22)
      httparty (~> 0.13)
    actioncable (7.0.8)
      actionpack (= 7.0.8)
      activesupport (= 7.0.8)
      nio4r (~> 2.0)
      websocket-driver (>= 0.6.1)
    actionmailbox (7.0.8)
      actionpack (= 7.0.8)
      activejob (= 7.0.8)
      activerecord (= 7.0.8)
      activestorage (= 7.0.8)
      activesupport (= 7.0.8)
      mail (>= 2.7.1)
      net-imap
      net-pop
      net-smtp
    actionmailer (7.0.8)
      actionpack (= 7.0.8)
      actionview (= 7.0.8)
      activejob (= 7.0.8)
      activesupport (= 7.0.8)
      mail (~> 2.5, >= 2.5.4)
      net-imap
      net-pop
      net-smtp
      rails-dom-testing (~> 2.0)
    actionpack (7.0.8)
      actionview (= 7.0.8)
      activesupport (= 7.0.8)
      rack (~> 2.0, >= 2.2.4)
      rack-test (>= 0.6.3)
      rails-dom-testing (~> 2.0)
      rails-html-sanitizer (~> 1.0, >= 1.2.0)
    actiontext (7.0.8)
      actionpack (= 7.0.8)
      activerecord (= 7.0.8)
      activestorage (= 7.0.8)
      activesupport (= 7.0.8)
      globalid (>= 0.6.0)
      nokogiri (>= 1.8.5)
    actionview (7.0.8)
      activesupport (= 7.0.8)
      builder (~> 3.1)
      erubi (~> 1.4)
      rails-dom-testing (~> 2.0)
      rails-html-sanitizer (~> 1.1, >= 1.2.0)
    active_model-better_errors (1.6.7)
      activemodel (>= 3.0)
    active_model_serializers (0.9.9)
      activemodel (>= 3.2)
      concurrent-ruby (~> 1.0)
    active_record_query_trace (1.8.2)
      activerecord (>= 6.0.0)
    activejob (7.0.8)
      activesupport (= 7.0.8)
      globalid (>= 0.3.6)
    activemodel (7.0.8)
      activesupport (= 7.0.8)
    activerecord (7.0.8)
      activemodel (= 7.0.8)
      activesupport (= 7.0.8)
    activerecord-pg-extensions (0.5.4)
      activerecord (>= 7.0, < 7.2)
      railties (>= 7.0, < 7.2)
    activestorage (7.0.8)
      actionpack (= 7.0.8)
      activejob (= 7.0.8)
      activerecord (= 7.0.8)
      activesupport (= 7.0.8)
      marcel (~> 1.0)
      mini_mime (>= 1.1.0)
    activesupport (7.0.8)
      concurrent-ruby (~> 1.0, >= 1.0.2)
      i18n (>= 1.6, < 2)
      minitest (>= 5.1)
      tzinfo (~> 2.0)
    addressable (2.8.5)
      public_suffix (>= 2.0.2, < 6.0)
    adobe_connect (1.0.12)
      activesupport (>= 2.3.17)
      nokogiri (>= 1.14.3)
      rake (>= 0.9.2)
    aes_key_wrap (1.1.0)
    afm (0.2.2)
    after_transaction_commit (2.2.2)
      activerecord (>= 5.2)
    apollo-federation (3.8.4)
      google-protobuf (~> 3.22)
      graphql (>= 1.10.14)
    aroi (1.0.0)
      activerecord (>= 5.2)
      activesupport (>= 5.2)
    ast (2.4.2)
    authlogic (6.4.2)
      activemodel (>= 5.2, < 7.1)
      activerecord (>= 5.2, < 7.1)
      activesupport (>= 5.2, < 7.1)
      request_store (~> 1.0)
    awesome_print (1.9.2)
<<<<<<< HEAD
    aws-eventstream (1.2.0)
    aws-partitions (1.848.0)
    aws-sdk-applicationautoscaling (1.76.0)
      aws-sdk-core (~> 3, >= 3.184.0)
=======
    aws-eventstream (1.3.0)
    aws-partitions (1.862.0)
    aws-sdk-applicationautoscaling (1.79.0)
      aws-sdk-core (~> 3, >= 3.188.0)
>>>>>>> 0cb031ce
      aws-sigv4 (~> 1.1)
    aws-sdk-autoscaling (1.102.0)
      aws-sdk-core (~> 3, >= 3.188.0)
      aws-sigv4 (~> 1.1)
<<<<<<< HEAD
    aws-sdk-core (3.186.0)
      aws-eventstream (~> 1, >= 1.0.2)
=======
    aws-sdk-core (3.190.0)
      aws-eventstream (~> 1, >= 1.3.0)
>>>>>>> 0cb031ce
      aws-partitions (~> 1, >= 1.651.0)
      aws-sigv4 (~> 1.8)
      jmespath (~> 1, >= 1.6.1)
    aws-sdk-dynamodb (1.98.0)
      aws-sdk-core (~> 3, >= 3.188.0)
      aws-sigv4 (~> 1.1)
    aws-sdk-kinesis (1.54.0)
      aws-sdk-core (~> 3, >= 3.188.0)
      aws-sigv4 (~> 1.1)
    aws-sdk-kms (1.74.0)
      aws-sdk-core (~> 3, >= 3.188.0)
      aws-sigv4 (~> 1.1)
    aws-sdk-s3 (1.141.0)
      aws-sdk-core (~> 3, >= 3.189.0)
      aws-sdk-kms (~> 1)
      aws-sigv4 (~> 1.8)
    aws-sdk-sns (1.70.0)
      aws-sdk-core (~> 3, >= 3.188.0)
      aws-sigv4 (~> 1.1)
<<<<<<< HEAD
    aws-sdk-sqs (1.67.0)
      aws-sdk-core (~> 3, >= 3.184.0)
=======
    aws-sdk-sqs (1.69.0)
      aws-sdk-core (~> 3, >= 3.188.0)
>>>>>>> 0cb031ce
      aws-sigv4 (~> 1.1)
    aws-sigv4 (1.8.0)
      aws-eventstream (~> 1, >= 1.0.2)
    axe-core-api (4.8.0)
      dumb_delegator
      virtus
    axe-core-rspec (4.8.0)
      axe-core-api
      dumb_delegator
      virtus
    axe-core-selenium (4.8.0)
      axe-core-api
      dumb_delegator
    axiom-types (0.1.1)
      descendants_tracker (~> 0.0.4)
      ice_nine (~> 0.11.0)
      thread_safe (~> 0.3, >= 0.3.1)
    base64 (0.2.0)
<<<<<<< HEAD
    bcrypt (3.1.19)
=======
    bcrypt (3.1.20)
>>>>>>> 0cb031ce
    bigdecimal (3.1.4)
    bindata (2.4.15)
    bluecloth (2.2.0)
    bootsnap (1.17.0)
      msgpack (~> 1.2)
    brakeman (6.0.1)
    brotli (0.4.0)
    browser (5.3.1)
    builder (3.2.4)
    business_time (0.13.0)
      activesupport (>= 3.2.0)
      tzinfo
    canvas_connect (0.3.16)
      adobe_connect (~> 1.0.0)
      rake (>= 0.9.6)
    canvas_link_migrator (1.0.2)
      activesupport
      addressable
      nokogiri
      rack
    canvas_webex (0.18.2)
      railties
    chunky_png (1.4.0)
    code_ownership (1.36.0)
      code_teams (~> 1.0)
      packs-specification
      sorbet-runtime (>= 0.5.10821)
    code_teams (1.0.2)
      sorbet-runtime
    coercible (1.0.0)
      descendants_tracker (~> 0.0.1)
    colored (1.2)
    colorize (1.1.0)
    concurrent-ruby (1.2.2)
    connection_pool (2.4.1)
    crack (0.4.5)
      rexml
    crass (1.0.6)
    crocodoc-ruby (0.0.1)
      json
    database_cleaner (2.0.2)
      database_cleaner-active_record (>= 2, < 3)
    database_cleaner-active_record (2.1.0)
      activerecord (>= 5.a)
      database_cleaner-core (~> 2.0.0)
    database_cleaner-core (2.0.1)
<<<<<<< HEAD
    datadog-ci (0.3.0)
=======
    datadog-ci (0.4.1)
>>>>>>> 0cb031ce
      msgpack
    date (3.3.4)
    db-query-matchers (0.11.0)
      activesupport (>= 4.0, < 7.1)
      rspec (>= 3.0)
<<<<<<< HEAD
    ddtrace (1.16.2)
      datadog-ci (~> 0.3.0)
=======
    ddtrace (1.17.0)
      datadog-ci (~> 0.4.0)
>>>>>>> 0cb031ce
      debase-ruby_core_source (= 3.2.2)
      libdatadog (~> 5.0.0.1.0)
      libddwaf (~> 1.14.0.0.0)
      msgpack
    debase-ruby_core_source (3.2.2)
    debug (1.8.0)
      irb (>= 1.5.0)
      reline (>= 0.3.1)
    debug_inspector (1.1.0)
    declarative (0.0.20)
    deep_merge (1.2.2)
    descendants_tracker (0.0.4)
      thread_safe (~> 0.3, >= 0.3.1)
    diff-lcs (1.5.0)
    dig_rb (1.0.1)
    digest-murmurhash (1.1.1)
    diplomat (2.6.4)
      deep_merge (~> 1.2)
      faraday (>= 0.9, < 3.0, != 2.0.0)
    docile (1.4.0)
    docx (0.8.0)
      nokogiri (~> 1.13, >= 1.13.0)
      rubyzip (~> 2.0)
    dogstatsd-ruby (5.6.1)
    dotenv (2.8.1)
    dress_code (1.2.1)
      colored
      mustache
      pygments.rb
      redcarpet
    dumb_delegator (1.0.0)
    encrypted_cookie_store-instructure (1.2.13)
      actionpack (>= 4.2, < 7.2)
    erubi (1.12.0)
    escape_code (0.2)
    et-orbi (1.2.7)
      tzinfo
    expgen (0.1.1)
      parslet
    factory_bot (6.4.2)
      activesupport (>= 5.0.0)
    faraday (2.7.12)
      base64
      faraday-net_http (>= 2.0, < 3.1)
      ruby2_keywords (>= 0.0.4)
    faraday-follow_redirects (0.3.0)
      faraday (>= 1, < 3)
    faraday-multipart (1.0.4)
      multipart-post (~> 2)
    faraday-net_http (3.0.2)
    ffi (1.16.3)
    ffi-compiler (1.0.1)
      ffi (>= 1.0.0)
      rake
    ffi-icu (0.5.2)
      ffi (~> 1.0, >= 1.0.9)
    find_a_port (1.0.1)
    flakey_spec_catcher (0.12.1)
      rspec (~> 3.10)
      timecop (~> 0.9)
    folio-pagination (0.0.12)
    fugit (1.9.0)
      et-orbi (~> 1, >= 1.2.7)
      raabro (~> 1.4)
    gepub (1.0.15)
      nokogiri (>= 1.8.2, < 2.0)
      rubyzip (> 1.1.1, < 2.4)
    gergich (2.1.2)
      httparty (~> 0.17)
      sqlite3 (~> 1.4)
    git (1.18.0)
      addressable (~> 2.8)
      rchardet (~> 1.8)
    globalid (1.2.1)
      activesupport (>= 6.1)
    globby (0.1.2)
    google-apis-core (0.11.2)
      addressable (~> 2.5, >= 2.5.1)
      googleauth (>= 0.16.2, < 2.a)
      httpclient (>= 2.8.1, < 3.a)
      mini_mime (~> 1.0)
      representable (~> 3.0)
      retriable (>= 2.0, < 4.a)
      rexml
      webrick
    google-apis-drive_v3 (0.45.0)
      google-apis-core (>= 0.11.0, < 2.a)
    google-protobuf (3.25.1)
    google-protobuf (3.25.1-aarch64-linux)
    google-protobuf (3.25.1-arm64-darwin)
    google-protobuf (3.25.1-x86_64-darwin)
    google-protobuf (3.25.1-x86_64-linux)
    googleauth (1.8.1)
      faraday (>= 0.17.3, < 3.a)
      jwt (>= 1.4, < 3.0)
      multi_json (~> 1.11)
      os (>= 0.9, < 2.0)
      signet (>= 0.16, < 2.a)
    graphql (1.12.24)
    graphql-batch (0.5.3)
      graphql (>= 1.12.18, < 3)
      promise.rb (~> 0.7.2)
    guardrail (3.0.3)
      activerecord (>= 6.1, < 7.2)
      railties (>= 6.1, < 7.2)
    hana (1.3.7)
    hashdiff (1.0.1)
    hashery (2.1.2)
    hashie (5.0.0)
    headless (2.3.1)
    highline (2.1.0)
    httparty (0.21.0)
      mini_mime (>= 1.0.0)
      multi_xml (>= 0.5.2)
    httpclient (2.8.3)
    i18n (1.14.1)
      concurrent-ruby (~> 1.0)
    i18nliner (0.2.4)
      activesupport (>= 6.0)
      erubi (~> 1.7)
      globby (>= 0.1.1)
      i18n (>= 1.8.6)
      nokogiri (>= 1.5.0)
      ruby2ruby (~> 2.4)
      ruby_parser (~> 3.10)
      sexp_processor (~> 4.10)
      ya2yaml (= 0.31)
    icalendar (2.10.1)
      ice_cube (~> 0.16)
    ice_cube (0.16.4)
    ice_nine (0.11.2)
    idn-ruby (0.1.5)
    ims-lti (2.3.4)
      addressable (~> 2.5, >= 2.5.1)
      builder (~> 3.2)
      faraday (< 3.0)
      json-jwt (~> 1.7)
      rexml
      simple_oauth (~> 0.3.1)
    inst-jobs (3.1.14)
      activerecord (>= 6.0)
      activerecord-pg-extensions (~> 0.4)
      activesupport (>= 6.0)
      after_transaction_commit (>= 1.0, < 3)
      debug_inspector (~> 1.0)
      fugit (~> 1.3)
      railties (>= 6.0)
    inst-jobs-autoscaling (2.1.1)
      aws-sdk-autoscaling
      inst-jobs (> 1.0, < 4.0)
    inst-jobs-statsd (3.0.2)
      inst-jobs (>= 3.1.1, < 4.0)
      inst_statsd (~> 3.0)
    inst_access (0.4.1)
      activesupport (>= 5)
      json-jwt (~> 1.13)
    inst_statsd (3.0.4)
      aroi (>= 0.0.7)
      dogstatsd-ruby (>= 4.2, < 6.0, != 5.0.0)
      statsd-ruby (~> 1.0)
    instructure-happymapper (0.5.10)
      nokogiri (~> 1.5)
    io-console (0.6.0)
<<<<<<< HEAD
    irb (1.9.0)
=======
    irb (1.10.0)
>>>>>>> 0cb031ce
      rdoc
      reline (>= 0.3.8)
    iso8601 (0.13.0)
    jira_ref_parser (1.0.1)
    jmespath (1.6.2)
    json (2.7.1)
    json-jwt (1.16.3)
      activesupport (>= 4.2)
      aes_key_wrap
      bindata
      faraday (~> 2.0)
      faraday-follow_redirects
    json-schema (4.1.1)
      addressable (>= 2.8)
    json_schemer (2.1.1)
      hana (~> 1.3)
      regexp_parser (~> 2.0)
      simpleidn (~> 0.2)
    jwt (2.7.1)
    language_server-protocol (3.17.0.3)
    launchy (2.5.2)
      addressable (~> 2.8)
    letter_opener (1.8.1)
      launchy (>= 2.2, < 3)
    libdatadog (5.0.0.1.0)
    libdatadog (5.0.0.1.0-aarch64-linux)
    libdatadog (5.0.0.1.0-x86_64-linux)
    libddwaf (1.14.0.0.0)
      ffi (~> 1.0)
    libddwaf (1.14.0.0.0-aarch64-linux)
      ffi (~> 1.0)
    libddwaf (1.14.0.0.0-arm64-darwin)
      ffi (~> 1.0)
    libddwaf (1.14.0.0.0-x86_64-darwin)
      ffi (~> 1.0)
    libddwaf (1.14.0.0.0-x86_64-linux)
      ffi (~> 1.0)
    link_header (0.0.8)
    loofah (2.22.0)
      crass (~> 1.0.2)
      nokogiri (>= 1.12.0)
    luminosity_contrast (0.2.1)
    mail (2.8.1)
      mini_mime (>= 0.1.1)
      net-imap
      net-pop
      net-smtp
    marcel (1.0.2)
    marginalia (1.11.1)
      actionpack (>= 5.2)
      activerecord (>= 5.2)
    matrix (0.4.2)
    method_source (1.0.0)
    mime-types (3.5.1)
      mime-types-data (~> 3.2015)
    mime-types-data (3.2023.1003)
    mini_magick (4.12.0)
    mini_mime (1.1.5)
    mini_portile2 (2.8.5)
    minitest (5.20.0)
    moodle2cc (0.2.42)
      builder
      instructure-happymapper (~> 0.5.10)
      nokogiri
      rdiscount
      rubyzip (>= 1.0.0)
      thor
    msgpack (1.7.2)
    multi_json (1.15.0)
    multi_xml (0.6.0)
    multipart-post (2.3.0)
    mustache (1.1.1)
    neighbor (0.3.1)
      activerecord (>= 6.1)
    net-http (0.4.0)
      uri
<<<<<<< HEAD
    net-imap (0.4.5)
=======
    net-imap (0.4.7)
>>>>>>> 0cb031ce
      date
      net-protocol
    net-ldap (0.18.0)
    net-pop (0.1.2)
      net-protocol
    net-protocol (0.2.2)
      timeout
    net-smtp (0.4.0)
      net-protocol
    nio4r (2.7.0)
    nokogiri (1.15.5)
      mini_portile2 (~> 2.8.2)
      racc (~> 1.4)
    nokogiri (1.15.5-aarch64-linux)
      racc (~> 1.4)
    nokogiri (1.15.5-arm64-darwin)
      racc (~> 1.4)
    nokogiri (1.15.5-x86_64-darwin)
      racc (~> 1.4)
    nokogiri (1.15.5-x86_64-linux)
      racc (~> 1.4)
    nokogiri-xmlsec-instructure (0.10.2)
      nokogiri (>= 1.11.2)
    oauth (1.1.0)
      oauth-tty (~> 1.0, >= 1.0.1)
      snaky_hash (~> 2.0)
      version_gem (~> 1.1)
    oauth-tty (1.0.5)
      version_gem (~> 1.1, >= 1.1.1)
    oauth2 (2.0.9)
      faraday (>= 0.17.3, < 3.0)
      jwt (>= 1.0, < 3.0)
      multi_xml (~> 0.5)
      rack (>= 1.2, < 4)
      snaky_hash (~> 2.0)
      version_gem (~> 1.1)
    oj (3.16.1)
    once-ler (2.0.2)
      activerecord (>= 6.0, < 7.2)
      rspec (>= 3.6)
      rspec-rails (>= 4.0)
    os (1.1.4)
    outrigger (3.0.2)
      activerecord (>= 6.0, < 7.2)
      railties (>= 6.0, < 7.2)
    packs-specification (0.0.10)
      sorbet-runtime
    pact (1.63.0)
      pact-mock_service (~> 3.0, >= 3.3.1)
      pact-support (~> 1.16, >= 1.16.9)
      rack-test (>= 0.6.3, < 3.0.0)
      rspec (~> 3.0)
      term-ansicolor (~> 1.0)
      thor (>= 0.20, < 2.0)
      webrick (~> 1.3)
    pact-messages (0.2.0)
      pact (~> 1.9)
    pact-mock_service (3.11.2)
      find_a_port (~> 1.0.1)
      json
      pact-support (~> 1.16, >= 1.16.4)
      rack (~> 2.0)
      rspec (>= 2.14)
      thor (>= 0.19, < 2.0)
      webrick (~> 1.8)
    pact-support (1.19.0)
      awesome_print (~> 1.9)
      diff-lcs (~> 1.4)
      expgen (~> 0.1)
      rainbow (~> 3.1.1)
    pact_broker-client (1.72.0)
      dig_rb (~> 1.0)
      httparty (>= 0.21.0, < 1.0.0)
      rake (~> 13.0)
      table_print (~> 1.5)
      term-ansicolor (~> 1.7)
      thor (>= 0.20, < 2.0)
    parallel (1.23.0)
    parser (3.2.2.4)
      ast (~> 2.4.1)
      racc
    parslet (2.0.0)
    pdf-core (0.9.0)
    pdf-reader (2.11.0)
      Ascii85 (~> 1.0)
      afm (~> 0.2.1)
      hashery (~> 2.0)
      ruby-rc4
      ttfunk
    pg (1.5.4)
    pg_query (4.2.3)
      google-protobuf (>= 3.22.3)
    prawn (2.4.0)
      pdf-core (~> 0.9.0)
      ttfunk (~> 1.7)
    prawn-emoji (5.3.0)
      prawn (~> 2.3)
      unicode-emoji (~> 3.1)
    prawn-rails (1.4.2)
      actionview (>= 3.1.0)
      prawn
      prawn-table
    prawn-table (0.2.2)
      prawn (>= 1.3.0, < 3.0.0)
    promise.rb (0.7.4)
    prosopite (1.4.1)
    psych (5.1.1.1)
      stringio
    public_suffix (5.0.4)
    puma (6.4.0)
      nio4r (~> 2.0)
    pygments.rb (2.4.1)
    raabro (1.4.0)
    racc (1.7.3)
    rack (2.2.8)
    rack-brotli (1.2.0)
      brotli (>= 0.1.7)
      rack (>= 1.4)
    rack-test (2.1.0)
      rack (>= 1.3)
    rails (7.0.8)
      actioncable (= 7.0.8)
      actionmailbox (= 7.0.8)
      actionmailer (= 7.0.8)
      actionpack (= 7.0.8)
      actiontext (= 7.0.8)
      actionview (= 7.0.8)
      activejob (= 7.0.8)
      activemodel (= 7.0.8)
      activerecord (= 7.0.8)
      activestorage (= 7.0.8)
      activesupport (= 7.0.8)
      bundler (>= 1.15.0)
      railties (= 7.0.8)
    rails-controller-testing (1.0.5)
      actionpack (>= 5.0.1.rc1)
      actionview (>= 5.0.1.rc1)
      activesupport (>= 5.0.1.rc1)
    rails-dom-testing (2.2.0)
      activesupport (>= 5.0.0)
      minitest
      nokogiri (>= 1.6)
    rails-html-sanitizer (1.6.0)
      loofah (~> 2.21)
      nokogiri (~> 1.14)
    rails-observers (0.1.5)
      activemodel (>= 4.0)
    railties (7.0.8)
      actionpack (= 7.0.8)
      activesupport (= 7.0.8)
      method_source
      rake (>= 12.2)
      thor (~> 1.0)
      zeitwerk (~> 2.5)
    rainbow (3.1.1)
    rake (13.1.0)
    ratom-nokogiri (0.10.11)
      nokogiri (>= 1.5.6, < 2.0)
    rchardet (1.8.0)
    rdiscount (2.2.7.1)
    rdoc (6.6.0)
      psych (>= 4.0.0)
    redcarpet (3.6.0)
    redis (5.0.8)
      redis-client (>= 0.17.0)
    redis-client (0.18.0)
      connection_pool
    redis-cluster-client (0.7.5)
      redis-client (~> 0.12)
    redis-clustering (5.0.8)
      redis (= 5.0.8)
      redis-cluster-client (>= 0.7.0)
    redis-scripting (1.0.1)
      redis (>= 3.0)
    regexp_parser (2.8.2)
<<<<<<< HEAD
    reline (0.4.0)
=======
    reline (0.4.1)
>>>>>>> 0cb031ce
      io-console (~> 0.5)
    representable (3.2.0)
      declarative (< 0.1.0)
      trailblazer-option (>= 0.1.1, < 0.2.0)
      uber (< 0.2.0)
    request_store (1.5.1)
      rack (>= 1.4)
    retriable (3.1.2)
    rexml (3.2.6)
    ritex (1.0.1)
    rotp (6.3.0)
    rqrcode (2.2.0)
      chunky_png (~> 1.0)
      rqrcode_core (~> 1.0)
    rqrcode_core (1.2.0)
    rrule (0.5.0)
      activesupport (>= 2.3)
    rspec (3.12.0)
      rspec-core (~> 3.12.0)
      rspec-expectations (~> 3.12.0)
      rspec-mocks (~> 3.12.0)
    rspec-collection_matchers (1.2.1)
      rspec-expectations (>= 2.99.0.beta1)
    rspec-core (3.12.2)
      rspec-support (~> 3.12.0)
    rspec-expectations (3.12.3)
      diff-lcs (>= 1.2.0, < 2.0)
      rspec-support (~> 3.12.0)
    rspec-mocks (3.12.6)
      diff-lcs (>= 1.2.0, < 2.0)
      rspec-support (~> 3.12.0)
    rspec-rails (6.1.0)
      actionpack (>= 6.1)
      activesupport (>= 6.1)
      railties (>= 6.1)
      rspec-core (~> 3.12)
      rspec-expectations (~> 3.12)
      rspec-mocks (~> 3.12)
      rspec-support (~> 3.12)
    rspec-support (3.12.1)
    rspec_around_all (0.2.0)
      rspec (>= 2.0)
    rspec_junit_formatter (0.6.0)
      rspec-core (>= 2, < 4, != 2.12.0)
    rss (0.3.0)
      rexml
    rubocop (1.58.0)
      json (~> 2.3)
      language_server-protocol (>= 3.17.0)
      parallel (~> 1.10)
      parser (>= 3.2.2.4)
      rainbow (>= 2.2.2, < 4.0)
      regexp_parser (>= 1.8, < 3.0)
      rexml (>= 3.2.5, < 4.0)
      rubocop-ast (>= 1.30.0, < 2.0)
      ruby-progressbar (~> 1.7)
      unicode-display_width (>= 2.4.0, < 3.0)
    rubocop-ast (1.30.0)
      parser (>= 3.2.1.0)
    rubocop-capybara (2.19.0)
      rubocop (~> 1.41)
    rubocop-factory_bot (2.24.0)
      rubocop (~> 1.33)
    rubocop-graphql (1.4.0)
      rubocop (>= 0.90, < 2)
    rubocop-inst (1.0.2)
      rubocop (~> 1.50)
      rubocop-performance (~> 1.17)
    rubocop-performance (1.19.1)
      rubocop (>= 1.7.0, < 2.0)
      rubocop-ast (>= 0.4.0)
    rubocop-rails (2.22.2)
      activesupport (>= 4.2.0)
      rack (>= 1.1)
      rubocop (>= 1.33.0, < 2.0)
      rubocop-ast (>= 1.30.0, < 2.0)
    rubocop-rake (0.6.0)
      rubocop (~> 1.0)
    rubocop-rspec (2.25.0)
      rubocop (~> 1.40)
      rubocop-capybara (~> 2.17)
      rubocop-factory_bot (~> 2.22)
    ruby-duration (3.2.3)
      activesupport (>= 3.0.0)
      i18n
      iso8601
    ruby-progressbar (1.13.0)
    ruby-rc4 (0.1.5)
    ruby-rtf (0.0.5)
    ruby2_keywords (0.0.5)
    ruby2ruby (2.5.0)
      ruby_parser (~> 3.1)
      sexp_processor (~> 4.6)
    ruby_parser (3.20.3)
      sexp_processor (~> 4.16)
    rubycas-client (2.3.9)
      activesupport
    rubyzip (2.3.2)
    saml2 (3.1.4)
      activesupport (>= 3.2, < 7.2)
      nokogiri (>= 1.5.8, < 2.0)
      nokogiri-xmlsec-instructure (~> 0.9, >= 0.9.5)
    sanitize (6.1.0)
      crass (~> 1.0.2)
      nokogiri (>= 1.12.0)
    scrypt (3.0.7)
      ffi-compiler (>= 1.0, < 2.0)
    selenium-webdriver (4.15.0)
      rexml (~> 3.2, >= 3.2.5)
      rubyzip (>= 1.2.2, < 3.0)
      websocket (~> 1.0)
    sentry-inst_jobs (5.10.0)
      inst-jobs (~> 3.0)
      sentry-ruby (~> 5.10)
<<<<<<< HEAD
    sentry-rails (5.13.0)
      railties (>= 5.0)
      sentry-ruby (~> 5.13.0)
    sentry-ruby (5.13.0)
=======
    sentry-rails (5.14.0)
      railties (>= 5.0)
      sentry-ruby (~> 5.14.0)
    sentry-ruby (5.14.0)
>>>>>>> 0cb031ce
      concurrent-ruby (~> 1.0, >= 1.0.2)
    sexp_processor (4.17.0)
    shoulda-matchers (5.3.0)
      activesupport (>= 5.2.0)
    signet (0.18.0)
      addressable (~> 2.8)
      faraday (>= 0.17.5, < 3.a)
      jwt (>= 1.5, < 3.0)
      multi_json (~> 1.10)
    simple_oauth (0.3.1)
    simple_uuid (0.4.0)
    simplecov (0.22.0)
      docile (~> 1.1)
      simplecov-html (~> 0.11)
      simplecov_json_formatter (~> 0.1)
    simplecov-html (0.12.3)
    simplecov-rcov (0.3.3)
      simplecov (>= 0.4.1)
    simplecov_json_formatter (0.1.4)
    simpleidn (0.2.1)
      unf (~> 0.1.4)
    snaky_hash (2.0.1)
      hashie
      version_gem (~> 1.1, >= 1.1.1)
    soap4r-middleware (0.8.7)
      soap4r-ruby1.9 (= 2.0.5)
    soap4r-ruby1.9 (2.0.5)
    sorbet-runtime (0.5.10965)
    spring (4.1.3)
    spring-commands-parallel-rspec (1.1.0)
      spring (>= 0.9.1)
    spring-commands-rspec (1.0.4)
      spring (>= 0.9.1)
    spring-commands-rubocop (0.4.0)
      spring (>= 1.0)
    sqlite3 (1.6.9)
      mini_portile2 (~> 2.8.0)
    sqlite3 (1.6.9-aarch64-linux)
    sqlite3 (1.6.9-arm64-darwin)
    sqlite3 (1.6.9-x86_64-darwin)
    sqlite3 (1.6.9-x86_64-linux)
    stackprof (0.2.25)
    statsd-ruby (1.5.0)
    stormbreaker (1.0.0)
      axe-core-api (~> 4.1)
      axe-core-rspec (~> 4.1)
      axe-core-selenium (~> 4.1)
      rspec (~> 3.8)
    stringio (3.1.0)
    swearjar (1.4.0)
    switchman (3.5.16)
      activerecord (>= 6.1.4, < 7.2)
      guardrail (~> 3.0.1)
      parallel (~> 1.22)
      railties (>= 6.1, < 7.2)
    switchman-inst-jobs (4.0.16)
      inst-jobs (>= 2.4.9, < 4.0)
      parallel (>= 1.19)
      railties (>= 6.1, < 7.2)
      switchman (~> 3.1, >= 3.5.14)
    sync (0.5.0)
    table_print (1.5.7)
    term-ansicolor (1.7.1)
      tins (~> 1.0)
    testrail_client (0.0.1)
    testrailtagging (0.3.8.7)
      parser
      rspec
      testrail_client
    thor (1.3.0)
    thread_safe (0.3.6)
    thrift (0.9.3.0)
    timecop (0.9.8)
    timeout (0.4.1)
    tins (1.32.1)
      sync
    trailblazer-option (0.1.2)
    ttfunk (1.7.0)
<<<<<<< HEAD
    twilio-ruby (6.8.1)
=======
    twilio-ruby (6.8.3)
>>>>>>> 0cb031ce
      faraday (>= 0.9, < 3.0)
      jwt (>= 1.5, < 3.0)
      nokogiri (>= 1.6, < 2.0)
    twitter-text (3.1.0)
      idn-ruby
      unf (~> 0.1.0)
    tzinfo (2.0.6)
      concurrent-ruby (~> 1.0)
    uber (0.1.0)
    unf (0.1.4)
      unf_ext
<<<<<<< HEAD
    unf_ext (0.0.9)
=======
    unf_ext (0.0.9.1)
>>>>>>> 0cb031ce
    unicode-display_width (2.5.0)
    unicode-emoji (3.4.0)
      unicode-version (~> 1.0)
    unicode-version (1.3.0)
    uri (0.13.0)
<<<<<<< HEAD
    vault (0.18.1)
=======
    vault (0.18.2)
>>>>>>> 0cb031ce
      aws-sigv4
    vericite_api (1.5.3)
      json (>= 1.4.6)
    version_gem (1.1.3)
    virtus (2.0.0)
      axiom-types (~> 0.1)
      coercible (~> 1.0)
      descendants_tracker (~> 0.0, >= 0.0.3)
    wcag_color_contrast (0.1.0)
    webmock (3.19.1)
      addressable (>= 2.8.0)
      crack (>= 0.3.2)
      hashdiff (>= 0.4.0, < 2.0.0)
    webrick (1.8.1)
    websocket (1.2.10)
    websocket-driver (0.7.6)
      websocket-extensions (>= 0.1.0)
    websocket-extensions (0.1.5)
    will_paginate (4.0.0)
    ya2yaml (0.31)
    yard (0.9.34)
    yard-appendix (0.1.8)
      yard (>= 0.8.0)
    zeitwerk (2.6.12)

PLATFORMS
  aarch64-linux
  arm64-darwin
  ruby
  x86_64-darwin
  x86_64-linux

DEPENDENCIES
  academic_benchmark!
  academic_benchmarks (~> 1.1)
  account_reports!
  active_model-better_errors (= 1.6.7)
  active_model_serializers (~> 0.9.9)
  active_record_query_trace (~> 1.8)
  activesupport-suspend_callbacks!
  acts_as_list!
  addressable (~> 2.8)
  adheres_to_policy!
  apollo-federation (~> 3.8)
  attachment_fu!
  authlogic (= 6.4.2)
  autoextend!
  aws-sdk-kinesis (~> 1.45)
  aws-sdk-s3 (~> 1.119)
  aws-sdk-sns (~> 1.60)
  aws-sdk-sqs (~> 1.53)
  bcrypt (~> 3.1)
  bigdecimal (~> 3.1)
  bluecloth (= 2.2.0)
  bookmarked_collection!
  bootsnap (~> 1.16)
  brakeman (~> 6.0)
  broadcast_policy!
  browser (~> 5.3)
  bundler (~> 2.2)
  business_time (= 0.13.0)
  canvas_breach_mitigation!
  canvas_cache!
  canvas_cassandra!
  canvas_color!
  canvas_connect (= 0.3.16)
  canvas_crummy!
  canvas_dynamodb!
  canvas_errors!
  canvas_ext!
  canvas_http!
  canvas_kaltura!
  canvas_link_migrator (~> 1.0.2)
  canvas_mimetype_fu!
  canvas_panda_pub!
  canvas_partman!
  canvas_quiz_statistics!
  canvas_sanitize!
  canvas_security!
  canvas_slug!
  canvas_sort!
  canvas_stringex!
  canvas_text_helper!
  canvas_time!
  canvas_unzip!
  canvas_webex (= 0.18.2)
  cassandra-cql (= 1.2.3)!
  code_ownership (~> 1.33)
  colorize (~> 1.0)
  config_file!
  crocodoc-ruby (= 0.0.1)
  crystalball!
  csv_diff!
  database_cleaner (~> 2.0)
  db-query-matchers (= 0.11.0)
  ddtrace (~> 1.13)
  debug (~> 1.8)
  diigo!
  diplomat (~> 2.6)
  docx (~> 0.8)
  dotenv (~> 2.8)
  dress_code (= 1.2.1)
  dynamic_settings!
  encrypted_cookie_store-instructure (~> 1.2)
  escape_code (= 0.2)
  event_stream!
  factory_bot (~> 6.3)
  ffi-icu (~> 0.5)
  flakey_spec_catcher (~> 0.12)
  gepub (= 1.0.15)
  gergich (~> 2.1)
  google_drive!
  graphql (~> 1.12.7)
  graphql-batch (~> 0.5)
  guardrail (~> 3.0)
  headless (= 2.3.1)
  highline (~> 2.0)
  html_text_helper!
  httparty (~> 0.21)
  i18n_extraction!
  i18n_tasks!
  i18nliner (~> 0.2.4)
  icalendar (~> 2.9)
  ims-lti (~> 2.3)
  incoming_mail_processor!
  inst-jobs (~> 3.1)
  inst-jobs-autoscaling (= 2.1.1)
  inst-jobs-statsd (~> 3.0)
  inst_access (~> 0.4)
  inst_statsd (~> 3.0)
  irb (~> 1.7)
  json-jwt (~> 1.13)
  json-schema (~> 4.0)
  json_schemer (~> 2.0)
  json_token!
  legacy_multipart!
  letter_opener (~> 1.8)
  link_header (= 0.0.8)
  live_events!
  lti-advantage!
  lti_outbound!
  luminosity_contrast (= 0.2.1)
  marginalia (= 1.11.1)
  matrix (= 0.4.2)
  mime-types (~> 3.5)
  mini_magick (~> 4.12)
  moodle_importer!
  multi_json (= 1.15.0)
  neighbor (~> 0.3)
  net-http (~> 0.1)
  net-ldap (~> 0.18)
  oauth (~> 1.1)
  oauth2 (~> 2.0)
  oj (~> 3.16)
  once-ler (~> 2.0)
  outrigger (~> 3.0)
  pact (~> 1.57)
  pact-messages (= 0.2.0)
  pact_broker-client (= 1.72)
  paginated_collection!
  parallel (~> 1.23)
  pdf-reader (~> 2.11)
  pg (~> 1.5)
  pg_query (~> 4.2)
  prawn-emoji (~> 5.3)
  prawn-rails (~> 1.4)
  prosopite (~> 1.3)
  puma (~> 6.3)
  qti_exporter!
  rack-brotli (~> 1.2)
  rails (~> 7.0.4)
  rails-controller-testing (= 1.0.5)
  rails-observers (= 0.1.5)
  ratom-nokogiri (= 0.10.11)
  redcarpet (~> 3.6)
  redis-clustering (~> 5.0)
  redis-scripting (= 1.0.1)
  request_context!
  respondus_soap_endpoint!
  retriable (~> 3.1)
  ritex (= 1.0.1)
  rotp (~> 6.2)
  rqrcode (~> 2.2)
  rrule (~> 0.5)
  rspec (~> 3.12)
  rspec-collection_matchers (~> 1.2)
  rspec-rails (~> 6.0)
  rspec_around_all (= 0.2.0)
  rspecq!
  rss (~> 0.3)
  rubocop-canvas!
  rubocop-graphql (~> 1.3)
  rubocop-inst (~> 1)
  rubocop-rails (~> 2.19)
  rubocop-rake (~> 0.6)
  rubocop-rspec (~> 2.22)
  ruby-duration (= 3.2.3)
  ruby-rtf (= 0.0.5)
  rubycas-client (= 2.3.9)
  rubyzip (~> 2.3)
  saml2 (~> 3.1)
  sanitize (~> 6.0)
  scrypt (= 3.0.7)
  selenium-webdriver (~> 4.12)
  sentry-inst_jobs (~> 5.10)
  sentry-rails (~> 5.10)
  shoulda-matchers (~> 5.3)
  simplecov-rcov (~> 0.3)
  simply_versioned!
  spring-commands-parallel-rspec (= 1.1.0)
  spring-commands-rspec (= 1.0.4)
  spring-commands-rubocop (~> 0.4)
  stackprof (~> 0.2)
  stormbreaker (~> 1.0)
  stringify_ids!
  switchman (~> 3.5)
  switchman-inst-jobs (~> 4.0)
  testrailtagging (= 0.3.8.7)
  thrift_client (= 0.9.3)!
  timecop (~> 0.9)
  turnitin_api!
  twilio-ruby (~> 6.4)
  twitter!
  utf8_cleaner!
  vault (~> 0.17)
  vericite_api (= 1.5.3)
  wcag_color_contrast (= 0.1.0)
  webmock (~> 3.18)
  workflow!
  yard (~> 0.9)
  yard-appendix (= 0.1.8)

RUBY VERSION
   ruby 3.1.2p20

BUNDLED WITH
   2.4.20<|MERGE_RESOLUTION|>--- conflicted
+++ resolved
@@ -376,28 +376,16 @@
       activesupport (>= 5.2, < 7.1)
       request_store (~> 1.0)
     awesome_print (1.9.2)
-<<<<<<< HEAD
-    aws-eventstream (1.2.0)
-    aws-partitions (1.848.0)
-    aws-sdk-applicationautoscaling (1.76.0)
-      aws-sdk-core (~> 3, >= 3.184.0)
-=======
     aws-eventstream (1.3.0)
     aws-partitions (1.862.0)
     aws-sdk-applicationautoscaling (1.79.0)
       aws-sdk-core (~> 3, >= 3.188.0)
->>>>>>> 0cb031ce
       aws-sigv4 (~> 1.1)
     aws-sdk-autoscaling (1.102.0)
       aws-sdk-core (~> 3, >= 3.188.0)
       aws-sigv4 (~> 1.1)
-<<<<<<< HEAD
-    aws-sdk-core (3.186.0)
-      aws-eventstream (~> 1, >= 1.0.2)
-=======
     aws-sdk-core (3.190.0)
       aws-eventstream (~> 1, >= 1.3.0)
->>>>>>> 0cb031ce
       aws-partitions (~> 1, >= 1.651.0)
       aws-sigv4 (~> 1.8)
       jmespath (~> 1, >= 1.6.1)
@@ -417,13 +405,8 @@
     aws-sdk-sns (1.70.0)
       aws-sdk-core (~> 3, >= 3.188.0)
       aws-sigv4 (~> 1.1)
-<<<<<<< HEAD
-    aws-sdk-sqs (1.67.0)
-      aws-sdk-core (~> 3, >= 3.184.0)
-=======
     aws-sdk-sqs (1.69.0)
       aws-sdk-core (~> 3, >= 3.188.0)
->>>>>>> 0cb031ce
       aws-sigv4 (~> 1.1)
     aws-sigv4 (1.8.0)
       aws-eventstream (~> 1, >= 1.0.2)
@@ -442,11 +425,7 @@
       ice_nine (~> 0.11.0)
       thread_safe (~> 0.3, >= 0.3.1)
     base64 (0.2.0)
-<<<<<<< HEAD
-    bcrypt (3.1.19)
-=======
     bcrypt (3.1.20)
->>>>>>> 0cb031ce
     bigdecimal (3.1.4)
     bindata (2.4.15)
     bluecloth (2.2.0)
@@ -493,23 +472,14 @@
       activerecord (>= 5.a)
       database_cleaner-core (~> 2.0.0)
     database_cleaner-core (2.0.1)
-<<<<<<< HEAD
-    datadog-ci (0.3.0)
-=======
     datadog-ci (0.4.1)
->>>>>>> 0cb031ce
       msgpack
     date (3.3.4)
     db-query-matchers (0.11.0)
       activesupport (>= 4.0, < 7.1)
       rspec (>= 3.0)
-<<<<<<< HEAD
-    ddtrace (1.16.2)
-      datadog-ci (~> 0.3.0)
-=======
     ddtrace (1.17.0)
       datadog-ci (~> 0.4.0)
->>>>>>> 0cb031ce
       debase-ruby_core_source (= 3.2.2)
       libdatadog (~> 5.0.0.1.0)
       libddwaf (~> 1.14.0.0.0)
@@ -673,11 +643,7 @@
     instructure-happymapper (0.5.10)
       nokogiri (~> 1.5)
     io-console (0.6.0)
-<<<<<<< HEAD
-    irb (1.9.0)
-=======
     irb (1.10.0)
->>>>>>> 0cb031ce
       rdoc
       reline (>= 0.3.8)
     iso8601 (0.13.0)
@@ -754,11 +720,7 @@
       activerecord (>= 6.1)
     net-http (0.4.0)
       uri
-<<<<<<< HEAD
-    net-imap (0.4.5)
-=======
     net-imap (0.4.7)
->>>>>>> 0cb031ce
       date
       net-protocol
     net-ldap (0.18.0)
@@ -934,11 +896,7 @@
     redis-scripting (1.0.1)
       redis (>= 3.0)
     regexp_parser (2.8.2)
-<<<<<<< HEAD
-    reline (0.4.0)
-=======
     reline (0.4.1)
->>>>>>> 0cb031ce
       io-console (~> 0.5)
     representable (3.2.0)
       declarative (< 0.1.0)
@@ -1053,17 +1011,10 @@
     sentry-inst_jobs (5.10.0)
       inst-jobs (~> 3.0)
       sentry-ruby (~> 5.10)
-<<<<<<< HEAD
-    sentry-rails (5.13.0)
-      railties (>= 5.0)
-      sentry-ruby (~> 5.13.0)
-    sentry-ruby (5.13.0)
-=======
     sentry-rails (5.14.0)
       railties (>= 5.0)
       sentry-ruby (~> 5.14.0)
     sentry-ruby (5.14.0)
->>>>>>> 0cb031ce
       concurrent-ruby (~> 1.0, >= 1.0.2)
     sexp_processor (4.17.0)
     shoulda-matchers (5.3.0)
@@ -1142,11 +1093,7 @@
       sync
     trailblazer-option (0.1.2)
     ttfunk (1.7.0)
-<<<<<<< HEAD
-    twilio-ruby (6.8.1)
-=======
     twilio-ruby (6.8.3)
->>>>>>> 0cb031ce
       faraday (>= 0.9, < 3.0)
       jwt (>= 1.5, < 3.0)
       nokogiri (>= 1.6, < 2.0)
@@ -1158,21 +1105,13 @@
     uber (0.1.0)
     unf (0.1.4)
       unf_ext
-<<<<<<< HEAD
-    unf_ext (0.0.9)
-=======
     unf_ext (0.0.9.1)
->>>>>>> 0cb031ce
     unicode-display_width (2.5.0)
     unicode-emoji (3.4.0)
       unicode-version (~> 1.0)
     unicode-version (1.3.0)
     uri (0.13.0)
-<<<<<<< HEAD
-    vault (0.18.1)
-=======
     vault (0.18.2)
->>>>>>> 0cb031ce
       aws-sigv4
     vericite_api (1.5.3)
       json (>= 1.4.6)
