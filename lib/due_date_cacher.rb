#
# Copyright (C) 2013 - present Instructure, Inc.
#
# This file is part of Canvas.
#
# Canvas is free software: you can redistribute it and/or modify it under
# the terms of the GNU Affero General Public License as published by the Free
# Software Foundation, version 3 of the License.
#
# Canvas is distributed in the hope that it will be useful, but WITHOUT ANY
# WARRANTY; without even the implied warranty of MERCHANTABILITY or FITNESS FOR
# A PARTICULAR PURPOSE. See the GNU Affero General Public License for more
# details.
#
# You should have received a copy of the GNU Affero General Public License along
# with this program. If not, see <http://www.gnu.org/licenses/>.

class DueDateCacher
  INFER_SUBMISSION_WORKFLOW_STATE_SQL = <<~SQL_FRAGMENT
    CASE
    WHEN grade IS NOT NULL OR excused IS TRUE THEN
      'graded'
    WHEN submission_type = 'online_quiz' AND quiz_submission_id IS NOT NULL THEN
      'pending_review'
    WHEN submission_type IS NOT NULL AND submitted_at IS NOT NULL THEN
      'submitted'
    ELSE
      'unsubmitted'
    END
  SQL_FRAGMENT

  def self.recompute(assignment)
    return unless assignment.active?
    opts = {
      assignments: [assignment.id],
      inst_jobs_opts: {
        singleton: "cached_due_date:calculator:Assignment:#{assignment.global_id}"
      }
    }

    recompute_course(assignment.context, opts)
  end

  def self.recompute_course(course, assignments: nil, inst_jobs_opts: {}, run_immediately: false)
    course = Course.find(course) unless course.is_a?(Course)
    inst_jobs_opts[:singleton] ||= "cached_due_date:calculator:Course:#{course.global_id}" if assignments.nil?

    assignments_to_recompute = assignments || Assignment.active.where(context: course).pluck(:id)
    return if assignments_to_recompute.empty?

    due_date_cacher = new(course, assignments_to_recompute)
    if run_immediately
      due_date_cacher.recompute
    else
      due_date_cacher.send_later_if_production_enqueue_args(:recompute, inst_jobs_opts)
    end
  end

  def self.recompute_users_for_course(user_ids, course, assignments = nil, inst_jobs_opts = {})
    user_ids = Array(user_ids)
    course = Course.find(course) unless course.is_a?(Course)
    if assignments.nil?
      inst_jobs_opts[:singleton] ||= "cached_due_date:calculator:Users:#{course.global_id}:#{user_ids.join(':')}"
    end
    assignments ||= Assignment.active.where(context: course).pluck(:id)
    return if assignments.empty?

    new(course, assignments, user_ids).send_later_if_production_enqueue_args(:recompute, inst_jobs_opts)
  end

<<<<<<< HEAD
  def self.recompute_users_for_course(user_ids, course, assignments = nil, inst_jobs_opts = {})
    user_ids = Array(user_ids)
    course = Course.find(course) unless course.is_a?(Course)
    if assignments.nil?
      inst_jobs_opts[:singleton] ||= "cached_due_date:calculator:Users:#{course.global_id}:#{user_ids.join(':')}"
    end
    assignments ||= Assignment.active.where(context: course).pluck(:id)
    return if assignments.empty?

    new(course, assignments, user_ids).send_later_if_production_enqueue_args(:recompute, inst_jobs_opts)
  end

=======
>>>>>>> 4393580c
  def initialize(course, assignments, user_ids = [])
    @course = course
    @assignment_ids = Array(assignments).map { |a| a.is_a?(Assignment) ? a.id : a }
    @user_ids = Array(user_ids)
  end

  def recompute
    # in a transaction on the correct shard:
    @course.shard.activate do
      values = []
      effective_due_dates.to_hash.each do |assignment_id, student_due_dates|
        (student_due_dates.keys - enrollment_counts.prior_student_ids).each do |student_id|
          submission_info = student_due_dates[student_id]
          due_date = submission_info[:due_at] ? "'#{submission_info[:due_at].iso8601}'::timestamptz" : 'NULL'
          grading_period_id = submission_info[:grading_period_id] || 'NULL'
          values << [assignment_id, student_id, due_date, grading_period_id]
        end
      end
      # Delete submissions for students who don't have visibility to this assignment anymore
      @assignment_ids.each do |assignment_id|
        assigned_student_ids = effective_due_dates.find_effective_due_dates_for_assignment(assignment_id).keys
        submission_scope = Submission.active.where(assignment_id: assignment_id)

        if @user_ids.blank? && assigned_student_ids.blank? && enrollment_counts.prior_student_ids.blank?
          submission_scope.in_batches.update_all(workflow_state: :deleted)
        else
          # Delete the users we KNOW we need to delete in batches (it makes the database happier this way)
          deletable_student_ids =
            enrollment_counts.accepted_student_ids - assigned_student_ids - enrollment_counts.prior_student_ids
          deletable_student_ids.each_slice(1000) do |deletable_student_ids_chunk|
            # using this approach instead of using .in_batches because we want to limit the IDs in the IN clause to 1k
            submission_scope.where(user_id: deletable_student_ids_chunk).update_all(workflow_state: :deleted)
          end
        end
      end

      # Get any stragglers that might have had their enrollment removed from the course
      # 100 students at a time for 10 assignments each == slice of up to 1K submissions
      enrollment_counts.deleted_student_ids.each_slice(100) do |student_slice|
        @assignment_ids.each_slice(10) do |assignment_ids_slice|
          Submission.active.
            where(assignment_id: assignment_ids_slice, user_id: student_slice).
            update_all(workflow_state: :deleted)
        end
      end
      return if values.empty?

      values = values.sort_by(&:first).map { |v| "(#{v.join(',')})" }
      values.each_slice(1000) do |batch|
        # Construct upsert statement to update existing Submissions or create them if needed.
        query = <<-SQL
          UPDATE #{Submission.quoted_table_name}
            SET
              cached_due_date = vals.due_date::timestamptz,
              grading_period_id = vals.grading_period_id::integer,
              workflow_state = COALESCE(NULLIF(workflow_state, 'deleted'), (
                -- infer actual workflow state
                #{INFER_SUBMISSION_WORKFLOW_STATE_SQL}
              ))
            FROM (
              VALUES
                #{batch.join(',')}
             )
             AS vals(assignment_id, student_id, due_date, grading_period_id)
            WHERE submissions.user_id = vals.student_id AND
                  submissions.assignment_id = vals.assignment_id;
          INSERT INTO #{Submission.quoted_table_name}
           (assignment_id, user_id, workflow_state, created_at, updated_at, context_code, process_attempts,
            cached_due_date, grading_period_id)
            SELECT
              assignments.id, vals.student_id, 'unsubmitted',
              now() AT TIME ZONE 'UTC', now() AT TIME ZONE 'UTC',
              assignments.context_code, 0, vals.due_date::timestamptz, vals.grading_period_id::integer
            FROM (
              VALUES
                #{batch.join(',')}
             )
             AS vals(assignment_id, student_id, due_date, grading_period_id)
            INNER JOIN #{Assignment.quoted_table_name} assignments
              ON assignments.id = vals.assignment_id
            LEFT OUTER JOIN #{Submission.quoted_table_name} submissions
              ON submissions.assignment_id = assignments.id
              AND submissions.user_id = vals.student_id
            WHERE submissions.id IS NULL;
        SQL

        Assignment.connection.execute(query)
      end
    end

    if @assignment_ids.size == 1
      # Only changes to LatePolicy or (sometimes) Assignment records can result in a re-calculation
      # of student scores.  No changes to the Course record can trigger such re-calculations so
      # let's ensure this is triggered only when DueDateCacher is called for a Assignment-level
      # changes and not for Course-level changes
      assignment = Assignment.find(@assignment_ids.first)

      LatePolicyApplicator.for_assignment(assignment)
    end
  end

  private

  EnrollmentCounts = Struct.new(:accepted_student_ids, :prior_student_ids, :deleted_student_ids)
  def enrollment_counts
    @enrollment_counts ||= begin
      counts = EnrollmentCounts.new([], [], [])

      Shackles.activate(:slave) do
        # The various workflow states below try to mimic similarly named scopes off of course
        scope = Enrollment.select(
          :user_id,
          "count(nullif(workflow_state not in ('rejected', 'deleted', 'completed'), false)) as accepted_count",
          "count(nullif(workflow_state in ('completed'), false)) as prior_count",
          "count(nullif(workflow_state in ('rejected', 'deleted'), false)) as deleted_count"
        ).
          where(course_id: @course, type: ['StudentEnrollment', 'StudentViewEnrollment'])

        scope = scope.where(user_id: @user_ids) if @user_ids.present?

        scope.group(:user_id).find_each do |record|
          if record.accepted_count == 0 && record.deleted_count > 0
            counts.deleted_student_ids << record.user_id
          elsif record.accepted_count == 0 && record.prior_count > 0
            counts.prior_student_ids << record.user_id
          elsif record.accepted_count > 0
            counts.accepted_student_ids << record.user_id
          else
            raise "Unknown enrollment state: #{record.accepted_count}, #{record.prior_count}, #{record.deleted_count}"
          end
        end
      end
      counts
    end
  end

  def effective_due_dates
    @effective_due_dates ||= begin
      edd = EffectiveDueDates.for_course(@course, @assignment_ids)
      edd.filter_students_to(@user_ids) if @user_ids.present?
      edd
    end
  end
end<|MERGE_RESOLUTION|>--- conflicted
+++ resolved
@@ -68,21 +68,6 @@
     new(course, assignments, user_ids).send_later_if_production_enqueue_args(:recompute, inst_jobs_opts)
   end
 
-<<<<<<< HEAD
-  def self.recompute_users_for_course(user_ids, course, assignments = nil, inst_jobs_opts = {})
-    user_ids = Array(user_ids)
-    course = Course.find(course) unless course.is_a?(Course)
-    if assignments.nil?
-      inst_jobs_opts[:singleton] ||= "cached_due_date:calculator:Users:#{course.global_id}:#{user_ids.join(':')}"
-    end
-    assignments ||= Assignment.active.where(context: course).pluck(:id)
-    return if assignments.empty?
-
-    new(course, assignments, user_ids).send_later_if_production_enqueue_args(:recompute, inst_jobs_opts)
-  end
-
-=======
->>>>>>> 4393580c
   def initialize(course, assignments, user_ids = [])
     @course = course
     @assignment_ids = Array(assignments).map { |a| a.is_a?(Assignment) ? a.id : a }
