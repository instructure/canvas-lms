# frozen_string_literal: true

#
# Copyright (C) 2013 - present Instructure, Inc.
#
# This file is part of Canvas.
#
# Canvas is free software: you can redistribute it and/or modify it under
# the terms of the GNU Affero General Public License as published by the Free
# Software Foundation, version 3 of the License.
#
# Canvas is distributed in the hope that it will be useful, but WITHOUT ANY
# WARRANTY; without even the implied warranty of MERCHANTABILITY or FITNESS FOR
# A PARTICULAR PURPOSE. See the GNU Affero General Public License for more
# details.
#
# You should have received a copy of the GNU Affero General Public License along
# with this program. If not, see <http://www.gnu.org/licenses/>.

class UserMerge

  def self.from(user)
    new(user)
  end

  attr_reader :from_user
  attr_accessor :target_user, :data, :merge_data

  def initialize(from_user)
    @from_user = from_user
    @target_user = nil
    @merge_data = nil
    @data = []
  end

  def into(target_user, merger: nil, source: nil)
    return unless target_user
    return if target_user == from_user
    raise 'cannot merge a test student' if from_user.preferences[:fake_student] || target_user.preferences[:fake_student]
    @target_user = target_user
    target_user.associate_with_shard(from_user.shard, :shadow)
    # we also store records for the from_user on the target shard for a split
    from_user.associate_with_shard(target_user.shard, :shadow)
    target_user.shard.activate do
      @merge_data = UserMergeData.create!(user: target_user, from_user: from_user, workflow_state: 'merging')
      @merge_data.items.create!(user: target_user, item_type: 'logs', item: {merger_id: merger.id, source: source}.to_s) if merger || source

      items = []
      if target_user.avatar_state == :none && from_user.avatar_state != :none
        [:avatar_image_source, :avatar_image_url, :avatar_image_updated_at, :avatar_state].each do |attr|
          items << merge_data.items.new(user: from_user, item_type: attr.to_s, item: from_user[attr]) if from_user[attr]
          target_user[attr] = from_user[attr]
        end
      end

      # record the users names and preferences in case of split.
      items << merge_data.items.new(user: from_user, item_type: 'user_name', item: from_user.name)
      items << merge_data.items.new(user: target_user, item_type: 'user_name', item: target_user.name)
      UserMergeDataItem.bulk_insert_objects(items)

      # bulk insert doesn't play nice with the hash values of preferences.
      merge_data.items.create!(user: from_user, item_type: 'user_preferences', item: from_user.preferences)
      merge_data.items.create!(user: target_user, item_type: 'user_preferences', item: target_user.preferences)

      if from_user.needs_preference_migration?
        prefs = shard_aware_preferences
      else
        copy_migrated_preferences # uses new rows to store preferences
        prefs = from_user.preferences
      end
      target_user.preferences = target_user.preferences.merge(prefs)
      target_user.save if target_user.changed?

<<<<<<< HEAD
      {'access_token_ids': from_user.access_tokens.shard(from_user).pluck(:id),
       'conversation_messages_ids': ConversationMessage.where(author_id: from_user, conversation_id: nil).shard(from_user).pluck(:id),
       'conversation_ids': from_user.all_conversations.shard(from_user).pluck(:id),
       'ignore_ids': from_user.ignores.shard(from_user).pluck(:id),
       'user_past_lti_id_ids': from_user.past_lti_ids.shard(from_user).pluck(:id),
       'Polling::Poll_ids': from_user.polls.shard(from_user).pluck(:id)}.each do |k, ids|
=======
      { access_token_ids: from_user.access_tokens.shard(from_user).pluck(:id),
        conversation_messages_ids: ConversationMessage.where(author_id: from_user, conversation_id: nil).shard(from_user).pluck(:id),
        conversation_ids: from_user.all_conversations.shard(from_user).pluck(:id),
        ignore_ids: from_user.ignores.shard(from_user).pluck(:id),
        user_past_lti_id_ids: from_user.past_lti_ids.shard(from_user).pluck(:id),
        'Polling::Poll_ids': from_user.polls.shard(from_user).pluck(:id) }.each do |k, ids|
>>>>>>> 2d51e8e7
        merge_data.items.create!(user: from_user, item_type: k, item: ids) unless ids.empty?
      end
    end

    [:strong, :weak, :shadow].each do |strength|
      from_user.associated_shards(strength).each do |shard|
        target_user.associate_with_shard(shard, strength)
      end
    end

    copy_favorites
    populate_past_lti_ids
    handle_communication_channels
    destroy_conflicting_module_progressions
    move_enrollments
    move_observees

    Shard.with_each_shard(from_user.associated_shards + from_user.associated_shards(:weak) + from_user.associated_shards(:shadow)) do
      max_position = Pseudonym.where(user_id: target_user).ordered.last.try(:position) || 0
      pseudonyms_to_move = Pseudonym.where(user_id: from_user)
      merge_data.add_more_data(pseudonyms_to_move)
      pseudonyms_to_move.update_all(["updated_at=NOW(), user_id=?, position=position+?", target_user, max_position])

      target_user.communication_channels.email.unretired.each do |cc|
        Rails.cache.delete([cc.path, 'invited_enrollments2'].cache_key)
      end

      handle_submissions

      from_user.all_conversations.find_each { |c| c.move_to_user(target_user) }

      # all topics changing ownership or with entries changing ownership need to be
      # flagged as updated so the materialized views update
      begin
        entries = DiscussionEntry.where(user_id: from_user)
        DiscussionTopic.where(id: entries.select(['discussion_topic_id'])).touch_all
        entries.update_all(user_id: target_user.id)
        DiscussionTopic.where(user_id: from_user).update_all(user_id: target_user.id, updated_at: Time.now.utc)
      rescue => e
        Rails.logger.error "migrating discussions failed: #{e}"
      end

      account_users = AccountUser.where(user_id: from_user)
      merge_data.add_more_data(account_users)
      account_users.update_all(user_id: target_user.id, updated_at: Time.now.utc)

      attachments = Attachment.where(user_id: from_user)
      merge_data.add_more_data(attachments)
      Attachment.delay.migrate_attachments(from_user, target_user)

      updates = {}
      %w(access_tokens asset_user_accesses calendar_events collaborations
         context_module_progressions group_memberships ignores
         page_comments Polling::Poll rubric_assessments user_services
         web_conference_participants web_conferences wiki_pages).each do |key|
        updates[key] = "user_id"
      end
      updates['submission_comments'] = 'author_id'
      updates['conversation_messages'] = 'author_id'
      updates = updates.to_a
      version_updates = ['rubric_assessments', 'wiki_pages']
      touching_updates = ['access_tokens', 'group_memberships']
      updates.each do |table, column|
        begin
          klass = table.classify.constantize
          if klass.new.respond_to?("#{column}=".to_sym)
            scope = klass.where(column => from_user)
            klass.transaction do
              if version_updates.include?(table)
                update_versions(scope, table, column)
              end

              update = { column => target_user.id }
              if touching_updates.include?(table) && klass.column_names.include?('updated_at')
                update[:updated_at] = Time.now.utc
              end
              scope.update_all(update)
            end
          end
        rescue => e
          Rails.logger.error "migrating #{table} column #{column} failed: #{e}"
        end
      end

      context_updates = ['calendar_events']
      context_updates.each do |table|
        klass = table.classify.constantize
        scope = klass.where(context_id: from_user, context_type: 'User')
        scope.update_all(context_id: target_user.id, context_code: target_user.asset_string)
      end

      merge_data.bulk_insert_merge_data(data) unless data.empty?
      @data = []
      Enrollment.delay.recompute_due_dates_and_scores(target_user.id)
      target_user.update_account_associations
    end

    from_user.reload
    target_user.clear_caches
    from_user.update!(merged_into_user: target_user)
    from_user.destroy
    @merge_data.workflow_state = 'active'
    @merge_data.save!
  rescue => e
    @merge_data&.update_attribute(:workflow_state, 'failed')
    @merge_data.items.create!(user: target_user, item_type: 'merge_error', item: e.backtrace.unshift(e.message)) if @merge_data
    Canvas::Errors.capture(e, type: :user_merge, merge_data_id: @merge_data&.id, from_user_id: from_user&.id, target_user_id: target_user&.id)
    raise
  end

  def copy_favorites
    from_user.favorites.preload(:context).find_each do |f|
      target_user.favorites.find_or_create_by(context: f.context)
    end
  end

  def translate_course_id_or_asset_string(key)
    id = key.is_a?(String) ? key.split('_').last : key
    new_id = Shard.relative_id_for(id, from_user.shard, target_user.shard)
    key.is_a?(String) ? [key.split('_').first, new_id].join('_') : new_id
  end

  # can remove when all preferences have been migrated
  def shard_aware_preferences
    return from_user.preferences if from_user.shard == target_user.shard
    preferences = from_user.preferences.dup
    %i{custom_colors course_nicknames}.each do |pref|
      preferences.delete(pref)
      new_pref = {}
      from_user.preferences.dig(pref)&.each do |key, value|
        new_key = translate_course_id_or_asset_string(key)
        new_pref[new_key] = value
      end
      preferences[pref] = new_pref unless new_pref.empty?
    end
    preferences
  end

  def copy_migrated_preferences
    target_user.migrate_preferences_if_needed # may as well
    from_values = from_user.user_preference_values.to_a
    target_values = target_user.user_preference_values.to_a.index_by{|r| [r.key, r.sub_key]}

    new_record_hashes = []
    existing_record_updates = {}

    from_values.each do |from_record|
      key = from_record.key
      sub_key = from_record.sub_key
      value = from_record.value
      if from_user.shard != target_user.shard
        # tl;dr do the same thing as shard_aware_preferences
        if key == "custom_colors"
          value = Hash[value.map{|id, color| [translate_course_id_or_asset_string(id), color]}]
        elsif key == "course_nicknames"
          sub_key = translate_course_id_or_asset_string(sub_key)
        end
      end

      if (existing_record = target_values[[key, sub_key]])
        existing_record_updates[existing_record] = value
      else
        new_record_hashes << {:user_id => target_user.id, :key => key, :sub_key => sub_key&.to_json, :value => value.to_yaml}
      end
    end
    target_user.shard.activate do
      UserPreferenceValue.bulk_insert(new_record_hashes)
      existing_record_updates.each do |record, new_value|
        UserPreferenceValue.where(:id => record).update_all(:value => new_value)
      end
    end
  end

  def populate_past_lti_ids
    move_existing_past_lti_ids
    Shard.with_each_shard(from_user.associated_shards + from_user.associated_shards(:weak) + from_user.associated_shards(:shadow)) do
      lti_ids = []
      { enrollments: :course, group_memberships: :group, account_users: :account }.each do |klass, type|
        klass.to_s.classify.constantize.where(user_id: from_user).distinct_on(type.to_s + '_id').each do |context|
          next if UserPastLtiId.where(user: [target_user, from_user], context_id: context.send(type.to_s + '_id'), context_type: type.to_s.classify).exists?
          lti_ids << UserPastLtiId.new(user: target_user,
                                       context_id: context.send(type.to_s + '_id'),
                                       context_type: type.to_s.classify,
                                       user_uuid: from_user.uuid,
                                       user_lti_id: from_user.lti_id,
                                       user_lti_context_id: from_user.lti_context_id)
        end
      end
      UserPastLtiId.bulk_insert_objects(lti_ids)
    end
  end

  def move_existing_past_lti_ids
    existing_past_ids = target_user.past_lti_ids.select(:context_id, :context_type).shard(target_user).group_by(&:context_type)
    if existing_past_ids.present?
      ['Group', 'Account', 'Course'].each do |klass|
        next unless existing_past_ids[klass]
        Shard.partition_by_shard(existing_past_ids[klass]) do |shard_past_ids|
          UserPastLtiId.where(user_id: from_user, context_type: klass).where.not(context_id: shard_past_ids.map(&:context_id)).update_all(user_id: target_user.id)
        end
      end
    else
      # there are no possible conflicts just move them over
      Shard.partition_by_shard(from_user.past_lti_ids.shard(from_user).pluck(:id)) do |shard_past_ids|
        UserPastLtiId.where(id: shard_past_ids).update_all(user_id: target_user.id)
      end
    end
  end

  def handle_communication_channels
    max_position = target_user.communication_channels.last&.position&.+(1) || 0
    to_retire_ids = []
    known_ccs = target_user.communication_channels.pluck(:id)
    from_user.communication_channels.each do |cc|
      # have to find conflicting CCs, and make sure we don't have conflicts
      target_cc = detect_conflicting_cc(cc)

      if !target_cc && from_user.shard != target_user.shard
        User.clone_communication_channel(cc, target_user, max_position)
        new_cc = target_user.communication_channels.where.not(id: known_ccs).take
        known_ccs << new_cc.id
        merge_data.build_more_data([new_cc], user: target_user, workflow_state: 'non_existent', data: data)
      end

      next unless target_cc
      to_retire = identify_to_retire(cc, target_cc, max_position)
      if to_retire
        keeper = ([target_cc, cc] - [to_retire]).first
        copy_notificaion_policies(to_retire, keeper)
        to_retire_ids << to_retire.id
      end
    end

    finish_ccs(max_position, to_retire_ids)
  end

  def detect_conflicting_cc(source_cc)
    target_user.communication_channels.detect do |c|
      c.path.downcase == source_cc.path.downcase && c.path_type == source_cc.path_type
    end
  end

  def finish_ccs(max_position, to_retire_ids)
    if from_user.shard != target_user.shard
      handle_cross_shard_cc
    else
      from_user.shard.activate do
        ccs = CommunicationChannel.where(id: to_retire_ids).where.not(workflow_state: 'retired')
        merge_data.build_more_data(ccs, data: data) unless to_retire_ids.empty?
        ccs.update_all(workflow_state: 'retired') unless to_retire_ids.empty?
      end
      scope = from_user.communication_channels.where.not(workflow_state: 'retired')
      scope = scope.where.not(id: to_retire_ids) unless to_retire_ids.empty?
      unless scope.empty?
        merge_data.build_more_data(scope, data: data)
        scope.touch_all()
        scope.update_all(["user_id=?, position=position+?, root_account_ids='{?}'", target_user, max_position, target_user.root_account_ids])
      end
    end
    merge_data.bulk_insert_merge_data(data) unless data.empty?
    @data = []
  end

  def handle_cross_shard_cc
    ccs = from_user.communication_channels.where.not(workflow_state: 'retired')
    merge_data.build_more_data(ccs, data: data) unless ccs.empty?
    ccs.update_all(workflow_state: 'retired') unless ccs.empty?

    from_user.user_services.each do |us|
      new_us = us.clone
      new_us.shard = target_user.shard
      new_us.user = target_user
      new_us.save!
      merge_data.build_more_data([new_us], user: target_user, workflow_state: 'non_existent', data: data)
    end
    merge_data.build_more_data(from_user.user_services, data: data)
    from_user.user_services.delete_all
  end

  def identify_to_retire(source_cc, target_cc, max_position)
    # we prefer keeping the "most" active one, preferring the target user if they're equal
    # the comments inline show all the different cases, with the source cc on the left,
    # target cc on the right.  The * indicates the CC that will be retired in order
    # to resolve the conflict
    if target_cc.active?
      # retired, active
      # unconfirmed*, active
      # active*, active
      to_retire = source_cc
    elsif source_cc.active?
      # active, unconfirmed*
      # active, retired
      # target_cc will not be able to be restored on split, but it is either unconfirmed or retired so nbd
      target_cc.destroy_permanently!
      if from_user.shard != target_user.shard
        User.clone_communication_channel(source_cc, target_user, max_position)
      end
    elsif target_cc.unconfirmed?
      # unconfirmed*, unconfirmed
      # retired, unconfirmed
      to_retire = source_cc
    elsif source_cc.unconfirmed?
      # unconfirmed, retired
      # target_cc will not be able to be restored on split, but it is either unconfirmed or retired so nbd
      target_cc.destroy_permanently!
      if from_user.shard != target_user.shard
        User.clone_communication_channel(source_cc, target_user, max_position)
      end
<<<<<<< HEAD
    elsif
=======
    elsif (to_retire = source_cc)
>>>>>>> 2d51e8e7
      # retired, retired
    to_retire = source_cc
    end
    to_retire
  end

  def copy_notificaion_policies(to_retire, keeper)
    # if the communication_channel is already retired, don't bother.
    return if to_retire.workflow_state == 'retired'
    time = Time.zone.now
    new_nps = []
    keeper.shard.activate do
      to_retire.notification_policies.where.not(notification_id: keeper.notification_policies.pluck(:notification_id)).each do |np|
        new_nps << NotificationPolicy.new(notification_id: np.notification_id,
                                          communication_channel_id: keeper.id,
                                          frequency: np.frequency,
                                          created_at: time,
                                          updated_at: time)
      end
      NotificationPolicy.bulk_insert_objects(new_nps)
    end
  end

  def move_observees
    merge_data.bulk_insert_merge_data(data) unless data.empty?
    @data = []
    observer_links = from_user.as_observer_observation_links.shard(from_user)
    # record all the records before destroying them
    # pass the from_user since user_id on observation_link is the student we are targeting the observer here
    merge_data.build_more_data(observer_links, user: from_user, data: data)

    Shard.partition_by_shard(observer_links) do |shard_observer_links|
      # restore user observation links that are deleted on the target user but active on the from_user
      UserObservationLink.where(observer_id: target_user, workflow_state: 'deleted', user_id: shard_observer_links.map(&:user_id)).update_all(workflow_state: 'active')
      # delete links that are now duplicates between the from_user and target_user
      UserObservationLink.where(id: shard_observer_links).where(user_id: target_user.as_observer_observation_links.select(:user_id)).destroy_all
      # delete what would be observing themselves.
      UserObservationLink.where(id: shard_observer_links).where(user_id: target_user).destroy_all
      to_delete = target_user.as_student_observation_links.where(observer_id: from_user)
      merge_data.build_more_data(to_delete, data: data)
      to_delete.destroy_all
      # update links to target_user
      UserObservationLink.active.where(id: shard_observer_links).update_all(observer_id: target_user.id, updated_at: Time.now.utc)
    end

    student_links = from_user.as_student_observation_links.shard(from_user)
    merge_data.build_more_data(student_links, data: data)
    Shard.partition_by_shard(student_links) do |shard_student_links|
      # delete links that are now duplicates between the from_user and target_user
      UserObservationLink.where(id: shard_student_links).where(observer_id: target_user.as_student_observation_links.select(:observer_id)).destroy_all
      # delete what would be observing themselves.
      UserObservationLink.where(id: shard_student_links).where(observer_id: target_user).destroy_all
      to_delete = target_user.as_observer_observation_links.where(user_id: from_user)
      merge_data.build_more_data(to_delete, data: data)
      to_delete.destroy_all
      # update links to target_user
      UserObservationLink.active.where(id: shard_student_links).update_all(user_id: target_user.id, updated_at: Time.now.utc)
      target_user.as_student_observation_links.where(observer_id: shard_student_links).each(&:create_linked_enrollments)
    end

    # for any observers not already watching both users, make sure they have
    # any missing observer enrollments added
    if from_user.shard != target_user.shard
      from_user.shard.activate do
        UserObservationLink.where("user_id=?", target_user.id).where(id: data.map(&:context_id)).preload(:observer, :root_account).find_each do |link|
          # if the target_user is the same as the observer we already have a record
          next if Shard.shard_for(link.observer_id) == target_user.shard
          next if target_user.as_student_observation_links.active.where(observer_id: link.observer).for_root_accounts(link.root_account).exists?
          # create the record on the target users shard.
          new_link = UserObservationLink.create_or_restore(student: target_user, observer: link.observer, root_account: link.root_account)
          merge_data.build_more_data([new_link], user: target_user, workflow_state: 'non_existent', data: data)
        end
      end
    end

    merge_data.bulk_insert_merge_data(data) unless data.empty?
    @data = []
  end

  def destroy_conflicting_module_progressions
    # there is a unique index on the context_module_progressions table
    # we need to delete all the conflicting context_module_progressions
    # without impacting the users module progress and without having to
    # recalculate the progressions.
    # find all the modules progressions and delete the most restrictive
    # context_module_progressions
    ContextModuleProgression.
      where("context_module_progressions.user_id = ?", from_user.id).
      where("EXISTS (SELECT *
                     FROM #{ContextModuleProgression.quoted_table_name} cmp2
                     WHERE context_module_progressions.context_module_id=cmp2.context_module_id
                       AND cmp2.user_id = ?)", target_user.id).find_each do |cmp|

      ContextModuleProgression.
        where(context_module_id: cmp.context_module_id, user_id: [from_user, target_user]).
        order(Arel.sql("CASE WHEN workflow_state = 'completed' THEN 0
                       WHEN workflow_state = 'started' THEN 1
                       WHEN workflow_state = 'unlocked' THEN 2
                       WHEN workflow_state = 'locked' THEN 3
                       END DESC")).first.destroy
    end
  end

  def conflict_scope(column)
    other_column = (column == :user_id) ?  :associated_user_id : :user_id
    Enrollment.
      select("type, role_id, course_section_id, #{other_column}").
      group("type, role_id, course_section_id, #{other_column}").
      having("COUNT(*) > 1")
  end

  def enrollment_conflicts(enrollment, column, users)
    scope = Enrollment.
      where(type: enrollment.type,
            role_id: enrollment.role_id,
            course_section_id: enrollment.course_section_id)

    if column == :user_id
      scope = scope.where(user_id: users, associated_user_id: enrollment.associated_user_id)
    else
      scope = scope.where(user_id: enrollment.user_id, associated_user_id: users)
    end
    scope
  end

  def enrollment_keeper(scope)
    # prefer active enrollments to have no impact to the end user.
    # then just keep the newest one.
    scope.order(Arel.sql("CASE WHEN workflow_state='active' THEN 1
                          WHEN workflow_state='invited' THEN 2
                          WHEN workflow_state='creation_pending' THEN 3
                          WHEN workflow_state='completed' THEN 4
                          WHEN workflow_state='rejected' THEN 5
                          WHEN workflow_state='inactive' THEN 6
                          WHEN workflow_state='deleted' THEN 7
                          ELSE 8
                          END, updated_at DESC")).first
  end

  def update_enrollment_state(scope, keeper)
    # update the record on the target user to the better state of the from users enrollment
    enrollment_ids = Enrollment.where(id: scope).where.not(id: keeper).pluck(:id)
    Enrollment.where(:id => enrollment_ids).update_all(workflow_state: keeper.workflow_state)
    EnrollmentState.force_recalculation(enrollment_ids)

    # mark the would be keeper from the from_user as deleted so it will not be moved later
    keeper.destroy
  end

  def handle_conflicts(column)
    users = [from_user, target_user]

    # get each pair of conflicts and "handle them"
    conflict_scope(column).where(column => users).find_each do |e|

      # identify the other record that is conflicting with this one.
      scope = enrollment_conflicts(e, column, users)
      # get the highest state between the 2 users enrollments
      keeper = enrollment_keeper(scope)

      # identify if the target_users record needs promoted to better state
      to_update = scope.where.not(id: keeper).where(column => target_user)
      # if the target_users enrollment state will be updated pass the scope so
      # both target and from users records will be recorded in case of a split.
      if to_update.exists?
        # record both records state since both will change
        merge_data.build_more_data(scope, data: data)
        update_enrollment_state(scope, keeper)
      end

      # identify if the from users records are worse states than target user
      to_delete = scope.active.where.not(id: keeper).where(column => from_user)
      # record the current state in case of split
      merge_data.build_more_data(to_delete, data: data)
      # mark all conflicts on from_user as deleted so they will not be moved later
      to_delete.destroy_all
    end
  end

  def remove_self_observers
    # prevent observing self by marking them as deleted
    to_delete = Enrollment.active.where("type = 'ObserverEnrollment' AND
                                                   (associated_user_id = :target_user AND user_id = :from_user OR
                                                   associated_user_id = :from_user AND user_id = :target_user)",
                                                  {target_user: target_user, from_user: from_user})
    merge_data.build_more_data(to_delete, data: data)
    to_delete.destroy_all
  end

  def move_enrollments
    [:associated_user_id, :user_id].each do |column|
      Shard.with_each_shard(from_user.associated_shards) do
        Enrollment.transaction do
          handle_conflicts(column)
          remove_self_observers
          # move all the enrollments that have not been marked as deleted to the target user
          to_move = Enrollment.active.where(column => from_user)
          # upgrade to strong association if there are any enrollments
          target_user.associate_with_shard(from_user.shard) if to_move.exists?
          merge_data.build_more_data(to_move, data: data)
          to_move.update_all(column => target_user.id, updated_at: Time.now.utc)
        end
      end
    end
    merge_data.bulk_insert_merge_data(data) unless data.empty?
    @data = []
  end

  def handle_submissions
    [
      [:assignment_id, :submissions],
      [:quiz_id, :'quizzes/quiz_submissions']
    ].each do |unique_id, table|
      begin
        # Submissions are a special case since there's a unique index
        # on the table, and if both the old user and the new user
        # have a submission for the same assignment there will be
        # a conflict.
        model = table.to_s.classify.constantize
        already_scope = model.where(:user_id => target_user)
        scope = model.where(:user_id => from_user)
        if model.name == "Submission"
          # we prefer submissions that have grades then submissions that have
          # a submission... that sort of makes sense.
          # we swap empty objects in cases of collision so that we don't
          # end up causing a unique index violation for a given assignment for
          # the either user, but also so we don't destroy submissions in case
          # of a user split.
          to_move_ids = scope.graded.select(unique_id).where.not(unique_id => already_scope.graded.select(unique_id)).pluck(:id)
          to_move_ids += scope.having_submission.
            select(unique_id).
            where.not(unique_id => already_scope.having_submission.select(unique_id)).
            where.not(id: to_move_ids).
            pluck(:id)
          to_move = scope.where(id: to_move_ids).to_a
          move_back = already_scope.where(unique_id => to_move.map(&unique_id)).to_a
          merge_data.build_more_data(to_move, data: data) unless to_move.empty?
          merge_data.build_more_data(move_back, data: data) unless move_back.empty?
          swap_submission(model, move_back, table, to_move, to_move_ids, 'fk_rails_8d85741475')
        elsif model.name == "Quizzes::QuizSubmission"
          subscope = already_scope.to_a
          to_move = model.where(user_id: from_user).joins(:submission).where(submissions: {user_id: target_user}).to_a
          move_back = model.where(user_id: target_user).joins(:submission).where(submissions: {user_id: from_user}).to_a

          to_move += scope.where("#{unique_id} NOT IN (?)", [subscope.map(&unique_id), move_back.map(&unique_id)].flatten).to_a
          move_back += already_scope.where(unique_id => to_move.map(&unique_id)).to_a
          merge_data.build_more_data(to_move, data: data)
          merge_data.build_more_data(move_back, data: data)
          swap_submission(model, move_back, table, to_move, to_move, 'fk_rails_04850db4b4')
        end
      rescue => e
        Rails.logger.error "migrating #{table} column user_id failed: #{e}"
      end
    end
    merge_data.bulk_insert_merge_data(data) unless data.empty?
    @data = []
  end

  def swap_submission(model, move_back, table, to_move, to_move_ids, fk)
    return if to_move_ids.empty?
    model.transaction do
      # there is a unique index on assignment_id and user_id. Unique
      # indexes are checked after every row during an update statement
      # to get around this and to allow us to swap we are setting the
      # user_id to the negative user_id and then the user_id, after the
      # conflicting rows have been updated.
      model.connection.execute("SET CONSTRAINTS #{model.connection.quote_table_name(fk)} DEFERRED")
      model.where(id: move_back).update_all(user_id: -from_user.id)
      model.where(id: to_move_ids).update_all(user_id: target_user.id)
      model.where(id: move_back).update_all(user_id: from_user.id)
      update_versions(model.where(id: to_move), table, :user_id)
      update_versions(model.where(id: move_back), table, :user_id)
    end
  end

  def update_versions(scope, table, column)
    scope.find_ids_in_batches do |ids|
      versionable_type = table.to_s.classify
      # TODO: This is a hack to support namespacing
      versionable_type = ['QuizSubmission', 'Quizzes::QuizSubmission'] if table.to_s == 'quizzes/quiz_submissions'
      version_ids = []
      Version.where(:versionable_type => versionable_type, :versionable_id => ids).find_in_batches(strategy: :cursor) do |versions|
        versions.each do |version|
          begin
            version_attrs = YAML.load(version.yaml)
            if version_attrs[column.to_s] == from_user.id
              version_attrs[column.to_s] = target_user.id
            end
            # i'm pretty sure simply_versioned just stores fields as strings, but
            # i haven't had time to verify that 100% yet, so better safe than sorry
            if version_attrs[column.to_sym] == from_user.id
              version_attrs[column.to_sym] = target_user.id
            end
            version.yaml = version_attrs.to_yaml
            version.save!
            if versionable_type == 'Submission'
              version_ids << version.id
            end
          rescue => e
            Rails.logger.error "migrating versions for #{table} column #{column} failed: #{e}"
            raise e unless Rails.env.production?
          end
        end
      end
      if version_ids.present?
        SubmissionVersion.where(version_id: version_ids, user_id: from_user).update_all(user_id: target_user.id)
      end
    end
  end
end<|MERGE_RESOLUTION|>--- conflicted
+++ resolved
@@ -18,7 +18,6 @@
 # with this program. If not, see <http://www.gnu.org/licenses/>.
 
 class UserMerge
-
   def self.from(user)
     new(user)
   end
@@ -37,13 +36,14 @@
     return unless target_user
     return if target_user == from_user
     raise 'cannot merge a test student' if from_user.preferences[:fake_student] || target_user.preferences[:fake_student]
+
     @target_user = target_user
     target_user.associate_with_shard(from_user.shard, :shadow)
     # we also store records for the from_user on the target shard for a split
     from_user.associate_with_shard(target_user.shard, :shadow)
     target_user.shard.activate do
       @merge_data = UserMergeData.create!(user: target_user, from_user: from_user, workflow_state: 'merging')
-      @merge_data.items.create!(user: target_user, item_type: 'logs', item: {merger_id: merger.id, source: source}.to_s) if merger || source
+      @merge_data.items.create!(user: target_user, item_type: 'logs', item: { merger_id: merger.id, source: source }.to_s) if merger || source
 
       items = []
       if target_user.avatar_state == :none && from_user.avatar_state != :none
@@ -71,21 +71,12 @@
       target_user.preferences = target_user.preferences.merge(prefs)
       target_user.save if target_user.changed?
 
-<<<<<<< HEAD
-      {'access_token_ids': from_user.access_tokens.shard(from_user).pluck(:id),
-       'conversation_messages_ids': ConversationMessage.where(author_id: from_user, conversation_id: nil).shard(from_user).pluck(:id),
-       'conversation_ids': from_user.all_conversations.shard(from_user).pluck(:id),
-       'ignore_ids': from_user.ignores.shard(from_user).pluck(:id),
-       'user_past_lti_id_ids': from_user.past_lti_ids.shard(from_user).pluck(:id),
-       'Polling::Poll_ids': from_user.polls.shard(from_user).pluck(:id)}.each do |k, ids|
-=======
       { access_token_ids: from_user.access_tokens.shard(from_user).pluck(:id),
         conversation_messages_ids: ConversationMessage.where(author_id: from_user, conversation_id: nil).shard(from_user).pluck(:id),
         conversation_ids: from_user.all_conversations.shard(from_user).pluck(:id),
         ignore_ids: from_user.ignores.shard(from_user).pluck(:id),
         user_past_lti_id_ids: from_user.past_lti_ids.shard(from_user).pluck(:id),
         'Polling::Poll_ids': from_user.polls.shard(from_user).pluck(:id) }.each do |k, ids|
->>>>>>> 2d51e8e7
         merge_data.items.create!(user: from_user, item_type: k, item: ids) unless ids.empty?
       end
     end
@@ -211,6 +202,7 @@
   # can remove when all preferences have been migrated
   def shard_aware_preferences
     return from_user.preferences if from_user.shard == target_user.shard
+
     preferences = from_user.preferences.dup
     %i{custom_colors course_nicknames}.each do |pref|
       preferences.delete(pref)
@@ -227,7 +219,7 @@
   def copy_migrated_preferences
     target_user.migrate_preferences_if_needed # may as well
     from_values = from_user.user_preference_values.to_a
-    target_values = target_user.user_preference_values.to_a.index_by{|r| [r.key, r.sub_key]}
+    target_values = target_user.user_preference_values.to_a.index_by { |r| [r.key, r.sub_key] }
 
     new_record_hashes = []
     existing_record_updates = {}
@@ -239,7 +231,7 @@
       if from_user.shard != target_user.shard
         # tl;dr do the same thing as shard_aware_preferences
         if key == "custom_colors"
-          value = Hash[value.map{|id, color| [translate_course_id_or_asset_string(id), color]}]
+          value = Hash[value.map { |id, color| [translate_course_id_or_asset_string(id), color] }]
         elsif key == "course_nicknames"
           sub_key = translate_course_id_or_asset_string(sub_key)
         end
@@ -248,7 +240,7 @@
       if (existing_record = target_values[[key, sub_key]])
         existing_record_updates[existing_record] = value
       else
-        new_record_hashes << {:user_id => target_user.id, :key => key, :sub_key => sub_key&.to_json, :value => value.to_yaml}
+        new_record_hashes << { :user_id => target_user.id, :key => key, :sub_key => sub_key&.to_json, :value => value.to_yaml }
       end
     end
     target_user.shard.activate do
@@ -266,6 +258,7 @@
       { enrollments: :course, group_memberships: :group, account_users: :account }.each do |klass, type|
         klass.to_s.classify.constantize.where(user_id: from_user).distinct_on(type.to_s + '_id').each do |context|
           next if UserPastLtiId.where(user: [target_user, from_user], context_id: context.send(type.to_s + '_id'), context_type: type.to_s.classify).exists?
+
           lti_ids << UserPastLtiId.new(user: target_user,
                                        context_id: context.send(type.to_s + '_id'),
                                        context_type: type.to_s.classify,
@@ -283,6 +276,7 @@
     if existing_past_ids.present?
       ['Group', 'Account', 'Course'].each do |klass|
         next unless existing_past_ids[klass]
+
         Shard.partition_by_shard(existing_past_ids[klass]) do |shard_past_ids|
           UserPastLtiId.where(user_id: from_user, context_type: klass).where.not(context_id: shard_past_ids.map(&:context_id)).update_all(user_id: target_user.id)
         end
@@ -311,6 +305,7 @@
       end
 
       next unless target_cc
+
       to_retire = identify_to_retire(cc, target_cc, max_position)
       if to_retire
         keeper = ([target_cc, cc] - [to_retire]).first
@@ -394,13 +389,8 @@
       if from_user.shard != target_user.shard
         User.clone_communication_channel(source_cc, target_user, max_position)
       end
-<<<<<<< HEAD
-    elsif
-=======
     elsif (to_retire = source_cc)
->>>>>>> 2d51e8e7
       # retired, retired
-    to_retire = source_cc
     end
     to_retire
   end
@@ -408,6 +398,7 @@
   def copy_notificaion_policies(to_retire, keeper)
     # if the communication_channel is already retired, don't bother.
     return if to_retire.workflow_state == 'retired'
+
     time = Time.zone.now
     new_nps = []
     keeper.shard.activate do
@@ -467,6 +458,7 @@
           # if the target_user is the same as the observer we already have a record
           next if Shard.shard_for(link.observer_id) == target_user.shard
           next if target_user.as_student_observation_links.active.where(observer_id: link.observer).for_root_accounts(link.root_account).exists?
+
           # create the record on the target users shard.
           new_link = UserObservationLink.create_or_restore(student: target_user, observer: link.observer, root_account: link.root_account)
           merge_data.build_more_data([new_link], user: target_user, workflow_state: 'non_existent', data: data)
@@ -485,16 +477,15 @@
     # recalculate the progressions.
     # find all the modules progressions and delete the most restrictive
     # context_module_progressions
-    ContextModuleProgression.
-      where("context_module_progressions.user_id = ?", from_user.id).
-      where("EXISTS (SELECT *
+    ContextModuleProgression
+      .where("context_module_progressions.user_id = ?", from_user.id)
+      .where("EXISTS (SELECT *
                      FROM #{ContextModuleProgression.quoted_table_name} cmp2
                      WHERE context_module_progressions.context_module_id=cmp2.context_module_id
                        AND cmp2.user_id = ?)", target_user.id).find_each do |cmp|
-
-      ContextModuleProgression.
-        where(context_module_id: cmp.context_module_id, user_id: [from_user, target_user]).
-        order(Arel.sql("CASE WHEN workflow_state = 'completed' THEN 0
+      ContextModuleProgression
+        .where(context_module_id: cmp.context_module_id, user_id: [from_user, target_user])
+        .order(Arel.sql("CASE WHEN workflow_state = 'completed' THEN 0
                        WHEN workflow_state = 'started' THEN 1
                        WHEN workflow_state = 'unlocked' THEN 2
                        WHEN workflow_state = 'locked' THEN 3
@@ -503,18 +494,18 @@
   end
 
   def conflict_scope(column)
-    other_column = (column == :user_id) ?  :associated_user_id : :user_id
-    Enrollment.
-      select("type, role_id, course_section_id, #{other_column}").
-      group("type, role_id, course_section_id, #{other_column}").
-      having("COUNT(*) > 1")
+    other_column = (column == :user_id) ? :associated_user_id : :user_id
+    Enrollment
+      .select("type, role_id, course_section_id, #{other_column}")
+      .group("type, role_id, course_section_id, #{other_column}")
+      .having("COUNT(*) > 1")
   end
 
   def enrollment_conflicts(enrollment, column, users)
-    scope = Enrollment.
-      where(type: enrollment.type,
-            role_id: enrollment.role_id,
-            course_section_id: enrollment.course_section_id)
+    scope = Enrollment
+            .where(type: enrollment.type,
+                   role_id: enrollment.role_id,
+                   course_section_id: enrollment.course_section_id)
 
     if column == :user_id
       scope = scope.where(user_id: users, associated_user_id: enrollment.associated_user_id)
@@ -553,7 +544,6 @@
 
     # get each pair of conflicts and "handle them"
     conflict_scope(column).where(column => users).find_each do |e|
-
       # identify the other record that is conflicting with this one.
       scope = enrollment_conflicts(e, column, users)
       # get the highest state between the 2 users enrollments
@@ -583,7 +573,7 @@
     to_delete = Enrollment.active.where("type = 'ObserverEnrollment' AND
                                                    (associated_user_id = :target_user AND user_id = :from_user OR
                                                    associated_user_id = :from_user AND user_id = :target_user)",
-                                                  {target_user: target_user, from_user: from_user})
+                                        { target_user: target_user, from_user: from_user })
     merge_data.build_more_data(to_delete, data: data)
     to_delete.destroy_all
   end
@@ -628,11 +618,11 @@
           # the either user, but also so we don't destroy submissions in case
           # of a user split.
           to_move_ids = scope.graded.select(unique_id).where.not(unique_id => already_scope.graded.select(unique_id)).pluck(:id)
-          to_move_ids += scope.having_submission.
-            select(unique_id).
-            where.not(unique_id => already_scope.having_submission.select(unique_id)).
-            where.not(id: to_move_ids).
-            pluck(:id)
+          to_move_ids += scope.having_submission
+                              .select(unique_id)
+                              .where.not(unique_id => already_scope.having_submission.select(unique_id))
+                              .where.not(id: to_move_ids)
+                              .pluck(:id)
           to_move = scope.where(id: to_move_ids).to_a
           move_back = already_scope.where(unique_id => to_move.map(&unique_id)).to_a
           merge_data.build_more_data(to_move, data: data) unless to_move.empty?
@@ -640,8 +630,8 @@
           swap_submission(model, move_back, table, to_move, to_move_ids, 'fk_rails_8d85741475')
         elsif model.name == "Quizzes::QuizSubmission"
           subscope = already_scope.to_a
-          to_move = model.where(user_id: from_user).joins(:submission).where(submissions: {user_id: target_user}).to_a
-          move_back = model.where(user_id: target_user).joins(:submission).where(submissions: {user_id: from_user}).to_a
+          to_move = model.where(user_id: from_user).joins(:submission).where(submissions: { user_id: target_user }).to_a
+          move_back = model.where(user_id: target_user).joins(:submission).where(submissions: { user_id: from_user }).to_a
 
           to_move += scope.where("#{unique_id} NOT IN (?)", [subscope.map(&unique_id), move_back.map(&unique_id)].flatten).to_a
           move_back += already_scope.where(unique_id => to_move.map(&unique_id)).to_a
@@ -659,6 +649,7 @@
 
   def swap_submission(model, move_back, table, to_move, to_move_ids, fk)
     return if to_move_ids.empty?
+
     model.transaction do
       # there is a unique index on assignment_id and user_id. Unique
       # indexes are checked after every row during an update statement
