--- conflicted
+++ resolved
@@ -36,11 +36,7 @@
     Pseudonym.where(user_id: from_user)
   end
 
-<<<<<<< HEAD
-  def handle_instructure_identity(pseudonyms_to_move, target_user) end
-=======
   def handle_instructure_identity(pseudonyms_to_move) end
->>>>>>> 3c9ff88d
 
   def into(target_user, merger: nil, source: nil)
     return unless target_user
@@ -115,11 +111,7 @@
       pseudonyms_to_move = pseudonyms_to_move_in_this_shard
 
       merge_data.add_more_data(pseudonyms_to_move)
-<<<<<<< HEAD
-      handle_instructure_identity(pseudonyms_to_move, target_user)
-=======
       handle_instructure_identity(pseudonyms_to_move)
->>>>>>> 3c9ff88d
       pseudonyms_to_move.update_all(["updated_at=NOW(), user_id=?, position=position+?", target_user, max_position])
 
       target_user.communication_channels.email.unretired.each do |cc|
