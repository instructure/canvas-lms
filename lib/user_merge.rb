--- conflicted
+++ resolved
@@ -273,18 +273,6 @@
   end
 
   def move_lti_ids
-<<<<<<< HEAD
-    lti_context_id = from_user.lti_context_id
-    lti_id = from_user.lti_id
-    uuid = from_user.uuid
-
-    # null out the relevant ids for from_user (this will cause new values to be generated for 2 of the 3,
-    # which is fine; this user is about to be deleted)
-    from_user.override_lti_id_lock = true
-    # so assigning the lti_context_id to target_user below avoids the unique constraint
-    from_user.update_shadow_records_synchronously!
-    from_user.update!(lti_context_id: nil, lti_id: nil, uuid: nil)
-=======
     # retrieve the ids from the old user and nil them out
     from_lti_context_id = from_user.lti_context_id
     from_lti_id = from_user.lti_id
@@ -313,7 +301,6 @@
 
       target_user.save!
     end
->>>>>>> cb79c465
 
     if merge_data
       # finally, store target user's existing lti_id and uuid in MergeData so we can restore them in a split
