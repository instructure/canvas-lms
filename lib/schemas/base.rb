--- conflicted
+++ resolved
@@ -23,7 +23,6 @@
     def self.create_schema
       raise "Implement self.create_schema or define @schema directly"
     end
-<<<<<<< HEAD
 
     def self.schema
       unless @schema
@@ -31,28 +30,6 @@
         raise "One of your base classes must define a schema" unless @schema
 
         create_schema
-      end
-
-      @schema
-    end
-
-    class << self
-      delegate :validate, :valid?, to: :schema_checker
-
-      # TODO: deprecated, use simple_validation_errors instead
-      # Remove this method if the lti_report_multiple_schema_validation_errors feature flag is turned on in production
-      def simple_validation_first_error(json_hash, error_format: :string)
-        err = validate(json_hash).to_a.first
-        err && simple_validation_error(err, error_format:)
-=======
-
-    def self.schema
-      unless @schema
-        @schema = superclass.schema.deep_dup.with_indifferent_access
-        raise "One of your base classes must define a schema" unless @schema
-
-        create_schema
->>>>>>> 21440366
       end
 
       @schema
