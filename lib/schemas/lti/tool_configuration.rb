--- conflicted
+++ resolved
@@ -185,15 +185,9 @@
           "type" => "string"
         }.freeze,
         "custom_fields" => {
-<<<<<<< HEAD
-          "anyOf": [
-            {"type" => "string"}.freeze,
-            {"type" => "object"}.freeze
-=======
           "anyOf" => [
             { "type" => "string" }.freeze,
             { "type" => "object" }.freeze
->>>>>>> 2d51e8e7
           ].freeze
         }.freeze
       }.freeze
