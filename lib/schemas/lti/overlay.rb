# frozen_string_literal: true

#
# Copyright (C) 2024 - present Instructure, Inc.
#
# This file is part of Canvas.
#
# Canvas is free software: you can redistribute it and/or modify it under
# the terms of the GNU Affero General Public License as published by the Free
# Software Foundation, version 3 of the License.
#
# Canvas is distributed in the hope that it will be useful, but WITHOUT ANY
# WARRANTY; without even the implied warranty of MERCHANTABILITY or FITNESS FOR
# A PARTICULAR PURPOSE. See the GNU Affero General Public License for more
# details.
#
# You should have received a copy of the GNU Affero General Public License along
# with this program. If not, see <http://www.gnu.org/licenses/>.
#

module Schemas::Lti
  class Overlay < Schemas::Base
    PLACEMENT_SCHEMA = {
      type: "object",
      properties: {
        text: { type: "string" },
        target_link_uri: { type: "string" },
        message_type: { type: "string", enum: ::Lti::ResourcePlacement::LTI_ADVANTAGE_MESSAGE_TYPES },
        launch_height: { type: "number" },
        launch_width: { type: "number" },
        icon_url: { type: "string" },
        default: { type: "string", enum: %w[enabled disabled] },
<<<<<<< HEAD
      }
    }.freeze
    SCHEMA = {
      type: "object",
      properties: {

        title: { type: "string" },
        description: { type: "string" },
        custom_fields: { type: "object" },
        target_link_uri: { type: "string" },
        oidc_initiation_url: { type: "string" },
        domain: { type: "string" },
        privacy_level: { type: "string", enum: ::Lti::PrivacyLevelExpander::SUPPORTED_LEVELS },
        redirect_uris: { type: "array", items: { type: "string" } },
        public_jwk: { type: "object" },
        public_jwk_url: { type: "string" },
        disabled_scopes: { type: "array", items: { type: "string", enum: [*TokenScopes::LTI_SCOPES.keys, *TokenScopes::LTI_HIDDEN_SCOPES.keys] } },
        scopes: { type: "array", items: { type: "string", enum: [*TokenScopes::LTI_SCOPES.keys, *TokenScopes::LTI_HIDDEN_SCOPES.keys] } },
        disabled_placements: { type: "array", items: { type: "string", enum: ::Lti::ResourcePlacement::PLACEMENTS.map(&:to_s) } },
        placements: {
          type: "object",
          additionalProperties: false,
          properties: Lti::ResourcePlacement::PLACEMENTS.index_with { PLACEMENT_SCHEMA }
        },
      }
    }.freeze
=======
      }
    }.freeze
    SCHEMA = {
      type: "object",
      properties: {
        title: { type: "string" },
        description: { type: "string" },
        custom_fields: { type: "object" },
        target_link_uri: { type: "string" },
        oidc_initiation_url: { type: "string" },
        domain: { type: "string" },
        privacy_level: { type: "string", enum: ::Lti::PrivacyLevelExpander::SUPPORTED_LEVELS },
        disabled_scopes: { type: "array", items: { type: "string", enum: [*TokenScopes::LTI_SCOPES.keys, *TokenScopes::LTI_HIDDEN_SCOPES.keys] } },
        disabled_placements: { type: "array", items: { type: "string", enum: ::Lti::ResourcePlacement::PLACEMENTS.map(&:to_s) } },
        placements: {
          type: "object",
          additionalProperties: false,
          properties: Lti::ResourcePlacement::PLACEMENTS.index_with { PLACEMENT_SCHEMA }
        },
      }
    }.freeze
>>>>>>> 3c9ff88d
    SPECIALLY_OVERLAID_KEYS = %i[placements disabled_scopes disabled_placements].freeze
    ROOT_KEYS = Schemas::InternalLtiConfiguration
                .schema[:properties]
                .except(:launch_settings, *SPECIALLY_OVERLAID_KEYS)
                .keys
                .intersection(SCHEMA[:properties].keys)
    LAUNCH_SETTINGS_KEYS = Schemas::InternalLtiConfiguration
                           .schema
                           .dig(:properties, :launch_settings, :properties)
                           .keys
                           .intersection(SCHEMA[:properties].keys)

    def schema
      SCHEMA
    end
  end
end<|MERGE_RESOLUTION|>--- conflicted
+++ resolved
@@ -30,34 +30,6 @@
         launch_width: { type: "number" },
         icon_url: { type: "string" },
         default: { type: "string", enum: %w[enabled disabled] },
-<<<<<<< HEAD
-      }
-    }.freeze
-    SCHEMA = {
-      type: "object",
-      properties: {
-
-        title: { type: "string" },
-        description: { type: "string" },
-        custom_fields: { type: "object" },
-        target_link_uri: { type: "string" },
-        oidc_initiation_url: { type: "string" },
-        domain: { type: "string" },
-        privacy_level: { type: "string", enum: ::Lti::PrivacyLevelExpander::SUPPORTED_LEVELS },
-        redirect_uris: { type: "array", items: { type: "string" } },
-        public_jwk: { type: "object" },
-        public_jwk_url: { type: "string" },
-        disabled_scopes: { type: "array", items: { type: "string", enum: [*TokenScopes::LTI_SCOPES.keys, *TokenScopes::LTI_HIDDEN_SCOPES.keys] } },
-        scopes: { type: "array", items: { type: "string", enum: [*TokenScopes::LTI_SCOPES.keys, *TokenScopes::LTI_HIDDEN_SCOPES.keys] } },
-        disabled_placements: { type: "array", items: { type: "string", enum: ::Lti::ResourcePlacement::PLACEMENTS.map(&:to_s) } },
-        placements: {
-          type: "object",
-          additionalProperties: false,
-          properties: Lti::ResourcePlacement::PLACEMENTS.index_with { PLACEMENT_SCHEMA }
-        },
-      }
-    }.freeze
-=======
       }
     }.freeze
     SCHEMA = {
@@ -79,7 +51,6 @@
         },
       }
     }.freeze
->>>>>>> 3c9ff88d
     SPECIALLY_OVERLAID_KEYS = %i[placements disabled_scopes disabled_placements].freeze
     ROOT_KEYS = Schemas::InternalLtiConfiguration
                 .schema[:properties]
