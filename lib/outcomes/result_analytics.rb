--- conflicted
+++ resolved
@@ -96,26 +96,7 @@
     # Returns an Array of RollupScore objects
     def rollup_user_results(user_results)
       outcome_scores = user_results.chunk(&:learning_outcome_id).map do |_, outcome_results|
-<<<<<<< HEAD
-        outcome = outcome_results.first.learning_outcome
-        user_rollup_score = calculate_results(outcome_results, {
-          # || 'highest' is for outcomes created prior to this update with no
-          # method set so they'll keep their initial behavior
-          calculation_method: outcome.calculation_method || "highest",
-          calculation_int: outcome.calculation_int
-        })
-        latest_result = outcome_results.max_by{|result| result_time(result)}
-        if !latest_result.submitted_at && !latest_result.assessed_at
-          # don't pass in a title for comparison if there are no submissions with timestamps
-          # otherwise grab the portion of the title that has the assignment/quiz's name
-          latest_result.title = nil
-        else
-          latest_result.title = latest_result.title.split(", ")[1]
-        end
-        RollupScore.new(outcome, user_rollup_score, outcome_results.size, latest_result.title, latest_result.submitted_at)
-=======
         RollupScore.new(outcome_results)
->>>>>>> 954f58a2
       end
     end
 
@@ -131,49 +112,6 @@
       rollups + missing_users.map { |u| Rollup.new(u, []) }
     end
 
-<<<<<<< HEAD
-    def calculate_results(results, method)
-      # decaying average is default for new outcomes
-      score = case method[:calculation_method]
-        when 'decaying_average'
-          decaying_average(results, method[:calculation_int])
-        when 'n_mastery'
-          n_mastery(results, method[:calculation_int])
-        when 'latest'
-          latest(results)
-        when 'highest'
-          results.max_by{|result| result.score}.score
-      end
-      score
-    end
-    #scoring methods
-    def latest(results)
-      results.max_by{|result| result_time(result) }.score
-    end
-
-    def n_mastery(results, n_of_scores)
-      return nil if results.length < n_of_scores
-
-      scores = results.map(&:score).sort.last(n_of_scores)
-      (scores.sum / scores.length).round(2)
-    end
-
-    def decaying_average(results, weight = 75)
-      #default grading method with weight of 75 if none selected
-      return nil if results.length < 2
-
-      scores = results.sort_by{|result| result_time(result) }.map(&:score)
-      latestWeighted = scores.pop * (0.01 * weight)
-      olderAvgWeighted = (scores.sum / scores.length) * (0.01 * (100 - weight))
-      (latestWeighted + olderAvgWeighted).round(2)
-    end
-
-    def result_time(result)
-      (result.submitted_at || result.assessed_at).to_i
-    end
-
-=======
->>>>>>> 954f58a2
     class << self
       include ResultAnalytics
     end
