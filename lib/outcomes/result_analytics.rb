--- conflicted
+++ resolved
@@ -74,13 +74,8 @@
     #        :assignments - The assignments to lookup results for (required)
     #
     # Returns json object
-<<<<<<< HEAD
-    def find_outcomes_service_outcome_results(user, opts)
-      required_opts = %i[users context outcomes]
-=======
     def find_outcomes_service_outcome_results(opts)
       required_opts = %i[users context outcomes assignments]
->>>>>>> 9571148c
       required_opts.each { |p| raise "#{p} option is required" unless opts[p] }
       users, context, outcomes, assignments = opts.values_at(*required_opts)
       user_uuids = users.pluck(:uuid).join(",")
@@ -97,11 +92,7 @@
     # context - results context (aka current course)
     #
     # Returns an array of LearningOutcomeResult objects
-<<<<<<< HEAD
-    def handle_outcome_service_results(results, context)
-=======
     def handle_outcomes_service_results(results, context, outcomes, users, assignments)
->>>>>>> 9571148c
       # if results are nil - FF is turned off for the given context
       # if results are empty - no results were matched
       if results.blank?
@@ -109,11 +100,7 @@
         return nil
       end
       # return resolved results list of Rollup objects
-<<<<<<< HEAD
-      resolve_outcome_results(results, context)
-=======
       resolve_outcome_results(results, context, outcomes, users, assignments)
->>>>>>> 9571148c
     end
 
     # Internal: Add an order clause to a relation so results are returned in an
