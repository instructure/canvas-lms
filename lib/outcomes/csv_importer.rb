--- conflicted
+++ resolved
@@ -58,15 +58,7 @@
       begin
         parse_file(&update)
       rescue CSV::MalformedCSVError
-<<<<<<< HEAD
-        status = {
-          errors: [[1, I18n.t("Invalid CSV File")]],
-          progress: 100,
-        }
-        yield status
-=======
         file_errors << [1, I18n.t("Invalid CSV File")]
->>>>>>> a0eb23ce
       rescue ParseError => e
         file_errors << [1, e.message]
       end
@@ -80,11 +72,8 @@
     def parse_file
       headers = nil
       total = file_line_count
-<<<<<<< HEAD
-=======
       raise ParseError, I18n.t('File has no data') if total < 1
 
->>>>>>> a0eb23ce
       separator = test_header_i18n
       rows = CSV.new(@file, col_sep: separator).to_enum
       rows.with_index(1).each_slice(BATCH_SIZE) do |batch|
@@ -192,21 +181,9 @@
 
     def normalize_i18n(string)
       raise ArgumentError if string.blank?
-<<<<<<< HEAD
-      no_leading_zeros = string.strip.gsub(/^0*/, '')
-      number_parts = no_leading_zeros.split(/[,.]/)
-      last_number_part = number_parts.pop
-
-      if number_parts.empty?
-        last_number_part
-      else
-        [number_parts.join(), last_number_part].join('.')
-      end
-=======
       separator = I18n.t(:separator, :scope => :'number.format')
       delimiter = I18n.t(:delimiter, :scope => :'number.format')
       string.gsub(delimiter, '').gsub(separator, '.')
->>>>>>> a0eb23ce
     end
 
     def strict_parse_float(v, name)
