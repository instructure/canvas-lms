--- conflicted
+++ resolved
@@ -109,10 +109,7 @@
         InstStatsd::Statsd.increment("submission_not_scored.account_#{@assignment.root_account.global_id}",
                                      short_stat: 'submission_not_scored',
                                      tags: { root_account_id: @assignment.root_account.global_id })
-<<<<<<< HEAD
-=======
         # Retry the update_originality_data job
->>>>>>> 36566452
         raise Errors::SubmissionNotScoredError
       else
         new_data = {
