# frozen_string_literal: true

#
# Copyright (C) 2012 - present Instructure, Inc.
#
# This file is part of Canvas.
#
# Canvas is free software: you can redistribute it and/or modify it under
# the terms of the GNU Affero General Public License as published by the Free
# Software Foundation, version 3 of the License.
#
# Canvas is distributed in the hope that it will be useful, but WITHOUT ANY
# WARRANTY; without even the implied warranty of MERCHANTABILITY or FITNESS FOR
# A PARTICULAR PURPOSE. See the GNU Affero General Public License for more
# details.
#
# You should have received a copy of the GNU Affero General Public License along
# with this program. If not, see <http://www.gnu.org/licenses/>.

module UserSearch
  class << self
    def validate_enrollment_types(enrollment_types)
      enrollment_types.map do |e|
        ce = e.camelize
        ce += "Enrollment" unless ce.end_with?("Enrollment")
        raise RequestError.new("Invalid enrollment type: #{e}", 400) unless Enrollment.readable_types.key?(ce)

        ce
      end
    end

    def for_user_in_context(search_term, context, searcher, session = nil, options = {})
      search_term = search_term.to_s
      return User.none if search_term.strip.empty?

      SearchTermHelper.validate_search_term(search_term)

      @is_id = search_term =~ Api::ID_REGEX && Api::MAX_ID_RANGE.cover?(search_term.to_i)
      @include_login       = context.grants_right?(searcher, session, :view_user_logins)
      @include_email       = context.grants_right?(searcher, session, :read_email_addresses)
      @include_sis         = context.grants_any_right?(searcher, session, :read_sis, :manage_sis)
      @include_integration = @include_sis
      @include_deleted_users = options[:include_deleted_users]

      context.shard.activate do
<<<<<<< HEAD
        users_scope = context_scope(context, searcher, options.slice(:enrollment_state, :include_inactive_enrollments))
=======
        users_scope = context_scope(context, searcher, options.slice(:enrollment_state, :include_inactive_enrollments, :section_ids))
>>>>>>> 64baf732
        users_scope = users_scope.from("(#{conditions_statement(search_term, context.root_account, users_scope, searcher)}) AS users")
        users_scope = order_scope(users_scope, context, options.slice(:order, :sort))
        users_scope = roles_scope(users_scope, context, options.slice(:enrollment_type,
                                                                      :enrollment_role,
                                                                      :enrollment_role_id,
                                                                      :exclude_groups))
        differentiation_tag_scope(users_scope, context, searcher, options.slice(:differentiation_tag_id))
      end
    end

    def conditions_statement(search_term, root_account, users_scope, searcher)
      pattern = like_string_for(search_term)
      params = { pattern:,
                 account: root_account,
                 path_type: CommunicationChannel::TYPE_EMAIL,
                 db_id: search_term,
                 searcher: }
      complex_sql(users_scope, params)
    end

    def like_string_for(search_term)
      wildcard_pattern(search_term, type: :full, case_sensitive: false)
    end

    def like_condition(value)
      ActiveRecord::Base.like_condition(value, "lower(:pattern)")
    end

    def scope_for(context, searcher, options = {})
      @include_deleted_users = options[:include_deleted_users]
      users_scope = context_scope(context, searcher, options.slice(:enrollment_state,
                                                                   :include_inactive_enrollments,
<<<<<<< HEAD
                                                                   :enrollment_role_id))
=======
                                                                   :enrollment_role_id,
                                                                   :section_ids))
>>>>>>> 64baf732
      users_scope = roles_scope(users_scope, context, options.slice(:enrollment_role,
                                                                    :enrollment_role_id,
                                                                    :enrollment_type,
                                                                    :exclude_groups,
                                                                    :temporary_enrollment_recipients,
                                                                    :temporary_enrollment_providers))
      users_scope = order_scope(users_scope, context, options.slice(:order, :sort))

      differentiation_tag_scope(users_scope, context, searcher, options.slice(:differentiation_tag_id))
    end

    def context_scope(context, searcher, options = {})
      enrollment_states = Array(options[:enrollment_state]) if options[:enrollment_state]
      include_prior_enrollments = !options[:enrollment_state].nil?
      include_inactive_enrollments = !!options[:include_inactive_enrollments]
      case context
      when Account
        users = User.of_account(context).active
        users = users.union(context.pseudonym_users) if @include_deleted_users
        users
      when Course
        context.users_visible_to(searcher,
                                 include_prior_enrollments,
                                 enrollment_state: enrollment_states,
                                 include_inactive: include_inactive_enrollments,
                                 section_ids: options[:section_ids]).distinct
      else
        context.users_visible_to(searcher, include_inactive: include_inactive_enrollments).distinct
      end
    end

    def order_scope(users_scope, context, options = {})
      order = " DESC NULLS LAST, id DESC" if options[:order] == "desc"
      case options[:sort]
      when "last_login"
        users_scope.select("users.*").order(Arel.sql("last_login#{order}"))
      when "username"
        users_scope.select("users.*").order_by_sortable_name(direction: (options[:order] == "desc") ? :descending : :ascending)
      when "email"
        users_scope = users_scope.select("users.*, (SELECT path FROM #{CommunicationChannel.quoted_table_name}
                          WHERE communication_channels.user_id = users.id AND
                            communication_channels.path_type = 'email' AND
                            communication_channels.workflow_state <> 'retired'
                          ORDER BY communication_channels.position ASC
                          LIMIT 1)
                          AS email")
        users_scope.order(Arel.sql("email#{order}"))
      when "sis_id", "integration_id"
        column = (options[:sort] == "sis_id") ? "sis_user_id" : "integration_id"
        # sort pseudonyms based on pick_user_pseudonym in sis_pseudonym; grabs only the first pseudonym of each user
        # after sorting based on collation_key

        users_scope = users_scope.select(User.send(:sanitize_sql, [
                                                     "users.*,
                                                    (SELECT #{column}
                                                      FROM #{Pseudonym.quoted_table_name}
                                                      WHERE pseudonyms.user_id = users.id
                                                        #{"AND pseudonyms.workflow_state <> 'deleted'" if @include_deleted_users}
                                                        AND pseudonyms.account_id = ?
                                                      ORDER BY workflow_state,
                                                              CASE WHEN pseudonyms.sis_user_id IS NOT NULL THEN 0 ELSE 1 END,
                                                              #{Pseudonym.best_unicode_collation_key("unique_id")},
                                                              position
                                                      LIMIT 1) AS #{column}",
                                                     context.try(:resolved_root_account_id) || context.root_account_id
                                                   ]))
        users_scope.order(Arel.sql("#{column} #{order}"))
      when "name"
        users_scope.select("users.*").order_by_name(direction: (options[:order] == "desc") ? :descending : :ascending)
      when "login_id"
        # sort pseudonyms based on SisPseudonym#pick_user_pseudonym
        # grab only the first pseudonym of each user after sorting based on collation_key
        users_scope = users_scope.select(User.send(:sanitize_sql, [
                                                     "users.*,
                                                    (SELECT unique_id
                                                      FROM #{Pseudonym.quoted_table_name}
                                                      WHERE pseudonyms.user_id = users.id
                                                        #{"AND pseudonyms.workflow_state <> 'deleted'" unless @include_deleted_users}
                                                        AND pseudonyms.account_id = ?
                                                      ORDER BY workflow_state,
                                                              CASE WHEN pseudonyms.sis_user_id IS NOT NULL THEN 0 ELSE 1 END,
                                                              #{Pseudonym.best_unicode_collation_key("unique_id")},
                                                              position
                                                      LIMIT 1) AS login_id",
                                                     context.try(:resolved_root_account_id) || context.root_account_id
                                                   ]))
        users_scope.order(Arel.sql("login_id#{order}"))
      when "total_activity_time"
        raise_context_error("total_activity_time") unless context.is_a?(Course)

        # grab the max total_activity_time from all non-deleted user enrollments in the course
        users_scope = users_scope.select(User.send(:sanitize_sql, [
                                                     "users.*,
                                                    (SELECT MAX(enrollments.total_activity_time)
                                                      FROM #{Enrollment.quoted_table_name}
                                                      WHERE enrollments.user_id = users.id
                                                        AND enrollments.workflow_state <> 'deleted'
                                                        AND enrollments.course_id = ?
                                                    ) AS total_activity_time",
                                                     context.id
                                                   ]))
        users_scope.order(Arel.sql("total_activity_time#{order}"))
      when "last_activity_at"
        raise_context_error("last_activity_at") unless context.is_a?(Course)

        # The order for last_activity_at is intentionally reversed because last activity is
        # a timestamp and we want the most recent activity to appear first in ascending order
        # Multiple users with the same last activity are ordered by their id in non-reversed order for consistency with other sorts
        # Observers are ignored because course roster does not display last activity for them
        reverse_order = if options[:order] == "desc"
                          " ASC NULLS LAST, id DESC"
                        else
                          " DESC NULLS LAST, id ASC"
                        end
        users_scope = users_scope.select(User.send(:sanitize_sql, [
                                                     "users.*,
                                                    (SELECT last_activity_at
                                                      FROM #{Enrollment.quoted_table_name}
                                                      WHERE enrollments.user_id = users.id
                                                        AND enrollments.workflow_state <> 'deleted'
                                                        AND enrollments.type <> 'ObserverEnrollment'
                                                        AND enrollments.course_id = ?
                                                      ORDER BY last_activity_at
                                                      #{(options[:order] == "desc") ? "ASC" : "DESC"}
                                                      NULLS LAST
                                                      LIMIT 1) AS last_activity_at",
                                                     context.id
                                                   ]))
        users_scope.order(Arel.sql("last_activity_at#{reverse_order}"))
      when "section_name"
        raise_context_error("section_name") unless context.is_a?(Course)

        # ignore observers because course roster does not display section name for them
        users_scope = users_scope.select(User.send(:sanitize_sql, [
                                                     "users.*,
                                                    (SELECT course_sections.name
                                                      FROM #{Enrollment.quoted_table_name}
                                                      LEFT JOIN #{CourseSection.quoted_table_name}
                                                      ON enrollments.course_section_id = course_sections.id
                                                      WHERE enrollments.user_id = users.id
                                                        AND enrollments.workflow_state <> 'deleted'
                                                        AND enrollments.type <> 'ObserverEnrollment'
                                                        AND enrollments.course_id = ?
                                                      ORDER BY course_sections.name
                                                      #{(options[:order] == "desc") ? "DESC" : "ASC"}
                                                      NULLS LAST
                                                      LIMIT 1) AS section_name",
                                                     context.id
                                                   ]))
        users_scope.order(Arel.sql("section_name#{order}"))
      when "role"
        raise_context_error("role") unless context.is_a?(Course)

        # custom ordering for roles - teacher ranks highest in ascending order
        users_scope = users_scope.select(User.send(:sanitize_sql, [
                                                     "users.*,
                                                    (SELECT
                                                        CASE
                                                          WHEN type = 'TeacherEnrollment' THEN 0
                                                          WHEN type = 'TaEnrollment' THEN 1
                                                          WHEN type = 'StudentEnrollment' THEN 2
                                                          WHEN type = 'ObserverEnrollment' THEN 3
                                                          WHEN type = 'DesignerEnrollment' THEN 4
                                                        ELSE
                                                          NULL
                                                        END as role
                                                      FROM #{Enrollment.quoted_table_name}
                                                      WHERE enrollments.user_id = users.id
                                                        AND enrollments.workflow_state <> 'deleted'
                                                        AND enrollments.course_id = ?
                                                      ORDER BY role
                                                      #{(options[:order] == "desc") ? "DESC" : "ASC"}
                                                      NULLS LAST
                                                      LIMIT 1) AS role",
                                                     context.id
                                                   ]))
        users_scope.order(Arel.sql("role#{order}"))
      when "id"
        users_scope.order(id: (options[:order] == "desc") ? :desc : :asc)
      else
        users_scope.select("users.*").order_by_sortable_name
      end
    end

    def roles_scope(users_scope, context, options = {})
      enrollment_roles = Array(options[:enrollment_role]) if options[:enrollment_role]
      enrollment_role_ids = Array(options[:enrollment_role_id]) if options[:enrollment_role_id]
      enrollment_types = Array(options[:enrollment_type]) if options[:enrollment_type]
      exclude_groups = Array(options[:exclude_groups]) if options[:exclude_groups]

      if enrollment_role_ids || enrollment_roles
        role_ids =
          if enrollment_role_ids
            enrollment_role_ids.filter_map { |id| Role.get_role_by_id(id)&.id }
          else
            enrollment_roles.filter_map do |name|
              if context.is_a?(Account)
                context.get_course_role_by_name(name).id
              else
                context.account.get_course_role_by_name(name).id
              end
            end
          end
        users_scope =
          if context.is_a?(Account)
            users_scope.where(id: Enrollment.select(:user_id)
                       .where.not(enrollments: { workflow_state: %i[rejected inactive deleted] })
                       .where(role_id: role_ids))
          else
            users_scope.where(enrollments: { role_id: role_ids }).distinct
          end
      elsif enrollment_types
        enrollment_types = validate_enrollment_types(enrollment_types)

        if context.is_a?(Account)
          # for example, one user can have multiple teacher enrollments, but
          # we only want one such a user record in results
          users_scope = users_scope.where(Enrollment.where("enrollments.user_id=users.id").active.where(type: enrollment_types).arel.exists).distinct
        else
          if context.is_a?(Group) && context.context_type == "Course"
            users_scope = users_scope.joins(:enrollments).where(enrollments: { course_id: context.context_id })
          end
          users_scope = users_scope.where(enrollments: { type: enrollment_types })
        end
      end

      if exclude_groups
        users_scope = users_scope.where(Group.not_in_group_sql_fragment(exclude_groups))
      end

      if context.is_a?(Account) && !enrollment_types && context.root_account&.feature_enabled?(:temporary_enrollments)
        recipients = value_to_boolean(options[:temporary_enrollment_recipients])
        providers = value_to_boolean(options[:temporary_enrollment_providers])

        recipient_scope = Enrollment.active_or_pending_by_date.temporary_enrollment_recipients_for_provider(users_scope) if recipients
        provider_scope = Enrollment.active_or_pending_by_date.temporary_enrollments_for_recipient(users_scope) if providers

        users_scope =
          if recipients && providers
            users_scope.where(id: (recipient_scope.pluck(:user_id) + provider_scope.pluck(:temporary_enrollment_source_user_id)))
          elsif recipients
            users_scope.where(id: recipient_scope.select(:user_id))
          elsif providers
            users_scope.where(id: provider_scope.select(:temporary_enrollment_source_user_id))
          else
            users_scope
          end
      end

      users_scope
    end

    def differentiation_tag_scope(users_scope, context, searcher, options = {})
      differentiation_tag_ids = Array(options[:differentiation_tag_id]) if options[:differentiation_tag_id]

      return users_scope unless differentiation_tag_ids&.any? &&
                                context.is_a?(Course) &&
                                context.account.allow_assign_to_differentiation_tags? &&
                                context.grants_any_right?(searcher, *RoleOverride::GRANULAR_MANAGE_TAGS_PERMISSIONS)

      users_scope.where(id: GroupMembership
                            .active
                            .select(:user_id)
                            .where(group_id: Group
                                             .active
                                             .non_collaborative
                                             .select(:id)
                                             .where(id: differentiation_tag_ids, context:)))
    end

    private

    def value_to_boolean(value)
      Canvas::Plugin.value_to_boolean(value)
    end

    def complex_sql(users_scope, params)
      users_scope = users_scope.group(:id)
      queries = [name_sql(users_scope, params)]
      queries << id_sql(users_scope, params) if @is_id
      queries << ids_sql(users_scope, params)
      queries << login_sql(users_scope, params) if @include_login
      queries << sis_sql(users_scope, params) if @include_sis
      queries << integration_sql(users_scope, params) if @include_integration
      queries << email_sql(users_scope, params) if @include_email
      queries.compact.map(&:to_sql).join("\nUNION\n")
    end

    def id_sql(users_scope, params)
      users_scope.select("users.*, MAX(pseudonyms.current_login_at) as last_login")
                 .joins("LEFT JOIN #{Pseudonym.quoted_table_name} ON pseudonyms.user_id = users.id
          AND pseudonyms.account_id = #{User.connection.quote(params[:account].id_for_database)}
          #{"AND pseudonyms.workflow_state = 'active'" unless @include_deleted_users}")
                 .where(id: params[:db_id])
                 .shard(Shard.current)
                 .group(:id)
    end

    def ids_sql(users_scope, params)
      ids = specific_ids(params)
      return nil unless ids.length.positive?

      users_scope.select("users.*, MAX(pseudonyms.current_login_at) as last_login")
                 .joins("LEFT JOIN #{Pseudonym.quoted_table_name} ON pseudonyms.user_id = users.id
          AND pseudonyms.account_id = #{User.connection.quote(params[:account].id_for_database)}
          #{"AND pseudonyms.workflow_state = 'active'" unless @include_deleted_users}")
                 .where(id: ids)
    end

    # Plugin extension point
    def specific_ids(_params)
      []
    end

    def name_sql(users_scope, params)
      users_scope.select("users.*, MAX(pseudonyms.current_login_at) as last_login")
                 .joins("LEFT JOIN #{Pseudonym.quoted_table_name} ON pseudonyms.user_id = users.id
          AND pseudonyms.account_id = #{User.connection.quote(params[:account].id_for_database)}
          #{"AND pseudonyms.workflow_state = 'active'" unless @include_deleted_users}")
                 .where(like_condition("users.name"), pattern: params[:pattern])
    end

    def login_sql(users_scope, params)
      scope = users_scope.select("users.*, MAX(logins.current_login_at) as last_login")
                         .joins(:pseudonyms)
                         .joins("LEFT JOIN #{Pseudonym.quoted_table_name} AS logins ON logins.user_id = users.id
                  AND logins.account_id = #{User.connection.quote(params[:account].id_for_database)}
                  #{"AND logins.workflow_state = 'active'" unless @include_deleted_users}")
                         .where(pseudonyms: { account_id: params[:account] })
                         .where(like_condition("pseudonyms.unique_id"), pattern: params[:pattern])
      scope = scope.where(pseudonyms: { workflow_state: "active" }) unless @include_deleted_users
      scope
    end

    def sis_sql(users_scope, params)
      scope = users_scope.select("users.*, MAX(logins.current_login_at) as last_login")
                         .joins(:pseudonyms)
                         .joins("LEFT JOIN #{Pseudonym.quoted_table_name} AS logins ON logins.user_id = users.id
                  AND logins.account_id = #{User.connection.quote(params[:account].id_for_database)}
                  #{"AND logins.workflow_state = 'active'" unless @include_deleted_users}")
                         .where(like_condition("pseudonyms.sis_user_id"), pattern: params[:pattern])
      scope = scope.where(pseudonyms: { account_id: params[:account], workflow_state: ["active", "suspended"] }) unless @include_deleted_users
      scope
    end

    def integration_sql(users_scope, params)
      scope = users_scope.select("users.*, MAX(logins.current_login_at) as last_login")
                         .joins(:pseudonyms)
                         .joins("LEFT JOIN #{Pseudonym.quoted_table_name} AS logins ON logins.user_id = users.id
                  AND logins.account_id = #{User.connection.quote(params[:account].id_for_database)}
                  #{"AND logins.workflow_state = 'active'" unless @include_deleted_users}")
                         .where(like_condition("pseudonyms.integration_id"), pattern: params[:pattern])
      scope = scope.where(pseudonyms: { account_id: params[:account], workflow_state: ["active", "suspended"] }) unless @include_deleted_users
      scope
    end

    def email_sql(users_scope, params)
      users_scope.select("users.*, MAX(pseudonyms.current_login_at) as last_login")
                 .joins(:communication_channels)
                 .joins("LEFT JOIN #{Pseudonym.quoted_table_name} ON pseudonyms.user_id = users.id
          AND pseudonyms.account_id = #{User.connection.quote(params[:account].id_for_database)}
          #{"AND pseudonyms.workflow_state = 'active'" unless @include_deleted_users}")
                 .where(communication_channels: { workflow_state: ["active", "unconfirmed"], path_type: params[:path_type] })
                 .where(like_condition("communication_channels.path"), pattern: params[:pattern])
    end

    def wildcard_pattern(value, **)
      ActiveRecord::Base.wildcard_pattern(value, **)
    end

    def raise_context_error(field)
      raise RequestError.new("Sorting by #{field} is only available within a course context", 400)
    end
  end
end<|MERGE_RESOLUTION|>--- conflicted
+++ resolved
@@ -43,11 +43,7 @@
       @include_deleted_users = options[:include_deleted_users]
 
       context.shard.activate do
-<<<<<<< HEAD
-        users_scope = context_scope(context, searcher, options.slice(:enrollment_state, :include_inactive_enrollments))
-=======
         users_scope = context_scope(context, searcher, options.slice(:enrollment_state, :include_inactive_enrollments, :section_ids))
->>>>>>> 64baf732
         users_scope = users_scope.from("(#{conditions_statement(search_term, context.root_account, users_scope, searcher)}) AS users")
         users_scope = order_scope(users_scope, context, options.slice(:order, :sort))
         users_scope = roles_scope(users_scope, context, options.slice(:enrollment_type,
@@ -80,12 +76,8 @@
       @include_deleted_users = options[:include_deleted_users]
       users_scope = context_scope(context, searcher, options.slice(:enrollment_state,
                                                                    :include_inactive_enrollments,
-<<<<<<< HEAD
-                                                                   :enrollment_role_id))
-=======
                                                                    :enrollment_role_id,
                                                                    :section_ids))
->>>>>>> 64baf732
       users_scope = roles_scope(users_scope, context, options.slice(:enrollment_role,
                                                                     :enrollment_role_id,
                                                                     :enrollment_type,
