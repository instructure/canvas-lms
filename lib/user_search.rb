--- conflicted
+++ resolved
@@ -66,17 +66,7 @@
       include_inactive_enrollments = !!options[:include_inactive_enrollments]
       case context
       when Account
-        if options[:enrollment_role_id].present? && options[:ui_invoked].present?
-          # specifically don't use multishard scope for enrollments
-          # filter to the appropriate account where the enrollment role resides
-          User.joins(:enrollments)
-              .where.not(enrollments: { workflow_state: %w[rejected deleted inactive] })
-              .joins(:all_courses)
-              .where(courses: { account_id: context.id })
-              .distinct
-        else
-          User.of_account(context).active
-        end
+        User.of_account(context).active
       when Course
         context.users_visible_to(searcher, include_prior_enrollments,
                                  enrollment_state: enrollment_states, include_inactive: include_inactive_enrollments).distinct
@@ -123,23 +113,6 @@
       exclude_groups = Array(options[:exclude_groups]) if options[:exclude_groups]
 
       if enrollment_role_ids || enrollment_roles
-<<<<<<< HEAD
-        if context.is_a?(Account) && options[:ui_invoked].blank?
-          users_scope = users_scope.joins(:not_removed_enrollments).distinct
-        end
-        role_ids = if enrollment_role_ids
-                     enrollment_role_ids.filter_map { |id| Role.get_role_by_id(id).id }
-                   else
-                     enrollment_roles.filter_map do |name|
-                       if context.is_a?(Account)
-                         context.get_course_role_by_name(name).id
-                       else
-                         context.account.get_course_role_by_name(name).id
-                       end
-                     end
-                   end
-        users_scope = users_scope.where(enrollments: { role_id: role_ids })
-=======
         role_ids =
           if enrollment_role_ids
             enrollment_role_ids.filter_map { |id| Role.get_role_by_id(id).id }
@@ -165,7 +138,6 @@
           else
             users_scope.where(enrollments: { role_id: role_ids }).distinct
           end
->>>>>>> 0ea2577d
       elsif enrollment_types
         enrollment_types = enrollment_types.map do |e|
           ce = e.camelize
