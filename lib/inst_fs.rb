--- conflicted
+++ resolved
@@ -486,10 +486,7 @@
         # In which case we don't send the original_url param again
         if !Canvas::Plugin.value_to_boolean(query[:redirect])
           query[:redirect] = true
-<<<<<<< HEAD
-=======
           query[:no_cache] = true
->>>>>>> 8f1333b0
           uri.query_values = query
           return uri.to_s
         else
