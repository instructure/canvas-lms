--- conflicted
+++ resolved
@@ -21,15 +21,15 @@
   class << self
     def enabled?
       # true if plugin is enabled AND all settings values are set
-      Canvas::Plugin.find('inst_fs').enabled? && !!app_host && !!jwt_secret
+      Canvas::Plugin.find("inst_fs").enabled? && !!app_host && !!jwt_secret
     end
 
     def check_migration_rate?
-      rand < Canvas::Plugin.find('inst_fs').settings[:migration_rate].to_f / 100.0
+      rand < Canvas::Plugin.find("inst_fs").settings[:migration_rate].to_f / 100.0
     end
 
     def service_worker_enabled?
-      Canvas::Plugin.value_to_boolean(Canvas::Plugin.find('inst_fs').settings[:service_worker])
+      Canvas::Plugin.value_to_boolean(Canvas::Plugin.find("inst_fs").settings[:service_worker])
     end
 
     def migrate_attachment?(attachment)
@@ -43,7 +43,7 @@
       if !session[:shown_instfs_pixel] && user && enabled?
         session[:shown_instfs_pixel] = true
         pixel_url = login_pixel_url(token: session_jwt(user, oauth_host))
-        %Q(<img src="#{pixel_url}" alt="" role="presentation" />).html_safe
+        %(<img src="#{pixel_url}" alt="" role="presentation" />).html_safe
       end
     end
 
@@ -56,12 +56,12 @@
     end
 
     def bearer_token(options)
-      expires_in = options[:expires_in] || Setting.get('instfs.session_token.expiration_minutes', '5').to_i.minutes
+      expires_in = options[:expires_in] || Setting.get("instfs.session_token.expiration_minutes", "5").to_i.minutes
       claims = {
         iat: Time.now.utc.to_i,
         user_id: options[:user]&.global_id&.to_s
       }
-      Canvas::Security.create_jwt(claims, expires_in.from_now, self.jwt_secret, :HS512)
+      Canvas::Security.create_jwt(claims, expires_in.from_now, jwt_secret, :HS512)
     end
 
     def authenticated_url(attachment, options = {})
@@ -148,7 +148,7 @@
       end
 
       {
-        file_param: target_url ? nil : 'file',
+        file_param: target_url ? nil : "file",
         progress: progress_json,
         upload_url: upload_url(token),
         upload_params: upload_params
@@ -177,11 +177,7 @@
       rescue CanvasHttp::CircuitBreakerError
         raise InstFS::ServiceError, "unable to communicate with instfs"
       end
-<<<<<<< HEAD
-      if response.class == Net::HTTPCreated
-=======
       if response.code.to_i == 201
->>>>>>> f302562f
         json_response = JSON.parse(response.body)
         return json_response["instfs_uuid"] if json_response.key?("instfs_uuid")
 
@@ -208,8 +204,8 @@
       # `attachment.bucket.url`
       s3_client = attachment.bucket.client
       s3_url = s3_client.config.endpoint.dup
-      if s3_client.config.region == 'us-east-1' &&
-         s3_client.config.s3_us_east_1_regional_endpoint == 'legacy'
+      if s3_client.config.region == "us-east-1" &&
+         s3_client.config.s3_us_east_1_regional_endpoint == "legacy"
         s3_url.host = Aws::S3::Plugins::IADRegionalEndpoint.legacy_host(s3_url.host)
       end
 
@@ -237,11 +233,7 @@
       }.to_json
 
       response = CanvasHttp.post(export_references_url, body: body, content_type: "application/json")
-<<<<<<< HEAD
-      raise InstFS::ExportReferenceError, "received code \"#{response.code}\" from service, with message \"#{response.body}\"" unless response.class == Net::HTTPOK
-=======
       raise InstFS::ExportReferenceError, "received code \"#{response.code}\" from service, with message \"#{response.body}\"" unless response.code.to_i == 200
->>>>>>> f302562f
 
       json_response = JSON.parse(response.body)
       well_formed =
@@ -261,11 +253,7 @@
       url = "#{app_host}/files/#{instfs_uuid}/duplicate?token=#{token}"
 
       response = CanvasHttp.post(url)
-<<<<<<< HEAD
-      if response.class == Net::HTTPCreated
-=======
       if response.code.to_i == 201
->>>>>>> f302562f
         json_response = JSON.parse(response.body)
         return json_response["id"] if json_response.key?("id")
 
@@ -279,11 +267,7 @@
       url = "#{app_host}/files/#{instfs_uuid}?token=#{token}"
 
       response = CanvasHttp.delete(url)
-<<<<<<< HEAD
-      unless response.class == Net::HTTPOK
-=======
       unless response.code.to_i == 200
->>>>>>> f302562f
         raise InstFS::DeletionError, "received code \"#{response.code}\" from service, with message \"#{response.body}\""
       end
 
@@ -345,7 +329,7 @@
     # `expires_at` can be either a Time or an ActiveSupport::Duration
     def service_jwt(claims, expires_at)
       expires_at = expires_at.from_now if expires_at.respond_to?(:from_now)
-      Canvas::Security.create_jwt(claims, expires_at, self.jwt_secret, :HS512)
+      Canvas::Security.create_jwt(claims, expires_at, jwt_secret, :HS512)
     end
 
     # floor_to rounds `number` down to a multiple of the chosen step.
@@ -383,12 +367,12 @@
     end
 
     def access_jwt(resource, options = {})
-      expires_in = options[:expires_in] || Setting.get('instfs.access_jwt.expiration_hours', '24').to_i.hours
-      if (expires_in >= 1.hour.to_i) && Setting.get('instfs.access_jwt.use_consistent_iat', 'true') == "true"
-        iat = consistent_iat(resource, expires_in)
-      else
-        iat = Time.now.utc.to_i
-      end
+      expires_in = options[:expires_in] || Setting.get("instfs.access_jwt.expiration_hours", "24").to_i.hours
+      iat = if (expires_in >= 1.hour.to_i) && Setting.get("instfs.access_jwt.use_consistent_iat", "true") == "true"
+              consistent_iat(resource, expires_in)
+            else
+              Time.now.utc.to_i
+            end
 
       claims = {
         iat: iat,
@@ -407,7 +391,7 @@
     end
 
     def upload_jwt(user:, acting_as:, access_token:, root_account:, capture_url:, capture_params:)
-      expires_in = Setting.get('instfs.upload_jwt.expiration_minutes', '10').to_i.minutes
+      expires_in = Setting.get("instfs.upload_jwt.expiration_minutes", "10").to_i.minutes
       claims = {
         iat: Time.now.utc.to_i,
         user_id: user.global_id.to_s,
@@ -423,7 +407,7 @@
     end
 
     def direct_upload_jwt
-      expires_in = Setting.get('instfs.upload_jwt.expiration_minutes', '10').to_i.minutes
+      expires_in = Setting.get("instfs.upload_jwt.expiration_minutes", "10").to_i.minutes
       service_jwt({
                     iat: Time.now.utc.to_i,
                     user_id: nil,
@@ -433,34 +417,34 @@
     end
 
     def session_jwt(user, host)
-      expires_in = Setting.get('instfs.session_jwt.expiration_minutes', '5').to_i.minutes
+      expires_in = Setting.get("instfs.session_jwt.expiration_minutes", "5").to_i.minutes
       service_jwt({
                     iat: Time.now.utc.to_i,
                     user_id: user.global_id&.to_s,
                     host: host,
-                    resource: '/session/ensure'
+                    resource: "/session/ensure"
                   }, expires_in)
     end
 
     def logout_jwt(user)
-      expires_in = Setting.get('instfs.logout_jwt.expiration_minutes', '5').to_i.minutes
+      expires_in = Setting.get("instfs.logout_jwt.expiration_minutes", "5").to_i.minutes
       service_jwt({
                     iat: Time.now.utc.to_i,
                     user_id: user.global_id&.to_s,
-                    resource: '/session'
+                    resource: "/session"
                   }, expires_in)
     end
 
     def export_references_jwt
-      expires_in = Setting.get('instfs.logout_jwt.expiration_minutes', '5').to_i.minutes
+      expires_in = Setting.get("instfs.logout_jwt.expiration_minutes", "5").to_i.minutes
       service_jwt({
                     iat: Time.now.utc.to_i,
-                    resource: '/references'
+                    resource: "/references"
                   }, expires_in)
     end
 
     def duplicate_file_jwt(instfs_uuid)
-      expires_in = Setting.get('instfs.duplicate_file_jwt.expiration_minutes', '5').to_i.minutes
+      expires_in = Setting.get("instfs.duplicate_file_jwt.expiration_minutes", "5").to_i.minutes
       service_jwt({
                     iat: Time.now.utc.to_i,
                     resource: "/files/#{instfs_uuid}/duplicate"
@@ -468,7 +452,7 @@
     end
 
     def delete_file_jwt(instfs_uuid)
-      expires_in = Setting.get('instfs.delete_file_jwt.expiration_minutes', '5').to_i.minutes
+      expires_in = Setting.get("instfs.delete_file_jwt.expiration_minutes", "5").to_i.minutes
       service_jwt({
                     iat: Time.now.utc.to_i,
                     resource: "/files/#{instfs_uuid}"
@@ -481,13 +465,13 @@
         query = (uri.query_values || {}).with_indifferent_access
         # We only want to redirect once, if the redirect param is present then we already redirected.
         # In which case we don't send the original_url param again
-        if !Canvas::Plugin.value_to_boolean(query[:redirect])
+        if Canvas::Plugin.value_to_boolean(query[:redirect])
+          nil
+        else
           query[:redirect] = true
           query[:no_cache] = true
           uri.query_values = query
-          return uri.to_s
-        else
-          return nil
+          uri.to_s
         end
       end
     end
@@ -500,18 +484,18 @@
         claims[:legacy_api_developer_key_id] = access_token.global_developer_key_id.to_s
         claims[:legacy_api_root_account_id] = root_account.global_id.to_s
       else
-        # TODO: long term solution for updated API consumers goes here
+        nil # TODO: long term solution for updated API consumers goes here
       end
     end
 
     def whitelisted_access_token?(access_token)
       if access_token.nil?
         false
-      elsif Setting.get('instfs.whitelist_all_developer_keys', 'false') == 'true'
+      elsif Setting.get("instfs.whitelist_all_developer_keys", "false") == "true"
         true
       else
-        whitelist = Setting.get('instfs.whitelisted_developer_key_global_ids', '')
-        whitelist = whitelist.split(',').map(&:to_i)
+        whitelist = Setting.get("instfs.whitelisted_developer_key_global_ids", "")
+        whitelist = whitelist.split(",").map(&:to_i)
         whitelist.include?(access_token.global_developer_key_id)
       end
     end
