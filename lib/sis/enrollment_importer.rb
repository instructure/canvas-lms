# frozen_string_literal: true

#
# Copyright (C) 2011 - present Instructure, Inc.
#
# This file is part of Canvas.
#
# Canvas is free software: you can redistribute it and/or modify it under
# the terms of the GNU Affero General Public License as published by the Free
# Software Foundation, version 3 of the License.
#
# Canvas is distributed in the hope that it will be useful, but WITHOUT ANY
# WARRANTY; without even the implied warranty of MERCHANTABILITY or FITNESS FOR
# A PARTICULAR PURPOSE. See the GNU Affero General Public License for more
# details.
#
# You should have received a copy of the GNU Affero General Public License along
# with this program. If not, see <http://www.gnu.org/licenses/>.
#

module SIS
  class EnrollmentImporter < BaseImporter
    BATCH_SIZE = 100

    def process(messages)
      i = Work.new(@batch, @root_account, @logger, messages)

      Enrollment.suspend_callbacks(:set_update_cached_due_dates,
                                   :add_to_favorites_later,
                                   :recache_course_grade_distribution,
                                   :update_user_account_associations_if_necessary) do
        User.skip_updating_account_associations do
          Enrollment.process_as_sis(@sis_options) do
            yield i
            while i.any_left_to_process?
              i.process_batch
            end
          end
        end
      end

      i.enrollments_to_update_sis_batch_ids.uniq.sort.in_groups_of(1000, false) do |batch|
        Enrollment.where(id: batch).update_all(sis_batch_id: @batch.id)
        # update observer enrollments linked to the above if they have a sis_batch_id
        Shard.partition_by_shard(batch) do |shard_enrollment_ids|
          Enrollment.where.not(sis_batch_id: nil)
                    .joins("INNER JOIN #{Enrollment.quoted_table_name} AS se ON enrollments.associated_user_id=se.user_id AND enrollments.course_section_id=se.course_section_id")
                    .where(se: { id: shard_enrollment_ids })
                    .in_batches(of: 10_000)
                    .update_all(sis_batch_id: @batch.id)
        end
      end
      # We batch these up at the end because we don't want to keep touching the same course over and over,
      # and to avoid hitting other callbacks for the course (especially broadcast_policy)
      if Course.method_defined?(:recache_grade_distribution)
        i.courses_to_touch_ids.to_a.in_groups_of(1000, false) do |batch|
          courses = Course.where(id: batch)
          courses.touch_all
          courses.each(&:recache_grade_distribution)
        end
      end
      i.courses_to_recache_due_dates.to_a.in_groups_of(1000, false) do |batch|
        batch.each do |course_id, user_ids|
          SubmissionLifecycleManager.recompute_users_for_course(user_ids.uniq, course_id, nil, sis_import: true, update_grades: true)
        end
      end
      # We batch these up at the end because normally a user would get several enrollments, and there's no reason
      # to update their account associations on each one.
      i.incrementally_update_account_associations
      User.update_account_associations(i.update_account_association_user_ids.to_a, account_chain_cache: i.account_chain_cache)
      i.users_to_touch_ids.to_a.in_groups_of(1000, false) do |batch|
        User.where(id: batch).touch_all
        User.where(id: UserObserver.where(user_id: batch).select(:observer_id)).touch_all

        ids_to_touch = (batch + UserObserver.where(user_id: batch).pluck(:observer_id)).uniq
        User.touch_and_clear_cache_keys(ids_to_touch, :enrollments) if ids_to_touch.any?
      end
      i.enrollments_to_add_to_favorites.filter_map(&:id).each_slice(1000) do |sliced_ids|
        Enrollment.delay(priority: Delayed::LOW_PRIORITY, strand: "batch_add_to_favorites_#{@root_account.global_id}")
                  .batch_add_to_favorites(sliced_ids)
      end
      if i.enrollments_to_delete.any?
        new_data = Enrollment::BatchStateUpdater.destroy_batch(
          i.enrollments_to_delete,
          sis_batch: @batch,
          ignore_due_date_caching_for: i.courses_to_recache_due_dates
        )
        i.roll_back_data.push(*new_data)
      end
      SisBatchRollBackData.bulk_insert_roll_back_data(i.roll_back_data)

      i.success_count + i.enrollments_to_delete.count
    end

    class Work
      attr_accessor :enrollments_to_update_sis_batch_ids,
                    :courses_to_touch_ids,
                    :incrementally_update_account_associations_user_ids,
                    :update_account_association_user_ids,
                    :account_chain_cache,
                    :users_to_touch_ids,
                    :success_count,
                    :courses_to_recache_due_dates,
                    :enrollments_to_add_to_favorites,
                    :roll_back_data,
                    :enrollments_to_delete

      def initialize(batch, root_account, logger, messages)
        @batch = batch
        @root_account = root_account
        @logger = logger
        @messages = messages

        @update_account_association_user_ids = Set.new
        @incrementally_update_account_associations_user_ids = Set.new
        @users_to_touch_ids = Set.new
        @courses_to_touch_ids = Set.new
        @courses_to_recache_due_dates = {}
        @enrollments_to_add_to_favorites = []
        @enrollments_to_update_sis_batch_ids = []
        @roll_back_data = []
        @enrollments_to_delete = []
        @account_chain_cache = {}
        @course = @section = nil
        @course_roles_by_account_id = {}

        @enrollment_batch = []
        @success_count = 0
      end

      # Pass a single instance of SIS::Models::Enrollment
      def add_enrollment(enrollment)
        raise ImportError, "No course_id or section_id given for an enrollment" unless enrollment.valid_context?
        raise ImportError, "No user_id given for an enrollment" unless enrollment.valid_user?
        raise ImportError, "Improper status \"#{enrollment.status}\" for an enrollment" unless enrollment.valid_status?
        return if @batch.skip_deletes? && enrollment.status =~ /deleted/i

        @enrollment_batch << enrollment
        process_batch if @enrollment_batch.size >= BATCH_SIZE
      end

      def any_left_to_process?
        !@enrollment_batch.empty?
      end

      def process_batch
        return unless any_left_to_process?

        enrollment_info = nil
        until @enrollment_batch.empty?
          enrollment_info = @enrollment_batch.shift

          @last_section = @section if @section
          @last_course = @course if @course
          # reset the cached course/section if they don't match this row
          if @course && enrollment_info.course_id.present? && @course.sis_source_id != enrollment_info.course_id
            @course = nil
            @section = nil
          end
          if @section && enrollment_info.section_id.present? && @section.sis_source_id != enrollment_info.section_id
            @section = nil
          end

          if enrollment_info.root_account_id.present?
            root_account = root_account_from_id(enrollment_info.root_account_id, enrollment_info)
            next unless root_account
          else
            root_account = @root_account
          end

          pseudo = if enrollment_info.user_integration_id.blank?
                     root_account.pseudonyms.find_by(sis_user_id: enrollment_info.user_id)
                   else
                     root_account.pseudonyms.find_by(integration_id: enrollment_info.user_integration_id)
                   end

          unless pseudo
            err = +"User not found for enrollment "
            err << "(User ID: #{enrollment_info.user_id}, Course ID: #{enrollment_info.course_id}, Section ID: #{enrollment_info.section_id})"
            @messages << SisBatch.build_error(enrollment_info.csv, err, sis_batch: @batch, row: enrollment_info.lineno, row_info: enrollment_info.row_info)
            next
          end

          user = pseudo.user
          if root_account != @root_account && !SisPseudonym.for(user, @root_account, type: :implicit, require_sis: false)
            err = "User #{enrollment_info.root_account_id}:#{enrollment_info.user_id} does not have a usable login for this account"
            @messages << SisBatch.build_error(enrollment_info.csv, err, sis_batch: @batch, row: enrollment_info.lineno, row_info: enrollment_info.row_info)
            next
          end

          @course ||= @root_account.all_courses.find_by(sis_source_id: enrollment_info.course_id) unless enrollment_info.course_id.blank?
          @section ||= @root_account.course_sections.find_by(sis_source_id: enrollment_info.section_id) unless enrollment_info.section_id.blank?
          if @course.nil? && @section.nil?
            message = "Neither course nor section existed for user enrollment " \
                      "(Course ID: #{enrollment_info.course_id}, Section ID: #{enrollment_info.section_id}, User ID: #{enrollment_info.user_id})"
            @messages << SisBatch.build_error(enrollment_info.csv, message, sis_batch: @batch, row: enrollment_info.lineno, row_info: enrollment_info.row_info)
            next
          end

          if enrollment_info.section_id.present? && !@section
            @course = nil
            message = "An enrollment referenced a non-existent section #{enrollment_info.section_id}"
            @messages << SisBatch.build_error(enrollment_info.csv, message, sis_batch: @batch, row: enrollment_info.lineno, row_info: enrollment_info.row_info)
            next
          end
          if enrollment_info.course_id.present? && !@course
            @section = nil
            message = "An enrollment referenced a non-existent course #{enrollment_info.course_id}"
            @messages << SisBatch.build_error(enrollment_info.csv, message, sis_batch: @batch, row: enrollment_info.lineno, row_info: enrollment_info.row_info)
            next
          end

          # reset cached/inferred course and section if they don't match with the opposite piece that was
          # explicitly provided
          @section = @course.default_section(include_xlists: true) if @section.nil? || (enrollment_info.section_id.blank? && !@section.default_section)
          @course = @section.course if @course.nil? ||
                                       (enrollment_info.course_id.blank? && @course.id != @section.course_id) ||
                                       (@course.id != @section.course_id && @section.nonxlist_course_id == @course.id)

          if @course.id != @section.course_id
            message = "An enrollment listed a section (#{enrollment_info.section_id}) " \
                      "and a course (#{enrollment_info.course_id}) that are unrelated " \
                      "for user (#{enrollment_info.user_id})"
            @messages << SisBatch.build_error(enrollment_info.csv, message, sis_batch: @batch, row: enrollment_info.lineno, row_info: enrollment_info.row_info)
            next
          end

          # preload the course object to avoid later queries for it
          @section.course = @course

          # cache available course roles for this account
          @course_roles_by_account_id[@course.account_id] ||= @course.account.available_course_roles

          # commit pending incremental account associations
          incrementally_update_account_associations if @section != @last_section && !@incrementally_update_account_associations_user_ids.empty?

          associated_user_id = nil
          temporary_enrollment_source_user_id = nil

          role = nil
          if enrollment_info.role_id
            role = @course_roles_by_account_id[@course.account_id].detect { |r| r.global_id == Shard.global_id_for(enrollment_info.role_id, @course.shard) }
          end
          role ||= @course_roles_by_account_id[@course.account_id].detect { |r| r.name == enrollment_info.role }

          type = if role
                   role.base_role_type
                 else
                   case enrollment_info.role
                   when /\Ateacher\z/i
                     "TeacherEnrollment"
                   when /\Astudent/i
                     "StudentEnrollment"
                   when /\Ata\z/i
                     "TaEnrollment"
                   when /\Aobserver\z/i
                     "ObserverEnrollment"
                   when /\Adesigner\z/i
                     "DesignerEnrollment"
                   end
                 end
          unless type
            message = "Improper role \"#{enrollment_info.role}\" for an enrollment"
            @messages << SisBatch.build_error(enrollment_info.csv, message, sis_batch: @batch, row: enrollment_info.lineno, row_info: enrollment_info.row_info)
            next
          end

          if %w[StudentEnrollment ObserverEnrollment].include?(type) && MasterCourses::MasterTemplate.is_master_course?(@course)
            message = "#{(type == "StudentEnrollment") ? "Student" : "Observer"} enrollment for \"#{enrollment_info.user_id}\" not allowed in blueprint course \"#{@course.sis_course_id}\""
            @messages << SisBatch.build_error(enrollment_info.csv, message, sis_batch: @batch, row: enrollment_info.lineno, row_info: enrollment_info.row_info)
            next
          end

          role ||= Role.get_built_in_role(type, root_account_id: @root_account.id)

          if enrollment_info.associated_user_id && type == "ObserverEnrollment"
            a_pseudo = root_account.pseudonyms.find_by(sis_user_id: enrollment_info.associated_user_id)
            if a_pseudo
              associated_user_id = a_pseudo.user_id
            else
              message = "An enrollment referenced a non-existent associated user #{enrollment_info.associated_user_id}"
              @messages << SisBatch.build_error(enrollment_info.csv, message, sis_batch: @batch, row: enrollment_info.lineno, row_info: enrollment_info.row_info)
              next
            end
          end

<<<<<<< HEAD
          if enrollment_info.temporary_enrollment_source_user_id
            a_pseudo = root_account.pseudonyms.find_by(sis_user_id: enrollment_info.temporary_enrollment_source_user_id)
=======
          if enrollment_info.temporary_enrollment_source_user_id &&
             @course.root_account&.feature_enabled?(:temporary_enrollments) &&
             (a_pseudo = root_account.pseudonyms.find_by(sis_user_id: enrollment_info.temporary_enrollment_source_user_id))
>>>>>>> fb326791
            if a_pseudo
              temporary_enrollment_source_user_id = a_pseudo.user_id
            else
              message = "An enrollment referenced a non-existent temporary enrollment provider #{enrollment_info.temporary_enrollment_source_user_id}"
              @messages << SisBatch.build_error(enrollment_info.csv, message, sis_batch: @batch, row: enrollment_info.lineno, row_info: enrollment_info.row_info)
              next
            end
          elsif enrollment_info.temporary_enrollment_source_user_id
            msg = "Temporary enrollments are not enabled"
            @messages << SisBatch.build_error(enrollment_info.csv, msg, sis_batch: @batch, row: enrollment_info.lineno, row_info: enrollment_info.row_info)
            next
          end

          enrollment = @section.all_enrollments.find_by(user_id: user,
                                                        type:,
                                                        associated_user_id:,
                                                        temporary_enrollment_source_user_id:,
                                                        role_id: role)

          enrollment ||= Enrollment.typed_enrollment(type).new
          enrollment.root_account = @root_account
          enrollment.user = user
          enrollment.type = type
          enrollment.associated_user_id = associated_user_id
          enrollment.role = role
          enrollment.course = @course
          enrollment.course_section = @section
          if enrollment_info.limit_section_privileges
            enrollment.limit_privileges_to_course_section = Canvas::Plugin.value_to_boolean(enrollment_info.limit_section_privileges)
          end

          if @course.root_account&.feature_enabled?(:temporary_enrollments) && temporary_enrollment_source_user_id
            pairing = create_temp_enrollment_pairing(enrollment_info, temporary_enrollment_source_user_id, @section.course.id, enrollment.user_id)
            next unless pairing

            begin
              pairing.save!
              enrollment.temporary_enrollment_source_user_id = temporary_enrollment_source_user_id
              enrollment.temporary_enrollment_pairing_id = pairing.id
            rescue ActiveRecord::RecordInvalid
              msg = "A temporary enrollment did not pass validation "
              msg += "(" + "course: #{enrollment_info.course_id}, section: #{enrollment_info.section_id}, "
              msg += "user: #{enrollment_info.user_id}, role: #{enrollment_info.role}, error: " +
                     msg += enrollment.errors.full_messages.join(",") + ")"
              @messages << SisBatch.build_error(enrollment_info.csv, msg, sis_batch: @batch, row: enrollment_info.lineno, row_info: enrollment_info.row_info)
              next
            rescue ActiveRecord::RecordNotUnique
              if @retry == true
                msg = "A temporary enrollment failed to save "
                msg += "(course: #{enrollment_info.course_id}, section: #{enrollment_info.section_id}, "
                msg += "user: #{enrollment_info.user_id}, role: #{enrollment_info.role}, error: " +
                       msg += enrollment.errors.full_messages.join(",") + ")"
                @messages << SisBatch.build_error(enrollment_info.csv, msg, sis_batch: @batch, row: enrollment_info.lineno, row_info: enrollment_info.row_info)
                @retry = false
              else
                @enrollment_batch.unshift(enrollment_info)
                @retry = true
              end
              next
            end
          elsif temporary_enrollment_source_user_id
            msg = "Temporary enrollments are not enabled"
            @messages << SisBatch.build_error(enrollment_info.csv, msg, sis_batch: @batch, row: enrollment_info.lineno, row_info: enrollment_info.row_info)
            next
          end

          next if enrollment_status(associated_user_id,
                                    temporary_enrollment_source_user_id,
                                    enrollment,
                                    enrollment_info,
                                    pseudo,
                                    role,
                                    user)

          unless enrollment.stuck_sis_fields.intersect?([:start_at, :end_at])
            enrollment.start_at = enrollment_info.start_date
            enrollment.end_at = enrollment_info.end_date
          end

          @courses_to_touch_ids.add(enrollment.course_id)
          if enrollment.should_update_user_account_association? && !%w[creation_pending deleted].include?(user.workflow_state)
            if enrollment.new_record? && !@update_account_association_user_ids.include?(user.id)
              @incrementally_update_account_associations_user_ids.add(user.id)
            else
              @update_account_association_user_ids.add(user.id)
            end
          end
          enrollment.sis_pseudonym_id = pseudo.id
          if enrollment.changed?
            @users_to_touch_ids.add(user.id)
            if enrollment.workflow_state_changed?
              if enrollment_needs_due_date_recaching?(enrollment)
                courses_to_recache_due_dates[enrollment.course_id] ||= []
                courses_to_recache_due_dates[enrollment.course_id] << enrollment.user_id
              end
              if enrollment.workflow_state == "active"
                enrollments_to_add_to_favorites << enrollment
              end
            end
            enrollment.sis_batch_id = enrollment_info.sis_batch_id if enrollment_info.sis_batch_id
            enrollment.sis_batch_id = @batch.id
            enrollment.skip_touch_user = true
            begin
              if Canvas::Plugin.value_to_boolean(enrollment_info.notify)
                enrollment.save!
              else
                enrollment.save_without_broadcasting!
              end
            rescue ActiveRecord::RecordInvalid
              msg = "An enrollment did not pass validation "
              msg += "(" + "course: #{enrollment_info.course_id}, section: #{enrollment_info.section_id}, "
              msg += "user: #{enrollment_info.user_id}, role: #{enrollment_info.role}, error: " +
                     msg += enrollment.errors.full_messages.join(",") + ")"
              @messages << SisBatch.build_error(enrollment_info.csv, msg, sis_batch: @batch, row: enrollment_info.lineno, row_info: enrollment_info.row_info)
              next
            rescue ActiveRecord::RecordNotUnique
              if @retry == true
                msg = "An enrollment failed to save "
                msg += "(course: #{enrollment_info.course_id}, section: #{enrollment_info.section_id}, "
                msg += "user: #{enrollment_info.user_id}, role: #{enrollment_info.role}, error: " +
                       msg += enrollment.errors.full_messages.join(",") + ")"
                @messages << SisBatch.build_error(enrollment_info.csv, msg, sis_batch: @batch, row: enrollment_info.lineno, row_info: enrollment_info.row_info)
                @retry = false
              else
                @enrollment_batch.unshift(enrollment_info)
                @retry = true
              end
              next
            end
            data = SisBatchRollBackData.build_data(sis_batch: @batch, context: enrollment)
            @roll_back_data << data if data
          else
            @enrollments_to_update_sis_batch_ids << enrollment.id
          end
          @success_count += 1
        end
      end

      def root_account_from_id(_root_account_id, _enrollment_info)
        nil
      end

      def incrementally_update_account_associations
        if @incrementally_update_account_associations_user_ids.length < 10
          @update_account_association_user_ids.merge(@incrementally_update_account_associations_user_ids)
        else
          User.update_account_associations(@incrementally_update_account_associations_user_ids.to_a,
                                           incremental: true,
                                           precalculated_associations: User.calculate_account_associations_from_accounts(
                                             [@last_course.account_id, @last_section.nonxlist_course.try(:account_id)].compact.uniq, @account_chain_cache
                                           ))
        end
        @incrementally_update_account_associations_user_ids = Set.new
      end

      private

      def enrollment_status(associated_user_id, temporary_enrollment_source_user_id, enrollment, enrollment_info, pseudo, role, user)
        all_done = false
        if enrollment.deleted?
          message = if user.deleted?
                      invalid_active_enrollment(enrollment, enrollment_info)
                    elsif pseudo.deleted?
                      "Attempted enrolling with deleted sis login #{pseudo.unique_id} in course #{enrollment_info.course_id}"
                    end
          if message
            @messages << SisBatch.build_error(enrollment_info.csv,
                                              message,
                                              sis_batch: @batch,
                                              row: enrollment_info.lineno,
                                              row_info: enrollment_info.row_info)
            return true
          end
        end

        case enrollment_info.status
        when /\Aactive/i
          message = set_enrollment_workflow_state(enrollment, enrollment_info, pseudo, user)
          @messages << SisBatch.build_error(enrollment_info.csv, message, sis_batch: @batch, row: enrollment_info.lineno, row_info: enrollment_info.row_info) if message
        when /\Acompleted/i
          completed_status(enrollment)
        when /\Ainactive/i
          enrollment.workflow_state = "inactive"
        when /\Adeleted_last_completed/i
          # if any matching enrollment for the same user in the same course
          # exists, we will mark the enrollment as deleted, but if it is the
          # last enrollment it gets marked as completed
          if @course.enrollments.active
                    .where(user:, associated_user_id:, temporary_enrollment_source_user_id:, role:)
                    .where.not(id: enrollment.id).exists?
            all_done = deleted_status(enrollment)
          else
            completed_status(enrollment)
          end
        when /\Adeleted/i
          # we support creating deleted enrollments, but we want to preserve
          # the state for roll_back_data so only set workflow_state for new
          # objects otherwise delete them in a batch at the end unless it is
          # already deleted.
          all_done = deleted_status(enrollment)
        end
        all_done
      end

      def create_temp_enrollment_pairing(enrollment_info, source_id, course_id, user_id)
        if user_id == source_id
          msg = "A temporary enrollment provider and recipient are the same "
          msg += "(temporary_source_user_id: #{enrollment_info.temporary_enrollment_source_user_id}, user: #{enrollment_info.user_id})"
          @messages << SisBatch.build_error(enrollment_info.csv, msg, sis_batch: @batch, row: enrollment_info.lineno, row_info: enrollment_info.row_info)
          return nil
        end

        if enrollment_info.start_date >= enrollment_info.end_date
          msg = "A temporary enrollment end date is before the start date "
          msg += "(start_date: #{enrollment_info.start_date}, end_date: #{enrollment_info.end_date})"
          @messages << SisBatch.build_error(enrollment_info.csv, msg, sis_batch: @batch, row: enrollment_info.lineno, row_info: enrollment_info.row_info)
          return nil
        end

        source_enrollments = Enrollment.all_active_or_pending.where(user_id: source_id)
        error = true

        source_enrollments.each do |enrollment|
          if enrollment.course_id == course_id
            error = false
            next
          end
        end

        if error
          msg = "The temporary enrollment provider is not enrolled in the course "
          msg += "(course: #{enrollment_info.course_id}, temporary_source_user_id: #{enrollment_info.temporary_enrollment_source_user_id})"
          @messages << SisBatch.build_error(enrollment_info.csv, msg, sis_batch: @batch, row: enrollment_info.lineno, row_info: enrollment_info.row_info)
          return nil
        end

        pairing = @root_account.temporary_enrollment_pairings.build(ending_enrollment_state: "deleted")
        pairing.created_by_id = @batch.user_id

        unless pairing&.ending_enrollment_state.in?(%w[completed inactive])
          pairing.ending_enrollment_state = "deleted"
        end

        pairing
      end

      def completed_status(enrollment)
        enrollment.workflow_state = "completed"
        enrollment.completed_at = Time.zone.now
      end

      def deleted_status(enrollment)
        if enrollment.id.nil?
          enrollment.workflow_state = "deleted"
          # this will allow the enrollment to continue to be created
          false
        else
          if enrollment.workflow_state == "deleted"
            @enrollments_to_update_sis_batch_ids << enrollment.id
            @success_count += 1
          else
            @enrollments_to_delete << enrollment
          end
          # we are done and we can go to the next enrollment
          true
        end
      end

      def set_enrollment_workflow_state(enrollment, enrollment_info, pseudo, user)
        message = nil
        # the user is active, and the pseudonym is active
        if user.workflow_state != "deleted" && pseudo.workflow_state != "deleted"
          enrollment.workflow_state = "active"
          # the user is active, but the pseudonym is deleted, check for other active pseudonym
        elsif user.workflow_state != "deleted" && pseudo.workflow_state == "deleted"
          if @root_account.pseudonyms.active.where(user_id: user).where("sis_user_id != ? OR sis_user_id IS NULL", enrollment_info.user_id).exists?
            enrollment.workflow_state = "active"
            message = "Enrolled a user #{enrollment_info.user_id} in course #{enrollment_info.course_id}, but referenced a deleted sis login"
          else
            message = invalid_active_enrollment(enrollment, enrollment_info)
          end
        else # the user is deleted
          message = invalid_active_enrollment(enrollment, enrollment_info)
        end
        message
      end

      def invalid_active_enrollment(enrollment, enrollment_info)
        enrollment.workflow_state = "deleted" unless enrollment.deleted?
        "Attempted enrolling of deleted user #{enrollment_info.user_id} in course #{enrollment_info.course_id}"
      end

      def enrollment_needs_due_date_recaching?(enrollment)
        unless %w[active inactive].include? enrollment.workflow_state_before_last_save
          return %w[active inactive].include? enrollment.workflow_state
        end

        false
      end
    end
  end
end<|MERGE_RESOLUTION|>--- conflicted
+++ resolved
@@ -284,14 +284,9 @@
             end
           end
 
-<<<<<<< HEAD
-          if enrollment_info.temporary_enrollment_source_user_id
-            a_pseudo = root_account.pseudonyms.find_by(sis_user_id: enrollment_info.temporary_enrollment_source_user_id)
-=======
           if enrollment_info.temporary_enrollment_source_user_id &&
              @course.root_account&.feature_enabled?(:temporary_enrollments) &&
              (a_pseudo = root_account.pseudonyms.find_by(sis_user_id: enrollment_info.temporary_enrollment_source_user_id))
->>>>>>> fb326791
             if a_pseudo
               temporary_enrollment_source_user_id = a_pseudo.user_id
             else
