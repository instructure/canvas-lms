--- conflicted
+++ resolved
@@ -100,11 +100,7 @@
                 next
               end
               if pseudo_by_login && (pseudo != pseudo_by_login && status_is_active ||
-<<<<<<< HEAD
-                !(ActiveRecord::Base.connection.select_value("SELECT 1 WHERE #{Pseudonym.to_lower_column(Pseudonym.sanitize(pseudo.unique_id))}=#{Pseudonym.to_lower_column(Pseudonym.sanitize(login_id))}")))
-=======
                 !(ActiveRecord::Base.connection.select_value("SELECT 1 FROM pseudonyms WHERE #{Pseudonym.to_lower_column(Pseudonym.sanitize(pseudo.unique_id))}=#{Pseudonym.to_lower_column(Pseudonym.sanitize(login_id))} LIMIT 1")))
->>>>>>> 36a7660c
                 @messages << "user #{pseudo_by_login.sis_user_id || pseudo_by_login.user_id} has already claimed #{user_id}'s requested login information, skipping"
                 next
               end
