--- conflicted
+++ resolved
@@ -20,7 +20,6 @@
 
 module SIS
   class SectionImporter < BaseImporter
-
     def process
       importer = Work.new(@batch, @root_account, @logger)
       CourseSection.suspend_callbacks(:delete_enrollments_later_if_deleted) do
@@ -72,7 +71,7 @@
         @deleted_section_ids = Set.new
       end
 
-      def add_section(section_id, course_id, name, status, start_date=nil, end_date=nil, integration_id=nil)
+      def add_section(section_id, course_id, name, status, start_date = nil, end_date = nil, integration_id = nil)
         raise ImportError, "No section_id given for a section in course #{course_id}" if section_id.blank?
         raise ImportError, "No course_id given for a section #{section_id}" if course_id.blank?
         raise ImportError, "No name given for section #{section_id} in course #{course_id}" if name.blank? && status =~ /\Aactive/i
@@ -90,12 +89,8 @@
 
         # only update the name on new records, and ones that haven't been changed since the last sis import
         raise ImportError, "No name given for section #{section_id} in course #{course_id}" if name.blank? && section.new_record?
-<<<<<<< HEAD
-        section.name = name if section.new_record? || !section.stuck_sis_fields.include?(:name) && name.present?
-=======
 
         section.name = name if section.new_record? || (!section.stuck_sis_fields.include?(:name) && name.present?)
->>>>>>> 2d51e8e7
 
         # update the course id if necessary
         if section.course_id != course.id
