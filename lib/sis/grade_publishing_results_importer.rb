#
# Copyright (C) 2011 Instructure, Inc.
#
# This file is part of Canvas.
#
# Canvas is free software: you can redistribute it and/or modify it under
# the terms of the GNU Affero General Public License as published by the Free
# Software Foundation, version 3 of the License.
#
# Canvas is distributed in the hope that it will be useful, but WITHOUT ANY
# WARRANTY; without even the implied warranty of MERCHANTABILITY or FITNESS FOR
# A PARTICULAR PURPOSE. See the GNU Affero General Public License for more
# details.
#
# You should have received a copy of the GNU Affero General Public License along
# with this program. If not, see <http://www.gnu.org/licenses/>.
#

module SIS
  class GradePublishingResultsImporter
    def initialize(batch_id, root_account, logger)
      @batch_id = batch_id
      @root_account = root_account
      @logger = logger
    end

    def process
      start = Time.now
      importer = Work.new(@batch_id, @root_account, @logger)
      yield importer
      @logger.debug("Grade publishing results took #{Time.now - start} seconds")
      return importer.success_count
    end

  private
    class Work
      attr_accessor :success_count

      def initialize(batch_id, root_account, logger)
        @batch_id = batch_id
        @root_account = root_account
        @logger = logger
        @success_count = 0
      end

      def add_grade_publishing_result(enrollment_id, grade_publishing_status, message=nil)
        @logger.debug("Processing grade publishing result #{[enrollment_id, grade_publishing_status].inspect}")

<<<<<<< HEAD
        enrollment = Enrollment.find_by_id(row['enrollment_id'])
        if enrollment
          found_root_account = enrollment.root_account_id == @root_account.id
          found_root_account ||= enrollment.course && enrollment.course.root_account_id == @root_account.id
          found_root_account ||= enrollment.course_section && enrollment.course_section.root_account_id == @root_account.id
          enrollment = nil unless found_root_account
        end
        unless enrollment
          add_warning(csv,"Enrollment #{row['enrollment_id']} doesn't exist")
          next
        end
=======
        raise ImportError, "No enrollment_id given" if enrollment_id.blank?
        raise ImportError, "No grade_publishing_status given for enrollment #{enrollment_id}" if grade_publishing_status.blank?
        raise ImportError, "Improper grade_publishing_status \"#{grade_publishing_status}\" for enrollment #{enrollment_id}" unless %w{ published error }.include?(grade_publishing_status.downcase)
>>>>>>> 7a4c7bea

        enrollment = Enrollment.find_by_id(enrollment_id)
        enrollment = nil unless enrollment && (enrollment.course.root_account_id == @root_account.id || enrollment.course_section.root_account_id == @root_account.id)
        raise ImportError, "Enrollment #{enrollment_id} doesn't exist" unless enrollment

        enrollment.grade_publishing_status = grade_publishing_status.downcase
        enrollment.grade_publishing_message = message.to_s
        enrollment.save!

        @success_count += 1
      end

    end

  end
end<|MERGE_RESOLUTION|>--- conflicted
+++ resolved
@@ -46,23 +46,9 @@
       def add_grade_publishing_result(enrollment_id, grade_publishing_status, message=nil)
         @logger.debug("Processing grade publishing result #{[enrollment_id, grade_publishing_status].inspect}")
 
-<<<<<<< HEAD
-        enrollment = Enrollment.find_by_id(row['enrollment_id'])
-        if enrollment
-          found_root_account = enrollment.root_account_id == @root_account.id
-          found_root_account ||= enrollment.course && enrollment.course.root_account_id == @root_account.id
-          found_root_account ||= enrollment.course_section && enrollment.course_section.root_account_id == @root_account.id
-          enrollment = nil unless found_root_account
-        end
-        unless enrollment
-          add_warning(csv,"Enrollment #{row['enrollment_id']} doesn't exist")
-          next
-        end
-=======
         raise ImportError, "No enrollment_id given" if enrollment_id.blank?
         raise ImportError, "No grade_publishing_status given for enrollment #{enrollment_id}" if grade_publishing_status.blank?
         raise ImportError, "Improper grade_publishing_status \"#{grade_publishing_status}\" for enrollment #{enrollment_id}" unless %w{ published error }.include?(grade_publishing_status.downcase)
->>>>>>> 7a4c7bea
 
         enrollment = Enrollment.find_by_id(enrollment_id)
         enrollment = nil unless enrollment && (enrollment.course.root_account_id == @root_account.id || enrollment.course_section.root_account_id == @root_account.id)
