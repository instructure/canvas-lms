--- conflicted
+++ resolved
@@ -81,15 +81,6 @@
         end
 
         group = @root_account.all_groups.where(sis_source_id: group_id).take
-<<<<<<< HEAD
-        unless group
-          raise ImportError, "No name given for group #{group_id}." if name.blank?
-          # closed and completed are no longer valid states. Leaving these for
-          # backwards compatibility. It is not longer a documented status
-          raise ImportError, "Improper status \"#{status}\" for group #{group_id}." unless status =~ /\A(available|closed|completed|deleted)/i
-        end
-=======
->>>>>>> f096ca90
 
         # if the group_category exists it is in the correct context or the
         # context is blank, but it should be consistent with the
