--- conflicted
+++ resolved
@@ -85,10 +85,7 @@
             frd_key, cached_entry = failsafe :read_entry do
               Canvas::CacheRegister.lua.run(:get_with_batched_keys, keys, [now], redis)
             end
-<<<<<<< HEAD
-=======
 
->>>>>>> a5918370
             cached_entry = Marshal.load(cached_entry) if cached_entry # rubocop:disable Security/MarshalLoad
 
             entry = handle_expired_entry(cached_entry, frd_key, options)
@@ -102,19 +99,12 @@
             get_entry_value(entry, name, **options)
           else
             result = instrument(:generate, name, **options, &)
-<<<<<<< HEAD
-            instrument(:write, name, **options) do
-              entry = ::ActiveSupport::Cache::Entry.new(result, **options)
-              failsafe :write_entry, returning: false do
-                redis.set(frd_key, Marshal.dump(entry), options.merge(raw: true)) # write to the key generated in the lua script
-=======
             return result unless frd_key # we must have hit the failsafe above; we have no idea where to write to
 
             instrument(:write, name, **options) do
               entry = ::ActiveSupport::Cache::Entry.new(result, **options)
               failsafe :write_entry, returning: false do
                 redis.set(frd_key, Marshal.dump(entry)) # write to the key generated in the lua script
->>>>>>> a5918370
               end
             end
             result
