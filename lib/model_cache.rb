--- conflicted
+++ resolved
@@ -48,7 +48,7 @@
   module ClassMethods
     # e.g. use this to cache calls to ConversationParticipant#conversation,
     # no matter how those conversation_participants were loaded
-    def cacheable_method(method, options={})
+    def cacheable_method(method, options = {})
       options[:cache_name] ||= method.to_s.pluralize.to_sym
       options[:key_method] ||= "#{method}_id"
       options[:key_lookup] ||= :id
@@ -57,6 +57,7 @@
       # ensure the target class is ModelCache-aware, and set up the :id lookup
       target_klass = reflections[method.to_s].klass
       raise "`#{target_klass}` needs to `include ModelCache` before you can make `#{self}##{method}` cacheable" unless target_klass.included_modules.include?(ModelCache)
+
       unless ModelCache.keys[target_klass.name].include?(options[:key_lookup])
         ModelCache.keys[target_klass.name] << options[:key_lookup]
       end
@@ -67,24 +68,16 @@
 
   module InstanceMethods
     def add_to_caches
-<<<<<<< HEAD
-      return unless cache = ModelCache[self.class.name.underscore.pluralize.to_sym]
-=======
       return unless (cache = ModelCache[self.class.name.underscore.pluralize.to_sym])
 
->>>>>>> 2d51e8e7
       cache.keys.each do |key|
         cache[key][send(key)] = self
       end
     end
 
     def update_in_caches
-<<<<<<< HEAD
-      return unless cache = ModelCache[self.class.name.underscore.pluralize.to_sym]
-=======
       return unless (cache = ModelCache[self.class.name.underscore.pluralize.to_sym])
 
->>>>>>> 2d51e8e7
       cache.keys.each do |key|
         if saved_change_to_attribute?(key)
           cache[key][send(key)] = self
@@ -95,7 +88,7 @@
   end
 
   def self.with_cache(lookups)
-    @cache = lookups.inject({}){ |h, (k, v)| h[k] = prepare_lookups(v); h }
+    @cache = lookups.inject({}) { |h, (k, v)| h[k] = prepare_lookups(v); h }
     yield
   ensure
     @cache = nil
@@ -103,11 +96,12 @@
 
   def self.[](cache_name)
     return nil unless @cache
+
     @cache[cache_name] || {}
   end
 
   def self.keys
-    @keys ||= Hash.new{ |h, k| h[k] = [] }
+    @keys ||= Hash.new { |h, k| h[k] = [] }
   end
 
   def self.prepare_lookups(records)
@@ -120,7 +114,7 @@
     end
   end
 
-  def self.make_cacheable(klass, method, options={})
+  def self.make_cacheable(klass, method, options = {})
     options[:type] ||= :class
     options[:cache_name] ||= klass.name.underscore.pluralize.to_sym
     options[:key_lookup] ||= method
@@ -134,7 +128,7 @@
     expected_args = options[:key_method] ? 0 : 1
     maybe_reset = "cache[#{key_value}] = #{orig_method} if args.size > #{expected_args}"
 
-    klass.send(options[:type] == :instance ? :class_eval : :instance_eval, <<-CODE, __FILE__, __LINE__+1)
+    klass.send(options[:type] == :instance ? :class_eval : :instance_eval, <<-CODE, __FILE__, __LINE__ + 1)
       def #{method}(*args)
         if cache = ModelCache[#{options[:cache_name].inspect}] and cache = cache[#{options[:key_lookup].inspect}]
           #{maybe_reset}
