# frozen_string_literal: true

#
# Copyright (C) 2011 - present Instructure, Inc.
#
# This file is part of Canvas.
#
# Canvas is free software: you can redistribute it and/or modify it under
# the terms of the GNU Affero General Public License as published by the Free
# Software Foundation, version 3 of the License.
#
# Canvas is distributed in the hope that it will be useful, but WITHOUT ANY
# WARRANTY; without even the implied warranty of MERCHANTABILITY or FITNESS FOR
# A PARTICULAR PURPOSE. See the GNU Affero General Public License for more
# details.
#
# You should have received a copy of the GNU Affero General Public License along
# with this program. If not, see <http://www.gnu.org/licenses/>.

require "nokogiri"
require "ritex"

module UserContent
  def self.escape(
    str,
    current_host = nil,
    use_updated_math_rendering = true
  )
    html = Nokogiri::HTML5.fragment(str, nil, **CanvasSanitize::SANITIZE[:parser_options])
    find_user_content(html) do |obj, uc|
      uuid = SecureRandom.uuid
      child = Nokogiri::XML::Node.new("iframe", html)
      child["class"] = "user_content_iframe"
      child["name"] = uuid
      child["style"] = "width: #{uc.width}; height: #{uc.height}"
      child["frameborder"] = "0"

      form = Nokogiri::XML::Node.new("form", html)
      form["action"] = "//#{HostUrl.file_host(@domain_root_account || Account.default, current_host)}/object_snippet"
      form["method"] = "post"
      form["class"] = "user_content_post_form"
      form["target"] = uuid
      form["id"] = "form-#{uuid}"

      input = Nokogiri::XML::Node.new("input", html)
      input["type"] = "hidden"
      input["name"] = "object_data"
      input["value"] = uc.node_string
      form.add_child(input)

      s_input = Nokogiri::XML::Node.new("input", html)
      s_input["type"] = "hidden"
      s_input["name"] = "s"
      s_input["value"] = uc.node_hmac
      form.add_child(s_input)

      obj.replace(child)
      child.add_next_sibling(form)
    end

    find_equation_images(html) do |node|
      equation = node["data-equation-content"] || node["alt"]
      next if equation.blank?

      # there are places in canvas (e.g. classic quizzes) that
      # inadvertently saved the hidden-readable span, causing
      # them to multiply everytime the entity is edited.
      # Strip the ones that shouldn't be there before adding a new one
      node.next_element.remove while node.next_element && node.next_element["class"] == "hidden-readable"

      unless use_updated_math_rendering
        mathml = UserContent.latex_to_mathml(equation)
        next if mathml.blank?

        mathml_span = node.fragment(
          "<span class=\"hidden-readable\">#{mathml}</span>"
        ).children.first
        node.add_next_sibling(mathml_span)
      end
    end

    html.to_s.html_safe
  end

  def self.latex_to_mathml(latex)
    Latex.to_math_ml(latex:)
  end

  Node = Struct.new(:width, :height, :node_string, :node_hmac)

  # for each user content in the nokogiri document, yields |nokogiri_node, UserContent::Node|
  def self.find_user_content(html)
    html.css("object,embed").each do |obj|
      styles = {}
      params = {}
      obj.css("param").each do |param|
        params[param["key"]] = param["value"]
      end
      (obj["style"] || "").split(";").each do |attr|
        key, value = attr.split(":").map(&:strip)
        styles[key] = value
      end
      width = css_size(obj["width"])
      width ||= css_size(params["width"])
      width ||= css_size(styles["width"])
      width ||= "400px"
      height = css_size(obj["height"])
      height ||= css_size(params["height"])
      height ||= css_size(styles["height"])
      height ||= "300px"

      snippet = Base64.encode64(obj.to_s).delete("\n")
      hmac = Canvas::Security.hmac_sha1(snippet)
      uc = Node.new(width, height, snippet, hmac)

      yield obj, uc
    end
  end

  def self.find_equation_images(html, &)
    html.css("img.equation_image").each(&)
  end

  # TODO: try and discover the motivation behind the "huhs"
  def self.css_size(val)
    to_f = TextHelper.round_if_whole(val.to_f)
    if !val || to_f == 0
      # no value, non-numeric value, or 0 value (whether "0", "0px", "0%",
      # etc.); ignore
      nil
    elsif val == "#{to_f}%" || val == "#{to_f}px"
      # numeric percentage or specific px value; use as is
      val
    elsif to_f.to_s == val
      # unadorned numeric value; make px (after adding 10... huh?)
      (to_f + 10).to_s + "px"
    else
      # numeric value embedded, but has additional text we didn't recognize;
      # just extract the numeric part (without a px... huh?)
      to_f.to_s
    end
  end

  class HtmlRewriter
    AssetTypes = {
      "assignments" => :Assignment,
      "announcements" => :Announcement,
      "calendar_events" => :CalendarEvent,
      "courses" => :Course,
      "discussion_topics" => :DiscussionTopic,
      "collaborations" => :Collaboration,
      "files" => :Attachment,
      "media_attachments_iframe" => :Attachment,
      "conferences" => :WebConference,
      "quizzes" => :"Quizzes::Quiz",
      "groups" => :Group,
      "wiki" => :WikiPage,
      "pages" => :WikiPage,
      "grades" => nil,
      "users" => nil,
      "external_tools" => nil,
      "file_contents" => nil,
      "modules" => :ContextModule,
      "items" => :ContentTag
    }.freeze
    DefaultAllowedTypes = AssetTypes.keys

    def initialize(context, user, contextless_types: [])
      raise(ArgumentError, "context required") unless context

      @context = context
      @user = user
      @contextless_types = contextless_types
      @context_prefix = "/#{context.class.name.tableize}/#{context.id}"
      @absolute_part = '(https?://[\w-]+(?:\.[\w-]+)*(?:\:\d{1,5})?)?'
      @toplevel_regex = %r{#{@absolute_part}(#{@context_prefix})?/(\w+)(?:/([^\s"<'?/]*)([^\s"<']*))?}
      @handlers = {}
      @default_handler = nil
      @unknown_handler = nil
      @allowed_types = DefaultAllowedTypes
    end

    attr_reader :user, :context

    UriMatch = Struct.new(:url, :type, :obj_class, :obj_id, :rest, :prefix) do
      def query
        rest && rest[/\?.*/]
      end
    end

    # specify a url type like "assignments" or "file_contents"
    def set_handler(type, &handler)
      @handlers[type] = handler
    end

    def set_default_handler(&handler)
      @default_handler = handler
    end

    def set_unknown_handler(&handler)
      @unknown_handler = handler
    end

    def allowed_types=(new_types)
      @allowed_types = Array(new_types)
    end

    def translate_content(html)
      return html if html.blank?

      return precise_translate_content(html) if Account.site_admin.feature_enabled?(:precise_link_replacements)

      html.gsub(@toplevel_regex) { |url| replacement(url) }
    end

    def precise_translate_content(html)
      doc = Nokogiri::HTML5::DocumentFragment.parse(html)
      attributes = %w[value href longdesc src srcset title]

<<<<<<< HEAD
        if type != "wiki" && type != "pages"
          if obj_id.to_i > 0
            obj_id = obj_id.to_i
          else
            rest = "/#{obj_id}#{rest}" if obj_id.present? || rest.present?
            obj_id = nil
=======
      doc.css("img, iframe, video, source, param, a").each do |e|
        attributes.each do |attr|
          attribute_value = e.attributes[attr]&.value
          if attribute_value&.match?(@toplevel_regex)
            e.inner_html = e.inner_html.gsub(@toplevel_regex) { |url| replacement(url) } if e.name == "a" && e.inner_html.delete("\n").strip.include?(e["href"].strip)
            e.set_attribute(attr, attribute_value.gsub(@toplevel_regex) { |url| replacement(url) })
>>>>>>> ad43e8f4
          end
        end
      end
      doc.inner_html
    end

    def replacement(url)
      asset_types = AssetTypes.slice(*@allowed_types)
      matched = url.match(@toplevel_regex)
      prefix, type, obj_id, rest = [matched[2], matched[3], matched[4], matched[5]]
      return url if !@contextless_types.include?(type) && prefix != @context_prefix && url.split("?").first != @context_prefix

      if type != "wiki" && type != "pages"
        if obj_id.to_i > 0
          obj_id = obj_id.to_i
        else
          rest = "/#{obj_id}#{rest}" if obj_id.present? || rest.present?
          obj_id = nil
        end
      end

      if (module_item = rest.try(:match, %r{/items/(\d+)}))
        type   = "items"
        obj_id = module_item[1].to_i
      end

      if asset_types.key?(type)
        klass = asset_types[type]
        klass = klass.to_s.constantize if klass
        match = UriMatch.new(url, type, klass, obj_id, rest, prefix)
        handler = @handlers[type] || @default_handler
        converted = handler&.call(match)
      else
        match = UriMatch.new(url, type)
        converted = @unknown_handler&.call(match)
      end
      converted ||= url
      converted.gsub("&amp;", "&") # get rid of ampersand conversions, it can trip up logic that runs after this
    end

    # if content is nil, it'll query the block for the content if needed (lazy content load)
    def user_can_view_content?(content = nil)
      return false if user.blank? && content.respond_to?(:locked?) && content.locked?
      return true unless user

      # if user given, check that the user is allowed to manage all
      # context content, or read that specific item (and it's not locked)
      @read_as_admin = context.grants_right?(user, :read_as_admin) if @read_as_admin.nil?
      return true if @read_as_admin

      content ||= yield
      allow = true if content.respond_to?(:grants_right?) && content.grants_right?(user, :read)
      allow = false if allow && content.respond_to?(:locked_for?) && content.locked_for?(user)
      allow
    end
  end
end<|MERGE_RESOLUTION|>--- conflicted
+++ resolved
@@ -217,21 +217,12 @@
       doc = Nokogiri::HTML5::DocumentFragment.parse(html)
       attributes = %w[value href longdesc src srcset title]
 
-<<<<<<< HEAD
-        if type != "wiki" && type != "pages"
-          if obj_id.to_i > 0
-            obj_id = obj_id.to_i
-          else
-            rest = "/#{obj_id}#{rest}" if obj_id.present? || rest.present?
-            obj_id = nil
-=======
       doc.css("img, iframe, video, source, param, a").each do |e|
         attributes.each do |attr|
           attribute_value = e.attributes[attr]&.value
           if attribute_value&.match?(@toplevel_regex)
             e.inner_html = e.inner_html.gsub(@toplevel_regex) { |url| replacement(url) } if e.name == "a" && e.inner_html.delete("\n").strip.include?(e["href"].strip)
             e.set_attribute(attr, attribute_value.gsub(@toplevel_regex) { |url| replacement(url) })
->>>>>>> ad43e8f4
           end
         end
       end
