--- conflicted
+++ resolved
@@ -21,35 +21,6 @@
 require "ritex"
 
 module UserContent
-<<<<<<< HEAD
-  def self.associate_attachments_to_rce_object(
-    html,
-    context,
-    context_field_name: nil,
-    user: @current_user,
-    session: nil,
-    blank_user: false,
-    feature_enabled: nil,
-    feature_account: nil
-  )
-    if feature_enabled.nil?
-      feature_enabled = if feature_account.nil?
-                          context&.root_account&.feature_enabled?(:file_association_access)
-                        else
-                          feature_account&.root_account&.feature_enabled?(:file_association_access)
-                        end
-    end
-
-    return unless feature_enabled
-
-    attachment_ids = Api::Html::Content.collect_attachment_ids(html) if html.present?
-    attachment_ids = [] if attachment_ids.blank?
-
-    AttachmentAssociation.update_associations(context, attachment_ids, user, session, context_field_name, blank_user:)
-  end
-
-=======
->>>>>>> 1593bcca
   def self.escape(
     str,
     current_host = nil,
