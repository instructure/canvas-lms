--- conflicted
+++ resolved
@@ -172,17 +172,12 @@
   end
 
   def order_by_submission_status(search_scope:, direction:)
-<<<<<<< HEAD
-    priorities = { not_graded: 1, resubmitted: 2, not_submitted: 3, graded: 4, other: 5 }
-    ComputedSubmissionColumnBuilder.add_submission_status_priority_column(search_scope, priorities) => { scope:, column: status_priority_column }
-=======
     priorities = { not_graded: 1, resubmitted: 2, not_submitted: 3, graded: 4, not_gradeable: 5, other: 6 }
     ComputedSubmissionColumnBuilder.add_submission_status_priority_column(
       search_scope,
       @searcher,
       priorities
     ) => { scope:, column: status_priority_column }
->>>>>>> dec807a2
     scope.order(Arel.sql("#{status_priority_column} #{direction}"))
   end
 
