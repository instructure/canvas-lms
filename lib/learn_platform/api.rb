# frozen_string_literal: true

# Copyright (C) 2024 - present Instructure, Inc.

# This file is part of Canvas.

# Canvas is free software: you can redistribute it and/or modify it under
# the terms of the GNU Affero General Public License as published by the Free
# Software Foundation, version 3 of the License.

# Canvas is distributed in the hope that it will be useful, but WITHOUT ANY
# WARRANTY; without even the implied warranty of MERCHANTABILITY or FITNESS FOR
# A PARTICULAR PURPOSE. See the GNU Affero General Public License for more
# details.

# You should have received a copy of the GNU Affero General Public License along
# with this program. If not, see <http://www.gnu.org/licenses/>.

module LearnPlatform
  class Api
    attr_reader :learnplatform

    def initialize
      @learnplatform = Canvas::Plugin.find(:learnplatform)
    end

    def valid_learnplatform?
      learnplatform&.enabled? && !learnplatform.settings["username"].empty? && !learnplatform.settings["password"].empty?
    end

    def fetch_learnplatform_response(endpoint, expires, params = {})
      base_url = learnplatform.settings["base_url"]
      name = learnplatform.settings["username_dec"]
      pass = learnplatform.settings["password_dec"]
      authorization = "Basic #{Base64.encode64("#{name}:#{pass}")}"

      begin
        cache_key = ["learnplatform", endpoint, authorization, params].cache_key
        json = Rails.cache.fetch(cache_key, expires_in: expires) do
          uri = URI.parse("#{base_url}#{endpoint}")
          uri.query = params.to_param unless params.empty?
          response = CanvasHttp.get(uri.to_s, { Authorization: authorization })
          json = JSON.parse(response.body)

          unless response.code.to_i / 100 == 2
            json = { lp_server_error: true, code: response.code, errors: json["errors"], json: }
          end
          json
        end
      rescue
        json = {}
        Rails.cache.delete cache_key
        raise
      end

      json
    end

    def products(params = {})
      return {} unless valid_learnplatform?

      endpoint = "/api/v2/lti/tools"
      fetch_learnplatform_response(endpoint, 1.hour, params)
    end

    def product(id)
      return {} unless valid_learnplatform?

      endpoint = "/api/v2/lti/tools/#{id}"
      fetch_learnplatform_response(endpoint, 1.hour)
    end

    def products_by_category
      return {} unless valid_learnplatform?

      endpoint = "/api/v2/lti/tools_by_display_group"
      fetch_learnplatform_response(endpoint, 1.hour)
    end

    def product_filters
      return {} unless valid_learnplatform?

      endpoint = "/api/v2/lti/tools_filters"
      fetch_learnplatform_response(endpoint, 1.hour)
    end

    def products_by_organization(organization_salesforce_id, params = {})
      return {} unless valid_learnplatform?

      endpoint = "/api/v2/lti/organizations/#{organization_salesforce_id}/tools"
      fetch_learnplatform_response(endpoint, 1.hour, params)
    end
<<<<<<< HEAD
=======

    def custom_filters(salesforce_id)
      return {} unless valid_learnplatform?

      endpoint = "/api/v2/lti/organizations/#{salesforce_id}/tools_filters"
      fetch_learnplatform_response(endpoint, 1.hour)
    end
>>>>>>> 3c9ff88d
  end
end<|MERGE_RESOLUTION|>--- conflicted
+++ resolved
@@ -90,8 +90,6 @@
       endpoint = "/api/v2/lti/organizations/#{organization_salesforce_id}/tools"
       fetch_learnplatform_response(endpoint, 1.hour, params)
     end
-<<<<<<< HEAD
-=======
 
     def custom_filters(salesforce_id)
       return {} unless valid_learnplatform?
@@ -99,6 +97,5 @@
       endpoint = "/api/v2/lti/organizations/#{salesforce_id}/tools_filters"
       fetch_learnplatform_response(endpoint, 1.hour)
     end
->>>>>>> 3c9ff88d
   end
 end