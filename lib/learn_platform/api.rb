--- conflicted
+++ resolved
@@ -33,11 +33,7 @@
     end
 
     def valid_learnplatform?
-<<<<<<< HEAD
-      learnplatform&.enabled? && (valid_basic_auth_params? || valid_token_auth_params?)
-=======
       learnplatform.enabled? && (valid_basic_auth_params? || valid_token_auth_params?)
->>>>>>> a5dbccb1
     end
 
     def fetch_learnplatform_response(endpoint, expires, params = {})
