--- conflicted
+++ resolved
@@ -51,10 +51,7 @@
   LTI_SHOW_ACCOUNT_EXTERNAL_TOOLS_SCOPE = "https://canvas.instructure.com/lti/account_external_tools/scope/show"
   LTI_UPDATE_ACCOUNT_EXTERNAL_TOOLS_SCOPE = "https://canvas.instructure.com/lti/account_external_tools/scope/update"
   LTI_PAGE_CONTENT_SHOW_SCOPE = "http://canvas.instructure.com/lti/page_content/show"
-<<<<<<< HEAD
-=======
   LTI_REPLACE_EDITOR_CONTENT_SCOPE = "https://canvas.instructure.com/lti/replace_editor_contents"
->>>>>>> 9ecbc393
   LTI_SCOPES = {
     LTI_AGS_LINE_ITEM_SCOPE => I18n.t("Can create and view assignment data in the gradebook associated with the tool."),
     LTI_AGS_LINE_ITEM_READ_ONLY_SCOPE => I18n.t("Can view assignment data in the gradebook associated with the tool."),
@@ -91,10 +88,7 @@
     LTI_LIST_EVENT_TYPES_DATA_SERVICE_SUBSCRIPTION_SCOPE => I18n.t("Can list categorized event types."),
     LTI_SHOW_FEATURE_FLAG_SCOPE => I18n.t("Can view feature flags"),
     LTI_PAGE_CONTENT_SHOW_SCOPE => I18n.t("Can request page content using postMessage API."),
-<<<<<<< HEAD
-=======
     LTI_REPLACE_EDITOR_CONTENT_SCOPE => I18n.t("Can replace the entire contents of the RCE.")
->>>>>>> 9ecbc393
   }.freeze
 
   def self.named_scopes
