--- conflicted
+++ resolved
@@ -52,19 +52,20 @@
     # for users in. ignored if the viewing user is not already be a participant
     # in the conversation. any other user participating in that conversation is
     # considered messageable.
-    def load_messageable_users(users, options={})
-      strict_checks = {:strict_checks => true}.merge(options)[:strict_checks]
+    def load_messageable_users(users, options = {})
+      strict_checks = { :strict_checks => true }.merge(options)[:strict_checks]
 
       # we can be given user ids, Users (from which we just use the ids), or
       # MessageableUsers. if they're not already MessageableUsers, make them so
       # (and check availability while at it, unless we're skipping that)
       return [] unless users.present?
+
       unless users.first.is_a?(MessageableUser)
-        scope_options = {:strict_checks => strict_checks, :include_deleted => !strict_checks}
+        scope_options = { :strict_checks => strict_checks, :include_deleted => !strict_checks }
         user_ids = users.first.is_a?(User) ? users.map(&:id) : users
         users = Shard.partition_by_shard(user_ids) do |shard_user_ids|
-         MessageableUser.prepped(scope_options).
-            where(:id => shard_user_ids).to_a
+          MessageableUser.prepped(scope_options)
+                         .where(:id => shard_user_ids).to_a
         end
         return [] unless users
       end
@@ -78,7 +79,7 @@
 
       # what common courses and groups do they have, if any. if they had some,
       # they're definitely messageable
-      other_users = users.reject{ |u| u.id == @user.id }
+      other_users = users.reject { |u| u.id == @user.id }
       if other_users.present?
         load_common_courses_with_users(other_users, include_course_id, strict_checks)
         load_common_groups_with_users(other_users, include_group_id, strict_checks)
@@ -89,13 +90,13 @@
       if strict_checks
         questionable = users.select do |user|
           !user.common_courses.present? &&
-          !user.common_groups.present? &&
-          user.id != @user.id
+            !user.common_groups.present? &&
+            user.id != @user.id
         end
 
         if questionable.present? && options[:conversation_id].present?
           participants = participants_in_conversation([@user, *questionable], options[:conversation_id].to_i)
-          if participants.detect{ |user| user == @user }
+          if participants.detect { |user| user == @user }
             questionable -= participants
           end
         end
@@ -107,7 +108,7 @@
     end
 
     # convenience method. as load_messageable_users, but for a single user
-    def load_messageable_user(user, options={})
+    def load_messageable_user(user, options = {})
       load_messageable_users([user], options).first
     end
 
@@ -125,42 +126,42 @@
     # MessageableUser objects will be populated only with the context given.
     # this is by design, and desired behavior for the use case this method is
     # directed at. it may be confusing, however, to those not expecting it.
-    def messageable_users_in_context(asset_string, options={})
+    def messageable_users_in_context(asset_string, options = {})
       scope = messageable_users_in_context_scope(asset_string, options)
       scope ? scope.to_a : []
     end
 
-    def count_messageable_users_in_context(asset_string, options={})
+    def count_messageable_users_in_context(asset_string, options = {})
       scope = messageable_users_in_context_scope(asset_string, options)
       count_messageable_users_in_scope(scope)
     end
 
-    def messageable_users_in_course(course_or_id, options={})
+    def messageable_users_in_course(course_or_id, options = {})
       scope = messageable_users_in_course_scope(course_or_id, options[:enrollment_types], options)
       scope ? scope.to_a : []
     end
 
-    def count_messageable_users_in_course(course_or_id, options={})
+    def count_messageable_users_in_course(course_or_id, options = {})
       scope = messageable_users_in_course_scope(course_or_id, options[:enrollment_types], options)
       count_messageable_users_in_scope(scope)
     end
 
-    def messageable_users_in_section(section_or_id, options={})
+    def messageable_users_in_section(section_or_id, options = {})
       scope = messageable_users_in_section_scope(section_or_id, options[:enrollment_types], options)
       scope ? scope.to_a : []
     end
 
-    def count_messageable_users_in_section(section_or_id, options={})
+    def count_messageable_users_in_section(section_or_id, options = {})
       scope = messageable_users_in_section_scope(section_or_id, options[:enrollment_types], options)
       count_messageable_users_in_scope(scope)
     end
 
-    def messageable_users_in_group(group_or_id, options={})
+    def messageable_users_in_group(group_or_id, options = {})
       scope = messageable_users_in_group_scope(group_or_id, options)
       scope ? scope.to_a : []
     end
 
-    def count_messageable_users_in_group(group_or_id, options={})
+    def count_messageable_users_in_group(group_or_id, options = {})
       scope = messageable_users_in_group_scope(group_or_id, options)
       count_messageable_users_in_scope(scope)
     end
@@ -182,9 +183,9 @@
 
     # construct a bookmark-paginated collection of messageable users from
     # the various sources (across applicable shards)
-    def search_messageable_users(options={})
-      global_exclude_ids = (options[:exclude_ids] || []).
-        map{ |id| Shard.global_id_for(id) }
+    def search_messageable_users(options = {})
+      global_exclude_ids = (options[:exclude_ids] || [])
+                           .map { |id| Shard.global_id_for(id) }
 
       # load up the list of scopes that users messageable users might come from
       if options[:context]
@@ -276,9 +277,9 @@
     #
     # the optional strict_checks parameter (default: true) is passed down to
     # the queried scopes (see enrollment_scope and account_user_scope).
-    def load_common_courses_with_users(users, include_course_id=nil, strict_checks=true)
-      scope_options = {:strict_checks => strict_checks, :include_deleted => !strict_checks}
-      users.each{ |u| u.global_common_courses = {} }
+    def load_common_courses_with_users(users, include_course_id = nil, strict_checks = true)
+      scope_options = { :strict_checks => strict_checks, :include_deleted => !strict_checks }
+      users.each { |u| u.global_common_courses = {} }
 
       # with messageability constraints, do I see any of the users in any of my visible
       # courses, and if so with which enrollment type(s)?
@@ -294,20 +295,15 @@
 
       # skipping messageability constraints, do I see the user in that specific
       # course, and if so with which enrollment type(s)?
-<<<<<<< HEAD
-      if include_course_id && course = Course.where(id: include_course_id).first
-        missing_users = users.reject{ |user| user.global_common_courses.keys.include?(course.global_id) }
-=======
       if include_course_id && (course = Course.where(id: include_course_id).first)
         missing_users = users.reject { |user| user.global_common_courses.keys.include?(course.global_id) }
->>>>>>> 2d51e8e7
         if missing_users.present?
           course.shard.activate do
             reverse_lookup = missing_users.index_by(&:id)
             missing_user_ids = reverse_lookup.keys
-            enrollment_scope(scope_options.merge(:course_workflow_state => course.workflow_state)).
-              where(id: missing_user_ids, enrollments: { course_id: course }).
-              each{ |user| reverse_lookup[user.id].include_common_contexts_from(user) }
+            enrollment_scope(scope_options.merge(:course_workflow_state => course.workflow_state))
+              .where(id: missing_user_ids, enrollments: { course_id: course })
+              .each { |user| reverse_lookup[user.id].include_common_contexts_from(user) }
           end
         end
       end
@@ -334,9 +330,9 @@
     #
     # the optional strict_checks parameter (default: true) is passed down to
     # the queried scopes (see group_user_scope).
-    def load_common_groups_with_users(users, include_group_id=nil, strict_checks=true)
-      scope_options = {:strict_checks => strict_checks, :include_deleted => !strict_checks}
-      users.each{ |u| u.global_common_groups = {} }
+    def load_common_groups_with_users(users, include_group_id = nil, strict_checks = true)
+      scope_options = { :strict_checks => strict_checks, :include_deleted => !strict_checks }
+      users.each { |u| u.global_common_groups = {} }
 
       # with messageability constraints, do I see the user in any of my visible
       # groups?
@@ -352,13 +348,8 @@
 
       # skipping messageability constraints, do I see the user in that specific
       # group?
-<<<<<<< HEAD
-      if include_group_id && group = Group.where(id: include_group_id).first
-        missing_users = users.reject{ |user| user.global_common_groups.keys.include?(group.global_id) }
-=======
       if include_group_id && (group = Group.where(id: include_group_id).first)
         missing_users = users.reject { |user| user.global_common_groups.keys.include?(group.global_id) }
->>>>>>> 2d51e8e7
         if missing_users.present?
           group.shard.activate do
             reverse_lookup = missing_users.index_by(&:id)
@@ -383,7 +374,7 @@
         ConversationParticipant.where(
           :user_id => user_ids,
           :conversation_id => conversation.id
-        ).pluck(:user_id).map{ |user_id| reverse_lookup[user_id] }
+        ).pluck(:user_id).map { |user_id| reverse_lookup[user_id] }
       end
     end
 
@@ -396,7 +387,7 @@
     # |  top-level query construction methods  |
     # ==========================================
 
-    def messageable_users_in_context_scope(asset_string_or_asset, options={})
+    def messageable_users_in_context_scope(asset_string_or_asset, options = {})
       if asset_string_or_asset.is_a?(String)
         asset_string = asset_string_or_asset
         return unless asset_string.sub(/_all\z/, '') =~ CONTEXT_RECIPIENT
@@ -411,7 +402,7 @@
 
       enrollment_type = $4
       if enrollment_type == 'admins'
-        enrollment_types = ['TeacherEnrollment','TaEnrollment']
+        enrollment_types = ['TeacherEnrollment', 'TaEnrollment']
       elsif enrollment_type
         enrollment_types = ["#{enrollment_type.capitalize.singularize}Enrollment"]
       end
@@ -430,7 +421,7 @@
     #
     # NOTE: the common_courses of the returned MessageableUser objects will be
     # populated only with the course given.
-    def messageable_users_in_course_scope(course_or_id, enrollment_types=nil, options={})
+    def messageable_users_in_course_scope(course_or_id, enrollment_types = nil, options = {})
       course = course_or_id.is_a?(Course) ? course_or_id : Course.where(id: course_or_id).first
       return unless course
 
@@ -439,8 +430,9 @@
         return unless options[:admin_context] || (course = course_index[course.id])
 
         scope = enrollment_scope(options.merge(
-          :include_concluded_students => false,
-          :course_workflow_state => course.workflow_state))
+                                   :include_concluded_students => false,
+                                   :course_workflow_state => course.workflow_state
+                                 ))
         scope =
           case course_visibility(course)
           when :full then scope.where(full_visibility_clause([course]))
@@ -459,7 +451,7 @@
     #
     # NOTE: the common_courses of the returned MessageableUser objects will be
     # populated only with the course of the given section.
-    def messageable_users_in_section_scope(section_or_id, enrollment_types=nil, options={})
+    def messageable_users_in_section_scope(section_or_id, enrollment_types = nil, options = {})
       return unless section_or_id
 
       # Discussion Topics could be assigned to multiple sections so this allows
@@ -475,21 +467,16 @@
       section.shard.activate do
         course = course_index[section.course_id]
         return unless options[:admin_context] || course
+
         course ||= section.course
 
         return unless options[:admin_context] ||
-<<<<<<< HEAD
-          fully_visible_courses.include?(course) ||
-          section_visible_courses.include?(course) &&
-          visible_section_ids_in_courses([course]).include?(section.id)
-=======
                       fully_visible_courses.include?(course) ||
                       (section_visible_courses.include?(course) &&
                       visible_section_ids_in_courses([course]).include?(section.id))
->>>>>>> 2d51e8e7
 
         scope = enrollment_scope(options.merge(include_concluded_students: false, course_workflow_state: course.workflow_state))
-          .where(enrollments: { course_section_id: sections || section })
+                .where(enrollments: { course_section_id: sections || section })
         scope = scope.where(observer_restriction_clause) if student_courses.present?
         scope = scope.where('enrollments.type' => enrollment_types) if enrollment_types
         scope
@@ -501,7 +488,7 @@
     #
     # NOTE: the common_courses of the returned MessageableUser objects will be
     # populated only with the group given.
-    def messageable_users_in_group_scope(group_or_id, options={})
+    def messageable_users_in_group_scope(group_or_id, options = {})
       return unless group_or_id
 
       group = group_or_id.is_a?(Group) ? group_or_id : Group.where(id: group_or_id).first
@@ -535,7 +522,7 @@
     #
     # NOTE: the common_courses of the returned MessageableUser will not be
     # populated
-    def messageable_users_in_discussion_scope(discussion_or_id, options={})
+    def messageable_users_in_discussion_scope(discussion_or_id, options = {})
       return unless discussion_or_id
 
       discussion = discussion_or_id.is_a?(DiscussionTopic) ? discussion_or_id : DiscussionTopic.where(id: discussion_or_id).first
@@ -553,7 +540,7 @@
     def search_scope(scope, search, global_exclude_ids)
       if global_exclude_ids.present?
         target_shard = scope.shard_value
-        exclude_ids = global_exclude_ids.map{ |id| Shard.relative_id_for(id, Shard.current, target_shard) }
+        exclude_ids = global_exclude_ids.map { |id| Shard.relative_id_for(id, Shard.current, target_shard) }
         scope = scope.where(["users.id NOT IN (?)", exclude_ids])
       end
 
@@ -585,7 +572,7 @@
     # are known to come from course(s) with a single workflow_state
     #
     # may return nil, indicating the scope should be treated as empty.
-    def self.enrollment_conditions(options={})
+    def self.enrollment_conditions(options = {})
       options = {
         :include_concluded => true,
         :include_concluded_students => true,
@@ -603,10 +590,11 @@
       end
       state_clauses.compact!
       return nil if state_clauses.empty?
+
       "(#{state_clauses.join(' OR ')}) AND enrollments.type != 'StudentViewEnrollment'"
     end
 
-    def base_scope(options={})
+    def base_scope(options = {})
       MessageableUser.prepped(options).shard(Shard.current)
     end
 
@@ -627,7 +615,7 @@
     #
     # additionally, if :strict_checks is false (default: true), all users will
     # be included, not just active users. (see MessageableUser.prepped)
-    def enrollment_scope(options={})
+    def enrollment_scope(options = {})
       options = {
         :common_course_column => 'enrollments.course_id',
         :common_role_column => 'enrollments.type'
@@ -649,7 +637,7 @@
     # further restricts the enrollment scope to users whose enrollment is
     # visible by the viewing user (see visibility_restriction_clause and
     # observer_restriction_clause)
-    def visible_enrollment_scope(options={})
+    def visible_enrollment_scope(options = {})
       scope = enrollment_scope(options).where(visibility_restriction_clause)
       scope = scope.where(observer_restriction_clause) if student_courses.present?
 
@@ -660,20 +648,20 @@
 
     # sql clause to limit an enrollment scope to those in the viewing user's
     # full visiblity courses
-    def full_visibility_clause(courses=fully_visible_courses)
+    def full_visibility_clause(courses = fully_visible_courses)
       ["course_id IN (?)", courses.map(&:id)]
     end
 
     # sql clause to limit an enrollment scope to those in the viewing user's
     # sections from his section visibility courses
-    def section_visibility_clause(courses=section_visible_courses)
+    def section_visibility_clause(courses = section_visible_courses)
       ["course_section_id IN (?)", visible_section_ids_in_courses(courses)]
     end
 
     # sql clause to limit an enrollment scope to those enrollments allowed by
     # the viewing user's restricted visibility courses (teachers, tas, and
     # observed students)
-    def restricted_visibility_clause(courses=restricted_visibility_courses)
+    def restricted_visibility_clause(courses = restricted_visibility_courses)
       # TODO: minor bug where if I observer student A in course X and student B in
       # course Y, and student A is enrolled in course Y but I do not observer him
       # in that class, I will still see that enrollment
@@ -707,14 +695,13 @@
       clause
     end
 
-
     # scopes MessageableUsers via associations with accounts, setting up the
     # common context fields to produce fake common_course entries with the
     # primary enrollment type in the account (see above).
     #
     # if :strict_checks is false (default: true), all users will be included,
     # not just active users. (see MessageableUser.prepped)
-    def account_user_scope(options={})
+    def account_user_scope(options = {})
       # uses a clearly fake enrollment type for the user across all active courses in the account.
       # used to fake a common "course" context with that enrollment type
       # in users found via the account roster.
@@ -723,13 +710,13 @@
         :common_role_column => "'FakeEnrollment'"
       }.merge(options)
 
-      base_scope(options).
-        joins("INNER JOIN #{UserAccountAssociation.quoted_table_name} ON user_account_associations.user_id=users.id")
+      base_scope(options)
+        .joins("INNER JOIN #{UserAccountAssociation.quoted_table_name} ON user_account_associations.user_id=users.id")
     end
 
     # further restricts the account user scope to users associated with
     # accounts in which I can read the roster (see visible_account_ids).
-    def visible_account_user_scope(options={})
+    def visible_account_user_scope(options = {})
       account_user_scope(options).where('user_account_associations.account_id' => visible_account_ids)
     end
 
@@ -738,23 +725,23 @@
     #
     # if :strict_checks is false (default: true), all users will be included,
     # not just active users. (see MessageableUser.prepped)
-    def group_user_scope(options={})
+    def group_user_scope(options = {})
       options = {
         :common_group_column => 'group_id'
       }.merge(options)
 
-      base_scope(options).
-        joins("INNER JOIN #{GroupMembership.quoted_table_name} ON group_memberships.user_id=users.id").
-        where(:group_memberships => { :workflow_state => 'accepted' })
+      base_scope(options)
+        .joins("INNER JOIN #{GroupMembership.quoted_table_name} ON group_memberships.user_id=users.id")
+        .where(:group_memberships => { :workflow_state => 'accepted' })
     end
 
     # further restricts the group user scope to users in groups for which I
     # have full visibility (see fully_visible_group_ids).
-    def fully_visible_group_user_scope(options={})
+    def fully_visible_group_user_scope(options = {})
       group_user_scope(options).where('group_memberships.group_id' => fully_visible_group_ids)
     end
 
-    def self_scope(options={})
+    def self_scope(options = {})
       @user.shard.activate do
         base_scope(options).where('users.id' => @user)
       end
@@ -773,7 +760,7 @@
     end
 
     def uncached_visible_section_ids_in_course(course)
-      course.section_visibilities_for(@user).map{ |s| s[:course_section_id] }
+      course.section_visibilities_for(@user).map { |s| s[:course_section_id] }
     end
 
     def uncached_observed_student_ids
@@ -789,7 +776,7 @@
     # is acceptable, as this is specific to a course and the enrollments all
     # live on the same shard as the course
     def uncached_observed_student_ids_in_course(course)
-      course.section_visibilities_for(@user).map{ |s| s[:associated_user_id] }.compact
+      course.section_visibilities_for(@user).map { |s| s[:associated_user_id] }.compact
     end
 
     def uncached_linked_observer_ids
@@ -802,9 +789,9 @@
 
     def uncached_visible_account_ids
       # ditto
-      @user.associated_accounts.shard(Shard.current).
-        select{ |account| account.grants_right?(@user, :read_roster) }.
-        map(&:id)
+      @user.associated_accounts.shard(Shard.current)
+           .select { |account| account.grants_right?(@user, :read_roster) }
+           .map(&:id)
     end
 
     def uncached_fully_visible_group_ids
@@ -824,51 +811,51 @@
     end
 
     def uncached_messageable_sections
-      fully_visible = CourseSection.
-        where(:course_id => fully_visible_courses)
-
-      section_visible = CourseSection.
-        joins(:enrollments).
-        where(:course_id => section_visible_courses, :enrollments => { :user_id => @user })
-
-      (fully_visible + section_visible).
-        group_by(&:course_id).values.
-        select{ |ids| ids.size > 1 }.flatten
+      fully_visible = CourseSection
+                      .where(:course_id => fully_visible_courses)
+
+      section_visible = CourseSection
+                        .joins(:enrollments)
+                        .where(:course_id => section_visible_courses, :enrollments => { :user_id => @user })
+
+      (fully_visible + section_visible)
+        .group_by(&:course_id).values
+        .select { |ids| ids.size > 1 }.flatten
     end
 
     def uncached_messageable_groups
-      fully_visible_scope = GroupMembership.
-        select("group_memberships.group_id AS group_id").
-        distinct.
-        joins(:user, :group).
-        where(:workflow_state => 'accepted').
-        where("groups.workflow_state<>'deleted'").
-        where(MessageableUser::AVAILABLE_CONDITIONS).
-        where(:group_id => fully_visible_group_ids)
-
-      section_visible_scope = GroupMembership.
-        select("group_memberships.group_id AS group_id").
-        distinct.
-        joins(:user, :group).
-        joins(<<~SQL).
-          INNER JOIN #{Enrollment.quoted_table_name} ON
-            enrollments.user_id=users.id AND
-            enrollments.course_id=groups.context_id
-          INNER JOIN #{Course.quoted_table_name} ON courses.id=enrollments.course_id
-        SQL
-        where(:workflow_state => 'accepted').
-        where("groups.workflow_state<>'deleted'").
-        where(MessageableUser::AVAILABLE_CONDITIONS).
-        where(:groups => { :context_type => 'Course' }).
-        where(self.class.enrollment_conditions).
-        where(:enrollments => { :course_section_id => visible_section_ids_in_courses(recent_section_visible_courses) })
+      fully_visible_scope = GroupMembership
+                            .select("group_memberships.group_id AS group_id")
+                            .distinct
+                            .joins(:user, :group)
+                            .where(:workflow_state => 'accepted')
+                            .where("groups.workflow_state<>'deleted'")
+                            .where(MessageableUser::AVAILABLE_CONDITIONS)
+                            .where(:group_id => fully_visible_group_ids)
+
+      section_visible_scope = GroupMembership
+                              .select("group_memberships.group_id AS group_id")
+                              .distinct
+                              .joins(:user, :group)
+                              .joins(<<~SQL).
+                                INNER JOIN #{Enrollment.quoted_table_name} ON
+                                  enrollments.user_id=users.id AND
+                                  enrollments.course_id=groups.context_id
+                                INNER JOIN #{Course.quoted_table_name} ON courses.id=enrollments.course_id
+                              SQL
+                              where(:workflow_state => 'accepted')
+                              .where("groups.workflow_state<>'deleted'")
+                              .where(MessageableUser::AVAILABLE_CONDITIONS)
+                              .where(:groups => { :context_type => 'Course' })
+                              .where(self.class.enrollment_conditions)
+                              .where(:enrollments => { :course_section_id => visible_section_ids_in_courses(recent_section_visible_courses) })
 
       if student_courses.present?
-        section_visible_scope = section_visible_scope.
-          where(observer_restriction_clause)
-      end
-
-      group_ids = [fully_visible_scope, section_visible_scope].map{ |scope| scope.map(&:group_id) }.flatten.uniq
+        section_visible_scope = section_visible_scope
+                                .where(observer_restriction_clause)
+      end
+
+      group_ids = [fully_visible_scope, section_visible_scope].map { |scope| scope.map(&:group_id) }.flatten.uniq
       if group_ids.present?
         Group.where(id: group_ids).to_a
       else
@@ -930,13 +917,13 @@
           by_shard.values.flatten.uniq
         end
 
-      @linked_observer_ids_by_shard ||= Hash.new do |hash,shard|
+      @linked_observer_ids_by_shard ||= Hash.new do |hash, shard|
         hash[shard] = []
         Shard.partition_by_shard(@global_linked_observer_ids) do |shard_ids|
           if Shard.current == shard
             hash[shard].concat(shard_ids)
           else
-            hash[shard].concat(shard_ids.map{ |id| Shard.global_id_for(id) })
+            hash[shard].concat(shard_ids.map { |id| Shard.global_id_for(id) })
           end
         end
       end
@@ -994,7 +981,7 @@
     def all_courses_by_visibility(visibility)
       @all_courses_by_visibility_by_shard ||= {}
       @all_courses_by_visibility_by_shard[Shard.current] ||=
-        all_courses.group_by{ |course| course_visibility(course) }
+        all_courses.group_by { |course| course_visibility(course) }
       @all_courses_by_visibility_by_shard[Shard.current][visibility] ||= []
     end
 
@@ -1013,13 +1000,13 @@
     def recent_courses
       @recent_courses_by_shard ||= {}
       @recent_courses_by_shard[Shard.current] ||=
-        all_courses.reject{ |course| course.conclude_at && course.conclude_at < 1.month.ago }
+        all_courses.reject { |course| course.conclude_at && course.conclude_at < 1.month.ago }
     end
 
     def recent_courses_by_visibility(visibility)
       @recent_courses_by_visibility_by_shard ||= {}
       @recent_courses_by_visibility_by_shard[Shard.current] ||=
-        recent_courses.group_by{ |course| course_visibility(course) }
+        recent_courses.group_by { |course| course_visibility(course) }
       @recent_courses_by_visibility_by_shard[Shard.current][visibility] ||= []
     end
 
