# frozen_string_literal: true

#
# Copyright (C) 2016 - present Instructure, Inc.
#
# This file is part of Canvas.
#
# Canvas is free software: you can redistribute it and/or modify it under
# the terms of the GNU Affero General Public License as published by the Free
# Software Foundation, version 3 of the License.
#
# Canvas is distributed in the hope that it will be useful, but WITHOUT ANY
# WARRANTY; without even the implied warranty of MERCHANTABILITY or FITNESS FOR
# A PARTICULAR PURPOSE. See the GNU Affero General Public License for more
# details.
#
# You should have received a copy of the GNU Affero General Public License along
# with this program. If not, see <http://www.gnu.org/licenses/>.

class UserListV2
  class ParameterError < StandardError
    def response_status
      400
    end
  end

  # not really much better than the first one
  # stealing some things from it because I don't feel like reinventing the whole wheel
  # but with some key differences that would make it difficult to keep in one class

  # - only search on particular columns
  # - don't worry about whether we can create users or not: they either exist or they don't


  SEARCH_TYPES = %w{unique_id sis_user_id cc_path}.freeze

  def initialize(list_in, root_account: Account.default, search_type: nil, current_user: nil, can_read_sis: false)
    @errors = []
    @addresses = []

    @all_results = []
    @resolved_results = []
    @duplicate_results = []
    @missing_results = []

    @root_account = root_account
    @current_user = current_user
    @can_read_sis = can_read_sis
    unless SEARCH_TYPES.include?(search_type)
      raise ParameterError, "search_type must be one of #{SEARCH_TYPES}"
    end

    parse_list(list_in)

    case search_type
    when "unique_id"
      resolve_by_unique_id
    when "sis_user_id"
      raise "cannot read sis ids" unless @can_read_sis
      resolve_by_sis_user_id
    when "cc_path"
      resolve_by_cc_path
    end
    resolve_duplicates_and_missing
  end

  attr_reader :errors, :addresses, :resolved_results, :duplicate_results, :missing_results

  include UserList::Parsing

  def as_json(*options)
    {
      :users => @resolved_results,
      :duplicates => @duplicate_results,
      :missing => @missing_results,
      :errors => @errors
    }
  end

  private

  def all_account_ids
    @all_account_ids ||= begin
      trusted_account_ids = @root_account.trusted_account_ids
      if @current_user && (!@current_user.associated_shards.include?(Account.site_admin.shard) ||
        !Account.site_admin.pseudonyms.active.merge(@current_user.pseudonyms).exists?)
        trusted_account_ids.delete(Account.site_admin.id)
      end
      [@root_account.id] + trusted_account_ids
    end
  end

  def restrict_shards
    return unless GlobalLookups.enabled?
    # we can use the global lookups to restrict our search to only the necessary shards

    all_shards = Set.new(all_account_ids.map{|id| Shard.shard_for(id)}.uniq)
    # however it doesn't seem like it makes much sense to all hit the global_lookups if we're looking on at most 2-3 shards
    return if all_shards.count <= Setting.get('global_lookups_shard_threshold', '3').to_i

    restricted_shards = Set.new
    restricted_shards << @root_account.shard
    @addresses.each do |address|
      restricted_shards.merge(yield(address[:address]))
      return if (all_shards - restricted_shards).empty? # no sense continuing on at this point
    end
    restricted_shards
  end

  def add_rows(rows, original_shard)
    rows.uniq!{|r| r[1]} # unique on user_id
    rows.each do |address, user_id, user_uuid, account_id, user_name, account_name|
      if Shard.current != original_shard
        user_id = Shard.relative_id_for(user_id, Shard.current, original_shard)
        account_id = Shard.relative_id_for(account_id, Shard.current, original_shard)
      end
      @all_results << {:address => address, :user_id => user_id, :user_token => User.token(user_id, user_uuid),
                       :user_name => user_name, :account_id => account_id, :account_name => account_name}
    end
  end

  def resolve_duplicates_and_missing
    grouped_results = @all_results.group_by{|r| @lowercase ? r[:address].downcase : r[:address]}

    grouped_results.each do |_a, results|
      if results.count == 1
        @resolved_results << results.first
<<<<<<< HEAD
      elsif results.uniq{|r| Shard.global_id_for(r[:user_id])}.count == 1
        @resolved_results << results.detect{|r| r[:account_id] == @root_account.id} || results.first # prioritize local result first
=======
      elsif results.uniq { |r| Shard.global_id_for(r[:user_id]) }.count == 1
        (@resolved_results << results.detect { |r| r[:account_id] == @root_account.id }) || results.first # prioritize local result first
>>>>>>> 2d51e8e7
      else
        @duplicate_results << results
      end
    end
    add_additional_data_for_duplicates

    @addresses.each do |a|
      address = @lowercase ? a[:address].downcase : a[:address]
      unless grouped_results.key?(address)
        if (name = a.delete(:name))
          a[:user_name] = name
        end
        @missing_results << a
      end
    end
  end

  def add_additional_data_for_duplicates
    return unless @duplicate_results.any?

    duplicate_user_ids = @duplicate_results.map{|set| set.map{|h| h[:user_id]}}.flatten.uniq
    user_map = User.where(:id => duplicate_user_ids).preload(:pseudonyms).to_a.index_by(&:id)

    @duplicate_results.each do |set|
      set.each do |dup_hash|
        user = user_map[dup_hash[:user_id]]

        dup_hash[:email] = user.email
        pseudonym = SisPseudonym.for(user, @root_account, type: :trusted, require_sis: false)
        if @can_read_sis
          dup_hash[:sis_user_id] = pseudonym.sis_user_id if pseudonym
        end
        dup_hash[:login_id] = pseudonym.unique_id if pseudonym
      end
    end
  end

  def search_for_results(restricted_shards)
    original_shard = Shard.current
    Shard.partition_by_shard(all_account_ids) do |account_ids|
      next if restricted_shards && !restricted_shards.include?(Shard.current)
      add_rows(yield(account_ids), original_shard)
    end
  end

  def resolve_by_unique_id
    restricted_shards = restrict_shards do |address|
      Pseudonym.associated_shards_for_column(:unique_id, address)
    end

    unique_ids = @addresses.map{|a| a[:address].downcase}

    search_for_results(restricted_shards) do |account_ids|
      Pseudonym.active.where(:account_id => account_ids).
        where("LOWER(unique_id) IN (?)", unique_ids).joins(:user, :account).
        pluck(:unique_id, :user_id, "users.uuid", :account_id, 'users.name', 'accounts.name')
    end
    @lowercase = true
  end

  # NOTE: sis_user_id includes integration_id because nothing in this forsaken world makes any sense
  def resolve_by_sis_user_id
    restricted_shards = restrict_shards do |address|
      Pseudonym.associated_shards_for_column(:sis_user_id, address) +
        Pseudonym.associated_shards_for_column(:integration_id, address)
    end

    ids = @addresses.map{|a| a[:address]}
    search_for_results(restricted_shards) do |account_ids|
      rows = Pseudonym.active.where(:account_id => account_ids, :sis_user_id => ids).joins(:user, :account).
        pluck(:sis_user_id, :user_id, "users.uuid", :account_id, 'users.name', 'accounts.name')
      rows += Pseudonym.active.where(:account_id => account_ids, :integration_id => ids).joins(:user, :account).
        pluck(:integration_id, :user_id, "users.uuid", :account_id, 'users.name', 'accounts.name')
      rows
    end
  end

  def resolve_by_cc_path
    # strictly speaking, when searching via e-mail address we should
    # be looking at all shards that have a user with that e-mail, since
    # they don't necessarily have to exist on a shard with a trusted
    # account. but we need to clean up GlobalLookups a bit before we
    # do that. (i.e. don't call restrict_shards here)
    restricted_shards = restrict_shards do |address|
      CommunicationChannel.associated_shards(address)
    end

    sms_paths = []
    sms_path_header_map = {}
    email_paths = []
    @addresses.each do |a|
      if a[:type] == :sms
        path_header = a[:address].gsub(/[^\d]/, '')
        sms_path_header_map[path_header] = a[:address]
        sms_paths << (path_header + "@%")
      else
        email_paths << a[:address].downcase
      end
    end

    search_for_results(restricted_shards) do
      ccs = []
      scope = if @root_account.feature_enabled?(:allow_unconfirmed_users_in_user_list)
        CommunicationChannel.unretired
      else
        CommunicationChannel.active
      end
      
      if sms_paths.any?
        ccs = scope
          .sms
          .preload(user: :pseudonyms)
          .where((["path LIKE ?"] * sms_paths.count).join(" OR "), *sms_paths)
          .to_a
      end
      ccs += scope
        .email
        .preload(user: :pseudonyms)
        .where("LOWER(path) IN (?)", email_paths)
        .to_a

      ccs.map do |cc|
        next unless (p = SisPseudonym.for(cc.user, @root_account, type: :trusted, require_sis: false))

        path = cc.path
        # replace the actual path with the original address for SMS
        path = sms_path_header_map[path.split("@").first] if cc.path_type == 'sms'
        [path, cc.user_id, cc.user.uuid, p.account_id, cc.user.name, p.account.name]
      end.compact
    end
    @lowercase = true
  end
end<|MERGE_RESOLUTION|>--- conflicted
+++ resolved
@@ -30,7 +30,6 @@
 
   # - only search on particular columns
   # - don't worry about whether we can create users or not: they either exist or they don't
-
 
   SEARCH_TYPES = %w{unique_id sis_user_id cc_path}.freeze
 
@@ -57,6 +56,7 @@
       resolve_by_unique_id
     when "sis_user_id"
       raise "cannot read sis ids" unless @can_read_sis
+
       resolve_by_sis_user_id
     when "cc_path"
       resolve_by_cc_path
@@ -92,9 +92,10 @@
 
   def restrict_shards
     return unless GlobalLookups.enabled?
+
     # we can use the global lookups to restrict our search to only the necessary shards
 
-    all_shards = Set.new(all_account_ids.map{|id| Shard.shard_for(id)}.uniq)
+    all_shards = Set.new(all_account_ids.map { |id| Shard.shard_for(id) }.uniq)
     # however it doesn't seem like it makes much sense to all hit the global_lookups if we're looking on at most 2-3 shards
     return if all_shards.count <= Setting.get('global_lookups_shard_threshold', '3').to_i
 
@@ -108,30 +109,25 @@
   end
 
   def add_rows(rows, original_shard)
-    rows.uniq!{|r| r[1]} # unique on user_id
+    rows.uniq! { |r| r[1] } # unique on user_id
     rows.each do |address, user_id, user_uuid, account_id, user_name, account_name|
       if Shard.current != original_shard
         user_id = Shard.relative_id_for(user_id, Shard.current, original_shard)
         account_id = Shard.relative_id_for(account_id, Shard.current, original_shard)
       end
-      @all_results << {:address => address, :user_id => user_id, :user_token => User.token(user_id, user_uuid),
-                       :user_name => user_name, :account_id => account_id, :account_name => account_name}
+      @all_results << { :address => address, :user_id => user_id, :user_token => User.token(user_id, user_uuid),
+                        :user_name => user_name, :account_id => account_id, :account_name => account_name }
     end
   end
 
   def resolve_duplicates_and_missing
-    grouped_results = @all_results.group_by{|r| @lowercase ? r[:address].downcase : r[:address]}
+    grouped_results = @all_results.group_by { |r| @lowercase ? r[:address].downcase : r[:address] }
 
     grouped_results.each do |_a, results|
       if results.count == 1
         @resolved_results << results.first
-<<<<<<< HEAD
-      elsif results.uniq{|r| Shard.global_id_for(r[:user_id])}.count == 1
-        @resolved_results << results.detect{|r| r[:account_id] == @root_account.id} || results.first # prioritize local result first
-=======
       elsif results.uniq { |r| Shard.global_id_for(r[:user_id]) }.count == 1
         (@resolved_results << results.detect { |r| r[:account_id] == @root_account.id }) || results.first # prioritize local result first
->>>>>>> 2d51e8e7
       else
         @duplicate_results << results
       end
@@ -152,7 +148,7 @@
   def add_additional_data_for_duplicates
     return unless @duplicate_results.any?
 
-    duplicate_user_ids = @duplicate_results.map{|set| set.map{|h| h[:user_id]}}.flatten.uniq
+    duplicate_user_ids = @duplicate_results.map { |set| set.map { |h| h[:user_id] } }.flatten.uniq
     user_map = User.where(:id => duplicate_user_ids).preload(:pseudonyms).to_a.index_by(&:id)
 
     @duplicate_results.each do |set|
@@ -173,6 +169,7 @@
     original_shard = Shard.current
     Shard.partition_by_shard(all_account_ids) do |account_ids|
       next if restricted_shards && !restricted_shards.include?(Shard.current)
+
       add_rows(yield(account_ids), original_shard)
     end
   end
@@ -182,12 +179,12 @@
       Pseudonym.associated_shards_for_column(:unique_id, address)
     end
 
-    unique_ids = @addresses.map{|a| a[:address].downcase}
+    unique_ids = @addresses.map { |a| a[:address].downcase }
 
     search_for_results(restricted_shards) do |account_ids|
-      Pseudonym.active.where(:account_id => account_ids).
-        where("LOWER(unique_id) IN (?)", unique_ids).joins(:user, :account).
-        pluck(:unique_id, :user_id, "users.uuid", :account_id, 'users.name', 'accounts.name')
+      Pseudonym.active.where(:account_id => account_ids)
+               .where("LOWER(unique_id) IN (?)", unique_ids).joins(:user, :account)
+               .pluck(:unique_id, :user_id, "users.uuid", :account_id, 'users.name', 'accounts.name')
     end
     @lowercase = true
   end
@@ -199,12 +196,12 @@
         Pseudonym.associated_shards_for_column(:integration_id, address)
     end
 
-    ids = @addresses.map{|a| a[:address]}
+    ids = @addresses.map { |a| a[:address] }
     search_for_results(restricted_shards) do |account_ids|
-      rows = Pseudonym.active.where(:account_id => account_ids, :sis_user_id => ids).joins(:user, :account).
-        pluck(:sis_user_id, :user_id, "users.uuid", :account_id, 'users.name', 'accounts.name')
-      rows += Pseudonym.active.where(:account_id => account_ids, :integration_id => ids).joins(:user, :account).
-        pluck(:integration_id, :user_id, "users.uuid", :account_id, 'users.name', 'accounts.name')
+      rows = Pseudonym.active.where(:account_id => account_ids, :sis_user_id => ids).joins(:user, :account)
+                      .pluck(:sis_user_id, :user_id, "users.uuid", :account_id, 'users.name', 'accounts.name')
+      rows += Pseudonym.active.where(:account_id => account_ids, :integration_id => ids).joins(:user, :account)
+                       .pluck(:integration_id, :user_id, "users.uuid", :account_id, 'users.name', 'accounts.name')
       rows
     end
   end
@@ -235,23 +232,23 @@
     search_for_results(restricted_shards) do
       ccs = []
       scope = if @root_account.feature_enabled?(:allow_unconfirmed_users_in_user_list)
-        CommunicationChannel.unretired
-      else
-        CommunicationChannel.active
-      end
-      
+                CommunicationChannel.unretired
+              else
+                CommunicationChannel.active
+              end
+
       if sms_paths.any?
         ccs = scope
-          .sms
-          .preload(user: :pseudonyms)
-          .where((["path LIKE ?"] * sms_paths.count).join(" OR "), *sms_paths)
-          .to_a
+              .sms
+              .preload(user: :pseudonyms)
+              .where((["path LIKE ?"] * sms_paths.count).join(" OR "), *sms_paths)
+              .to_a
       end
       ccs += scope
-        .email
-        .preload(user: :pseudonyms)
-        .where("LOWER(path) IN (?)", email_paths)
-        .to_a
+             .email
+             .preload(user: :pseudonyms)
+             .where("LOWER(path) IN (?)", email_paths)
+             .to_a
 
       ccs.map do |cc|
         next unless (p = SisPseudonym.for(cc.user, @root_account, type: :trusted, require_sis: false))
