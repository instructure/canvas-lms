--- conflicted
+++ resolved
@@ -47,12 +47,6 @@
       end
       # only enforce these policies if password complexity feature is enabled
       if record.account.password_complexity_enabled?
-<<<<<<< HEAD
-        if Canvas::Plugin.value_to_boolean(policy[:require_number_characters])
-          record.errors.add attr, "no_digits" unless /\d/.match?(value)
-        end
-
-=======
         # too short
         record.errors.add attr, "too_short" if value.length < policy[:minimum_character_length].to_i
         # not enough numbers
@@ -60,26 +54,18 @@
           record.errors.add attr, "no_digits" unless /\d/.match?(value)
         end
         # not enough symbols
->>>>>>> 97ae0b90
         if Canvas::Plugin.value_to_boolean(policy[:require_symbol_characters])
           symbol_regex = %r{[\!\@\#\$\%\^\&\*\(\)\_\+\-\=\[\]\{\}\|\;\:\'\"\<\>\,\.\?/]}
           record.errors.add attr, "no_symbols" unless symbol_regex.match?(value)
         end
-<<<<<<< HEAD
-
-=======
         # check for common passwords using provided password dictionary
->>>>>>> 97ae0b90
         if policy[:common_passwords_attachment_id].present?
           cache_key = ["common_passwords_set", record.account.global_id, policy[:common_passwords_attachment_id]].cache_key
           record.errors.add attr, "common" if check_password_membership(cache_key, value, policy)
         end
-<<<<<<< HEAD
-=======
       elsif value.length < MIN_CHARACTER_LENGTH.to_i
         # fallback to minimum character length
         record.errors.add attr, "too_short"
->>>>>>> 97ae0b90
       end
     end
 
