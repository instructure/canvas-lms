--- conflicted
+++ resolved
@@ -82,11 +82,8 @@
     end
 
     def self.recently_logged_in?(pseudonym)
-<<<<<<< HEAD
-=======
       return false unless Canvas.redis_enabled? && pseudonym
 
->>>>>>> 96ecb267
       attempts_allowed = Setting.get("succesful_logins_allowed", "5").to_i
       recent_attempts = redis.hget(succesful_logins_key(pseudonym), "count", failsafe: nil).to_i
       recent_attempts > attempts_allowed
