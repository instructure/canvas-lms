--- conflicted
+++ resolved
@@ -89,11 +89,11 @@
     end
 
     [:name, :description, :website, :author, :author_website].each do |method|
-      class_eval <<-METHOD
+      class_eval <<~RUBY, __FILE__, __LINE__ + 1
         def #{method}
           t_if_proc(@meta[:#{method}]) || ''
         end
-      METHOD
+      RUBY
     end
 
     def setting(name)
@@ -135,13 +135,8 @@
     end
 
     def translate(key, default, options = {})
-<<<<<<< HEAD
-      key = "canvas.plugins.#{@id}.#{key}" unless key =~ /\A#/
-      I18n.translate(key, default, options)
-=======
       key = "canvas.plugins.#{@id}.#{key}" unless key.start_with?('#')
       I18n.t(key, default, options)
->>>>>>> 118dd2ea
     end
     alias_method :t, :translate
 
@@ -204,7 +199,7 @@
       return value if [true, false].include?(value)
       return nil if ignore_unrecognized
 
-      return value.to_i != 0
+      value.to_i != 0
     end
   end
 
