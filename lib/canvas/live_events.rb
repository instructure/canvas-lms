--- conflicted
+++ resolved
@@ -61,13 +61,8 @@
   def self.scan_youtube_links(payload)
     post_event_stringified("scan_youtube_links", {
                              scan_id: payload.scan_id,
-<<<<<<< HEAD
-                             course_id: payload.course_id,
-                             external_context_id: payload.external_context_id
-=======
                              canvas_id: payload.canvas_id,
                              external_tool_id: payload.external_tool_id
->>>>>>> 70ef2fec
                            })
   end
 
