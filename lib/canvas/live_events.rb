#
# Copyright (C) 2015 - present Instructure, Inc.
#
# This file is part of Canvas.
#
# Canvas is free software: you can redistribute it and/or modify it under
# the terms of the GNU Affero General Public License as published by the Free
# Software Foundation, version 3 of the License.
#
# Canvas is distributed in the hope that it will be useful, but WITHOUT ANY
# WARRANTY; without even the implied warranty of MERCHANTABILITY or FITNESS FOR
# A PARTICULAR PURPOSE. See the GNU Affero General Public License for more
# details.
#
# You should have received a copy of the GNU Affero General Public License along
# with this program. If not, see <http://www.gnu.org/licenses/>.

module Canvas::LiveEvents
  def self.post_event_stringified(event_name, payload, context = nil)
    payload.compact! if LiveEvents.get_context&.dig(:compact_live_events)&.present?
    StringifyIds.recursively_stringify_ids(payload)
    StringifyIds.recursively_stringify_ids(context)
    LiveEvents.post_event(
      event_name: event_name,
      payload: payload,
      time: Time.zone.now,
      context: context
    )
  end

  def self.amended_context(canvas_context)
    ctx = LiveEvents.get_context || {}
    return ctx unless canvas_context
    ctx = ctx.merge({
      context_type: canvas_context.class.to_s,
      context_id: canvas_context.global_id
    })
    if canvas_context.respond_to?(:root_account)
      ctx.merge!({
        root_account_id: canvas_context.root_account.try(:global_id),
        root_account_uuid: canvas_context.root_account.try(:uuid),
        root_account_lti_guid: canvas_context.root_account.try(:lti_guid),
      })
    end
    ctx
  end

  def self.conversation_created(conversation)
    post_event_stringified('conversation_created', {
      conversation_id: conversation.id,
      updated_at: conversation.updated_at
    })
  end

  def self.conversation_forwarded(conversation)
    post_event_stringified('conversation_forwarded', {
      conversation_id: conversation.id,
      updated_at: conversation.updated_at
      },
      amended_context(nil))
  end

  def self.get_course_data(course)
    {
      course_id: course.global_id,
      uuid: course.uuid,
      account_id: course.global_account_id,
      name: course.name,
      created_at: course.created_at,
      updated_at: course.updated_at,
      workflow_state: course.workflow_state
    }
  end

  def self.course_created(course)
    post_event_stringified('course_created', get_course_data(course))
  end

  def self.course_updated(course)
    post_event_stringified('course_updated', get_course_data(course))
  end

  def self.course_syllabus_updated(course, old_syllabus_body)
    post_event_stringified('syllabus_updated', {
      course_id: course.global_id,
      syllabus_body: LiveEvents.truncate(course.syllabus_body),
      old_syllabus_body: LiveEvents.truncate(old_syllabus_body)
    })
  end

  def self.conversation_message_created(conversation_message)
    post_event_stringified('conversation_message_created', {
      author_id: conversation_message.author_id,
      conversation_id: conversation_message.conversation_id,
      created_at: conversation_message.created_at,
      message_id: conversation_message.id
    })
  end

  def self.discussion_entry_created(entry)
    post_event_stringified('discussion_entry_created', get_discussion_entry_data(entry))
  end

  def self.discussion_entry_submitted(entry, assignment_id, submission_id)
    payload = get_discussion_entry_data(entry)
    payload[:assignment_id] = assignment_id unless assignment_id.nil?
    payload[:submission_id] = submission_id unless submission_id.nil?
    post_event_stringified('discussion_entry_submitted', payload)
  end

  def self.get_discussion_entry_data(entry)
    payload = {
      user_id:  entry.user_id,
      created_at: entry.created_at,
      discussion_entry_id: entry.id,
      discussion_topic_id: entry.discussion_topic_id,
      text: LiveEvents.truncate(entry.message)
    }

    payload[:parent_discussion_entry_id] = entry.parent_id if entry.parent_id
    payload
  end

  def self.discussion_topic_created(topic)
    post_event_stringified('discussion_topic_created', get_discussion_topic_data(topic))
  end

  def self.discussion_topic_updated(topic)
    post_event_stringified('discussion_topic_updated', get_discussion_topic_data(topic))
  end

  def self.get_discussion_topic_data(topic)
    {
      discussion_topic_id: topic.global_id,
      is_announcement: topic.is_announcement,
      title: LiveEvents.truncate(topic.title),
      body: LiveEvents.truncate(topic.message),
      assignment_id: topic.assignment_id,
      context_id: topic.context_id,
      context_type: topic.context_type,
      workflow_state: topic.workflow_state,
      lock_at: topic.lock_at,
      updated_at: topic.updated_at
    }
  end

  def self.account_notification_created(notification)
    post_event_stringified('account_notification_created', {
      account_notification_id: notification.global_id,
      subject: LiveEvents.truncate(notification.subject),
      message: LiveEvents.truncate(notification.message),
      icon: notification.icon,
      start_at: notification.start_at,
      end_at: notification.end_at,
    })
  end

  def self.get_group_membership_data(membership)
    {
      group_membership_id: membership.global_id,
      user_id: membership.global_user_id,
      group_id: membership.global_group_id,
      group_name: membership.group.name,
      group_category_id: membership.group.global_group_category_id,
      group_category_name: membership.group.group_category.try(:name),
      workflow_state: membership.workflow_state
    }
  end

  def self.group_membership_created(membership)
    post_event_stringified('group_membership_created', get_group_membership_data(membership))
  end

  def self.group_membership_updated(membership)
    post_event_stringified('group_membership_updated', get_group_membership_data(membership))
  end

  def self.get_group_category_data(group_category)
    {
      group_category_id: group_category.global_id,
      group_category_name: group_category.name,
      context_id: group_category.context_id,
      context_type: group_category.context_type,
      group_limit: group_category.group_limit
    }
  end

  def self.group_category_updated(group_category)
    post_event_stringified('group_category_updated', get_group_category_data(group_category))
  end

  def self.group_category_created(group_category)
    post_event_stringified('group_category_created', get_group_category_data(group_category))
  end

  def self.get_group_data(group)
    {
      group_category_id: group.global_group_category_id,
      group_category_name: group.group_category.try(:name),
      group_id: group.global_id,
      uuid: group.uuid,
      group_name: group.name,
      context_type: group.context_type,
      context_id: group.global_context_id,
      account_id: group.global_account_id,
      workflow_state: group.workflow_state,
      max_membership: group.max_membership
    }
  end

  def self.group_created(group)
    post_event_stringified('group_created', get_group_data(group))
  end

  def self.group_updated(group)
    post_event_stringified('group_updated', get_group_data(group))
  end

  def self.get_assignment_data(assignment)
    event = {
      assignment_id: assignment.global_id,
      context_id: assignment.global_context_id,
      context_uuid: assignment.context.uuid,
      context_type: assignment.context_type,
      assignment_group_id: assignment.global_assignment_group_id,
      workflow_state: assignment.workflow_state,
      title: LiveEvents.truncate(assignment.title),
      description: LiveEvents.truncate(assignment.description),
      due_at: assignment.due_at,
      unlock_at: assignment.unlock_at,
      lock_at: assignment.lock_at,
      updated_at: assignment.updated_at,
      points_possible: assignment.points_possible,
      lti_assignment_id: assignment.lti_context_id,
      lti_resource_link_id: assignment.lti_resource_link_id,
      lti_resource_link_id_duplicated_from: assignment.duplicate_of&.lti_resource_link_id,
      submission_types: assignment.submission_types
    }
    actl = assignment.assignment_configuration_tool_lookups.take
<<<<<<< HEAD
    event[:associated_integration_id] = "#{actl.tool_vendor_code}-#{actl.tool_product_code}" if actl
    domain = assignment.root_account&.domain
    event[:domain] = domain if domain
=======
    domain = assignment.root_account&.domain(ApplicationController.test_cluster_name)
    event[:domain] = domain if domain
    if actl && Lti::ToolProxy.find_active_proxies_for_context_by_vendor_code_and_product_code(
      context: assignment.course,
      vendor_code: actl.tool_vendor_code,
      product_code: actl.tool_product_code
    ).any?
      event[:associated_integration_id] = "#{actl.tool_vendor_code}-#{actl.tool_product_code}"
    end
>>>>>>> 253dab27
    event
  end

  def self.assignment_created(assignment)
    post_event_stringified('assignment_created', get_assignment_data(assignment))
  end

  def self.assignment_updated(assignment)
    post_event_stringified('assignment_updated', get_assignment_data(assignment))
  end

  def self.assignment_group_created(assignment_group)
    post_event_stringified('assignment_group_created', get_assignment_group_data(assignment_group))
  end

  def self.assignment_group_updated(assignment_group)
    post_event_stringified('assignment_group_updated', get_assignment_group_data(assignment_group))
  end

  def self.get_assignment_group_data(assignment_group)
    {
      assignment_group_id: assignment_group.id,
      context_id: assignment_group.context_id,
      context_type: assignment_group.context_type,
      name: assignment_group.name,
      position: assignment_group.position,
      group_weight: assignment_group.group_weight,
      sis_source_id: assignment_group.sis_source_id,
      integration_data: assignment_group.integration_data,
      rules: assignment_group.rules,
      workflow_state: assignment_group.workflow_state
    }
  end

  def self.assignments_bulk_updated(assignment_ids)
    Assignment.where(:id => assignment_ids).each{|a| assignment_updated(a)}
  end

  def self.submissions_bulk_updated(submissions)
    Submission.where(id: submissions).preload(:assignment).find_each { |submission| submission_updated(submission) }
  end

  def self.get_assignment_override_data(override)
    data_hash = {
      assignment_override_id: override.id,
      assignment_id: override.assignment_id,
      due_at: override.due_at,
      all_day: override.all_day,
      all_day_date: override.all_day_date,
      unlock_at: override.unlock_at,
      lock_at: override.lock_at,
      type: override.set_type,
      workflow_state: override.workflow_state,
    }

    case override.set_type
    when 'CourseSection'
      data_hash[:course_section_id] = override.set_id
    when 'Group'
      data_hash[:group_id] = override.set_id
    end

    data_hash
  end

  def self.assignment_override_created(override)
    post_event_stringified('assignment_override_created', get_assignment_override_data(override))
  end

  def self.assignment_override_updated(override)
    post_event_stringified('assignment_override_updated', get_assignment_override_data(override))
  end

  def self.get_submission_data(submission)
    event = {
      submission_id: submission.global_id,
      assignment_id: submission.global_assignment_id,
      user_id: submission.global_user_id,
      submitted_at: submission.submitted_at,
      lti_user_id: submission.lti_user_id,
      graded_at: submission.graded_at,
      updated_at: submission.updated_at,
      score: submission.score,
      grade: submission.grade,
      submission_type: submission.submission_type,
      body: LiveEvents.truncate(submission.body),
      url: submission.url,
      attempt: submission.attempt,
      late: submission.late?,
      missing: submission.missing?,
      lti_assignment_id: submission.assignment.lti_context_id,
      group_id: submission.group_id,
      posted_at: submission.posted_at,
    }
    actl = submission.assignment.assignment_configuration_tool_lookups.take
    if actl && Lti::ToolProxy.find_active_proxies_for_context_by_vendor_code_and_product_code(
      context: submission.course,
      vendor_code: actl.tool_vendor_code,
      product_code: actl.tool_product_code
    ).any?
      event[:associated_integration_id] = "#{actl.tool_vendor_code}-#{actl.tool_product_code}"
    end
    event
  end

  def self.get_attachment_data(attachment)
    {
      attachment_id: attachment.global_id,
      user_id: attachment.global_user_id,
      display_name: LiveEvents.truncate(attachment.display_name),
      filename: LiveEvents.truncate(attachment.filename),
      context_type: attachment.context_type,
      context_id: attachment.global_context_id,
      content_type: attachment.content_type,
      folder_id: attachment.global_folder_id,
      unlock_at: attachment.unlock_at,
      lock_at: attachment.lock_at,
      updated_at: attachment.updated_at
    }
  end

  def self.submission_created(submission)
    post_event_stringified('submission_created', get_submission_data(submission))
  end

  def self.submission_updated(submission)
    post_event_stringified('submission_updated', get_submission_data(submission))
  end

  def self.submission_comment_created(comment)
    payload = {
      submission_comment_id: comment.id,
      submission_id: comment.submission_id,
      user_id: comment.author_id,
      created_at: comment.created_at,
      attachment_ids: comment.attachment_ids.blank? ? [] : comment.attachment_ids.split(','),
      body: LiveEvents.truncate(comment.comment)
    }
    post_event_stringified('submission_comment_created', payload)
  end

  def self.plagiarism_resubmit(submission)
    post_event_stringified('plagiarism_resubmit', get_submission_data(submission))
  end

  def self.get_user_data(user)
    {
      user_id: user.global_id,
      uuid: user.uuid,
      name: user.name,
      short_name: user.short_name,
      workflow_state: user.workflow_state,
      created_at: user.created_at,
      updated_at: user.updated_at,
      user_login: user.primary_pseudonym&.unique_id,
      user_sis_id: user.primary_pseudonym&.sis_user_id
    }
  end

  def self.user_created(user)
    post_event_stringified('user_created', get_user_data(user))
  end

  def self.user_updated(user)
    post_event_stringified('user_updated', get_user_data(user))
  end

  def self.get_enrollment_data(enrollment)
    data = {
      enrollment_id: enrollment.global_id,
      course_id: enrollment.global_course_id,
      user_id: enrollment.global_user_id,
      user_name: enrollment.user_name,
      type: enrollment.type,
      created_at: enrollment.created_at,
      updated_at: enrollment.updated_at,
      limit_privileges_to_course_section: enrollment.limit_privileges_to_course_section,
      course_section_id: enrollment.global_course_section_id,
      workflow_state: enrollment.workflow_state
    }
    data[:associated_user_id] = enrollment.global_associated_user_id if enrollment.observer?
    data
  end

  def self.enrollment_created(enrollment)
    post_event_stringified('enrollment_created', get_enrollment_data(enrollment))
  end

  def self.enrollment_updated(enrollment)
    post_event_stringified('enrollment_updated', get_enrollment_data(enrollment))
  end

  def self.get_enrollment_state_data(enrollment_state)
    {

      enrollment_id: enrollment_state.global_enrollment_id,
      state: enrollment_state.state,
      state_started_at: enrollment_state.state_started_at,
      state_is_current: enrollment_state.state_is_current,
      state_valid_until: enrollment_state.state_valid_until,
      restricted_access: enrollment_state.restricted_access,
      access_is_current: enrollment_state.access_is_current
    }
  end

  def self.enrollment_state_created(enrollment_state)
    post_event_stringified('enrollment_state_created', get_enrollment_state_data(enrollment_state))
  end

  def self.enrollment_state_updated(enrollment_state)
    post_event_stringified('enrollment_state_updated', get_enrollment_state_data(enrollment_state))
  end

  def self.user_account_association_created(assoc)
    post_event_stringified('user_account_association_created', {
      user_id: assoc.global_user_id,
      account_id: assoc.global_account_id,
      account_uuid: assoc.account.uuid,
      created_at: assoc.created_at,
      updated_at: assoc.updated_at,
      is_admin: !(assoc.account.root_account.cached_all_account_users_for(assoc.user).empty?),
    })
  end

  def self.logged_in(session, user, pseudonym)
    ctx = LiveEvents.get_context || {}
    ctx[:user_id] = user.global_id
    ctx[:user_login] = pseudonym.unique_id
    ctx[:user_account_id] = pseudonym.account.global_id
    ctx[:user_sis_id] = pseudonym.sis_user_id
    ctx[:session_id] = session[:session_id] if session[:session_id]
    post_event_stringified('logged_in', {
      redirect_url: session[:return_to]
    }, ctx)
  end

  def self.logged_out
    post_event_stringified('logged_out', {})
  end

  def self.quiz_submitted(submission)
    # TODO: include score, for automatically graded portions?
    post_event_stringified('quiz_submitted', {
      submission_id: submission.global_id,
      quiz_id: submission.global_quiz_id
    })
  end

  def self.wiki_page_created(page)
    post_event_stringified('wiki_page_created', {
      wiki_page_id: page.global_id,
      title: LiveEvents.truncate(page.title),
      body: LiveEvents.truncate(page.body)
    })
  end

  def self.wiki_page_updated(page, old_title, old_body)
    payload = {
      wiki_page_id: page.global_id,
      title: LiveEvents.truncate(page.title),
      body: LiveEvents.truncate(page.body)
    }

    if old_title
      payload[:old_title] = LiveEvents.truncate(old_title)
    end

    if old_body
      payload[:old_body] = LiveEvents.truncate(old_body)
    end

    post_event_stringified('wiki_page_updated', payload)
  end

  def self.wiki_page_deleted(page)
    post_event_stringified('wiki_page_deleted', {
      wiki_page_id: page.global_id,
      title: LiveEvents.truncate(page.title)
    })
  end

  def self.attachment_created(attachment)
    post_event_stringified('attachment_created', get_attachment_data(attachment))
  end

  def self.attachment_updated(attachment, old_display_name)
    payload = get_attachment_data(attachment)
    if old_display_name
      payload[:old_display_name] = LiveEvents.truncate(old_display_name)
    end

    post_event_stringified('attachment_updated', payload)
  end

  def self.attachment_deleted(attachment)
    post_event_stringified('attachment_deleted', get_attachment_data(attachment))
  end

  def self.grade_changed(submission, old_submission=nil, old_assignment=submission.assignment)
    grader_id = nil
    if submission.grader_id && !submission.autograded?
      grader_id = submission.global_grader_id
    end

    sis_pseudonym = Shackles.activate(:slave) do
      SisPseudonym.for(submission.user, submission.assignment.context, type: :trusted, require_sis: false)
    end

    post_event_stringified('grade_change', {
      submission_id: submission.global_id,
      assignment_id: submission.global_assignment_id,
      assignment_name: submission.assignment.name,
      grade: submission.grade,
      old_grade: old_submission.try(:grade),
      score: submission.score,
      old_score: old_submission.try(:score),
      points_possible: submission.assignment.points_possible,
      old_points_possible: old_assignment.points_possible,
      grader_id: grader_id,
      student_id: submission.global_user_id,
      student_sis_id: sis_pseudonym&.sis_user_id,
      user_id: submission.global_user_id,
      grading_complete: submission.graded?,
      muted: !submission.posted?
    }, amended_context(submission.assignment.context))
  end

  def self.asset_access(asset, category, role, level, context: nil, context_membership: nil)
    asset_subtype = nil
    if asset.is_a?(Array)
      asset_subtype = asset[0]
      asset_obj = asset[1]
    else
      asset_obj = asset
    end

    enrollment_data = {}
    if context_membership&.is_a?(Enrollment)
      enrollment_data = {
        enrollment_id: context_membership.id,
        section_id: context_membership.course_section_id
      }
    end

    post_event_stringified(
      'asset_accessed',
      {
        asset_name: asset_obj.try(:name) || asset_obj.try(:title),
        asset_type: asset_obj.class.reflection_type_name,
        asset_id: asset_obj.global_id,
        asset_subtype: asset_subtype,
        category: category,
        role: role,
        level: level
      }.merge(LiveEvents::EventSerializerProvider.serialize(asset_obj)).merge(enrollment_data),
      amended_context(context)
    )
  end

  def self.quiz_export_complete(content_export)
    payload = content_export.settings[:quizzes2]
    post_event_stringified('quiz_export_complete', payload, amended_context(content_export.context))
  end

  def self.content_migration_completed(content_migration)
    post_event_stringified(
      'content_migration_completed',
      content_migration_data(content_migration),
      amended_context(content_migration.context)
    )
  end

  def self.content_migration_data(content_migration)
    context = content_migration.context
    import_quizzes_next =
      content_migration.migration_settings&.[](:import_quizzes_next) == true
    payload = {
      content_migration_id: content_migration.global_id,
      context_id: context.global_id,
      context_type: context.class.to_s,
      lti_context_id: context.lti_context_id,
      context_uuid: context.uuid,
      import_quizzes_next: import_quizzes_next
    }

    if context.respond_to?(:root_account)
<<<<<<< HEAD
      payload[:domain] = context.root_account&.domain
=======
      payload[:domain] = context.root_account&.domain(ApplicationController.test_cluster_name)
>>>>>>> 253dab27
    end

    payload
  end

  def self.course_section_created(section)
    post_event_stringified('course_section_created', get_course_section_data(section))
  end

  def self.course_section_updated(section)
    post_event_stringified('course_section_updated', get_course_section_data(section))
  end

  def self.quizzes_next_quiz_duplicated(payload)
    post_event_stringified('quizzes_next_quiz_duplicated', payload)
  end

  def self.get_course_section_data(section)
    {
      course_section_id: section.id,
      sis_source_id: section.sis_source_id,
      sis_batch_id: section.sis_batch_id,
      course_id: section.course_id,
      root_account_id: section.root_account_id,
      enrollment_term_id: section.enrollment_term_id,
      name: section.name,
      default_section: section.default_section,
      accepting_enrollments: section.accepting_enrollments,
      can_manually_enroll: section.can_manually_enroll,
      start_at: section.start_at,
      end_at: section.end_at,
      workflow_state: section.workflow_state,
      restrict_enrollments_to_section_dates: section.restrict_enrollments_to_section_dates,
      nonxlist_course_id: section.nonxlist_course_id,
      stuck_sis_fields: section.stuck_sis_fields,
      integration_id: section.integration_id
    }
  end

  def self.module_created(context_module)
    post_event_stringified('module_created', get_context_module_data(context_module))
  end

  def self.module_updated(context_module)
    post_event_stringified('module_updated', get_context_module_data(context_module))
  end

  def self.get_context_module_data(context_module)
    {
      module_id: context_module.id,
      context_id: context_module.context_id,
      context_type: context_module.context_type,
      name: context_module.name,
      position: context_module.position,
      workflow_state: context_module.workflow_state
    }
  end

  def self.module_item_created(context_module_item)
    post_event_stringified('module_item_created', get_context_module_item_data(context_module_item))
  end

  def self.module_item_updated(context_module_item)
    post_event_stringified('module_item_updated', get_context_module_item_data(context_module_item))
  end

  def self.get_context_module_item_data(context_module_item)
    {
      module_item_id: context_module_item.id,
      module_id: context_module_item.context_module_id,
      context_id: context_module_item.context_id,
      context_type: context_module_item.context_type,
      position: context_module_item.position,
      workflow_state: context_module_item.workflow_state
    }
  end

  def self.course_completed(context_module_progression)
    post_event_stringified('course_completed', get_course_completed_data(context_module_progression.context_module.course, context_module_progression.user))
  end

  def self.course_progress(context_module_progression)
    post_event_stringified('course_progress', get_course_completed_data(context_module_progression.context_module.course, context_module_progression.user))
  end

  def self.get_course_completed_data(course, user)
    {
      progress: CourseProgress.new(course, user, read_only: true).to_json,
      user: user.slice(%i[id name email]),
      course: course.slice(%i[id name account_id sis_source_id])
    }
  end

  def self.get_learning_outcome_result_data(result)
    {
      learning_outcome_id: result.learning_outcome_id,
      mastery: result.mastery,
      score: result.score,
      created_at: result.created_at,
      attempt: result.attempt,
      possible: result.possible,
      original_score: result.original_score,
      original_possible: result.original_possible,
      original_mastery: result.original_mastery,
      assessed_at: result.assessed_at,
      title: result.title,
      percent: result.percent
    }
  end

  def self.learning_outcome_result_updated(result)
    post_event_stringified('learning_outcome_result_updated', get_learning_outcome_result_data(result).merge(updated_at: result.updated_at))
  end

  def self.learning_outcome_result_created(result)
    post_event_stringified('learning_outcome_result_created', get_learning_outcome_result_data(result))
  end

  def self.get_learning_outcome_data(outcome)
    {
      learning_outcome_id: outcome.id,
      context_type: outcome.context_type,
      context_id: outcome.context_id,
      display_name: outcome.display_name,
      short_description: outcome.short_description,
      description: outcome.description,
      vendor_guid: outcome.vendor_guid,
      calculation_method: outcome.calculation_method,
      calculation_int: outcome.calculation_int,
      rubric_criterion: outcome.rubric_criterion,
      title: outcome.title,
      workflow_state: outcome.workflow_state
    }
  end

  def self.learning_outcome_updated(outcome)
    post_event_stringified('learning_outcome_updated', get_learning_outcome_data(outcome).merge(updated_at: outcome.updated_at))
  end

  def self.learning_outcome_created(outcome)
    post_event_stringified('learning_outcome_created', get_learning_outcome_data(outcome))
  end

  def self.get_learning_outcome_group_data(group)
    {
      learning_outcome_group_id: group.id,
      context_id: group.context_id,
      context_type: group.context_type,
      title: group.title,
      description: group.description,
      vendor_guid: group.vendor_guid,
      parent_outcome_group_id: group.learning_outcome_group_id,
      workflow_state: group.workflow_state
    }
  end

  def self.learning_outcome_group_updated(group)
    post_event_stringified('learning_outcome_group_updated', get_learning_outcome_group_data(group).merge(updated_at: group.updated_at))
  end

  def self.learning_outcome_group_created(group)
    post_event_stringified('learning_outcome_group_created', get_learning_outcome_group_data(group))
  end

  def self.get_learning_outcome_link_data(link)
    {
      learning_outcome_link_id: link.id,
      learning_outcome_id: link.content_id,
      learning_outcome_group_id: link.associated_asset_id,
      context_id: link.context_id,
      context_type: link.context_type,
      workflow_state: link.workflow_state
    }
  end

  def self.learning_outcome_link_created(link)
    post_event_stringified('learning_outcome_link_created', get_learning_outcome_link_data(link))
  end

  def self.learning_outcome_link_updated(link)
    post_event_stringified('learning_outcome_link_updated', get_learning_outcome_link_data(link).merge(updated_at: link.updated_at))
  end

  def self.grade_override(score, old_score, enrollment, course)
    return unless score.course_score && score.override_score != old_score
    data = {
      score_id: score.id,
      enrollment_id: score.enrollment_id,
      user_id: enrollment.user_id,
      course_id: enrollment.course_id,
      grading_period_id: score.grading_period_id,
      override_score: score.override_score,
      old_override_score: old_score,
      updated_at: score.updated_at,
    }
    post_event_stringified('grade_override', data, amended_context(course))
  end

  def self.course_grade_change(score, old_score_values, enrollment)
    data = {
      user_id: enrollment.user_id,
      course_id: enrollment.course_id,
      workflow_state: score.workflow_state,
      created_at: score.created_at,
      updated_at: score.updated_at,
      current_score: score.current_score,
      old_current_score: old_score_values[:current_score],
      final_score: score.final_score,
      old_final_score: old_score_values[:final_score],
      unposted_current_score: score.unposted_current_score,
      old_unposted_current_score: old_score_values[:unposted_current_score],
      unposted_final_score: score.unposted_final_score,
      old_unposted_final_score: old_score_values[:unposted_final_score]
    }
    post_event_stringified('course_grade_change', data, amended_context(score.course))
  end

  def self.sis_batch_payload(batch)
    {
      sis_batch_id: batch.id,
      account_id: batch.account_id,
      workflow_state: batch.workflow_state
    }
  end

  def self.sis_batch_created(batch)
    post_event_stringified('sis_batch_created', sis_batch_payload(batch))
  end

  def self.sis_batch_updated(batch)
    post_event_stringified('sis_batch_updated', sis_batch_payload(batch))
  end

  def self.outcome_proficiency_created(proficiency)
    post_event_stringified('outcome_proficiency_created', get_outcome_proficiency_data(proficiency))
  end

  def self.outcome_proficiency_updated(proficiency)
    post_event_stringified('outcome_proficiency_updated', get_outcome_proficiency_data(proficiency).merge(updated_at: proficiency.updated_at))
  end

  def self.get_outcome_proficiency_data(proficiency)
    ratings = proficiency.outcome_proficiency_ratings.map do |rating|
      get_outcome_proficiency_rating_data(rating)
    end
    {
      outcome_proficiency_id: proficiency.id,
      context_type: proficiency.context_type,
      context_id: proficiency.context_id,
      workflow_state: proficiency.workflow_state,
      outcome_proficiency_ratings: ratings
    }
  end

  def self.get_outcome_proficiency_rating_data(rating)
    {
      outcome_proficiency_rating_id: rating.id,
      description: rating.description,
      points: rating.points,
      mastery: rating.mastery,
      color: rating.color,
      workflow_state: rating.workflow_state
    }
  end
end<|MERGE_RESOLUTION|>--- conflicted
+++ resolved
@@ -237,11 +237,6 @@
       submission_types: assignment.submission_types
     }
     actl = assignment.assignment_configuration_tool_lookups.take
-<<<<<<< HEAD
-    event[:associated_integration_id] = "#{actl.tool_vendor_code}-#{actl.tool_product_code}" if actl
-    domain = assignment.root_account&.domain
-    event[:domain] = domain if domain
-=======
     domain = assignment.root_account&.domain(ApplicationController.test_cluster_name)
     event[:domain] = domain if domain
     if actl && Lti::ToolProxy.find_active_proxies_for_context_by_vendor_code_and_product_code(
@@ -251,7 +246,6 @@
     ).any?
       event[:associated_integration_id] = "#{actl.tool_vendor_code}-#{actl.tool_product_code}"
     end
->>>>>>> 253dab27
     event
   end
 
@@ -638,11 +632,7 @@
     }
 
     if context.respond_to?(:root_account)
-<<<<<<< HEAD
-      payload[:domain] = context.root_account&.domain
-=======
       payload[:domain] = context.root_account&.domain(ApplicationController.test_cluster_name)
->>>>>>> 253dab27
     end
 
     payload
