--- conflicted
+++ resolved
@@ -45,10 +45,6 @@
 
   def self.handle_redis_failure(failure_retval, redis_name)
     return failure_retval if redis_failure?(redis_name)
-<<<<<<< HEAD
-    yield
-  rescue Redis::BaseConnectionError, SystemCallError => e
-=======
     reply = yield
     raise reply if reply.is_a?(Exception)
     reply
@@ -62,7 +58,6 @@
       raise
     end
 
->>>>>>> 343c3ce5
     CanvasStatsd::Statsd.increment("redis.errors.all")
     CanvasStatsd::Statsd.increment("redis.errors.#{CanvasStatsd::Statsd.escape(redis_name)}")
     Rails.logger.error "Failure handling redis command on #{redis_name}: #{e.inspect}"
