# frozen_string_literal: true

#
# Copyright (C) 2015 - present Instructure, Inc.
#
# This file is part of Canvas.
#
# Canvas is free software: you can redistribute it and/or modify it under
# the terms of the GNU Affero General Public License as published by the Free
# Software Foundation, version 3 of the License.
#
# Canvas is distributed in the hope that it will be useful, but WITHOUT ANY
# WARRANTY; without even the implied warranty of MERCHANTABILITY or FITNESS FOR
# A PARTICULAR PURPOSE. See the GNU Affero General Public License for more
# details.
#
# You should have received a copy of the GNU Affero General Public License along
# with this program. If not, see <http://www.gnu.org/licenses/>.
require 'dynamic_settings'

module Canvas
  # temporary shim rather than replacing all callsites at once
  # TODO: remove references to DynamicSettings through the Canvas module
  # individually, and then remove this file.
  DynamicSettings = ::DynamicSettings

  module DynamicSettingsInitializer
    # this is expected to be invoked from application.rb
    # as an initializer so that consul-based settings are available
    # before we start bootstrapping other things in the app.
    def self.bootstrap!
<<<<<<< HEAD
      settings = ConfigFile.load("consul")
      if settings.present?
        begin
          ::DynamicSettings.config = settings
        rescue Diplomat::KeyNotFound, Diplomat::PathNotFound, Diplomat::UnknownStatus
          Rails.logger.warn("INITIALIZATION: can't reach consul, attempts to load DynamicSettings will fail")
        end
      end

=======
>>>>>>> 958fa740
      # these used to be in an initializer, but initializing this
      # library in 2 places seems like a recipe for confusion, so
      # config/initializers/consul.rb got moved in here
      reloader = -> do
        settings = ConfigFile.load("consul").dup

        if settings.present?
          settings[:circuit_breaker] = ::DynamicSettings::CircuitBreaker.new(settings[:circuit_breaker_interval])

          begin
            ::DynamicSettings.config = settings
          rescue Diplomat::KeyNotFound, Diplomat::PathNotFound, Diplomat::UnknownStatus
            Rails.logger.warn("INITIALIZATION: can't reach consul, attempts to load DynamicSettings will fail")
          end
        end

        # dumps the whole cache, even if it's a shared local redis,
        # and removes any local data loaded from yml on disk as a fallback.
        # (will reload if still present on disk)
        ::DynamicSettings.on_reload!
      end
      reloader.call
      Canvas::Reloader.on_reload(&reloader)
      # dependency injection stuff from when
      # this got pulled out into a local gem
      ::DynamicSettings.cache = LocalCache
      ::DynamicSettings.fallback_recovery_lambda = ->(e){ Canvas::Errors.capture_exception(:consul, e, :warn) }
      ::DynamicSettings.retry_lambda = ->(e){ Canvas::Errors.capture_exception(:consul, e, :warn) }
      ::DynamicSettings.logger = Rails.logger
    end
  end
end<|MERGE_RESOLUTION|>--- conflicted
+++ resolved
@@ -29,18 +29,6 @@
     # as an initializer so that consul-based settings are available
     # before we start bootstrapping other things in the app.
     def self.bootstrap!
-<<<<<<< HEAD
-      settings = ConfigFile.load("consul")
-      if settings.present?
-        begin
-          ::DynamicSettings.config = settings
-        rescue Diplomat::KeyNotFound, Diplomat::PathNotFound, Diplomat::UnknownStatus
-          Rails.logger.warn("INITIALIZATION: can't reach consul, attempts to load DynamicSettings will fail")
-        end
-      end
-
-=======
->>>>>>> 958fa740
       # these used to be in an initializer, but initializing this
       # library in 2 places seems like a recipe for confusion, so
       # config/initializers/consul.rb got moved in here
