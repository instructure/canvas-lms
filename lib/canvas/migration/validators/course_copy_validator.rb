#
# Copyright (C) 2013 - 2014 Instructure, Inc.
#
# This file is part of Canvas.
#
# Canvas is free software: you can redistribute it and/or modify it under
# the terms of the GNU Affero General Public License as published by the Free
# Software Foundation, version 3 of the License.
#
# Canvas is distributed in the hope that it will be useful, but WITHOUT ANY
# WARRANTY; without even the implied warranty of MERCHANTABILITY or FITNESS FOR
# A PARTICULAR PURPOSE. See the GNU Affero General Public License for more
# details.
#
# You should have received a copy of the GNU Affero General Public License along
# with this program. If not, see <http://www.gnu.org/licenses/>.
#

module Canvas::Migration::Validators::CourseCopyValidator
  def self.has_error(options, user, course)
    if !options || !options[:source_course_id]
      return I18n.t :course_copy_argument_error, 'A course copy requires a source course.'
    end
    source = Course.find_by_id(options[:source_course_id])
    if source
<<<<<<< HEAD
      if !source.grants_right?(user, :manage)
=======
      if !(source.grants_right?(user, :read_as_admin) && source.grants_right?(user, :read))
>>>>>>> e5143687
        return I18n.t :course_copy_not_allowed_error, 'You are not allowed to copy the source course.'
      end
    else
      return I18n.t :course_copy_no_course_error, 'The source course was not found.'
    end

    false
  end
end<|MERGE_RESOLUTION|>--- conflicted
+++ resolved
@@ -23,11 +23,7 @@
     end
     source = Course.find_by_id(options[:source_course_id])
     if source
-<<<<<<< HEAD
-      if !source.grants_right?(user, :manage)
-=======
       if !(source.grants_right?(user, :read_as_admin) && source.grants_right?(user, :read))
->>>>>>> e5143687
         return I18n.t :course_copy_not_allowed_error, 'You are not allowed to copy the source course.'
       end
     else
