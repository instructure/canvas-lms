--- conflicted
+++ resolved
@@ -51,32 +51,9 @@
   end
 
   def unzip_archive
-<<<<<<< HEAD
-    logger.debug "Extracting #{@archive_file_path} to #{@unzipped_file_path}"
-    warnings = CanvasUnzip.extract_archive(@archive_file_path, @unzipped_file_path)
-    unless warnings.empty?
-      diagnostic_text = ''
-      warnings.each do |tag, files|
-        diagnostic_text += tag.to_s + ': ' + files.join(', ') + "\n"
-      end
-      logger.debug "CanvasUnzip returned warnings: " + diagnostic_text
-      add_warning(I18n.t('canvas.migration.warning.unzip_warning', 'The content package unzipped successfully, but with a warning'), diagnostic_text)
-    end
-    return true
-  end
-
-  # If the file is a zip file, unzip it, if it's an xml file, copy
-  # it into the directory with the given file name
-  def prepare_cartridge_file(file_name='imsmanifest.xml')
-    if @archive_file_path.ends_with?('xml')
-      FileUtils::cp(@archive_file_path, File.join(@unzipped_file_path, file_name))
-    else
-      unzip_archive
-=======
     @archive.unzip_archive
     @archive.warnings.each do |warn|
       add_warning(warn)
->>>>>>> ff5b3bb6
     end
   end
 
