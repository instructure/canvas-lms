# frozen_string_literal: true

#
# Copyright (C) 2011 - present Instructure, Inc.
#
# This file is part of Canvas.
#
# Canvas is free software: you can redistribute it and/or modify it under
# the terms of the GNU Affero General Public License as published by the Free
# Software Foundation, version 3 of the License.
#
# Canvas is distributed in the hope that it will be useful, but WITHOUT ANY
# WARRANTY; without even the implied warranty of MERCHANTABILITY or FITNESS FOR
# A PARTICULAR PURPOSE. See the GNU Affero General Public License for more
# details.
#
# You should have received a copy of the GNU Affero General Public License along
# with this program. If not, see <http://www.gnu.org/licenses/>.
#

module Canvas::Migration
class Migrator
  include MigratorHelper
  SCRAPE_ALL_HASH = { 'course_outline' => true, 'announcements' => true, 'assignments' => true, 'goals' => true, 'rubrics' => true, 'web_links' => true, 'learning_modules' => true, 'calendar_events' => true, 'calendar_start' => nil, 'calendar_end' => nil, 'discussions' => true, 'assessments' => true, 'question_bank' => true, 'all_files' => true, 'groups' => true, 'assignment_groups' => true, 'tasks' => true, 'wikis' => true }

  attr_accessor :course, :extra_settings, :total_error_count, :package_root
  attr_reader :base_export_dir, :manifest, :import_objects, :settings

  def initialize(settings, migration_type)
    @settings = settings
    @settings[:migration_type] = migration_type
    @manifest = nil
    @error_count = 0
    @errors = []
    @course = {:file_map=>{}, :wikis=>[]}
    @course[:name] = @settings[:course_name]

    if @settings[:unzipped_file_path]
      @unzipped = true
      @package_root = PackageRoot.new(@settings[:unzipped_file_path])
    elsif !@settings[:no_archive_file]
      @archive = @settings[:archive] || Canvas::Migration::Archive.new(@settings)
      @archive_file = @archive.file
      @archive_file_path = @archive.path
      @package_root = PackageRoot.new(@archive.unzipped_file_path)
    end

    @base_export_dir = @settings[:base_download_dir] || find_export_dir
    @course[:export_folder_path] = File.expand_path(@base_export_dir)
    make_export_dir
  end

  def export
    raise "Migrator.export should have been overwritten by a sub-class"
  end

  def unzip_archive
    return if @unzipped
    @archive.unzip_archive
    @archive.warnings.each do |warn|
      add_warning(warn)
    end
  end

  def delete_unzipped_archive
    begin
      @archive.delete_unzipped_archive
    rescue
      Rails.logger.warn "Couldn't delete #{@unzipped_file_path} for content_migration #{@settings[:content_migration_id]}"
    end
  end

  def get_full_path(file_name)
    @package_root.item_path(file_name) if file_name.present?
  end

  def move_archive_to(full_path)
    if @archive_file.is_a?(Tempfile)
      FileUtils.move(@archive_file.path, full_path)
    else
      FileUtils.copy(@archive_file.path, full_path)
    end
  end

  def package_course_files(base_dir=nil)
    package_root = base_dir ? PackageRoot.new(base_dir) : @package_root
    zip_file = File.join(@base_export_dir, MigratorHelper::ALL_FILES_ZIP)
    make_export_dir

    return if @course[:file_map].empty?
    Zip::File.open(zip_file, Zip::File::CREATE) do |zipfile|
      @course[:file_map].each_value do |val|
        file_path = package_root.item_path(val[:real_path] || val[:path_name])
        val.delete :real_path
        if File.exist?(file_path)
          zipfile.add(val[:path_name], file_path)
        else
          add_warning(I18n.t('canvas.migration.errors.file_does_not_exist', 'The file "%{file_path}" did not exist in the content package and could not be imported.', :file_path => val[:path_name]))
        end
      end
    end

<<<<<<< HEAD
    File.expand_path(zip_file)
  end

  def get_all_resources(manifest)
    manifest.css('resource').each do |r_node|
      id = r_node['identifier']
      resource = @resources[id]
      resource ||= {:migration_id=>id}
      resource[:type] = r_node['type']
      resource[:href] = r_node['href']
      if resource[:href]
        resource[:href] = resource[:href].gsub('\\', '/')
      else
        #it could be embedded in the manifest
        @resource_nodes_for_flat_manifest[id] = r_node
      end
      # Should be "Learner", "Instructor", or "Mentor"
      resource[:intended_user_role] = get_node_val(r_node, "intendedEndUserRole value", nil)
      # Should be "assignment", "lessonplan", "syllabus", or "unspecified"
      resource[:intended_use] = r_node['intendeduse']
      resource[:files] = []
      r_node.css('file').each do |file_node|
        resource[:files] << {:href => file_node[:href].gsub('\\', '/')}
=======
    def get_all_resources(manifest)
      manifest.css('resource').each do |r_node|
        id = r_node['identifier']
        resource = @resources[id]
        resource ||= { :migration_id => id }
        resource[:type] = r_node['type']
        resource[:href] = r_node['href']
        if resource[:href]
          resource[:href] = resource[:href].gsub('\\', '/')
        else
          # it could be embedded in the manifest
          @resource_nodes_for_flat_manifest[id] = r_node
        end
        # Should be "Learner", "Instructor", or "Mentor"
        resource[:intended_user_role] = get_node_val(r_node, "intendedEndUserRole value", nil)
        # Should be "assignment", "lessonplan", "syllabus", or "unspecified"
        resource[:intended_use] = r_node['intendeduse']
        resource[:files] = []
        r_node.css('file').each do |file_node|
          resource[:files] << { :href => file_node[:href].gsub('\\', '/') }
        end
        resource[:dependencies] = []
        r_node.css('dependency').each do |d_node|
          resource[:dependencies] << d_node[:identifierref]
        end
        if (variant = r_node.at_css('variant'))
          resource[:preferred_resource_id] = variant['identifierref']
        end
        @resources[id] = resource
>>>>>>> 2d51e8e7
      end
      resource[:dependencies] = []
      r_node.css('dependency').each do |d_node|
        resource[:dependencies] << d_node[:identifierref]
      end
      if variant = r_node.at_css('variant')
        resource[:preferred_resource_id] = variant['identifierref']
      end
      @resources[id] = resource
    end
  end

  # Finds the resource object with the specified type(s)
  # does a "start_with?" so that CC version can be ignored
  def resources_by_type(*types)
    @resources.values.find_all {|res| types.any?{|t| res[:type].start_with? t} }
  end

  def open_rel_path(rel_path)
    doc = nil
    if rel_path
      path = get_full_path(rel_path)
      if File.exist?(path)
        doc = open_file_xml(path)
      end
    end
    doc
  end

<<<<<<< HEAD
  def get_node_or_open_file(resource, node_name=nil)
    doc = open_rel_path(resource[:href])
    if !doc && resource[:files]
      resource[:files].each do |file|
        break if doc = open_rel_path(file[:href])
=======
    def get_node_or_open_file(resource, node_name = nil)
      doc = open_rel_path(resource[:href])
      if !doc && resource[:files]
        resource[:files].each do |file|
          break if (doc = open_rel_path(file[:href]))
        end
>>>>>>> 2d51e8e7
      end
    end

<<<<<<< HEAD
    if !doc && node = @resource_nodes_for_flat_manifest[resource[:migration_id]]
      #check for in-line node
      if node_name
        doc = node.children.find{|c| c.name == node_name}
      else
        doc = node
      end
=======
      if !doc && (node = @resource_nodes_for_flat_manifest[resource[:migration_id]])
        # check for in-line node
        doc = if node_name
                node.children.find { |c| c.name == node_name }
              else
                node
              end
      end

      doc.remove_namespaces! if doc.respond_to?('remove_namespaces!')
      doc
>>>>>>> 2d51e8e7
    end

    doc.remove_namespaces! if doc && doc.respond_to?('remove_namespaces!')
    doc
  end

end
end<|MERGE_RESOLUTION|>--- conflicted
+++ resolved
@@ -19,112 +19,92 @@
 #
 
 module Canvas::Migration
-class Migrator
-  include MigratorHelper
-  SCRAPE_ALL_HASH = { 'course_outline' => true, 'announcements' => true, 'assignments' => true, 'goals' => true, 'rubrics' => true, 'web_links' => true, 'learning_modules' => true, 'calendar_events' => true, 'calendar_start' => nil, 'calendar_end' => nil, 'discussions' => true, 'assessments' => true, 'question_bank' => true, 'all_files' => true, 'groups' => true, 'assignment_groups' => true, 'tasks' => true, 'wikis' => true }
+  class Migrator
+    include MigratorHelper
+    SCRAPE_ALL_HASH = { 'course_outline' => true, 'announcements' => true, 'assignments' => true, 'goals' => true, 'rubrics' => true, 'web_links' => true, 'learning_modules' => true, 'calendar_events' => true, 'calendar_start' => nil, 'calendar_end' => nil, 'discussions' => true, 'assessments' => true, 'question_bank' => true, 'all_files' => true, 'groups' => true, 'assignment_groups' => true, 'tasks' => true, 'wikis' => true }
 
-  attr_accessor :course, :extra_settings, :total_error_count, :package_root
-  attr_reader :base_export_dir, :manifest, :import_objects, :settings
+    attr_accessor :course, :extra_settings, :total_error_count, :package_root
+    attr_reader :base_export_dir, :manifest, :import_objects, :settings
 
-  def initialize(settings, migration_type)
-    @settings = settings
-    @settings[:migration_type] = migration_type
-    @manifest = nil
-    @error_count = 0
-    @errors = []
-    @course = {:file_map=>{}, :wikis=>[]}
-    @course[:name] = @settings[:course_name]
+    def initialize(settings, migration_type)
+      @settings = settings
+      @settings[:migration_type] = migration_type
+      @manifest = nil
+      @error_count = 0
+      @errors = []
+      @course = { :file_map => {}, :wikis => [] }
+      @course[:name] = @settings[:course_name]
 
-    if @settings[:unzipped_file_path]
-      @unzipped = true
-      @package_root = PackageRoot.new(@settings[:unzipped_file_path])
-    elsif !@settings[:no_archive_file]
-      @archive = @settings[:archive] || Canvas::Migration::Archive.new(@settings)
-      @archive_file = @archive.file
-      @archive_file_path = @archive.path
-      @package_root = PackageRoot.new(@archive.unzipped_file_path)
+      if @settings[:unzipped_file_path]
+        @unzipped = true
+        @package_root = PackageRoot.new(@settings[:unzipped_file_path])
+      elsif !@settings[:no_archive_file]
+        @archive = @settings[:archive] || Canvas::Migration::Archive.new(@settings)
+        @archive_file = @archive.file
+        @archive_file_path = @archive.path
+        @package_root = PackageRoot.new(@archive.unzipped_file_path)
+      end
+
+      @base_export_dir = @settings[:base_download_dir] || find_export_dir
+      @course[:export_folder_path] = File.expand_path(@base_export_dir)
+      make_export_dir
     end
 
-    @base_export_dir = @settings[:base_download_dir] || find_export_dir
-    @course[:export_folder_path] = File.expand_path(@base_export_dir)
-    make_export_dir
-  end
+    def export
+      raise "Migrator.export should have been overwritten by a sub-class"
+    end
 
-  def export
-    raise "Migrator.export should have been overwritten by a sub-class"
-  end
+    def unzip_archive
+      return if @unzipped
 
-  def unzip_archive
-    return if @unzipped
-    @archive.unzip_archive
-    @archive.warnings.each do |warn|
-      add_warning(warn)
-    end
-  end
-
-  def delete_unzipped_archive
-    begin
-      @archive.delete_unzipped_archive
-    rescue
-      Rails.logger.warn "Couldn't delete #{@unzipped_file_path} for content_migration #{@settings[:content_migration_id]}"
-    end
-  end
-
-  def get_full_path(file_name)
-    @package_root.item_path(file_name) if file_name.present?
-  end
-
-  def move_archive_to(full_path)
-    if @archive_file.is_a?(Tempfile)
-      FileUtils.move(@archive_file.path, full_path)
-    else
-      FileUtils.copy(@archive_file.path, full_path)
-    end
-  end
-
-  def package_course_files(base_dir=nil)
-    package_root = base_dir ? PackageRoot.new(base_dir) : @package_root
-    zip_file = File.join(@base_export_dir, MigratorHelper::ALL_FILES_ZIP)
-    make_export_dir
-
-    return if @course[:file_map].empty?
-    Zip::File.open(zip_file, Zip::File::CREATE) do |zipfile|
-      @course[:file_map].each_value do |val|
-        file_path = package_root.item_path(val[:real_path] || val[:path_name])
-        val.delete :real_path
-        if File.exist?(file_path)
-          zipfile.add(val[:path_name], file_path)
-        else
-          add_warning(I18n.t('canvas.migration.errors.file_does_not_exist', 'The file "%{file_path}" did not exist in the content package and could not be imported.', :file_path => val[:path_name]))
-        end
+      @archive.unzip_archive
+      @archive.warnings.each do |warn|
+        add_warning(warn)
       end
     end
 
-<<<<<<< HEAD
-    File.expand_path(zip_file)
-  end
+    def delete_unzipped_archive
+      begin
+        @archive.delete_unzipped_archive
+      rescue
+        Rails.logger.warn "Couldn't delete #{@unzipped_file_path} for content_migration #{@settings[:content_migration_id]}"
+      end
+    end
 
-  def get_all_resources(manifest)
-    manifest.css('resource').each do |r_node|
-      id = r_node['identifier']
-      resource = @resources[id]
-      resource ||= {:migration_id=>id}
-      resource[:type] = r_node['type']
-      resource[:href] = r_node['href']
-      if resource[:href]
-        resource[:href] = resource[:href].gsub('\\', '/')
+    def get_full_path(file_name)
+      @package_root.item_path(file_name) if file_name.present?
+    end
+
+    def move_archive_to(full_path)
+      if @archive_file.is_a?(Tempfile)
+        FileUtils.move(@archive_file.path, full_path)
       else
-        #it could be embedded in the manifest
-        @resource_nodes_for_flat_manifest[id] = r_node
+        FileUtils.copy(@archive_file.path, full_path)
       end
-      # Should be "Learner", "Instructor", or "Mentor"
-      resource[:intended_user_role] = get_node_val(r_node, "intendedEndUserRole value", nil)
-      # Should be "assignment", "lessonplan", "syllabus", or "unspecified"
-      resource[:intended_use] = r_node['intendeduse']
-      resource[:files] = []
-      r_node.css('file').each do |file_node|
-        resource[:files] << {:href => file_node[:href].gsub('\\', '/')}
-=======
+    end
+
+    def package_course_files(base_dir = nil)
+      package_root = base_dir ? PackageRoot.new(base_dir) : @package_root
+      zip_file = File.join(@base_export_dir, MigratorHelper::ALL_FILES_ZIP)
+      make_export_dir
+
+      return if @course[:file_map].empty?
+
+      Zip::File.open(zip_file, Zip::File::CREATE) do |zipfile|
+        @course[:file_map].each_value do |val|
+          file_path = package_root.item_path(val[:real_path] || val[:path_name])
+          val.delete :real_path
+          if File.exist?(file_path)
+            zipfile.add(val[:path_name], file_path)
+          else
+            add_warning(I18n.t('canvas.migration.errors.file_does_not_exist', 'The file "%{file_path}" did not exist in the content package and could not be imported.', :file_path => val[:path_name]))
+          end
+        end
+      end
+
+      File.expand_path(zip_file)
+    end
+
     def get_all_resources(manifest)
       manifest.css('resource').each do |r_node|
         id = r_node['identifier']
@@ -154,62 +134,34 @@
           resource[:preferred_resource_id] = variant['identifierref']
         end
         @resources[id] = resource
->>>>>>> 2d51e8e7
-      end
-      resource[:dependencies] = []
-      r_node.css('dependency').each do |d_node|
-        resource[:dependencies] << d_node[:identifierref]
-      end
-      if variant = r_node.at_css('variant')
-        resource[:preferred_resource_id] = variant['identifierref']
-      end
-      @resources[id] = resource
-    end
-  end
-
-  # Finds the resource object with the specified type(s)
-  # does a "start_with?" so that CC version can be ignored
-  def resources_by_type(*types)
-    @resources.values.find_all {|res| types.any?{|t| res[:type].start_with? t} }
-  end
-
-  def open_rel_path(rel_path)
-    doc = nil
-    if rel_path
-      path = get_full_path(rel_path)
-      if File.exist?(path)
-        doc = open_file_xml(path)
       end
     end
-    doc
-  end
 
-<<<<<<< HEAD
-  def get_node_or_open_file(resource, node_name=nil)
-    doc = open_rel_path(resource[:href])
-    if !doc && resource[:files]
-      resource[:files].each do |file|
-        break if doc = open_rel_path(file[:href])
-=======
+    # Finds the resource object with the specified type(s)
+    # does a "start_with?" so that CC version can be ignored
+    def resources_by_type(*types)
+      @resources.values.find_all { |res| types.any? { |t| res[:type].start_with? t } }
+    end
+
+    def open_rel_path(rel_path)
+      doc = nil
+      if rel_path
+        path = get_full_path(rel_path)
+        if File.exist?(path)
+          doc = open_file_xml(path)
+        end
+      end
+      doc
+    end
+
     def get_node_or_open_file(resource, node_name = nil)
       doc = open_rel_path(resource[:href])
       if !doc && resource[:files]
         resource[:files].each do |file|
           break if (doc = open_rel_path(file[:href]))
         end
->>>>>>> 2d51e8e7
       end
-    end
 
-<<<<<<< HEAD
-    if !doc && node = @resource_nodes_for_flat_manifest[resource[:migration_id]]
-      #check for in-line node
-      if node_name
-        doc = node.children.find{|c| c.name == node_name}
-      else
-        doc = node
-      end
-=======
       if !doc && (node = @resource_nodes_for_flat_manifest[resource[:migration_id]])
         # check for in-line node
         doc = if node_name
@@ -221,12 +173,6 @@
 
       doc.remove_namespaces! if doc.respond_to?('remove_namespaces!')
       doc
->>>>>>> 2d51e8e7
     end
-
-    doc.remove_namespaces! if doc && doc.respond_to?('remove_namespaces!')
-    doc
   end
-
-end
 end