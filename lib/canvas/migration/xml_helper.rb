--- conflicted
+++ resolved
@@ -21,13 +21,6 @@
 require 'nokogiri'
 
 module Canvas::Migration
-<<<<<<< HEAD
-module XMLHelper
-  def convert_to_timestamp(string)
-    return nil if string.nil? or string == ""
-    Time.use_zone("UTC"){Time.zone.parse(string).to_i * 1000} rescue nil
-  end
-=======
   module XMLHelper
     def convert_to_timestamp(string)
       return nil if string.nil? or string == ""
@@ -42,20 +35,11 @@
 
       default
     end
->>>>>>> 2d51e8e7
 
-  def get_node_att(node, selector, attribute, default=nil)
-    if node = node.at_css(selector)
-      return node[attribute]
+    def get_node_val(node, selector, default = nil)
+      node.at_css(selector) ? node.at_css(selector).text : default
     end
-    default
-  end
 
-<<<<<<< HEAD
-  def get_node_val(node, selector, default=nil)
-    node.at_css(selector) ? node.at_css(selector).text : default
-  end
-=======
     # You can't do a css selector that only looks for direct
     # descendants of the current node, so you have to iterate
     # over the children and see if it's there.
@@ -66,88 +50,80 @@
 
       nil
     end
->>>>>>> 2d51e8e7
 
-  # You can't do a css selector that only looks for direct
-  # descendants of the current node, so you have to iterate
-  # over the children and see if it's there.
-  def get_val_if_child(node, name)
-    if child = node.children.find{|c|c.name == name}
-      return child.text
+    def get_unescaped_html_val(node, selector)
+      ::CGI.unescapeHTML(get_node_val(node, selector, ''))
     end
-    nil
+
+    def get_bool_val(node, selector, default = nil)
+      node.at_css(selector) ? (node.at_css(selector).text =~ /true|yes|t|y|1/i ? true : false) : default
+    end
+
+    def get_int_val(node, selector, default = nil)
+      val = get_node_val(node, selector, default)
+      return default if val.nil? || val == "" || val.nil?
+
+      begin
+        val = val.to_i
+      rescue
+        val = default
+      end
+      val
+    end
+
+    def get_float_val(node, selector, default = nil)
+      val = get_node_val(node, selector, default)
+      return default if val == "" || val.nil?
+
+      begin
+        val = val.to_f
+      rescue
+        val = default
+      end
+      val
+    end
+
+    def get_time_val(node, selector, default = nil)
+      convert_to_timestamp(get_node_val(node, selector, default))
+    end
+
+    # Gets the node value and changed forward slashes to back slashes
+    def get_file_path(node, selector)
+      path = get_node_val(node, selector)
+      path = path.gsub('\\', '/') if path
+      path
+    end
+
+    def open_file(path)
+      # this is cheating; we use HTML because we don't deal properly with namespaces
+      # even though it's really XML
+      File.exist?(path) ? ::Nokogiri::HTML(File.open(path)) : nil
+    end
+
+    def open_file_html5(path)
+      File.exist?(path) ? ::Nokogiri::HTML5(File.open(path)) : nil
+    end
+
+    def open_file_xml(path)
+      File.exist?(path) ? create_xml_doc(File.open(path)) : nil
+    end
+
+    def create_xml_doc(string_or_io)
+      doc = ::Nokogiri::XML(string_or_io)
+      if doc.encoding != 'UTF-8'
+        begin
+          doc.at_css('*')
+        rescue ArgumentError => e
+          # ruby 2.2
+          raise unless e.message =~ /^invalid byte sequence/
+
+          doc.encoding = 'UTF-8'
+        rescue Encoding::CompatibilityError
+          # ruby 2.1
+          doc.encoding = 'UTF-8'
+        end
+      end
+      doc
+    end
   end
-
-  def get_unescaped_html_val(node, selector)
-    ::CGI.unescapeHTML(get_node_val(node, selector, ''))
-  end
-
-  def get_bool_val(node, selector, default=nil)
-    node.at_css(selector) ? (node.at_css(selector).text =~ /true|yes|t|y|1/i ? true : false) : default
-  end
-
-  def get_int_val(node, selector, default=nil)
-    val = get_node_val(node, selector, default)
-    return default if val.nil? || val == "" || val.nil?
-    begin
-      val = val.to_i
-    rescue
-      val = default
-    end
-    val
-  end
-
-  def get_float_val(node, selector, default=nil)
-    val = get_node_val(node, selector, default)
-    return default if val == "" || val.nil?
-    begin
-      val = val.to_f
-    rescue
-      val = default
-    end
-    val
-  end
-
-  def get_time_val(node, selector, default=nil)
-    convert_to_timestamp(get_node_val(node, selector, default))
-  end
-
-  #Gets the node value and changed forward slashes to back slashes
-  def get_file_path(node, selector)
-    path = get_node_val(node, selector)
-    path = path.gsub('\\', '/') if path
-    path
-  end
-
-  def open_file(path)
-    # this is cheating; we use HTML because we don't deal properly with namespaces
-    # even though it's really XML
-    File.exist?(path) ? ::Nokogiri::HTML(File.open(path)) : nil
-  end
-
-  def open_file_html5(path)
-    File.exist?(path) ? ::Nokogiri::HTML5(File.open(path)) : nil
-  end
-
-  def open_file_xml(path)
-    File.exist?(path) ? create_xml_doc(File.open(path)) : nil
-  end
-
-  def create_xml_doc(string_or_io)
-    doc = ::Nokogiri::XML(string_or_io)
-    if doc.encoding != 'UTF-8'
-      begin
-        doc.at_css('*')
-      rescue ArgumentError => e
-        # ruby 2.2
-        raise unless e.message =~ /^invalid byte sequence/
-        doc.encoding = 'UTF-8'
-      rescue Encoding::CompatibilityError
-        # ruby 2.1
-        doc.encoding = 'UTF-8'
-      end
-    end
-    doc
-  end
-end
 end