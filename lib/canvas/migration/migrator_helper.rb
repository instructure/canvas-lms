# frozen_string_literal: true

#
# Copyright (C) 2011 - present Instructure, Inc.
#
# This file is part of Canvas.
#
# Canvas is free software: you can redistribute it and/or modify it under
# the terms of the GNU Affero General Public License as published by the Free
# Software Foundation, version 3 of the License.
#
# Canvas is distributed in the hope that it will be useful, but WITHOUT ANY
# WARRANTY; without even the implied warranty of MERCHANTABILITY or FITNESS FOR
# A PARTICULAR PURPOSE. See the GNU Affero General Public License for more
# details.
#
# You should have received a copy of the GNU Affero General Public License along
# with this program. If not, see <http://www.gnu.org/licenses/>.
#
require 'tmpdir'
require 'shellwords'
module Canvas::Migration
module MigratorHelper
  include Canvas::Migration

  FULL_COURSE_JSON_FILENAME = "course_export.json"
  ERROR_FILENAME = "errors.json"
  OVERVIEW_JSON = "overview.json"
  ALL_FILES_ZIP = "all_files.zip"

  COURSE_NO_COPY_ATTS = [:name, :course_code, :start_at, :conclude_at, :grading_standard_id, :tab_configuration, :syllabus_body, :storage_quota]

  QUIZ_FILE_DIRECTORY = "Quiz Files"

  attr_reader :overview

  def self.get_utc_time_from_timestamp(timestamp)
    return nil if timestamp.nil?

    # timestamp can be either a time string in the format "2011-04-30T00:00:00-06:00",
    # or an integer epoch * 1000
    if timestamp.to_s.match(/^-?[0-9.]+$/)
      timestamp = timestamp.to_i/ 1000 rescue 0
      t = nil
      if timestamp > 0
        t = Time.at(timestamp).utc
        t = Time.utc(t.year, t.month, t.day, t.hour, t.min, t.sec)
      end
      t
    else
      Time.use_zone("UTC"){Time.zone.parse(timestamp.to_s)}
    end
  end

  def add_error(type, message, object=nil, e=nil)
    logger.error message
    @error_count += 1
    stack_trace = e ? "#{e}: #{e.backtrace.join("\n")}" : nil
    error = {:object_type=>type, :error_message=>message}
    error[:stack_trace] = stack_trace if stack_trace
    error[:object] = object if object
    @errors << error
    object[:error_message] = message if object
    if @scraper and @scraper.page
      error[:error_url] = @scraper.page.uri.to_s
      error[:page_body] = @scraper.page.body
    end

<<<<<<< HEAD
    error
  end

  def unique_quiz_dir
    if content_migration
      if a = content_migration.attachment
        key = "#{a.filename.gsub(/\..*/,'')}_#{content_migration.id}"
=======
    def unique_quiz_dir
      if content_migration
        if (a = content_migration.attachment)
          key = "#{a.filename.gsub(/\..*/, '')}_#{content_migration.id}"
        else
          key = content_migration.id.to_s
        end
>>>>>>> 2d51e8e7
      else
        key = content_migration.id.to_s
      end
    else
      key = "data_#{rand(10000)}" #should only happen in testing
    end
    "#{QUIZ_FILE_DIRECTORY}/#{key}"
  end

  def content_migration
    @settings[:content_migration]
  end

  def add_warning(user_message, exception_or_info='')
    if content_migration.respond_to?(:add_warning)
      content_migration.add_warning(user_message, exception_or_info)
    end
  end

  def set_progress(progress)
    if content_migration && content_migration.respond_to?(:update_conversion_progress)
      content_migration.update_conversion_progress(progress)
    end
  end

  def logger
    Rails.logger
  end

  def find_export_dir
    if @settings[:content_migration_id] && @settings[:user_id]
      slug = "cm_#{@settings[:content_migration_id]}_user_id_#{@settings[:user_id]}_#{@settings[:migration_type]}"
    else
      slug = "export_#{rand(10000)}"
    end

    path = create_export_dir(slug)
    i = 1
    while File.exist?(path) && File.directory?(path)
      i += 1
      path = create_export_dir("#{slug}_attempt_#{i}")
    end

    path
  end

  def create_export_dir(slug)
    config = ConfigFile.load('external_migration')
    if config && config[:data_folder]
      folder = config[:data_folder]
    else
      folder = Dir.tmpdir
    end
    File.join(folder, slug)
  end

  def make_export_dir
    FileUtils::mkdir_p @base_export_dir
  end

  # Does a JSON export of the courses
  def save_to_file(file_name = nil)
    make_export_dir

    @course = @course.with_indifferent_access
    Importers::AssessmentQuestionImporter.preprocess_migration_data(@course)

    file_name ||= File.join(@base_export_dir, FULL_COURSE_JSON_FILENAME)
    file_name = File.expand_path(file_name)
    @course[:full_export_file_path] = file_name
    save_errors_to_file
    save_overview_to_file
    logger.debug "Writing the full course json file to: #{file_name}"
    File.open(file_name, 'w') { |file| file << @course.to_json}
    file_name
  end

  def id_prepender
    @settings[:id_prepender]
  end

  def self.prepend_id(id, prepend_value)
    prepend_value ? "#{prepend_value}_#{id}" : id
  end

  def self.should_prepend?(type, id, existing_ids)
    existing_ids.nil? || existing_ids[type].to_a.include?(id)
  end

  def self.prepend_id_to_assessment_question_banks(banks, prepend_value, existing_ids=nil)
    banks.each do |b|
      if should_prepend?(:assessment_question_banks, b[:migration_id], existing_ids)
        b[:migration_id] = prepend_id(b[:migration_id], prepend_value)
      end
    end
  end

  # still used by standard/quiz_converter
  def self.prepend_id_to_questions(questions, prepend_value, existing_ids=nil)
    key_types = {:migration_id => :assessment_questions, :question_bank_id => :assessment_question_banks,
     :question_bank_migration_id => :assessment_question_banks, :assessment_question_migration_id => :assessment_questions}

    questions.each do |q|
      key_types.each do |key, type|
        q[key] = prepend_id(q[key], prepend_value) if q[key].present? && should_prepend?(type, q[key], existing_ids)
      end
    end
  end

<<<<<<< HEAD
  def self.prepend_id_to_assessments(assessments, prepend_value, existing_ids=nil)
    assessments.each do |a|
      if a[:migration_id].present? && should_prepend?(:assessments, a[:migration_id], existing_ids)
        a[:migration_id] = prepend_id(a[:migration_id], prepend_value)
        if h = a[:assignment]
          h[:migration_id] = prepend_id(h[:migration_id], prepend_value)
=======
    def self.prepend_id_to_assessments(assessments, prepend_value, existing_ids = nil)
      assessments.each do |a|
        if a[:migration_id].present? && should_prepend?(:assessments, a[:migration_id], existing_ids)
          a[:migration_id] = prepend_id(a[:migration_id], prepend_value)
          if (h = a[:assignment])
            h[:migration_id] = prepend_id(h[:migration_id], prepend_value)
          end
>>>>>>> 2d51e8e7
        end
      end

      a[:questions].each do |q|
        if q[:question_type] == "question_reference"
          if should_prepend?(:assessment_questions, q[:migration_id], existing_ids)
            q[:migration_id] = prepend_id(q[:migration_id], prepend_value)
          end
        elsif q[:question_type] == "question_group"
          if q[:question_bank_migration_id].present? && should_prepend?(:assessment_question_banks, q[:question_bank_migration_id], existing_ids)
            q[:question_bank_migration_id] = prepend_id(q[:question_bank_migration_id], prepend_value)
          end
          q[:questions].each do |gq|
            if should_prepend?(:assessment_questions, gq[:migration_id], existing_ids)
              gq[:migration_id] = prepend_id(gq[:migration_id], prepend_value)
            end
          end
        end
      end
    end
  end

  def self.prepend_id_to_linked_assessment_module_items(modules, prepend_value, existing_ids=nil)
    modules.each do |m|
      next unless m[:items]
      m[:items].each do |i|
        if i[:linked_resource_type] =~ /assessment|quiz/i
          if should_prepend?(:assessments, i[:linked_resource_id], existing_ids)
            i[:item_migration_id] = prepend_id(i[:item_migration_id], prepend_value)
            i[:linked_resource_id] = prepend_id(i[:linked_resource_id], prepend_value)
          end
        end
      end
    end
  end

  # Does a JSON overview export of the courses
  def save_overview_to_file(file_name = nil)
    file_name ||= File.join(@base_export_dir, OVERVIEW_JSON)
    file_name = File.expand_path(file_name)
    @course[:overview_file_path] = file_name
    logger.debug "Writing the overview course json file to: #{file_name}"
    File.open(file_name, 'w') { |file| file << overview().to_json}
    file_name
  end

  def save_errors_to_file(file_name=nil)
    unless @errors.empty?
      file_name ||= File.join(@base_export_dir, ERROR_FILENAME)
      file_name = File.expand_path(file_name)
      @course[:error_file_path] = file_name
      logger.debug "Writing the error json file to: #{file_name}"
      File.open(file_name, 'w') { |file| file << @errors.to_json}
      file_name
    end
  end

  def add_learning_outcome_to_overview(overview, outcome, parent_children=nil, parent_migration_id=nil, selectable_outcomes=false)
    child_groups = []
    if outcome[:type] == "learning_outcome_group"
      if selectable_outcomes
        log = {migration_id: outcome[:migration_id], title: outcome[:title], child_groups: child_groups}
        (parent_children ? parent_children : overview[:learning_outcome_groups]) << log
      end
    else
      lo = {migration_id: outcome[:migration_id], title: outcome[:title]}
      lo[:parent_migration_id] = parent_migration_id if selectable_outcomes
      overview[:learning_outcomes] << lo
    end
    if outcome[:outcomes]
      outcome[:outcomes].each do |sub_outcome|
        overview = add_learning_outcome_to_overview(overview, sub_outcome, child_groups, outcome[:migration_id], selectable_outcomes)
      end
    end
    overview
  end

<<<<<<< HEAD
  def overview
    return @overview if @overview
    logger.debug "Creating the overview hash."
    @overview = {}
    @overview[:start_timestamp] = nil
    @overview[:end_timestamp] = nil
    dates = []
    if @overview[:course] = @course[:course]
      @overview[:start_timestamp] = @course[:course][:start_timestamp] || @course[:course][:start_at]
      @overview[:end_timestamp] = @course[:course][:end_timestamp] || @course[:course][:conclude_at]
    end
    @overview[:role] = @course[:role]
    @overview[:base_url] = @course[:base_url]
    @overview[:role] = @course[:role]
    @overview[:name] = @course[:name]
    @overview[:title] = @course[:title]
    @overview[:run_times] = @course[:run_times]
    @overview[:full_export_file_path] = @course[:full_export_file_path]
    @overview[:overview_file_path] = @course[:overview_file_path]
    @overview[:error_file_path] = @course[:error_file_path]
    @overview[:all_files_export] = @course[:all_files_export] if @course[:all_files_export]
    @overview[:file_map] = @course[:file_map] if @course[:file_map]
    @overview[:all_questions_qti_export] = @course[:all_questions_qti_export] if @course[:all_questions_qti_export]
    @overview[:course_outline] = @course[:course_outline] if @course[:course_outline]
    @overview[:error_count] = @error_count

    if @course[:assessments]
      @overview[:assessments] = []
      if @course[:assessments][:assessments]
        @course[:assessments][:assessments].each do |a|
          assmnt = {}
          dates << a[:due_date] if a[:due_date]
          @overview[:assessments] << assmnt
          assmnt[:quiz_name] = a[:quiz_name]
          assmnt[:quiz_name] ||= a[:title]
          assmnt[:title] = a[:title]
          assmnt[:title] ||= a[:quiz_name]
          assmnt[:migration_id] = a[:migration_id]
          assmnt[:type] = a[:type]
          assmnt[:max_points] = a[:max_points]
          assmnt[:duration] = a[:duration]
          assmnt[:error_message] = a[:error_message] if a[:error_message]
          if a[:assignment] && a[:assignment][:migration_id]
            assmnt[:assignment_migration_id] = a[:assignment][:migration_id]
            ensure_linked_assignment(a[:assignment], quiz_migration_id: a[:migration_id])
=======
    def overview
      return @overview if @overview

      logger.debug "Creating the overview hash."
      @overview = {}
      @overview[:start_timestamp] = nil
      @overview[:end_timestamp] = nil
      dates = []
      if (@overview[:course] = @course[:course])
        @overview[:start_timestamp] = @course[:course][:start_timestamp] || @course[:course][:start_at]
        @overview[:end_timestamp] = @course[:course][:end_timestamp] || @course[:course][:conclude_at]
      end
      @overview[:role] = @course[:role]
      @overview[:base_url] = @course[:base_url]
      @overview[:role] = @course[:role]
      @overview[:name] = @course[:name]
      @overview[:title] = @course[:title]
      @overview[:run_times] = @course[:run_times]
      @overview[:full_export_file_path] = @course[:full_export_file_path]
      @overview[:overview_file_path] = @course[:overview_file_path]
      @overview[:error_file_path] = @course[:error_file_path]
      @overview[:all_files_export] = @course[:all_files_export] if @course[:all_files_export]
      @overview[:file_map] = @course[:file_map] if @course[:file_map]
      @overview[:all_questions_qti_export] = @course[:all_questions_qti_export] if @course[:all_questions_qti_export]
      @overview[:course_outline] = @course[:course_outline] if @course[:course_outline]
      @overview[:error_count] = @error_count

      if @course[:assessments]
        @overview[:assessments] = []
        if @course[:assessments][:assessments]
          @course[:assessments][:assessments].each do |a|
            assmnt = {}
            dates << a[:due_date] if a[:due_date]
            @overview[:assessments] << assmnt
            assmnt[:quiz_name] = a[:quiz_name]
            assmnt[:quiz_name] ||= a[:title]
            assmnt[:title] = a[:title]
            assmnt[:title] ||= a[:quiz_name]
            assmnt[:migration_id] = a[:migration_id]
            assmnt[:type] = a[:type]
            assmnt[:max_points] = a[:max_points]
            assmnt[:duration] = a[:duration]
            assmnt[:error_message] = a[:error_message] if a[:error_message]
            if a[:assignment] && a[:assignment][:migration_id]
              assmnt[:assignment_migration_id] = a[:assignment][:migration_id]
              ensure_linked_assignment(a[:assignment], quiz_migration_id: a[:migration_id])
            end
>>>>>>> 2d51e8e7
          end
        end
      end
    end

    if @course[:assessment_question_banks]
      @overview[:assessment_question_banks] ||= []
      @course[:assessment_question_banks].each do |aqb|
        @overview[:assessment_question_banks] << aqb.dup
      end
    end

    if @course[:calendar_events]
      @overview[:calendar_events] = []
      @course[:calendar_events].each do |e|
        event = {}
        dates << e[:start_timestamp] if e[:start_timestamp]
        dates << e[:end_timestamp] if e[:end_timestamp]
        @overview[:calendar_events] << event
        event[:title] = e[:title]
        event[:migration_id] = e[:migration_id]
        event[:start_timestamp] = e[:start_timestamp]
        event[:error_message] = e[:error_message] if e[:error_message]
      end
    end
    if @course[:announcements]
      @overview[:announcements] = []
      @course[:announcements].each do |e|
        announcement = {}
        dates << e[:start_date] if e[:start_date]
        @overview[:announcements] << announcement
        announcement[:title] = e[:title]
        announcement[:migration_id] = e[:migration_id]
        announcement[:start_date] = e[:start_date]
        announcement[:error_message] = e[:error_message] if e[:error_message]
      end
    end
    if @course[:rubrics]
      @overview[:rubrics] = []
      @course[:rubrics].each do |r|
        rubric = {}
        @overview[:rubrics] << rubric
        rubric[:title] = r[:title]
        rubric[:migration_id] = r[:migration_id]
        rubric[:description] = r[:description]
        rubric[:error_message] = r[:error_message] if r[:error_message]
      end
    end
    if @course[:modules]
      @overview[:modules] = []
      @course[:modules].each do |m|
        @overview[:modules] << module_overview_hash(m)
      end
    end
    if @course[:assignments]
      @overview[:assignments] ||= []
      @course[:assignments].each do |a|
        assign = {}
        dates << a[:due_date] if a[:due_date]
        @overview[:assignments] << assign
        assign[:title] = a[:title]
        assign[:due_date] = a[:due_date]
        assign[:migration_id] = a[:migration_id]
        assign[:quiz_migration_id] = a[:quiz_migration_id] if a[:quiz_migration_id]
        assign[:assignment_group_migration_id] = a[:assignment_group_migration_id] if a[:assignment_group_migration_id]
        assign[:error_message] = a[:error_message] if a[:error_message]
      end
    end
    if @course[:announcements]
      @overview[:announcements] = []
      @course[:announcements].each do |t|
        ann = {}
        @overview[:announcements] << ann
        ann[:title] = t[:title]
        ann[:migration_id] = t[:migration_id]
        ann[:error_message] = t[:error_message] if t[:error_message]
      end
<<<<<<< HEAD
    end
    if @course[:discussion_topics]
      @overview[:discussion_topics] = []
      @course[:discussion_topics].each do |t|
        topic = {}
        @overview[:discussion_topics] << topic
        topic[:title] = t[:title]
        topic[:migration_id] = t[:migration_id]
        topic[:error_message] = t[:error_message] if t[:error_message]
        if t[:assignment] && a_mig_id = t[:assignment][:migration_id]
          topic[:assignment_migration_id] = a_mig_id
          ensure_linked_assignment(t[:assignment], topic_migration_id: t[:migration_id])
=======
      if @course[:discussion_topics]
        @overview[:discussion_topics] = []
        @course[:discussion_topics].each do |t|
          topic = {}
          @overview[:discussion_topics] << topic
          topic[:title] = t[:title]
          topic[:migration_id] = t[:migration_id]
          topic[:error_message] = t[:error_message] if t[:error_message]
          if t[:assignment] && (a_mig_id = t[:assignment][:migration_id])
            topic[:assignment_migration_id] = a_mig_id
            ensure_linked_assignment(t[:assignment], topic_migration_id: t[:migration_id])
          end
>>>>>>> 2d51e8e7
        end
      end
    end
    if @course[:assignment_groups]
      @overview[:assignment_groups] = []
      @course[:assignment_groups].each do |g|
        group = {}
        @overview[:assignment_groups] << group
        group[:migration_id] = g[:migration_id]
        group[:title] = g[:title]
      end
    end
    if @course[:groups]
      @overview[:groups] = []
      @course[:groups].each do |g|
        group = {}
        @overview[:groups] << group
        group[:migration_id] = g[:migration_id]
        group[:title] = g[:title]
      end
<<<<<<< HEAD
    end
    if @course[:wikis]
      @overview[:wikis] = []
      @course[:wikis].each do |w|
        next unless w
        wiki = {}
        @overview[:wikis] << wiki
        wiki[:migration_id] = w[:migration_id]
        wiki[:title] = w[:title]
        if w[:assignment] && a_mig_id = w[:assignment][:migration_id]
          wiki[:assignment_migration_id] = a_mig_id
          ensure_linked_assignment(w[:assignment], page_migration_id: w[:migration_id])
=======
      if @course[:wikis]
        @overview[:wikis] = []
        @course[:wikis].each do |w|
          next unless w

          wiki = {}
          @overview[:wikis] << wiki
          wiki[:migration_id] = w[:migration_id]
          wiki[:title] = w[:title]
          if w[:assignment] && (a_mig_id = w[:assignment][:migration_id])
            wiki[:assignment_migration_id] = a_mig_id
            ensure_linked_assignment(w[:assignment], page_migration_id: w[:migration_id])
          end
>>>>>>> 2d51e8e7
        end
      end
    end
    if @course[:external_tools]
      @overview[:external_tools] = []
      @course[:external_tools].each do |ct|
        next unless ct
        tool = {}
        @overview[:external_tools] << tool
        tool[:migration_id] = ct[:migration_id]
        tool[:title] = ct[:title]
      end
    end

    if @course[:tool_profiles]
      @overview[:tool_profiles] = []
      @course[:tool_profiles].each do |tool_profile|
        title = tool_profile.dig('tool_profile', 'product_instance', 'product_info', 'product_name', 'default_value')
        next unless title
        profile = {
          migration_id: tool_profile['migration_id'],
          title: title
        }
        @overview[:tool_profiles] << profile
      end
    end

    selectable_outcomes = content_migration.respond_to?(:root_account) &&
                          content_migration.root_account.feature_enabled?(:selectable_outcomes_in_course_copy)

    if @course[:learning_outcomes]
      @overview[:learning_outcomes] = []
      @overview[:learning_outcome_groups] = [] if selectable_outcomes
      @course[:learning_outcomes].each do |outcome|
        next unless outcome
        add_learning_outcome_to_overview(@overview, outcome, nil, nil, selectable_outcomes)
      end
    end

    if dates.length > 0
      @overview[:start_timestamp] ||= dates.min
      @overview[:end_timestamp] ||= dates.max
    end

    @overview[:scrape_errors] = []
#    @errors.each do |e|
#      @overview[:scrape_errors] << {:error_message=>e[:error_message], :object_type=>e[:object_type]}
#    end
    @overview
  end

  private

  def module_overview_hash(m)
    mod = {}
    mod[:title] = m[:title]
    mod[:order] = m[:order]
    mod[:migration_id] = m[:migration_id]
    mod[:description] = m[:description]
    mod[:error_message] = m[:error_message] if m[:error_message]

    sub_mods, items = m[:items].partition{|mi| mi[:type] == "submodule"}
    mod[:item_count] = items.count
    if sub_mods.any?
      mod[:submodules] = sub_mods.map{|sub| module_overview_hash(sub)}
      mod[:item_count] += mod[:submodules].sum{|sub| sub[:item_count]}
    end
    mod
  end

  def ensure_linked_assignment(topic_or_quiz_assignment_hash, related_object_link)
    @overview[:assignments] ||= []
    ah = @overview[:assignments].detect { |a| a[:migration_id] == topic_or_quiz_assignment_hash[:migration_id] }
    unless ah
      ah = topic_or_quiz_assignment_hash.slice(:title, :migration_id, :assignment_group_migration_id)
      @overview[:assignments] << ah
    end
    ah.merge!(related_object_link)
    ah
  end
end
end<|MERGE_RESOLUTION|>--- conflicted
+++ resolved
@@ -20,61 +20,55 @@
 require 'tmpdir'
 require 'shellwords'
 module Canvas::Migration
-module MigratorHelper
-  include Canvas::Migration
-
-  FULL_COURSE_JSON_FILENAME = "course_export.json"
-  ERROR_FILENAME = "errors.json"
-  OVERVIEW_JSON = "overview.json"
-  ALL_FILES_ZIP = "all_files.zip"
-
-  COURSE_NO_COPY_ATTS = [:name, :course_code, :start_at, :conclude_at, :grading_standard_id, :tab_configuration, :syllabus_body, :storage_quota]
-
-  QUIZ_FILE_DIRECTORY = "Quiz Files"
-
-  attr_reader :overview
-
-  def self.get_utc_time_from_timestamp(timestamp)
-    return nil if timestamp.nil?
-
-    # timestamp can be either a time string in the format "2011-04-30T00:00:00-06:00",
-    # or an integer epoch * 1000
-    if timestamp.to_s.match(/^-?[0-9.]+$/)
-      timestamp = timestamp.to_i/ 1000 rescue 0
-      t = nil
-      if timestamp > 0
-        t = Time.at(timestamp).utc
-        t = Time.utc(t.year, t.month, t.day, t.hour, t.min, t.sec)
-      end
-      t
-    else
-      Time.use_zone("UTC"){Time.zone.parse(timestamp.to_s)}
-    end
-  end
-
-  def add_error(type, message, object=nil, e=nil)
-    logger.error message
-    @error_count += 1
-    stack_trace = e ? "#{e}: #{e.backtrace.join("\n")}" : nil
-    error = {:object_type=>type, :error_message=>message}
-    error[:stack_trace] = stack_trace if stack_trace
-    error[:object] = object if object
-    @errors << error
-    object[:error_message] = message if object
-    if @scraper and @scraper.page
-      error[:error_url] = @scraper.page.uri.to_s
-      error[:page_body] = @scraper.page.body
-    end
-
-<<<<<<< HEAD
-    error
-  end
-
-  def unique_quiz_dir
-    if content_migration
-      if a = content_migration.attachment
-        key = "#{a.filename.gsub(/\..*/,'')}_#{content_migration.id}"
-=======
+  module MigratorHelper
+    include Canvas::Migration
+
+    FULL_COURSE_JSON_FILENAME = "course_export.json"
+    ERROR_FILENAME = "errors.json"
+    OVERVIEW_JSON = "overview.json"
+    ALL_FILES_ZIP = "all_files.zip"
+
+    COURSE_NO_COPY_ATTS = [:name, :course_code, :start_at, :conclude_at, :grading_standard_id, :tab_configuration, :syllabus_body, :storage_quota]
+
+    QUIZ_FILE_DIRECTORY = "Quiz Files"
+
+    attr_reader :overview
+
+    def self.get_utc_time_from_timestamp(timestamp)
+      return nil if timestamp.nil?
+
+      # timestamp can be either a time string in the format "2011-04-30T00:00:00-06:00",
+      # or an integer epoch * 1000
+      if timestamp.to_s.match(/^-?[0-9.]+$/)
+        timestamp = timestamp.to_i / 1000 rescue 0
+        t = nil
+        if timestamp > 0
+          t = Time.at(timestamp).utc
+          t = Time.utc(t.year, t.month, t.day, t.hour, t.min, t.sec)
+        end
+        t
+      else
+        Time.use_zone("UTC") { Time.zone.parse(timestamp.to_s) }
+      end
+    end
+
+    def add_error(type, message, object = nil, e = nil)
+      logger.error message
+      @error_count += 1
+      stack_trace = e ? "#{e}: #{e.backtrace.join("\n")}" : nil
+      error = { :object_type => type, :error_message => message }
+      error[:stack_trace] = stack_trace if stack_trace
+      error[:object] = object if object
+      @errors << error
+      object[:error_message] = message if object
+      if @scraper and @scraper.page
+        error[:error_url] = @scraper.page.uri.to_s
+        error[:page_body] = @scraper.page.body
+      end
+
+      error
+    end
+
     def unique_quiz_dir
       if content_migration
         if (a = content_migration.attachment)
@@ -82,124 +76,112 @@
         else
           key = content_migration.id.to_s
         end
->>>>>>> 2d51e8e7
       else
-        key = content_migration.id.to_s
-      end
-    else
-      key = "data_#{rand(10000)}" #should only happen in testing
-    end
-    "#{QUIZ_FILE_DIRECTORY}/#{key}"
-  end
-
-  def content_migration
-    @settings[:content_migration]
-  end
-
-  def add_warning(user_message, exception_or_info='')
-    if content_migration.respond_to?(:add_warning)
-      content_migration.add_warning(user_message, exception_or_info)
-    end
-  end
-
-  def set_progress(progress)
-    if content_migration && content_migration.respond_to?(:update_conversion_progress)
-      content_migration.update_conversion_progress(progress)
-    end
-  end
-
-  def logger
-    Rails.logger
-  end
-
-  def find_export_dir
-    if @settings[:content_migration_id] && @settings[:user_id]
-      slug = "cm_#{@settings[:content_migration_id]}_user_id_#{@settings[:user_id]}_#{@settings[:migration_type]}"
-    else
-      slug = "export_#{rand(10000)}"
-    end
-
-    path = create_export_dir(slug)
-    i = 1
-    while File.exist?(path) && File.directory?(path)
-      i += 1
-      path = create_export_dir("#{slug}_attempt_#{i}")
-    end
-
-    path
-  end
-
-  def create_export_dir(slug)
-    config = ConfigFile.load('external_migration')
-    if config && config[:data_folder]
-      folder = config[:data_folder]
-    else
-      folder = Dir.tmpdir
-    end
-    File.join(folder, slug)
-  end
-
-  def make_export_dir
-    FileUtils::mkdir_p @base_export_dir
-  end
-
-  # Does a JSON export of the courses
-  def save_to_file(file_name = nil)
-    make_export_dir
-
-    @course = @course.with_indifferent_access
-    Importers::AssessmentQuestionImporter.preprocess_migration_data(@course)
-
-    file_name ||= File.join(@base_export_dir, FULL_COURSE_JSON_FILENAME)
-    file_name = File.expand_path(file_name)
-    @course[:full_export_file_path] = file_name
-    save_errors_to_file
-    save_overview_to_file
-    logger.debug "Writing the full course json file to: #{file_name}"
-    File.open(file_name, 'w') { |file| file << @course.to_json}
-    file_name
-  end
-
-  def id_prepender
-    @settings[:id_prepender]
-  end
-
-  def self.prepend_id(id, prepend_value)
-    prepend_value ? "#{prepend_value}_#{id}" : id
-  end
-
-  def self.should_prepend?(type, id, existing_ids)
-    existing_ids.nil? || existing_ids[type].to_a.include?(id)
-  end
-
-  def self.prepend_id_to_assessment_question_banks(banks, prepend_value, existing_ids=nil)
-    banks.each do |b|
-      if should_prepend?(:assessment_question_banks, b[:migration_id], existing_ids)
-        b[:migration_id] = prepend_id(b[:migration_id], prepend_value)
-      end
-    end
-  end
-
-  # still used by standard/quiz_converter
-  def self.prepend_id_to_questions(questions, prepend_value, existing_ids=nil)
-    key_types = {:migration_id => :assessment_questions, :question_bank_id => :assessment_question_banks,
-     :question_bank_migration_id => :assessment_question_banks, :assessment_question_migration_id => :assessment_questions}
-
-    questions.each do |q|
-      key_types.each do |key, type|
-        q[key] = prepend_id(q[key], prepend_value) if q[key].present? && should_prepend?(type, q[key], existing_ids)
-      end
-    end
-  end
-
-<<<<<<< HEAD
-  def self.prepend_id_to_assessments(assessments, prepend_value, existing_ids=nil)
-    assessments.each do |a|
-      if a[:migration_id].present? && should_prepend?(:assessments, a[:migration_id], existing_ids)
-        a[:migration_id] = prepend_id(a[:migration_id], prepend_value)
-        if h = a[:assignment]
-          h[:migration_id] = prepend_id(h[:migration_id], prepend_value)
-=======
+        key = "data_#{rand(10000)}" # should only happen in testing
+      end
+      "#{QUIZ_FILE_DIRECTORY}/#{key}"
+    end
+
+    def content_migration
+      @settings[:content_migration]
+    end
+
+    def add_warning(user_message, exception_or_info = '')
+      if content_migration.respond_to?(:add_warning)
+        content_migration.add_warning(user_message, exception_or_info)
+      end
+    end
+
+    def set_progress(progress)
+      if content_migration && content_migration.respond_to?(:update_conversion_progress)
+        content_migration.update_conversion_progress(progress)
+      end
+    end
+
+    def logger
+      Rails.logger
+    end
+
+    def find_export_dir
+      if @settings[:content_migration_id] && @settings[:user_id]
+        slug = "cm_#{@settings[:content_migration_id]}_user_id_#{@settings[:user_id]}_#{@settings[:migration_type]}"
+      else
+        slug = "export_#{rand(10000)}"
+      end
+
+      path = create_export_dir(slug)
+      i = 1
+      while File.exist?(path) && File.directory?(path)
+        i += 1
+        path = create_export_dir("#{slug}_attempt_#{i}")
+      end
+
+      path
+    end
+
+    def create_export_dir(slug)
+      config = ConfigFile.load('external_migration')
+      if config && config[:data_folder]
+        folder = config[:data_folder]
+      else
+        folder = Dir.tmpdir
+      end
+      File.join(folder, slug)
+    end
+
+    def make_export_dir
+      FileUtils::mkdir_p @base_export_dir
+    end
+
+    # Does a JSON export of the courses
+    def save_to_file(file_name = nil)
+      make_export_dir
+
+      @course = @course.with_indifferent_access
+      Importers::AssessmentQuestionImporter.preprocess_migration_data(@course)
+
+      file_name ||= File.join(@base_export_dir, FULL_COURSE_JSON_FILENAME)
+      file_name = File.expand_path(file_name)
+      @course[:full_export_file_path] = file_name
+      save_errors_to_file
+      save_overview_to_file
+      logger.debug "Writing the full course json file to: #{file_name}"
+      File.open(file_name, 'w') { |file| file << @course.to_json }
+      file_name
+    end
+
+    def id_prepender
+      @settings[:id_prepender]
+    end
+
+    def self.prepend_id(id, prepend_value)
+      prepend_value ? "#{prepend_value}_#{id}" : id
+    end
+
+    def self.should_prepend?(type, id, existing_ids)
+      existing_ids.nil? || existing_ids[type].to_a.include?(id)
+    end
+
+    def self.prepend_id_to_assessment_question_banks(banks, prepend_value, existing_ids = nil)
+      banks.each do |b|
+        if should_prepend?(:assessment_question_banks, b[:migration_id], existing_ids)
+          b[:migration_id] = prepend_id(b[:migration_id], prepend_value)
+        end
+      end
+    end
+
+    # still used by standard/quiz_converter
+    def self.prepend_id_to_questions(questions, prepend_value, existing_ids = nil)
+      key_types = { :migration_id => :assessment_questions, :question_bank_id => :assessment_question_banks,
+                    :question_bank_migration_id => :assessment_question_banks, :assessment_question_migration_id => :assessment_questions }
+
+      questions.each do |q|
+        key_types.each do |key, type|
+          q[key] = prepend_id(q[key], prepend_value) if q[key].present? && should_prepend?(type, q[key], existing_ids)
+        end
+      end
+    end
+
     def self.prepend_id_to_assessments(assessments, prepend_value, existing_ids = nil)
       assessments.each do |a|
         if a[:migration_id].present? && should_prepend?(:assessments, a[:migration_id], existing_ids)
@@ -207,131 +189,83 @@
           if (h = a[:assignment])
             h[:migration_id] = prepend_id(h[:migration_id], prepend_value)
           end
->>>>>>> 2d51e8e7
-        end
-      end
-
-      a[:questions].each do |q|
-        if q[:question_type] == "question_reference"
-          if should_prepend?(:assessment_questions, q[:migration_id], existing_ids)
-            q[:migration_id] = prepend_id(q[:migration_id], prepend_value)
-          end
-        elsif q[:question_type] == "question_group"
-          if q[:question_bank_migration_id].present? && should_prepend?(:assessment_question_banks, q[:question_bank_migration_id], existing_ids)
-            q[:question_bank_migration_id] = prepend_id(q[:question_bank_migration_id], prepend_value)
-          end
-          q[:questions].each do |gq|
-            if should_prepend?(:assessment_questions, gq[:migration_id], existing_ids)
-              gq[:migration_id] = prepend_id(gq[:migration_id], prepend_value)
+        end
+
+        a[:questions].each do |q|
+          if q[:question_type] == "question_reference"
+            if should_prepend?(:assessment_questions, q[:migration_id], existing_ids)
+              q[:migration_id] = prepend_id(q[:migration_id], prepend_value)
+            end
+          elsif q[:question_type] == "question_group"
+            if q[:question_bank_migration_id].present? && should_prepend?(:assessment_question_banks, q[:question_bank_migration_id], existing_ids)
+              q[:question_bank_migration_id] = prepend_id(q[:question_bank_migration_id], prepend_value)
+            end
+            q[:questions].each do |gq|
+              if should_prepend?(:assessment_questions, gq[:migration_id], existing_ids)
+                gq[:migration_id] = prepend_id(gq[:migration_id], prepend_value)
+              end
             end
           end
         end
       end
     end
-  end
-
-  def self.prepend_id_to_linked_assessment_module_items(modules, prepend_value, existing_ids=nil)
-    modules.each do |m|
-      next unless m[:items]
-      m[:items].each do |i|
-        if i[:linked_resource_type] =~ /assessment|quiz/i
-          if should_prepend?(:assessments, i[:linked_resource_id], existing_ids)
-            i[:item_migration_id] = prepend_id(i[:item_migration_id], prepend_value)
-            i[:linked_resource_id] = prepend_id(i[:linked_resource_id], prepend_value)
+
+    def self.prepend_id_to_linked_assessment_module_items(modules, prepend_value, existing_ids = nil)
+      modules.each do |m|
+        next unless m[:items]
+
+        m[:items].each do |i|
+          if i[:linked_resource_type] =~ /assessment|quiz/i
+            if should_prepend?(:assessments, i[:linked_resource_id], existing_ids)
+              i[:item_migration_id] = prepend_id(i[:item_migration_id], prepend_value)
+              i[:linked_resource_id] = prepend_id(i[:linked_resource_id], prepend_value)
+            end
           end
         end
       end
     end
-  end
-
-  # Does a JSON overview export of the courses
-  def save_overview_to_file(file_name = nil)
-    file_name ||= File.join(@base_export_dir, OVERVIEW_JSON)
-    file_name = File.expand_path(file_name)
-    @course[:overview_file_path] = file_name
-    logger.debug "Writing the overview course json file to: #{file_name}"
-    File.open(file_name, 'w') { |file| file << overview().to_json}
-    file_name
-  end
-
-  def save_errors_to_file(file_name=nil)
-    unless @errors.empty?
-      file_name ||= File.join(@base_export_dir, ERROR_FILENAME)
+
+    # Does a JSON overview export of the courses
+    def save_overview_to_file(file_name = nil)
+      file_name ||= File.join(@base_export_dir, OVERVIEW_JSON)
       file_name = File.expand_path(file_name)
-      @course[:error_file_path] = file_name
-      logger.debug "Writing the error json file to: #{file_name}"
-      File.open(file_name, 'w') { |file| file << @errors.to_json}
+      @course[:overview_file_path] = file_name
+      logger.debug "Writing the overview course json file to: #{file_name}"
+      File.open(file_name, 'w') { |file| file << overview().to_json }
       file_name
     end
-  end
-
-  def add_learning_outcome_to_overview(overview, outcome, parent_children=nil, parent_migration_id=nil, selectable_outcomes=false)
-    child_groups = []
-    if outcome[:type] == "learning_outcome_group"
-      if selectable_outcomes
-        log = {migration_id: outcome[:migration_id], title: outcome[:title], child_groups: child_groups}
-        (parent_children ? parent_children : overview[:learning_outcome_groups]) << log
-      end
-    else
-      lo = {migration_id: outcome[:migration_id], title: outcome[:title]}
-      lo[:parent_migration_id] = parent_migration_id if selectable_outcomes
-      overview[:learning_outcomes] << lo
-    end
-    if outcome[:outcomes]
-      outcome[:outcomes].each do |sub_outcome|
-        overview = add_learning_outcome_to_overview(overview, sub_outcome, child_groups, outcome[:migration_id], selectable_outcomes)
-      end
-    end
-    overview
-  end
-
-<<<<<<< HEAD
-  def overview
-    return @overview if @overview
-    logger.debug "Creating the overview hash."
-    @overview = {}
-    @overview[:start_timestamp] = nil
-    @overview[:end_timestamp] = nil
-    dates = []
-    if @overview[:course] = @course[:course]
-      @overview[:start_timestamp] = @course[:course][:start_timestamp] || @course[:course][:start_at]
-      @overview[:end_timestamp] = @course[:course][:end_timestamp] || @course[:course][:conclude_at]
-    end
-    @overview[:role] = @course[:role]
-    @overview[:base_url] = @course[:base_url]
-    @overview[:role] = @course[:role]
-    @overview[:name] = @course[:name]
-    @overview[:title] = @course[:title]
-    @overview[:run_times] = @course[:run_times]
-    @overview[:full_export_file_path] = @course[:full_export_file_path]
-    @overview[:overview_file_path] = @course[:overview_file_path]
-    @overview[:error_file_path] = @course[:error_file_path]
-    @overview[:all_files_export] = @course[:all_files_export] if @course[:all_files_export]
-    @overview[:file_map] = @course[:file_map] if @course[:file_map]
-    @overview[:all_questions_qti_export] = @course[:all_questions_qti_export] if @course[:all_questions_qti_export]
-    @overview[:course_outline] = @course[:course_outline] if @course[:course_outline]
-    @overview[:error_count] = @error_count
-
-    if @course[:assessments]
-      @overview[:assessments] = []
-      if @course[:assessments][:assessments]
-        @course[:assessments][:assessments].each do |a|
-          assmnt = {}
-          dates << a[:due_date] if a[:due_date]
-          @overview[:assessments] << assmnt
-          assmnt[:quiz_name] = a[:quiz_name]
-          assmnt[:quiz_name] ||= a[:title]
-          assmnt[:title] = a[:title]
-          assmnt[:title] ||= a[:quiz_name]
-          assmnt[:migration_id] = a[:migration_id]
-          assmnt[:type] = a[:type]
-          assmnt[:max_points] = a[:max_points]
-          assmnt[:duration] = a[:duration]
-          assmnt[:error_message] = a[:error_message] if a[:error_message]
-          if a[:assignment] && a[:assignment][:migration_id]
-            assmnt[:assignment_migration_id] = a[:assignment][:migration_id]
-            ensure_linked_assignment(a[:assignment], quiz_migration_id: a[:migration_id])
-=======
+
+    def save_errors_to_file(file_name = nil)
+      unless @errors.empty?
+        file_name ||= File.join(@base_export_dir, ERROR_FILENAME)
+        file_name = File.expand_path(file_name)
+        @course[:error_file_path] = file_name
+        logger.debug "Writing the error json file to: #{file_name}"
+        File.open(file_name, 'w') { |file| file << @errors.to_json }
+        file_name
+      end
+    end
+
+    def add_learning_outcome_to_overview(overview, outcome, parent_children = nil, parent_migration_id = nil, selectable_outcomes = false)
+      child_groups = []
+      if outcome[:type] == "learning_outcome_group"
+        if selectable_outcomes
+          log = { migration_id: outcome[:migration_id], title: outcome[:title], child_groups: child_groups }
+          (parent_children ? parent_children : overview[:learning_outcome_groups]) << log
+        end
+      else
+        lo = { migration_id: outcome[:migration_id], title: outcome[:title] }
+        lo[:parent_migration_id] = parent_migration_id if selectable_outcomes
+        overview[:learning_outcomes] << lo
+      end
+      if outcome[:outcomes]
+        outcome[:outcomes].each do |sub_outcome|
+          overview = add_learning_outcome_to_overview(overview, sub_outcome, child_groups, outcome[:migration_id], selectable_outcomes)
+        end
+      end
+      overview
+    end
+
     def overview
       return @overview if @overview
 
@@ -379,98 +313,83 @@
               assmnt[:assignment_migration_id] = a[:assignment][:migration_id]
               ensure_linked_assignment(a[:assignment], quiz_migration_id: a[:migration_id])
             end
->>>>>>> 2d51e8e7
           end
         end
       end
-    end
-
-    if @course[:assessment_question_banks]
-      @overview[:assessment_question_banks] ||= []
-      @course[:assessment_question_banks].each do |aqb|
-        @overview[:assessment_question_banks] << aqb.dup
-      end
-    end
-
-    if @course[:calendar_events]
-      @overview[:calendar_events] = []
-      @course[:calendar_events].each do |e|
-        event = {}
-        dates << e[:start_timestamp] if e[:start_timestamp]
-        dates << e[:end_timestamp] if e[:end_timestamp]
-        @overview[:calendar_events] << event
-        event[:title] = e[:title]
-        event[:migration_id] = e[:migration_id]
-        event[:start_timestamp] = e[:start_timestamp]
-        event[:error_message] = e[:error_message] if e[:error_message]
-      end
-    end
-    if @course[:announcements]
-      @overview[:announcements] = []
-      @course[:announcements].each do |e|
-        announcement = {}
-        dates << e[:start_date] if e[:start_date]
-        @overview[:announcements] << announcement
-        announcement[:title] = e[:title]
-        announcement[:migration_id] = e[:migration_id]
-        announcement[:start_date] = e[:start_date]
-        announcement[:error_message] = e[:error_message] if e[:error_message]
-      end
-    end
-    if @course[:rubrics]
-      @overview[:rubrics] = []
-      @course[:rubrics].each do |r|
-        rubric = {}
-        @overview[:rubrics] << rubric
-        rubric[:title] = r[:title]
-        rubric[:migration_id] = r[:migration_id]
-        rubric[:description] = r[:description]
-        rubric[:error_message] = r[:error_message] if r[:error_message]
-      end
-    end
-    if @course[:modules]
-      @overview[:modules] = []
-      @course[:modules].each do |m|
-        @overview[:modules] << module_overview_hash(m)
-      end
-    end
-    if @course[:assignments]
-      @overview[:assignments] ||= []
-      @course[:assignments].each do |a|
-        assign = {}
-        dates << a[:due_date] if a[:due_date]
-        @overview[:assignments] << assign
-        assign[:title] = a[:title]
-        assign[:due_date] = a[:due_date]
-        assign[:migration_id] = a[:migration_id]
-        assign[:quiz_migration_id] = a[:quiz_migration_id] if a[:quiz_migration_id]
-        assign[:assignment_group_migration_id] = a[:assignment_group_migration_id] if a[:assignment_group_migration_id]
-        assign[:error_message] = a[:error_message] if a[:error_message]
-      end
-    end
-    if @course[:announcements]
-      @overview[:announcements] = []
-      @course[:announcements].each do |t|
-        ann = {}
-        @overview[:announcements] << ann
-        ann[:title] = t[:title]
-        ann[:migration_id] = t[:migration_id]
-        ann[:error_message] = t[:error_message] if t[:error_message]
-      end
-<<<<<<< HEAD
-    end
-    if @course[:discussion_topics]
-      @overview[:discussion_topics] = []
-      @course[:discussion_topics].each do |t|
-        topic = {}
-        @overview[:discussion_topics] << topic
-        topic[:title] = t[:title]
-        topic[:migration_id] = t[:migration_id]
-        topic[:error_message] = t[:error_message] if t[:error_message]
-        if t[:assignment] && a_mig_id = t[:assignment][:migration_id]
-          topic[:assignment_migration_id] = a_mig_id
-          ensure_linked_assignment(t[:assignment], topic_migration_id: t[:migration_id])
-=======
+
+      if @course[:assessment_question_banks]
+        @overview[:assessment_question_banks] ||= []
+        @course[:assessment_question_banks].each do |aqb|
+          @overview[:assessment_question_banks] << aqb.dup
+        end
+      end
+
+      if @course[:calendar_events]
+        @overview[:calendar_events] = []
+        @course[:calendar_events].each do |e|
+          event = {}
+          dates << e[:start_timestamp] if e[:start_timestamp]
+          dates << e[:end_timestamp] if e[:end_timestamp]
+          @overview[:calendar_events] << event
+          event[:title] = e[:title]
+          event[:migration_id] = e[:migration_id]
+          event[:start_timestamp] = e[:start_timestamp]
+          event[:error_message] = e[:error_message] if e[:error_message]
+        end
+      end
+      if @course[:announcements]
+        @overview[:announcements] = []
+        @course[:announcements].each do |e|
+          announcement = {}
+          dates << e[:start_date] if e[:start_date]
+          @overview[:announcements] << announcement
+          announcement[:title] = e[:title]
+          announcement[:migration_id] = e[:migration_id]
+          announcement[:start_date] = e[:start_date]
+          announcement[:error_message] = e[:error_message] if e[:error_message]
+        end
+      end
+      if @course[:rubrics]
+        @overview[:rubrics] = []
+        @course[:rubrics].each do |r|
+          rubric = {}
+          @overview[:rubrics] << rubric
+          rubric[:title] = r[:title]
+          rubric[:migration_id] = r[:migration_id]
+          rubric[:description] = r[:description]
+          rubric[:error_message] = r[:error_message] if r[:error_message]
+        end
+      end
+      if @course[:modules]
+        @overview[:modules] = []
+        @course[:modules].each do |m|
+          @overview[:modules] << module_overview_hash(m)
+        end
+      end
+      if @course[:assignments]
+        @overview[:assignments] ||= []
+        @course[:assignments].each do |a|
+          assign = {}
+          dates << a[:due_date] if a[:due_date]
+          @overview[:assignments] << assign
+          assign[:title] = a[:title]
+          assign[:due_date] = a[:due_date]
+          assign[:migration_id] = a[:migration_id]
+          assign[:quiz_migration_id] = a[:quiz_migration_id] if a[:quiz_migration_id]
+          assign[:assignment_group_migration_id] = a[:assignment_group_migration_id] if a[:assignment_group_migration_id]
+          assign[:error_message] = a[:error_message] if a[:error_message]
+        end
+      end
+      if @course[:announcements]
+        @overview[:announcements] = []
+        @course[:announcements].each do |t|
+          ann = {}
+          @overview[:announcements] << ann
+          ann[:title] = t[:title]
+          ann[:migration_id] = t[:migration_id]
+          ann[:error_message] = t[:error_message] if t[:error_message]
+        end
+      end
       if @course[:discussion_topics]
         @overview[:discussion_topics] = []
         @course[:discussion_topics].each do |t|
@@ -483,41 +402,26 @@
             topic[:assignment_migration_id] = a_mig_id
             ensure_linked_assignment(t[:assignment], topic_migration_id: t[:migration_id])
           end
->>>>>>> 2d51e8e7
-        end
-      end
-    end
-    if @course[:assignment_groups]
-      @overview[:assignment_groups] = []
-      @course[:assignment_groups].each do |g|
-        group = {}
-        @overview[:assignment_groups] << group
-        group[:migration_id] = g[:migration_id]
-        group[:title] = g[:title]
-      end
-    end
-    if @course[:groups]
-      @overview[:groups] = []
-      @course[:groups].each do |g|
-        group = {}
-        @overview[:groups] << group
-        group[:migration_id] = g[:migration_id]
-        group[:title] = g[:title]
-      end
-<<<<<<< HEAD
-    end
-    if @course[:wikis]
-      @overview[:wikis] = []
-      @course[:wikis].each do |w|
-        next unless w
-        wiki = {}
-        @overview[:wikis] << wiki
-        wiki[:migration_id] = w[:migration_id]
-        wiki[:title] = w[:title]
-        if w[:assignment] && a_mig_id = w[:assignment][:migration_id]
-          wiki[:assignment_migration_id] = a_mig_id
-          ensure_linked_assignment(w[:assignment], page_migration_id: w[:migration_id])
-=======
+        end
+      end
+      if @course[:assignment_groups]
+        @overview[:assignment_groups] = []
+        @course[:assignment_groups].each do |g|
+          group = {}
+          @overview[:assignment_groups] << group
+          group[:migration_id] = g[:migration_id]
+          group[:title] = g[:title]
+        end
+      end
+      if @course[:groups]
+        @overview[:groups] = []
+        @course[:groups].each do |g|
+          group = {}
+          @overview[:groups] << group
+          group[:migration_id] = g[:migration_id]
+          group[:title] = g[:title]
+        end
+      end
       if @course[:wikis]
         @overview[:wikis] = []
         @course[:wikis].each do |w|
@@ -531,86 +435,87 @@
             wiki[:assignment_migration_id] = a_mig_id
             ensure_linked_assignment(w[:assignment], page_migration_id: w[:migration_id])
           end
->>>>>>> 2d51e8e7
-        end
-      end
-    end
-    if @course[:external_tools]
-      @overview[:external_tools] = []
-      @course[:external_tools].each do |ct|
-        next unless ct
-        tool = {}
-        @overview[:external_tools] << tool
-        tool[:migration_id] = ct[:migration_id]
-        tool[:title] = ct[:title]
-      end
-    end
-
-    if @course[:tool_profiles]
-      @overview[:tool_profiles] = []
-      @course[:tool_profiles].each do |tool_profile|
-        title = tool_profile.dig('tool_profile', 'product_instance', 'product_info', 'product_name', 'default_value')
-        next unless title
-        profile = {
-          migration_id: tool_profile['migration_id'],
-          title: title
-        }
-        @overview[:tool_profiles] << profile
-      end
-    end
-
-    selectable_outcomes = content_migration.respond_to?(:root_account) &&
-                          content_migration.root_account.feature_enabled?(:selectable_outcomes_in_course_copy)
-
-    if @course[:learning_outcomes]
-      @overview[:learning_outcomes] = []
-      @overview[:learning_outcome_groups] = [] if selectable_outcomes
-      @course[:learning_outcomes].each do |outcome|
-        next unless outcome
-        add_learning_outcome_to_overview(@overview, outcome, nil, nil, selectable_outcomes)
-      end
-    end
-
-    if dates.length > 0
-      @overview[:start_timestamp] ||= dates.min
-      @overview[:end_timestamp] ||= dates.max
-    end
-
-    @overview[:scrape_errors] = []
-#    @errors.each do |e|
-#      @overview[:scrape_errors] << {:error_message=>e[:error_message], :object_type=>e[:object_type]}
-#    end
-    @overview
+        end
+      end
+      if @course[:external_tools]
+        @overview[:external_tools] = []
+        @course[:external_tools].each do |ct|
+          next unless ct
+
+          tool = {}
+          @overview[:external_tools] << tool
+          tool[:migration_id] = ct[:migration_id]
+          tool[:title] = ct[:title]
+        end
+      end
+
+      if @course[:tool_profiles]
+        @overview[:tool_profiles] = []
+        @course[:tool_profiles].each do |tool_profile|
+          title = tool_profile.dig('tool_profile', 'product_instance', 'product_info', 'product_name', 'default_value')
+          next unless title
+
+          profile = {
+            migration_id: tool_profile['migration_id'],
+            title: title
+          }
+          @overview[:tool_profiles] << profile
+        end
+      end
+
+      selectable_outcomes = content_migration.respond_to?(:root_account) &&
+                            content_migration.root_account.feature_enabled?(:selectable_outcomes_in_course_copy)
+
+      if @course[:learning_outcomes]
+        @overview[:learning_outcomes] = []
+        @overview[:learning_outcome_groups] = [] if selectable_outcomes
+        @course[:learning_outcomes].each do |outcome|
+          next unless outcome
+
+          add_learning_outcome_to_overview(@overview, outcome, nil, nil, selectable_outcomes)
+        end
+      end
+
+      if dates.length > 0
+        @overview[:start_timestamp] ||= dates.min
+        @overview[:end_timestamp] ||= dates.max
+      end
+
+      @overview[:scrape_errors] = []
+      #    @errors.each do |e|
+      #      @overview[:scrape_errors] << {:error_message=>e[:error_message], :object_type=>e[:object_type]}
+      #    end
+      @overview
+    end
+
+    private
+
+    def module_overview_hash(m)
+      mod = {}
+      mod[:title] = m[:title]
+      mod[:order] = m[:order]
+      mod[:migration_id] = m[:migration_id]
+      mod[:description] = m[:description]
+      mod[:error_message] = m[:error_message] if m[:error_message]
+
+      sub_mods, items = m[:items].partition { |mi| mi[:type] == "submodule" }
+      mod[:item_count] = items.count
+      if sub_mods.any?
+        mod[:submodules] = sub_mods.map { |sub| module_overview_hash(sub) }
+        mod[:item_count] += mod[:submodules].sum { |sub| sub[:item_count] }
+      end
+      mod
+    end
+
+    def ensure_linked_assignment(topic_or_quiz_assignment_hash, related_object_link)
+      @overview[:assignments] ||= []
+      ah = @overview[:assignments].detect { |a| a[:migration_id] == topic_or_quiz_assignment_hash[:migration_id] }
+      unless ah
+        ah = topic_or_quiz_assignment_hash.slice(:title, :migration_id, :assignment_group_migration_id)
+        @overview[:assignments] << ah
+      end
+      ah.merge!(related_object_link)
+      ah
+    end
   end
-
-  private
-
-  def module_overview_hash(m)
-    mod = {}
-    mod[:title] = m[:title]
-    mod[:order] = m[:order]
-    mod[:migration_id] = m[:migration_id]
-    mod[:description] = m[:description]
-    mod[:error_message] = m[:error_message] if m[:error_message]
-
-    sub_mods, items = m[:items].partition{|mi| mi[:type] == "submodule"}
-    mod[:item_count] = items.count
-    if sub_mods.any?
-      mod[:submodules] = sub_mods.map{|sub| module_overview_hash(sub)}
-      mod[:item_count] += mod[:submodules].sum{|sub| sub[:item_count]}
-    end
-    mod
-  end
-
-  def ensure_linked_assignment(topic_or_quiz_assignment_hash, related_object_link)
-    @overview[:assignments] ||= []
-    ah = @overview[:assignments].detect { |a| a[:migration_id] == topic_or_quiz_assignment_hash[:migration_id] }
-    unless ah
-      ah = topic_or_quiz_assignment_hash.slice(:title, :migration_id, :assignment_group_migration_id)
-      @overview[:assignments] << ah
-    end
-    ah.merge!(related_object_link)
-    ah
-  end
-end
 end