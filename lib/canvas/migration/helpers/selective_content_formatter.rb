--- conflicted
+++ resolved
@@ -37,7 +37,7 @@
       ['groups', -> { I18n.t('lib.canvas.migration.groups', 'Student Groups') }],
       ['learning_outcomes', -> { I18n.t('lib.canvas.migration.learning_outcomes', 'Learning Outcomes') }],
       ['attachments', -> { I18n.t('lib.canvas.migration.attachments', 'Files') }],
-    ]
+    ].freeze
 
     def initialize(migration = nil, base_url = nil, global_identifiers:)
       @migration = migration
@@ -81,10 +81,8 @@
         data["learning_outcomes"] ||= data["outcomes"]
 
         # skip auto generated quiz question banks for canvas imports
-        if data['assessment_question_banks']
-          data['assessment_question_banks'].select! do |item|
-            !(item['for_quiz'] && @migration && (@migration.for_course_copy? || (@migration.migration_type == 'canvas_cartridge_importer')))
-          end
+        data['assessment_question_banks']&.select! do |item|
+          !(item['for_quiz'] && @migration && (@migration.for_course_copy? || (@migration.migration_type == 'canvas_cartridge_importer')))
         end
 
         att.close
@@ -149,7 +147,7 @@
         content_list << process_group(group, outcomes)
       end
       content_list.concat(
-        outcomes.select { |outcome| outcome['parent_migration_id'] == nil }.map { |outcome| item_hash('learning_outcomes', outcome) }
+        outcomes.select { |outcome| outcome['parent_migration_id'].nil? }.map { |outcome| item_hash('learning_outcomes', outcome) }
       )
     end
 
@@ -167,19 +165,17 @@
     # Returns all the assignments in their assignment groups
     def assignment_data(content_list, course_data)
       added_asmnts = []
-      if course_data['assignment_groups']
-        course_data['assignment_groups'].each do |group|
-          item = item_hash('assignment_groups', group)
-          sub_items = []
-          course_data['assignments'].select { |a| a['assignment_group_migration_id'] == group['migration_id'] }.each do |asmnt|
-            sub_items << item_hash('assignments', asmnt)
-            added_asmnts << asmnt['migration_id']
-          end
-          if sub_items.any?
-            item['sub_items'] = sub_items
-          end
-          content_list << item
-        end
+      course_data['assignment_groups']&.each do |group|
+        item = item_hash('assignment_groups', group)
+        sub_items = []
+        course_data['assignments'].select { |a| a['assignment_group_migration_id'] == group['migration_id'] }.each do |asmnt|
+          sub_items << item_hash('assignments', asmnt)
+          added_asmnts << asmnt['migration_id']
+        end
+        if sub_items.any?
+          item['sub_items'] = sub_items
+        end
+        content_list << item
       end
       course_data['assignments'].each do |asmnt|
         next if added_asmnts.member? asmnt['migration_id']
@@ -189,20 +185,16 @@
     end
 
     def attachment_data(content_list, course_data)
-      return [] unless course_data['attachments'] && course_data['attachments'].length > 0
+      return [] unless course_data['attachments'].present?
 
       remove_name_regex = %r{/[^/]*\z}
-<<<<<<< HEAD
-      course_data['attachments'].each { |a| next unless a['path_name']; a['path_name'].gsub!(remove_name_regex, '') }
-=======
       course_data['attachments'].each do |a|
         next unless a['path_name']
 
         a['path_name'].gsub!(remove_name_regex, '')
       end
->>>>>>> 2bda9f78
       folder_groups = course_data['attachments'].group_by { |a| a['path_name'] }
-      sorted = folder_groups.sort_by { |i| i.first }
+      sorted = folder_groups.sort_by(&:first)
       sorted.each do |folder_name, atts|
         if atts.length == 1 && atts[0]['file_name'] == folder_name
           content_list << item_hash('attachments', atts[0])
@@ -245,8 +237,7 @@
           add_url!(hash, "submodules_#{CGI.escape(item['migration_id'])}")
         end
       end
-      hash = add_linked_resource(type, item, hash)
-      hash
+      add_linked_resource(type, item, hash)
     end
 
     def add_linked_resource(type, item, hash)
@@ -258,7 +249,7 @@
         elsif (mig_id = item['page_migration_id'])
           hash[:linked_resource] = { :type => 'wiki_pages', :migration_id => mig_id }
         end
-      elsif ['discussion_topics', 'quizzes', 'wiki_pages'].include?(type) &&
+      elsif %w[discussion_topics quizzes wiki_pages].include?(type) &&
             (mig_id = item['assignment_migration_id'])
         hash[:linked_resource] = { :type => 'assignments', :migration_id => mig_id }
       end
@@ -309,11 +300,11 @@
 
               scope = scope.select(:assignment_id) if type == 'quizzes'
 
-              if type == 'context_modules' || type == 'context_external_tools' || type == 'groups'
-                scope = scope.select(:name)
-              else
-                scope = scope.select(:title)
-              end
+              scope = if type == 'context_modules' || type == 'context_external_tools' || type == 'groups'
+                        scope.select(:name)
+                      else
+                        scope.select(:title)
+                      end
 
               if scope.klass.respond_to?(:not_deleted)
                 scope = scope.not_deleted
@@ -448,7 +439,7 @@
 
     def course_attachments_data(content_list, source_course)
       Canvas::ICU.collate_by(source_course.folders.active.select('id, full_name, name').preload(:active_file_attachments), &:full_name).each do |folder|
-        next if folder.active_file_attachments.length == 0
+        next if folder.active_file_attachments.empty?
 
         item = course_item_hash('folders', folder)
         item[:sub_items] = []
