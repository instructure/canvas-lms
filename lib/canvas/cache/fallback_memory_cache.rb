--- conflicted
+++ resolved
@@ -19,13 +19,10 @@
     class FallbackMemoryCache < ActiveSupport::Cache::MemoryStore
       include FallbackExpirationCache
 
-<<<<<<< HEAD
-=======
       def clear(force: false)
         super
       end
 
->>>>>>> 570206db
       def write_set(hash, ttl: nil)
         opts = {expires_in: ttl}
         hash.each{|k, v| write(k, v, opts) }
