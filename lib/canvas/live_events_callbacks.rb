--- conflicted
+++ resolved
@@ -200,13 +200,10 @@
       if %w[default_restrictions use_default_restrictions_by_type default_restrictions_by_type].any? { |field| changes[field] }
         Canvas::LiveEvents.default_blueprint_restrictions_updated(obj)
       end
-<<<<<<< HEAD
-=======
     when MasterCourses::MasterContentTag
       if %w[restrictions use_default_restrictions].any? { |f| changes[f] } && obj.quiz_lti_content?
         Canvas::LiveEvents.blueprint_restrictions_updated(obj)
       end
->>>>>>> ab1df14f
     end
   end
 
