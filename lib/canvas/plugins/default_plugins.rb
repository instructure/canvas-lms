--- conflicted
+++ resolved
@@ -364,11 +364,7 @@
                               settings: {
                                 base_url: "https://app.learnplatform.com",
                               },
-<<<<<<< HEAD
-                              encrypted_settings: [:token]
-=======
                               encrypted_settings: [:username, :password]
->>>>>>> c0c653e9
                             })
     Canvas::Plugin.register("pandapub", nil, {
                               name: -> { t :name, "PandaPub" },
