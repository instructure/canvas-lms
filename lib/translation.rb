--- conflicted
+++ resolved
@@ -252,11 +252,7 @@
 
       check_same_language(result)
       tags = ["type:inbox", "source_language:#{result.source_language_code}", "dest_language:#{result.target_language_code}"]
-<<<<<<< HEAD
-      InstStatsd::Statsd.increment("translation.invocations", tags:)
-=======
       InstStatsd::Statsd.distributed_increment("translation.invocations", tags:)
->>>>>>> 005bce2c
       result.translated_text
     end
 
@@ -275,11 +271,7 @@
 
       check_same_language(result)
       tags = ["type:discussion", "source_language:#{result.source_language_code}", "dest_language:#{result.target_language_code}"]
-<<<<<<< HEAD
-      InstStatsd::Statsd.increment("translation.invocations", tags:)
-=======
       InstStatsd::Statsd.distributed_increment("translation.invocations", tags:)
->>>>>>> 005bce2c
       result.translated_document.content
     end
 
