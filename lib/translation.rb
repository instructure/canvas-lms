--- conflicted
+++ resolved
@@ -205,11 +205,7 @@
       end
 
       # Check if Redis is present. If yes, then we try to read the key from Redis
-<<<<<<< HEAD
-      if Canvas.redis
-=======
       if Canvas.redis_enabled?
->>>>>>> c0c653e9
         # Try to read the key
         cached_languages = Canvas.redis.get(language_cache_key)
         unless cached_languages.nil?
@@ -225,11 +221,7 @@
       end
 
       # Cache the translation for new loads
-<<<<<<< HEAD
-      if Canvas.redis
-=======
       if Canvas.redis_enabled?
->>>>>>> c0c653e9
         Rails.logger.info "Caching supported language translation: #{locale}}}}"
         Canvas.redis.set(language_cache_key, translated.to_json)
       end
