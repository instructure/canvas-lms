# frozen_string_literal: true

# Copyright (C) 2023 - present Instructure, Inc.
#
# This file is part of Canvas.
#
# Canvas is free software: you can redistribute it and/or modify it under
# the terms of the GNU Affero General Public License as published by the Free
# Software Foundation, version 3 of the License.
#
# Canvas is distributed in the hope that it will be useful, but WITHOUT ANY
# WARRANTY; without even the implied warranty of MERCHANTABILITY or FITNESS FOR
# A PARTICULAR PURPOSE. See the GNU Affero General Public License for more
# details.
#
# You should have received a copy of the GNU Affero General Public License along
# with this program. If not, see <http://www.gnu.org/licenses/>.

require "aws-sdk-sagemakerruntime"
require "cld"
require "pragmatic_segmenter"

module Translation
  class << self
    include Aws::SageMakerRuntime

    def logger
      Rails.logger
    end

    def sagemaker_client
      settings = YAML.safe_load(DynamicSettings.find(tree: :private)["sagemaker.yml"] || "{}")
      config = {
        region: settings["translation_region"] || "us-west-2",
      }

      # While reading the settings, set the endpoint value.
      @endpoint = settings["endpoint_name"]

      config[:credentials] = Canvas::AwsCredentialProvider.new("translation", settings["vault_credential_path"])
      if config[:credentials].set?
        Aws::SageMakerRuntime::Client.new(config)
      end
    end

    ##
    # Can we provide API translations?
    #
    def available?(context, feature_flag)
      context&.feature_enabled?(feature_flag) && sagemaker_client.present?
    end

    ##
    # Create a translation given the src -> target mapping
    #
    def create(text:, user: nil, src_lang: nil, tgt_lang: nil)
      return unless sagemaker_client.present?
      return if tgt_lang.nil? && user.nil?

      # If source lang was not set, then detect the language.
      if src_lang.nil?
<<<<<<< HEAD
        result = CLD.detect_language(text)[:code][0..2]
=======
        result = trim_locale(CLD.detect_language(text)[:code])
>>>>>>> 6d644d6a
        if result == "un" # Unknown language code.
          logger.warn("Could not detect language from src text, defaulting to English")
          src_lang = "en"
        else
          src_lang = result
        end
      end

      # If target lang was nil, then user must be set. Try to get locale from the user.
      if tgt_lang.nil?
<<<<<<< HEAD
        tgt_lang = if user.locale.nil?
                     # Go ahead and use english as the target language. It is the system default for Canvas.
                     "en"
                   else
                     user.locale[0..2]
                   end
=======
        tgt_lang = trim_locale(user.locale)
>>>>>>> 6d644d6a
      end

      # TODO: Error handling of invoke endpoint.
      response = sagemaker_client.invoke_endpoint(
        endpoint_name: @endpoint,
        body: { inputs: { src_lang:, tgt_lang:, text: } }.to_json,
        content_type: "application/json",
        accept: "application/json"
      )

      JSON.parse(response.body.read)
    end

    def languages
      [
        { id: "en", name: "English" },
        { id: "ga", name: "Irish" },
        { id: "ja", name: "Japanese" },
        { id: "de", name: "German" },
        { id: "hu", name: "Hungarian" },
        { id: "es", name: "Spanish" },
        { id: "zh", name: "Chinese" }
      ]
    end

    # For translating the translation controls into the users locale. Don't translate if it's english
    def translated_languages(user)
      # For translating into the target locale.
      return languages if user.locale.nil?

<<<<<<< HEAD
      locale = user.locale[0..2]
=======
      locale = trim_locale(user.locale)
>>>>>>> 6d644d6a
      # Don't translate unless the browser locale is different for the current user.
      if locale == "en"
        return languages
      end

      translated = []
      languages.each do |language|
        language[:name] = create(src_lang: "en", tgt_lang: locale, text: language[:name])
        translated << language
      end

      translated
    end

    def language_matches_user_locale?(user, text)
      locale = if user.locale.nil?
                 "en"
               else
<<<<<<< HEAD
                 user.locale[0..2]
               end
      result = CLD.detect_language(text)[:code][0..2]
=======
                 trim_locale(user.locale)
               end
      result = trim_locale(CLD.detect_language(text)[:code])
>>>>>>> 6d644d6a
      result == locale
    end

    def translate_message(text:, user:)
      translated_text = []
<<<<<<< HEAD
      src_lang = CLD.detect_language(text)[:code][0..2]
      tgt_lang = if user.locale.nil?
                   "en"
                 else
                   user.locale[0..2]
=======
      src_lang = trim_locale(CLD.detect_language(text)[:code])
      tgt_lang = if user.locale.nil?
                   "en"
                 else
                   trim_locale(user.locale)
>>>>>>> 6d644d6a
                 end

      text.split("\n").map do |paragraph|
        passage = []
        PragmaticSegmenter::Segmenter.new(text: paragraph, language: src_lang).segment.each do |segment|
          trans = create(src_lang:, tgt_lang:, text: segment)
          passage << trans
        end
        translated_text << passage.join
      end

      translated_text.join("\n")
    end
<<<<<<< HEAD
=======

    private

    def trim_locale(locale)
      locale[0..1]
    end
>>>>>>> 6d644d6a
  end
end<|MERGE_RESOLUTION|>--- conflicted
+++ resolved
@@ -59,11 +59,7 @@
 
       # If source lang was not set, then detect the language.
       if src_lang.nil?
-<<<<<<< HEAD
-        result = CLD.detect_language(text)[:code][0..2]
-=======
         result = trim_locale(CLD.detect_language(text)[:code])
->>>>>>> 6d644d6a
         if result == "un" # Unknown language code.
           logger.warn("Could not detect language from src text, defaulting to English")
           src_lang = "en"
@@ -74,16 +70,7 @@
 
       # If target lang was nil, then user must be set. Try to get locale from the user.
       if tgt_lang.nil?
-<<<<<<< HEAD
-        tgt_lang = if user.locale.nil?
-                     # Go ahead and use english as the target language. It is the system default for Canvas.
-                     "en"
-                   else
-                     user.locale[0..2]
-                   end
-=======
         tgt_lang = trim_locale(user.locale)
->>>>>>> 6d644d6a
       end
 
       # TODO: Error handling of invoke endpoint.
@@ -114,11 +101,7 @@
       # For translating into the target locale.
       return languages if user.locale.nil?
 
-<<<<<<< HEAD
-      locale = user.locale[0..2]
-=======
       locale = trim_locale(user.locale)
->>>>>>> 6d644d6a
       # Don't translate unless the browser locale is different for the current user.
       if locale == "en"
         return languages
@@ -137,33 +120,19 @@
       locale = if user.locale.nil?
                  "en"
                else
-<<<<<<< HEAD
-                 user.locale[0..2]
-               end
-      result = CLD.detect_language(text)[:code][0..2]
-=======
                  trim_locale(user.locale)
                end
       result = trim_locale(CLD.detect_language(text)[:code])
->>>>>>> 6d644d6a
       result == locale
     end
 
     def translate_message(text:, user:)
       translated_text = []
-<<<<<<< HEAD
-      src_lang = CLD.detect_language(text)[:code][0..2]
-      tgt_lang = if user.locale.nil?
-                   "en"
-                 else
-                   user.locale[0..2]
-=======
       src_lang = trim_locale(CLD.detect_language(text)[:code])
       tgt_lang = if user.locale.nil?
                    "en"
                  else
                    trim_locale(user.locale)
->>>>>>> 6d644d6a
                  end
 
       text.split("\n").map do |paragraph|
@@ -177,14 +146,11 @@
 
       translated_text.join("\n")
     end
-<<<<<<< HEAD
-=======
 
     private
 
     def trim_locale(locale)
       locale[0..1]
     end
->>>>>>> 6d644d6a
   end
 end