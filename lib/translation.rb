# frozen_string_literal: true

# Copyright (C) 2023 - present Instructure, Inc.
#
# This file is part of Canvas.
#
# Canvas is free software: you can redistribute it and/or modify it under
# the terms of the GNU Affero General Public License as published by the Free
# Software Foundation, version 3 of the License.
#
# Canvas is distributed in the hope that it will be useful, but WITHOUT ANY
# WARRANTY; without even the implied warranty of MERCHANTABILITY or FITNESS FOR
# A PARTICULAR PURPOSE. See the GNU Affero General Public License for more
# details.
#
# You should have received a copy of the GNU Affero General Public License along
# with this program. If not, see <http://www.gnu.org/licenses/>.

require "aws-sdk-translate"
require "cld"
require "aws-sdk-sagemakerruntime"
require "pragmatic_segmenter"
require "nokogiri"

module Translation
  class SameLanguageTranslationError < StandardError
  end

  class << self
    include Aws::SageMakerRuntime
    # The languages are imported from https://docs.aws.amazon.com/translate/latest/dg/what-is-languages.html
    # TODO: Currently we don't support dialects(trim_locale function) because the currently implemented
    # language detector supports dialects that the translator does not. Probably we should migrate to the
    # automatic language detection that AWS translate provides but it needs additional discovery since
    # it incurs cost and not necessarily available in all the regions.
    # List of languages supported by our current detector: https://github.com/google/cld3
    def languages
      if Account.site_admin.feature_enabled?(:ai_translation_improvements)
        return [
          { id: "af", name: I18n.t("Afrikaans"), translated_to_name: I18n.t("Translated to Afrikaans") },
          { id: "sq", name: I18n.t("Albanian"), translated_to_name: I18n.t("Translated to Albanian") },
          { id: "am", name: I18n.t("Amharic"), translated_to_name: I18n.t("Translated to Amharic") },
          { id: "ar", name: I18n.t("Arabic"), translated_to_name: I18n.t("Translated to Arabic") },
          { id: "hy", name: I18n.t("Armenian"), translated_to_name: I18n.t("Translated to Armenian") },
          { id: "az", name: I18n.t("Azerbaijani"), translated_to_name: I18n.t("Translated to Azerbaijani") },
          { id: "bn", name: I18n.t("Bengali"), translated_to_name: I18n.t("Translated to Bengali") },
          { id: "bs", name: I18n.t("Bosnian"), translated_to_name: I18n.t("Translated to Bosnian") },
          { id: "bg", name: I18n.t("Bulgarian"), translated_to_name: I18n.t("Translated to Bulgarian") },
          { id: "ca", name: I18n.t("Catalan"), translated_to_name: I18n.t("Translated to Catalan") },
          { id: "zh", name: I18n.t("Chinese (Simplified)"), translated_to_name: I18n.t("Translated to Chinese (Simplified)") },
          { id: "zh-TW", name: I18n.t("Chinese (Traditional)"), translated_to_name: I18n.t("Translated to Chinese (Traditional)") },
          { id: "hr", name: I18n.t("Croatian"), translated_to_name: I18n.t("Translated to Croatian") },
          { id: "cs", name: I18n.t("Czech"), translated_to_name: I18n.t("Translated to Czech") },
          { id: "da", name: I18n.t("Danish"), translated_to_name: I18n.t("Translated to Danish") },
          { id: "fa-AF", name: I18n.t("Dari"), translated_to_name: I18n.t("Translated to Dari") },
          { id: "nl", name: I18n.t("Dutch"), translated_to_name: I18n.t("Translated to Dutch") },
          { id: "en", name: I18n.t("English"), translated_to_name: I18n.t("Translated to English") },
          { id: "et", name: I18n.t("Estonian"), translated_to_name: I18n.t("Translated to Estonian") },
          { id: "fa", name: I18n.t("Farsi (Persian)"), translated_to_name: I18n.t("Translated to Farsi (Persian)") },
          { id: "tl", name: I18n.t("Filipino, Tagalog"), translated_to_name: I18n.t("Translated to Filipino, Tagalog") },
          { id: "fi", name: I18n.t("Finnish"), translated_to_name: I18n.t("Translated to Finnish") },
          { id: "fr", name: I18n.t("French"), translated_to_name: I18n.t("Translated to French") },
          { id: "fr-CA", name: I18n.t("French (Canada)"), translated_to_name: I18n.t("Translated to French (Canada)") },
          { id: "ka", name: I18n.t("Georgian"), translated_to_name: I18n.t("Translated to Georgian") },
          { id: "de", name: I18n.t("German"), translated_to_name: I18n.t("Translated to German") },
          { id: "el", name: I18n.t("Greek"), translated_to_name: I18n.t("Translated to Greek") },
          { id: "gu", name: I18n.t("Gujarati"), translated_to_name: I18n.t("Translated to Gujarati") },
          { id: "ht", name: I18n.t("Haitian Creole"), translated_to_name: I18n.t("Translated to Haitian Creole") },
          { id: "ha", name: I18n.t("Hausa"), translated_to_name: I18n.t("Translated to Hausa") },
          { id: "he", name: I18n.t("Hebrew"), translated_to_name: I18n.t("Translated to Hebrew") },
          { id: "hi", name: I18n.t("Hindi"), translated_to_name: I18n.t("Translated to Hindi") },
          { id: "hu", name: I18n.t("Hungarian"), translated_to_name: I18n.t("Translated to Hungarian") },
          { id: "is", name: I18n.t("Icelandic"), translated_to_name: I18n.t("Translated to Icelandic") },
          { id: "id", name: I18n.t("Indonesian"), translated_to_name: I18n.t("Translated to Indonesian") },
          { id: "ga", name: I18n.t("Irish"), translated_to_name: I18n.t("Translated to Irish") },
          { id: "it", name: I18n.t("Italian"), translated_to_name: I18n.t("Translated to Italian") },
          { id: "ja", name: I18n.t("Japanese"), translated_to_name: I18n.t("Translated to Japanese") },
          { id: "kn", name: I18n.t("Kannada"), translated_to_name: I18n.t("Translated to Kannada") },
          { id: "kk", name: I18n.t("Kazakh"), translated_to_name: I18n.t("Translated to Kazakh") },
          { id: "ko", name: I18n.t("Korean"), translated_to_name: I18n.t("Translated to Korean") },
          { id: "lv", name: I18n.t("Latvian"), translated_to_name: I18n.t("Translated to Latvian") },
          { id: "lt", name: I18n.t("Lithuanian"), translated_to_name: I18n.t("Translated to Lithuanian") },
          { id: "mk", name: I18n.t("Macedonian"), translated_to_name: I18n.t("Translated to Macedonian") },
          { id: "ms", name: I18n.t("Malay"), translated_to_name: I18n.t("Translated to Malay") },
          { id: "ml", name: I18n.t("Malayalam"), translated_to_name: I18n.t("Translated to Malayalam") },
          { id: "mt", name: I18n.t("Maltese"), translated_to_name: I18n.t("Translated to Maltese") },
          { id: "mr", name: I18n.t("Marathi"), translated_to_name: I18n.t("Translated to Marathi") },
          { id: "mn", name: I18n.t("Mongolian"), translated_to_name: I18n.t("Translated to Mongolian") },
          { id: "no", name: I18n.t("Norwegian (Bokmål)"), translated_to_name: I18n.t("Translated to Norwegian (Bokmål)") },
          { id: "ps", name: I18n.t("Pashto"), translated_to_name: I18n.t("Translated to Pashto") },
          { id: "pl", name: I18n.t("Polish"), translated_to_name: I18n.t("Translated to Polish") },
          { id: "pt", name: I18n.t("Portuguese (Brazil)"), translated_to_name: I18n.t("Translated to Portuguese (Brazil)") },
          { id: "pt-PT", name: I18n.t("Portuguese (Portugal)"), translated_to_name: I18n.t("Translated to Portuguese (Portugal)") },
          { id: "pa", name: I18n.t("Punjabi"), translated_to_name: I18n.t("Translated to Punjabi") },
          { id: "ro", name: I18n.t("Romanian"), translated_to_name: I18n.t("Translated to Romanian") },
          { id: "ru", name: I18n.t("Russian"), translated_to_name: I18n.t("Translated to Russian") },
          { id: "sr", name: I18n.t("Serbian"), translated_to_name: I18n.t("Translated to Serbian") },
          { id: "si", name: I18n.t("Sinhala"), translated_to_name: I18n.t("Translated to Sinhala") },
          { id: "sk", name: I18n.t("Slovak"), translated_to_name: I18n.t("Translated to Slovak") },
          { id: "sl", name: I18n.t("Slovenian"), translated_to_name: I18n.t("Translated to Slovenian") },
          { id: "so", name: I18n.t("Somali"), translated_to_name: I18n.t("Translated to Somali") },
          { id: "es", name: I18n.t("Spanish"), translated_to_name: I18n.t("Translated to Spanish") },
          { id: "es-MX", name: I18n.t("Spanish (Mexico)"), translated_to_name: I18n.t("Translated to Spanish (Mexico)") },
          { id: "sw", name: I18n.t("Swahili"), translated_to_name: I18n.t("Translated to Swahili") },
          { id: "sv", name: I18n.t("Swedish"), translated_to_name: I18n.t("Translated to Swedish") },
          { id: "ta", name: I18n.t("Tamil"), translated_to_name: I18n.t("Translated to Tamil") },
          { id: "te", name: I18n.t("Telugu"), translated_to_name: I18n.t("Translated to Telugu") },
          { id: "th", name: I18n.t("Thai"), translated_to_name: I18n.t("Translated to Thai") },
          { id: "tr", name: I18n.t("Turkish"), translated_to_name: I18n.t("Translated to Turkish") },
          { id: "uk", name: I18n.t("Ukrainian"), translated_to_name: I18n.t("Translated to Ukrainian") },
          { id: "ur", name: I18n.t("Urdu"), translated_to_name: I18n.t("Translated to Urdu") },
          { id: "uz", name: I18n.t("Uzbek"), translated_to_name: I18n.t("Translated to Uzbek") },
          { id: "vi", name: I18n.t("Vietnamese"), translated_to_name: I18n.t("Translated to Vietnamese") },
          { id: "cy", name: I18n.t("Welsh"), translated_to_name: I18n.t("Translated to Welsh") },
        ]
      end
<<<<<<< HEAD

      [
        { id: "af", name: I18n.t("Afrikaans"), translated_to_name: I18n.t("Translated to Afrikaans") },
        { id: "am", name: I18n.t("Amharic"), translated_to_name: I18n.t("Translated to Amharic") },
        { id: "ar", name: I18n.t("Arabic"), translated_to_name: I18n.t("Translated to Arabic") },
        { id: "ast", name: I18n.t("Asturian"), translated_to_name: I18n.t("Translated to Asturian") },
        { id: "az", name: I18n.t("Azerbaijani"), translated_to_name: I18n.t("Translated to Azerbaijani") },
        { id: "ba", name: I18n.t("Bashkir"), translated_to_name: I18n.t("Translated to Bashkir") },
        { id: "be", name: I18n.t("Belarusian"), translated_to_name: I18n.t("Translated to Belarusian") },
        { id: "bg", name: I18n.t("Bulgarian"), translated_to_name: I18n.t("Translated to Bulgarian") },
        { id: "bn", name: I18n.t("Bengali"), translated_to_name: I18n.t("Translated to Bengali") },
        { id: "br", name: I18n.t("Breton"), translated_to_name: I18n.t("Translated to Breton") },
        { id: "bs", name: I18n.t("Bosnian"), translated_to_name: I18n.t("Translated to Bosnian") },
        { id: "ca", name: I18n.t("Catalan; Valencian"), translated_to_name: I18n.t("Translated to Catalan; Valencian") },
        { id: "ceb", name: I18n.t("Cebuano"), translated_to_name: I18n.t("Translated to Cebuano") },
        { id: "cs", name: I18n.t("Czech"), translated_to_name: I18n.t("Translated to Czech") },
        { id: "cy", name: I18n.t("Welsh"), translated_to_name: I18n.t("Translated to Welsh") },
        { id: "da", name: I18n.t("Danish"), translated_to_name: I18n.t("Translated to Danish") },
        { id: "de", name: I18n.t("German"), translated_to_name: I18n.t("Translated to German") },
        { id: "el", name: I18n.t("Greek"), translated_to_name: I18n.t("Translated to Greek") },
        { id: "en", name: I18n.t("English"), translated_to_name: I18n.t("Translated to English") },
        { id: "es", name: I18n.t("Spanish"), translated_to_name: I18n.t("Translated to Spanish") },
        { id: "et", name: I18n.t("Estonian"), translated_to_name: I18n.t("Translated to Estonian") },
        { id: "fa", name: I18n.t("Persian"), translated_to_name: I18n.t("Translated to Persian") },
        { id: "ff", name: I18n.t("Fulah"), translated_to_name: I18n.t("Translated to Fulah") },
        { id: "fi", name: I18n.t("Finnish"), translated_to_name: I18n.t("Translated to Finnish") },
        { id: "fr", name: I18n.t("French"), translated_to_name: I18n.t("Translated to French") },
        { id: "fy", name: I18n.t("Western Frisian"), translated_to_name: I18n.t("Translated to Western Frisian") },
        { id: "ga", name: I18n.t("Irish"), translated_to_name: I18n.t("Translated to Irish") },
        { id: "gd", name: I18n.t("Gaelic; Scottish Gaelic"), translated_to_name: I18n.t("Translated to Gaelic; Scottish Gaelic") },
        { id: "gl", name: I18n.t("Galician"), translated_to_name: I18n.t("Translated to Galician") },
        { id: "gu", name: I18n.t("Gujarati"), translated_to_name: I18n.t("Translated to Gujarati") },
        { id: "ha", name: I18n.t("Hausa"), translated_to_name: I18n.t("Translated to Hausa") },
        { id: "he", name: I18n.t("Hebrew"), translated_to_name: I18n.t("Translated to Hebrew") },
        { id: "hi", name: I18n.t("Hindi"), translated_to_name: I18n.t("Translated to Hindi") },
        { id: "hr", name: I18n.t("Croatian"), translated_to_name: I18n.t("Translated to Croatian") },
        { id: "ht", name: I18n.t("Haitian; Haitian Creole"), translated_to_name: I18n.t("Translated to Haitian; Haitian Creole") },
        { id: "hu", name: I18n.t("Hungarian"), translated_to_name: I18n.t("Translated to Hungarian") },
        { id: "hy", name: I18n.t("Armenian"), translated_to_name: I18n.t("Translated to Armenian") },
        { id: "id", name: I18n.t("Indonesian"), translated_to_name: I18n.t("Translated to Indonesian") },
        { id: "ig", name: I18n.t("Igbo"), translated_to_name: I18n.t("Translated to Igbo") },
        { id: "ilo", name: I18n.t("Iloko"), translated_to_name: I18n.t("Translated to Iloko") },
        { id: "is", name: I18n.t("Icelandic"), translated_to_name: I18n.t("Translated to Icelandic") },
        { id: "it", name: I18n.t("Italian"), translated_to_name: I18n.t("Translated to Italian") },
        { id: "ja", name: I18n.t("Japanese"), translated_to_name: I18n.t("Translated to Japanese") },
        { id: "jv", name: I18n.t("Javanese"), translated_to_name: I18n.t("Translated to Javanese") },
        { id: "ka", name: I18n.t("Georgian"), translated_to_name: I18n.t("Translated to Georgian") },
        { id: "kk", name: I18n.t("Kazakh"), translated_to_name: I18n.t("Translated to Kazakh") },
        { id: "km", name: I18n.t("Central Khmer"), translated_to_name: I18n.t("Translated to Central Khmer") },
        { id: "kn", name: I18n.t("Kannada"), translated_to_name: I18n.t("Translated to Kannada") },
        { id: "ko", name: I18n.t("Korean"), translated_to_name: I18n.t("Translated to Korean") },
        { id: "lb", name: I18n.t("Luxembourgish; Letzeburgesch"), translated_to_name: I18n.t("Translated to Luxembourgish; Letzeburgesch") },
        { id: "lg", name: I18n.t("Ganda"), translated_to_name: I18n.t("Translated to Ganda") },
        { id: "ln", name: I18n.t("Lingala"), translated_to_name: I18n.t("Translated to Lingala") },
        { id: "lo", name: I18n.t("Lao"), translated_to_name: I18n.t("Translated to Lao") },
        { id: "lt", name: I18n.t("Lithuanian"), translated_to_name: I18n.t("Translated to Lithuanian") },
        { id: "lv", name: I18n.t("Latvian"), translated_to_name: I18n.t("Translated to Latvian") },
        { id: "mg", name: I18n.t("Malagasy"), translated_to_name: I18n.t("Translated to Malagasy") },
        { id: "mk", name: I18n.t("Macedonian"), translated_to_name: I18n.t("Translated to Macedonian") },
        { id: "ml", name: I18n.t("Malayalam"), translated_to_name: I18n.t("Translated to Malayalam") },
        { id: "mn", name: I18n.t("Mongolian"), translated_to_name: I18n.t("Translated to Mongolian") },
        { id: "mr", name: I18n.t("Marathi"), translated_to_name: I18n.t("Translated to Marathi") },
        { id: "ms", name: I18n.t("Malay"), translated_to_name: I18n.t("Translated to Malay") },
        { id: "my", name: I18n.t("Burmese"), translated_to_name: I18n.t("Translated to Burmese") },
        { id: "ne", name: I18n.t("Nepali"), translated_to_name: I18n.t("Translated to Nepali") },
        { id: "nl", name: I18n.t("Dutch; Flemish"), translated_to_name: I18n.t("Translated to Dutch; Flemish") },
        { id: "no", name: I18n.t("Norwegian"), translated_to_name: I18n.t("Translated to Norwegian") },
        { id: "ns", name: I18n.t("Northern Sotho"), translated_to_name: I18n.t("Translated to Northern Sotho") },
        { id: "oc", name: I18n.t("Occitan (post 1500)"), translated_to_name: I18n.t("Translated to Occitan (post 1500)") },
        { id: "or", name: I18n.t("Oriya"), translated_to_name: I18n.t("Translated to Oriya") },
        { id: "pa", name: I18n.t("Panjabi; Punjabi"), translated_to_name: I18n.t("Translated to Panjabi; Punjabi") },
        { id: "pl", name: I18n.t("Polish"), translated_to_name: I18n.t("Translated to Polish") },
        { id: "ps", name: I18n.t("Pushto; Pashto"), translated_to_name: I18n.t("Translated to Pushto; Pashto") },
        { id: "pt", name: I18n.t("Portuguese"), translated_to_name: I18n.t("Translated to Portuguese") },
        { id: "ro", name: I18n.t("Romanian; Moldavian; Moldovan"), translated_to_name: I18n.t("Translated to Romanian; Moldavian; Moldovan") },
        { id: "ru", name: I18n.t("Russian"), translated_to_name: I18n.t("Translated to Russian") },
        { id: "sd", name: I18n.t("Sindhi"), translated_to_name: I18n.t("Translated to Sindhi") },
        { id: "si", name: I18n.t("Sinhala; Sinhalese"), translated_to_name: I18n.t("Translated to Sinhala; Sinhalese") },
        { id: "sk", name: I18n.t("Slovak"), translated_to_name: I18n.t("Translated to Slovak") },
        { id: "sl", name: I18n.t("Slovenian"), translated_to_name: I18n.t("Translated to Slovenian") },
        { id: "so", name: I18n.t("Somali"), translated_to_name: I18n.t("Translated to Somali") },
        { id: "sq", name: I18n.t("Albanian"), translated_to_name: I18n.t("Translated to Albanian") },
        { id: "sr", name: I18n.t("Serbian"), translated_to_name: I18n.t("Translated to Serbian") },
        { id: "ss", name: I18n.t("Swati"), translated_to_name: I18n.t("Translated to Swati") },
        { id: "su", name: I18n.t("Sundanese"), translated_to_name: I18n.t("Translated to Sundanese") },
        { id: "sv", name: I18n.t("Swedish"), translated_to_name: I18n.t("Translated to Swedish") },
        { id: "sw", name: I18n.t("Swahili"), translated_to_name: I18n.t("Translated to Swahili") },
        { id: "ta", name: I18n.t("Tamil"), translated_to_name: I18n.t("Translated to Tamil") },
        { id: "th", name: I18n.t("Thai"), translated_to_name: I18n.t("Translated to Thai") },
        { id: "tl", name: I18n.t("Tagalog"), translated_to_name: I18n.t("Translated to Tagalog") },
        { id: "tn", name: I18n.t("Tswana"), translated_to_name: I18n.t("Translated to Tswana") },
        { id: "tr", name: I18n.t("Turkish"), translated_to_name: I18n.t("Translated to Turkish") },
        { id: "uk", name: I18n.t("Ukrainian"), translated_to_name: I18n.t("Translated to Ukrainian") },
        { id: "ur", name: I18n.t("Urdu"), translated_to_name: I18n.t("Translated to Urdu") },
        { id: "uz", name: I18n.t("Uzbek"), translated_to_name: I18n.t("Translated to Uzbek") },
        { id: "vi", name: I18n.t("Vietnamese"), translated_to_name: I18n.t("Translated to Vietnamese") },
        { id: "wo", name: I18n.t("Wolof"), translated_to_name: I18n.t("Translated to Wolof") },
        { id: "xh", name: I18n.t("Xhosa"), translated_to_name: I18n.t("Translated to Xhosa") },
        { id: "yi", name: I18n.t("Yiddish"), translated_to_name: I18n.t("Translated to Yiddish") },
        { id: "yo", name: I18n.t("Yoruba"), translated_to_name: I18n.t("Translated to Yoruba") },
        { id: "zh", name: I18n.t("Chinese"), translated_to_name: I18n.t("Translated to Chinese") },
        { id: "zu", name: I18n.t("Zulu"), translated_to_name: I18n.t("Translated to Zulu") }
      ].sort_by { |a| a[:name] }
    end
=======
>>>>>>> 0ef5b089

      [
        { id: "af", name: I18n.t("Afrikaans"), translated_to_name: I18n.t("Translated to Afrikaans") },
        { id: "am", name: I18n.t("Amharic"), translated_to_name: I18n.t("Translated to Amharic") },
        { id: "ar", name: I18n.t("Arabic"), translated_to_name: I18n.t("Translated to Arabic") },
        { id: "ast", name: I18n.t("Asturian"), translated_to_name: I18n.t("Translated to Asturian") },
        { id: "az", name: I18n.t("Azerbaijani"), translated_to_name: I18n.t("Translated to Azerbaijani") },
        { id: "ba", name: I18n.t("Bashkir"), translated_to_name: I18n.t("Translated to Bashkir") },
        { id: "be", name: I18n.t("Belarusian"), translated_to_name: I18n.t("Translated to Belarusian") },
        { id: "bg", name: I18n.t("Bulgarian"), translated_to_name: I18n.t("Translated to Bulgarian") },
        { id: "bn", name: I18n.t("Bengali"), translated_to_name: I18n.t("Translated to Bengali") },
        { id: "br", name: I18n.t("Breton"), translated_to_name: I18n.t("Translated to Breton") },
        { id: "bs", name: I18n.t("Bosnian"), translated_to_name: I18n.t("Translated to Bosnian") },
        { id: "ca", name: I18n.t("Catalan; Valencian"), translated_to_name: I18n.t("Translated to Catalan; Valencian") },
        { id: "ceb", name: I18n.t("Cebuano"), translated_to_name: I18n.t("Translated to Cebuano") },
        { id: "cs", name: I18n.t("Czech"), translated_to_name: I18n.t("Translated to Czech") },
        { id: "cy", name: I18n.t("Welsh"), translated_to_name: I18n.t("Translated to Welsh") },
        { id: "da", name: I18n.t("Danish"), translated_to_name: I18n.t("Translated to Danish") },
        { id: "de", name: I18n.t("German"), translated_to_name: I18n.t("Translated to German") },
        { id: "el", name: I18n.t("Greek"), translated_to_name: I18n.t("Translated to Greek") },
        { id: "en", name: I18n.t("English"), translated_to_name: I18n.t("Translated to English") },
        { id: "es", name: I18n.t("Spanish"), translated_to_name: I18n.t("Translated to Spanish") },
        { id: "et", name: I18n.t("Estonian"), translated_to_name: I18n.t("Translated to Estonian") },
        { id: "fa", name: I18n.t("Persian"), translated_to_name: I18n.t("Translated to Persian") },
        { id: "ff", name: I18n.t("Fulah"), translated_to_name: I18n.t("Translated to Fulah") },
        { id: "fi", name: I18n.t("Finnish"), translated_to_name: I18n.t("Translated to Finnish") },
        { id: "fr", name: I18n.t("French"), translated_to_name: I18n.t("Translated to French") },
        { id: "fy", name: I18n.t("Western Frisian"), translated_to_name: I18n.t("Translated to Western Frisian") },
        { id: "ga", name: I18n.t("Irish"), translated_to_name: I18n.t("Translated to Irish") },
        { id: "gd", name: I18n.t("Gaelic; Scottish Gaelic"), translated_to_name: I18n.t("Translated to Gaelic; Scottish Gaelic") },
        { id: "gl", name: I18n.t("Galician"), translated_to_name: I18n.t("Translated to Galician") },
        { id: "gu", name: I18n.t("Gujarati"), translated_to_name: I18n.t("Translated to Gujarati") },
        { id: "ha", name: I18n.t("Hausa"), translated_to_name: I18n.t("Translated to Hausa") },
        { id: "he", name: I18n.t("Hebrew"), translated_to_name: I18n.t("Translated to Hebrew") },
        { id: "hi", name: I18n.t("Hindi"), translated_to_name: I18n.t("Translated to Hindi") },
        { id: "hr", name: I18n.t("Croatian"), translated_to_name: I18n.t("Translated to Croatian") },
        { id: "ht", name: I18n.t("Haitian; Haitian Creole"), translated_to_name: I18n.t("Translated to Haitian; Haitian Creole") },
        { id: "hu", name: I18n.t("Hungarian"), translated_to_name: I18n.t("Translated to Hungarian") },
        { id: "hy", name: I18n.t("Armenian"), translated_to_name: I18n.t("Translated to Armenian") },
        { id: "id", name: I18n.t("Indonesian"), translated_to_name: I18n.t("Translated to Indonesian") },
        { id: "ig", name: I18n.t("Igbo"), translated_to_name: I18n.t("Translated to Igbo") },
        { id: "ilo", name: I18n.t("Iloko"), translated_to_name: I18n.t("Translated to Iloko") },
        { id: "is", name: I18n.t("Icelandic"), translated_to_name: I18n.t("Translated to Icelandic") },
        { id: "it", name: I18n.t("Italian"), translated_to_name: I18n.t("Translated to Italian") },
        { id: "ja", name: I18n.t("Japanese"), translated_to_name: I18n.t("Translated to Japanese") },
        { id: "jv", name: I18n.t("Javanese"), translated_to_name: I18n.t("Translated to Javanese") },
        { id: "ka", name: I18n.t("Georgian"), translated_to_name: I18n.t("Translated to Georgian") },
        { id: "kk", name: I18n.t("Kazakh"), translated_to_name: I18n.t("Translated to Kazakh") },
        { id: "km", name: I18n.t("Central Khmer"), translated_to_name: I18n.t("Translated to Central Khmer") },
        { id: "kn", name: I18n.t("Kannada"), translated_to_name: I18n.t("Translated to Kannada") },
        { id: "ko", name: I18n.t("Korean"), translated_to_name: I18n.t("Translated to Korean") },
        { id: "lb", name: I18n.t("Luxembourgish; Letzeburgesch"), translated_to_name: I18n.t("Translated to Luxembourgish; Letzeburgesch") },
        { id: "lg", name: I18n.t("Ganda"), translated_to_name: I18n.t("Translated to Ganda") },
        { id: "ln", name: I18n.t("Lingala"), translated_to_name: I18n.t("Translated to Lingala") },
        { id: "lo", name: I18n.t("Lao"), translated_to_name: I18n.t("Translated to Lao") },
        { id: "lt", name: I18n.t("Lithuanian"), translated_to_name: I18n.t("Translated to Lithuanian") },
        { id: "lv", name: I18n.t("Latvian"), translated_to_name: I18n.t("Translated to Latvian") },
        { id: "mg", name: I18n.t("Malagasy"), translated_to_name: I18n.t("Translated to Malagasy") },
        { id: "mk", name: I18n.t("Macedonian"), translated_to_name: I18n.t("Translated to Macedonian") },
        { id: "ml", name: I18n.t("Malayalam"), translated_to_name: I18n.t("Translated to Malayalam") },
        { id: "mn", name: I18n.t("Mongolian"), translated_to_name: I18n.t("Translated to Mongolian") },
        { id: "mr", name: I18n.t("Marathi"), translated_to_name: I18n.t("Translated to Marathi") },
        { id: "ms", name: I18n.t("Malay"), translated_to_name: I18n.t("Translated to Malay") },
        { id: "my", name: I18n.t("Burmese"), translated_to_name: I18n.t("Translated to Burmese") },
        { id: "ne", name: I18n.t("Nepali"), translated_to_name: I18n.t("Translated to Nepali") },
        { id: "nl", name: I18n.t("Dutch; Flemish"), translated_to_name: I18n.t("Translated to Dutch; Flemish") },
        { id: "no", name: I18n.t("Norwegian"), translated_to_name: I18n.t("Translated to Norwegian") },
        { id: "ns", name: I18n.t("Northern Sotho"), translated_to_name: I18n.t("Translated to Northern Sotho") },
        { id: "oc", name: I18n.t("Occitan (post 1500)"), translated_to_name: I18n.t("Translated to Occitan (post 1500)") },
        { id: "or", name: I18n.t("Oriya"), translated_to_name: I18n.t("Translated to Oriya") },
        { id: "pa", name: I18n.t("Panjabi; Punjabi"), translated_to_name: I18n.t("Translated to Panjabi; Punjabi") },
        { id: "pl", name: I18n.t("Polish"), translated_to_name: I18n.t("Translated to Polish") },
        { id: "ps", name: I18n.t("Pushto; Pashto"), translated_to_name: I18n.t("Translated to Pushto; Pashto") },
        { id: "pt", name: I18n.t("Portuguese"), translated_to_name: I18n.t("Translated to Portuguese") },
        { id: "ro", name: I18n.t("Romanian; Moldavian; Moldovan"), translated_to_name: I18n.t("Translated to Romanian; Moldavian; Moldovan") },
        { id: "ru", name: I18n.t("Russian"), translated_to_name: I18n.t("Translated to Russian") },
        { id: "sd", name: I18n.t("Sindhi"), translated_to_name: I18n.t("Translated to Sindhi") },
        { id: "si", name: I18n.t("Sinhala; Sinhalese"), translated_to_name: I18n.t("Translated to Sinhala; Sinhalese") },
        { id: "sk", name: I18n.t("Slovak"), translated_to_name: I18n.t("Translated to Slovak") },
        { id: "sl", name: I18n.t("Slovenian"), translated_to_name: I18n.t("Translated to Slovenian") },
        { id: "so", name: I18n.t("Somali"), translated_to_name: I18n.t("Translated to Somali") },
        { id: "sq", name: I18n.t("Albanian"), translated_to_name: I18n.t("Translated to Albanian") },
        { id: "sr", name: I18n.t("Serbian"), translated_to_name: I18n.t("Translated to Serbian") },
        { id: "ss", name: I18n.t("Swati"), translated_to_name: I18n.t("Translated to Swati") },
        { id: "su", name: I18n.t("Sundanese"), translated_to_name: I18n.t("Translated to Sundanese") },
        { id: "sv", name: I18n.t("Swedish"), translated_to_name: I18n.t("Translated to Swedish") },
        { id: "sw", name: I18n.t("Swahili"), translated_to_name: I18n.t("Translated to Swahili") },
        { id: "ta", name: I18n.t("Tamil"), translated_to_name: I18n.t("Translated to Tamil") },
        { id: "th", name: I18n.t("Thai"), translated_to_name: I18n.t("Translated to Thai") },
        { id: "tl", name: I18n.t("Tagalog"), translated_to_name: I18n.t("Translated to Tagalog") },
        { id: "tn", name: I18n.t("Tswana"), translated_to_name: I18n.t("Translated to Tswana") },
        { id: "tr", name: I18n.t("Turkish"), translated_to_name: I18n.t("Translated to Turkish") },
        { id: "uk", name: I18n.t("Ukrainian"), translated_to_name: I18n.t("Translated to Ukrainian") },
        { id: "ur", name: I18n.t("Urdu"), translated_to_name: I18n.t("Translated to Urdu") },
        { id: "uz", name: I18n.t("Uzbek"), translated_to_name: I18n.t("Translated to Uzbek") },
        { id: "vi", name: I18n.t("Vietnamese"), translated_to_name: I18n.t("Translated to Vietnamese") },
        { id: "wo", name: I18n.t("Wolof"), translated_to_name: I18n.t("Translated to Wolof") },
        { id: "xh", name: I18n.t("Xhosa"), translated_to_name: I18n.t("Translated to Xhosa") },
        { id: "yi", name: I18n.t("Yiddish"), translated_to_name: I18n.t("Translated to Yiddish") },
        { id: "yo", name: I18n.t("Yoruba"), translated_to_name: I18n.t("Translated to Yoruba") },
        { id: "zh", name: I18n.t("Chinese"), translated_to_name: I18n.t("Translated to Chinese") },
        { id: "zu", name: I18n.t("Zulu"), translated_to_name: I18n.t("Translated to Zulu") }
      ].sort_by { |a| a[:name] }
    end

<<<<<<< HEAD
=======
    delegate :logger, to: :Rails

>>>>>>> 0ef5b089
    def translation_client
      @translation_client ||= create_translation_client
    end

    def sagemaker_client
      @sagemaker_client ||= create_sagemaker_client
    end

    def available?(context, feature_flag)
      Rails.logger.info("Checking if translation is available")
      return false unless context&.feature_enabled?(feature_flag)

      if Account.site_admin.feature_enabled?(:ai_translation_improvements)
        translation_client.present?
      else
        sagemaker_client.present?
      end
    end

<<<<<<< HEAD
    def translate_text(text:, src_lang:, tgt_lang:)
      return unless translation_client.present?
      return if tgt_lang.nil?

      src_lang = parse_src_lang(text) if src_lang.nil?
      result = translation_client.translate_text({
                                                   text: text,
                                                   source_language_code: src_lang,
                                                   target_language_code: tgt_lang,
                                                 })

      result.translated_text
    end

    def translate_html(html_string:, src_lang:, tgt_lang:)
      return unless translation_client.present?
      return if tgt_lang.nil?

      src_lang = parse_src_lang(html_string) if src_lang.nil?
=======
    def translate_text(text:, tgt_lang:)
      return unless translation_client.present?
      return if tgt_lang.nil?

      result = translation_client.translate_text({
                                                   text: text,
                                                   source_language_code: "auto",
                                                   target_language_code: tgt_lang,
                                                 })

      check_same_language(result)
      result.translated_text
    end

    def translate_html(html_string:, tgt_lang:)
      return unless translation_client.present?
      return if tgt_lang.nil?

>>>>>>> 0ef5b089
      result = translation_client.translate_document({
                                                       document: {
                                                         content: html_string,
                                                         content_type: "text/html",
                                                       },
<<<<<<< HEAD
                                                       source_language_code: src_lang,
                                                       target_language_code: tgt_lang,
                                                     })

=======
                                                       source_language_code: "auto",
                                                       target_language_code: tgt_lang,
                                                     })

      check_same_language(result)
>>>>>>> 0ef5b089
      result.translated_document.content
    end

    def translate_html_sagemaker(html_string:, user: nil, src_lang: nil, tgt_lang: nil)
      # Parse the document into a nokogiri fragment, needed to maintain the structure of the message
      # Gather up all the translations that need to happen.
      # With those translations, piece the document back together and return the to_html version of that
      # back to the client.
      fragment = Nokogiri::HTML.fragment(html_string)
      translations = []
      # Initialize our search
      to_visit = fragment.children
      # Walk the tree.
      current = nil
      until to_visit.empty?
        current = to_visit.shift
        if current.text? && !current.content.gsub(/[[:space:]]+/, "").empty? # Remove whitespace strings, including NBSP
          translations << current
        else
          current.children.each { |child| to_visit << child }
        end
      end
      # Do the translations
      translations.each do |translation|
        translation.content = Translation.create(text: translation.content, user:, src_lang:, tgt_lang:)
      end
      fragment.to_html
    end

    def translate_message_sagemaker(text:, user:)
      translated_text = []
      src_lang = trim_locale(CLD.detect_language(text)[:code])
      tgt_lang = if user.locale.nil?
                   "en"
                 else
                   trim_locale(user.locale)
                 end
      text.split("\n").map do |paragraph|
        passage = []
        PragmaticSegmenter::Segmenter.new(text: paragraph, language: src_lang).segment.each do |segment|
          trans = create(src_lang:, tgt_lang:, text: segment)
          passage << trans
        end
        translated_text << passage.join
      end
      translated_text.join("\n")
    end

    def create(text:, user: nil, src_lang: nil, tgt_lang: nil)
      return unless sagemaker_client.present?
      return if tgt_lang.nil? && user.nil?

      # If source lang was not set, then detect the language.
      if src_lang.nil?
        result = trim_locale(CLD.detect_language(text)[:code])
        if result == "un" # Unknown language code.
          logger.warn("Could not detect language from src text, defaulting to English")
          src_lang = "en"
        else
          src_lang = result
        end
      end
      # If target lang was nil, then user must be set. Try to get locale from the user.
      if tgt_lang.nil?
        tgt_lang = trim_locale(user.locale)
      end
      InstStatsd::Statsd.increment("translation.create.#{src_lang}.#{tgt_lang}")
      # TODO: Error handling of invoke endpoint.
      response = sagemaker_client.invoke_endpoint(
        endpoint_name: @endpoint,
        body: { inputs: { src_lang:, tgt_lang:, text: } }.to_json,
        content_type: "application/json",
        accept: "application/json"
      )
      JSON.parse(response.body.read)
    end

    private

<<<<<<< HEAD
=======
    def check_same_language(translation_result)
      raise SameLanguageTranslationError if translation_result.source_language_code == translation_result.target_language_code
    end

>>>>>>> 0ef5b089
    def parse_src_lang(text)
      result = trim_locale(CLD.detect_language(text)[:code])
      if result == "un" # Unknown language code.
        logger.warn("Could not detect language from src text, defaulting to English")
        "en"
      else
        result
      end
    end

    def trim_locale(locale)
      locale[0..1]
    end

    def create_client_config(yaml_name)
      Rails.logger.info("Creating translation client")
      settings = YAML.safe_load(DynamicSettings.find(tree: :private)[yaml_name] || "{}")
      config = {
        region: settings["translation_region"] || "us-west-2",
      }

      @endpoint = settings["endpoint_name"]

      config[:credentials] = Canvas::AwsCredentialProvider.new("translation", settings["vault_credential_path"])
      config
    end

    def create_translation_client
      config = create_client_config("translation.yml")
      if config[:credentials].set?
        Aws::Translate::Client.new(config)
      end
    end

    def create_sagemaker_client
      config = create_client_config("sagemaker.yml")
      if config[:credentials].set?
        Aws::SageMakerRuntime::Client.new(config)
      end
    end
  end
end<|MERGE_RESOLUTION|>--- conflicted
+++ resolved
@@ -114,7 +114,6 @@
           { id: "cy", name: I18n.t("Welsh"), translated_to_name: I18n.t("Translated to Welsh") },
         ]
       end
-<<<<<<< HEAD
 
       [
         { id: "af", name: I18n.t("Afrikaans"), translated_to_name: I18n.t("Translated to Afrikaans") },
@@ -219,118 +218,9 @@
         { id: "zu", name: I18n.t("Zulu"), translated_to_name: I18n.t("Translated to Zulu") }
       ].sort_by { |a| a[:name] }
     end
-=======
->>>>>>> 0ef5b089
-
-      [
-        { id: "af", name: I18n.t("Afrikaans"), translated_to_name: I18n.t("Translated to Afrikaans") },
-        { id: "am", name: I18n.t("Amharic"), translated_to_name: I18n.t("Translated to Amharic") },
-        { id: "ar", name: I18n.t("Arabic"), translated_to_name: I18n.t("Translated to Arabic") },
-        { id: "ast", name: I18n.t("Asturian"), translated_to_name: I18n.t("Translated to Asturian") },
-        { id: "az", name: I18n.t("Azerbaijani"), translated_to_name: I18n.t("Translated to Azerbaijani") },
-        { id: "ba", name: I18n.t("Bashkir"), translated_to_name: I18n.t("Translated to Bashkir") },
-        { id: "be", name: I18n.t("Belarusian"), translated_to_name: I18n.t("Translated to Belarusian") },
-        { id: "bg", name: I18n.t("Bulgarian"), translated_to_name: I18n.t("Translated to Bulgarian") },
-        { id: "bn", name: I18n.t("Bengali"), translated_to_name: I18n.t("Translated to Bengali") },
-        { id: "br", name: I18n.t("Breton"), translated_to_name: I18n.t("Translated to Breton") },
-        { id: "bs", name: I18n.t("Bosnian"), translated_to_name: I18n.t("Translated to Bosnian") },
-        { id: "ca", name: I18n.t("Catalan; Valencian"), translated_to_name: I18n.t("Translated to Catalan; Valencian") },
-        { id: "ceb", name: I18n.t("Cebuano"), translated_to_name: I18n.t("Translated to Cebuano") },
-        { id: "cs", name: I18n.t("Czech"), translated_to_name: I18n.t("Translated to Czech") },
-        { id: "cy", name: I18n.t("Welsh"), translated_to_name: I18n.t("Translated to Welsh") },
-        { id: "da", name: I18n.t("Danish"), translated_to_name: I18n.t("Translated to Danish") },
-        { id: "de", name: I18n.t("German"), translated_to_name: I18n.t("Translated to German") },
-        { id: "el", name: I18n.t("Greek"), translated_to_name: I18n.t("Translated to Greek") },
-        { id: "en", name: I18n.t("English"), translated_to_name: I18n.t("Translated to English") },
-        { id: "es", name: I18n.t("Spanish"), translated_to_name: I18n.t("Translated to Spanish") },
-        { id: "et", name: I18n.t("Estonian"), translated_to_name: I18n.t("Translated to Estonian") },
-        { id: "fa", name: I18n.t("Persian"), translated_to_name: I18n.t("Translated to Persian") },
-        { id: "ff", name: I18n.t("Fulah"), translated_to_name: I18n.t("Translated to Fulah") },
-        { id: "fi", name: I18n.t("Finnish"), translated_to_name: I18n.t("Translated to Finnish") },
-        { id: "fr", name: I18n.t("French"), translated_to_name: I18n.t("Translated to French") },
-        { id: "fy", name: I18n.t("Western Frisian"), translated_to_name: I18n.t("Translated to Western Frisian") },
-        { id: "ga", name: I18n.t("Irish"), translated_to_name: I18n.t("Translated to Irish") },
-        { id: "gd", name: I18n.t("Gaelic; Scottish Gaelic"), translated_to_name: I18n.t("Translated to Gaelic; Scottish Gaelic") },
-        { id: "gl", name: I18n.t("Galician"), translated_to_name: I18n.t("Translated to Galician") },
-        { id: "gu", name: I18n.t("Gujarati"), translated_to_name: I18n.t("Translated to Gujarati") },
-        { id: "ha", name: I18n.t("Hausa"), translated_to_name: I18n.t("Translated to Hausa") },
-        { id: "he", name: I18n.t("Hebrew"), translated_to_name: I18n.t("Translated to Hebrew") },
-        { id: "hi", name: I18n.t("Hindi"), translated_to_name: I18n.t("Translated to Hindi") },
-        { id: "hr", name: I18n.t("Croatian"), translated_to_name: I18n.t("Translated to Croatian") },
-        { id: "ht", name: I18n.t("Haitian; Haitian Creole"), translated_to_name: I18n.t("Translated to Haitian; Haitian Creole") },
-        { id: "hu", name: I18n.t("Hungarian"), translated_to_name: I18n.t("Translated to Hungarian") },
-        { id: "hy", name: I18n.t("Armenian"), translated_to_name: I18n.t("Translated to Armenian") },
-        { id: "id", name: I18n.t("Indonesian"), translated_to_name: I18n.t("Translated to Indonesian") },
-        { id: "ig", name: I18n.t("Igbo"), translated_to_name: I18n.t("Translated to Igbo") },
-        { id: "ilo", name: I18n.t("Iloko"), translated_to_name: I18n.t("Translated to Iloko") },
-        { id: "is", name: I18n.t("Icelandic"), translated_to_name: I18n.t("Translated to Icelandic") },
-        { id: "it", name: I18n.t("Italian"), translated_to_name: I18n.t("Translated to Italian") },
-        { id: "ja", name: I18n.t("Japanese"), translated_to_name: I18n.t("Translated to Japanese") },
-        { id: "jv", name: I18n.t("Javanese"), translated_to_name: I18n.t("Translated to Javanese") },
-        { id: "ka", name: I18n.t("Georgian"), translated_to_name: I18n.t("Translated to Georgian") },
-        { id: "kk", name: I18n.t("Kazakh"), translated_to_name: I18n.t("Translated to Kazakh") },
-        { id: "km", name: I18n.t("Central Khmer"), translated_to_name: I18n.t("Translated to Central Khmer") },
-        { id: "kn", name: I18n.t("Kannada"), translated_to_name: I18n.t("Translated to Kannada") },
-        { id: "ko", name: I18n.t("Korean"), translated_to_name: I18n.t("Translated to Korean") },
-        { id: "lb", name: I18n.t("Luxembourgish; Letzeburgesch"), translated_to_name: I18n.t("Translated to Luxembourgish; Letzeburgesch") },
-        { id: "lg", name: I18n.t("Ganda"), translated_to_name: I18n.t("Translated to Ganda") },
-        { id: "ln", name: I18n.t("Lingala"), translated_to_name: I18n.t("Translated to Lingala") },
-        { id: "lo", name: I18n.t("Lao"), translated_to_name: I18n.t("Translated to Lao") },
-        { id: "lt", name: I18n.t("Lithuanian"), translated_to_name: I18n.t("Translated to Lithuanian") },
-        { id: "lv", name: I18n.t("Latvian"), translated_to_name: I18n.t("Translated to Latvian") },
-        { id: "mg", name: I18n.t("Malagasy"), translated_to_name: I18n.t("Translated to Malagasy") },
-        { id: "mk", name: I18n.t("Macedonian"), translated_to_name: I18n.t("Translated to Macedonian") },
-        { id: "ml", name: I18n.t("Malayalam"), translated_to_name: I18n.t("Translated to Malayalam") },
-        { id: "mn", name: I18n.t("Mongolian"), translated_to_name: I18n.t("Translated to Mongolian") },
-        { id: "mr", name: I18n.t("Marathi"), translated_to_name: I18n.t("Translated to Marathi") },
-        { id: "ms", name: I18n.t("Malay"), translated_to_name: I18n.t("Translated to Malay") },
-        { id: "my", name: I18n.t("Burmese"), translated_to_name: I18n.t("Translated to Burmese") },
-        { id: "ne", name: I18n.t("Nepali"), translated_to_name: I18n.t("Translated to Nepali") },
-        { id: "nl", name: I18n.t("Dutch; Flemish"), translated_to_name: I18n.t("Translated to Dutch; Flemish") },
-        { id: "no", name: I18n.t("Norwegian"), translated_to_name: I18n.t("Translated to Norwegian") },
-        { id: "ns", name: I18n.t("Northern Sotho"), translated_to_name: I18n.t("Translated to Northern Sotho") },
-        { id: "oc", name: I18n.t("Occitan (post 1500)"), translated_to_name: I18n.t("Translated to Occitan (post 1500)") },
-        { id: "or", name: I18n.t("Oriya"), translated_to_name: I18n.t("Translated to Oriya") },
-        { id: "pa", name: I18n.t("Panjabi; Punjabi"), translated_to_name: I18n.t("Translated to Panjabi; Punjabi") },
-        { id: "pl", name: I18n.t("Polish"), translated_to_name: I18n.t("Translated to Polish") },
-        { id: "ps", name: I18n.t("Pushto; Pashto"), translated_to_name: I18n.t("Translated to Pushto; Pashto") },
-        { id: "pt", name: I18n.t("Portuguese"), translated_to_name: I18n.t("Translated to Portuguese") },
-        { id: "ro", name: I18n.t("Romanian; Moldavian; Moldovan"), translated_to_name: I18n.t("Translated to Romanian; Moldavian; Moldovan") },
-        { id: "ru", name: I18n.t("Russian"), translated_to_name: I18n.t("Translated to Russian") },
-        { id: "sd", name: I18n.t("Sindhi"), translated_to_name: I18n.t("Translated to Sindhi") },
-        { id: "si", name: I18n.t("Sinhala; Sinhalese"), translated_to_name: I18n.t("Translated to Sinhala; Sinhalese") },
-        { id: "sk", name: I18n.t("Slovak"), translated_to_name: I18n.t("Translated to Slovak") },
-        { id: "sl", name: I18n.t("Slovenian"), translated_to_name: I18n.t("Translated to Slovenian") },
-        { id: "so", name: I18n.t("Somali"), translated_to_name: I18n.t("Translated to Somali") },
-        { id: "sq", name: I18n.t("Albanian"), translated_to_name: I18n.t("Translated to Albanian") },
-        { id: "sr", name: I18n.t("Serbian"), translated_to_name: I18n.t("Translated to Serbian") },
-        { id: "ss", name: I18n.t("Swati"), translated_to_name: I18n.t("Translated to Swati") },
-        { id: "su", name: I18n.t("Sundanese"), translated_to_name: I18n.t("Translated to Sundanese") },
-        { id: "sv", name: I18n.t("Swedish"), translated_to_name: I18n.t("Translated to Swedish") },
-        { id: "sw", name: I18n.t("Swahili"), translated_to_name: I18n.t("Translated to Swahili") },
-        { id: "ta", name: I18n.t("Tamil"), translated_to_name: I18n.t("Translated to Tamil") },
-        { id: "th", name: I18n.t("Thai"), translated_to_name: I18n.t("Translated to Thai") },
-        { id: "tl", name: I18n.t("Tagalog"), translated_to_name: I18n.t("Translated to Tagalog") },
-        { id: "tn", name: I18n.t("Tswana"), translated_to_name: I18n.t("Translated to Tswana") },
-        { id: "tr", name: I18n.t("Turkish"), translated_to_name: I18n.t("Translated to Turkish") },
-        { id: "uk", name: I18n.t("Ukrainian"), translated_to_name: I18n.t("Translated to Ukrainian") },
-        { id: "ur", name: I18n.t("Urdu"), translated_to_name: I18n.t("Translated to Urdu") },
-        { id: "uz", name: I18n.t("Uzbek"), translated_to_name: I18n.t("Translated to Uzbek") },
-        { id: "vi", name: I18n.t("Vietnamese"), translated_to_name: I18n.t("Translated to Vietnamese") },
-        { id: "wo", name: I18n.t("Wolof"), translated_to_name: I18n.t("Translated to Wolof") },
-        { id: "xh", name: I18n.t("Xhosa"), translated_to_name: I18n.t("Translated to Xhosa") },
-        { id: "yi", name: I18n.t("Yiddish"), translated_to_name: I18n.t("Translated to Yiddish") },
-        { id: "yo", name: I18n.t("Yoruba"), translated_to_name: I18n.t("Translated to Yoruba") },
-        { id: "zh", name: I18n.t("Chinese"), translated_to_name: I18n.t("Translated to Chinese") },
-        { id: "zu", name: I18n.t("Zulu"), translated_to_name: I18n.t("Translated to Zulu") }
-      ].sort_by { |a| a[:name] }
-    end
-
-<<<<<<< HEAD
-=======
+
     delegate :logger, to: :Rails
 
->>>>>>> 0ef5b089
     def translation_client
       @translation_client ||= create_translation_client
     end
@@ -350,27 +240,6 @@
       end
     end
 
-<<<<<<< HEAD
-    def translate_text(text:, src_lang:, tgt_lang:)
-      return unless translation_client.present?
-      return if tgt_lang.nil?
-
-      src_lang = parse_src_lang(text) if src_lang.nil?
-      result = translation_client.translate_text({
-                                                   text: text,
-                                                   source_language_code: src_lang,
-                                                   target_language_code: tgt_lang,
-                                                 })
-
-      result.translated_text
-    end
-
-    def translate_html(html_string:, src_lang:, tgt_lang:)
-      return unless translation_client.present?
-      return if tgt_lang.nil?
-
-      src_lang = parse_src_lang(html_string) if src_lang.nil?
-=======
     def translate_text(text:, tgt_lang:)
       return unless translation_client.present?
       return if tgt_lang.nil?
@@ -389,24 +258,16 @@
       return unless translation_client.present?
       return if tgt_lang.nil?
 
->>>>>>> 0ef5b089
       result = translation_client.translate_document({
                                                        document: {
                                                          content: html_string,
                                                          content_type: "text/html",
                                                        },
-<<<<<<< HEAD
-                                                       source_language_code: src_lang,
-                                                       target_language_code: tgt_lang,
-                                                     })
-
-=======
                                                        source_language_code: "auto",
                                                        target_language_code: tgt_lang,
                                                      })
 
       check_same_language(result)
->>>>>>> 0ef5b089
       result.translated_document.content
     end
 
@@ -486,13 +347,10 @@
 
     private
 
-<<<<<<< HEAD
-=======
     def check_same_language(translation_result)
       raise SameLanguageTranslationError if translation_result.source_language_code == translation_result.target_language_code
     end
 
->>>>>>> 0ef5b089
     def parse_src_lang(text)
       result = trim_locale(CLD.detect_language(text)[:code])
       if result == "un" # Unknown language code.
