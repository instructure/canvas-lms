# frozen_string_literal: true

# Copyright (C) 2023 - present Instructure, Inc.
#
# This file is part of Canvas.
#
# Canvas is free software: you can redistribute it and/or modify it under
# the terms of the GNU Affero General Public License as published by the Free
# Software Foundation, version 3 of the License.
#
# Canvas is distributed in the hope that it will be useful, but WITHOUT ANY
# WARRANTY; without even the implied warranty of MERCHANTABILITY or FITNESS FOR
# A PARTICULAR PURPOSE. See the GNU Affero General Public License for more
# details.
#
# You should have received a copy of the GNU Affero General Public License along
# with this program. If not, see <http://www.gnu.org/licenses/>.

require "aws-sdk-translate"
require "cld"
require "aws-sdk-sagemakerruntime"
require "pragmatic_segmenter"
require "nokogiri"

module Translation
  class SameLanguageTranslationError < StandardError
  end

  class << self
    include Aws::SageMakerRuntime
    # The languages are imported from https://docs.aws.amazon.com/translate/latest/dg/what-is-languages.html
    # TODO: Currently we don't support dialects(trim_locale function) because the currently implemented
    # language detector supports dialects that the translator does not. Probably we should migrate to the
    # automatic language detection that AWS translate provides but it needs additional discovery since
    # it incurs cost and not necessarily available in all the regions.
    # List of languages supported by our current detector: https://github.com/google/cld3
    def languages
      if Account.site_admin.feature_enabled?(:ai_translation_improvements)
        return [
          { id: "af", name: I18n.t("Afrikaans"), translated_to_name: I18n.t("Translated to Afrikaans") },
          { id: "sq", name: I18n.t("Albanian"), translated_to_name: I18n.t("Translated to Albanian") },
          { id: "am", name: I18n.t("Amharic"), translated_to_name: I18n.t("Translated to Amharic") },
          { id: "ar", name: I18n.t("Arabic"), translated_to_name: I18n.t("Translated to Arabic") },
          { id: "hy", name: I18n.t("Armenian"), translated_to_name: I18n.t("Translated to Armenian") },
          { id: "az", name: I18n.t("Azerbaijani"), translated_to_name: I18n.t("Translated to Azerbaijani") },
          { id: "bn", name: I18n.t("Bengali"), translated_to_name: I18n.t("Translated to Bengali") },
          { id: "bs", name: I18n.t("Bosnian"), translated_to_name: I18n.t("Translated to Bosnian") },
          { id: "bg", name: I18n.t("Bulgarian"), translated_to_name: I18n.t("Translated to Bulgarian") },
          { id: "ca", name: I18n.t("Catalan"), translated_to_name: I18n.t("Translated to Catalan") },
          { id: "zh", name: I18n.t("Chinese (Simplified)"), translated_to_name: I18n.t("Translated to Chinese (Simplified)") },
          { id: "zh-TW", name: I18n.t("Chinese (Traditional)"), translated_to_name: I18n.t("Translated to Chinese (Traditional)") },
          { id: "hr", name: I18n.t("Croatian"), translated_to_name: I18n.t("Translated to Croatian") },
          { id: "cs", name: I18n.t("Czech"), translated_to_name: I18n.t("Translated to Czech") },
          { id: "da", name: I18n.t("Danish"), translated_to_name: I18n.t("Translated to Danish") },
          { id: "fa-AF", name: I18n.t("Dari"), translated_to_name: I18n.t("Translated to Dari") },
          { id: "nl", name: I18n.t("Dutch"), translated_to_name: I18n.t("Translated to Dutch") },
          { id: "en", name: I18n.t("English"), translated_to_name: I18n.t("Translated to English") },
          { id: "et", name: I18n.t("Estonian"), translated_to_name: I18n.t("Translated to Estonian") },
          { id: "fa", name: I18n.t("Farsi (Persian)"), translated_to_name: I18n.t("Translated to Farsi (Persian)") },
          { id: "tl", name: I18n.t("Filipino, Tagalog"), translated_to_name: I18n.t("Translated to Filipino, Tagalog") },
          { id: "fi", name: I18n.t("Finnish"), translated_to_name: I18n.t("Translated to Finnish") },
          { id: "fr", name: I18n.t("French"), translated_to_name: I18n.t("Translated to French") },
          { id: "fr-CA", name: I18n.t("French (Canada)"), translated_to_name: I18n.t("Translated to French (Canada)") },
          { id: "ka", name: I18n.t("Georgian"), translated_to_name: I18n.t("Translated to Georgian") },
          { id: "de", name: I18n.t("German"), translated_to_name: I18n.t("Translated to German") },
          { id: "el", name: I18n.t("Greek"), translated_to_name: I18n.t("Translated to Greek") },
          { id: "gu", name: I18n.t("Gujarati"), translated_to_name: I18n.t("Translated to Gujarati") },
          { id: "ht", name: I18n.t("Haitian Creole"), translated_to_name: I18n.t("Translated to Haitian Creole") },
          { id: "ha", name: I18n.t("Hausa"), translated_to_name: I18n.t("Translated to Hausa") },
          { id: "he", name: I18n.t("Hebrew"), translated_to_name: I18n.t("Translated to Hebrew") },
          { id: "hi", name: I18n.t("Hindi"), translated_to_name: I18n.t("Translated to Hindi") },
          { id: "hu", name: I18n.t("Hungarian"), translated_to_name: I18n.t("Translated to Hungarian") },
          { id: "is", name: I18n.t("Icelandic"), translated_to_name: I18n.t("Translated to Icelandic") },
          { id: "id", name: I18n.t("Indonesian"), translated_to_name: I18n.t("Translated to Indonesian") },
          { id: "ga", name: I18n.t("Irish"), translated_to_name: I18n.t("Translated to Irish") },
          { id: "it", name: I18n.t("Italian"), translated_to_name: I18n.t("Translated to Italian") },
          { id: "ja", name: I18n.t("Japanese"), translated_to_name: I18n.t("Translated to Japanese") },
          { id: "kn", name: I18n.t("Kannada"), translated_to_name: I18n.t("Translated to Kannada") },
          { id: "kk", name: I18n.t("Kazakh"), translated_to_name: I18n.t("Translated to Kazakh") },
          { id: "ko", name: I18n.t("Korean"), translated_to_name: I18n.t("Translated to Korean") },
          { id: "lv", name: I18n.t("Latvian"), translated_to_name: I18n.t("Translated to Latvian") },
          { id: "lt", name: I18n.t("Lithuanian"), translated_to_name: I18n.t("Translated to Lithuanian") },
          { id: "mk", name: I18n.t("Macedonian"), translated_to_name: I18n.t("Translated to Macedonian") },
          { id: "ms", name: I18n.t("Malay"), translated_to_name: I18n.t("Translated to Malay") },
          { id: "ml", name: I18n.t("Malayalam"), translated_to_name: I18n.t("Translated to Malayalam") },
          { id: "mt", name: I18n.t("Maltese"), translated_to_name: I18n.t("Translated to Maltese") },
          { id: "mr", name: I18n.t("Marathi"), translated_to_name: I18n.t("Translated to Marathi") },
          { id: "mn", name: I18n.t("Mongolian"), translated_to_name: I18n.t("Translated to Mongolian") },
          { id: "no", name: I18n.t("Norwegian (Bokmål)"), translated_to_name: I18n.t("Translated to Norwegian (Bokmål)") },
          { id: "ps", name: I18n.t("Pashto"), translated_to_name: I18n.t("Translated to Pashto") },
          { id: "pl", name: I18n.t("Polish"), translated_to_name: I18n.t("Translated to Polish") },
          { id: "pt", name: I18n.t("Portuguese (Brazil)"), translated_to_name: I18n.t("Translated to Portuguese (Brazil)") },
          { id: "pt-PT", name: I18n.t("Portuguese (Portugal)"), translated_to_name: I18n.t("Translated to Portuguese (Portugal)") },
          { id: "pa", name: I18n.t("Punjabi"), translated_to_name: I18n.t("Translated to Punjabi") },
          { id: "ro", name: I18n.t("Romanian"), translated_to_name: I18n.t("Translated to Romanian") },
          { id: "ru", name: I18n.t("Russian"), translated_to_name: I18n.t("Translated to Russian") },
          { id: "sr", name: I18n.t("Serbian"), translated_to_name: I18n.t("Translated to Serbian") },
          { id: "si", name: I18n.t("Sinhala"), translated_to_name: I18n.t("Translated to Sinhala") },
          { id: "sk", name: I18n.t("Slovak"), translated_to_name: I18n.t("Translated to Slovak") },
          { id: "sl", name: I18n.t("Slovenian"), translated_to_name: I18n.t("Translated to Slovenian") },
          { id: "so", name: I18n.t("Somali"), translated_to_name: I18n.t("Translated to Somali") },
          { id: "es", name: I18n.t("Spanish"), translated_to_name: I18n.t("Translated to Spanish") },
          { id: "es-MX", name: I18n.t("Spanish (Mexico)"), translated_to_name: I18n.t("Translated to Spanish (Mexico)") },
          { id: "sw", name: I18n.t("Swahili"), translated_to_name: I18n.t("Translated to Swahili") },
          { id: "sv", name: I18n.t("Swedish"), translated_to_name: I18n.t("Translated to Swedish") },
          { id: "ta", name: I18n.t("Tamil"), translated_to_name: I18n.t("Translated to Tamil") },
          { id: "te", name: I18n.t("Telugu"), translated_to_name: I18n.t("Translated to Telugu") },
          { id: "th", name: I18n.t("Thai"), translated_to_name: I18n.t("Translated to Thai") },
          { id: "tr", name: I18n.t("Turkish"), translated_to_name: I18n.t("Translated to Turkish") },
          { id: "uk", name: I18n.t("Ukrainian"), translated_to_name: I18n.t("Translated to Ukrainian") },
          { id: "ur", name: I18n.t("Urdu"), translated_to_name: I18n.t("Translated to Urdu") },
          { id: "uz", name: I18n.t("Uzbek"), translated_to_name: I18n.t("Translated to Uzbek") },
          { id: "vi", name: I18n.t("Vietnamese"), translated_to_name: I18n.t("Translated to Vietnamese") },
          { id: "cy", name: I18n.t("Welsh"), translated_to_name: I18n.t("Translated to Welsh") },
        ]
      end

      [
        { id: "af", name: I18n.t("Afrikaans"), translated_to_name: I18n.t("Translated to Afrikaans") },
        { id: "am", name: I18n.t("Amharic"), translated_to_name: I18n.t("Translated to Amharic") },
        { id: "ar", name: I18n.t("Arabic"), translated_to_name: I18n.t("Translated to Arabic") },
        { id: "ast", name: I18n.t("Asturian"), translated_to_name: I18n.t("Translated to Asturian") },
        { id: "az", name: I18n.t("Azerbaijani"), translated_to_name: I18n.t("Translated to Azerbaijani") },
        { id: "ba", name: I18n.t("Bashkir"), translated_to_name: I18n.t("Translated to Bashkir") },
        { id: "be", name: I18n.t("Belarusian"), translated_to_name: I18n.t("Translated to Belarusian") },
        { id: "bg", name: I18n.t("Bulgarian"), translated_to_name: I18n.t("Translated to Bulgarian") },
        { id: "bn", name: I18n.t("Bengali"), translated_to_name: I18n.t("Translated to Bengali") },
        { id: "br", name: I18n.t("Breton"), translated_to_name: I18n.t("Translated to Breton") },
        { id: "bs", name: I18n.t("Bosnian"), translated_to_name: I18n.t("Translated to Bosnian") },
        { id: "ca", name: I18n.t("Catalan; Valencian"), translated_to_name: I18n.t("Translated to Catalan; Valencian") },
        { id: "ceb", name: I18n.t("Cebuano"), translated_to_name: I18n.t("Translated to Cebuano") },
        { id: "cs", name: I18n.t("Czech"), translated_to_name: I18n.t("Translated to Czech") },
        { id: "cy", name: I18n.t("Welsh"), translated_to_name: I18n.t("Translated to Welsh") },
        { id: "da", name: I18n.t("Danish"), translated_to_name: I18n.t("Translated to Danish") },
        { id: "de", name: I18n.t("German"), translated_to_name: I18n.t("Translated to German") },
        { id: "el", name: I18n.t("Greek"), translated_to_name: I18n.t("Translated to Greek") },
        { id: "en", name: I18n.t("English"), translated_to_name: I18n.t("Translated to English") },
        { id: "es", name: I18n.t("Spanish"), translated_to_name: I18n.t("Translated to Spanish") },
        { id: "et", name: I18n.t("Estonian"), translated_to_name: I18n.t("Translated to Estonian") },
        { id: "fa", name: I18n.t("Persian"), translated_to_name: I18n.t("Translated to Persian") },
        { id: "ff", name: I18n.t("Fulah"), translated_to_name: I18n.t("Translated to Fulah") },
        { id: "fi", name: I18n.t("Finnish"), translated_to_name: I18n.t("Translated to Finnish") },
        { id: "fr", name: I18n.t("French"), translated_to_name: I18n.t("Translated to French") },
        { id: "fy", name: I18n.t("Western Frisian"), translated_to_name: I18n.t("Translated to Western Frisian") },
        { id: "ga", name: I18n.t("Irish"), translated_to_name: I18n.t("Translated to Irish") },
        { id: "gd", name: I18n.t("Gaelic; Scottish Gaelic"), translated_to_name: I18n.t("Translated to Gaelic; Scottish Gaelic") },
        { id: "gl", name: I18n.t("Galician"), translated_to_name: I18n.t("Translated to Galician") },
        { id: "gu", name: I18n.t("Gujarati"), translated_to_name: I18n.t("Translated to Gujarati") },
        { id: "ha", name: I18n.t("Hausa"), translated_to_name: I18n.t("Translated to Hausa") },
        { id: "he", name: I18n.t("Hebrew"), translated_to_name: I18n.t("Translated to Hebrew") },
        { id: "hi", name: I18n.t("Hindi"), translated_to_name: I18n.t("Translated to Hindi") },
        { id: "hr", name: I18n.t("Croatian"), translated_to_name: I18n.t("Translated to Croatian") },
        { id: "ht", name: I18n.t("Haitian; Haitian Creole"), translated_to_name: I18n.t("Translated to Haitian; Haitian Creole") },
        { id: "hu", name: I18n.t("Hungarian"), translated_to_name: I18n.t("Translated to Hungarian") },
        { id: "hy", name: I18n.t("Armenian"), translated_to_name: I18n.t("Translated to Armenian") },
        { id: "id", name: I18n.t("Indonesian"), translated_to_name: I18n.t("Translated to Indonesian") },
        { id: "ig", name: I18n.t("Igbo"), translated_to_name: I18n.t("Translated to Igbo") },
        { id: "ilo", name: I18n.t("Iloko"), translated_to_name: I18n.t("Translated to Iloko") },
        { id: "is", name: I18n.t("Icelandic"), translated_to_name: I18n.t("Translated to Icelandic") },
        { id: "it", name: I18n.t("Italian"), translated_to_name: I18n.t("Translated to Italian") },
        { id: "ja", name: I18n.t("Japanese"), translated_to_name: I18n.t("Translated to Japanese") },
        { id: "jv", name: I18n.t("Javanese"), translated_to_name: I18n.t("Translated to Javanese") },
        { id: "ka", name: I18n.t("Georgian"), translated_to_name: I18n.t("Translated to Georgian") },
        { id: "kk", name: I18n.t("Kazakh"), translated_to_name: I18n.t("Translated to Kazakh") },
        { id: "km", name: I18n.t("Central Khmer"), translated_to_name: I18n.t("Translated to Central Khmer") },
        { id: "kn", name: I18n.t("Kannada"), translated_to_name: I18n.t("Translated to Kannada") },
        { id: "ko", name: I18n.t("Korean"), translated_to_name: I18n.t("Translated to Korean") },
        { id: "lb", name: I18n.t("Luxembourgish; Letzeburgesch"), translated_to_name: I18n.t("Translated to Luxembourgish; Letzeburgesch") },
        { id: "lg", name: I18n.t("Ganda"), translated_to_name: I18n.t("Translated to Ganda") },
        { id: "ln", name: I18n.t("Lingala"), translated_to_name: I18n.t("Translated to Lingala") },
        { id: "lo", name: I18n.t("Lao"), translated_to_name: I18n.t("Translated to Lao") },
        { id: "lt", name: I18n.t("Lithuanian"), translated_to_name: I18n.t("Translated to Lithuanian") },
        { id: "lv", name: I18n.t("Latvian"), translated_to_name: I18n.t("Translated to Latvian") },
        { id: "mg", name: I18n.t("Malagasy"), translated_to_name: I18n.t("Translated to Malagasy") },
        { id: "mk", name: I18n.t("Macedonian"), translated_to_name: I18n.t("Translated to Macedonian") },
        { id: "ml", name: I18n.t("Malayalam"), translated_to_name: I18n.t("Translated to Malayalam") },
        { id: "mn", name: I18n.t("Mongolian"), translated_to_name: I18n.t("Translated to Mongolian") },
        { id: "mr", name: I18n.t("Marathi"), translated_to_name: I18n.t("Translated to Marathi") },
        { id: "ms", name: I18n.t("Malay"), translated_to_name: I18n.t("Translated to Malay") },
        { id: "my", name: I18n.t("Burmese"), translated_to_name: I18n.t("Translated to Burmese") },
        { id: "ne", name: I18n.t("Nepali"), translated_to_name: I18n.t("Translated to Nepali") },
        { id: "nl", name: I18n.t("Dutch; Flemish"), translated_to_name: I18n.t("Translated to Dutch; Flemish") },
        { id: "no", name: I18n.t("Norwegian"), translated_to_name: I18n.t("Translated to Norwegian") },
        { id: "ns", name: I18n.t("Northern Sotho"), translated_to_name: I18n.t("Translated to Northern Sotho") },
        { id: "oc", name: I18n.t("Occitan (post 1500)"), translated_to_name: I18n.t("Translated to Occitan (post 1500)") },
        { id: "or", name: I18n.t("Oriya"), translated_to_name: I18n.t("Translated to Oriya") },
        { id: "pa", name: I18n.t("Panjabi; Punjabi"), translated_to_name: I18n.t("Translated to Panjabi; Punjabi") },
        { id: "pl", name: I18n.t("Polish"), translated_to_name: I18n.t("Translated to Polish") },
        { id: "ps", name: I18n.t("Pushto; Pashto"), translated_to_name: I18n.t("Translated to Pushto; Pashto") },
        { id: "pt", name: I18n.t("Portuguese"), translated_to_name: I18n.t("Translated to Portuguese") },
        { id: "ro", name: I18n.t("Romanian; Moldavian; Moldovan"), translated_to_name: I18n.t("Translated to Romanian; Moldavian; Moldovan") },
        { id: "ru", name: I18n.t("Russian"), translated_to_name: I18n.t("Translated to Russian") },
        { id: "sd", name: I18n.t("Sindhi"), translated_to_name: I18n.t("Translated to Sindhi") },
        { id: "si", name: I18n.t("Sinhala; Sinhalese"), translated_to_name: I18n.t("Translated to Sinhala; Sinhalese") },
        { id: "sk", name: I18n.t("Slovak"), translated_to_name: I18n.t("Translated to Slovak") },
        { id: "sl", name: I18n.t("Slovenian"), translated_to_name: I18n.t("Translated to Slovenian") },
        { id: "so", name: I18n.t("Somali"), translated_to_name: I18n.t("Translated to Somali") },
        { id: "sq", name: I18n.t("Albanian"), translated_to_name: I18n.t("Translated to Albanian") },
        { id: "sr", name: I18n.t("Serbian"), translated_to_name: I18n.t("Translated to Serbian") },
        { id: "ss", name: I18n.t("Swati"), translated_to_name: I18n.t("Translated to Swati") },
        { id: "su", name: I18n.t("Sundanese"), translated_to_name: I18n.t("Translated to Sundanese") },
        { id: "sv", name: I18n.t("Swedish"), translated_to_name: I18n.t("Translated to Swedish") },
        { id: "sw", name: I18n.t("Swahili"), translated_to_name: I18n.t("Translated to Swahili") },
        { id: "ta", name: I18n.t("Tamil"), translated_to_name: I18n.t("Translated to Tamil") },
        { id: "th", name: I18n.t("Thai"), translated_to_name: I18n.t("Translated to Thai") },
        { id: "tl", name: I18n.t("Tagalog"), translated_to_name: I18n.t("Translated to Tagalog") },
        { id: "tn", name: I18n.t("Tswana"), translated_to_name: I18n.t("Translated to Tswana") },
        { id: "tr", name: I18n.t("Turkish"), translated_to_name: I18n.t("Translated to Turkish") },
        { id: "uk", name: I18n.t("Ukrainian"), translated_to_name: I18n.t("Translated to Ukrainian") },
        { id: "ur", name: I18n.t("Urdu"), translated_to_name: I18n.t("Translated to Urdu") },
        { id: "uz", name: I18n.t("Uzbek"), translated_to_name: I18n.t("Translated to Uzbek") },
        { id: "vi", name: I18n.t("Vietnamese"), translated_to_name: I18n.t("Translated to Vietnamese") },
        { id: "wo", name: I18n.t("Wolof"), translated_to_name: I18n.t("Translated to Wolof") },
        { id: "xh", name: I18n.t("Xhosa"), translated_to_name: I18n.t("Translated to Xhosa") },
        { id: "yi", name: I18n.t("Yiddish"), translated_to_name: I18n.t("Translated to Yiddish") },
        { id: "yo", name: I18n.t("Yoruba"), translated_to_name: I18n.t("Translated to Yoruba") },
        { id: "zh", name: I18n.t("Chinese"), translated_to_name: I18n.t("Translated to Chinese") },
        { id: "zu", name: I18n.t("Zulu"), translated_to_name: I18n.t("Translated to Zulu") }
      ].sort_by { |a| a[:name] }
    end

    delegate :logger, to: :Rails

    def translation_client
      @translation_client ||= create_translation_client
    end

    def sagemaker_client
      @sagemaker_client ||= create_sagemaker_client
    end

    def available?(context, feature_flag)
      Rails.logger.info("Checking if translation is available")
      return false unless context&.feature_enabled?(feature_flag)

      if Account.site_admin.feature_enabled?(:ai_translation_improvements)
        translation_client.present?
      else
        sagemaker_client.present?
      end
    end

    def translate_text(text:, tgt_lang:)
      return unless translation_client.present?
      return if tgt_lang.nil?

      result = translation_client.translate_text({
                                                   text: text,
                                                   source_language_code: "auto",
                                                   target_language_code: tgt_lang,
                                                 })

      check_same_language(result)
<<<<<<< HEAD
=======
      tags = ["source_language:#{result.source_language_code}", "dest_language:#{result.target_language_code}"]
      InstStatsd::Statsd.increment("translation.inbox_compose.invocations", tags: tags)
>>>>>>> 605b35ff
      result.translated_text
    end

    def translate_html(html_string:, tgt_lang:)
      return unless translation_client.present?
      return if tgt_lang.nil?

      result = translation_client.translate_document({
                                                       document: {
                                                         content: html_string,
                                                         content_type: "text/html",
                                                       },
                                                       source_language_code: "auto",
                                                       target_language_code: tgt_lang,
                                                     })

      check_same_language(result)
<<<<<<< HEAD
=======
      tags = ["source_language:#{result.source_language_code}", "dest_language:#{result.target_language_code}"]
      InstStatsd::Statsd.increment("translation.discussions.invocations", tags: tags)
>>>>>>> 605b35ff
      result.translated_document.content
    end

    def translate_html_sagemaker(html_string:, user: nil, src_lang: nil, tgt_lang: nil)
      # Parse the document into a nokogiri fragment, needed to maintain the structure of the message
      # Gather up all the translations that need to happen.
      # With those translations, piece the document back together and return the to_html version of that
      # back to the client.
      fragment = Nokogiri::HTML.fragment(html_string)
      translations = []
      # Initialize our search
      to_visit = fragment.children
      # Walk the tree.
      current = nil
      until to_visit.empty?
        current = to_visit.shift
        if current.text? && !current.content.gsub(/[[:space:]]+/, "").empty? # Remove whitespace strings, including NBSP
          translations << current
        else
          current.children.each { |child| to_visit << child }
        end
      end
      # Do the translations
      translations.each do |translation|
        translation.content = Translation.create(text: translation.content, user:, src_lang:, tgt_lang:)
      end
      fragment.to_html
    end

    def translate_message_sagemaker(text:, user:)
      translated_text = []
      src_lang = trim_locale(CLD.detect_language(text)[:code])
      tgt_lang = if user.locale.nil?
                   "en"
                 else
                   trim_locale(user.locale)
                 end
      text.split("\n").map do |paragraph|
        passage = []
        PragmaticSegmenter::Segmenter.new(text: paragraph, language: src_lang).segment.each do |segment|
          trans = create(src_lang:, tgt_lang:, text: segment)
          passage << trans
        end
        translated_text << passage.join
      end
      translated_text.join("\n")
    end

    def create(text:, user: nil, src_lang: nil, tgt_lang: nil)
      return unless sagemaker_client.present?
      return if tgt_lang.nil? && user.nil?

      # If source lang was not set, then detect the language.
      if src_lang.nil?
        result = trim_locale(CLD.detect_language(text)[:code])
        if result == "un" # Unknown language code.
          logger.warn("Could not detect language from src text, defaulting to English")
          src_lang = "en"
        else
          src_lang = result
        end
      end
      # If target lang was nil, then user must be set. Try to get locale from the user.
      if tgt_lang.nil?
        tgt_lang = trim_locale(user.locale)
      end
      InstStatsd::Statsd.increment("translation.create.#{src_lang}.#{tgt_lang}")
      # TODO: Error handling of invoke endpoint.
      response = sagemaker_client.invoke_endpoint(
        endpoint_name: @endpoint,
        body: { inputs: { src_lang:, tgt_lang:, text: } }.to_json,
        content_type: "application/json",
        accept: "application/json"
      )
      JSON.parse(response.body.read)
    end

    private

    def check_same_language(translation_result)
      raise SameLanguageTranslationError if translation_result.source_language_code == translation_result.target_language_code
    end

    def parse_src_lang(text)
      result = trim_locale(CLD.detect_language(text)[:code])
      if result == "un" # Unknown language code.
        logger.warn("Could not detect language from src text, defaulting to English")
        "en"
      else
        result
      end
    end

    def trim_locale(locale)
      locale[0..1]
    end

    def create_client_config(yaml_name)
      Rails.logger.info("Creating translation client")
      settings = YAML.safe_load(DynamicSettings.find(tree: :private)[yaml_name] || "{}")
      config = {
        region: settings["translation_region"] || "us-west-2",
      }

      @endpoint = settings["endpoint_name"]

      config[:credentials] = Canvas::AwsCredentialProvider.new("translation", settings["vault_credential_path"])
      config
    end

    def create_translation_client
      config = create_client_config("translation.yml")
      if config[:credentials].set?
        Aws::Translate::Client.new(config)
      end
    end

    def create_sagemaker_client
      config = create_client_config("sagemaker.yml")
      if config[:credentials].set?
        Aws::SageMakerRuntime::Client.new(config)
      end
    end
  end
end<|MERGE_RESOLUTION|>--- conflicted
+++ resolved
@@ -251,11 +251,8 @@
                                                  })
 
       check_same_language(result)
-<<<<<<< HEAD
-=======
       tags = ["source_language:#{result.source_language_code}", "dest_language:#{result.target_language_code}"]
       InstStatsd::Statsd.increment("translation.inbox_compose.invocations", tags: tags)
->>>>>>> 605b35ff
       result.translated_text
     end
 
@@ -273,11 +270,8 @@
                                                      })
 
       check_same_language(result)
-<<<<<<< HEAD
-=======
       tags = ["source_language:#{result.source_language_code}", "dest_language:#{result.target_language_code}"]
       InstStatsd::Statsd.increment("translation.discussions.invocations", tags: tags)
->>>>>>> 605b35ff
       result.translated_document.content
     end
 
