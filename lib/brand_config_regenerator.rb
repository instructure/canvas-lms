--- conflicted
+++ resolved
@@ -19,10 +19,6 @@
   def things_that_need_to_be_regenerated
     @things_that_need_to_be_regenerated ||= begin
       all_subaccounts = @account.sub_accounts_recursive(100000, nil)
-<<<<<<< HEAD
-      branded_subaccounts = all_subaccounts.select(&:brand_config)
-      branded_subaccounts + SharedBrandConfig.where(account_id: all_subaccounts)
-=======
       result = all_subaccounts.select(&:brand_config_md5)
       result.concat(SharedBrandConfig.where(account_id: all_subaccounts))
       if @account.site_admin?
@@ -38,7 +34,6 @@
         end
       end
       result
->>>>>>> 579eadd6
     end.freeze
   end
 
