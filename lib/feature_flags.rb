--- conflicted
+++ resolved
@@ -84,7 +84,7 @@
 
     self.shard.activate do
       if self.feature_flags.loaded?
-        self.feature_flags.detect{|ff| ff.feature == feature.to_s}
+        self.feature_flags.detect { |ff| ff.feature == feature.to_s }
       elsif skip_cache
         self.feature_flags.where(feature: feature.to_s).first
       else
@@ -172,11 +172,7 @@
     # if this feature requires root account opt-in, reject a default or site admin flag
     # if the context is beneath a root account
     if retval && (retval.state == Feature::STATE_DEFAULT_OFF || retval.hidden?) && feature_def.root_opt_in && !is_site_admin &&
-<<<<<<< HEAD
-        (retval.default? || retval.context_type == 'Account' && retval.context_id == Account.site_admin.id)
-=======
        (retval.default? || (retval.context_type == 'Account' && retval.context_id == Account.site_admin.id))
->>>>>>> 2d51e8e7
       if is_root_account
         # create a virtual feature flag in corresponding default state state
         retval = self.feature_flags.temp_record feature: feature, state: 'off' unless retval.hidden?
@@ -208,8 +204,9 @@
   end
 
   private
+
   def persist_result(feature, result)
-    InstStatsd::Statsd.increment("feature_flag_check", tags: { feature: feature, enabled: result.to_s})
+    InstStatsd::Statsd.increment("feature_flag_check", tags: { feature: feature, enabled: result.to_s })
     result
   end
-end
+end