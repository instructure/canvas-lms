#
# Copyright (C) 2011 - 2013 Instructure, Inc.
#
# This file is part of Canvas.
#
# Canvas is free software: you can redistribute it and/or modify it under
# the terms of the GNU Affero General Public License as published by the Free
# Software Foundation, version 3 of the License.
#
# Canvas is distributed in the hope that it will be useful, but WITHOUT ANY
# WARRANTY; without even the implied warranty of MERCHANTABILITY or FITNESS FOR
# A PARTICULAR PURPOSE. See the GNU Affero General Public License for more
# details.
#
# You should have received a copy of the GNU Affero General Public License along
# with this program. If not, see <http://www.gnu.org/licenses/>.
#

module Api
  # find id in collection, by either id or sis_*_id
  # if the collection is over the users table, `self` is replaced by @current_user.id
  def api_find(collection, id, options = {account: nil})
    options = options.merge limit: 1
    api_find_all(collection, [id], options).first || raise(ActiveRecord::RecordNotFound, "Couldn't find #{collection.name} with API id '#{id}'")
  end

  def api_find_all(collection, ids, options = { limit: nil, account: nil })
    if collection.table_name == User.table_name && @current_user
      ids = ids.map{|id| id == 'self' ? @current_user.id : id }
    end
    if collection.table_name == Account.table_name
      ids = ids.map do |id|
        case id
        when 'self'
          @domain_root_account.id
        when 'default'
          Account.default.id
        when 'site_admin'
          Account.site_admin.id
        else
          id
        end
      end
    end

    find_params = Api.sis_find_params_for_collection(collection, ids, options[:account] || @domain_root_account)
    return [] if find_params == :not_found
    find_params[:limit] = options[:limit] unless options[:limit].nil?
    return collection.all(find_params)
  end

  # map a list of ids and/or sis ids to plain ids.
  # sis ids that can't be found in the db won't appear in the result, however
  # AR object ids aren't verified to exist in the db so they'll still be
  # returned in the result.
  def self.map_ids(ids, collection, root_account)
    sis_mapping = sis_find_sis_mapping_for_collection(collection)
    columns = sis_parse_ids(ids, sis_mapping[:lookups])
    result = columns.delete(sis_mapping[:lookups]["id"]) || []
    unless columns.empty?
      find_params = sis_make_params_for_sis_mapping_and_columns(columns, sis_mapping, root_account)
      return result if find_params == :not_found
      # pluck ignores include
      find_params[:joins] = find_params.delete(:include) if find_params[:include]
      result.concat collection.scoped(find_params).pluck(:id)
      result.uniq!
    end
    result
  end

  SIS_MAPPINGS = {
    'courses' =>
      { :lookups => { 'sis_course_id' => 'sis_source_id', 'id' => 'id' },
        :is_not_scoped_to_account => ['id'].to_set,
        :scope => 'root_account_id' },
    'enrollment_terms' =>
      { :lookups => { 'sis_term_id' => 'sis_source_id', 'id' => 'id' },
        :is_not_scoped_to_account => ['id'].to_set,
        :scope => 'root_account_id' },
    'users' =>
      { :lookups => { 'sis_user_id' => 'pseudonyms.sis_user_id', 'sis_login_id' => 'pseudonyms.unique_id', 'id' => 'users.id' },
        :is_not_scoped_to_account => ['users.id'].to_set,
        :scope => 'pseudonyms.account_id',
        :joins => [:pseudonym] },
    'accounts' =>
      { :lookups => { 'sis_account_id' => 'sis_source_id', 'id' => 'id' },
        :is_not_scoped_to_account => ['id'].to_set,
        :scope => 'root_account_id' },
    'course_sections' =>
      { :lookups => { 'sis_section_id' => 'sis_source_id', 'id' => 'id' },
        :is_not_scoped_to_account => ['id'].to_set,
        :scope => 'root_account_id' },
    'groups' =>
        { :lookups => { 'sis_group_id' => 'sis_source_id', 'id' => 'id' },
          :is_not_scoped_to_account => ['id'].to_set,
          :scope => 'root_account_id' },
  }.freeze

  # (digits in 2**63-1) - 1, so that any ID representable in MAX_ID_LENGTH
  # digits is < 2**63, which is the max signed 64-bit integer, which is what's
  # used for the DB ids.
  MAX_ID_LENGTH = 18
  ID_REGEX = %r{\A\d{1,#{MAX_ID_LENGTH}}\z}

  def self.sis_parse_id(id, lookups)
    # returns column_name, column_value
    return lookups['id'], id if id.is_a?(Numeric)
    id = id.to_s.strip
    if id =~ %r{\Ahex:(sis_[\w_]+):(([0-9A-Fa-f]{2})+)\z}
      sis_column = $1
      sis_id = [$2].pack('H*')
    elsif id =~ %r{\A(sis_[\w_]+):(.+)\z}
      sis_column = $1
      sis_id = $2
    elsif id =~ ID_REGEX
      return lookups['id'], (id =~ /\A\d+\z/ ? id.to_i : id)
    else
      return nil, nil
    end

    column = lookups[sis_column]
    return nil, nil unless column
    return column, sis_id
  end

  def self.sis_parse_ids(ids, lookups)
    # returns {column_name => [column_value,...].uniq, ...}
    columns = {}
    ids.compact.each do |id|
      column, sis_id = sis_parse_id(id, lookups)
      next unless column && sis_id
      columns[column] ||= []
      columns[column] << sis_id
    end
    columns.keys.each { |key| columns[key].uniq! }
    return columns
  end

  # remove things that don't look like valid database IDs
  # return in integer format if possible
  # (note that ID_REGEX may be redefined by a plugin!)
  def self.map_non_sis_ids(ids)
    ids.map{ |id| id.to_s.strip }.select{ |id| id =~ ID_REGEX }.map do |id|
      id =~ /\A\d+\z/ ? id.to_i : id
    end
  end

  def self.sis_find_sis_mapping_for_collection(collection)
    SIS_MAPPINGS[collection.table_name] or
        raise(ArgumentError, "need to add support for table name: #{collection.table_name}")
  end

  def self.sis_find_params_for_collection(collection, ids, sis_root_account)
    return sis_find_params_for_sis_mapping(sis_find_sis_mapping_for_collection(collection), ids, sis_root_account)
  end

  def self.sis_find_params_for_sis_mapping(sis_mapping, ids, sis_root_account)
    return sis_make_params_for_sis_mapping_and_columns(sis_parse_ids(ids, sis_mapping[:lookups]), sis_mapping, sis_root_account)
  end

  def self.sis_make_params_for_sis_mapping_and_columns(columns, sis_mapping, sis_root_account)
    raise ArgumentError, "sis_root_account required for lookups" unless sis_root_account.is_a?(Account)

    return :not_found if columns.empty?

    not_scoped_to_account = sis_mapping[:is_not_scoped_to_account] || []

    if columns.length == 1 && not_scoped_to_account.include?(columns.keys.first)
      find_params = {:conditions => columns}
    else
      args = []
      query = []
      columns.keys.sort.each do |column|
        if not_scoped_to_account.include?(column)
          query << "#{column} IN (?)"
        else
          raise ArgumentError, "missing scope for collection" unless sis_mapping[:scope]
          query << "(#{sis_mapping[:scope]} = #{sis_root_account.id} AND #{column} IN (?))"
        end
        args << columns[column]
      end

      args.unshift(query.join(" OR "))
      find_params = { :conditions => args }
    end

    find_params[:include] = sis_mapping[:joins] if sis_mapping[:joins]
    return find_params
  end

  def self.max_per_page
    Setting.get('api_max_per_page', '50').to_i
  end

  def self.per_page_for(controller, options={})
    per_page = controller.params[:per_page] || options[:default] || Setting.get('api_per_page', '10')
    max = options[:max] || max_per_page
    [[per_page.to_i, 1].max, max.to_i].min
  end

  # Add [link HTTP Headers](http://www.w3.org/Protocols/9707-link-header.html) for pagination
  # The collection needs to be a will_paginate collection (or act like one)
  # a new, paginated collection will be returned
  def self.paginate(collection, controller, base_url, pagination_args = {})
    collection = paginate_collection!(collection, controller, pagination_args)
    links = build_links(base_url, meta_for_pagination(controller, collection))
    controller.response.headers["Link"] = links.join(',') if links.length > 0
    collection
  end

  # Returns collection as the first return value, and the meta information hash
  # as the second return value
  def self.jsonapi_paginate(collection, controller, base_url, pagination_args={})
    collection = paginate_collection!(collection, controller, pagination_args)
    meta = jsonapi_meta(collection, controller, base_url)

    return collection, meta
  end

  def self.jsonapi_meta(collection, controller, base_url)
    pagination = meta_for_pagination(controller, collection)

    meta = {
      per_page: collection.per_page
    }

    meta.merge!(build_links_hash(base_url, pagination))

    if collection.ordinal_pages?
      meta[:page] = pagination[:current]
      meta[:template] = meta[:current].sub(/page=\d+/, "page={page}")
    end

    meta[:count] = collection.total_entries if collection.total_entries
    meta[:page_count] = collection.total_pages if collection.total_pages

    { pagination: meta }
  end

  def self.paginate_collection!(collection, controller, pagination_args)
    wrap_pagination_args!(pagination_args, controller)
    begin
      paginated = collection.paginate(pagination_args)
    rescue Folio::InvalidPage
      if pagination_args[:page].to_s =~ /\d+/ && pagination_args[:page].to_i > 0 && collection.build_page.ordinal_pages?
        # for backwards compatibility we currently require returning [] for
        # pages beyond the end of an ordinal collection, rather than a 404.
        paginated = Folio::Ordinal::Page.create
        paginated.current_page = pagination_args[:page].to_i
      else
        # we're not dealing with a simple out-of-bounds on an ordinal
        # collection, let the exception propagate (and turn into a 404)
        raise
      end
    end
    paginated
  end

  def self.wrap_pagination_args!(pagination_args, controller)
    pagination_args.reverse_merge!(
      page: controller.params[:page],
      per_page: per_page_for(controller,
        default: pagination_args.delete(:default_per_page),
        max: pagination_args.delete(:max_per_page)))
<<<<<<< HEAD

    begin
      paginated = collection.paginate(pagination_args)
    rescue Folio::InvalidPage
      if pagination_args[:page].to_s =~ /\d+/ && pagination_args[:page].to_i > 0 && collection.build_page.ordinal_pages?
        # for backwards compatibility we currently require returning [] for
        # pages beyond the end of an ordinal collection, rather than a 404.
        paginated = Folio::Ordinal::Page.create
        paginated.current_page = pagination_args[:page].to_i
      else
        # we're not dealing with a simple out-of-bounds on an ordinal
        # collection, let the exception propagate (and turn into a 404)
        raise
      end
    end
    collection = paginated

    links = build_links(base_url, {
      :query_parameters => controller.request.query_parameters,
      :per_page => collection.per_page,
      :current => collection.current_page,
      :next => collection.next_page,
      :prev => collection.previous_page,
      :first => collection.first_page,
      :last => collection.last_page,
    })
    controller.response.headers["Link"] = links.join(',') if links.length > 0
    collection
=======
>>>>>>> 419d62be
  end

  def self.meta_for_pagination(controller, collection)
    {
      query_parameters: controller.request.query_parameters,
      per_page: collection.per_page,
      current: collection.current_page,
      next: collection.next_page,
      prev: collection.previous_page,
      first: collection.first_page,
      last: collection.last_page,
    }
  end

  PAGINATION_PARAMS = [:current, :next, :prev, :first, :last]
  EXCLUDE_IN_PAGINATION_LINKS = %w(page per_page access_token api_key)
  def self.build_links(base_url, opts={})
    links = build_links_hash(base_url, opts)
    # iterate in order, but only using the keys present from build_links_hash
    (PAGINATION_PARAMS & links.keys).map do |k|
      v = links[k]
      "<#{v}>; rel=\"#{k}\""
    end
  end

  def self.build_links_hash(base_url, opts={})
    base_url += (base_url =~ /\?/ ? '&': '?')
    qp = opts[:query_parameters] || {}
    qp = qp.with_indifferent_access.except(*EXCLUDE_IN_PAGINATION_LINKS)
    base_url += "#{qp.to_query}&" if qp.present?
    PAGINATION_PARAMS.each_with_object({}) do |param, obj|
      if opts[param].present?
        obj[param] = "#{base_url}page=#{opts[param]}&per_page=#{opts[:per_page]}"
      end
    end
  end

  def self.parse_pagination_links(link_header)
    link_header.split(",").map do |link|
      url, rel = link.match(%r{^<([^>]+)>; rel="([^"]+)"}).captures
      uri = URI.parse(url)
      raise(ArgumentError, "pagination url is not an absolute uri: #{url}") unless uri.is_a?(URI::HTTP)
      Rack::Utils.parse_nested_query(uri.query).merge(:uri => uri, :rel => rel)
    end
  end

  def media_comment_json(media_object_or_hash)
    media_object_or_hash = OpenStruct.new(media_object_or_hash) if media_object_or_hash.is_a?(Hash)
    {
      'content-type' => "#{media_object_or_hash.media_type}/mp4",
      'display_name' => media_object_or_hash.title,
      'media_id' => media_object_or_hash.media_id,
      'media_type' => media_object_or_hash.media_type,
      'url' => user_media_download_url(:user_id => @current_user.id,
                                       :entryId => media_object_or_hash.media_id,
                                       :type => "mp4",
                                       :redirect => "1")
    }
  end

  # a hash of allowed html attributes that represent urls, like { 'a' => ['href'], 'img' => ['src'] }
  UrlAttributes = Instructure::SanitizeField::SANITIZE[:protocols].inject({}) { |h,(k,v)| h[k] = v.keys; h }

  def api_bulk_load_user_content_attachments(htmls, context = @context, user = @current_user)
    rewriter = UserContent::HtmlRewriter.new(context, user)
    attachment_ids = []
    rewriter.set_handler('files') do |m|
      attachment_ids << m.obj_id if m.obj_id
    end

    htmls.each { |html| rewriter.translate_content(html) }

    if attachment_ids.blank?
      {}
    else
      attachments = if context.is_a?(User) || context.nil?
                      Attachment.where(id: attachment_ids)
                    else
                      context.attachments.where(id: attachment_ids)
                    end
      attachments.index_by(&:id)
    end
  end

  def api_user_content(html, context = @context, user = @current_user, preloaded_attachments = {})
    return html if html.blank?

    # if we're a controller, use the host of the request, otherwise let HostUrl
    # figure out what host is appropriate
    if self.is_a?(ApplicationController)
      host = request.host_with_port
      protocol = request.ssl? ? 'https' : 'http'
    else
      host = HostUrl.context_host(context, @account_domain.try(:host))
      protocol = HostUrl.protocol
    end

    rewriter = UserContent::HtmlRewriter.new(context, user)
    rewriter.set_handler('files') do |match|
      if match.obj_id
        obj   = preloaded_attachments[match.obj_id]
        obj ||= if context.is_a?(User) || context.nil?
                  Attachment.find_by_id(match.obj_id)
                else
                  context.attachments.find_by_id(match.obj_id)
                end
      end
      next unless obj && rewriter.user_can_view_content?(obj)

      if ["Course", "Group", "Account", "User"].include?(obj.context_type)
        if match.rest.start_with?("/preview")
          url = self.send("#{obj.context_type.downcase}_file_preview_url", obj.context_id, obj.id, :verifier => obj.uuid, :only_path => true)
        else
          url = self.send("#{obj.context_type.downcase}_file_download_url", obj.context_id, obj.id, :verifier => obj.uuid, :download => '1', :only_path => true)
        end
      else
        url = file_download_url(obj.id, :verifier => obj.uuid, :download => '1', :only_path => true)
      end
      url
    end
    html = rewriter.translate_content(html)

    return html if html.blank?

    # translate media comments into html5 video tags
    doc = Nokogiri::HTML::DocumentFragment.parse(html)
    doc.css('a.instructure_inline_media_comment').each do |anchor|
      media_id = anchor['id'].try(:sub, /^media_comment_/, '')
      next if media_id.blank?

      if anchor['class'].try(:match, /\baudio_comment\b/)
        node = Nokogiri::XML::Node.new('audio', doc)
        node['data-media_comment_type'] = 'audio'
      else
        node = Nokogiri::XML::Node.new('video', doc)
        thumbnail = media_object_thumbnail_url(media_id, :width => 550, :height => 448, :type => 3, :host => host, :protocol => protocol)
        node['poster'] = thumbnail
        node['data-media_comment_type'] = 'video'
      end

      node['preload'] = 'none'
      node['class'] = 'instructure_inline_media_comment'
      node['data-media_comment_id'] = media_id
      media_redirect = polymorphic_url([context, :media_download], :entryId => media_id, :type => 'mp4', :redirect => '1', :host => host, :protocol => protocol)
      node['controls'] = 'controls'
      node['src'] = media_redirect
      node.inner_html = anchor.inner_html
      anchor.replace(node)
    end

    UserContent.find_user_content(doc) do |node, uc|
      node['class'] = "instructure_user_content #{node['class']}"
      node['data-uc_width'] = uc.width
      node['data-uc_height'] = uc.height
      node['data-uc_snippet'] = uc.node_string
      node['data-uc_sig'] = uc.node_hmac
    end

    # rewrite any html attributes that are urls but just absolute paths, to
    # have the canvas domain prepended to make them a full url
    #
    # relative urls and invalid urls are currently ignored
    UrlAttributes.each do |tag, attributes|
      doc.css(tag).each do |element|
        attributes.each do |attribute|
          url_str = element[attribute]
          begin
            url = URI.parse(url_str)
            # if the url_str is "//example.com/a", the parsed url will have a host set
            # otherwise if it starts with a slash, it's a path that needs to be
            # made absolute with the canvas hostname prepended
            if !url.host && url_str[0] == '/'[0]
              element[attribute] = "#{protocol}://#{host}#{url_str}"
              api_endpoint_info(protocol, host, url_str).each do |att, val|
                element[att] = val
              end
            end
          rescue URI::Error => e
            # leave it as is
          end
        end
      end
    end

    return doc.to_s
  end

  # This removes the verifier parameters that are added to attachment links by api_user_content
  # and adds context (e.g. /courses/:id/) if it is missing
  # exception: it leaves user-context file links alone
  def process_incoming_html_content(html)
    return html unless html.present?
    # shortcut html documents that definitely don't have anything we're interested in
    return html unless html =~ %r{verifier=|['"]/files|instructure_inline_media_comment}

    attrs = ['href', 'src']
    link_regex = %r{/files/(\d+)/(?:download|preview)}
    verifier_regex = %r{(\?)verifier=[^&]*&?|&verifier=[^&]*}

    context_types = ["Course", "Group", "Account"]
    skip_context_types = ["User"]

    doc = Nokogiri::HTML(html)
    doc.search("*").each do |node|
      attrs.each do |attr|
        if link = node[attr]
          if link =~ link_regex
            if link.start_with?('/files')
              att_id = $1
              att = Attachment.find_by_id(att_id)
              if att
                next if skip_context_types.include?(att.context_type)
                if context_types.include?(att.context_type)
                  link = "/#{att.context_type.underscore.pluralize}/#{att.context_id}" + link
                end
              end
            end
            if link.include?('verifier=')
              link.gsub!(verifier_regex, '\1')
            end
            node[attr] = link
          end
        end
      end
    end

    # translate audio and video tags generated by media comments back into anchor tags
    # try to add the relevant attributes to media comment anchor tags to retain MediaObject info
    doc.css('audio.instructure_inline_media_comment, video.instructure_inline_media_comment, a.instructure_inline_media_comment').each do |node|
      if node.name == 'a'
        media_id = node['id'].try(:sub, /^media_comment_/, '')
      else
        media_id = node['data-media_comment_id']
      end
      next if media_id.blank?

      if node.name == 'a'
        anchor = node
        unless anchor['class'] =~ /\b(audio|video)_comment\b/
          media_object = MediaObject.active.by_media_id(media_id).first
          anchor['class'] += " #{media_object.media_type}_comment" if media_object
        end
      else
        comment_type = "#{node.name}_comment"
        anchor = Nokogiri::XML::Node.new('a', doc)
        anchor['class'] = "instructure_inline_media_comment #{comment_type}"
        anchor['id'] = "media_comment_#{media_id}"
        node.replace(anchor)
      end

      anchor['href'] = "/media_objects/#{media_id}"
    end

    return doc.at_css('body').inner_html
  end

  def value_to_boolean(value)
    Canvas::Plugin.value_to_boolean(value)
  end

  # regex for shard-aware ID
  ID = '(?:\d+~)?\d+'

  # maps a Canvas data type to an API-friendly type name
  API_DATA_TYPE = { "Attachment" => "File",
                    "WikiPage" => "Page",
                    "DiscussionTopic" => "Discussion",
                    "Assignment" => "Assignment",
                    "Quiz" => "Quiz",
                    "ContextModuleSubHeader" => "SubHeader",
                    "ExternalUrl" => "ExternalUrl",
                    "ContextExternalTool" => "ExternalTool",
                    "ContextModule" => "Module",
                    "ContentTag" => "ModuleItem" }.freeze

  # matches the other direction, case insensitively
  def self.api_type_to_canvas_name(api_type)
    unless @inverse_map
      m = {}
      API_DATA_TYPE.each do |k, v|
        m[v.downcase] = k
      end
      @inverse_map = m
    end
    return nil unless api_type
    @inverse_map[api_type.downcase]
  end

  # maps canvas URLs to API URL helpers
  # target array is return type, helper, name of each capture, and optionally a Hash of extra arguments
  API_ROUTE_MAP = {
      # list discussion topics
      %r{^/courses/(#{ID})/discussion_topics$} => ['[Discussion]', :api_v1_course_discussion_topics_url, :course_id],
      %r{^/groups/(#{ID})/discussion_topics$} => ['[Discussion]', :api_v1_group_discussion_topics_url, :group_id],

      # get a single topic
      %r{^/courses/(#{ID})/discussion_topics/(#{ID})$} => ['Discussion', :api_v1_course_discussion_topic_url, :course_id, :topic_id],
      %r{^/groups/(#{ID})/discussion_topics/(#{ID})$} => ['Discussion', :api_v1_group_discussion_topic_url, :group_id, :topic_id],

      # List pages
      %r{^/courses/(#{ID})/wiki$} => ['[Page]', :api_v1_course_wiki_pages_url, :course_id],
      %r{^/groups/(#{ID})/wiki$} => ['[Page]', :api_v1_group_wiki_pages_url, :group_id],

      # Show page
      %r{^/courses/(#{ID})/wiki/([^/]+)$} => ['Page', :api_v1_course_wiki_page_url, :course_id, :url],
      %r{^/groups/(#{ID})/wiki/([^/]+)$} => ['Page', :api_v1_group_wiki_page_url, :group_id, :url],

      # List assignments
      %r{^/courses/(#{ID})/assignments$} => ['[Assignment]', :api_v1_course_assignments_url, :course_id],

      # Get assignment
      %r{^/courses/(#{ID})/assignments/(#{ID})$} => ['Assignment', :api_v1_course_assignment_url, :course_id, :id],

      # List files
      %r{^/courses/(#{ID})/files$} => ['Folder', :api_v1_course_folder_url, :course_id, {:id => 'root'}],
      %r{^/groups/(#{ID})/files$} => ['Folder', :api_v1_group_folder_url, :group_id, {:id => 'root'}],
      %r{^/users/(#{ID})/files$} => ['Folder', :api_v1_user_folder_url, :user_id, {:id => 'root'}],

      # Get file
      %r{^/courses/#{ID}/files/(#{ID})/} => ['File', :api_v1_attachment_url, :id],
      %r{^/groups/#{ID}/files/(#{ID})/} => ['File', :api_v1_attachment_url, :id],
      %r{^/users/#{ID}/files/(#{ID})/} => ['File', :api_v1_attachment_url, :id],
      %r{^/files/(#{ID})/} => ['File', :api_v1_attachment_url, :id],

      # List quizzes
      %r{^/courses/(#{ID})/quizzes$} => ['[Quiz]', :api_v1_course_quizzes_url, :course_id],

      # Get quiz
      %r{^/courses/(#{ID})/quizzes/(#{ID})$} => ['Quiz', :api_v1_course_quiz_url, :course_id, :id],

      # Launch LTI tool
      %r{^/courses/(#{ID})/external_tools/retrieve\?url=(.*)$} => ['SessionlessLaunchUrl', :api_v1_course_external_tool_sessionless_launch_url, :course_id, :url],
  }.freeze

  def api_endpoint_info(protocol, host, url)
    API_ROUTE_MAP.each_pair do |re, api_route|
      match = re.match(url)
      next unless match
      return_type = api_route[0]
      helper = api_route[1]
      args = { :protocol => protocol, :host => host }
      args.merge! Hash[api_route.slice(2, match.captures.size).zip match.captures]
      api_route.slice(match.captures.size + 2, 1).each { |opts| args.merge!(opts) }
      return { 'data-api-endpoint' => self.send(helper, args), 'data-api-returntype' => return_type }
    end
    {}
  end

  def self.recursively_stringify_json_ids(value)
    case value
    when Hash
      stringify_json_ids(value)
      value.each_value { |v| recursively_stringify_json_ids(v) if v.is_a?(Hash) || v.is_a?(Array) }
    when Array
      value.each { |v| recursively_stringify_json_ids(v) if v.is_a?(Hash) || v.is_a?(Array) }
    end
    value
  end

  def self.stringify_json_ids(value)
    return unless value.is_a?(Hash)
    value.keys.each do |key|
      if key =~ /(^|_)id$/
        # id, foo_id, etc.
        value[key] = stringify_json_id(value[key])
      elsif key =~ /(^|_)ids$/ && value[key].is_a?(Array)
        # ids, foo_ids, etc.
        value[key].map!{ |id| stringify_json_id(id) }
      end
    end
  end

  def self.stringify_json_id(id)
    id.is_a?(Integer) ? id.to_s : id
  end

  def accepts_jsonapi?
    !!(/application\/vnd\.api\+json/ =~ request.headers['Accept'].to_s)
  end

  # Reject the API request by halting the execution of the current handler
  # and returning a helpful error message (and HTTP status code).
  #
  # @param [Fixnum] status
  #   HTTP status code.
  # @param [String] cause
  #   The reason the request is rejected for.
  def reject!(status, cause)
    raise Api::V1::ApiError.new(status, cause)
  end
end<|MERGE_RESOLUTION|>--- conflicted
+++ resolved
@@ -262,37 +262,6 @@
       per_page: per_page_for(controller,
         default: pagination_args.delete(:default_per_page),
         max: pagination_args.delete(:max_per_page)))
-<<<<<<< HEAD
-
-    begin
-      paginated = collection.paginate(pagination_args)
-    rescue Folio::InvalidPage
-      if pagination_args[:page].to_s =~ /\d+/ && pagination_args[:page].to_i > 0 && collection.build_page.ordinal_pages?
-        # for backwards compatibility we currently require returning [] for
-        # pages beyond the end of an ordinal collection, rather than a 404.
-        paginated = Folio::Ordinal::Page.create
-        paginated.current_page = pagination_args[:page].to_i
-      else
-        # we're not dealing with a simple out-of-bounds on an ordinal
-        # collection, let the exception propagate (and turn into a 404)
-        raise
-      end
-    end
-    collection = paginated
-
-    links = build_links(base_url, {
-      :query_parameters => controller.request.query_parameters,
-      :per_page => collection.per_page,
-      :current => collection.current_page,
-      :next => collection.next_page,
-      :prev => collection.previous_page,
-      :first => collection.first_page,
-      :last => collection.last_page,
-    })
-    controller.response.headers["Link"] = links.join(',') if links.length > 0
-    collection
-=======
->>>>>>> 419d62be
   end
 
   def self.meta_for_pagination(controller, collection)
