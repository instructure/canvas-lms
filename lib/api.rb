#
# Copyright (C) 2011 Instructure, Inc.
#
# This file is part of Canvas.
#
# Canvas is free software: you can redistribute it and/or modify it under
# the terms of the GNU Affero General Public License as published by the Free
# Software Foundation, version 3 of the License.
#
# Canvas is distributed in the hope that it will be useful, but WITHOUT ANY
# WARRANTY; without even the implied warranty of MERCHANTABILITY or FITNESS FOR
# A PARTICULAR PURPOSE. See the GNU Affero General Public License for more
# details.
#
# You should have received a copy of the GNU Affero General Public License along
# with this program. If not, see <http://www.gnu.org/licenses/>.
#

module Api
  # find id in collection, by either id or sis_*_id
  # if the collection is over the users table, `self` is replaced by @current_user.id
  def api_find(collection, id)
    api_find_all(collection, [id], 1).first || raise(ActiveRecord::RecordNotFound, "Couldn't find #{collection.name} with API id '#{id}'")
  end

  def api_find_all(collection, ids, limit=nil)
    if collection.table_name == User.table_name && @current_user
      ids = ids.map{|id| id == 'self' ? @current_user.id : id }
    end

    find_params = Api.sis_find_params_for_collection(collection, ids, @domain_root_account)
    return [] if find_params[:conditions] == ["?", false]
    find_params[:limit] = limit unless limit.nil?
    return collection.all(find_params)
  end

  # map a list of ids and/or sis ids to plain ids.
  # sis ids that can't be found in the db won't appear in the result, however
  # AR object ids aren't verified to exist in the db so they'll still be
  # returned in the result.
  def self.map_ids(ids, collection, root_account)
    sis_mapping = sis_find_sis_mapping_for_collection(collection)
    columns = sis_parse_ids(ids, sis_mapping[:lookups])
    result = columns.delete(sis_mapping[:lookups]["id"]) || []
    unless columns.empty?
      find_params = sis_make_params_for_sis_mapping_and_columns(columns, sis_mapping, root_account)
      find_params[:select] = :id
      result.concat collection.all(find_params).map(&:id)
      result.uniq!
    end
    result
  end

  SIS_MAPPINGS = {
    'courses' =>
      { :lookups => { 'sis_course_id' => 'sis_source_id', 'id' => 'id' },
        :is_not_scoped_to_account => ['id'].to_set,
        :scope => 'root_account_id' },
    'enrollment_terms' =>
      { :lookups => { 'sis_term_id' => 'sis_source_id', 'id' => 'id' },
        :is_not_scoped_to_account => ['id'].to_set,
        :scope => 'root_account_id' },
    'users' =>
      { :lookups => { 'sis_user_id' => 'pseudonyms.sis_user_id', 'sis_login_id' => 'pseudonyms.unique_id', 'id' => 'users.id' },
        :is_not_scoped_to_account => ['users.id'].to_set,
        :scope => 'pseudonyms.account_id',
        :joins => [:pseudonym] },
    'accounts' =>
      { :lookups => { 'sis_account_id' => 'sis_source_id', 'id' => 'id' },
        :is_not_scoped_to_account => ['id'].to_set,
        :scope => 'root_account_id' },
    'course_sections' =>
      { :lookups => { 'sis_section_id' => 'sis_source_id', 'id' => 'id' },
        :is_not_scoped_to_account => ['id'].to_set,
        :scope => 'root_account_id' },
  }.freeze

  def self.sis_parse_id(id, lookups)
    # returns column_name, column_value
    return lookups['id'], id if id.is_a?(Numeric)
    id = id.to_s.strip
    if id =~ %r{\Ahex:(sis_[\w_]+):(([0-9A-Fa-f]{2})+)\z}
      sis_column = $1
      sis_id = [$2].pack('H*')
    elsif id =~ %r{\A(sis_[\w_]+):(.+)\z}
      sis_column = $1
      sis_id = $2
    elsif id =~ %r{\A\d+\z}
      return lookups['id'], id.to_i
    else
      return nil, nil
    end

    column = lookups[sis_column]
    return nil, nil unless column
    return column, sis_id
  end

  def self.sis_parse_ids(ids, lookups)
    # returns {column_name => [column_value,...].uniq, ...}
    columns = {}
    ids.compact.each do |id|
      column, sis_id = sis_parse_id(id, lookups)
      next unless column && sis_id
      columns[column] ||= []
      columns[column] << sis_id
    end
    columns.keys.each { |key| columns[key].uniq! }
    return columns
  end

  def self.sis_find_sis_mapping_for_collection(collection)
    SIS_MAPPINGS[collection.table_name] or
        raise(ArgumentError, "need to add support for table name: #{collection.table_name}")
  end

  def self.sis_find_params_for_collection(collection, ids, sis_root_account)
    return sis_find_params_for_sis_mapping(sis_find_sis_mapping_for_collection(collection), ids, sis_root_account)
  end

  def self.sis_find_params_for_sis_mapping(sis_mapping, ids, sis_root_account)
    return sis_make_params_for_sis_mapping_and_columns(sis_parse_ids(ids, sis_mapping[:lookups]), sis_mapping, sis_root_account)
  end

  def self.sis_make_params_for_sis_mapping_and_columns(columns, sis_mapping, sis_root_account)
    raise ArgumentError, "sis_root_account required for lookups" unless sis_root_account.is_a?(Account)

    args = [false]
    query = ["?"]

    columns.keys.sort.each do |column|
      sis_ids = columns[column]
      if (sis_mapping[:is_not_scoped_to_account] || []).include?(column)
        query << " OR (#{column} IN ("
      else
        raise ArgumentError, "missing scope for collection" unless sis_mapping[:scope]
        query << " OR (#{sis_mapping[:scope]} = #{sis_root_account.id} AND #{column} IN ("
      end
      query << sis_ids.map{"?"}.join(", ")
      args.concat sis_ids
      query << "))"
    end

    find_params = { :conditions => ([query.join] + args) }
    find_params[:include] = sis_mapping[:joins] if sis_mapping[:joins]
    return find_params
  end

  # Add [link HTTP Headers](http://www.w3.org/Protocols/9707-link-header.html) for pagination
  # The collection needs to be a will_paginate collection (or act like one)
  # a new, paginated collection will be returned
  def self.paginate(collection, controller, base_url, pagination_args = {})
    per_page = [(controller.params[:per_page] || Setting.get_cached('api_per_page', '10')).to_i, Setting.get_cached('api_max_per_page', '50').to_i].min
    collection = collection.paginate({ :page => controller.params[:page], :per_page => per_page }.merge(pagination_args))
    return unless collection.respond_to?(:next_page)
    links = []
    base_url += (base_url =~ /\?/ ? '&': '?')
    template = "<%spage=%s&per_page=#{collection.per_page}>; rel=\"%s\""
    if collection.next_page
      links << template % [base_url, collection.next_page, "next"]
    end
    if collection.previous_page
      links << template % [base_url, collection.previous_page, "prev"]
    end
    links << template % [base_url, 1, "first"]
    if collection.total_pages && collection.total_pages > 1
      links << template % [base_url, collection.total_pages, "last"]
    end
    controller.response.headers["Link"] = links.join(',') if links.length > 0
    collection
  end

<<<<<<< HEAD
  def attachment_json(attachment, url_options = {})
    url = file_download_url(attachment, { :verifier => attachment.uuid, :download => '1', :download_frd => '1' }.merge(url_options))
    {
      'content-type' => attachment.content_type,
      'display_name' => attachment.display_name,
      'filename' => attachment.filename,
      'url' => url,
    }
  end

=======
>>>>>>> 77002e81
  def media_comment_json(media_object_or_hash)
    media_object_or_hash = OpenStruct.new(media_object_or_hash) if media_object_or_hash.is_a?(Hash)
    {
      'content-type' => "#{media_object_or_hash.media_type}/mp4",
      'display_name' => media_object_or_hash.title,
      'media_id' => media_object_or_hash.media_id,
      'media_type' => media_object_or_hash.media_type,
      'url' => user_media_download_url(:user_id => @current_user.id,
                                       :entryId => media_object_or_hash.media_id,
                                       :type => "mp4",
                                       :redirect => "1")
    }
  end

  # stream an array of objects as a json response, without building a string of
  # the whole response in memory.
  def stream_json_array(array, json_opts)
    response.content_type ||= Mime::JSON
    render :text => proc { |r, o|
      o.write('[')
      array.each_with_index { |v,i|
        o.write(v.to_json(json_opts));
        o.write(',') unless i == array.length - 1
      }
      o.write(']')
    }
  end

  # See User.submissions_for_given_assignments and SubmissionsApiController#for_students
  mattr_accessor :assignment_ids_for_students_api

  def api_user_content(html, context = @context, user = @current_user)
    return html if html.blank?

    # if we're a controller, use the host of the request, otherwise let HostUrl
    # figure out what host is appropriate
    host = HostUrl.context_host(context, @account_domain) unless self.is_a?(ApplicationController)

    rewriter = UserContent::HtmlRewriter.new(context, user)
    rewriter.set_handler('files') do |match|
      obj = match.obj_class.find_by_id(match.obj_id)
      next unless obj && rewriter.user_can_view_content?(obj)
      file_download_url(obj.id, :verifier => obj.uuid, :download => '1', :host => host)
    end
    html = rewriter.translate_content(html)

    return html if html.blank?

    # translate media comments into html5 video tags
    doc = Nokogiri::HTML::DocumentFragment.parse(html)
    doc.css('a.instructure_inline_media_comment').each do |anchor|
      media_id = anchor['id'].try(:gsub, /^media_comment_/, '')
      next if media_id.blank?

      if anchor['class'].try(:match, /\baudio_comment\b/)
        node = Nokogiri::XML::Node.new('audio', doc)
        node['data-media_comment_type'] = 'audio'
      else
        node = Nokogiri::XML::Node.new('video', doc)
        thumbnail = media_object_thumbnail_url(media_id, :width => 550, :height => 448, :type => 3, :host => host)
        node['poster'] = thumbnail
        node['data-media_comment_type'] = 'video'
        node['width'] = '550'
        node['height'] = '448'
      end

      node['preload'] = 'none'
      node['class'] = 'instructure_inline_media_comment'
      node['data-media_comment_id'] = media_id
      media_redirect = polymorphic_url([context, :media_download], :entryId => media_id, :type => 'mp4', :redirect => '1', :host => host)
      node['controls'] = 'controls'
      node['src'] = media_redirect
      anchor.replace(node)
    end

    return doc.to_s
  end
end<|MERGE_RESOLUTION|>--- conflicted
+++ resolved
@@ -170,19 +170,6 @@
     collection
   end
 
-<<<<<<< HEAD
-  def attachment_json(attachment, url_options = {})
-    url = file_download_url(attachment, { :verifier => attachment.uuid, :download => '1', :download_frd => '1' }.merge(url_options))
-    {
-      'content-type' => attachment.content_type,
-      'display_name' => attachment.display_name,
-      'filename' => attachment.filename,
-      'url' => url,
-    }
-  end
-
-=======
->>>>>>> 77002e81
   def media_comment_json(media_object_or_hash)
     media_object_or_hash = OpenStruct.new(media_object_or_hash) if media_object_or_hash.is_a?(Hash)
     {
