# frozen_string_literal: true

# Copyright (C) 2011 - present Instructure, Inc.
#
# This file is part of Canvas.
#
# Canvas is free software: you can redistribute it and/or modify it under
# the terms of the GNU Affero General Public License as published by the Free
# Software Foundation, version 3 of the License.
#
# Canvas is distributed in the hope that it will be useful, but WITHOUT ANY
# WARRANTY; without even the implied warranty of MERCHANTABILITY or FITNESS FOR
# A PARTICULAR PURPOSE. See the GNU Affero General Public License for more
# details.
#
# You should have received a copy of the GNU Affero General Public License along
# with this program. If not, see <http://www.gnu.org/licenses/>.
#

class UserList
  # Initialize a new UserList.
  #
  # open_registration is true, false, or nil. if nil, it defaults to root_account.open_registration?
  #
  # ==== Arguments
  # * <tt>list_in</tt> - either a comma/semi-colon/newline separated string or an array of paths
  # * <tt>options</tt> - a hash of additional optional data.
  #
  # ==== Options
  # * <tt>:search_method</tt> - configures how e-mails are handled. Defaults to :infer.
  # * <tt>:root_account</tt> - the account to use as the root account. Defaults to Account.default
  # * <tt>:initial_type</tt> - the initial enrollment type used for creating any new users.
  #                            Value is used when setting a new user's 'initial_enrollment_type'.
  #                            Defaults to +nil+.
  #
  # ==== Search Methods
  # The supported list of search methods.
  #
  # * <tt>:open</tt> - e-mails that don't match a pseudonym always create temporary users
  # * <tt>:closed</tt> - e-mails must belong to a user
  # * <tt>:preferred</tt> - if the e-mail belongs to a single user, that user
  #                         is used. otherwise a temporary user is created
  # * <tt>:infer</tt> - uses :open or :closed according to root_account.open_registration
  #
  def initialize(list_in, root_account: Account.default,
                 search_method: :infer, initial_type: nil,
                 current_user: nil)
    @addresses = []
    @errors = []
    @duplicate_addresses = []
    @root_account = root_account
    @search_method = search_method
    @initial_type = initial_type
    @search_method = (@root_account.open_registration? ? :open : :closed) if @search_method == :infer
    @current_user = current_user
    list_in ||= ''
    parse_list(list_in)
    resolve
  end

  attr_reader :errors, :addresses, :duplicate_addresses

  def as_json(**)
    {
      :users => addresses.map { |a| a.except(:shard) },
      :duplicates => duplicate_addresses,
      :errored_users => errors
    }
  end

  def users
    existing = @addresses.select { |a| a[:user_id] }
<<<<<<< HEAD
    existing_users = Shard.partition_by_shard(existing, lambda { |a| a[:shard] }) do |shard_existing|
      User.where(id: shard_existing.map { |a| a[:user_id] })
=======
    existing_users = Shard.partition_by_shard(existing, ->(a) { a[:shard] }) do |shard_existing|
      User.where(id: shard_existing.pluck(:user_id))
>>>>>>> 2bda9f78
    end

    non_existing = @addresses.select { |a| !a[:user_id] }
    non_existing_users = non_existing.map do |a|
      user = User.new(:name => a[:name] || a[:address])
      cc = user.communication_channels.build(:path => a[:address], :path_type => 'email')
      cc.user = user
      user.workflow_state = 'creation_pending'
      user.root_account_ids = [@root_account.id]
      user.initial_enrollment_type = User.initial_enrollment_type_from_text(@initial_type)
      user.save!
      user
    end
    existing_users + non_existing_users
  end

  private

  module Parsing
    def parse_single_user(path)
      return if path.blank?

      unique_id_regex = Pseudonym.validators
                                 .find { |v| v.attributes.include?(:unique_id) && v.is_a?(ActiveModel::Validations::FormatValidator) }
                                 .options[:with]
      # look for phone numbers by searching for 10 digits, allowing
      # any non-word characters
      if path =~ /^([^\d\w]*\d[^\d\w]*){10}$/
        type = :sms
      elsif path.include?('@') && (email = parse_email(path))
        type = :email
        name, path = email
      elsif path =~ unique_id_regex
        type = :pseudonym
      else
        @errors << { :address => path, :details => :unparseable }
        return
      end

      @addresses << { :name => name, :address => path, :type => type }
    end

    def parse_email(email)
      case email
      when /^(["'])(.*?[^\\])\1\s*<(\S+?@\S+?)>/
        a, b = $2, $3
        a = a.gsub(/\\(["'])/, '\1')
        [a, b]
      when /\s*(.+?)\s*<(\S+?@\S+?)>/
        [$1, $2]
      when /<(\S+?@\S+?)>/,
           /(\S+?@\S+)/
        [nil, $1]
      else
        nil
      end
    end

    def quote_ends(chars, i)
      loop do
        i = i + 1
        return false if i >= chars.size
        return false if chars[i] == '@'
        return true if chars[i] == '"'
      end
    end

    def parse_list(list_in)
      if list_in.is_a?(Array)
        list = list_in.map(&:strip)
        list.each { |path| parse_single_user(path) }
      else
        str = list_in.strip.gsub(/“|”/, "\"").gsub(/\n+/, ",").gsub(/\s+/, " ").gsub(/;/, ",") + ","
        chars = str.split("")
        user_start = 0
        in_quotes = false
        chars.each_with_index do |char, i|
          if not in_quotes
            case char
            when ','
              user_line = str[user_start, i - user_start].strip
              parse_single_user(user_line) unless user_line.blank?
              user_start = i + 1
            when '"'
              in_quotes = true if quote_ends(chars, i)
            end
          else
            in_quotes = false if char == '"'
          end
        end
      end
    end
  end
  include Parsing

  def resolve
    trusted_account_ids = @root_account.trusted_account_ids
    if @current_user && (!@current_user.associated_shards.include?(Account.site_admin.shard) ||
        !Account.site_admin.pseudonyms.active.merge(@current_user.pseudonyms).exists?)
      trusted_account_ids.delete(Account.site_admin.id)
    end
    all_account_ids = [@root_account.id] + trusted_account_ids
    associated_shards = @addresses.map { |x| Pseudonym.associated_shards(x[:address].downcase) }.flatten.to_set
    associated_shards << @root_account.shard
    # Search for matching pseudonyms
    Shard.partition_by_shard(all_account_ids) do |account_ids|
      next if GlobalLookups.enabled? && !associated_shards.include?(Shard.current)

<<<<<<< HEAD
      Pseudonym.active
               .select("unique_id AS address, (SELECT name FROM #{User.quoted_table_name} WHERE users.id=user_id) AS name, user_id, account_id, sis_user_id")
               .where("(LOWER(unique_id) IN (?) OR sis_user_id IN (?)) AND account_id IN (?)", @addresses.map { |x| x[:address].downcase }, @addresses.map { |x| x[:address] }, account_ids)
               .map { |pseudonym| pseudonym.attributes.symbolize_keys }.each do |login|
        addresses = @addresses.select { |a|
          a[:address].downcase == login[:address].downcase ||
            (login[:sis_user_id] && (a[:address] == login[:sis_user_id] || a[:sis_user_id] == login[:sis_user_id]))
        }
        addresses.each do |address|
          # already found a matching pseudonym
          if address[:user_id]
            # we already have the one from this-account, just go with it
            next if address[:account_id] == @root_account.local_id && address[:shard] == @root_account.shard
=======
        Pseudonym.active
                 .select("unique_id AS address, (SELECT name FROM #{User.quoted_table_name} WHERE users.id=user_id) AS name, user_id, account_id, sis_user_id")
                 .where("(LOWER(unique_id) IN (?) OR sis_user_id IN (?)) AND account_id IN (?)", @addresses.map { |x| x[:address].downcase }, @addresses.pluck(:address), account_ids)
                 .map { |pseudonym| pseudonym.attributes.symbolize_keys }.each do |login|
          addresses = @addresses.select do |a|
            a[:address].casecmp?(login[:address]) ||
              (login[:sis_user_id] && (a[:address] == login[:sis_user_id] || a[:sis_user_id] == login[:sis_user_id]))
          end
          addresses.each do |address|
            # already found a matching pseudonym
            if address[:user_id]
              # we already have the one from this-account, just go with it
              next if address[:account_id] == @root_account.local_id && address[:shard] == @root_account.shard
>>>>>>> 2bda9f78

            # neither is from this-account, flag an error
            if (login[:account_id] != @root_account.local_id || Shard.current != @root_account.shard) &&
               (login[:user_id] != address[:user_id] || Shard.current != address[:shard])
              address[:type] = :pseudonym if address[:type] == :email
              address[:user_id] = false
              address[:details] = :non_unique
              address.delete(:name)
              address.delete(:shard)
              next
            end
            # allow this one to overrule, since it's from this-account
            address.delete(:details)
          end
          address.merge!(login)
          address[:type] = :pseudonym
          address[:shard] = Shard.current
        end
      end
    end if !@addresses.empty?

    # Search for matching emails (only if not open registration; otherwise there's no point - we just
    # create temporary users)
    emails = @addresses.select { |a| a[:type] == :email } if @search_method != :open
    associated_shards = @addresses.map { |x| CommunicationChannel.associated_shards(x[:address].downcase) }.flatten.to_set
    associated_shards << @root_account.shard
    Shard.partition_by_shard(all_account_ids) do |account_ids|
      next if GlobalLookups.enabled? && !associated_shards.include?(Shard.current)

      pseudos = Pseudonym.active
                         .select('path AS address, users.name AS name, communication_channels.user_id AS user_id, communication_channels.workflow_state AS workflow_state')
                         .joins(:user => :communication_channels)
                         .where("LOWER(path) IN (?) AND account_id IN (?)", emails.map { |x| x[:address].downcase }, account_ids)
      pseudos = if @root_account.feature_enabled?(:allow_unconfirmed_users_in_user_list)
                  pseudos.merge(CommunicationChannel.unretired)
                else
                  pseudos.merge(CommunicationChannel.active)
                end

      pseudos.map { |pseudonym| pseudonym.attributes.symbolize_keys }.each do |login|
        addresses = emails.select { |a| a[:address].downcase == login[:address].downcase }
        addresses.each do |address|
          # if all we've seen is unconfirmed, and this one is active, we'll allow this one to overrule
          if address[:workflow_state] == 'unconfirmed' && login[:workflow_state] == 'active'
            address.delete(:user_id)
            address.delete(:details)
            address.delete(:shard)
          end
          # if we've seen an active, and this one is unconfirmed, skip it
          next if address[:workflow_state] == 'active' && login[:workflow_state] == 'unconfirmed'

          # ccs are not unique; just error out on duplicates
          # we're in a bit of a pickle if open registration is disabled, and there are conflicting
          # e-mails, but none of them are from a pseudonym
          if address.has_key?(:user_id) && (address[:user_id] != login[:user_id] || address[:shard] != Shard.current)
            address[:user_id] = false
            address[:details] = :non_unique
            address.delete(:name)
            address.delete(:shard)
          else
            address.merge!(login)
            address[:shard] = Shard.current
          end
        end
      end
    end if @search_method != :open && !emails.empty?

    # Search for matching SMS
    smses = @addresses.select { |a| a[:type] == :sms }
    # reformat
    smses.each do |sms|
      number = sms[:address].gsub(/[^\d\w]/, '')
      sms[:address] = "(#{number[0, 3]}) #{number[3, 3]}-#{number[6, 4]}"
    end
    sms_account_ids = @search_method != :closed ? [@root_account] : all_account_ids
    Shard.partition_by_shard(sms_account_ids) do |account_ids|
      sms_scope = @search_method != :closed ? Pseudonym : Pseudonym.where(:account_id => account_ids)
      sms_scope.active
               .select('path AS address, users.name AS name, communication_channels.user_id AS user_id')
               .joins(:user => :communication_channels)
               .where("communication_channels.workflow_state='active' AND (#{smses.map { |x| "path LIKE '#{x[:address].gsub(/[^\d]/, '')}%'" }.join(" OR ")})")
               .map { |pseudonym| pseudonym.attributes.symbolize_keys }.each do |sms|
        address = sms.delete(:address)[/\d+/]
        addresses = smses.select { |a| a[:address].gsub(/[^\d]/, '') == address }
        addresses.each do |a|
          # ccs are not unique; just error out on duplicates
          if a.key?(:user_id) && (a[:user_id] != login[:user_id] || a[:shard] != Shard.current)
            a[:user_id] = false
            a[:details] = :non_unique
            a.delete(:name)
            a.delete(:shard)
          else
            sms[:user_id] = sms[:user_id].to_i
            a.merge!(sms)
            a[:shard] = Shard.current
          end
        end
      end
    end unless smses.empty?

    all_addresses = @addresses
    @addresses = []
    all_addresses.each do |address|
      # This is temporary working data
      address.delete :workflow_state
      address.delete :account_id
      address.delete :sis_user_id
      address.delete :id
      # Only allow addresses that we found a user, or that we can implicitly create the user
      if address[:user_id].present?
        (@addresses.find { |a| a[:user_id] == address[:user_id] && a[:shard] == address[:shard] } ? @duplicate_addresses : @addresses) << address
      elsif address[:type] == :email && @search_method == :open
        (@addresses.find { |a| a[:address].downcase == address[:address].downcase } ? @duplicate_addresses : @addresses) << address
      else
        if @search_method == :preferred && (address[:details] == :non_unique || address[:type] == :email)
          address.delete :user_id
          (@addresses.find { |a| a[:address].downcase == address[:address].downcase } ? @duplicate_addresses : @addresses) << address
        else
          @errors << { :address => address[:address], :type => address[:type], :details => (address[:details] || :not_found) }
        end
      end
    end
  end
end<|MERGE_RESOLUTION|>--- conflicted
+++ resolved
@@ -70,16 +70,11 @@
 
   def users
     existing = @addresses.select { |a| a[:user_id] }
-<<<<<<< HEAD
-    existing_users = Shard.partition_by_shard(existing, lambda { |a| a[:shard] }) do |shard_existing|
-      User.where(id: shard_existing.map { |a| a[:user_id] })
-=======
     existing_users = Shard.partition_by_shard(existing, ->(a) { a[:shard] }) do |shard_existing|
       User.where(id: shard_existing.pluck(:user_id))
->>>>>>> 2bda9f78
-    end
-
-    non_existing = @addresses.select { |a| !a[:user_id] }
+    end
+
+    non_existing = @addresses.reject { |a| a[:user_id] }
     non_existing_users = non_existing.map do |a|
       user = User.new(:name => a[:name] || a[:address])
       cc = user.communication_channels.build(:path => a[:address], :path_type => 'email')
@@ -104,12 +99,12 @@
                                  .options[:with]
       # look for phone numbers by searching for 10 digits, allowing
       # any non-word characters
-      if path =~ /^([^\d\w]*\d[^\d\w]*){10}$/
+      if /^([^\d\w]*\d[^\d\w]*){10}$/.match?(path)
         type = :sms
       elsif path.include?('@') && (email = parse_email(path))
         type = :email
         name, path = email
-      elsif path =~ unique_id_regex
+      elsif path&.match?(unique_id_regex)
         type = :pseudonym
       else
         @errors << { :address => path, :details => :unparseable }
@@ -137,7 +132,7 @@
 
     def quote_ends(chars, i)
       loop do
-        i = i + 1
+        i += 1
         return false if i >= chars.size
         return false if chars[i] == '@'
         return true if chars[i] == '"'
@@ -149,12 +144,14 @@
         list = list_in.map(&:strip)
         list.each { |path| parse_single_user(path) }
       else
-        str = list_in.strip.gsub(/“|”/, "\"").gsub(/\n+/, ",").gsub(/\s+/, " ").gsub(/;/, ",") + ","
-        chars = str.split("")
+        str = list_in.strip.gsub(/“|”/, "\"").gsub(/\n+/, ",").gsub(/\s+/, " ").tr(';', ",") + ","
+        chars = str.chars
         user_start = 0
         in_quotes = false
         chars.each_with_index do |char, i|
-          if not in_quotes
+          if in_quotes
+            in_quotes = false if char == '"'
+          else
             case char
             when ','
               user_line = str[user_start, i - user_start].strip
@@ -163,8 +160,6 @@
             when '"'
               in_quotes = true if quote_ends(chars, i)
             end
-          else
-            in_quotes = false if char == '"'
           end
         end
       end
@@ -182,24 +177,10 @@
     associated_shards = @addresses.map { |x| Pseudonym.associated_shards(x[:address].downcase) }.flatten.to_set
     associated_shards << @root_account.shard
     # Search for matching pseudonyms
-    Shard.partition_by_shard(all_account_ids) do |account_ids|
-      next if GlobalLookups.enabled? && !associated_shards.include?(Shard.current)
-
-<<<<<<< HEAD
-      Pseudonym.active
-               .select("unique_id AS address, (SELECT name FROM #{User.quoted_table_name} WHERE users.id=user_id) AS name, user_id, account_id, sis_user_id")
-               .where("(LOWER(unique_id) IN (?) OR sis_user_id IN (?)) AND account_id IN (?)", @addresses.map { |x| x[:address].downcase }, @addresses.map { |x| x[:address] }, account_ids)
-               .map { |pseudonym| pseudonym.attributes.symbolize_keys }.each do |login|
-        addresses = @addresses.select { |a|
-          a[:address].downcase == login[:address].downcase ||
-            (login[:sis_user_id] && (a[:address] == login[:sis_user_id] || a[:sis_user_id] == login[:sis_user_id]))
-        }
-        addresses.each do |address|
-          # already found a matching pseudonym
-          if address[:user_id]
-            # we already have the one from this-account, just go with it
-            next if address[:account_id] == @root_account.local_id && address[:shard] == @root_account.shard
-=======
+    unless @addresses.empty?
+      Shard.partition_by_shard(all_account_ids) do |account_ids|
+        next if GlobalLookups.enabled? && !associated_shards.include?(Shard.current)
+
         Pseudonym.active
                  .select("unique_id AS address, (SELECT name FROM #{User.quoted_table_name} WHERE users.id=user_id) AS name, user_id, account_id, sis_user_id")
                  .where("(LOWER(unique_id) IN (?) OR sis_user_id IN (?)) AND account_id IN (?)", @addresses.map { |x| x[:address].downcase }, @addresses.pluck(:address), account_ids)
@@ -213,73 +194,75 @@
             if address[:user_id]
               # we already have the one from this-account, just go with it
               next if address[:account_id] == @root_account.local_id && address[:shard] == @root_account.shard
->>>>>>> 2bda9f78
-
-            # neither is from this-account, flag an error
-            if (login[:account_id] != @root_account.local_id || Shard.current != @root_account.shard) &&
-               (login[:user_id] != address[:user_id] || Shard.current != address[:shard])
-              address[:type] = :pseudonym if address[:type] == :email
-              address[:user_id] = false
-              address[:details] = :non_unique
-              address.delete(:name)
-              address.delete(:shard)
-              next
-            end
-            # allow this one to overrule, since it's from this-account
-            address.delete(:details)
-          end
-          address.merge!(login)
-          address[:type] = :pseudonym
-          address[:shard] = Shard.current
+
+              # neither is from this-account, flag an error
+              if (login[:account_id] != @root_account.local_id || Shard.current != @root_account.shard) &&
+                 (login[:user_id] != address[:user_id] || Shard.current != address[:shard])
+                address[:type] = :pseudonym if address[:type] == :email
+                address[:user_id] = false
+                address[:details] = :non_unique
+                address.delete(:name)
+                address.delete(:shard)
+                next
+              end
+              # allow this one to overrule, since it's from this-account
+              address.delete(:details)
+            end
+            address.merge!(login)
+            address[:type] = :pseudonym
+            address[:shard] = Shard.current
+          end
         end
       end
-    end if !@addresses.empty?
+    end
 
     # Search for matching emails (only if not open registration; otherwise there's no point - we just
     # create temporary users)
     emails = @addresses.select { |a| a[:type] == :email } if @search_method != :open
     associated_shards = @addresses.map { |x| CommunicationChannel.associated_shards(x[:address].downcase) }.flatten.to_set
     associated_shards << @root_account.shard
-    Shard.partition_by_shard(all_account_ids) do |account_ids|
-      next if GlobalLookups.enabled? && !associated_shards.include?(Shard.current)
-
-      pseudos = Pseudonym.active
-                         .select('path AS address, users.name AS name, communication_channels.user_id AS user_id, communication_channels.workflow_state AS workflow_state')
-                         .joins(:user => :communication_channels)
-                         .where("LOWER(path) IN (?) AND account_id IN (?)", emails.map { |x| x[:address].downcase }, account_ids)
-      pseudos = if @root_account.feature_enabled?(:allow_unconfirmed_users_in_user_list)
-                  pseudos.merge(CommunicationChannel.unretired)
-                else
-                  pseudos.merge(CommunicationChannel.active)
-                end
-
-      pseudos.map { |pseudonym| pseudonym.attributes.symbolize_keys }.each do |login|
-        addresses = emails.select { |a| a[:address].downcase == login[:address].downcase }
-        addresses.each do |address|
-          # if all we've seen is unconfirmed, and this one is active, we'll allow this one to overrule
-          if address[:workflow_state] == 'unconfirmed' && login[:workflow_state] == 'active'
-            address.delete(:user_id)
-            address.delete(:details)
-            address.delete(:shard)
-          end
-          # if we've seen an active, and this one is unconfirmed, skip it
-          next if address[:workflow_state] == 'active' && login[:workflow_state] == 'unconfirmed'
-
-          # ccs are not unique; just error out on duplicates
-          # we're in a bit of a pickle if open registration is disabled, and there are conflicting
-          # e-mails, but none of them are from a pseudonym
-          if address.has_key?(:user_id) && (address[:user_id] != login[:user_id] || address[:shard] != Shard.current)
-            address[:user_id] = false
-            address[:details] = :non_unique
-            address.delete(:name)
-            address.delete(:shard)
-          else
-            address.merge!(login)
-            address[:shard] = Shard.current
+    if @search_method != :open && !emails.empty?
+      Shard.partition_by_shard(all_account_ids) do |account_ids|
+        next if GlobalLookups.enabled? && !associated_shards.include?(Shard.current)
+
+        pseudos = Pseudonym.active
+                           .select('path AS address, users.name AS name, communication_channels.user_id AS user_id, communication_channels.workflow_state AS workflow_state')
+                           .joins(:user => :communication_channels)
+                           .where("LOWER(path) IN (?) AND account_id IN (?)", emails.map { |x| x[:address].downcase }, account_ids)
+        pseudos = if @root_account.feature_enabled?(:allow_unconfirmed_users_in_user_list)
+                    pseudos.merge(CommunicationChannel.unretired)
+                  else
+                    pseudos.merge(CommunicationChannel.active)
+                  end
+
+        pseudos.map { |pseudonym| pseudonym.attributes.symbolize_keys }.each do |login|
+          addresses = emails.select { |a| a[:address].casecmp?(login[:address]) }
+          addresses.each do |address|
+            # if all we've seen is unconfirmed, and this one is active, we'll allow this one to overrule
+            if address[:workflow_state] == 'unconfirmed' && login[:workflow_state] == 'active'
+              address.delete(:user_id)
+              address.delete(:details)
+              address.delete(:shard)
+            end
+            # if we've seen an active, and this one is unconfirmed, skip it
+            next if address[:workflow_state] == 'active' && login[:workflow_state] == 'unconfirmed'
+
+            # ccs are not unique; just error out on duplicates
+            # we're in a bit of a pickle if open registration is disabled, and there are conflicting
+            # e-mails, but none of them are from a pseudonym
+            if address.key?(:user_id) && (address[:user_id] != login[:user_id] || address[:shard] != Shard.current)
+              address[:user_id] = false
+              address[:details] = :non_unique
+              address.delete(:name)
+              address.delete(:shard)
+            else
+              address.merge!(login)
+              address[:shard] = Shard.current
+            end
           end
         end
       end
-    end if @search_method != :open && !emails.empty?
+    end
 
     # Search for matching SMS
     smses = @addresses.select { |a| a[:type] == :sms }
@@ -288,31 +271,33 @@
       number = sms[:address].gsub(/[^\d\w]/, '')
       sms[:address] = "(#{number[0, 3]}) #{number[3, 3]}-#{number[6, 4]}"
     end
-    sms_account_ids = @search_method != :closed ? [@root_account] : all_account_ids
-    Shard.partition_by_shard(sms_account_ids) do |account_ids|
-      sms_scope = @search_method != :closed ? Pseudonym : Pseudonym.where(:account_id => account_ids)
-      sms_scope.active
-               .select('path AS address, users.name AS name, communication_channels.user_id AS user_id')
-               .joins(:user => :communication_channels)
-               .where("communication_channels.workflow_state='active' AND (#{smses.map { |x| "path LIKE '#{x[:address].gsub(/[^\d]/, '')}%'" }.join(" OR ")})")
-               .map { |pseudonym| pseudonym.attributes.symbolize_keys }.each do |sms|
-        address = sms.delete(:address)[/\d+/]
-        addresses = smses.select { |a| a[:address].gsub(/[^\d]/, '') == address }
-        addresses.each do |a|
-          # ccs are not unique; just error out on duplicates
-          if a.key?(:user_id) && (a[:user_id] != login[:user_id] || a[:shard] != Shard.current)
-            a[:user_id] = false
-            a[:details] = :non_unique
-            a.delete(:name)
-            a.delete(:shard)
-          else
-            sms[:user_id] = sms[:user_id].to_i
-            a.merge!(sms)
-            a[:shard] = Shard.current
+    sms_account_ids = @search_method == :closed ? all_account_ids : [@root_account]
+    unless smses.empty?
+      Shard.partition_by_shard(sms_account_ids) do |account_ids|
+        sms_scope = @search_method == :closed ? Pseudonym.where(:account_id => account_ids) : Pseudonym
+        sms_scope.active
+                 .select('path AS address, users.name AS name, communication_channels.user_id AS user_id')
+                 .joins(:user => :communication_channels)
+                 .where("communication_channels.workflow_state='active' AND (#{smses.map { |x| "path LIKE '#{x[:address].gsub(/[^\d]/, '')}%'" }.join(" OR ")})")
+                 .map { |pseudonym| pseudonym.attributes.symbolize_keys }.each do |sms|
+          address = sms.delete(:address)[/\d+/]
+          addresses = smses.select { |a| a[:address].gsub(/[^\d]/, '') == address }
+          addresses.each do |a|
+            # ccs are not unique; just error out on duplicates
+            if a.key?(:user_id) && (a[:user_id] != login[:user_id] || a[:shard] != Shard.current)
+              a[:user_id] = false
+              a[:details] = :non_unique
+              a.delete(:name)
+              a.delete(:shard)
+            else
+              sms[:user_id] = sms[:user_id].to_i
+              a.merge!(sms)
+              a[:shard] = Shard.current
+            end
           end
         end
       end
-    end unless smses.empty?
+    end
 
     all_addresses = @addresses
     @addresses = []
@@ -326,14 +311,12 @@
       if address[:user_id].present?
         (@addresses.find { |a| a[:user_id] == address[:user_id] && a[:shard] == address[:shard] } ? @duplicate_addresses : @addresses) << address
       elsif address[:type] == :email && @search_method == :open
-        (@addresses.find { |a| a[:address].downcase == address[:address].downcase } ? @duplicate_addresses : @addresses) << address
+        (@addresses.find { |a| a[:address].casecmp?(address[:address]) } ? @duplicate_addresses : @addresses) << address
+      elsif @search_method == :preferred && (address[:details] == :non_unique || address[:type] == :email)
+        address.delete :user_id
+        (@addresses.find { |a| a[:address].casecmp?(address[:address]) } ? @duplicate_addresses : @addresses) << address
       else
-        if @search_method == :preferred && (address[:details] == :non_unique || address[:type] == :email)
-          address.delete :user_id
-          (@addresses.find { |a| a[:address].downcase == address[:address].downcase } ? @duplicate_addresses : @addresses) << address
-        else
-          @errors << { :address => address[:address], :type => address[:type], :details => (address[:details] || :not_found) }
-        end
+        @errors << { :address => address[:address], :type => address[:type], :details => (address[:details] || :not_found) }
       end
     end
   end
