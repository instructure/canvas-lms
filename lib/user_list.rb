# frozen_string_literal: true

# Copyright (C) 2011 - present Instructure, Inc.
#
# This file is part of Canvas.
#
# Canvas is free software: you can redistribute it and/or modify it under
# the terms of the GNU Affero General Public License as published by the Free
# Software Foundation, version 3 of the License.
#
# Canvas is distributed in the hope that it will be useful, but WITHOUT ANY
# WARRANTY; without even the implied warranty of MERCHANTABILITY or FITNESS FOR
# A PARTICULAR PURPOSE. See the GNU Affero General Public License for more
# details.
#
# You should have received a copy of the GNU Affero General Public License along
# with this program. If not, see <http://www.gnu.org/licenses/>.
#

class UserList
  # Initialize a new UserList.
  #
  # open_registration is true, false, or nil. if nil, it defaults to root_account.open_registration?
  #
  # ==== Arguments
  # * <tt>list_in</tt> - either a comma/semi-colon/newline separated string or an array of paths
  # * <tt>options</tt> - a hash of additional optional data.
  #
  # ==== Options
  # * <tt>:search_method</tt> - configures how e-mails are handled. Defaults to :infer.
  # * <tt>:root_account</tt> - the account to use as the root account. Defaults to Account.default
  # * <tt>:initial_type</tt> - the initial enrollment type used for creating any new users.
  #                            Value is used when setting a new user's 'initial_enrollment_type'.
  #                            Defaults to +nil+.
  #
  # ==== Search Methods
  # The supported list of search methods.
  #
  # * <tt>:open</tt> - e-mails that don't match a pseudonym always create temporary users
  # * <tt>:closed</tt> - e-mails must belong to a user
  # * <tt>:preferred</tt> - if the e-mail belongs to a single user, that user
  #                         is used. otherwise a temporary user is created
  # * <tt>:infer</tt> - uses :open or :closed according to root_account.open_registration
  #
  def initialize(list_in, root_account: Account.default,
                 search_method: :infer, initial_type: nil,
                 current_user: nil)
    @addresses = []
    @errors = []
    @duplicate_addresses = []
    @root_account = root_account
    @search_method = search_method
    @initial_type = initial_type
    @search_method = (@root_account.open_registration? ? :open : :closed) if @search_method == :infer
    @current_user = current_user
    list_in ||= ''
    parse_list(list_in)
    resolve
  end

  attr_reader :errors, :addresses, :duplicate_addresses

  def as_json(**)
    {
      :users => addresses.map { |a| a.except(:shard) },
      :duplicates => duplicate_addresses,
      :errored_users => errors
    }
  end

  def users
    existing = @addresses.select { |a| a[:user_id] }
    existing_users = Shard.partition_by_shard(existing, lambda { |a| a[:shard] }) do |shard_existing|
      User.where(id: shard_existing.map { |a| a[:user_id] })
    end

    non_existing = @addresses.select { |a| !a[:user_id] }
    non_existing_users = non_existing.map do |a|
      user = User.new(:name => a[:name] || a[:address])
      cc = user.communication_channels.build(:path => a[:address], :path_type => 'email')
      cc.user = user
      user.workflow_state = 'creation_pending'
      user.root_account_ids = [@root_account.id]
      user.initial_enrollment_type = User.initial_enrollment_type_from_text(@initial_type)
      user.save!
      user
    end
    existing_users + non_existing_users
  end

  private

  module Parsing
    def parse_single_user(path)
      return if path.blank?

      unique_id_regex = Pseudonym.validators
                                 .find { |v| v.attributes.include?(:unique_id) && v.is_a?(ActiveModel::Validations::FormatValidator) }
                                 .options[:with]
      # look for phone numbers by searching for 10 digits, allowing
      # any non-word characters
      if path =~ /^([^\d\w]*\d[^\d\w]*){10}$/
        type = :sms
      elsif path.include?('@') && (email = parse_email(path))
        type = :email
        name, path = email
      elsif path =~ unique_id_regex
        type = :pseudonym
      else
        @errors << { :address => path, :details => :unparseable }
        return
      end

      @addresses << { :name => name, :address => path, :type => type }
    end

    def parse_email(email)
      case email
      when /^(["'])(.*?[^\\])\1\s*<(\S+?@\S+?)>/
        a, b = $2, $3
        a = a.gsub(/\\(["'])/, '\1')
        [a, b]
      when /\s*(.+?)\s*<(\S+?@\S+?)>/
        [$1, $2]
      when /<(\S+?@\S+?)>/,
           /(\S+?@\S+)/
        [nil, $1]
      else
        nil
      end
    end

    def quote_ends(chars, i)
      loop do
        i = i + 1
        return false if i >= chars.size
        return false if chars[i] == '@'
        return true if chars[i] == '"'
      end
    end

    def parse_list(list_in)
      if list_in.is_a?(Array)
        list = list_in.map(&:strip)
        list.each { |path| parse_single_user(path) }
      else
<<<<<<< HEAD
        str = list_in.strip.gsub(/“|”/, "\"").gsub(/\n+/, ",").gsub(/\s+/, " ").gsub(/;/, ",") + ","
        chars = str.split("")
=======
        str = list_in.strip.gsub(/“|”/, "\"").gsub(/\n+/, ",").gsub(/\s+/, " ").tr(';', ",") + ","
        chars = str.chars
>>>>>>> 118dd2ea
        user_start = 0
        in_quotes = false
        chars.each_with_index do |char, i|
          if not in_quotes
            case char
            when ','
              user_line = str[user_start, i - user_start].strip
              parse_single_user(user_line) unless user_line.blank?
              user_start = i + 1
            when '"'
              in_quotes = true if quote_ends(chars, i)
            end
          else
            in_quotes = false if char == '"'
          end
        end
      end
    end
  end
  include Parsing

  def resolve
    trusted_account_ids = @root_account.trusted_account_ids
    if @current_user && (!@current_user.associated_shards.include?(Account.site_admin.shard) ||
        !Account.site_admin.pseudonyms.active.merge(@current_user.pseudonyms).exists?)
      trusted_account_ids.delete(Account.site_admin.id)
    end
    all_account_ids = [@root_account.id] + trusted_account_ids
    associated_shards = @addresses.map { |x| Pseudonym.associated_shards(x[:address].downcase) }.flatten.to_set
    associated_shards << @root_account.shard
    # Search for matching pseudonyms
    Shard.partition_by_shard(all_account_ids) do |account_ids|
      next if GlobalLookups.enabled? && !associated_shards.include?(Shard.current)

      Pseudonym.active
               .select("unique_id AS address, (SELECT name FROM #{User.quoted_table_name} WHERE users.id=user_id) AS name, user_id, account_id, sis_user_id")
               .where("(LOWER(unique_id) IN (?) OR sis_user_id IN (?)) AND account_id IN (?)", @addresses.map { |x| x[:address].downcase }, @addresses.map { |x| x[:address] }, account_ids)
               .map { |pseudonym| pseudonym.attributes.symbolize_keys }.each do |login|
        addresses = @addresses.select { |a|
          a[:address].downcase == login[:address].downcase ||
            (login[:sis_user_id] && (a[:address] == login[:sis_user_id] || a[:sis_user_id] == login[:sis_user_id]))
        }
        addresses.each do |address|
          # already found a matching pseudonym
          if address[:user_id]
            # we already have the one from this-account, just go with it
            next if address[:account_id] == @root_account.local_id && address[:shard] == @root_account.shard

            # neither is from this-account, flag an error
            if (login[:account_id] != @root_account.local_id || Shard.current != @root_account.shard) &&
               (login[:user_id] != address[:user_id] || Shard.current != address[:shard])
              address[:type] = :pseudonym if address[:type] == :email
              address[:user_id] = false
              address[:details] = :non_unique
              address.delete(:name)
              address.delete(:shard)
              next
            end
            # allow this one to overrule, since it's from this-account
            address.delete(:details)
          end
          address.merge!(login)
          address[:type] = :pseudonym
          address[:shard] = Shard.current
        end
      end
    end if !@addresses.empty?

    # Search for matching emails (only if not open registration; otherwise there's no point - we just
    # create temporary users)
    emails = @addresses.select { |a| a[:type] == :email } if @search_method != :open
    associated_shards = @addresses.map { |x| CommunicationChannel.associated_shards(x[:address].downcase) }.flatten.to_set
    associated_shards << @root_account.shard
    Shard.partition_by_shard(all_account_ids) do |account_ids|
      next if GlobalLookups.enabled? && !associated_shards.include?(Shard.current)

      pseudos = Pseudonym.active
                         .select('path AS address, users.name AS name, communication_channels.user_id AS user_id, communication_channels.workflow_state AS workflow_state')
                         .joins(:user => :communication_channels)
                         .where("LOWER(path) IN (?) AND account_id IN (?)", emails.map { |x| x[:address].downcase }, account_ids)
      pseudos = if @root_account.feature_enabled?(:allow_unconfirmed_users_in_user_list)
                  pseudos.merge(CommunicationChannel.unretired)
                else
                  pseudos.merge(CommunicationChannel.active)
                end

      pseudos.map { |pseudonym| pseudonym.attributes.symbolize_keys }.each do |login|
        addresses = emails.select { |a| a[:address].downcase == login[:address].downcase }
        addresses.each do |address|
          # if all we've seen is unconfirmed, and this one is active, we'll allow this one to overrule
          if address[:workflow_state] == 'unconfirmed' && login[:workflow_state] == 'active'
            address.delete(:user_id)
            address.delete(:details)
            address.delete(:shard)
          end
          # if we've seen an active, and this one is unconfirmed, skip it
          next if address[:workflow_state] == 'active' && login[:workflow_state] == 'unconfirmed'

          # ccs are not unique; just error out on duplicates
          # we're in a bit of a pickle if open registration is disabled, and there are conflicting
          # e-mails, but none of them are from a pseudonym
          if address.has_key?(:user_id) && (address[:user_id] != login[:user_id] || address[:shard] != Shard.current)
            address[:user_id] = false
            address[:details] = :non_unique
            address.delete(:name)
            address.delete(:shard)
          else
            address.merge!(login)
            address[:shard] = Shard.current
          end
        end
      end
    end if @search_method != :open && !emails.empty?

    # Search for matching SMS
    smses = @addresses.select { |a| a[:type] == :sms }
    # reformat
    smses.each do |sms|
      number = sms[:address].gsub(/[^\d\w]/, '')
      sms[:address] = "(#{number[0, 3]}) #{number[3, 3]}-#{number[6, 4]}"
    end
    sms_account_ids = @search_method != :closed ? [@root_account] : all_account_ids
    Shard.partition_by_shard(sms_account_ids) do |account_ids|
      sms_scope = @search_method != :closed ? Pseudonym : Pseudonym.where(:account_id => account_ids)
      sms_scope.active
               .select('path AS address, users.name AS name, communication_channels.user_id AS user_id')
               .joins(:user => :communication_channels)
               .where("communication_channels.workflow_state='active' AND (#{smses.map { |x| "path LIKE '#{x[:address].gsub(/[^\d]/, '')}%'" }.join(" OR ")})")
               .map { |pseudonym| pseudonym.attributes.symbolize_keys }.each do |sms|
        address = sms.delete(:address)[/\d+/]
        addresses = smses.select { |a| a[:address].gsub(/[^\d]/, '') == address }
        addresses.each do |a|
          # ccs are not unique; just error out on duplicates
          if a.key?(:user_id) && (a[:user_id] != login[:user_id] || a[:shard] != Shard.current)
            a[:user_id] = false
            a[:details] = :non_unique
            a.delete(:name)
            a.delete(:shard)
          else
            sms[:user_id] = sms[:user_id].to_i
            a.merge!(sms)
            a[:shard] = Shard.current
          end
        end
      end
    end unless smses.empty?

    all_addresses = @addresses
    @addresses = []
    all_addresses.each do |address|
      # This is temporary working data
      address.delete :workflow_state
      address.delete :account_id
      address.delete :sis_user_id
      address.delete :id
      # Only allow addresses that we found a user, or that we can implicitly create the user
      if address[:user_id].present?
        (@addresses.find { |a| a[:user_id] == address[:user_id] && a[:shard] == address[:shard] } ? @duplicate_addresses : @addresses) << address
      elsif address[:type] == :email && @search_method == :open
        (@addresses.find { |a| a[:address].downcase == address[:address].downcase } ? @duplicate_addresses : @addresses) << address
      else
        if @search_method == :preferred && (address[:details] == :non_unique || address[:type] == :email)
          address.delete :user_id
          (@addresses.find { |a| a[:address].downcase == address[:address].downcase } ? @duplicate_addresses : @addresses) << address
        else
          @errors << { :address => address[:address], :type => address[:type], :details => (address[:details] || :not_found) }
        end
      end
    end
  end
end<|MERGE_RESOLUTION|>--- conflicted
+++ resolved
@@ -71,10 +71,10 @@
   def users
     existing = @addresses.select { |a| a[:user_id] }
     existing_users = Shard.partition_by_shard(existing, lambda { |a| a[:shard] }) do |shard_existing|
-      User.where(id: shard_existing.map { |a| a[:user_id] })
-    end
-
-    non_existing = @addresses.select { |a| !a[:user_id] }
+      User.where(id: shard_existing.pluck(:user_id))
+    end
+
+    non_existing = @addresses.reject { |a| a[:user_id] }
     non_existing_users = non_existing.map do |a|
       user = User.new(:name => a[:name] || a[:address])
       cc = user.communication_channels.build(:path => a[:address], :path_type => 'email')
@@ -99,12 +99,12 @@
                                  .options[:with]
       # look for phone numbers by searching for 10 digits, allowing
       # any non-word characters
-      if path =~ /^([^\d\w]*\d[^\d\w]*){10}$/
+      if /^([^\d\w]*\d[^\d\w]*){10}$/.match?(path)
         type = :sms
       elsif path.include?('@') && (email = parse_email(path))
         type = :email
         name, path = email
-      elsif path =~ unique_id_regex
+      elsif path&.match?(unique_id_regex)
         type = :pseudonym
       else
         @errors << { :address => path, :details => :unparseable }
@@ -132,7 +132,7 @@
 
     def quote_ends(chars, i)
       loop do
-        i = i + 1
+        i += 1
         return false if i >= chars.size
         return false if chars[i] == '@'
         return true if chars[i] == '"'
@@ -144,17 +144,12 @@
         list = list_in.map(&:strip)
         list.each { |path| parse_single_user(path) }
       else
-<<<<<<< HEAD
-        str = list_in.strip.gsub(/“|”/, "\"").gsub(/\n+/, ",").gsub(/\s+/, " ").gsub(/;/, ",") + ","
-        chars = str.split("")
-=======
         str = list_in.strip.gsub(/“|”/, "\"").gsub(/\n+/, ",").gsub(/\s+/, " ").tr(';', ",") + ","
         chars = str.chars
->>>>>>> 118dd2ea
         user_start = 0
         in_quotes = false
         chars.each_with_index do |char, i|
-          if not in_quotes
+          if !in_quotes
             case char
             when ','
               user_line = str[user_start, i - user_start].strip
@@ -187,10 +182,10 @@
 
       Pseudonym.active
                .select("unique_id AS address, (SELECT name FROM #{User.quoted_table_name} WHERE users.id=user_id) AS name, user_id, account_id, sis_user_id")
-               .where("(LOWER(unique_id) IN (?) OR sis_user_id IN (?)) AND account_id IN (?)", @addresses.map { |x| x[:address].downcase }, @addresses.map { |x| x[:address] }, account_ids)
+               .where("(LOWER(unique_id) IN (?) OR sis_user_id IN (?)) AND account_id IN (?)", @addresses.map { |x| x[:address].downcase }, @addresses.pluck(:address), account_ids)
                .map { |pseudonym| pseudonym.attributes.symbolize_keys }.each do |login|
         addresses = @addresses.select { |a|
-          a[:address].downcase == login[:address].downcase ||
+          a[:address].casecmp?(login[:address]) ||
             (login[:sis_user_id] && (a[:address] == login[:sis_user_id] || a[:sis_user_id] == login[:sis_user_id]))
         }
         addresses.each do |address|
@@ -217,7 +212,7 @@
           address[:shard] = Shard.current
         end
       end
-    end if !@addresses.empty?
+    end unless @addresses.empty?
 
     # Search for matching emails (only if not open registration; otherwise there's no point - we just
     # create temporary users)
@@ -238,7 +233,7 @@
                 end
 
       pseudos.map { |pseudonym| pseudonym.attributes.symbolize_keys }.each do |login|
-        addresses = emails.select { |a| a[:address].downcase == login[:address].downcase }
+        addresses = emails.select { |a| a[:address].casecmp?(login[:address]) }
         addresses.each do |address|
           # if all we've seen is unconfirmed, and this one is active, we'll allow this one to overrule
           if address[:workflow_state] == 'unconfirmed' && login[:workflow_state] == 'active'
@@ -252,7 +247,7 @@
           # ccs are not unique; just error out on duplicates
           # we're in a bit of a pickle if open registration is disabled, and there are conflicting
           # e-mails, but none of them are from a pseudonym
-          if address.has_key?(:user_id) && (address[:user_id] != login[:user_id] || address[:shard] != Shard.current)
+          if address.key?(:user_id) && (address[:user_id] != login[:user_id] || address[:shard] != Shard.current)
             address[:user_id] = false
             address[:details] = :non_unique
             address.delete(:name)
@@ -310,11 +305,11 @@
       if address[:user_id].present?
         (@addresses.find { |a| a[:user_id] == address[:user_id] && a[:shard] == address[:shard] } ? @duplicate_addresses : @addresses) << address
       elsif address[:type] == :email && @search_method == :open
-        (@addresses.find { |a| a[:address].downcase == address[:address].downcase } ? @duplicate_addresses : @addresses) << address
+        (@addresses.find { |a| a[:address].casecmp?(address[:address]) } ? @duplicate_addresses : @addresses) << address
       else
         if @search_method == :preferred && (address[:details] == :non_unique || address[:type] == :email)
           address.delete :user_id
-          (@addresses.find { |a| a[:address].downcase == address[:address].downcase } ? @duplicate_addresses : @addresses) << address
+          (@addresses.find { |a| a[:address].casecmp?(address[:address]) } ? @duplicate_addresses : @addresses) << address
         else
           @errors << { :address => address[:address], :type => address[:type], :details => (address[:details] || :not_found) }
         end
