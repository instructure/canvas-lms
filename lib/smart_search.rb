--- conflicted
+++ resolved
@@ -27,11 +27,8 @@
     end
 
     def bedrock_client
-<<<<<<< HEAD
-=======
       return @bedrock_client if instance_variable_defined?(:@bedrock_client)
 
->>>>>>> f6b60bb3
       # for local dev, assume that we are using creds from inseng (us-west-2)
       settings = YAML.safe_load(DynamicSettings.find(tree: :private)["bedrock.yml"] || "{}")
       config = {
@@ -41,15 +38,9 @@
       # Credentials stored in rails credential store in the `bedrock_creds` key
       # with `aws_access_key_id` and `aws_secret_access_key` keys
       config[:credentials] = Canvas::AwsCredentialProvider.new("bedrock_creds", settings["vault_credential_path"])
-<<<<<<< HEAD
-      if config[:credentials].set?
-        Aws::BedrockRuntime::Client.new(config)
-      end
-=======
       @bedrock_client = if config[:credentials].set?
                           Aws::BedrockRuntime::Client.new(config)
                         end
->>>>>>> f6b60bb3
     end
 
     def smart_search_available?(context)
