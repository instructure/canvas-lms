# frozen_string_literal: true

# Copyright (C) 2023 - present Instructure, Inc.
#
# This file is part of Canvas.
#
# Canvas is free software: you can redistribute it and/or modify it under
# the terms of the GNU Affero General Public License as published by the Free
# Software Foundation, version 3 of the License.
#
# Canvas is distributed in the hope that it will be useful, but WITHOUT ANY
# WARRANTY; without even the implied warranty of MERCHANTABILITY or FITNESS FOR
# A PARTICULAR PURPOSE. See the GNU Affero General Public License for more
# details.
#
# You should have received a copy of the GNU Affero General Public License along
# with this program. If not, see <http://www.gnu.org/licenses/>.
require "aws-sdk-bedrockruntime"

module SmartSearch
  EMBEDDING_VERSION = 2
  CHUNK_MAX_LENGTH = 1500

  class << self
    def api_key
      Rails.application.credentials.dig(:smart_search, :openai_api_token)
    end

    def bedrock_client
      return @bedrock_client if instance_variable_defined?(:@bedrock_client)

      # for local dev, assume that we are using creds from inseng (us-west-2)
      settings = YAML.safe_load(DynamicSettings.find(tree: :private)["bedrock.yml"] || "{}")
      config = {
        region: settings["bedrock_region"] || "us-west-2"
      }
      # Will load creds from vault (prod) or rails credential store (local / oss).
      # Credentials stored in rails credential store in the `bedrock_creds` key
      # with `aws_access_key_id` and `aws_secret_access_key` keys
      config[:credentials] = Canvas::AwsCredentialProvider.new("bedrock_creds", settings["vault_credential_path"])
      @bedrock_client = if config[:credentials].set?
                          Aws::BedrockRuntime::Client.new(config)
                        end
    end

    def smart_search_available?(context)
      context&.feature_enabled?(:smart_search) && bedrock_client.present?
    end

    def register_class(klass, index_scope_proc, search_scope_proc)
      @search_info ||= []
      @search_info << [klass, index_scope_proc, search_scope_proc]
    end

    def index_scopes(course)
      @search_info.map do |_, proc, _|
        proc.call(course)
      end
    end

    def search_scopes(course, user)
      @search_info.map do |klass, _, proc|
        [klass, proc.call(course, user)]
      end
    end

    def generate_embedding(input, query: false, version: EMBEDDING_VERSION)
      case version
      when 1
        generate_embedding_v1(input)
      when 2
        generate_embedding_v2(input, query)
      else
        raise ArgumentError, "Unsupported embedding version #{version}"
      end
    end

    def generate_embedding_v1(input)
      # NOTE: openai does not differentiate between query and document embeddings
      url = "https://api.openai.com/v1/embeddings"
      headers = {
        "Authorization" => "Bearer #{api_key}",
        "Content-Type" => "application/json"
      }

      data = {
        input:,
        model: "text-embedding-ada-002"
      }

      response = JSON.parse(Net::HTTP.post(URI(url), data.to_json, headers).body)
      raise response["error"]["message"] if response["error"]

      response["data"].pluck("embedding")[0]
    end

    def generate_embedding_v2(input, query)
      resp = bedrock_client.invoke_model({
                                           content_type: "application/json",
                                           accept: "application/json",
                                           model_id: "cohere.embed-multilingual-v3",
                                           body: {
                                             texts: [input],
                                             input_type: query ? "search_query" : "search_document"
                                           }.to_json,
                                         })
      json = JSON.parse(resp.body.string)
      json["embeddings"][0]
    end

    def perform_search(context, user, query, type_filter = [])
      version = context.search_embedding_version || EMBEDDING_VERSION
      embedding = SmartSearch.generate_embedding(query, version:, query: true)
      collections = []
      ActiveRecord::Base.with_pgvector do
        SmartSearch.search_scopes(context, user).each do |klass, item_scope|
          item_scope = apply_filter(klass, item_scope, type_filter)
          next unless item_scope

          item_scope = item_scope.select(
            ActiveRecord::Base.send(:sanitize_sql, ["#{klass.table_name}.*, MIN(embedding <=> ?) AS distance", embedding.to_s])
          )
                                 .joins(:embeddings)
                                 .where(klass.embedding_class.table_name => { version: })
                                 .group("#{klass.table_name}.id")
                                 .reorder("distance ASC")
          collections << [klass.name,
                          BookmarkedCollection.wrap(
                            BookmarkedCollection::SimpleBookmarker.new(klass, { distance: { type: :float, null: false } }, :id),
                            item_scope
                          )]
        end
      end
      BookmarkedCollection.merge(*collections)
    end

    def apply_filter(klass, scope, filter)
      return scope if filter.empty?

      if klass == DiscussionTopic
        if filter.include?("discussion_topics") && filter.include?("announcements")
          scope
        elsif filter.include?("discussion_topics")
          scope.where(type: nil)
        elsif filter.include?("announcements")
          scope.where(type: "Announcement")
        end
      elsif filter.include?(Context.api_type_name(klass))
        scope
      end
    end

    def result_relevance(object)
      version = object.context.try(:search_embeddings_version) || EMBEDDING_VERSION
      case version
      when 1
        (100.0 * (1.0 - object.distance)).round
      when 2
        # this function stretches out the useful range of distances;
        # otherwise everything would be 40-60% relevant using the old formula
        (100.0 * ((2.0 / (1.0 + Math.exp(-18.0 * ((1.0 - object.distance)**3)))) - 1.0)).round
      end
    end

<<<<<<< HEAD
=======
    def up_to_date?(course)
      smart_search_available?(course) && course.search_embedding_version == SmartSearch::EMBEDDING_VERSION
    end

>>>>>>> 4b37e285
    # returns [ready, progress]
    # progress may be < 100 while ready if upgrading embeddings
    def check_course(course)
      return -1 unless smart_search_available?(course)

      if course.search_embedding_version == EMBEDDING_VERSION
        [true, 100]
      else
        # queue the index job (the singleton will ensure it's only queued once)
        delay(singleton: "smart_search_index_course_#{course.global_id}").index_course(course)

        [course.search_embedding_version.present?, indexing_progress(course)]
      end
    end

    def index_course(course)
      return if course.search_embedding_version == EMBEDDING_VERSION

      # TODO: investigate pipelining this
      index_scopes(course).each do |scope|
        scope.left_joins(:embeddings)
             .group("#{scope.table_name}.id")
             .having("COALESCE(MAX(#{scope.embedding_class.table_name}.version), 0) < ?", EMBEDDING_VERSION)
             .find_each(strategy: :pluck_ids) do |item|
          item.generate_embeddings(synchronous: true)
        end
      end

      course.update!(search_embedding_version: EMBEDDING_VERSION)
      delay_if_production(priority: Delayed::LOW_PRIORITY).delete_old_embeddings(course)
    end

    def delete_old_embeddings(course)
      index_scopes(course).each do |scope|
        scope.embedding_class
             .where(scope.embedding_foreign_key => scope.except(:order).select(:id))
             .where(version: ...EMBEDDING_VERSION)
             .in_batches
             .delete_all
      end
      nil
    end

    def indexing_progress(course)
      return 100 if course.search_embedding_version == EMBEDDING_VERSION

      total = 0
      indexed = 0
      index_scopes(course).each do |scope|
        n, i = scope.except(:order).left_joins(:embeddings).pick(Arel.sql(<<~SQL.squish))
          COUNT(DISTINCT #{scope.table_name}.id),
          COUNT(DISTINCT CASE WHEN #{scope.embedding_class.table_name}.version = #{EMBEDDING_VERSION} THEN #{scope.table_name}.id END)
        SQL
        total += n
        indexed += i
      end

      (indexed * 100.0 / total).to_i
    end

    def copy_embeddings(content_migration)
      return unless content_migration.for_course_copy? &&
                    content_migration.source_course&.search_embedding_version == EMBEDDING_VERSION &&
                    SmartSearch.smart_search_available?(content_migration.context)

      content_migration.imported_asset_id_map&.each do |class_name, id_mapping|
        klass = class_name.constantize
        next unless klass.respond_to?(:embedding_class)

        fk = klass.embedding_foreign_key # i.e. :wiki_page_id

        content_migration.context.shard.activate do
          klass.embedding_class
               .where(:version => EMBEDDING_VERSION, fk => id_mapping.values)
               .in_batches
               .delete_all
        end

        content_migration.source_course.shard.activate do
          klass.embedding_class.where(:version => EMBEDDING_VERSION, fk => id_mapping.keys)
               .find_in_batches(batch_size: 50) do |src_embeddings|
            dest_embeddings = src_embeddings.map do |src_embedding|
              {
                :embedding => src_embedding.embedding,
                fk => id_mapping[src_embedding[fk]],
                :version => EMBEDDING_VERSION,
                :root_account_id => content_migration.context.root_account_id,
                :created_at => Time.now.utc,
                :updated_at => Time.now.utc
              }
            end

            content_migration.context.shard.activate do
              klass.embedding_class.insert_all(dest_embeddings)
            end
          end
        end
      end
    end
  end
end<|MERGE_RESOLUTION|>--- conflicted
+++ resolved
@@ -162,13 +162,10 @@
       end
     end
 
-<<<<<<< HEAD
-=======
     def up_to_date?(course)
       smart_search_available?(course) && course.search_embedding_version == SmartSearch::EMBEDDING_VERSION
     end
 
->>>>>>> 4b37e285
     # returns [ready, progress]
     # progress may be < 100 while ready if upgrading embeddings
     def check_course(course)
