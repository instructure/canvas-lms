--- conflicted
+++ resolved
@@ -31,7 +31,7 @@
   def self.draw(router, prefix = self.prefix, &block)
     @@prefixes ||= Set.new
     @@prefixes << prefix
-    route_set = self.new(prefix)
+    route_set = new(prefix)
     route_set.mapper = router
     route_set.instance_eval(&block)
   ensure
@@ -55,7 +55,7 @@
   end
 
   def self.api_methods_for_controller_and_action(controller, action)
-    @routes ||= self.prefixes.map { |pfx| self.routes_for(pfx) }.flatten
+    @routes ||= prefixes.map { |pfx| routes_for(pfx) }.flatten
     @routes.find_all { |r| matches_controller_and_action?(r, controller, action) }
   end
 
@@ -64,15 +64,9 @@
   end
 
   def method_missing(m, *a, &b)
-<<<<<<< HEAD
-    mapper.__send__(m, *a) {
-      self.instance_eval(&b) if b
-    }
-=======
     mapper.__send__(m, *a) do
       instance_eval(&b) if b
     end
->>>>>>> 2bda9f78
   end
 
   def get(path, opts = {})
@@ -131,8 +125,8 @@
     # unfortunately, this means that api v1 can't match a sis id that ends with
     # .json -- but see the api docs for info on sending hex-encoded sis ids,
     # which allows any string.
-    ID_REGEX = %r{(?:[^/?.]|\.(?!json(?:\z|[/?])))+}
-    ID_PARAM = %r{^:(id|[\w]+_id)$}
+    ID_REGEX = %r{(?:[^/?.]|\.(?!json(?:\z|[/?])))+}.freeze
+    ID_PARAM = /^:(id|\w+_id)$/.freeze
 
     def self.prefix
       "/api/v1"
@@ -144,7 +138,7 @@
 
     def route(method, path, opts)
       opts[:constraints] ||= {}
-      path.split('/').each { |segment| opts[:constraints][segment[1..-1].to_sym] = ID_REGEX if segment.match(ID_PARAM) }
+      path.split('/').each { |segment| opts[:constraints][segment[1..].to_sym] = ID_REGEX if segment.match(ID_PARAM) }
       super(method, path, opts)
     end
   end
