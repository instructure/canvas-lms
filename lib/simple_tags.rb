--- conflicted
+++ resolved
@@ -39,19 +39,12 @@
       conditions = handle_tags(tags, options) +
                    tags.map do |tag|
                      wildcard(quoted_table_name + '.tags', tag, :delimiter => ',')
-<<<<<<< HEAD
-                   }
-      conditions.empty? ?
-          none :
-          where(conditions.join(options[:mode] == :or ? " OR " : " AND "))
-=======
                    end
       if conditions.empty?
         none
       else
         where(conditions.join(options[:mode] == :or ? " OR " : " AND "))
       end
->>>>>>> 2bda9f78
     end
 
     def tagged_scope_handler(pattern, &block)
@@ -67,7 +60,7 @@
       @tagged_scope_handlers.inject([]) do |result, (pattern, handler)|
         handler_tags = []
         tags.delete_if do |tag|
-          handler_tags << tag and true if tag =~ pattern
+          handler_tags << tag and true if tag&.match?(pattern)
         end
         result.concat handler_tags.present? ? [handler.call(handler_tags, options)].flatten : []
       end
@@ -100,26 +93,16 @@
   end
 
   def self.normalize_tags(tags)
-<<<<<<< HEAD
-    tags.inject([]) { |ary, tag|
-      if tag =~ /\A((course|group)_\d+).*/
-=======
     tags.each_with_object([]) do |tag, ary|
       case tag
       when /\A((course|group)_\d+).*/
->>>>>>> 2bda9f78
         ary << $1
-      elsif tag =~ /\Asection_(\d+).*/
+      when /\Asection_(\d+).*/
         section = CourseSection.where(id: $1).first
         ary << section.course.asset_string if section
         # TODO: allow user-defined tags, e.g. #foo
       end
-<<<<<<< HEAD
-      ary
-    }.uniq
-=======
     end.uniq
->>>>>>> 2bda9f78
   end
 
   def self.included(klass)
