# frozen_string_literal: true

#
# Copyright (C) 2012 - present Instructure, Inc.
#
# This file is part of Canvas.
#
# Canvas is free software: you can redistribute it and/or modify it under
# the terms of the GNU Affero General Public License as published by the Free
# Software Foundation, version 3 of the License.
#
# Canvas is distributed in the hope that it will be useful, but WITHOUT ANY
# WARRANTY; without even the implied warranty of MERCHANTABILITY or FITNESS FOR
# A PARTICULAR PURPOSE. See the GNU Affero General Public License for more
# details.
#
# You should have received a copy of the GNU Affero General Public License along
# with this program. If not, see <http://www.gnu.org/licenses/>.

module SimpleTags
  module ReaderInstanceMethods
    def tags
<<<<<<< HEAD
      @tag_array ||= if tags = read_attribute(:tags)
        tags.split(',')
      else
        []
      end
=======
      @tag_array ||= read_attribute(:tags)&.split(',') || []
>>>>>>> 2d51e8e7
    end

    def serialized_tags(tags=self.tags)
      SimpleTags.normalize_tags(tags).join(',')
    end

    def self.included(klass)
      klass.send :extend, ClassMethods
    end
  end

  module ClassMethods
    def tagged(*tags)
      options = tags.last.is_a?(Hash) ? tags.pop : {}
      options[:mode] ||= :or
      conditions = handle_tags(tags, options) +
        tags.map{ |tag|
          wildcard(quoted_table_name + '.tags', tag, :delimiter => ',')
        }
      conditions.empty? ?
          none :
          where(conditions.join(options[:mode] == :or ? " OR " : " AND "))
    end

    def tagged_scope_handler(pattern, &block)
      @tagged_scope_handlers ||= []
      @tagged_scope_handlers << [pattern, block]
    end

    protected
    def handle_tags(tags, options)
      return [] unless @tagged_scope_handlers
      @tagged_scope_handlers.inject([]) do |result, (pattern, handler)|
        handler_tags = []
        tags.delete_if do |tag|
          handler_tags << tag and true if tag =~ pattern
        end
        result.concat handler_tags.present? ? [handler.call(handler_tags, options)].flatten : []
      end
    end
  end

  module WriterInstanceMethods
    def tags=(new_tags)
      tags_will_change! unless tags == new_tags
      @tag_array = new_tags || []
    end

    def reload(*args)
      remove_instance_variable :@tag_array if @tag_array
      super
    end

    protected
    def serialize_tags
      if @tag_array
        write_attribute(:tags, serialized_tags)
        remove_instance_variable :@tag_array
      end
    end

    def self.included(klass)
      klass.before_save :serialize_tags
    end
  end

  def self.normalize_tags(tags)
    tags.inject([]) { |ary, tag|
      if tag =~ /\A((course|group)_\d+).*/
        ary << $1
      elsif tag =~ /\Asection_(\d+).*/
        section = CourseSection.where(id: $1).first
        ary << section.course.asset_string if section
      # TODO: allow user-defined tags, e.g. #foo
      end
      ary
    }.uniq
  end

  def self.included(klass)
    klass.send :include, ReaderInstanceMethods
    klass.send :include, WriterInstanceMethods
  end
end<|MERGE_RESOLUTION|>--- conflicted
+++ resolved
@@ -20,18 +20,10 @@
 module SimpleTags
   module ReaderInstanceMethods
     def tags
-<<<<<<< HEAD
-      @tag_array ||= if tags = read_attribute(:tags)
-        tags.split(',')
-      else
-        []
-      end
-=======
       @tag_array ||= read_attribute(:tags)&.split(',') || []
->>>>>>> 2d51e8e7
     end
 
-    def serialized_tags(tags=self.tags)
+    def serialized_tags(tags = self.tags)
       SimpleTags.normalize_tags(tags).join(',')
     end
 
@@ -45,9 +37,9 @@
       options = tags.last.is_a?(Hash) ? tags.pop : {}
       options[:mode] ||= :or
       conditions = handle_tags(tags, options) +
-        tags.map{ |tag|
-          wildcard(quoted_table_name + '.tags', tag, :delimiter => ',')
-        }
+                   tags.map { |tag|
+                     wildcard(quoted_table_name + '.tags', tag, :delimiter => ',')
+                   }
       conditions.empty? ?
           none :
           where(conditions.join(options[:mode] == :or ? " OR " : " AND "))
@@ -59,8 +51,10 @@
     end
 
     protected
+
     def handle_tags(tags, options)
       return [] unless @tagged_scope_handlers
+
       @tagged_scope_handlers.inject([]) do |result, (pattern, handler)|
         handler_tags = []
         tags.delete_if do |tag|
@@ -83,6 +77,7 @@
     end
 
     protected
+
     def serialize_tags
       if @tag_array
         write_attribute(:tags, serialized_tags)
@@ -102,7 +97,7 @@
       elsif tag =~ /\Asection_(\d+).*/
         section = CourseSection.where(id: $1).first
         ary << section.course.asset_string if section
-      # TODO: allow user-defined tags, e.g. #foo
+        # TODO: allow user-defined tags, e.g. #foo
       end
       ary
     }.uniq
