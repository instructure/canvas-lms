# frozen_string_literal: true

#
# Copyright (C) 2016 - present Instructure, Inc.
#
# This file is part of Canvas.
#
# Canvas is free software: you can redistribute it and/or modify it under
# the terms of the GNU Affero General Public License as published by the Free
# Software Foundation, version 3 of the License.
#
# Canvas is distributed in the hope that it will be useful, but WITHOUT ANY
# WARRANTY; without even the implied warranty of MERCHANTABILITY or FITNESS FOR
# A PARTICULAR PURPOSE. See the GNU Affero General Public License for more
# details.
#
# You should have received a copy of the GNU Affero General Public License along
# with this program. If not, see <http://www.gnu.org/licenses/>.
#

require 'vericite_client'
require 'digest/sha1'
require 'date'

module VeriCite
  def self.state_from_similarity_score(similarity_score)
    return 'none' if similarity_score == 0
    return 'acceptable' if similarity_score < 25
    return 'warning' if similarity_score < 50
    return 'problem' if similarity_score < 75
    'failure'
  end

  class Client
    attr_accessor :account_id, :shared_secret, :host, :testing, :show_preliminary_score

    def initialize(testing=false)
      @host = Canvas::Plugin.find(:vericite).settings[:host] || "api.vericite.com"
      account_id = Canvas::Plugin.find(:vericite).settings[:account_id]
      shared_secret = Canvas::Plugin.find(:vericite).settings[:shared_secret]
      show_preliminary_score = Canvas::Plugin.find(:vericite).settings[:show_preliminary_score] || false
      raise "Account ID required" unless account_id
      raise "Shared secret required" unless shared_secret

      @account_id = account_id
      @shared_secret = shared_secret
      @show_preliminary_score = show_preliminary_score
      @testing = testing
    end

    def id(obj)
      if @testing
        "test_#{obj.asset_string}"
      else
        "#{account_id}_#{obj.asset_string}"
      end
    end

    def email(item)
      # emails @example.com are, guaranteed by RFCs, to be like /dev/null :)
      email = if item.is_a?(User)
                item.email
              end
      email ||= "#{item.asset_string}@null.instructure.example.com"
    end

    def self.default_assignment_vericite_settings
      {
        :originality_report_visibility => Canvas::Plugin.find(:vericite).settings[:release_to_students] || 'immediate',
        :exclude_quoted =>  Canvas::Plugin.find(:vericite).settings[:exclude_quotes],
        :exclude_self_plag => Canvas::Plugin.find(:vericite).settings[:exclude_self_plag],
        :store_in_index => Canvas::Plugin.find(:vericite).settings[:store_in_index],
        :vericite => true
      }
    end

    def self.normalize_assignment_vericite_settings(settings)
      unless settings.nil?
        valid_keys = VeriCite::Client.default_assignment_vericite_settings.keys
        valid_keys << :created
        settings = settings.slice(*valid_keys)

        settings[:originality_report_visibility] = 'immediate' unless ['immediate', 'after_grading', 'after_due_date', 'never'].include?(settings[:originality_report_visibility])

        [:exclude_quoted, :exclude_self_plag, :store_in_index].each do |key|
          bool = Canvas::Plugin.value_to_boolean(settings[key])
          settings[key] = bool ? '1' : '0'
        end
      end
      settings
    end

    def createOrUpdateAssignment(assignment, settings)
      course = assignment.context
      today = course.time_zone.today
      settings = VeriCite::Client.normalize_assignment_vericite_settings(settings)

      response = sendRequest(:create_assignment, settings.merge!({
        :user => course,
        :course => course,
        :assignment => assignment,
        :utp => '2',
        :dtstart => "#{today.strftime} 00:00:00",
        :dtdue => "#{today.strftime} 00:00:00",
        :dtpost => "#{today.strftime} 00:00:00",
        :late_accept_flag => '1',
        :post => true
      }))

      is_response_success?(response) ? { assignment_id: response[:assignment_id] } : response_error_hash(response)
    end

    # if asset_string is passed in, only submit that attachment
    def submitPaper(submission, asset_string=nil)
      student = submission.user
      assignment = submission.assignment
      course = assignment.context
      opts = {
        :post => true,
        :utp => '1',
        :user => student,
        :course => course,
        :assignment => assignment,
        :tem => email(course),
        :role => submission.grants_right?(student, :grade) ? "Instructor" : "Learner"
      }
      responses = {}
      if submission.submission_type == 'online_upload'
        attachments = submission.attachments.select{ |a| a.vericiteable? && (asset_string.nil? || a.asset_string == asset_string) }
        attachments.each do |a|
          # do not resubmit if the score already exists
          if submission.vericite_data_hash[a.asset_string][:similarity_score].blank?
            paper_id = a.id
            paper_title = File.basename(a.display_name, ".*")
            paper_ext = a.extension
            paper_type = a.content_type
            if paper_ext == nil
              paper_ext = ""
            end
            paper_size = 100 # File.size(
            responses[a.asset_string] = sendRequest(:submit_paper, { :pid => paper_id, :ptl => paper_title, :pext => paper_ext, :ptype => paper_type, :psize => paper_size, :pdata => a.open() }.merge!(opts))
          end
        end
      elsif submission.submission_type == 'online_text_entry' && (asset_string.nil? || submission.asset_string == asset_string)
        paper_id = Digest::SHA1.hexdigest submission.plaintext_body
        paper_ext = "html"
        paper_title = "InlineSubmission"
        plain_text = "<html>#{submission.plaintext_body}</html>"
        paper_type = "text/html"
        paper_size = plain_text.bytesize

        responses[submission.asset_string] = sendRequest(:submit_paper, {:pid => paper_id, :ptl => paper_title, :pext => paper_ext, :ptype => paper_type, :psize => paper_size, :pdata => plain_text }.merge!(opts))
      else
        raise "Unsupported submission type for VeriCite integration: #{submission.submission_type}"
      end

      responses.keys.each do |asset_string|
        res = responses[asset_string]
        responses[asset_string] = is_response_success?(res) ? {object_id: res[:returned_object_id]} : response_error_hash(res)
      end

      responses
    end

    def generateReport(submission, asset_string)
      user = submission.user
      assignment = submission.assignment
      course = assignment.context
      object_id = submission.vericite_data_hash[asset_string][:object_id] rescue nil
      res = nil
      res = sendRequest(:get_scores, :oid => object_id, :utp => '2', :user => user, :course => course, :assignment => assignment) if object_id
      data = {}
      if res
        data[:similarity_score] = res[:similarity_score]
      end
      data
    end

    def submissionReportUrl(submission, current_user, asset_string)
      user = submission.user
      assignment = submission.assignment
      course = assignment.context
      object_id = submission.vericite_data_hash[asset_string][:object_id] rescue nil
      response = sendRequest(:generate_report, :oid => object_id, :utp => '2', :current_user => current_user, :user => user, :course => course, :assignment => assignment)
      if response != nil
        response[:report_url]
      else
        nil
      end
    end

    def submissionStudentReportUrl(submission, current_user, asset_string)
      user = submission.user
      assignment = submission.assignment
      course = assignment.context
      object_id = submission.vericite_data_hash[asset_string][:object_id] rescue nil
      response = sendRequest(:generate_report, :oid => object_id, :utp => '1', :current_user => current_user, :user => user, :course => course, :assignment => assignment, :tem => email(course))
      if response != nil
        response[:report_url]
      else
        nil
      end
    end

    def sendRequest(command, args)
      # default response is "ok" since VeriCite doesn't implement all functions
      response = {}
      begin
        vericite_config = VeriCiteClient::Configuration.new()
        vericite_config.host = @host
        vericite_config.base_path = '/lms/v1'
        api_client = VeriCiteClient::ApiClient.new(vericite_config)
        vericite_client = VeriCiteClient::DefaultApi.new(api_client)

        user = args.delete :user
        course = args.delete :course
        assignment = args.delete :assignment

        consumer = @account_id
        consumer_secret = @shared_secret
        if command == :create_assignment
          context_id = course.id
          assignment_id = assignment.id
          assignment_data = VeriCiteClient::AssignmentData.new()
          assignment_data.assignment_title = assignment.title != nil ? assignment.title : assignment_id
          assignment_data.assignment_instructions = assignment.description != nil ? assignment.description : ""
          assignment_data.assignment_exclude_quotes = args["exclude_quoted"] != nil && args["exclude_quoted"] == '1' ? true : false
          assignment_data.assignment_exclude_self_plag = args["exclude_self_plag"] != nil && args["exclude_self_plag"] == '1' ? true : false
          assignment_data.assignment_store_in_index = args["store_in_index"] != nil && args["store_in_index"] == '1' ? true : false
          assignment_data.assignment_due_date = 0
          if assignment.due_at != nil
            # convert to epoch time in milli
            assignment_data.assignment_due_date = assignment.due_at.to_time.utc.to_i * 1000
          end
          assignment_data.assignment_grade = assignment.points_possible != nil ? assignment.points_possible : -1
          data, status_code, headers = vericite_client.assignments_context_id_assignment_id_post(context_id, assignment_id, consumer, consumer_secret, assignment_data)
          # check status code
          response[:return_code] = status_code
          if !is_response_success?(response)
            response[:return_message] = "An error has occurred while creating the VeriCite assignment."
            response[:public_error_message] = response[:return_message]
            fail "Failed to create assignment: #{assignment_id}, site #{context_id}"
          end
          # this is a flag to signal success
          response[:assignment_id] = assignment.id
        elsif command == :submit_paper
          context_id = course.id
          assignment_id = assignment.id
          user_id = user.id
          report_meta_data = VeriCiteClient::ReportMetaData.new()
          report_meta_data.user_first_name = user.first_name
          report_meta_data.user_last_name = user.last_name
          report_meta_data.user_email = email(user)
          report_meta_data.user_role = args[:role]
          if assignment
            report_meta_data.assignment_title = assignment.title != nil ? assignment.title : assignment_id
          end
          if course
            report_meta_data.context_title = course.name != nil ? course.name : context_id
          end
          external_content_data = VeriCiteClient::ExternalContentData.new()
          external_content_data.external_content_id = "#{consumer}/#{context_id}/#{assignment_id}/#{user_id}/#{args[:pid]}"
          external_content_data.file_name = args[:ptl]
          external_content_data.upload_content_type = args[:pext]
          external_content_data.upload_content_length = args[:psize]
          report_meta_data.external_content_data = external_content_data
          # @return [Array<ExternalContentUploadInfo>]
          data, status_code, headers = vericite_client.reports_submit_request_context_id_assignment_id_user_id_post(context_id, assignment_id, user_id, consumer, consumer_secret, report_meta_data)
          # check status code
          response[:return_code] = status_code
          if !is_response_success?(response)
            response[:return_message] = "An error has occurred while submitting the paper to VeriCite."
            response[:public_error_message] = response[:return_message]
            fail "Failed to submit paper: #{external_content_data.external_content_id}"
          end
          data.each do |externalContentUploadInfo|
            #API will return an upload URL to store the submission (throws an exception if it fails)
            api_client.uploadfile(externalContentUploadInfo.url_post, args[:pdata], externalContentUploadInfo.headers)
          end
          # this is a flag to signal success
          response[:returned_object_id] = external_content_data.external_content_id
        elsif command == :get_scores
          context_id = course.id
          assignment_id = assignment.id
          user_id = user.id
          user_score_cache_key_prefix =  "vericite_scores/#{consumer}/#{context_id}/#{assignment_id}/"
          users_score_map = {}
          # first check if the cache already has the user's score and if we haven't looked up this assignment lately:
          users_score_map["#{user_id}"] = Rails.cache.read("#{user_score_cache_key_prefix}#{user_id}")
          if users_score_map["#{user_id}"].nil? && Rails.cache.read(user_score_cache_key_prefix) == nil
            #we already looked up this user in Redis, don't bother again (by setting {})
            users_score_map["#{user_id}"] ||= {}
            # we need to look up the user scores in VeriCite for this course
            # @return [Array<ReportScoreReponse>]
            data, status_code, _headers = vericite_client.reports_scores_context_id_get(context_id, consumer, consumer_secret, {:assignment_id => assignment_id})
            #keep track of the assignment lookup api call
            Rails.cache.write(user_score_cache_key_prefix, true, :expires_in => 5.minutes)
            # check status code
            response[:return_code] = status_code
            if !is_response_success?(response)
             response[:return_message] = "An error has occurred while getting scores from VeriCite."
             response[:public_error_message] = response[:return_message]
             fail "Failed to get scores for site: #{context_id}, assignment: #{assignment_id}, user: #{user_id},  exId: #{args[:oid]}"
            end
            # create the user scores map and cache it
            data.each do |reportScoreReponse|
              if reportScoreReponse.score.is_a?(Integer) && reportScoreReponse.score >= 0 &&
                (@show_preliminary_score || reportScoreReponse.preliminary.nil? || !reportScoreReponse.preliminary)
                # keep track of this user's report scores
                users_score_map[reportScoreReponse.user] ||= {}
                users_score_map[reportScoreReponse.user][reportScoreReponse.external_content_id] = Float(reportScoreReponse.score)
              end
            end
            # cache the user score map for a short period of time
            users_score_map.keys.each do |key|
              Rails.cache.write("#{user_score_cache_key_prefix}#{key}", users_score_map[key], :expires_in => 5.minutes)
            end
          else
            # since we didn't have to consult VeriCite, set response status to 200
            response[:return_code] = 200
          end

          # the user score map shouldn't be empty now (either grabbed from the cache or VeriCite)
          unless users_score_map["#{user_id}"].nil?
            users_score_map["#{user_id}"].each do |key, score|
              if key ==  args[:oid] && score >= 0
                response[:similarity_score] = score
              end
            end
          end
        elsif command == :generate_report
          context_id = course.id
          assignment_id_filter = assignment.id
          user_id = user.id
          current_user = args.delete :current_user
          token_user = current_user.id
          token_user_role = 'Learner'
          if args[:utp] == '2'
            #instructor
            token_user_role = 'Instructor'
          end
          # @return [Array<ReportURLLinkReponse>]
<<<<<<< HEAD
          data, status_code, headers = vericite_client.reports_urls_context_id_get(context_id, assignment_id_filter, consumer, consumer_secret, token_user, token_user_role, {:'user_id_filter' => user_id, :'external_content_id_filter' => args[:oid]})
=======
          data, status_code, headers = vericite_client.reports_urls_context_id_get(context_id, assignment_id_filter, consumer, consumer_secret, token_user, token_user_role, { user_id_filter => user_id, external_content_id_filter => args[:oid] })
>>>>>>> 2d51e8e7
          # check status code
          response[:return_code] = status_code
          if !is_response_success?(response)
            response[:return_message] = "An error has occurred while getting the report URL from VeriCite."
            response[:public_error_message] = response[:return_message]
            fail "Failed to get the report url for site: #{context_id}, assignment: #{assignment_id}, user: #{user_id},  exId: #{args[:oid]}, token_user: #{token_user}, token_user_role: #{token_user_role}"
          end
          data.each do |reportURLLinkReponse|
            #should only be 1 url
            if reportURLLinkReponse.external_content_id ==  args[:oid]
              # setting response URL is a signal for success
              response[:report_url] = reportURLLinkReponse.url
            end
          end
        end
      rescue => e
        Rails.logger.error("VeriCite: account_id: #{@account_id}, code: #{response[:return_code]}, error: #{e}")
        if is_response_success?(response)
          # we do not want to return a success code if there was an error
          response[:return_code] = 100
        end
        if !response.key?(:return_message)
          # we want a generic error message at a minimum
          response[:return_message] = "VeriCite error during #{command} command, error: #{e}"
          response[:public_error_message] = response[:return_message]
        end
      end #begin

      return nil if @testing

      response
    end

    private

    SUCCESSFUL_RETURN_CODES = (200..299)
    def is_response_success?(response)
      begin
        response && response.key?(:return_code) && SUCCESSFUL_RETURN_CODES.cover?(Integer(response[:return_code]))
      rescue
        false
      end
    end

    def response_error_hash(response)
      return {} unless !is_response_success?(response)
      {
        error_code: response[:return_code],
        error_message: response[:return_message],
        public_error_message: response[:public_error_message],
      }
    end

  end
end<|MERGE_RESOLUTION|>--- conflicted
+++ resolved
@@ -28,13 +28,14 @@
     return 'acceptable' if similarity_score < 25
     return 'warning' if similarity_score < 50
     return 'problem' if similarity_score < 75
+
     'failure'
   end
 
   class Client
     attr_accessor :account_id, :shared_secret, :host, :testing, :show_preliminary_score
 
-    def initialize(testing=false)
+    def initialize(testing = false)
       @host = Canvas::Plugin.find(:vericite).settings[:host] || "api.vericite.com"
       account_id = Canvas::Plugin.find(:vericite).settings[:account_id]
       shared_secret = Canvas::Plugin.find(:vericite).settings[:shared_secret]
@@ -67,7 +68,7 @@
     def self.default_assignment_vericite_settings
       {
         :originality_report_visibility => Canvas::Plugin.find(:vericite).settings[:release_to_students] || 'immediate',
-        :exclude_quoted =>  Canvas::Plugin.find(:vericite).settings[:exclude_quotes],
+        :exclude_quoted => Canvas::Plugin.find(:vericite).settings[:exclude_quotes],
         :exclude_self_plag => Canvas::Plugin.find(:vericite).settings[:exclude_self_plag],
         :store_in_index => Canvas::Plugin.find(:vericite).settings[:store_in_index],
         :vericite => true
@@ -96,22 +97,22 @@
       settings = VeriCite::Client.normalize_assignment_vericite_settings(settings)
 
       response = sendRequest(:create_assignment, settings.merge!({
-        :user => course,
-        :course => course,
-        :assignment => assignment,
-        :utp => '2',
-        :dtstart => "#{today.strftime} 00:00:00",
-        :dtdue => "#{today.strftime} 00:00:00",
-        :dtpost => "#{today.strftime} 00:00:00",
-        :late_accept_flag => '1',
-        :post => true
-      }))
+                                                                   :user => course,
+                                                                   :course => course,
+                                                                   :assignment => assignment,
+                                                                   :utp => '2',
+                                                                   :dtstart => "#{today.strftime} 00:00:00",
+                                                                   :dtdue => "#{today.strftime} 00:00:00",
+                                                                   :dtpost => "#{today.strftime} 00:00:00",
+                                                                   :late_accept_flag => '1',
+                                                                   :post => true
+                                                                 }))
 
       is_response_success?(response) ? { assignment_id: response[:assignment_id] } : response_error_hash(response)
     end
 
     # if asset_string is passed in, only submit that attachment
-    def submitPaper(submission, asset_string=nil)
+    def submitPaper(submission, asset_string = nil)
       student = submission.user
       assignment = submission.assignment
       course = assignment.context
@@ -126,7 +127,7 @@
       }
       responses = {}
       if submission.submission_type == 'online_upload'
-        attachments = submission.attachments.select{ |a| a.vericiteable? && (asset_string.nil? || a.asset_string == asset_string) }
+        attachments = submission.attachments.select { |a| a.vericiteable? && (asset_string.nil? || a.asset_string == asset_string) }
         attachments.each do |a|
           # do not resubmit if the score already exists
           if submission.vericite_data_hash[a.asset_string][:similarity_score].blank?
@@ -149,14 +150,14 @@
         paper_type = "text/html"
         paper_size = plain_text.bytesize
 
-        responses[submission.asset_string] = sendRequest(:submit_paper, {:pid => paper_id, :ptl => paper_title, :pext => paper_ext, :ptype => paper_type, :psize => paper_size, :pdata => plain_text }.merge!(opts))
+        responses[submission.asset_string] = sendRequest(:submit_paper, { :pid => paper_id, :ptl => paper_title, :pext => paper_ext, :ptype => paper_type, :psize => paper_size, :pdata => plain_text }.merge!(opts))
       else
         raise "Unsupported submission type for VeriCite integration: #{submission.submission_type}"
       end
 
       responses.keys.each do |asset_string|
         res = responses[asset_string]
-        responses[asset_string] = is_response_success?(res) ? {object_id: res[:returned_object_id]} : response_error_hash(res)
+        responses[asset_string] = is_response_success?(res) ? { object_id: res[:returned_object_id] } : response_error_hash(res)
       end
 
       responses
@@ -274,7 +275,7 @@
             fail "Failed to submit paper: #{external_content_data.external_content_id}"
           end
           data.each do |externalContentUploadInfo|
-            #API will return an upload URL to store the submission (throws an exception if it fails)
+            # API will return an upload URL to store the submission (throws an exception if it fails)
             api_client.uploadfile(externalContentUploadInfo.url_post, args[:pdata], externalContentUploadInfo.headers)
           end
           # this is a flag to signal success
@@ -283,29 +284,29 @@
           context_id = course.id
           assignment_id = assignment.id
           user_id = user.id
-          user_score_cache_key_prefix =  "vericite_scores/#{consumer}/#{context_id}/#{assignment_id}/"
+          user_score_cache_key_prefix = "vericite_scores/#{consumer}/#{context_id}/#{assignment_id}/"
           users_score_map = {}
           # first check if the cache already has the user's score and if we haven't looked up this assignment lately:
           users_score_map["#{user_id}"] = Rails.cache.read("#{user_score_cache_key_prefix}#{user_id}")
           if users_score_map["#{user_id}"].nil? && Rails.cache.read(user_score_cache_key_prefix) == nil
-            #we already looked up this user in Redis, don't bother again (by setting {})
+            # we already looked up this user in Redis, don't bother again (by setting {})
             users_score_map["#{user_id}"] ||= {}
             # we need to look up the user scores in VeriCite for this course
             # @return [Array<ReportScoreReponse>]
-            data, status_code, _headers = vericite_client.reports_scores_context_id_get(context_id, consumer, consumer_secret, {:assignment_id => assignment_id})
-            #keep track of the assignment lookup api call
+            data, status_code, _headers = vericite_client.reports_scores_context_id_get(context_id, consumer, consumer_secret, { :assignment_id => assignment_id })
+            # keep track of the assignment lookup api call
             Rails.cache.write(user_score_cache_key_prefix, true, :expires_in => 5.minutes)
             # check status code
             response[:return_code] = status_code
             if !is_response_success?(response)
-             response[:return_message] = "An error has occurred while getting scores from VeriCite."
-             response[:public_error_message] = response[:return_message]
-             fail "Failed to get scores for site: #{context_id}, assignment: #{assignment_id}, user: #{user_id},  exId: #{args[:oid]}"
+              response[:return_message] = "An error has occurred while getting scores from VeriCite."
+              response[:public_error_message] = response[:return_message]
+              fail "Failed to get scores for site: #{context_id}, assignment: #{assignment_id}, user: #{user_id},  exId: #{args[:oid]}"
             end
             # create the user scores map and cache it
             data.each do |reportScoreReponse|
               if reportScoreReponse.score.is_a?(Integer) && reportScoreReponse.score >= 0 &&
-                (@show_preliminary_score || reportScoreReponse.preliminary.nil? || !reportScoreReponse.preliminary)
+                 (@show_preliminary_score || reportScoreReponse.preliminary.nil? || !reportScoreReponse.preliminary)
                 # keep track of this user's report scores
                 users_score_map[reportScoreReponse.user] ||= {}
                 users_score_map[reportScoreReponse.user][reportScoreReponse.external_content_id] = Float(reportScoreReponse.score)
@@ -336,15 +337,11 @@
           token_user = current_user.id
           token_user_role = 'Learner'
           if args[:utp] == '2'
-            #instructor
+            # instructor
             token_user_role = 'Instructor'
           end
           # @return [Array<ReportURLLinkReponse>]
-<<<<<<< HEAD
-          data, status_code, headers = vericite_client.reports_urls_context_id_get(context_id, assignment_id_filter, consumer, consumer_secret, token_user, token_user_role, {:'user_id_filter' => user_id, :'external_content_id_filter' => args[:oid]})
-=======
           data, status_code, headers = vericite_client.reports_urls_context_id_get(context_id, assignment_id_filter, consumer, consumer_secret, token_user, token_user_role, { user_id_filter => user_id, external_content_id_filter => args[:oid] })
->>>>>>> 2d51e8e7
           # check status code
           response[:return_code] = status_code
           if !is_response_success?(response)
@@ -353,8 +350,8 @@
             fail "Failed to get the report url for site: #{context_id}, assignment: #{assignment_id}, user: #{user_id},  exId: #{args[:oid]}, token_user: #{token_user}, token_user_role: #{token_user_role}"
           end
           data.each do |reportURLLinkReponse|
-            #should only be 1 url
-            if reportURLLinkReponse.external_content_id ==  args[:oid]
+            # should only be 1 url
+            if reportURLLinkReponse.external_content_id == args[:oid]
               # setting response URL is a signal for success
               response[:report_url] = reportURLLinkReponse.url
             end
@@ -371,7 +368,7 @@
           response[:return_message] = "VeriCite error during #{command} command, error: #{e}"
           response[:public_error_message] = response[:return_message]
         end
-      end #begin
+      end # begin
 
       return nil if @testing
 
@@ -391,12 +388,12 @@
 
     def response_error_hash(response)
       return {} unless !is_response_success?(response)
+
       {
         error_code: response[:return_code],
         error_message: response[:return_message],
         public_error_message: response[:public_error_message],
       }
     end
-
   end
 end