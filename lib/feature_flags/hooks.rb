--- conflicted
+++ resolved
@@ -186,11 +186,7 @@
     end
 
     def self.only_admins_can_enable_a11y_checker_during_eap(user, context, from_state, transitions)
-<<<<<<< HEAD
-      only_admins_can_enable_during_eap(user, context, :a11y_checker, from_state, transitions)
-=======
       only_admins_can_enable_during_eap(user, context, :a11y_checker, from_state, transitions, allow_subaccount_admins: true)
->>>>>>> 64baf732
     end
 
     # Private helper methods
@@ -206,14 +202,9 @@
     end
     private_class_method :shadow_flag_enabled?
 
-<<<<<<< HEAD
-    def self.only_admins_can_enable_during_eap(user, context, flag_name, _from_state, transitions)
-      flag_enabled = shadow_flag_enabled?(context, flag_name)
-=======
     def self.only_admins_can_enable_during_eap(user, context, flag_name, _from_state, transitions, allow_subaccount_admins: false)
       flag_enabled = shadow_flag_enabled?(context, flag_name)
 
->>>>>>> 64baf732
       user_is_site_admin = Account.site_admin.grants_right?(user, :read)
       user_is_root_admin = false
       user_is_subaccount_admin = false
