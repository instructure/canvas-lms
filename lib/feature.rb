--- conflicted
+++ resolved
@@ -591,17 +591,6 @@
       beta: true,
       development: false
     },
-<<<<<<< HEAD
-    'graphql' =>
-    {
-      display_name: -> { I18n.t("GraphQL API") },
-      description: -> { I18n.t("EXPERIMENTAL GraphQL API.") },
-      applies_to: "RootAccount",
-      state: "on",
-      beta: true,
-    },
-=======
->>>>>>> 01c9fe11
     'rubric_criterion_range' =>
     {
       display_name: -> { I18n.t('Rubric Criterion Range') },
