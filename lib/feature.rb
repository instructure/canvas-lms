#
# Copyright (C) 2013 - present Instructure, Inc.
#
# This file is part of Canvas.
#
# Canvas is free software: you can redistribute it and/or modify it under
# the terms of the GNU Affero General Public License as published by the Free
# Software Foundation, version 3 of the License.
#
# Canvas is distributed in the hope that it will be useful, but WITHOUT ANY
# WARRANTY; without even the implied warranty of MERCHANTABILITY or FITNESS FOR
# A PARTICULAR PURPOSE. See the GNU Affero General Public License for more
# details.
#
# You should have received a copy of the GNU Affero General Public License along
# with this program. If not, see <http://www.gnu.org/licenses/>.
#

class Feature
  ATTRS = [:feature, :display_name, :description, :applies_to, :state,
           :root_opt_in, :enable_at, :beta, :development,
           :release_notes_url, :custom_transition_proc,
           :after_state_change_proc, :autoexpand, :touch_context].freeze
  attr_reader *ATTRS

  def initialize(opts = {})
    @state = 'allowed'
    opts.each do |key, val|
      next unless ATTRS.include?(key)
      val = (Feature.production_environment? ? 'hidden' : 'allowed') if key == :state && val == 'hidden_in_prod'
      next if key == :state && !%w(hidden off allowed on).include?(val)
      instance_variable_set "@#{key}", val
    end
    # for RootAccount features, "allowed" state is redundant; show "off" instead
    @root_opt_in = true if @applies_to == 'RootAccount'
  end

  def clone_for_cache
    Feature.new(feature: @feature, state: @state)
  end

  def default?
    true
  end

  def locked?(query_context)
    query_context.blank? || !allowed? && !hidden?
  end

  def enabled?
    @state == 'on'
  end

  def allowed?
    @state == 'allowed'
  end

  def hidden?
    @state == 'hidden'
  end

  def self.production_environment?
    Rails.env.production? && !(ApplicationController.respond_to?(:test_cluster?) && ApplicationController.test_cluster?)
  end

  # Register one or more features.  Must be done during application initialization.
  # The feature_hash is as follows:
  #   automatic_essay_grading: {
  #     display_name: -> { I18n.t('features.automatic_essay_grading', 'Automatic Essay Grading') },
  #     description: -> { I18n.t('features.automatic_essay_grading_description, 'Popup text describing the feature goes here') },
  #     applies_to: 'Course', # or 'RootAccount' or 'Account' or 'User'
  #     state: 'allowed',     # or 'off', 'on', 'hidden', or 'hidden_in_prod'
  #                           # - 'hidden' means the feature must be set by a site admin before it will be visible
  #                           #   (in that context and below) to other users
  #                           # - 'hidden_in_prod' registers 'hidden' in production environments or 'allowed' elsewhere
  #     root_opt_in: false,   # if true, 'allowed' features in source or site admin
  #                           # will be inherited in "off" state by root accounts
  #     enable_at: Date.new(2014, 1, 1),  # estimated release date shown in UI
  #     beta: false,          # 'beta' tag shown in UI
  #     development: false,   # whether the feature is restricted to development / test / beta instances
  #                           # setting `development: true` prevents the flag from being registered on production,
  #                           # which means `context.feature_enabled?` calls for the feature will always return false.
  #     release_notes_url: 'http://example.com/',
  #
  #     # optional: you can supply a Proc to attach warning messages to and/or forbid certain transitions
  #     # see lib/feature/draft_state.rb for example usage
  #     custom_transition_proc: ->(user, context, from_state, transitions) do
  #       if from_state == 'off' && context.is_a?(Course) && context.has_submitted_essays?
  #         transitions['on']['warning'] = I18n.t('features.automatic_essay_grading.enable_warning',
  #           'Enabling this feature after some students have submitted essays may yield inconsistent grades.')
  #       end
  #     end,
  #
  #     # optional hook to be called before after a feature flag change
  #     # queue a delayed_job to perform any nontrivial processing
  #     after_state_change_proc:  ->(user, context, old_state, new_state) { ... }
  #   }

  def self.register(feature_hash)
    @features ||= {}
    feature_hash.each do |feature_name, attrs|
      next if attrs[:development] && production_environment?
      feature = feature_name.to_s
      @features[feature] = Feature.new({feature: feature}.merge(attrs))
    end
  end

  # TODO: register built-in features here
  # (plugins may register additional features during application initialization)
  register(
    'google_docs_domain_restriction' =>
    {
      display_name: -> { I18n.t('features.google_docs_domain_restriction', 'Google Docs Domain Restriction') },
      description: -> { I18n.t('google_docs_domain_restriction_description', <<END) },
Google Docs Domain Restriction allows Google Docs submissions and collaborations
to be restricted to a single domain. Students attempting to submit assignments or
join collaborations on an unapproved domain will receive an error message notifying them
that they will need to update their Google Docs integration.
END
      applies_to: 'RootAccount',
      state: 'hidden',
      root_opt_in: true
    },
    'epub_export' =>
    {
      display_name: -> { I18n.t('ePub Exporting') },
      description: -> { I18n.t(<<END) },
      This enables users to generate and download course ePub.
END
      applies_to: 'Course',
      state: 'allowed',
      root_opt_in: true,
      beta: true
    },
    'high_contrast' =>
    {
      display_name: -> { I18n.t('features.high_contrast', 'High Contrast UI') },
      description: -> { I18n.t('high_contrast_description', <<-END) },
High Contrast enhances the color contrast of the UI (text, buttons, etc.), making those items more
distinct and easier to identify. Note: Institution branding will be disabled.
END
      applies_to: 'User',
      state: 'allowed',
      autoexpand: true
    },
    'underline_all_links' =>
    {
      display_name: -> { I18n.t('Underline Links') },
      description: -> { I18n.t('underline_all_links_description', <<-END, wrapper: { '*' => '<span class="feature-detail-underline">\1</span>' })},
Underline Links displays hyperlinks in navigation menus, the Dashboard, and page sidebars as
*underlined text*. This feature option does not apply to user-generated content links in the
Rich Content Editor, which always underlines links for all users.
END
      applies_to: 'User',
      state: 'allowed',
      beta: true
    },
    'new_user_tutorial_on_off' =>
    {
      display_name: -> { I18n.t('Course Set-up Tutorial') },
      description: -> { I18n.t('Course set-up tutorial provides tips on how to leverage the feature opportunities on each page in Canvas. It is especially useful when you are new to Canvas or are setting up a new course for the first time in a long time.') },
      applies_to: 'User',
      state: 'allowed',
    },

    'outcome_gradebook' =>
    {
      display_name: -> { I18n.t('features.learning_mastery_gradebook', 'Learning Mastery Gradebook') },
      description:  -> { I18n.t('learning_mastery_gradebook_description', <<-END) },
Learning Mastery Gradebook provides a way for teachers to quickly view student and course
progress on course learning outcomes. Outcomes are presented in a Gradebook-like
format and student progress is displayed both as a numerical score and as mastered/near
mastery/remedial.
END
      applies_to: 'Course',
      state: 'allowed',
      root_opt_in: false
    },
    'student_outcome_gradebook' =>
    {
      display_name: -> { I18n.t('features.student_outcome_gradebook', 'Student Learning Mastery Gradebook') },
      description:  -> { I18n.t('student_outcome_gradebook_description', <<-END) },
Student Learning Mastery Gradebook provides a way for students to quickly view progress
on course learning outcomes. Outcomes are presented in a Gradebook-like
format and progress is displayed both as a numerical score and as mastered/near
mastery/remedial.
END
      applies_to: 'Course',
      state: 'allowed',
      root_opt_in: false
    },
    'post_grades' =>
    {
      display_name: -> { I18n.t('features.post_grades', 'Post Grades to SIS') },
      description:  -> { I18n.t('post_grades_description', <<-END) },
Post Grades allows teachers to post grades back to enabled SIS systems: Powerschool,
Aspire (SIS2000), JMC, and any other SIF-enabled SIS that accepts the SIF elements GradingCategory,
GradingAssignment, GradingAssignmentScore.
END
      applies_to: 'Course',
      state: 'hidden',
      root_opt_in: true,
      beta: true
    },
    'k12' =>
    {
      display_name: -> { I18n.t('features.k12', 'K-12 Specific Features') },
      description:  -> { I18n.t('k12_description', <<-END) },
Features, settings and styles that make more sense specifically in a K-12 environment. For now, this only
applies some style changes, but more K-12 specific things may be added in the future.
END
      applies_to: 'RootAccount',
      state: 'hidden',
      root_opt_in: true,
      beta: true
    },
    'recurring_calendar_events' =>
    {
      display_name: -> { I18n.t('Recurring Calendar Events') },
      description: -> { I18n.t("Allows the scheduling of recurring calendar events") },
      applies_to: 'Course',
      state: 'hidden',
      root_opt_in: true,
      beta: true
    },
    'duplicate_objects' =>
    {
      display_name: -> { I18n.t('Duplicate Objects') },
      description: -> { I18n.t("Allows the duplicating of objects in Canvas") },
      applies_to: 'Account',
      state: 'hidden',
      root_opt_in: true,
      beta: true
    },
    'allow_opt_out_of_inbox' =>
    {
      display_name: -> { I18n.t('features.allow_opt_out_of_inbox', "Allow Users to Opt-out of the Inbox") },
      description:  -> { I18n.t('allow_opt_out_of_inbox', <<-END) },
Allow users to opt out of the Conversation's Inbox. This will cause all conversation messages and notifications to be sent as ASAP notifications to the user's primary email, hide the Conversation's Inbox unread messages badge on the Inbox, and hide the Conversation's notification preferences.
END
      applies_to: 'RootAccount',
      state: 'hidden',
      root_opt_in: true
    },
    'lor_for_user' =>
    {
      display_name: -> { I18n.t('features.lor', "LOR External Tools") },
      description:  -> { I18n.t('allow_lor_tools', <<-END) },
Allow users to view and use external tools configured for LOR.
END
      applies_to: 'User',
      state: 'hidden'
    },
    'lor_for_account' =>
    {
      display_name: -> { I18n.t('features.lor', "LOR External Tools") },
      description:  -> { I18n.t('allow_lor_tools', <<-END) },
Allow users to view and use external tools configured for LOR.
END
      applies_to: 'RootAccount',
      state: 'hidden'
    },
    'course_catalog' =>
    {
      display_name: -> { I18n.t("Public Course Index") },
      description:  -> { I18n.t('display_course_catalog', <<-END) },
Show a searchable list of courses in this root account with the "Include this course in the public course index" flag enabled.
END
      applies_to: 'RootAccount',
      state: 'allowed',
      beta: true,
      root_opt_in: true
    },
    'gradebook_list_students_by_sortable_name' =>
    {
      display_name: -> { I18n.t('features.gradebook_list_students_by_sortable_name', "Gradebook - List Students by Sortable Name") },
      description: -> { I18n.t('enable_gradebook_list_students_by_sortable_name', <<-END) },
List students by their sortable names in the Gradebook. Sortable name defaults to 'Last Name, First Name' and can be changed in settings.
END
      applies_to: 'Course',
      state: 'allowed'
    },
    'usage_rights_required' =>
    {
      display_name: -> { I18n.t('Require Usage Rights for Uploaded Files') },
      description: -> { I18n.t('If enabled, content designers must provide copyright and license information for files before they are published. Only applies if Better File Browsing is also enabled.') },
      applies_to: 'Course',
      state: 'hidden',
      root_opt_in: true
    },
    'lti2_rereg' =>
    {
      display_name: -> {I18n.t('LTI 2 Reregistration')},
      description: -> { I18n.t('Enable reregistration for LTI 2 ')},
      applies_to:'RootAccount',
      state: 'hidden',
      beta: true
    },
    'quizzes_lti' =>
    {
      display_name: -> { I18n.t('Quiz LTI Plugin') },
      description: -> { I18n.t('Use the new quiz LTI tool in place of regular canvas quizzes') },
      applies_to: 'Course',
      state: 'hidden',
      beta: true,
      root_opt_in: true
    },
    'disable_lti_post_only' =>
    {
      display_name: -> { I18n.t('Don\'t Move LTI Query Params to POST Body') },
      description: -> { I18n.t('If enabled, query parameters will not be copied to the POST body during an LTI launch.') },
      applies_to: 'RootAccount',
      state: 'hidden',
      beta: true,
      root_opt_in: true
    },
    'new_sis_integrations' =>
    {
      display_name: -> { I18n.t('Enable new SIS integration settings') },
      description:  -> { I18n.t('Make new settings for SIS integrations visible and active') },
      applies_to: 'Account',
      state: 'hidden',
      root_opt_in: true,
      beta: true
    },
    'bulk_sis_grade_export' =>
      {
        display_name: -> { I18n.t('Allow Bulk Grade Export to SIS') },
        description:  -> { I18n.t('Allows teachers to mark grade data to be exported in bulk to SIS integrations.') },
        applies_to: 'RootAccount',
        state: 'hidden',
        root_opt_in: true,
        beta: true
      },
    'notification_service' =>
    {
      display_name: -> { I18n.t('Use remote service for notifications') },
      description: -> { I18n.t('Allow the ability to send notifications through our dispatch queue') },
      applies_to: 'RootAccount',
      state: 'hidden',
      beta: true,
      development: false,
      root_opt_in: false
    },
    'better_scheduler' =>
    {
      display_name: -> { I18n.t('Use the new scheduler') },
      description: -> { I18n.t('Uses the new scheduler and its functionality') },
      applies_to: 'RootAccount',
      state: 'hidden',
      beta: true,
      development: false,
      root_opt_in: false
    },
    'use_new_tree' =>
    {
      display_name: -> { I18n.t('Use New Folder Tree in Files')},
      description: -> {I18n.t('Replaces the current folder tree with a new accessible and more feature rich folder tree.')},
      applies_to: 'Course',
      state: 'hidden',
      development: true,
      root_opt_in: true
    },
    'course_card_images' =>
    {
      display_name: -> { I18n.t('Enable Dashboard Images for Courses')},
      description: -> {I18n.t('Allow course images to be assigned to a course and used on the dashboard cards.')},
      applies_to: 'Course',
      state: 'allowed',
      root_opt_in: true,
      beta: true
    },
    'dashcard_reordering' =>
    {
      display_name: -> { I18n.t('Allow Reorder Dashboard Cards') },
      description: -> { I18n.t('Allow dashboard cards to be reordered for each user.') },
      applies_to: 'RootAccount',
      state: 'hidden',
      beta: true,
      development: true,
      root_opt_in: false
    },
    'anonymous_grading' => {
      display_name: -> { I18n.t('Anonymous Grading') },
      description: -> { I18n.t("Anonymous grading forces student names to be hidden in SpeedGrader™") },
      applies_to: 'Course',
      state: 'allowed'
    },
    'international_sms' => {
      display_name: -> { I18n.t('International SMS') },
      description: -> { I18n.t('Allows users with international phone numbers to receive text messages from Canvas.') },
      applies_to: 'RootAccount',
      state: 'hidden',
      root_opt_in: true
    },
    'course_user_search' => {
      display_name: -> { I18n.t('Account Course and User Search') },
      description: -> { I18n.t('Updated UI for searching and displaying users and courses within an account.') },
      applies_to: 'Account',
      state: 'hidden',
      beta: true,
      development: true,
      root_opt_in: true,
      touch_context: true
    },
    'rich_content_service' =>
    {
      display_name: -> { I18n.t('Use remote version of Rich Content Editor') },
      description: -> { I18n.t('In cases where it is available, load the RCE from a canvas rich content service') },
      applies_to: 'RootAccount',
      state: 'allowed',
      beta: true,
      development: false,
      root_opt_in: false
    },
    'rich_content_service_with_sidebar' =>
    {
      display_name: -> { I18n.t('Use remote version of Rich Content Editor AND sidebar') },
      description: -> { I18n.t('In cases where it is available, load the RCE and the wiki sidebar from a canvas rich content service') },
      applies_to: 'RootAccount',
      state: 'hidden',
      beta: true,
      development: false,
      root_opt_in: false
    },
    'rich_content_service_high_risk' =>
    {
      display_name: -> { I18n.t('Use remote version of Rich Content Editor AND sidebar in high-risk areas like quizzes') },
      description: -> { I18n.t('Always load the RCE and Sidebar from a canvas rich content service everywhere') },
      applies_to: 'RootAccount',
      state: 'hidden',
      beta: true,
      development: false,
      root_opt_in: false
    },
    'conditional_release' =>
    {
      display_name: -> { I18n.t('Mastery Paths') },
      description: -> { I18n.t('Configure individual learning paths for students based on assessment results.') },
      applies_to: 'Course',
      state: 'allowed',
      beta: true,
      development: false,
      root_opt_in: true,
      after_state_change_proc:  ->(user, context, _old_state, new_state) {
        if %w(on allowed).include?(new_state) && context.is_a?(Account)
          @service_account = ConditionalRelease::Setup.new(context.id, user.id)
          @service_account.activate!
        end
      }
    },
    'wrap_calendar_event_titles' =>
    {
      display_name: -> { I18n.t('Wrap event titles in Calendar month view') },
      description: -> { I18n.t("Show calendar events in the month view on multiple lines if the title doesn't fit on a single line") },
      applies_to: 'RootAccount',
      state: 'allowed',
      root_opt_in: true
    },
    'new_collaborations' =>
    {
      display_name: -> { I18n.t("External Collaborations Tool") },
      description: -> { I18n.t("Use the new Collaborations external tool enabling more options for tools to use to collaborate") },
      applies_to: 'Course',
      state: 'hidden',
      development: false,
      root_opt_in: true,
      touch_context: true
    },
    'new_annotations' =>
    {
      display_name: -> { I18n.t('New Annotations') },
      description: -> { I18n.t('Use the new document annotation tool') },
      applies_to: 'Account',
      state: 'hidden',
      beta: true,
      root_opt_in: true
    },
    'plagiarism_detection_platform' =>
    {
      display_name: -> { I18n.t('Plagiarism Detection Platform') },
      description: -> { I18n.t('Enable the plagiarism detection platform') },
      applies_to: 'RootAccount',
      state: 'hidden',
      beta: true,
      root_opt_in: true,
      development: true,
    },
    'master_courses' =>
    {
      display_name: -> { I18n.t('Blueprint Courses') }, # this won't be confusing at all
      description: -> { I18n.t('Enable the creation of Blueprint Courses') },
      applies_to: 'RootAccount',
      state: 'hidden',
      beta: true,
      development: true,
    },
    'student_context_cards' =>
    {
      display_name: -> { I18n.t('Student Context Card') },
      description: -> { I18n.t('Enable student context card links') },
      applies_to: "RootAccount",
      state: "allowed",
      beta: true
    },
    'gradezilla' =>
    {
      display_name: -> { I18n.t('Gradezilla') },
      description: -> { I18n.t('Enable Gradezilla (name is only a placeholder as it will replace Gradebook in the future).') },
      applies_to: "RootAccount",
      state: "hidden",
      beta: true,
      development: true,
    },
    'new_gradebook_history' =>
    {
      display_name: -> { I18n.t('New Gradebook History') },
      description: -> { I18n.t('Enable New Gradebook History page.') },
      applies_to: "RootAccount",
      state: "allowed",
      beta: true
    },
    'modules_home_page' =>
    {
      display_name: -> { I18n.t('Modules Home Page') },
      description: -> { I18n.t('Default to modules for the course home page') },
      applies_to: "RootAccount",
      state: "allowed",
    },
    'new_user_tutorial' =>
    {
      display_name: -> { I18n.t('New User Tutorial')},
      description: -> { I18n.t('Provide tutorial information for new users in a flyout tray.')},
      applies_to: "RootAccount",
      state: "allowed",
<<<<<<< HEAD
      beta: true
=======
>>>>>>> 81cca375
    },
    'student_planner' =>
    {
      display_name: -> { I18n.t('Student Planner')},
      description: -> { I18n.t('Provides users with a planner dashboard option.')},
      applies_to: "RootAccount",
      state: "hidden",
      beta: true,
      development: true,
    },
    'quizzes2_exporter' =>
    {
      display_name: -> { I18n.t('Export to Quizzes 2 format') },
      description: -> { I18n.t('Export an existing quiz to new Quizzes 2 format') },
      applies_to: "RootAccount",
      state: "hidden",
      beta: false,
      development: true,
    },
    'lti_2_auth_url_registration' =>
    {
      display_name: -> { I18n.t('Send Authorization URL in LTI2 Registration') },
      description: -> { I18n.t("If enabled, 'oauth2_access_token_url' will be sent in LTI2 registration launch") },
      applies_to: 'RootAccount',
      state: 'hidden',
      beta: false,
      root_opt_in: true
    },
  )

  def self.definitions
    @features ||= {}
    @features.freeze unless @features.frozen?
    @features
  end

  def applies_to_object(object)
    case @applies_to
    when 'RootAccount'
      object.is_a?(Account) && object.root_account?
    when 'Account'
      object.is_a?(Account)
    when 'Course'
      object.is_a?(Course) || object.is_a?(Account)
    when 'User'
      object.is_a?(User) || object.is_a?(Account) && object.site_admin?
    else
      false
    end
  end

  def self.feature_applies_to_object(feature, object)
    feature_def = definitions[feature.to_s]
    return false unless feature_def
    feature_def.applies_to_object(object)
  end

  def self.applicable_features(object)
    applicable_types = []
    if object.is_a?(Account)
      applicable_types << 'Account'
      applicable_types << 'Course'
      applicable_types << 'RootAccount' if object.root_account?
      applicable_types << 'User' if object.site_admin?
    elsif object.is_a?(Course)
      applicable_types << 'Course'
    elsif object.is_a?(User)
      applicable_types << 'User'
    end
    definitions.values.select{ |fd| applicable_types.include?(fd.applies_to) }
  end

  def default_transitions(context, orig_state)
    valid_states = %w(off on)
    valid_states << 'allowed' if context.is_a?(Account)
    (valid_states - [orig_state]).inject({}) do |transitions, state|
      transitions[state] = { 'locked' => (state == 'allowed' && @applies_to == 'RootAccount' &&
          context.is_a?(Account) && context.root_account? && !context.site_admin?) }
      transitions
    end
  end

  def transitions(user, context, orig_state)
    h = default_transitions(context, orig_state)
    if @custom_transition_proc.is_a?(Proc)
      @custom_transition_proc.call(user, context, orig_state, h)
    end
    h
  end

  def self.transitions(feature_name, user, context, orig_state)
    fd = definitions[feature_name.to_s]
    return nil unless fd
    fd.transitions(user, context, orig_state)
  end
end

# load feature definitions
Dir.glob("#{Rails.root}/lib/features/*.rb").each { |file| require_dependency file }<|MERGE_RESOLUTION|>--- conflicted
+++ resolved
@@ -517,8 +517,9 @@
       display_name: -> { I18n.t('New Gradebook History') },
       description: -> { I18n.t('Enable New Gradebook History page.') },
       applies_to: "RootAccount",
-      state: "allowed",
-      beta: true
+      state: "hidden",
+      beta: true,
+      development: true,
     },
     'modules_home_page' =>
     {
@@ -533,10 +534,6 @@
       description: -> { I18n.t('Provide tutorial information for new users in a flyout tray.')},
       applies_to: "RootAccount",
       state: "allowed",
-<<<<<<< HEAD
-      beta: true
-=======
->>>>>>> 81cca375
     },
     'student_planner' =>
     {
@@ -545,7 +542,7 @@
       applies_to: "RootAccount",
       state: "hidden",
       beta: true,
-      development: true,
+      development: true
     },
     'quizzes2_exporter' =>
     {
