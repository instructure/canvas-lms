#
# Copyright (C) 2013 - present Instructure, Inc.
#
# This file is part of Canvas.
#
# Canvas is free software: you can redistribute it and/or modify it under
# the terms of the GNU Affero General Public License as published by the Free
# Software Foundation, version 3 of the License.
#
# Canvas is distributed in the hope that it will be useful, but WITHOUT ANY
# WARRANTY; without even the implied warranty of MERCHANTABILITY or FITNESS FOR
# A PARTICULAR PURPOSE. See the GNU Affero General Public License for more
# details.
#
# You should have received a copy of the GNU Affero General Public License along
# with this program. If not, see <http://www.gnu.org/licenses/>.
#

class Feature
  ATTRS = [:feature, :display_name, :description, :applies_to, :state,
           :root_opt_in, :enable_at, :beta, :development,
           :release_notes_url, :custom_transition_proc, :visible_on,
           :after_state_change_proc, :autoexpand, :touch_context].freeze
  attr_reader *ATTRS

  def initialize(opts = {})
    @state = 'allowed'
    opts.each do |key, val|
      next unless ATTRS.include?(key)
      val = (Feature.production_environment? ? 'hidden' : 'allowed') if key == :state && val == 'hidden_in_prod'
      next if key == :state && !%w(hidden off allowed on).include?(val)
      instance_variable_set "@#{key}", val
    end
    # for RootAccount features, "allowed" state is redundant; show "off" instead
    @root_opt_in = true if @applies_to == 'RootAccount'
  end

  def clone_for_cache
    Feature.new(feature: @feature, state: @state)
  end

  def default?
    true
  end

  def locked?(query_context)
    query_context.blank? || !allowed? && !hidden?
  end

  def enabled?
    @state == 'on'
  end

  def allowed?
    @state == 'allowed'
  end

  def hidden?
    @state == 'hidden'
  end

  def self.production_environment?
    Rails.env.production? && !ApplicationController.test_cluster?
  end

  # Register one or more features.  Must be done during application initialization.
  # The feature_hash is as follows:
  #   automatic_essay_grading: {
  #     display_name: -> { I18n.t('features.automatic_essay_grading', 'Automatic Essay Grading') },
  #     description: -> { I18n.t('features.automatic_essay_grading_description, 'Popup text describing the feature goes here') },
  #     applies_to: 'Course', # or 'RootAccount' or 'Account' or 'User'
  #     state: 'allowed',     # or 'on', 'hidden', or 'hidden_in_prod'
  #                           # - 'hidden' means the feature must be set by a site admin before it will be visible
  #                           #   (in that context and below) to other users
  #                           # - 'hidden_in_prod' registers 'hidden' in production environments or 'allowed' elsewhere
  #     root_opt_in: false,   # if true, 'allowed' features in source or site admin
  #                           # will be inherited in "off" state by root accounts
  #     enable_at: Date.new(2014, 1, 1),  # estimated release date shown in UI
  #     beta: false,          # 'beta' tag shown in UI
  #     development: false,   # whether the feature is restricted to development / test / beta instances
  #                           # setting `development: true` prevents the flag from being registered on production,
  #                           # which means `context.feature_enabled?` calls for the feature will always return false.
  #     release_notes_url: 'http://example.com/',
  #
  #     # optional: you can supply a Proc to attach warning messages to and/or forbid certain transitions
  #     # see lib/feature/draft_state.rb for example usage
  #     custom_transition_proc: ->(user, context, from_state, transitions) do
  #       if from_state == 'off' && context.is_a?(Course) && context.has_submitted_essays?
  #         transitions['on']['warning'] = I18n.t('features.automatic_essay_grading.enable_warning',
  #           'Enabling this feature after some students have submitted essays may yield inconsistent grades.')
  #       end
  #     end,
  #
  #     # optional hook to be called before after a feature flag change
  #     # queue a delayed_job to perform any nontrivial processing
  #     after_state_change_proc:  ->(user, context, old_state, new_state) { ... }
  #   }
  VALID_STATES = %w(on allowed hidden hidden_in_prod).freeze
  VALID_APPLIES_TO = %w(Course Account RootAccount User).freeze

  def self.register(feature_hash)
    @features ||= {}
    feature_hash.each do |feature_name, attrs|
      validate_attrs(attrs)
      next if attrs[:development] && production_environment?
      feature = feature_name.to_s
      @features[feature] = Feature.new({feature: feature}.merge(attrs))
    end
  end

  def self.validate_attrs(attrs)
    raise 'invalid state' unless VALID_STATES.include? attrs[:state]
    raise 'invalid applies_to' unless VALID_APPLIES_TO.include? attrs[:applies_to]
  end

  # TODO: register built-in features here
  # (plugins may register additional features during application initialization)
  register(
<<<<<<< HEAD
    'refactor_of_sis_imports' =>
      {
        display_name: -> {I18n.t('SIS Import Refactor')},
        description: -> {I18n.t(<<END
The engine that processes SIS imports has been refactored to better handle the
stability of large SIS imports. The functionality of SIS imports has not changed.
END
        )},
        applies_to: 'RootAccount',
        state: 'on'
      },
=======
>>>>>>> 1224e2b5
    'permissions_v2_ui' =>
    {
      display_name: -> { I18n.t('Updated Permissions Page') },
      description: -> { I18n.t('Use the new interface for managing permissions') },
      applies_to: 'Account',
      state: 'allowed',
    },
    'google_docs_domain_restriction' =>
    {
      display_name: -> { I18n.t('features.google_docs_domain_restriction', 'Google Docs Domain Restriction') },
      description: -> { I18n.t('google_docs_domain_restriction_description', <<END) },
Google Docs Domain Restriction allows Google Docs submissions and collaborations
to be restricted to a single domain. Students attempting to submit assignments or
join collaborations on an unapproved domain will receive an error message notifying them
that they will need to update their Google Docs integration.
END
      applies_to: 'RootAccount',
      state: 'hidden',
      root_opt_in: true
    },
    'epub_export' =>
    {
      display_name: -> { I18n.t('ePub Exporting') },
      description: -> { I18n.t(<<END) },
      This enables users to generate and download course ePub.
END
      applies_to: 'Course',
      state: 'allowed',
      root_opt_in: true,
      beta: true
    },
    'high_contrast' =>
    {
      display_name: -> { I18n.t('features.high_contrast', 'High Contrast UI') },
      description: -> { I18n.t('high_contrast_description', <<-END) },
High Contrast enhances the color contrast of the UI (text, buttons, etc.), making those items more
distinct and easier to identify. Note: Institution branding will be disabled.
END
      applies_to: 'User',
      state: 'allowed',
      autoexpand: true
    },
    'underline_all_links' =>
    {
      display_name: -> { I18n.t('Underline Links') },
      description: -> { I18n.t('underline_all_links_description', <<-END, wrapper: { '*' => '<span class="feature-detail-underline">\1</span>' })},
Underline Links displays hyperlinks in navigation menus, the Dashboard, and page sidebars as
*underlined text*. This feature option does not apply to user-generated content links in the
Rich Content Editor, which always underlines links for all users.
END
      applies_to: 'User',
      state: 'allowed',
      beta: true
    },
    'new_user_tutorial_on_off' =>
    {
      display_name: -> { I18n.t('Course Set-up Tutorial') },
      description: -> { I18n.t('Course set-up tutorial provides tips on how to leverage the feature opportunities on each page in Canvas. It is especially useful when you are new to Canvas or are setting up a new course for the first time in a long time.') },
      applies_to: 'User',
      state: 'allowed',
    },

    'outcome_gradebook' =>
    {
      display_name: -> { I18n.t('features.learning_mastery_gradebook', 'Learning Mastery Gradebook') },
      description:  -> { I18n.t('learning_mastery_gradebook_description', <<-END) },
Learning Mastery Gradebook provides a way for teachers to quickly view student and course
progress on course learning outcomes. Outcomes are presented in a Gradebook-like
format and student progress is displayed both as a numerical score and as mastered/near
mastery/remedial.
END
      applies_to: 'Course',
      state: 'allowed',
      root_opt_in: false
    },
    'student_outcome_gradebook' =>
    {
      display_name: -> { I18n.t('features.student_outcome_gradebook', 'Student Learning Mastery Gradebook') },
      description:  -> { I18n.t('student_outcome_gradebook_description', <<-END) },
Student Learning Mastery Gradebook provides a way for students to quickly view progress
on course learning outcomes. Outcomes are presented in a Gradebook-like
format and progress is displayed both as a numerical score and as mastered/near
mastery/remedial.
END
      applies_to: 'Course',
      state: 'allowed',
      root_opt_in: false
    },
    'outcome_extra_credit' =>
    {
      display_name: -> { I18n.t('Allow Outcome Extra Credit') },
      description:  -> { I18n.t('If enabled, allows more than the maximum possible score on an Outcome to be given on a rubric.')},
      applies_to: 'Course',
      state: 'allowed',
      root_opt_in: true
    },
    'post_grades' =>
    {
      display_name: -> { I18n.t('features.post_grades', 'Post Grades to SIS') },
      description:  -> { I18n.t('post_grades_description', <<-END) },
Post Grades allows teachers to post grades back to enabled SIS systems: Powerschool,
Aspire (SIS2000), JMC, and any other SIF-enabled SIS that accepts the SIF elements GradingCategory,
GradingAssignment, GradingAssignmentScore.
END
      applies_to: 'Course',
      state: 'hidden',
      root_opt_in: true,
      beta: true
    },
    'new_gradebook' =>
    {
      display_name: -> { I18n.t('New Gradebook') },
      description:  -> { I18n.t(<<-END) },
New Gradebook enables an early release of new Gradebook enhancements.
END
      applies_to: 'Course',
      state: 'allowed',
      root_opt_in: true,
      beta: true,

      custom_transition_proc: ->(user, context, _from_state, transitions) do
        if context.is_a?(Course)
          if !context.grants_right?(user, :change_course_state)
            transitions['on']['locked'] = true if transitions&.dig('on')
            transitions['off']['locked'] = true if transitions&.dig('off')
          else
            should_lock = context.gradebook_backwards_incompatible_features_enabled?
            transitions['off']['locked'] = should_lock if transitions&.dig('off')
          end
        elsif context.is_a?(Account)
          new_gradebook_feature_flag = FeatureFlag.where(feature: :new_gradebook, state: :on)
          all_active_sub_account_ids = Account.sub_account_ids_recursive(context.id)
          relevant_accounts = Account.joins(:feature_flags).where(id: [context.id].concat(all_active_sub_account_ids))
          relevant_courses = Course.joins(:feature_flags).where(account_id: all_active_sub_account_ids)

          accounts_with_feature = relevant_accounts.merge(new_gradebook_feature_flag)
          courses_with_feature = relevant_courses.merge(new_gradebook_feature_flag)

          if accounts_with_feature.exists? || courses_with_feature.exists?
            transitions['off'] ||= {}
            transitions['off']['locked'] = true
            transitions['off']['warning'] =
              I18n.t("This feature can't be disabled because there is at least one sub-account or course with this feature enabled.")
          end
        end
      end
    },
    'k12' =>
    {
      display_name: -> { I18n.t('features.k12', 'K-12 Specific Features') },
      description:  -> { I18n.t('k12_description', <<-END) },
Features, settings and styles that make more sense specifically in a K-12 environment. For now, this only
applies some style changes, but more K-12 specific things may be added in the future.
END
      applies_to: 'RootAccount',
      state: 'hidden',
      root_opt_in: true,
      beta: true
    },
    'recurring_calendar_events' =>
    {
      display_name: -> { I18n.t('Duplicating Calendar Events') },
      description: -> { I18n.t("Allows the duplication of Calendar Events") },
      applies_to: 'Course',
      state: 'hidden',
      root_opt_in: true,
      beta: true
    },
    'duplicate_modules' =>
    {
      display_name: -> { I18n.t('Duplicate Modules') },
      description: -> { I18n.t("Allows the duplicating of modules in Canvas") },
      applies_to: 'Account',
      state: 'allowed',
      root_opt_in: true
    },
    'allow_opt_out_of_inbox' =>
    {
      display_name: -> { I18n.t('features.allow_opt_out_of_inbox', "Allow Users to Opt-out of the Inbox") },
      description:  -> { I18n.t('allow_opt_out_of_inbox', <<-END) },
Allow users to opt out of the Conversation's Inbox. This will cause all conversation messages and notifications to be sent as ASAP notifications to the user's primary email, hide the Conversation's Inbox unread messages badge on the Inbox, and hide the Conversation's notification preferences.
END
      applies_to: 'RootAccount',
      state: 'hidden',
      root_opt_in: true
    },
    'lor_for_user' =>
    {
      display_name: -> { I18n.t('features.lor', "LOR External Tools") },
      description:  -> { I18n.t('allow_lor_tools', <<-END) },
Allow users to view and use external tools configured for LOR.
END
      applies_to: 'User',
      state: 'hidden'
    },
    'lor_for_account' =>
    {
      display_name: -> { I18n.t('features.lor', "LOR External Tools") },
      description:  -> { I18n.t('allow_lor_tools', <<-END) },
Allow users to view and use external tools configured for LOR.
END
      applies_to: 'RootAccount',
      state: 'hidden'
    },
    'course_catalog' =>
    {
      display_name: -> { I18n.t("Public Course Index") },
      description:  -> { I18n.t('display_course_catalog', <<-END) },
Show a searchable list of courses in this root account with the "Include this course in the public course index" flag enabled.
END
      applies_to: 'RootAccount',
      state: 'allowed',
      beta: true,
      root_opt_in: true
    },
    'gradebook_list_students_by_sortable_name' =>
    {
      display_name: -> { I18n.t('features.gradebook_list_students_by_sortable_name', "Gradebook - List Students by Sortable Name") },
      description: -> { I18n.t('enable_gradebook_list_students_by_sortable_name', <<-END) },
List students by their sortable names in the Gradebook. Sortable name defaults to 'Last Name, First Name' and can be changed in settings.
END
      applies_to: 'Course',
      state: 'allowed'
    },
    'usage_rights_required' =>
    {
      display_name: -> { I18n.t('Require Usage Rights for Uploaded Files') },
      description: -> { I18n.t('If enabled, content designers must provide copyright and license information for files before they are published. Only applies if Better File Browsing is also enabled.') },
      applies_to: 'Course',
      state: 'hidden',
      root_opt_in: true
    },
    'lti2_rereg' =>
    {
      display_name: -> {I18n.t('LTI 2 Reregistration')},
      description: -> { I18n.t('Enable reregistration for LTI 2 ')},
      applies_to:'RootAccount',
      state: 'hidden',
      beta: true
    },
    'quizzes_lti' =>
    {
      display_name: -> { I18n.t('Quiz LTI Plugin') },
      description: -> { I18n.t('Use the new quiz LTI tool in place of regular canvas quizzes') },
      applies_to: 'Course',
      state: 'hidden',
      beta: true,
      root_opt_in: true
    },
    'disable_lti_post_only' =>
    {
      display_name: -> { I18n.t('Don\'t Move LTI Query Params to POST Body') },
      description: -> { I18n.t('If enabled, query parameters will not be copied to the POST body during an LTI launch.') },
      applies_to: 'RootAccount',
      state: 'hidden',
      beta: true,
      root_opt_in: true
    },
    'membership_service_for_lti_tools' =>
    {
      display_name: -> { I18n.t('Membership Service Configuration') },
      description: -> { I18n.t('If enabled, OAuth 1.0a signing may be used by LTI tools to access the Membership Service API') },
      applies_to: 'RootAccount',
      state: 'hidden',
      root_opt_in: true
    },
    'new_sis_integrations' =>
    {
      display_name: -> { I18n.t('Enable new SIS integration settings') },
      description:  -> { I18n.t('new_sis_integrations', <<-END) },
This feature applies to institutions with an existing SIS Canvas integration.
Any customers that are currently using grade passback solutions in Canvas or
partner products should enable this feature for enhanced assignment data
validation workflows. When enabled, this feature displays the new SIS
Integration settings for SIS Sync (Assignment Level Grade Passback) in Account
Settings. The Post to SIS feature option has been incorporated into this new
setting and will be enabled by default.
END
      applies_to: 'Account',
      state: 'hidden',
      root_opt_in: true,
      beta: true
    },
    'bulk_sis_grade_export' =>
    {
      display_name: -> { I18n.t('Allow Bulk Grade Export to SIS') },
      description:  -> { I18n.t('Allows teachers to mark grade data to be exported in bulk to SIS integrations.') },
      applies_to: 'RootAccount',
      state: 'hidden',
      root_opt_in: true,
      beta: true
    },
    'notification_service' =>
    {
      display_name: -> { I18n.t('Use remote service for notifications') },
      description: -> { I18n.t('Allow the ability to send notifications through our dispatch queue') },
      applies_to: 'RootAccount',
      state: 'hidden',
      beta: true,
      development: false,
      root_opt_in: false
    },
    'better_scheduler' =>
    {
      display_name: -> { I18n.t('Use the new scheduler') },
      description: -> { I18n.t('Uses the new scheduler and its functionality') },
      applies_to: 'RootAccount',
      state: 'hidden',
      beta: true,
      development: false,
      root_opt_in: false
    },
    'use_new_tree' =>
    {
      display_name: -> { I18n.t('Use New Folder Tree in Files')},
      description: -> {I18n.t('Replaces the current folder tree with a new accessible and more feature rich folder tree.')},
      applies_to: 'Course',
      state: 'hidden',
      development: true,
      root_opt_in: true
    },
    'course_card_images' =>
    {
      display_name: -> { I18n.t('Enable Dashboard Images for Courses')},
      description: -> {I18n.t('Allow course images to be assigned to a course and used on the dashboard cards.')},
      applies_to: 'Course',
      state: 'allowed',
      root_opt_in: true,
      beta: true
    },
    'dashcard_reordering' =>
    {
      display_name: -> { I18n.t('Allow Reorder Dashboard Cards') },
      description: -> { I18n.t('Allow dashboard cards to be reordered for each user.') },
      applies_to: 'RootAccount',
      state: 'hidden',
      beta: true,
      development: true,
      root_opt_in: false
    },
    'responsive_layout' =>
    {
      display_name: -> { I18n.t('Responsive Layout') },
      description: -> { I18n.t('This is a feature to allow the development of a responsive layout ') },
      applies_to: 'RootAccount',
      state: 'hidden',
      development: true,
      root_opt_in: false
    },
    'allow_rtl' =>
    {
      display_name: -> { I18n.t('Allow RTL users to see RTL interface') },
      description: -> { I18n.t('This feature enables users of right-to-left (RTL) languages to see the RTL layout under development. Eventually, this will become the default behavior and this option will be removed.') },
      applies_to: 'RootAccount',
      state: 'allowed',
      beta: true,
    },
    'force_rtl' =>
    {
      display_name: -> { I18n.t('Turn on RTL Even For Non-RTL Languages') },
      description: -> { I18n.t('This is just a dev-only feature you can turn on to get a preview of how pages would look in a RTL environment, without having to change your language to one that is normally RTL ') },
      applies_to: 'User',
      state: 'hidden',
      development: true,
    },
    'include_byte_order_mark_in_gradebook_exports' =>
    {
      display_name: -> { I18n.t('Include Byte-Order Mark in Gradebook Exports') },
      description: -> { I18n.t('Optionally include a byte-order mark in Gradebook exports so they can be imported into Excel for users in some locales.') },
      applies_to: 'User',
      state: 'allowed'
    },
    'use_semi_colon_field_separators_in_gradebook_exports' =>
    {
      display_name: -> { I18n.t('Use semicolons to separate fields in Gradebook Exports') },
      description: -> { I18n.t('Use semicolons instead of commas to separate fields in Gradebook exports so they can be imported into Excel for users in some locales.') },
      applies_to: 'User',
      state: 'allowed',
      custom_transition_proc: ->(_user, context, _from_state, transitions) do
        if context.feature_enabled?(:autodetect_field_separators_for_gradebook_exports)
          transitions['on'] ||= {}
          transitions['on']['locked'] = true
          transitions['on']['warning'] = I18n.t("This feature can't be enabled while autodetection of field separators is enabled")
        end
      end
    },
    'autodetect_field_separators_for_gradebook_exports' =>
    {
      display_name: -> { I18n.t('Autodetect field separators in Gradebook Exports') },
      description: -> { I18n.t('Attempt to detect an appropriate field separator in Gradebook exports based on the number format for your language.') },
      applies_to: 'User',
      state: 'allowed',
      custom_transition_proc: ->(_user, context, _from_state, transitions) do
        if context.feature_enabled?(:use_semi_colon_field_separators_in_gradebook_exports)
          transitions['on'] ||= {}
          transitions['on']['locked'] = true
          transitions['on']['warning'] = I18n.t("This feature can't be enabled while semicolons are forced to be field separators")
        end
      end
    },
    'international_sms' => {
      display_name: -> { I18n.t('International SMS') },
      description: -> { I18n.t('Allows users with international phone numbers to receive text messages from Canvas.') },
      applies_to: 'RootAccount',
      state: 'hidden',
      root_opt_in: true
    },
    'course_user_search' => {
      display_name: -> { I18n.t('Account Course and User Search') },
      description: -> { I18n.t('Updated UI for searching and displaying users and courses within an account.') },
      applies_to: 'Account',
      state: 'on',
      root_opt_in: true,
      touch_context: true
    },
    'rich_content_service_high_risk' =>
    {
      display_name: -> { I18n.t('Rich Content Editor Sidebar Enhancements') },
      description: -> { I18n.t('Use new rich content editor with enhanced sidebar everywhere') },
      applies_to: 'RootAccount',
      state: 'hidden',
      beta: false,
      development: false,
      root_opt_in: false
    },
    'conditional_release' =>
    {
      display_name: -> { I18n.t('Mastery Paths') },
      description: -> { I18n.t('Configure individual learning paths for students based on assessment results.') },
      applies_to: 'Course',
      state: 'allowed',
      beta: true,
      development: false,
      root_opt_in: true,
      after_state_change_proc:  ->(user, context, _old_state, new_state) {
        if %w(on allowed).include?(new_state) && context.is_a?(Account)
          @service_account = ConditionalRelease::Setup.new(context.id, user.id)
          @service_account.activate!
        end
      }
    },
    'wrap_calendar_event_titles' =>
    {
      display_name: -> { I18n.t('Wrap event titles in Calendar month view') },
      description: -> { I18n.t("Show calendar events in the month view on multiple lines if the title doesn't fit on a single line") },
      applies_to: 'RootAccount',
      state: 'allowed',
      root_opt_in: true
    },
    'new_collaborations' =>
    {
      display_name: -> { I18n.t("External Collaborations Tool") },
      description: -> { I18n.t("Use the new Collaborations external tool enabling more options for tools to use to collaborate") },
      applies_to: 'Course',
      state: 'hidden',
      development: false,
      root_opt_in: true,
      touch_context: true
    },
    'master_courses' =>
    {
      display_name: -> { I18n.t('Blueprint Courses') }, # this won't be confusing at all
      description: -> { I18n.t('Enable the creation of Blueprint Courses') },
      applies_to: 'RootAccount',
      state: 'allowed',
      beta: false,
    },
    'student_context_cards' =>
    {
      display_name: -> { I18n.t('Student Context Card') },
      description: -> { I18n.t('Enable student context card links') },
      applies_to: "RootAccount",
      state: "allowed",
      beta: true
    },
    'new_user_tutorial' =>
    {
      display_name: -> { I18n.t('New User Tutorial')},
      description: -> { I18n.t('Provide tutorial information for new users in a flyout tray.')},
      applies_to: "RootAccount",
      state: "allowed",
    },
    'student_planner' =>
    {
      display_name: -> { I18n.t('To Do List Dashboard')},
      description: -> { I18n.t('Provides users with a To Do List Dashboard option.')},
      applies_to: "RootAccount",
      state: "hidden",
      beta: true,
      development: false
    },
    'rubric_criterion_range' =>
    {
      display_name: -> { I18n.t('Rubric Criterion Range') },
      description: -> { I18n.t('Specify max and min points to clarify boundaries of a rubric criterion rating.') },
      applies_to: "RootAccount",
      state: "allowed",
      root_opt_in: true
    },
    'encrypted_sourcedids' => {
      display_name: -> { I18n.t('Encrypted Sourcedids for Basic Outcomes') },
      description: -> { I18n.t('If enabled, Sourcedids used by Canvas for Basic Outcomes will be encrypted.') },
      applies_to: 'RootAccount',
      state: 'allowed'
    },
    'quizzes_next' =>
    {
      display_name: -> { I18n.t('Quizzes') + '.' + I18n.t('Next') },
      description: -> { I18n.t('Create assessments with Quizzes.Next and migrate existing Canvas Quizzes.') },
      applies_to: 'Course',
      state: 'allowed',
      visible_on: ->(context) do
        root_account = context.root_account
        is_provisioned = Rails.env.development? || root_account.settings&.dig(:provision, 'lti').present?

        if is_provisioned
          FeatureFlag.where(
            feature: 'quizzes_next',
            context: root_account
          ).first_or_create!(state: 'on') # if it's local or previously provisioned, FF is on
        end
        is_provisioned
      end
    },
    'import_to_quizzes_next' =>
    {
      display_name: -> { I18n.t('Quizzes.Next Importing') },
      description: -> { I18n.t('Allow importing of QTI and Common Cartridge into Quizzes.Next.') },
      applies_to: 'RootAccount',
      beta: true,
      state: 'hidden'
    },
    'common_cartridge_page_conversion' => {
      display_name: -> { I18n.t('Common Cartridge HTML File to Page Conversion') },
      description: -> { I18n.t('If enabled, Common Cartridge importers will convert HTML files into Pages') },
      applies_to: 'Course',
      state: 'hidden',
      beta: true
    },
    'developer_key_management_and_scoping' => {
      display_name: -> { I18n.t('Developer key management and scoping')},
      description: -> { I18n.t('If enabled, developer key management options and token scoping will be used.') },
      applies_to: 'RootAccount',
      state: 'allowed'
    },
    'non_scoring_rubrics' => {
      display_name: -> { I18n.t('Non-scoring Rubrics')},
      description: -> { I18n.t('If enabled, the option will be presented to have non-scoring rubrics.') },
      applies_to: 'RootAccount',
      state: 'allowed'
    }
  )

  def self.definitions
    @features ||= {}
    @features.freeze unless @features.frozen?
    @features
  end

  def applies_to_object(object)
    case @applies_to
    when 'RootAccount'
      object.is_a?(Account) && object.root_account?
    when 'Account'
      object.is_a?(Account)
    when 'Course'
      object.is_a?(Course) || object.is_a?(Account)
    when 'User'
      object.is_a?(User) || object.is_a?(Account) && object.site_admin?
    else
      false
    end
  end

  def self.feature_applies_to_object(feature, object)
    feature_def = definitions[feature.to_s]
    return false unless feature_def
    feature_def.applies_to_object(object)
  end

  def self.applicable_features(object)
    applicable_types = []
    if object.is_a?(Account)
      applicable_types << 'Account'
      applicable_types << 'Course'
      applicable_types << 'RootAccount' if object.root_account?
      applicable_types << 'User' if object.site_admin?
    elsif object.is_a?(Course)
      applicable_types << 'Course'
    elsif object.is_a?(User)
      applicable_types << 'User'
    end
    definitions.values.select{ |fd| applicable_types.include?(fd.applies_to) }
  end

  def default_transitions(context, orig_state)
    valid_states = %w(off on)
    valid_states << 'allowed' if context.is_a?(Account)
    (valid_states - [orig_state]).inject({}) do |transitions, state|
      transitions[state] = { 'locked' => (state == 'allowed' && @applies_to == 'RootAccount' &&
          context.is_a?(Account) && context.root_account? && !context.site_admin?) }
      transitions
    end
  end

  def transitions(user, context, orig_state)
    h = default_transitions(context, orig_state)
    if @custom_transition_proc.is_a?(Proc)
      @custom_transition_proc.call(user, context, orig_state, h)
    end
    h
  end

  def self.transitions(feature_name, user, context, orig_state)
    fd = definitions[feature_name.to_s]
    return nil unless fd
    fd.transitions(user, context, orig_state)
  end
end

# load feature definitions
Dir.glob("#{Rails.root}/lib/features/*.rb").each { |file| require_dependency file }<|MERGE_RESOLUTION|>--- conflicted
+++ resolved
@@ -116,20 +116,6 @@
   # TODO: register built-in features here
   # (plugins may register additional features during application initialization)
   register(
-<<<<<<< HEAD
-    'refactor_of_sis_imports' =>
-      {
-        display_name: -> {I18n.t('SIS Import Refactor')},
-        description: -> {I18n.t(<<END
-The engine that processes SIS imports has been refactored to better handle the
-stability of large SIS imports. The functionality of SIS imports has not changed.
-END
-        )},
-        applies_to: 'RootAccount',
-        state: 'on'
-      },
-=======
->>>>>>> 1224e2b5
     'permissions_v2_ui' =>
     {
       display_name: -> { I18n.t('Updated Permissions Page') },
