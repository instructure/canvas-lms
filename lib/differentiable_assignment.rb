--- conflicted
+++ resolved
@@ -19,11 +19,7 @@
 
 module DifferentiableAssignment
   def differentiated_assignments_applies?
-<<<<<<< HEAD
-    if is_a?(AbstractAssignment) || Quizzes::Quiz.class_names.include?(class_name)
-=======
     if is_a?(AbstractAssignment) || Quizzes::Quiz.class_names.include?(class_name) || is_a?(ContextModule)
->>>>>>> cdbe51e4
       only_visible_to_overrides
     elsif respond_to? :assignment
       assignment.only_visible_to_overrides
@@ -51,13 +47,6 @@
   end
 
   def visibility_view
-<<<<<<< HEAD
-    is_a?(AbstractAssignment) ? AssignmentStudentVisibility : Quizzes::QuizStudentVisibility
-  end
-
-  def column_name
-    is_a?(AbstractAssignment) ? :assignment_id : :quiz_id
-=======
     case class_name
     when "Assignment"
       AssignmentStudentVisibility
@@ -77,7 +66,6 @@
     else
       :quiz_id
     end
->>>>>>> cdbe51e4
   end
 
   # will not filter the collection for teachers, will for non-observer students
