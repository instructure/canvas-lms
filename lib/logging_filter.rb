# frozen_string_literal: true

#
# Copyright (C) 2012 - present Instructure, Inc.
#
# This file is part of Canvas.
#
# Canvas is free software: you can redistribute it and/or modify it under
# the terms of the GNU Affero General Public License as published by the Free
# Software Foundation, version 3 of the License.
#
# Canvas is distributed in the hope that it will be useful, but WITHOUT ANY
# WARRANTY; without even the implied warranty of MERCHANTABILITY or FITNESS FOR
# A PARTICULAR PURPOSE. See the GNU Affero General Public License for more
# details.
#
# You should have received a copy of the GNU Affero General Public License along
# with this program. If not, see <http://www.gnu.org/licenses/>.

module LoggingFilter
<<<<<<< HEAD
  FILTERED_PARAMETERS = %i[password auth_password access_token api_key client_secret fb_sig_friends session_token].freeze
=======
  FILTERED_PARAMETERS = %i[
    password
    old_password
    password_confirmation
    auth_password
    access_token
    api_key
    client_secret
    fb_sig_friends
    session_token
  ].freeze

>>>>>>> 80d4da09
  def self.filtered_parameters
    FILTERED_PARAMETERS
  end

  EXTENDED_FILTERED_PARAMETERS = ["pseudonym[password]", "login[password]", "pseudonym_session[password]"].freeze
  def self.all_filtered_parameters
    FILTERED_PARAMETERS.map(&:to_s) + EXTENDED_FILTERED_PARAMETERS
  end

  def self.filter_uri(uri)
    filter_query_string(uri)
  end

  def self.filter_query_string(qs)
    regs = all_filtered_parameters.map { |p| p.gsub("[", "\\[").gsub("]", "\\]") }.join("|")
    @@filtered_parameters_regex ||= /([?&](?:#{regs}))=[^&]+/
    qs.gsub(@@filtered_parameters_regex, '\1=[FILTERED]')
  end

  def self.filter_params(params)
    params.each do |k, v|
      params[k] = "[FILTERED]" if all_filtered_parameters.include?(k.to_s.downcase)
      params[k] = filter_params(v) if v.is_a? Hash
    end
    params
  end
end<|MERGE_RESOLUTION|>--- conflicted
+++ resolved
@@ -18,9 +18,6 @@
 # with this program. If not, see <http://www.gnu.org/licenses/>.
 
 module LoggingFilter
-<<<<<<< HEAD
-  FILTERED_PARAMETERS = %i[password auth_password access_token api_key client_secret fb_sig_friends session_token].freeze
-=======
   FILTERED_PARAMETERS = %i[
     password
     old_password
@@ -33,7 +30,6 @@
     session_token
   ].freeze
 
->>>>>>> 80d4da09
   def self.filtered_parameters
     FILTERED_PARAMETERS
   end
