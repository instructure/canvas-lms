#
# Copyright (C) 2011 Instructure, Inc.
#
# This file is part of Canvas.
#
# Canvas is free software: you can redistribute it and/or modify it under
# the terms of the GNU Affero General Public License as published by the Free
# Software Foundation, version 3 of the License.
#
# Canvas is distributed in the hope that it will be useful, but WITHOUT ANY
# WARRANTY; without even the implied warranty of MERCHANTABILITY or FITNESS FOR
# A PARTICULAR PURPOSE. See the GNU Affero General Public License for more
# details.
#
# You should have received a copy of the GNU Affero General Public License along
# with this program. If not, see <http://www.gnu.org/licenses/>.
#

if CANVAS_RAILS2
class Shard
  IDS_PER_SHARD = 10_000_000_000_000
<<<<<<< HEAD
=======

>>>>>>> 5bcb6422
  def self.stubbed?
    true
  end

  def self.default
    @default ||= Shard.new
  end

  def self.birth
    default
  end

  def self.current
    default
  end

  def self.partition_by_shard(array, partition_proc = nil)
    return [] if array.empty?
    Array(yield array)
  end

  def self.with_each_shard(shards = nil)
    Array(yield)
  end

  def self.shard_for(object)
    default
  end

  def activate
    yield
  end

  def default?
    true
  end

  def settings
    {}
  end

  def id
    "default"
  end

  def self.global_id_for(any_id)
    any_id.is_a?(ActiveRecord::Base) ? any_id.global_id : any_id
  end

  def self.relative_id_for(any_id, source_shard, target_shard)
    any_id.is_a?(ActiveRecord::Base) ? any_id.local_id : any_id
  end

  yaml_as "tag:instructure.com,2012:Shard"

  def self.yaml_new(klass, tag, val)
    default
  end

  module RSpec
    def self.included(klass)
      klass.before do
        pending "needs a sharding implementation"
      end
    end
  end
end

ActiveRecord::Base.class_eval do
  if CANVAS_RAILS2
    class << self
      VALID_FIND_OPTIONS << :shard
    end
  end

  scope :shard, lambda { |shard| scoped }

  def shard(shard = nil)
    Shard.default
  end

  def shard=(new_shard)
    raise ReadOnlyRecord if new_record? && self.shard != new_shard
    new_shard
  end

  def global_id
    id
  end

  def local_id
    id
  end
end

module ActiveRecord::Associations
  (CANVAS_RAILS2 ? AssociationProxy : Association).class_eval do
    def shard
      Shard.default
    end
  end

  %w{HasManyAssociation HasManyThroughAssociation}.each do |klass|
    const_get(klass).class_eval do
      def with_each_shard(*shards)
        scope = self
        scope = yield(scope) if block_given?
        Array(scope)
      end
    end
  end
end
end<|MERGE_RESOLUTION|>--- conflicted
+++ resolved
@@ -19,10 +19,7 @@
 if CANVAS_RAILS2
 class Shard
   IDS_PER_SHARD = 10_000_000_000_000
-<<<<<<< HEAD
-=======
 
->>>>>>> 5bcb6422
   def self.stubbed?
     true
   end
