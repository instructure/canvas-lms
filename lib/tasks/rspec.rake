--- conflicted
+++ resolved
@@ -1,7 +1,7 @@
 # frozen_string_literal: true
 
 # Don't load rspec if running "rake gems:*"
-unless Rails.env.production? || ARGV.any? { |a| a =~ /\Agems/ }
+unless Rails.env.production? || ARGV.any? { |a| a.start_with?('gems') }
 
   begin
     require 'rspec/core/rake_task'
@@ -17,14 +17,14 @@
               require File.expand_path(File.dirname(__FILE__) + "/../../config/environment")
 
               # ... otherwise, do this:
-              raise <<~MSG
+              raise <<~TEXT
 
                 #{"*" * 80}
                 *  You are trying to run an rspec rake task defined in
                 *  #{__FILE__},
                 *  but rspec can not be found in vendor/gems or system gems.
                 #{"*" * 80}
-              MSG
+              TEXT
             end
           end
         end
@@ -45,15 +45,10 @@
     # you can also do SPEC_OPTS='-e "test name"' but this is a little easier I
     # suppose.
     if ENV['SINGLE_TEST']
-      t.spec_opts += ['-e', %{"#{ENV['SINGLE_TEST']}"}]
-    end
-<<<<<<< HEAD
-    spec_files = FileList['{gems,vendor}/plugins/*/spec_canvas/**/*_spec.rb'].exclude(%r'spec_canvas/selenium') + FileList['spec/**/*_spec.rb'].exclude(%r'spec/selenium')
-    Gem.loaded_specs.values.each do |spec|
-=======
+      t.spec_opts += ['-e', %("#{ENV['SINGLE_TEST']}")]
+    end
     spec_files = FileList['{gems,vendor}/plugins/*/spec_canvas/**/*_spec.rb'].exclude(%r{spec_canvas/selenium}) + FileList['spec/**/*_spec.rb'].exclude(%r{spec/selenium})
     Gem.loaded_specs.each_value do |spec|
->>>>>>> 118dd2ea
       path = spec.full_gem_path
       spec_canvas_path = File.expand_path(path + "/spec_canvas")
       next unless File.directory?(spec_canvas_path)
@@ -70,7 +65,7 @@
         pid = Process.fork
         unless pid
           child = true
-          t.send(spec_files_attr, spec_files.map { |x| x[j] }.compact)
+          t.send(spec_files_attr, spec_files.filter_map { |x| x[j] })
           break
         end
         processes << pid
@@ -115,21 +110,21 @@
     [:models, :services, :controllers, :views, :helpers, :lib, :selenium].each do |sub|
       desc "Run the code examples in spec/#{sub}"
       klass.new(sub) do |t|
-        t.spec_opts = ['--options', "\"#{Rails.root}/spec/spec.opts\""]
+        t.spec_opts = ['--options', Shellwords.escape(Rails.root.join("spec/spec.opts"))]
         t.send(spec_files_attr, FileList["spec/#{sub}/**/*_spec.rb"])
       end
     end
 
     desc "Run the code examples in {gems,vendor}/plugins (except RSpec's own)"
     klass.new(:coverage) do |t|
-      t.spec_opts = ['--options', "\"#{Rails.root}/spec/spec.opts\""]
-      t.send(spec_files_attr, FileList['{gems,vendor}/plugins/*/spec_canvas/**/*_spec.rb'].exclude(%r'spec_canvas/selenium') + FileList['spec/**/*_spec.rb'].exclude(%r'spec/selenium'))
+      t.spec_opts = ['--options', Shellwords.escape(Rails.root.join("spec/spec.opts"))]
+      t.send(spec_files_attr, FileList['{gems,vendor}/plugins/*/spec_canvas/**/*_spec.rb'].exclude(%r{spec_canvas/selenium}) + FileList['spec/**/*_spec.rb'].exclude(%r{spec/selenium}))
     end
 
     namespace :plugins do
       desc "Runs the examples for rspec_on_rails"
       klass.new(:rspec_on_rails) do |t|
-        t.spec_opts = ['--options', "\"#{Rails.root}/spec/spec.opts\""]
+        t.spec_opts = ['--options', Shellwords.escape(Rails.root.join("spec/spec.opts"))]
         t.send(spec_files_attr, FileList['vendor/plugins/rspec-rails/spec/**/*/*_spec.rb'])
       end
     end
@@ -137,13 +132,13 @@
     # Setup specs for stats
     task :statsetup do
       require 'rails/code_statistics'
-      ::STATS_DIRECTORIES << %w(Model\ specs spec/models) if File.exist?('spec/models')
-      ::STATS_DIRECTORIES << %w(Service\ specs spec/services) if File.exist?('spec/services')
-      ::STATS_DIRECTORIES << %w(View\ specs spec/views) if File.exist?('spec/views')
-      ::STATS_DIRECTORIES << %w(Controller\ specs spec/controllers) if File.exist?('spec/controllers')
-      ::STATS_DIRECTORIES << %w(Helper\ specs spec/helpers) if File.exist?('spec/helpers')
-      ::STATS_DIRECTORIES << %w(Library\ specs spec/lib) if File.exist?('spec/lib')
-      ::STATS_DIRECTORIES << %w(Routing\ specs spec/lib) if File.exist?('spec/routing')
+      ::STATS_DIRECTORIES << %w[Model\ specs spec/models] if File.exist?('spec/models')
+      ::STATS_DIRECTORIES << %w[Service\ specs spec/services] if File.exist?('spec/services')
+      ::STATS_DIRECTORIES << %w[View\ specs spec/views] if File.exist?('spec/views')
+      ::STATS_DIRECTORIES << %w[Controller\ specs spec/controllers] if File.exist?('spec/controllers')
+      ::STATS_DIRECTORIES << %w[Helper\ specs spec/helpers] if File.exist?('spec/helpers')
+      ::STATS_DIRECTORIES << %w[Library\ specs spec/lib] if File.exist?('spec/lib')
+      ::STATS_DIRECTORIES << %w[Routing\ specs spec/lib] if File.exist?('spec/routing')
       ::CodeStatistics::TEST_TYPES << "Model specs" if File.exist?('spec/models')
       ::CodeStatistics::TEST_TYPES << "Service specs" if File.exist?('spec/services')
       ::CodeStatistics::TEST_TYPES << "View specs" if File.exist?('spec/views')
@@ -158,11 +153,11 @@
         desc "Load fixtures (from spec/fixtures) into the current environment's database.  Load specific fixtures using FIXTURES=x,y. Load from subdirectory in test/fixtures using FIXTURES_DIR=z."
         task :load => :environment do
           ActiveRecord::Base.establish_connection(Rails.env)
-          base_dir = File.join(Rails.root, 'spec', 'fixtures')
-          fixtures_dir = ENV['FIXTURES_DIR'] ? File.join(base_dir, ENV['FIXTURES_DIR']) : base_dir
+          base_dir = Rails.root.join('spec,fixtures')
+          fixtures_dir = ENV['FIXTURES_DIR'] ? base_dir.join(ENV['FIXTURES_DIR']) : base_dir
 
           require 'active_record/fixtures'
-          (ENV['FIXTURES'] ? ENV['FIXTURES'].split(/,/).map { |f| File.join(fixtures_dir, f) } : Dir.glob(File.join(fixtures_dir, '*.{yml,csv}'))).each do |fixture_file|
+          (ENV['FIXTURES'] ? ENV['FIXTURES'].split(",").map { |f| fixtures_dir.join(f) } : Dir.glob(fixtures_dir.join('*.{yml,csv}'))).each do |fixture_file|
             Fixtures.create_fixtures(File.dirname(fixture_file), File.basename(fixture_file, '.*'))
           end
         end
@@ -170,20 +165,15 @@
     end
 
     namespace :server do
-      daemonized_server_pid = File.expand_path("#{Rails.root}/tmp/pids/spec_server.pid")
+      daemonized_server_pid = Rails.root.join("tmp/pids/spec_server.pid").expand_path
 
       desc "start spec_server."
       task :start do
         if File.exist?(daemonized_server_pid)
           $stderr.puts "spec_server is already running."
         else
-<<<<<<< HEAD
-          $stderr.puts %Q{Starting up spec_server ...}
-          FileUtils.mkdir_p('tmp/pids') unless test ?d, 'tmp/pids'
-=======
           $stderr.puts "Starting up spec_server ..."
           FileUtils.mkdir_p('tmp/pids') unless test 'd', 'tmp/pids'
->>>>>>> 118dd2ea
           system("ruby", "script/spec_server", "--daemon", "--pid", daemonized_server_pid)
         end
       end
@@ -205,7 +195,7 @@
       desc "check if spec server is running"
       task :status do
         if File.exist?(daemonized_server_pid)
-          $stderr.puts %Q{spec_server is running (PID: #{File.read(daemonized_server_pid).gsub("\n", "")})}
+          $stderr.puts %{spec_server is running (PID: #{File.read(daemonized_server_pid).delete("\n")})}
         else
           $stderr.puts "No server running."
         end
