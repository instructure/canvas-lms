# frozen_string_literal: true

namespace :db do
  desc "Create a new user"
  task :create_user => :environment do
    require 'highline/import'
    create_user_task
  end
end

def create_user_task
  shard = nil
  account = nil

  choose do |menu|
    default = nil
    Shard.all.each do |e|
      default ||= e.name
      menu.choice(e.name) do
        shard = Shard.find(e.id)
        shard.activate!
      end
    end
    menu.default = default
    menu.prompt = "Select a Shard: |#{default}| "
  end

  choose do |menu|
    default = nil
    Account.all.each do |a|
      default = a.name if a.id == 1
      menu.choice(a.name) do
        account = Account.find(a.id)
      end
    end
    menu.default = default
    menu.prompt = "Select an Account: |#{default}| "
  end

<<<<<<< HEAD
  user_first_name = ask ( "User's first name: ")
  user_last_name = ask ("User's last name: ")
  user_login = ask ("User's login: ")
  user_password = ask ("User's password: ")  { |q| q.default = 'useruser' }
=======
  user_first_name = ask("User's first name: ")
  user_last_name = ask("User's last name: ")
  user_login = ask("User's login: ")
  user_password = ask("User's password: ") { |q| q.default = 'useruser' }
>>>>>>> 2d51e8e7

  puts %Q{

  Shard: #{shard.name}[#{shard.id}]
  Account: #{account.name}[#{account.id}]
  Admin User: #{user_first_name} #{user_last_name}
  Username: #{user_login}
  Password: #{user_password}

  }

  create_user_task unless agree("Does this look correct?") { |q| q.default = 'yes' }

  ActiveRecord::Base.transaction do
    begin
      user = User.create!(
        name: user_first_name + " " + user_last_name,
        short_name: user_first_name,
        sortable_name: user_last_name + " " + user_first_name
      )

      pseudonym = Pseudonym.create!(
        :account => account,
        :unique_id => user_login,
        :user => user
      )

      user.register
      pseudonym.password = pseudonym.password_confirmation = user_password
      pseudonym.save!
      puts "User Created!"
    rescue => e
      puts e
      raise ActiveRecord::Rollback
    end
    puts "Failed to create User!" unless user.persisted?
  end

  if agree("Would you like to create another user?") { |q| q.default = 'yes' }
    create_user_task
  else
    exit
  end
end<|MERGE_RESOLUTION|>--- conflicted
+++ resolved
@@ -37,17 +37,10 @@
     menu.prompt = "Select an Account: |#{default}| "
   end
 
-<<<<<<< HEAD
-  user_first_name = ask ( "User's first name: ")
-  user_last_name = ask ("User's last name: ")
-  user_login = ask ("User's login: ")
-  user_password = ask ("User's password: ")  { |q| q.default = 'useruser' }
-=======
   user_first_name = ask("User's first name: ")
   user_last_name = ask("User's last name: ")
   user_login = ask("User's login: ")
   user_password = ask("User's password: ") { |q| q.default = 'useruser' }
->>>>>>> 2d51e8e7
 
   puts %Q{
 
