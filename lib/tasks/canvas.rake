--- conflicted
+++ resolved
@@ -5,223 +5,201 @@
 
 $canvas_tasks_loaded ||= false
 unless $canvas_tasks_loaded
-$canvas_tasks_loaded = true
-
-def log_time(name, &block)
-  puts "--> Starting: '#{name}'"
-  time = Benchmark.realtime(&block)
-  puts "--> Finished: '#{name}' in #{time.round(2)}s"
-  time
-end
-
-def parallel_processes
-  processes = (ENV['CANVAS_BUILD_CONCURRENCY'] || Parallel.processor_count).to_i
-  puts "working in #{processes} processes"
-  processes
-end
-
-namespace :canvas do
-  desc "Compile javascript and css assets."
-  task :compile_assets do |t, args|
-    # running :environment as a prerequisite task is necessary even if we don't
-    # need it for this task: forked processes (through Parallel) that invoke other
-    # Rake tasks may require the Rails environment and for some reason, Rake will
-    # not re-run the environment task when forked
-    require 'config/environment' rescue nil
-
-    # opt out
-    npm_install = ENV["COMPILE_ASSETS_NPM_INSTALL"] != "0"
-    build_api_docs = ENV["COMPILE_ASSETS_API_DOCS"] != "0"
-    build_css = ENV["COMPILE_ASSETS_CSS"] != "0"
-    build_styleguide = ENV["COMPILE_ASSETS_STYLEGUIDE"] != "0"
-    build_i18n = ENV["RAILS_LOAD_ALL_LOCALES"] != "0"
-    build_js = ENV["COMPILE_ASSETS_BUILD_JS"] != "0"
-    build_prod_js = ENV['RAILS_ENV'] == 'production' || ENV['USE_OPTIMIZED_JS'] == 'true' || ENV['USE_OPTIMIZED_JS'] == 'True'
-    # build dev bundles even in prod mode so you can debug with ?optimized_js=0
-    # query string (except for on jenkins where we set JS_BUILD_NO_UGLIFY anyway
-    # so there's no need for an unminified fallback)
-    build_dev_js = ENV['JS_BUILD_NO_FALLBACK'] != "1" && (!build_prod_js || ENV['JS_BUILD_NO_UGLIFY'] != "1")
-
-    batches = Rake::TaskGraph.draw do
-      task 'css:compile' => [ 'js:gulp_rev' ] if build_css
-      task 'css:styleguide' if build_styleguide
-      task 'doc:api' if build_api_docs
-      task 'js:yarn_install' if npm_install
-      task 'js:gulp_rev' => [
-        ('js:yarn_install' if npm_install)
-      ].compact
-
-      task 'i18n:generate_js' => [
-        ('js:yarn_install' if npm_install)
-      ].compact if build_i18n && build_js
-
-      task 'js:webpack_development' => [
-        'js:gulp_rev',
-        ('i18n:generate_js' if build_i18n),
-      ] if build_js && build_dev_js
-
-      task 'js:webpack_production' => [
-        'js:gulp_rev',
-        ('i18n:generate_js' if build_i18n),
-      ] if build_js && build_prod_js
-    end
-
-    batch_times = []
-    real_time = Benchmark.realtime do
-      batches.each do |tasks|
-        batch_times += Parallel.map(tasks, :in_processes => parallel_processes) do |task|
-          name, runner = if task.is_a?(Hash)
-            task.values_at(:name, :runner)
-          else
-            [task, ->() { Rake::Task[task].invoke }]
+  $canvas_tasks_loaded = true
+
+  def log_time(name, &block)
+    puts "--> Starting: '#{name}'"
+    time = Benchmark.realtime(&block)
+    puts "--> Finished: '#{name}' in #{time.round(2)}s"
+    time
+  end
+
+  def parallel_processes
+    processes = (ENV['CANVAS_BUILD_CONCURRENCY'] || Parallel.processor_count).to_i
+    puts "working in #{processes} processes"
+    processes
+  end
+
+  namespace :canvas do
+    desc "Compile javascript and css assets."
+    task :compile_assets do |t, args|
+      # running :environment as a prerequisite task is necessary even if we don't
+      # need it for this task: forked processes (through Parallel) that invoke other
+      # Rake tasks may require the Rails environment and for some reason, Rake will
+      # not re-run the environment task when forked
+      require 'config/environment' rescue nil
+
+      # opt out
+      npm_install = ENV["COMPILE_ASSETS_NPM_INSTALL"] != "0"
+      build_api_docs = ENV["COMPILE_ASSETS_API_DOCS"] != "0"
+      build_css = ENV["COMPILE_ASSETS_CSS"] != "0"
+      build_styleguide = ENV["COMPILE_ASSETS_STYLEGUIDE"] != "0"
+      build_i18n = ENV["RAILS_LOAD_ALL_LOCALES"] != "0"
+      build_js = ENV["COMPILE_ASSETS_BUILD_JS"] != "0"
+      build_prod_js = ENV['RAILS_ENV'] == 'production' || ENV['USE_OPTIMIZED_JS'] == 'true' || ENV['USE_OPTIMIZED_JS'] == 'True'
+      # build dev bundles even in prod mode so you can debug with ?optimized_js=0
+      # query string (except for on jenkins where we set JS_BUILD_NO_UGLIFY anyway
+      # so there's no need for an unminified fallback)
+      build_dev_js = ENV['JS_BUILD_NO_FALLBACK'] != "1" && (!build_prod_js || ENV['JS_BUILD_NO_UGLIFY'] != "1")
+
+      batches = Rake::TaskGraph.draw do
+        task 'css:compile' => ['js:gulp_rev'] if build_css
+        task 'css:styleguide' if build_styleguide
+        task 'doc:api' if build_api_docs
+        task 'js:yarn_install' if npm_install
+        task 'js:gulp_rev' => [
+          ('js:yarn_install' if npm_install)
+        ].compact
+
+        task 'i18n:generate_js' => [
+          ('js:yarn_install' if npm_install)
+        ].compact if build_i18n && build_js
+
+        task 'js:webpack_development' => [
+          'js:gulp_rev',
+          ('i18n:generate_js' if build_i18n),
+        ] if build_js && build_dev_js
+
+        task 'js:webpack_production' => [
+          'js:gulp_rev',
+          ('i18n:generate_js' if build_i18n),
+        ] if build_js && build_prod_js
+      end
+
+      batch_times = []
+      real_time = Benchmark.realtime do
+        batches.each do |tasks|
+          batch_times += Parallel.map(tasks, :in_processes => parallel_processes) do |task|
+            name, runner = if task.is_a?(Hash)
+                             task.values_at(:name, :runner)
+                           else
+                             [task, ->() { Rake::Task[task].invoke }]
+                           end
+
+            log_time(name, &runner)
           end
-
-          log_time(name, &runner)
         end
       end
-    end
-
-    combined_time = batch_times.reduce(:+)
-
-<<<<<<< HEAD
-    puts (
-      "Finished compiling assets in #{real_time.round(2)}s. " +
-      "Parallelism saved #{(combined_time - real_time).round(2)}s " +
-      "(#{(real_time.to_f / combined_time.to_f * 100.0).round(2)}%)"
-    )
-  end
-=======
+
+      combined_time = batch_times.reduce(:+)
+
       puts(
         "Finished compiling assets in #{real_time.round(2)}s. " +
         "Parallelism saved #{(combined_time - real_time).round(2)}s " +
         "(#{(real_time.to_f / combined_time.to_f * 100.0).round(2)}%)"
       )
     end
->>>>>>> 2d51e8e7
-
-  desc "Just compile css and js for development"
-  task :compile_assets_dev do
-    ENV["COMPILE_ASSETS_NPM_INSTALL"] = "0"
-    ENV["COMPILE_ASSETS_STYLEGUIDE"] = "0"
-    ENV["COMPILE_ASSETS_API_DOCS"] = "0"
-    Rake::Task['canvas:compile_assets'].invoke
-  end
-
-  desc "Load config/dynamic_settings.yml into the configured consul cluster"
-  task :seed_consul => [:environment] do
-    def load_tree(root, tree)
-      tree.each do |node, subtree|
-        key = [root, node].compact.join('/')
-        if Hash === subtree
-          load_tree(key, subtree)
-        else
-          Diplomat::Kv.put(key, subtree.to_s, { cas: 0 })
+
+    desc "Just compile css and js for development"
+    task :compile_assets_dev do
+      ENV["COMPILE_ASSETS_NPM_INSTALL"] = "0"
+      ENV["COMPILE_ASSETS_STYLEGUIDE"] = "0"
+      ENV["COMPILE_ASSETS_API_DOCS"] = "0"
+      Rake::Task['canvas:compile_assets'].invoke
+    end
+
+    desc "Load config/dynamic_settings.yml into the configured consul cluster"
+    task :seed_consul => [:environment] do
+      def load_tree(root, tree)
+        tree.each do |node, subtree|
+          key = [root, node].compact.join('/')
+          if Hash === subtree
+            load_tree(key, subtree)
+          else
+            Diplomat::Kv.put(key, subtree.to_s, { cas: 0 })
+          end
         end
       end
-    end
-
-    load_tree(nil, ConfigFile.load('dynamic_settings'))
-  end
-
-  desc "Initialize vault"
-  task :seed_vault => [:environment] do
-    Canvas::Vault.api_client.sys.mount(Canvas::Vault.kv_mount, 'kv', 'Application secrets for canvas', {
-      options: { version: 1 },
-      config: {
-        # In prod this is higher, but for dev, a low ttl is more useful
-        default_lease_ttl: '10s'
-      }
-    })
-  end
-end
-
-namespace :lint do
-  desc "lint controllers for bad render json calls."
-  task :render_json do
-    output = `script/render_json_lint`
-    exit_status = $?.exitstatus
-    puts output
-    if exit_status != 0
-      raise "lint:render_json test failed"
-    else
-      puts "lint:render_json test succeeded"
-    end
-  end
-end
-
-namespace :db do
-  desc "Shows pending db migrations."
-  task :pending_migrations => :environment do
-    migrations = ActiveRecord::Base.connection.migration_context.migrations
-    pending_migrations = ActiveRecord::Migrator.new(:up, migrations, ActiveRecord::Base.connection.schema_migration).pending_migrations
-    pending_migrations.each do |pending_migration|
-      tags = pending_migration.tags
-      tags = " (#{tags.join(', ')})" unless tags.empty?
-      puts '  %4d %s%s' % [pending_migration.version, pending_migration.name, tags]
-    end
-  end
-
-  desc "Shows skipped db migrations."
-  task :skipped_migrations => :environment do
-    migrations = ActiveRecord::Base.connection.migration_context.migrations
-    skipped_migrations = ActiveRecord::Migrator.new(:up, migrations, ActiveRecord::Base.connection.schema_migration).skipped_migrations
-    skipped_migrations.each do |skipped_migration|
-      tags = skipped_migration.tags
-      tags = " (#{tags.join(', ')})" unless tags.empty?
-      puts '  %4d %s%s' % [skipped_migration.version, skipped_migration.name, tags]
-    end
-  end
-
-  namespace :migrate do
-    desc "Run all pending predeploy migrations"
-    # TODO: this is being replaced by outrigger
-    # rake db:migrate:tagged[predeploy].
-    # When all callsites are migrated, this task
-    # definition can be dropped.
-    task :predeploy => [:environment, :load_config] do
+
+      load_tree(nil, ConfigFile.load('dynamic_settings'))
+    end
+
+    desc "Initialize vault"
+    task :seed_vault => [:environment] do
+      Canvas::Vault.api_client.sys.mount(Canvas::Vault.kv_mount, 'kv', 'Application secrets for canvas', {
+                                           options: { version: 1 },
+                                           config: {
+                                             # In prod this is higher, but for dev, a low ttl is more useful
+                                             default_lease_ttl: '10s'
+                                           }
+                                         })
+    end
+  end
+
+  namespace :lint do
+    desc "lint controllers for bad render json calls."
+    task :render_json do
+      output = `script/render_json_lint`
+      exit_status = $?.exitstatus
+      puts output
+      if exit_status != 0
+        raise "lint:render_json test failed"
+      else
+        puts "lint:render_json test succeeded"
+      end
+    end
+  end
+
+  namespace :db do
+    desc "Shows pending db migrations."
+    task :pending_migrations => :environment do
       migrations = ActiveRecord::Base.connection.migration_context.migrations
-      migrations = migrations.select { |m| m.tags.include?(:predeploy) }
-      ActiveRecord::Migrator.new(:up, migrations, ActiveRecord::Base.connection.schema_migration).migrate
-    end
-  end
-
-  namespace :test do
-    desc "Drop and regenerate the test db by running migrations"
-    task :reset => [:environment, :load_config] do
-      raise "Run with RAILS_ENV=test" unless Rails.env.test?
-      config = ActiveRecord::Base.configurations['test']
-      queue = config['queue']
-      ActiveRecord::Tasks::DatabaseTasks.drop(queue) if queue rescue nil
-      ActiveRecord::Tasks::DatabaseTasks.drop(config) rescue nil
-      Shard.default(reload: true) # make sure we know that sharding isn't set up yet
-      CanvasCassandra::DatabaseBuilder.config_names.each do |cass_config|
-        db = CanvasCassandra::DatabaseBuilder.from_config(cass_config)
-        db.tables.each do |table|
-          db.execute("DROP TABLE #{table}")
+      pending_migrations = ActiveRecord::Migrator.new(:up, migrations, ActiveRecord::Base.connection.schema_migration).pending_migrations
+      pending_migrations.each do |pending_migration|
+        tags = pending_migration.tags
+        tags = " (#{tags.join(', ')})" unless tags.empty?
+        puts '  %4d %s%s' % [pending_migration.version, pending_migration.name, tags]
+      end
+    end
+
+    desc "Shows skipped db migrations."
+    task :skipped_migrations => :environment do
+      migrations = ActiveRecord::Base.connection.migration_context.migrations
+      skipped_migrations = ActiveRecord::Migrator.new(:up, migrations, ActiveRecord::Base.connection.schema_migration).skipped_migrations
+      skipped_migrations.each do |skipped_migration|
+        tags = skipped_migration.tags
+        tags = " (#{tags.join(', ')})" unless tags.empty?
+        puts '  %4d %s%s' % [skipped_migration.version, skipped_migration.name, tags]
+      end
+    end
+
+    namespace :migrate do
+      desc "Run all pending predeploy migrations"
+      # TODO: this is being replaced by outrigger
+      # rake db:migrate:tagged[predeploy].
+      # When all callsites are migrated, this task
+      # definition can be dropped.
+      task :predeploy => [:environment, :load_config] do
+        migrations = ActiveRecord::Base.connection.migration_context.migrations
+        migrations = migrations.select { |m| m.tags.include?(:predeploy) }
+        ActiveRecord::Migrator.new(:up, migrations, ActiveRecord::Base.connection.schema_migration).migrate
+      end
+    end
+
+    namespace :test do
+      desc "Drop and regenerate the test db by running migrations"
+      task :reset => [:environment, :load_config] do
+        raise "Run with RAILS_ENV=test" unless Rails.env.test?
+
+        config = ActiveRecord::Base.configurations['test']
+        queue = config['queue']
+        ActiveRecord::Tasks::DatabaseTasks.drop(queue) if queue rescue nil
+        ActiveRecord::Tasks::DatabaseTasks.drop(config) rescue nil
+        Shard.default(reload: true) # make sure we know that sharding isn't set up yet
+        CanvasCassandra::DatabaseBuilder.config_names.each do |cass_config|
+          db = CanvasCassandra::DatabaseBuilder.from_config(cass_config)
+          db.tables.each do |table|
+            db.execute("DROP TABLE #{table}")
+          end
         end
-      end
-      ActiveRecord::Tasks::DatabaseTasks.create(queue) if queue
-      ActiveRecord::Tasks::DatabaseTasks.create(config)
-      ::ActiveRecord::Base.connection.schema_cache.clear!
-      ::ActiveRecord::Base.descendants.each(&:reset_column_information)
-      Rake::Task['db:migrate'].invoke
-    end
-  end
-<<<<<<< HEAD
-end
-
-Switchman::Rake.filter_database_servers do |servers, block|
-  ENV['REGION']&.split(',')&.each do |region|
-    method = :"select!"
-    if region[0] == '-'
-      method = :"reject!"
-      region = region[1..-1]
-    end
-    if region == 'self'
-      servers.send(method, &:in_current_region?)
-    else
-      servers.send(method) { |server| server.in_region?(region) }
-=======
+        ActiveRecord::Tasks::DatabaseTasks.create(queue) if queue
+        ActiveRecord::Tasks::DatabaseTasks.create(config)
+        ::ActiveRecord::Base.connection.schema_cache.clear!
+        ::ActiveRecord::Base.descendants.each(&:reset_column_information)
+        Rake::Task['db:migrate'].invoke
+      end
+    end
+  end
 
   Switchman::Rake.filter_database_servers do |servers, block|
     ENV['REGION']&.split(',')&.each do |region|
@@ -235,14 +213,12 @@
       else
         servers.send(method) { |server| server.in_region?(region) }
       end
->>>>>>> 2d51e8e7
-    end
-  end
-  block.call(servers)
-end
-
-%w{db:pending_migrations db:skipped_migrations db:migrate:predeploy db:migrate:tagged}.each do |task_name|
-  Switchman::Rake.shardify_task(task_name, categories: ->{ Shard.categories })
-end
+    end
+    block.call(servers)
+  end
+
+  %w{db:pending_migrations db:skipped_migrations db:migrate:predeploy db:migrate:tagged}.each do |task_name|
+    Switchman::Rake.shardify_task(task_name, categories: -> { Shard.categories })
+  end
 
 end