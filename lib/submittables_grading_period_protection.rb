--- conflicted
+++ resolved
@@ -18,13 +18,8 @@
     submittable.only_visible_to_overrides =
       submittable_params[:only_visible_to_overrides] if submittable_params.key?(:only_visible_to_overrides)
     submittable.due_at = submittable_params[:due_at] if submittable_params.key?(:due_at)
-<<<<<<< HEAD
-    return true unless submittable.only_visible_to_overrides_changed? || submittable.due_at_changed?
+    return true unless submittable.only_visible_to_overrides_changed? || due_at_changed?(submittable)
     return true unless grading_periods? && !current_user_is_context_admin?
-=======
-    return true unless submittable.only_visible_to_overrides_changed? || due_at_changed?(submittable)
-    return true unless context_grading_periods_enabled? && !current_user_is_context_admin?
->>>>>>> 8eb0f69e
 
     in_closed_grading_period = date_in_closed_grading_period?(submittable.due_at_was)
 
