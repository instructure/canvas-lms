--- conflicted
+++ resolved
@@ -315,11 +315,7 @@
                        },
                        default_name: "com_instructure_rcs_app_host"
 
-<<<<<<< HEAD
-    # Returns true if the User is from student view process
-=======
     # Returns true if the user is launching from student view.
->>>>>>> cdbe51e4
     #
     # @example
     #   ```
