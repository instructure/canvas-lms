--- conflicted
+++ resolved
@@ -336,10 +336,7 @@
 
     # Returns instui_nav release flag state
     #
-<<<<<<< HEAD
-=======
     # @internal
->>>>>>> 0cb031ce
     # @example
     #   ```
     #   "true"
