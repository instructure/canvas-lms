# frozen_string_literal: true

#
# Copyright (C) 2015 - present Instructure, Inc.
#
# This file is part of Canvas.
#
# Canvas is free software: you can redistribute it and/or modify it under
# the terms of the GNU Affero General Public License as published by the Free
# Software Foundation, version 3 of the License.
#
# Canvas is distributed in the hope that it will be useful, but WITHOUT ANY
# WARRANTY; without even the implied warranty of MERCHANTABILITY or FITNESS FOR
# A PARTICULAR PURPOSE. See the GNU Affero General Public License for more
# details.
#
# You should have received a copy of the GNU Affero General Public License along
# with this program. If not, see <http://www.gnu.org/licenses/>.
#

# Filters added to this controller apply to all controllers in the application.
# Likewise, all the methods added will be available for all controllers.
# NOTE: To update the VariableExpansion docs run `script/generate_lti_variable_substitution_markdown`

module Lti
  class VariableExpander
    SUBSTRING_REGEX = /(?<=\${).*?(?=})/.freeze # matches only the stuff inside `${}`
    PARAMETERS_REGEX = /^(\$.+)<(.+)>$/.freeze # matches key and argument

    attr_reader :context, :root_account, :controller, :current_user

    attr_accessor :current_pseudonym, :content_tag, :assignment,
                  :tool_setting_link_id, :tool_setting_binding_id, :tool_setting_proxy_id, :tool, :attachment,
                  :collaboration, :variable_whitelist, :variable_blacklist

    def self.register_expansion(name, permission_groups, expansion_proc, *guards)
      @expansions ||= {}
      @expansions["$#{name}".to_sym] = VariableExpansion.new(
        name,
        permission_groups,
        expansion_proc,
        *([-> { Lti::AppUtil.allowed?(name, @variable_whitelist, @variable_blacklist) }] + guards)
      )
    end

    def self.deregister_expansion(name)
      @expansions.delete "$#{name}".to_sym
    end

    def self.expansions
      @expansions || {}
    end

    def self.expansion_keys
      expansions.keys.map { |c| c.to_s[1..] }
    end

    def self.default_name_expansions
      expansions.values.select { |v| v.default_name.present? }.map(&:name)
    end

    def self.find_expansion(key)
      return unless key.respond_to?(:to_sym)

      if (md = key.to_s.match(PARAMETERS_REGEX))
        real_key = md[1] + "<>"
        if (expansion = expansions[real_key.to_sym])
          [expansion, md[2]]
        end
      else
        expansions[key.to_sym]
      end
    end

    CONTROLLER_GUARD = -> { !!@controller }
    COURSE_GUARD = -> { @context.is_a? Course }
    TERM_START_DATE_GUARD = lambda do
      @context.is_a?(Course) && @context.enrollment_term &&
        @context.enrollment_term.start_at
    end
    TERM_NAME_GUARD = -> { @context.is_a?(Course) && @context.enrollment_term&.name }
    USER_GUARD = -> { @current_user }
    SIS_USER_GUARD = -> { sis_pseudonym&.sis_user_id }
    PSEUDONYM_GUARD = -> { sis_pseudonym }
    ENROLLMENT_GUARD = -> { @current_user && @context.is_a?(Course) }
    ROLES_GUARD = -> { @current_user && (@context.is_a?(Course) || @context.is_a?(Account)) }
    CONTENT_TAG_GUARD = -> { @content_tag }
    ASSIGNMENT_GUARD = -> { @assignment }
    FILE_UPLOAD_GUARD = -> { !!@assignment && @assignment.submission_types.split(",").include?("online_upload") }
    COLLABORATION_GUARD = -> { @collaboration }
    MEDIA_OBJECT_GUARD = -> { @attachment&.media_object }
    USAGE_RIGHTS_GUARD = -> { @attachment&.usage_rights }
    MEDIA_OBJECT_ID_GUARD = -> { @attachment && (@attachment.media_object || @attachment.media_entry_id) }
    LTI1_GUARD = -> { @tool.is_a?(ContextExternalTool) }
    INTERNAL_TOOL_GUARD = -> { @tool.internal_service?(@launch_url) }
    MASQUERADING_GUARD = -> { !!@controller && @controller.logged_in_user != @current_user }
    MESSAGE_TOKEN_GUARD = -> { @post_message_token.present? || @launch.instance_of?(Lti::Launch) }
    ORIGINALITY_REPORT_GUARD = -> { @originality_report.present? }
    ORIGINALITY_REPORT_ATTACHMENT_GUARD = -> { @originality_report&.attachment.present? }
    LTI_ASSIGN_ID = -> { @assignment.present? || @originality_report.present? || @secure_params.present? }
    LTI_ASSIGN_DESCRIPTION = -> { @assignment.present? || @originality_report.present? || @secure_params.present? }
    EDITOR_GUARD = -> { @editor_contents.present? }
    STUDENT_ASSIGNMENT_GUARD = -> { @context.is_a?(Course) && @context.user_is_student?(@current_user) && @assignment }

    def initialize(root_account, context, controller, opts = {})
      @root_account = root_account
      @context = context
      @controller = controller
      @request = controller.request if controller
      opts.each { |opt, val| instance_variable_set("@#{opt}", val) }

      # This will provide the most accurate version of the actual launch
      # url used, whether directly provided from a resource link or
      # calculated from the tool/placement combo. @tool can be an Lti::ToolProxy
      # or a ContextExternalTool, and this only cares about the latter.
      if @tool.respond_to? :launch_url
        @launch_url ||= @tool.launch_url(extension_type: @placement)
      end
    end

    def lti_helper
      @lti_helper ||= Lti::SubstitutionsHelper.new(@context, @root_account, @current_user, @tool)
    end

    def current_user=(current_user)
      @lti_helper = nil
      @current_user = current_user
    end

    def [](key)
      k = (key[0] == "$" && key) || "$#{key}"
      expansion, args = self.class.find_expansion(k)
      expansion&.expand(self, *args)
    end

    def expand_variables!(var_hash)
      var_hash.update(var_hash) do |_, v|
        expansion, args = self.class.find_expansion(v)
        output = if expansion
                   expansion.expand(self, *args)
                 elsif v.respond_to?(:to_s) && v.to_s =~ SUBSTRING_REGEX
                   expand_substring_variables(v)
                 else
                   v
                 end

        if @root_account&.feature_enabled?(:variable_substitution_numeric_to_string) &&
           @tool.is_a?(ContextExternalTool) && @tool.use_1_3? &&
           output.is_a?(Numeric)
          output&.to_s
        else
          output
        end
      end
    end

    def enabled_capability_params(enabled_capabilities)
      enabled_capabilities.each_with_object({}) do |capability, hash|
        if (expansion = capability.respond_to?(:to_sym) && self.class.expansions["$#{capability}".to_sym])
          value = expansion.expand(self)
          hash[expansion.default_name] = value if expansion.default_name.present? && value != "$#{capability}"
        end
      end
    end

    # LTI - Custom parameter substitution: ResourceLink.id
    # Returns the LTI value for the resource_link.id property
    # Returns "$ResourceLink.id" otherwise
    register_expansion "ResourceLink.id", [],
                       lambda {
                         line_item = @assignment.line_items.first
                         line_item&.resource_id
                       },
                       -> { @assignment && @assignment.submission_types == "external_tool" && @assignment.line_items.present? },
                       default_name: "resourcelink_id"

    # LTI - Custom parameter substitution: ResourceLink.description
    # Returns the LTI value for the resource_link.description property
    # Returns "$ResourceLink.description" otherwise
    register_expansion "ResourceLink.description", [],
                       -> { @assignment.description },
                       -> { @assignment && @assignment.description.present? },
                       default_name: "resourcelink_description"

    # LTI - Custom parameter substitution: ResourceLink.title
    # Returns the LTI value for the resource_link.title property
    # Returns "$ResourceLink.title" otherwise
    register_expansion "ResourceLink.title", [],
                       -> { @assignment.title },
                       -> { @assignment && @assignment.title.present? },
                       default_name: "resourcelink_title"

    # LTI - Custom parameter substitution: ResourceLink.available.startDateTime
    # Returns the ISO 8601 date and time when this resource is available for learners to access
    # Returns "$ResourceLink.available.startDateTime" otherwise
    register_expansion "ResourceLink.available.startDateTime", [],
                       -> { @assignment.unlock_at.iso8601(3) },
                       -> { @assignment && @assignment.unlock_at.present? },
                       default_name: "resourcelink_available_startdatetime"

    # LTI - Custom parameter substitution: ResourceLink.available.endDateTime
    # Returns the ISO 8601 date and time when this resource ceases to be available for learners to access
    # Returns "$ResourceLink.available.endDateTime" otherwise
    register_expansion "ResourceLink.available.endDateTime", [],
                       -> { @assignment.lock_at.iso8601(3) },
                       -> { @assignment && @assignment.lock_at.present? },
                       default_name: "resourcelink_available_enddatetime"

    # LTI - Custom parameter substitution: ResourceLink.submission.endDateTime
    # Returns the ISO 8601 date and time when this resource stops accepting submissions.
    # Returns "$ResourceLink.submission.endDateTime" otherwise
    register_expansion "ResourceLink.submission.endDateTime", [],
                       -> { @assignment.due_at.iso8601(3) },
                       -> { @assignment && @assignment.due_at.present? },
                       default_name: "resourcelink_submission_enddatetime"

    # If the current user is an observer in the launch
    # context, this substitution returns a comma-separated
    # list of user IDs linked to the current user for
    # observing. For LTI 1.3 tools, the user IDs will
    # correspond to the "sub" claim made in LTI 1.3 launches
    # (a UUIDv4), while for all other tools, the user IDs will
    # be the user's typical LTI ID.
    #
    # Returns an empty string otherwise.
    #
    # @launch_parameter com_instructure_user_observees
    # @example
    #   ```
    #    LTI 1.3: "a6e2e413-4afb-4b60-90d1-8b0344df3e91",
    #    All Others: "c0ddd6c90cbe1ef0f32fbce5c3bf654204be186c"
    #   ```
    register_expansion "com.instructure.User.observees", [],
                       lambda {
                         observed_users = ObserverEnrollment.observed_students(@context, @current_user)
                                                            .keys
                         if @tool.use_1_3?
                           observed_users.map { |u| u.lookup_lti_id(@context) }.join(",")
                         else
                           observed_users.map { |u| Lti::Asset.opaque_identifier_for(u) }.join(",")
                         end
                       },
                       COURSE_GUARD,
                       default_name: "com_instructure_user_observees"

    # Returns an array of the section names in a JSON-escaped format that the user is enrolled in, if the
    # context of the tool launch is within a course.
    #
    # @example
    #   ```
    #   [\"Section 1, M-T\", \"Section 2, W-Th\", \"TA Section\"]
    #   ```
    register_expansion "com.instructure.User.sectionNames", [],
                       -> { @context.enrollments.active.joins(:course_section).where(user_id: @current_user.id).pluck(:name)&.to_json },
                       ENROLLMENT_GUARD,
                       default_name: "com_instructure_user_section_names"

    # Returns the host of the rich content service for the current region
    #
    # @example
    #   ```
    #   "rich-content-iad.inscloudgate.net"
    #   ```
    register_expansion "com.instructure.RCS.app_host", [],
                       lambda {
                         Services::RichContent.env_for[:RICH_CONTENT_APP_HOST]
                       },
                       default_name: "com_instructure_rcs_app_host"

    # Returns the RCS Service JWT for the current user
    #
    # @example
    #   ```
    #   "base64-encoded-service-jwt"
    #   ```
    register_expansion "com.instructure.RCS.service_jwt", [],
                       lambda {
                         return "" if @request.nil?

<<<<<<< HEAD
                         Services::RichContent.env_for(user: @current_user,
                                                       domain: @request.host_with_port,
                                                       real_user: @controller.logged_in_user,
                                                       context: @context)[:JWT]
=======
                         @controller.rce_js_env_base[:JWT]
>>>>>>> 908c291f
                       },
                       INTERNAL_TOOL_GUARD,
                       default_name: "com_instructure_rcs_service_jwt"

    # returns all observee ids linked to this observer as an String separated by `,`
    # @launch_parameter com_instructure_observee_ids
    # @example
    #   ```
    #   "A123,B456,..."
    #   ```
    register_expansion "com.instructure.Observee.sisIds", [],
                       lambda {
                         observed_users = ObserverEnrollment.observed_students(@context, @current_user).keys
                         observed_users&.collect { |user| find_sis_user_id_for(user) }&.compact&.join(",")
                       },
                       COURSE_GUARD,
                       default_name: "com_instructure_observee_sis_ids"

    # The title of the context
    # @launch_parameter context_title
    # @example
    #   ```
    #   "Example Course"
    #   ```
    register_expansion "Context.title", [],
                       -> { @context.name },
                       default_name: "context_title"

    # The contents of the text editor associated with the content item launch.
    # @launch_parameter com_instructure_editor_contents
    # @example
    #   ```
    #   "This text was in the editor"
    #   ```
    register_expansion "com.instructure.Editor.contents", [],
                       -> { @editor_contents },
                       EDITOR_GUARD,
                       default_name: "com_instructure_editor_contents"

    # The contents the user has selected in the text editor associated
    # with the content item launch.
    # @launch_parameter com_instructure_editor_selection
    # @example
    #   ```
    #   "this text was selected by the user"
    #   ```
    register_expansion "com.instructure.Editor.selection", [],
                       -> { @editor_selection },
                       EDITOR_GUARD,
                       default_name: "com_instructure_editor_selection"

    # A token that can be used for frontend communication between an LTI tool
    # and Canvas via the Window.postMessage API
    # @launch_parameter com_instructure_post_message_token
    # @example
    #   ```
    #   "9ae4170c-6b64-444d-9246-0b7dedd5f560"
    #   ```
    register_expansion "com.instructure.PostMessageToken", [],
                       -> { @post_message_token || @launch.post_message_token },
                       MESSAGE_TOKEN_GUARD,
                       default_name: "com_instructure_post_message_token"

    # The LTI assignment id of an assignment. This value corresponds with
    # the `ext_lti_assignment_id` send in various launches and webhooks.
    # @launch_parameter com_instructure_assignment_lti_id
    # @example
    #   ```
    #   "9ae4170c-6b64-444d-9246-0b7dedd5f560"
    #   ```
    register_expansion "com.instructure.Assignment.lti.id", [],
                       lambda {
                         if @assignment
                           @assignment.lti_context_id
                         elsif @originality_report
                           @originality_report.submission.assignment.lti_context_id
                         elsif @secure_params.present?
                           Lti::Security.decoded_lti_assignment_id(@secure_params)
                         end
                       },
                       LTI_ASSIGN_ID,
                       default_name: "com_instructure_assignment_lti_id"

    # The LTI assignment description of an assignment.
    # @launch_parameter com_instructure_assignment_lti_description
    # @example
    #   ```
    #   "Example Description"
    #   ```
    register_expansion "com.instructure.Assignment.description", [],
                       lambda {
                         if @assignment
                           @assignment.lti_safe_description
                         elsif @originality_report
                           @originality_report.submission.assignment.lti_safe_description
                         elsif @secure_params.present?
                           Lti::Security.decoded_lti_assignment_description(@secure_params)
                         end
                       },
                       LTI_ASSIGN_DESCRIPTION,
                       default_name: "com_instructure_assignment_description"

    # A comma separated list of the file extensions that are allowed for submitting to this
    # assignment. If there are no limits on what files can be uploaded, an empty string will be
    # returned. If the assignment does not allow file uploads as a submission type, then no
    # substitution will be performed.
    #
    # @launch_parameter com_instructure_originality_report_id
    # @example
    #   ```
    #   "docx,pdf,txt"
    #   ```
    register_expansion "com.instructure.Assignment.allowedFileExtensions", [],
                       -> { @assignment.allowed_extensions.join(",") },
                       FILE_UPLOAD_GUARD,
                       default_name: "com_instructure_assignment_allowed_file_extensions"

    # The Canvas id of the Originality Report associated
    # with the launch.
    # @launch_parameter com_instructure_originality_report_id
    # @example
    #   ```
    #   23
    #   ```
    register_expansion "com.instructure.OriginalityReport.id", [],
                       lambda {
                         @originality_report.id
                       },
                       ORIGINALITY_REPORT_GUARD,
                       default_name: "com_instructure_originality_report_id"

    # The Canvas id of the submission associated with the
    # launch.
    # @launch_parameter com_instructure_submission_id
    # @example
    #   ```
    #   23
    #   ```
    register_expansion "com.instructure.Submission.id", [],
                       -> { @originality_report.submission.id },
                       ORIGINALITY_REPORT_GUARD,
                       default_name: "com_instructure_submission_id"

    # The Canvas id of the file associated with the submission
    # in the launch.
    # @launch_parameter com_instructure_file_id
    # @example
    #   ```
    #   23
    #   ```
    register_expansion "com.instructure.File.id", [],
                       -> { @originality_report.attachment.id },
                       ORIGINALITY_REPORT_ATTACHMENT_GUARD,
                       default_name: "com_instructure_file_id"

    # the LIS identifier for the course offering
    # @launch_parameter lis_course_offering_sourcedid
    # @example
    #   ```
    #   1234
    #   ```
    register_expansion "CourseOffering.sourcedId", [],
                       -> { @context.sis_source_id },
                       COURSE_GUARD,
                       default_name: "lis_course_offering_sourcedid"

    # an opaque identifier that uniquely identifies the context of the tool launch
    # @launch_parameter context_id
    # @example
    #   ```
    #   "cdca1fe2c392a208bd8a657f8865ddb9ca359534"
    #   ```
    register_expansion "Context.id", [],
                       -> { Lti::Asset.opaque_identifier_for(@context) },
                       default_name: "context_id"

    # If the context is a Course, returns sourced Id of the context
    # @example
    #   ```
    #   1234
    #   ```
    #
    # If the placement is :user_navigation, it works like $Person.sourcedId: returns the sis source id for the primary
    # pseudonym for the user for the account
    # This may not be the pseudonym the user is actually logged in with.
    # @duplicates Person.sourcedId
    # @example
    #   ```
    #   "sis_user_42"
    #   ```
    register_expansion "Context.sourcedId", [],
                       lambda {
                         if @context.is_a? User
                           sis_pseudonym.sis_user_id
                         else
                           @context.sis_source_id
                         end
                       },
                       -> { @context.is_a?(Course) || (@placement == :user_navigation && @context.is_a?(User) && sis_pseudonym) }

    # Returns a string with a comma-separated list of the context ids of the
    # courses in reverse chronological order from which content has been copied.
    # Will show a limit of 1000 context ids.  When the number passes 1000,
    # 'truncated' will show at the end of the list.
    # @example
    #   ```
    #   "789,456,123"
    #   ```
    register_expansion "Context.id.history", [],
                       -> { lti_helper.recursively_fetch_previous_lti_context_ids },
                       COURSE_GUARD

    # communicates the kind of browser window/frame where the Canvas has launched a tool
    # @launch_parameter launch_presentation_document_target
    # @example
    #   ```
    #   "iframe"
    #   ```
    register_expansion "Message.documentTarget", [],
                       -> { ::IMS::LTI::Models::Messages::Message::LAUNCH_TARGET_IFRAME },
                       default_name: "launch_presentation_document_target"

    # returns the current locale
    # @launch_parameter launch_presentation_locale
    # @example
    #   ```
    #   "de"
    #   ```
    register_expansion "Message.locale", [],
                       -> { I18n.locale || I18n.default_locale },
                       default_name: "launch_presentation_locale"

    # returns a unique identifier for the Tool Consumer (Canvas)
    # @launch_parameter tool_consumer_instance_guid
    # @example
    #   ```
    #   "0dWtgJjjFWRNT41WdQMvrleejGgv7AynCVm3lmZ2:canvas-lms"
    #   ```
    register_expansion "ToolConsumerInstance.guid", [],
                       -> { @root_account.lti_guid },
                       default_name: "tool_consumer_instance_guid"

    # returns the canvas domain for the current context.
    # @example
    #   ```
    #   "canvas.instructure.com"
    #   ```
    register_expansion "Canvas.api.domain", [],
                       -> { HostUrl.context_host(@root_account, @request.host) },
                       CONTROLLER_GUARD

    # returns the api url for the members of the collaboration
    # @example
    #  ```
    #  "https://canvas.instructure.com/api/v1/collaborations/1/members"
    #  ```
    register_expansion "Canvas.api.collaborationMembers.url", [],
                       -> { @controller.api_v1_collaboration_members_url(@collaboration) },
                       CONTROLLER_GUARD,
                       COLLABORATION_GUARD
    # returns the base URL for the current context.
    # @example
    #   ```
    #   "https://canvas.instructure.com"
    #   ```
    register_expansion "Canvas.api.baseUrl", [],
                       -> { "#{@request.scheme}://#{HostUrl.context_host(@root_account, @request.host)}" },
                       CONTROLLER_GUARD

    # returns the URL for the membership service associated with the current context.
    #
    # This variable is for future use only. Complete support for the IMS Membership Service has not been added to Canvas. This will be updated when we fully support and certify the IMS Membership Service.
    # @example
    #   ```
    #   "https://canvas.instructure.com/api/lti/courses/1/membership_service"
    #   ```
    register_expansion "ToolProxyBinding.memberships.url", [],
                       -> { @controller.polymorphic_url([@context, :membership_service]) },
                       CONTROLLER_GUARD,
                       -> { @context.is_a?(Course) || @context.is_a?(Group) }

    # returns the account id for the current context.
    # @example
    #   ```
    #   1234
    #   ```
    register_expansion "Canvas.account.id", [],
                       -> { lti_helper.account.id }

    # returns the account name for the current context.
    # @example
    #   ```
    #   "School Name"
    #   ```
    register_expansion "Canvas.account.name", [],
                       -> { lti_helper.account.name }

    # returns the account's sis source id for the current context.
    # @example
    #   ```
    #   "sis_account_id_1234"
    #   ```
    register_expansion "Canvas.account.sisSourceId", [],
                       -> { lti_helper.account.sis_source_id }

    # returns the Root Account ID for the current context.
    # @example
    #   ```
    #   1234
    #   ```
    register_expansion "Canvas.rootAccount.id", [],
                       -> { @root_account.id }

    # returns the root account's sis source id for the current context.
    # @example
    #   ```
    #   "sis_account_id_1234"
    #   ```
    register_expansion "Canvas.rootAccount.sisSourceId", [],
                       -> { @root_account.sis_source_id }

    # returns the global ID for the external tool that was launched. Only available for LTI 1.
    # @example
    #   ```
    #   1234
    #   ```
    register_expansion "Canvas.externalTool.global_id", [],
                       -> { @tool.global_id },
                       CONTROLLER_GUARD,
                       LTI1_GUARD

    # returns the URL for the external tool that was launched. Only available for LTI 1.
    # @example
    #   ```
    #   "http://example.url/path"
    #   ```
    register_expansion "Canvas.externalTool.url", [],
                       lambda {
                         @controller.named_context_url(@tool.context, :api_v1_context_external_tools_update_url,
                                                       @tool.id, include_host: true)
                       },
                       CONTROLLER_GUARD,
                       LTI1_GUARD

    # returns the URL to retrieve the brand config JSON for the launching context.
    # @example
    #   ```
    #   "http://example.url/path.json"
    #   ```
    register_expansion "com.instructure.brandConfigJSON.url", [],
                       -> { @controller.active_brand_config_url("json") },
                       CONTROLLER_GUARD

    # returns the brand config JSON itself for the launching context.
    # @example
    #   ```
    #   {"ic-brand-primary-darkened-5":"#0087D7"}
    #   ```
    register_expansion "com.instructure.brandConfigJSON", [],
                       -> { @controller.active_brand_config.try(:to_json) },
                       CONTROLLER_GUARD

    # returns the URL to retrieve the brand config javascript for the launching context.
    # This URL should be used as the src attribute for a script tag on the external tool
    # provider's web page. It is configured to be used with the [instructure-ui node module](https://github.com/instructure/instructure-ui).
    # More information on on how to use instructure ui react components can be found [here](http://instructure.github.io/instructure-ui/).
    # @example
    #   ```
    #   "http://example.url/path.js"
    #   ```
    register_expansion "com.instructure.brandConfigJS.url", [],
                       -> { @controller.active_brand_config_url("js") },
                       CONTROLLER_GUARD

    # returns the URL for the common css file.
    # @example
    #   ```
    #   "http://example.url/path.css"
    #   ```
    register_expansion "Canvas.css.common", [],
                       lambda {
                         URI.parse(@request.url)
                            .merge(@controller.view_context.stylesheet_path(@controller.css_url_for(:common))).to_s
                       },
                       CONTROLLER_GUARD

    # returns the shard id for the current context.
    # @example
    #   ```
    #   1234
    #   ```
    register_expansion "Canvas.shard.id", [],
                       -> { Shard.current.id }

    # returns the root account's global id for the current context.
    # @duplicates Canvas.user.globalId
    # @example
    #   ```
    #   123400000000123
    #   ```
    register_expansion "Canvas.root_account.global_id", [],
                       -> { @root_account.global_id }

    # returns the root account id for the current context.
    # @deprecated
    # @example
    #   ```
    #   1234
    #   ```
    register_expansion "Canvas.root_account.id", [],
                       -> { @root_account.id }

    # returns the account uuid for the current context.
    # @example
    #   ```
    #   "Ioe3sJPt0KZp9Pw6xAvcHuLCl0z4TvPKP0iIOLbo"
    #   ```
    register_expansion "vnd.Canvas.root_account.uuid", [],
                       -> { @root_account.uuid },
                       default_name: "vnd_canvas_root_account_uuid"

    # returns the root account sis source id for the current context.
    # @deprecated
    # @example
    #   ```
    #   1234
    #   ```
    register_expansion "Canvas.root_account.sisSourceId", [],
                       -> { @root_account.sis_source_id }

    # returns the current course id.
    # @example
    #   ```
    #   1234
    #   ```
    register_expansion "Canvas.course.id", [],
                       -> { @context.id },
                       COURSE_GUARD

    # returns the current course uuid.
    # @example
    #   ```
    #   "S3vhRY2pBzG8iPdZ3OBPsPrEnqn5sdRoJOLXGbwc"
    #   ```
    register_expansion "vnd.instructure.Course.uuid", [],
                       -> { @context.uuid },
                       COURSE_GUARD

    # returns the current course name.
    # @example
    #   ```
    #   "Course Name"
    #   ```
    register_expansion "Canvas.course.name", [],
                       -> { @context.name },
                       COURSE_GUARD

    # returns the current course sis source id.
    # @example
    #   ```
    #   1234
    #   ```
    register_expansion "Canvas.course.sisSourceId", [],
                       -> { @context.sis_source_id },
                       COURSE_GUARD

    # returns the current course integration id.
    # @example
    #   ```
    #   1234
    #   ```
    register_expansion "com.instructure.Course.integrationId", [],
                       -> { @context.integration_id },
                       COURSE_GUARD

    # returns the current course start date.
    # @example
    #   ```
    #   2018-01-15 00:00:00 -0700
    #   ```
    register_expansion "Canvas.course.startAt", [],
                       -> { @context.start_at },
                       COURSE_GUARD

    # returns the current course end date.
    # @example
    #   ```
    #   2018-05-01 00:00:00 -0700
    #   ```
    register_expansion "Canvas.course.endAt", [],
                       -> { @context.end_at },
                       COURSE_GUARD

    # returns the current course workflow state. Workflow states of "claimed" or "created"
    # indicate an unpublished course.
    # @example
    #   ```
    #   "active"
    #   ```
    register_expansion "Canvas.course.workflowState", [],
                       -> { @context.workflow_state },
                       COURSE_GUARD

    # returns true if the current course has the setting "Hide grade distribution graphs from students" enabled
    # @internal
    register_expansion "Canvas.course.hideDistributionGraphs", [],
                       -> { @context.hide_distribution_graphs? },
                       COURSE_GUARD

    # returns grade passback setting for the course.
    # @internal
    register_expansion "Canvas.course.gradePassbackSetting", [],
                       -> { @context.grade_passback_setting },
                       COURSE_GUARD

    # returns the current course's term start date.
    # @example
    #   ```
    #   2018-01-12 00:00:00 -0700
    #   ```
    register_expansion "Canvas.term.startAt", [],
                       -> { @context.enrollment_term.start_at },
                       TERM_START_DATE_GUARD

    # returns the current course's term name.
    # @example
    #   ```
    #   "W1 2017"
    #   ```
    register_expansion "Canvas.term.name", [],
                       -> { @context.enrollment_term.name },
                       TERM_NAME_GUARD,
                       default_name: "canvas_term_name"

    # returns the current course sis source id
    # to return the section source id use Canvas.course.sectionIds
    # @launch_parameter lis_course_section_sourcedid
    # @example
    #   ```
    #   1234
    #   ```
    register_expansion "CourseSection.sourcedId", [],
                       -> { @context.sis_source_id },
                       COURSE_GUARD,
                       default_name: "lis_course_section_sourcedid"

    # returns the current course enrollment state
    # @example
    #   ```
    #   "active"
    #   ```
    register_expansion "Canvas.enrollment.enrollmentState", [],
                       -> { lti_helper.enrollment_state },
                       COURSE_GUARD

    # returns true if the assignment has anonymous grading
    # enabled.
    # @example
    #   ```
    #   true
    #   ```
    register_expansion "com.instructure.Assignment.anonymous_grading", [],
                       -> { @assignment.anonymous_grading },
                       ASSIGNMENT_GUARD,
                       default_name: "com_instructure_assignment_anonymous_grading"

    # returns the current course membership roles
    # using the LIS v2 vocabulary.
    # @example
    #   ```
    #   "http://purl.imsglobal.org/vocab/lis/v2/institution/person#Student"
    #   ```
    register_expansion "com.Instructure.membership.roles", [],
                       -> { lti_helper.current_canvas_roles_lis_v2(lti_1_3? ? "lti1_3" : "lis2") },
                       ROLES_GUARD,
                       default_name: "com_instructure_membership_roles"

    # returns the current course membership roles
    # @example
    #   ```
    #   "StudentEnrollment"
    #   ```
    register_expansion "Canvas.membership.roles", [],
                       -> { lti_helper.current_canvas_roles },
                       ROLES_GUARD,
                       default_name: "canvas_membership_roles"

    # This is a list of IMS LIS roles should have a different key
    # @example
    #   ```
    #   "urn:lti:sysrole:ims/lis/None"
    #   ```
    register_expansion "Canvas.membership.concludedRoles", [],
                       -> { lti_helper.concluded_lis_roles },
                       COURSE_GUARD

    # Returns a comma-separated list of permissions granted to the user in the current context,
    # given a comma-separated set to check using the format
    # $Canvas.membership.permissions<example_permission,example_permission2,..>
    # @internal
    # @example
    #   ```
    #   "example_permission_1,example_permission_2"
    #   ```
    register_expansion "Canvas.membership.permissions<>", [],
                       ->(permissions_str) { lti_helper.granted_permissions(permissions_str.split(",")) },
                       ROLES_GUARD

    # With respect to the current course, returns the context ids of the courses from which content has been copied (excludes cartridge imports).
    #
    # @example
    #   ```
    #   "1234,4567"
    #   ```
    register_expansion "Canvas.course.previousContextIds", [],
                       -> { lti_helper.previous_lti_context_ids },
                       COURSE_GUARD

    # With respect to the current course, recursively returns the context ids of the courses from which content has been copied (excludes cartridge imports).
    # Will show a limit of 1000 context ids.  When the number passes 1000, 'truncated' will show at the end of the list.
    #
    # @example
    #   ```
    #   "1234,4567"
    #   ```
    register_expansion "Canvas.course.previousContextIds.recursive", [],
                       -> { lti_helper.recursively_fetch_previous_lti_context_ids },
                       COURSE_GUARD

    # With respect to the current course, returns the course ids of the courses from which content has been copied (excludes cartridge imports).
    #
    # @example
    #   ```
    #   1234
    #   ```
    register_expansion "Canvas.course.previousCourseIds", [],
                       -> { lti_helper.previous_course_ids },
                       COURSE_GUARD

    # Returns the full name of the launching user.
    # @launch_parameter lis_person_name_full
    # @example
    #   ```
    #   "John Doe"
    #   ```
    register_expansion "Person.name.full", [],
                       -> { @current_user.name },
                       USER_GUARD,
                       default_name: "lis_person_name_full"

    # Returns the display name of the launching user.
    # @launch_parameter lis_person_name_full
    # @example
    #   ```
    #   "John Doe"
    #   ```
    register_expansion "Person.name.display", [],
                       -> { @current_user.short_name },
                       USER_GUARD,
                       default_name: "person_name_display"

    # Returns the last name of the launching user.
    # @launch_parameter lis_person_name_family
    # @example
    #   ```
    #   "Doe"
    #   ```
    register_expansion "Person.name.family", [],
                       -> { @current_user.last_name },
                       USER_GUARD,
                       default_name: "lis_person_name_family"

    # Returns the first name of the launching user.
    # @launch_parameter lis_person_name_given
    # @example
    #   ```
    #   "John"
    #   ```
    register_expansion "Person.name.given", [],
                       -> { @current_user.first_name },
                       USER_GUARD,
                       default_name: "lis_person_name_given"

    # Returns the sortable name of the launching user.
    # @launch_parameter com_instructure_person_name_sortable
    # @example
    #   ```
    #   "Doe, John"
    #   ```
    register_expansion "com.instructure.Person.name_sortable", [],
                       -> { @current_user.sortable_name },
                       USER_GUARD,
                       default_name: "com_instructure_person_name_sortable"

    # Returns the primary email of the launching user.
    # @launch_parameter lis_person_contact_email_primary
    # @example
    #   ```
    #   "john.doe@example.com"
    #   ```
    register_expansion "Person.email.primary", [],
                       -> { lti_helper.email },
                       USER_GUARD,
                       default_name: "lis_person_contact_email_primary"

    # Returns pronouns for the current user
    # @example
    #   ```
    #   "She/Her"
    #   ```
    register_expansion "com.instructure.Person.pronouns", [],
                       -> { @current_user.pronouns },
                       USER_GUARD,
                       default_name: "com_instructure_person_pronouns"

    # Returns the institution assigned email of the launching user.
    # @example
    #   ```
    #   "john.doe@example.com"
    #   ```
    register_expansion "vnd.Canvas.Person.email.sis", [],
                       -> { lti_helper.sis_email }, SIS_USER_GUARD

    # Returns the name of the timezone of the launching user.
    # @example
    #   ```
    #   "America/Denver"
    #   ```
    register_expansion "Person.address.timezone", [],
                       -> { Time.zone.tzinfo.name },
                       USER_GUARD

    # Returns the profile picture URL of the launching user.
    # @launch_parameter user_image
    # @example
    #   ```
    #   "https://example.com/picture.jpg"
    #   ```
    register_expansion "User.image", [],
                       -> { @current_user.avatar_url },
                       USER_GUARD,
                       default_name: "user_image"

    # Returns the Canvas user_id of the launching user.
    # @duplicates Canvas.user.id
    # @launch_parameter user_id
    # @example
    #   ```
    #   420000000000042
    #   ```
    register_expansion "User.id", [],
                       -> { @current_user.id },
                       USER_GUARD,
                       default_name: "user_id"

    # Returns the Canvas user_id of the launching user.
    # @duplicates User.id
    # @example
    #   ```
    #   420000000000042
    #   ```
    register_expansion "Canvas.user.id", [],
                       -> { @current_user.id },
                       USER_GUARD

    # Returns the Canvas user_uuid of the launching user for the context.
    # @duplicates User.uuid
    # @example
    #   ```
    #   "N2ST123dQ9zyhurykTkBfXFa3Vn1RVyaw9Os6vu3"
    #   ```
    register_expansion "vnd.instructure.User.uuid", [],
                       -> { UserPastLtiId.uuid_for_user_in_context(@current_user, @context) },
                       USER_GUARD

    # Returns the current Canvas user_uuid of the launching user.
    # @duplicates User.uuid
    # @example
    #   ```
    #   "N2ST123dQ9zyhurykTkBfXFa3Vn1RVyaw9Os6vu3"
    #   ```
    register_expansion "vnd.instructure.User.current_uuid", [],
                       -> { @current_user.uuid },
                       USER_GUARD

    # Returns the users preference for high contrast colors (an accessibility feature).
    # @example
    #   ```
    #   false
    #   ```
    register_expansion "Canvas.user.prefersHighContrast", [],
                       -> { @current_user.prefers_high_contrast? ? "true" : "false" },
                       USER_GUARD

    # returns the Canvas ids of all active groups in the current course.
    # @example
    #   ```
    #   "23,24,..."
    #   ```
    register_expansion "com.instructure.Course.groupIds", [],
                       -> { @context.groups.active.pluck(:id).join(",") },
                       COURSE_GUARD,
                       default_name: "com_instructure_course_groupids"

    # returns the context ids for the groups the user belongs to in the course.
    # @example
    #   ```
    #   "1c16f0de65a080803785ecb3097da99872616f0d,d4d8d6ae1611e2c7581ce1b2f5c58019d928b79d,..."
    #   ```
    register_expansion "Canvas.group.contextIds", [],
                       lambda {
                         @current_user.groups.active.where(context_type: "Course", context_id: @context.id).map do |g|
                           Lti::Asset.opaque_identifier_for(g)
                         end.join(",")
                       },
                       -> { @current_user && @context.is_a?(Course) }

    # Returns the [IMS LTI membership service](https://www.imsglobal.org/specs/ltimemv1p0/specification-3) roles for filtering via query parameters.
    # Or, for LTI 1.3 tools, returns the [IMS LTI Names and Role Provisioning Service](https://www.imsglobal.org/spec/lti-nrps/v2p0) roles for filtering via query parameters.
    # @launch_parameter roles
    # @example
    #   ```
    #   "http://purl.imsglobal.org/vocab/lis/v2/institution/person#Administrator"
    #   ```
    register_expansion "Membership.role", [],
                       -> { lti_helper.all_roles(lti_1_3? ? "lti1_3" : "lis2") },
                       USER_GUARD,
                       default_name: "roles"

    # Returns list of [LIS role full URNs](https://www.imsglobal.org/specs/ltiv1p0/implementation-guide#toc-16).
    # Note that this will include all roles the user has.
    # There are 3 different levels of roles defined: Context, Institution, System.
    # Context role urns start with "urn:lti:ims" and include roles for the context where the launch occurred.
    # Institution role urns start with "urn:lti:instrole" and include roles the user has in the institution. This
    # will include roles they have in other courses or at the account level. Note that there is not a TA role at the
    # Institution level. Instead Users with a TA enrollment will have an institution role of Instructor.
    # System role urns start with "urn:lti:sysrole" and include roles for the entire system.
    # @duplicates ext_roles which is sent by default
    # @example
    #   ```
    #   "urn:lti:instrole:ims/lis/Administrator,urn:lti:instrole:ims/lis/Instructor,urn:lti:sysrole:ims/lis/SysAdmin,urn:lti:sysrole:ims/lis/User"
    #   ```
    register_expansion "Canvas.xuser.allRoles", [],
                       -> { lti_helper.all_roles }

    # Same as "Canvas.xuser.allRoles", but uses roles formatted for LTI Advantage
    # @example
    #   ```
    #    "http://purl.imsglobal.org/vocab/lis/v2/institution/person#Student",
    #    "http://purl.imsglobal.org/vocab/lis/v2/membership#Instructor",
    #    "http://purl.imsglobal.org/vocab/lis/v2/system/person#User"
    #   ```
    register_expansion "com.instructure.User.allRoles", [],
                       -> { lti_helper.all_roles("lti1_3") }

    # Returns the Canvas global user_id of the launching user.
    # @duplicates Canvas.root_account.global_id
    # @example
    #   ```
    #   420000000000042
    #   ```
    register_expansion "Canvas.user.globalId", [],
                       -> { @current_user.global_id },
                       USER_GUARD

    # Returns true for root account admins and false for all other roles.
    # @example
    #   ```
    #   true
    #   ```
    register_expansion "Canvas.user.isRootAccountAdmin", [],
                       -> { @current_user.roles(@root_account).include? "root_admin" },
                       USER_GUARD

    # Username/Login ID for the primary pseudonym for the user for the account.
    # This may not be the pseudonym the user is actually logged in with.
    # @duplicates Canvas.user.loginId
    # @example
    #   ```
    #   "jdoe"
    #   ```
    register_expansion "User.username", [],
                       -> { sis_pseudonym.unique_id },
                       PSEUDONYM_GUARD

    # Username/Login ID for the primary pseudonym for the user for the account.
    # This may not be the pseudonym the user is actually logged in with.
    # @duplicates User.username
    # @example
    #   ```
    #   "jdoe"
    #   ```
    register_expansion "Canvas.user.loginId", [],
                       -> { sis_pseudonym.unique_id },
                       PSEUDONYM_GUARD

    # Returns the sis source id for the primary pseudonym for the user for the account
    # This may not be the pseudonym the user is actually logged in with.
    # @duplicates Person.sourcedId
    # @example
    #   ```
    #   "sis_user_42"
    #   ```
    register_expansion "Canvas.user.sisSourceId", [],
                       -> { sis_pseudonym.sis_user_id },
                       PSEUDONYM_GUARD

    # Returns the integration id for the primary pseudonym for the user for the account
    # This may not be the pseudonym the user is actually logged in with.
    # @example
    #   ```
    #   "integration_user_42"
    #   ```
    register_expansion "Canvas.user.sisIntegrationId", [],
                       -> { sis_pseudonym.integration_id },
                       PSEUDONYM_GUARD

    # Returns the sis source id for the primary pseudonym for the user for the account
    # This may not be the pseudonym the user is actually logged in with.
    # @duplicates Canvas.user.sisSourceId
    # @example
    #   ```
    #   "sis_user_42"
    #   ```
    register_expansion "Person.sourcedId", [],
                       -> { sis_pseudonym.sis_user_id },
                       PSEUDONYM_GUARD,
                       default_name: "lis_person_sourcedid"

    # Returns the logout service url for the user.
    # This is the pseudonym the user is actually logged in as.
    # It may not hold all the sis info needed in other launch substitutions.
    # @example
    #   ```
    #   "https://<domain>.instructure.com/api/lti/v1/logout_service/<external_tool_id>-<user_id>-<current_unix_timestamp>-<opaque_string>"
    #   ```
    register_expansion "Canvas.logoutService.url", [],
                       -> { @controller.lti_logout_service_url(Lti::LogoutService.create_token(@tool, @current_pseudonym)) },
                       CONTROLLER_GUARD,
                       -> { @current_pseudonym && @tool }

    # Returns the Canvas user_id for the masquerading user.
    # This is the pseudonym the user is actually logged in as.
    # It may not hold all the sis info needed in other launch substitutions.
    #
    # @example
    #   ```
    #   420000000000042
    #   ```
    register_expansion "Canvas.masqueradingUser.id", [],
                       -> { @controller.logged_in_user.id },
                       MASQUERADING_GUARD

    # Returns the 40 character opaque user_id for masquerading user.
    # This is the pseudonym the user is actually logged in as.
    # It may not hold all the sis info needed in other launch substitutions.
    #
    # @example
    #   ```
    #   "da12345678cb37ba1e522fc7c5ef086b7704eff9"
    #   ```
    register_expansion "Canvas.masqueradingUser.userId", [],
                       -> { @tool.opaque_identifier_for(@controller.logged_in_user, context: @context) },
                       MASQUERADING_GUARD

    # Returns the xapi url for the user.
    # @example
    #   ```
    #   "https://<domain>.instructure.com/api/lti/v1/xapi/<external_tool_id>-<user_id>-<course_id>-<current_unix_timestamp>-<opaque_id>"
    #   ```
    register_expansion "Canvas.xapi.url", [],
                       -> { @controller.lti_xapi_url(Lti::AnalyticsService.create_token(@tool, @current_user, @context)) },
                       -> { @current_user && @context.is_a?(Course) && @tool }

    # Returns the caliper url for the user.
    # @example
    #   ```
    #   "https://<domain>.instructure.com/api/lti/v1/caliper/<external_tool_id>-<user_id>-<course_id>-<current_unix_timestamp>-<opaque_id>"
    #   ```
    register_expansion "Caliper.url", [],
                       -> { @controller.lti_caliper_url(Lti::AnalyticsService.create_token(@tool, @current_user, @context)) },
                       CONTROLLER_GUARD,
                       -> { @current_user && @context.is_a?(Course) && @tool }

    # Returns a comma separated list of section_id's that the user is enrolled in.
    #
    # @example
    #   ```
    #   "42, 43"
    #   ```
    register_expansion "Canvas.course.sectionIds", [],
                       -> { lti_helper.section_ids },
                       ENROLLMENT_GUARD

    # Returns true if the user can only view and interact with users in their own sections
    #
    # @example
    #   ```
    #   true
    #   ```
    register_expansion "Canvas.course.sectionRestricted", [],
                       -> { lti_helper.section_restricted },
                       ENROLLMENT_GUARD

    # Returns a comma separated list of section sis_id's that the user is enrolled in.
    #
    # @example
    #   ```
    #   "section_sis_id_1, section_sis_id_2"
    #   ```
    register_expansion "Canvas.course.sectionSisSourceIds", [],
                       -> { lti_helper.section_sis_ids },
                       ENROLLMENT_GUARD

    # Returns the course code
    #
    # @example
    #   ```
    #   "CS 124"
    #   ```
    register_expansion "com.instructure.contextLabel", [],
                       -> { @context.course_code },
                       COURSE_GUARD,
                       default_name: "context_label"

    # Returns the module_id that the module item was launched from.
    #
    # @example
    #   ```
    #   1234
    #   ```
    register_expansion "Canvas.module.id", [],
                       lambda {
                         @content_tag.context_module_id
                       },
                       CONTENT_TAG_GUARD

    # Returns the module_item_id of the module item that was launched.
    #
    # @example
    #   ```
    #   1234
    #   ```
    register_expansion "Canvas.moduleItem.id", [],
                       lambda {
                         @content_tag.id
                       },
                       CONTENT_TAG_GUARD

    # Returns the assignment_id of the assignment that was launched.
    #
    # @example
    #   ```
    #   1234
    #   ```
    register_expansion "Canvas.assignment.id", [],
                       -> { @assignment.id },
                       ASSIGNMENT_GUARD

    # Returns the assignment_description of the assignment that was launched.
    #
    # @example
    #   ```
    #   "Example Description"
    #   ```
    register_expansion "Canvas.assignment.description", [],
                       -> { @assignment.lti_safe_description },
                       ASSIGNMENT_GUARD

    # Returns the Canvas id of the group the current user is in if launching
    # from a group assignment.
    #
    # @example
    #   ```
    #   481
    #   ```
    register_expansion "com.instructure.Group.id", [],
                       -> { @assignment.group_category && (@assignment.group_category.groups & @current_user.groups).first&.id },
                       USER_GUARD,
                       ASSIGNMENT_GUARD,
                       default_name: "vnd_canvas_group_id"

    # Returns the name of the group the current user is in if launching
    # from a group assignment.
    #
    # @example
    #   ```
    #   "Group One"
    #   ```
    register_expansion "com.instructure.Group.name", [],
                       -> { @assignment.group_category && (@assignment.group_category.groups & @current_user.groups).first&.name },
                       USER_GUARD,
                       ASSIGNMENT_GUARD,
                       default_name: "vnd_canvas_group_name"

    # Returns the title of the assignment that was launched.
    #
    # @example
    #   ```
    #   "Deep thought experiment"
    #   ```
    register_expansion "Canvas.assignment.title", [],
                       -> { @assignment.title },
                       ASSIGNMENT_GUARD

    # Returns the points possible of the assignment that was launched.
    #
    # @example
    #   ```
    #   100
    #   ```
    register_expansion "Canvas.assignment.pointsPossible", [],
                       -> { TextHelper.round_if_whole(@assignment.points_possible) },
                       ASSIGNMENT_GUARD

    # @deprecated in favor of ISO8601
    register_expansion "Canvas.assignment.unlockAt", [],
                       -> { @assignment.unlock_at },
                       ASSIGNMENT_GUARD

    # @deprecated in favor of ISO8601
    register_expansion "Canvas.assignment.lockAt", [],
                       -> { @assignment.lock_at },
                       ASSIGNMENT_GUARD

    # @deprecated in favor of ISO8601
    register_expansion "Canvas.assignment.dueAt", [],
                       -> { @assignment.due_at },
                       ASSIGNMENT_GUARD

    # Returns the `unlock_at` date of the assignment that was launched.
    # Only available when launched as an assignment with an `unlock_at` set.
    # @example
    #   ```
    #   2018-02-18T00:00:00Z
    #   ```
    register_expansion "Canvas.assignment.unlockAt.iso8601", [],
                       -> { @assignment.unlock_at.utc.iso8601 },
                       -> { @assignment && @assignment.unlock_at.present? }

    # Returns the `lock_at` date of the assignment that was launched.
    # Only available when launched as an assignment with a `lock_at` set.
    #
    # @example
    #   ```
    #   2018-02-20:00:00Z
    #   ```
    register_expansion "Canvas.assignment.lockAt.iso8601", [],
                       -> { @assignment.lock_at.utc.iso8601 },
                       -> { @assignment && @assignment.lock_at.present? }

    # Returns the `due_at` date of the assignment that was launched.
    # Only available when launched as an assignment with a `due_at` set.
    #
    # @example
    #   ```
    #   2018-02-19:00:00Z
    #   ```
    register_expansion "Canvas.assignment.dueAt.iso8601", [],
                       -> { @assignment.due_at.utc.iso8601 },
                       -> { @assignment && @assignment.due_at.present? }

    # In Canvas, users, sections and groups can have distinct due dates for the same assignment.
    # This returns all possible `due_at` dates of the assignment that was launched.
    # If the assignment is assigned to anyone without a due date, an empty string
    # will be present in the list (hence the ",," in the example)
    #
    # Only available when launched as an assignment.
    #
    # @example
    #   ```
    #   2018-02-19:00:00Z,,2018-02-20:00:00Z
    #   ```
    register_expansion "Canvas.assignment.allDueAts.iso8601", [],
                       -> { unique_submission_dates.map { |d| d.present? ? d.utc.iso8601 : "" }.join(",") },
                       -> { @assignment }

    # Returns true if the assignment that was launched is published.
    # Only available when launched as an assignment.
    # @example
    #   ```
    #   true
    #   ```
    register_expansion "Canvas.assignment.published", [],
                       -> { @assignment.workflow_state == "published" },
                       ASSIGNMENT_GUARD

    # Returns true if the assignment is LDB enabled.
    # Only available when launched as an assignment.
    # @example
    #   ```
    #   true
    #   ```
    register_expansion "Canvas.assignment.lockdownEnabled", [],
                       -> { @assignment.settings&.dig("lockdown_browser", "require_lockdown_browser") || false },
                       ASSIGNMENT_GUARD

    # Returns the allowed number of submission attempts.
    #
    # @example
    #   ```
    #   5
    #   ```
    register_expansion "Canvas.assignment.allowedAttempts", [],
                       -> { @assignment.allowed_attempts },
                       ASSIGNMENT_GUARD

    # Returns the number of submission attempts which the student did.
    #
    # @example
    #   ```
    #   2
    #   ```
    register_expansion "Canvas.assignment.submission.studentAttempts", [],
                       -> { @assignment.submissions&.find_by(user: @current_user)&.attempt },
                       STUDENT_ASSIGNMENT_GUARD

    # Returns the endpoint url for accessing link-level tool settings
    # Only available for LTI 2.0
    # @example
    #   ```
    #   "https://<domain>.instructure.com/api/lti/tool_settings/<link_id>"
    #   ```
    register_expansion "LtiLink.custom.url", [],
                       -> { @controller.show_lti_tool_settings_url(@tool_setting_link_id) },
                       CONTROLLER_GUARD,
                       -> { @tool_setting_link_id }

    # Returns the endpoint url for accessing context-level tool settings
    # Only available for LTI 2.0
    # @example
    #   ```
    #   "https://<domain>.instructure.com/api/lti/tool_settings/<binding_id>"
    #   ```
    register_expansion "ToolProxyBinding.custom.url", [],
                       -> { @controller.show_lti_tool_settings_url(@tool_setting_binding_id) },
                       CONTROLLER_GUARD,
                       -> { @tool_setting_binding_id }

    # Returns the endpoint url for accessing system-wide tool settings
    # Only available for LTI 2.0
    # @example
    #   ```
    #   "https://<domain>.instructure.com/api/lti/tool_settings/<proxy_id>"
    #   ```
    register_expansion "ToolProxy.custom.url", [],
                       -> { @controller.show_lti_tool_settings_url(@tool_setting_proxy_id) },
                       -> { !!@controller && @tool_setting_proxy_id }

    # Returns the [Tool Consumer Profile](https://www.imsglobal.org/specs/ltiv2p0/implementation-guide#toc-46) url for the tool.
    # Only available for LTI 2.0
    # @example
    #   ```
    #   "https://<domain>.instructure.com/api/lti/courses/<course_id>/tool_consumer_profile/<opaque_id>"
    #   "https://<domain>.instructure.com/api/lti/accounts/<account_id>/tool_consumer_profile/<opaque_id>"
    #   ```
    register_expansion "ToolConsumerProfile.url", [],
                       -> { @controller.polymorphic_url([@tool.context, :tool_consumer_profile]) },
                       CONTROLLER_GUARD,
                       -> { @tool && @tool.is_a?(Lti::ToolProxy) }

    # The originality report LTI2 service endpoint
    # @launch_parameter vnd_canvas_originality_report_url
    # @example
    #   ```
    #   "api/lti/assignments/{assignment_id}/submissions/{submission_id}/originality_report"
    #   ```
    register_expansion "vnd.Canvas.OriginalityReport.url", [],
                       lambda {
                         OriginalityReportsApiController::SERVICE_DEFINITIONS.find do |s|
                           s[:id] == "vnd.Canvas.OriginalityReport"
                         end[:endpoint]
                       },
                       default_name: "vnd_canvas_originality_report_url"

    # The submission LTI2 service endpoint
    # @launch_parameter vnd_canvas_submission_url
    # @example
    #   ```
    #   "api/lti/assignments/{assignment_id}/submissions/{submission_id}"
    #   ```
    register_expansion "vnd.Canvas.submission.url", [],
                       lambda {
                         Lti::SubmissionsApiController::SERVICE_DEFINITIONS.find do |s|
                           s[:id] == "vnd.Canvas.submission"
                         end[:endpoint]
                       },
                       default_name: "vnd_canvas_submission_url"

    # The submission history LTI2 service endpoint
    # @launch_parameter vnd_canvas_submission_history_url
    # @example
    #   ```
    #   "api/lti/assignments/{assignment_id}/submissions/{submission_id}/history"
    #   ```
    register_expansion "vnd.Canvas.submission.history.url", [],
                       lambda {
                         Lti::SubmissionsApiController::SERVICE_DEFINITIONS.find do |s|
                           s[:id] == "vnd.Canvas.submission.history"
                         end[:endpoint]
                       },
                       default_name: "vnd_canvas_submission_history_url"

    register_expansion "Canvas.file.media.id", [],
                       -> { (@attachment.media_object && @attachment.media_object.media_id) || @attachment.media_entry_id },
                       MEDIA_OBJECT_ID_GUARD

    register_expansion "Canvas.file.media.type", [],
                       -> { @attachment.media_object.media_type },
                       MEDIA_OBJECT_GUARD

    register_expansion "Canvas.file.media.duration", [],
                       -> { @attachment.media_object.duration },
                       MEDIA_OBJECT_GUARD

    register_expansion "Canvas.file.media.size", [],
                       -> { @attachment.media_object.total_size },
                       MEDIA_OBJECT_GUARD

    register_expansion "Canvas.file.media.title", [],
                       -> { @attachment.media_object.user_entered_title || @attachment.media_object.title },
                       MEDIA_OBJECT_GUARD

    register_expansion "Canvas.file.usageRights.name", [],
                       -> { @attachment.usage_rights.license_name },
                       USAGE_RIGHTS_GUARD

    register_expansion "Canvas.file.usageRights.url", [],
                       -> { @attachment.usage_rights.license_url },
                       USAGE_RIGHTS_GUARD

    register_expansion "Canvas.file.usageRights.copyrightText", [],
                       -> { @attachment.usage_rights.legal_copyright },
                       USAGE_RIGHTS_GUARD

    # Returns the types of resources that can be imported to the current page, forwarded from the request.
    # Value is a comma-separated array of one or more values of: ["assignment", "assignment_group", "audio",
    # "discussion_topic", "document", "image", "module", "quiz", "page", "video"]
    #
    # Only functional when `com_instructure_course_accept_canvas_resource_types` is included as a query param
    # in Canvas-side GET request that triggers the LTI launch.
    #
    # @example
    #   ```
    #   "page"
    #   "module"
    #   "assignment,discussion_topic,page,quiz,module"
    #   ```
    register_expansion "com.instructure.Course.accept_canvas_resource_types", [],
                       lambda {
                         val = @request.parameters["com_instructure_course_accept_canvas_resource_types"]
                         val.is_a?(Array) ? val.join(",") : val
                       }

    # Returns the target resource type for the current page, forwarded from the request.
    # Value is the largest logical unit of the page. Possible values are: ["assignment", "assignment_group",
    # "audio", "discussion_topic", "document", "image", "module", "quiz", "page", "video"]
    #   on Pages Index -> 'page'
    #   on Modules -> 'module'
    #   and so on.
    #
    # Only functional when `com_instructure_course_canvas_resource_type` is included as a query param
    # in Canvas-side GET request that triggers the LTI launch.
    #
    # @example
    #   ```
    #   page
    #   ```
    register_expansion "com.instructure.Course.canvas_resource_type", [],
                       -> { @request.parameters["com_instructure_course_canvas_resource_type"] }

    # Returns whether a content can be imported into a specific group on the page, forwarded from the request.
    # True for Modules page and Assignment Groups page. False for other content index pages.
    #
    # Only functional when `com_instructure_course_allow_canvas_resource_selection` is included as a query param
    # in Canvas-side GET request that triggers the LTI launch.
    #
    # @example
    #   ```
    #   true
    #   ```
    register_expansion "com.instructure.Course.allow_canvas_resource_selection", [],
                       -> { @request.parameters["com_instructure_course_allow_canvas_resource_selection"] }

    # Returns a JSON-encoded list of content groups which can be selected, providing ID and name of each group,
    # forwarded from the request.
    # Empty value if com.instructure.Course.allow_canvas_resource_selection is false.
    #
    # Only functional when `com_instructure_course_available_canvas_resources` is included as a query param
    # in Canvas-side GET request that triggers the LTI launch.
    #
    # @example
    #   ```
    #   [{"id":"3","name":"First Module"},{"id":"5","name":"Second Module"}]
    #   ```
    register_expansion "com.instructure.Course.available_canvas_resources", [],
                       lambda {
                         val = @request.parameters["com_instructure_course_available_canvas_resources"]
                         val = val.values if val.is_a?(Hash)
                         if val&.count == 1 && (course_id = val.first["course_id"])
                           # replace with the data here because it's too much to pass in via the launch url
                           case val.first["type"]
                           when "module"
                             val = Course.find(course_id).modules_visible_to(@current_user).pluck(:id, :name)
                                         .map { |id, name| { "id" => id, "name" => name } }
                           when "assignment_group"
                             val = Course.find(course_id).assignment_groups.active.pluck(:id, :name)
                                         .map { |id, name| { "id" => id, "name" => name } }
                           end
                         end
                         val&.to_json
                       }

    private

    def unique_submission_dates
      @assignment.submissions.pluck(:cached_due_date).uniq
    end

    def sis_pseudonym
      context = @enrollment || @context
      @sis_pseudonym ||= SisPseudonym.for(@current_user, context, type: :trusted, require_sis: false, root_account: @root_account) if @current_user
    end

    def find_sis_user_id_for(user)
      context = @enrollment || @context
      SisPseudonym.for(user, context, type: :trusted, require_sis: false, root_account: @root_account)&.sis_user_id
    end

    def expand_substring_variables(value)
      value.to_s.scan(SUBSTRING_REGEX).inject(value) do |v, match|
        substring = "${#{match}}"
        v.gsub(substring, (self[match] || substring).to_s)
      end
    end

    def lti_1_3?
      @tool.respond_to?(:use_1_3?) && @tool.use_1_3?
    end
  end
end<|MERGE_RESOLUTION|>--- conflicted
+++ resolved
@@ -277,14 +277,7 @@
                        lambda {
                          return "" if @request.nil?
 
-<<<<<<< HEAD
-                         Services::RichContent.env_for(user: @current_user,
-                                                       domain: @request.host_with_port,
-                                                       real_user: @controller.logged_in_user,
-                                                       context: @context)[:JWT]
-=======
                          @controller.rce_js_env_base[:JWT]
->>>>>>> 908c291f
                        },
                        INTERNAL_TOOL_GUARD,
                        default_name: "com_instructure_rcs_service_jwt"
