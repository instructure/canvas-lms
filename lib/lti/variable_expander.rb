--- conflicted
+++ resolved
@@ -2092,8 +2092,6 @@
                        },
                        USER_GUARD
 
-<<<<<<< HEAD
-=======
     # Returns the points possible of the assignment that was launched.
     # For other LineItem properties, use the LTI 1.3 <a href="file.assignment_tools.html">Assignments and Grade Services</a>
     #
@@ -2108,7 +2106,6 @@
                        -> { TextHelper.round_if_whole(@assignment.points_possible) },
                        ASSIGNMENT_GUARD
 
->>>>>>> cafde123
     private
 
     def unique_submission_dates
