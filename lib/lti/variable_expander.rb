# frozen_string_literal: true

#
# Copyright (C) 2015 - present Instructure, Inc.
#
# This file is part of Canvas.
#
# Canvas is free software: you can redistribute it and/or modify it under
# the terms of the GNU Affero General Public License as published by the Free
# Software Foundation, version 3 of the License.
#
# Canvas is distributed in the hope that it will be useful, but WITHOUT ANY
# WARRANTY; without even the implied warranty of MERCHANTABILITY or FITNESS FOR
# A PARTICULAR PURPOSE. See the GNU Affero General Public License for more
# details.
#
# You should have received a copy of the GNU Affero General Public License along
# with this program. If not, see <http://www.gnu.org/licenses/>.
#

# Filters added to this controller apply to all controllers in the application.
# Likewise, all the methods added will be available for all controllers.
# NOTE: To update the VariableExpansion docs run `script/generate_lti_variable_substitution_markdown`

module Lti
  class VariableExpander
    SUBSTRING_REGEX = /(?<=\${).*?(?=})/ # matches only the stuff inside `${}`
    PARAMETERS_REGEX = /^(\$.+)<(.+)>$/ # matches key and argument

    attr_reader :context, :root_account, :controller, :current_user

    attr_accessor :current_pseudonym,
                  :content_tag,
                  :assignment,
                  :tool_setting_link_id,
                  :tool_setting_binding_id,
                  :tool_setting_proxy_id,
                  :tool,
                  :attachment,
                  :collaboration,
                  :variable_whitelist,
                  :variable_blacklist

    def self.register_expansion(name, permission_groups, expansion_proc, *guards, **)
      @expansions ||= {}
      @expansions[:"$#{name}"] = VariableExpansion.new(
        name,
        permission_groups,
        expansion_proc,
        *([-> { Lti::AppUtil.allowed?(name, @variable_whitelist, @variable_blacklist) }] + guards),
        **
      )
    end

    def self.deregister_expansion(name)
      @expansions.delete :"$#{name}"
    end

    def self.expansions
      @expansions || {}
    end

    def self.expansion_keys
      expansions.keys.map { |c| c.to_s[1..] }
    end

    def self.default_name_expansions
      expansions.values.select { |v| v.default_name.present? }.map(&:name)
    end

    def self.find_expansion(key)
      return unless key.respond_to?(:to_sym)

      if (md = key.to_s.match(PARAMETERS_REGEX))
        real_key = md[1] + "<>"
        if (expansion = expansions[real_key.to_sym])
          [expansion, md[2]]
        end
      else
        expansions[key.to_sym]
      end
    end

    CONTROLLER_GUARD = -> { !!@controller }
    CONTROLLER_FREE_FF_OR_CONTROLLER_GUARD = -> { use_controller_free_expansions? || !!@controller }
    COURSE_GUARD = -> { lti_helper.course }
    TERM_START_DATE_GUARD = -> { lti_helper.course&.enrollment_term&.start_at }
    TERM_END_DATE_GUARD = -> { lti_helper.course&.enrollment_term&.end_at }
    TERM_NAME_GUARD = -> { lti_helper.course&.enrollment_term&.name }
    TERM_ID_GUARD = -> { lti_helper.course&.enrollment_term_id }
    USER_GUARD = -> { @current_user }
    SIS_USER_GUARD = -> { sis_pseudonym&.sis_user_id }
    PSEUDONYM_GUARD = -> { sis_pseudonym }
    ENROLLMENT_GUARD = -> { @current_user && lti_helper.course }
    ROLES_GUARD = -> { @current_user && lti_helper.course_or_account }
    CONTENT_TAG_GUARD = -> { @content_tag }
    ASSIGNMENT_GUARD = -> { @assignment }
    FILE_UPLOAD_GUARD = -> { !!@assignment && @assignment.submission_types.split(",").include?("online_upload") }
    COLLABORATION_GUARD = -> { @collaboration }
    MEDIA_OBJECT_GUARD = -> { @attachment&.media_object }
    USAGE_RIGHTS_GUARD = -> { @attachment&.usage_rights }
    MEDIA_OBJECT_ID_GUARD = -> { @attachment && (@attachment.media_object || @attachment.media_entry_id) }
    LTI1_GUARD = -> { @tool.is_a?(ContextExternalTool) }
    INTERNAL_TOOL_GUARD = -> { @tool.internal_service?(@launch_url) }
    MASQUERADING_GUARD = -> { !!@controller && @controller.logged_in_user != @current_user }
    MESSAGE_TOKEN_GUARD = -> { @post_message_token.present? || @launch.instance_of?(Lti::Launch) }
    ORIGINALITY_REPORT_GUARD = -> { @originality_report.present? }
    ORIGINALITY_REPORT_ATTACHMENT_GUARD = -> { @originality_report&.attachment.present? }
    LTI_ASSIGN_ID = -> { @assignment.present? || @originality_report.present? || @secure_params.present? }
    LTI_ASSIGN_DESCRIPTION = -> { @assignment.present? || @originality_report.present? || @secure_params.present? }
    EDITOR_GUARD = -> { @editor_contents.present? }
    STUDENT_ASSIGNMENT_GUARD = -> { lti_helper.course&.user_is_student?(@current_user) && @assignment }
    INSTRUCTURE_IDENTITY_GUARD = -> { INSTRUCTURE_IDENTITY }

    INSTRUCTURE_IDENTITY = false

    def initialize(root_account, context, controller, opts = {})
      @root_account = root_account
      @context = context
      @controller = controller
      @request = controller.request if controller
      opts.each { |opt, val| instance_variable_set(:"@#{opt}", val) }

      # This will provide the most accurate version of the actual launch
      # url used, whether directly provided from a resource link or
      # calculated from the tool/placement combo. @tool can be an Lti::ToolProxy
      # or a ContextExternalTool, and this only cares about the latter.
      if @tool.respond_to? :launch_url
        @launch_url ||= @tool.launch_url(extension_type: @placement)
      end
    end

    def lti_helper
      @lti_helper ||= Lti::SubstitutionsHelper.new(@context, @root_account, @current_user, @tool)
    end

    def current_user=(current_user)
      @lti_helper = nil
      @current_user = current_user
    end

    def [](key)
      k = (key[0] == "$" && key) || "$#{key}"
      expansion, args = self.class.find_expansion(k)
      expansion&.expand(self, *args)
    end

    def expand_variables!(var_hash)
      var_hash.update(var_hash) do |_, v|
        expansion, args = self.class.find_expansion(v)
        output = if expansion
                   expansion.expand(self, *args)
                 elsif v.respond_to?(:to_s) && v.to_s =~ SUBSTRING_REGEX
                   expand_substring_variables(v)
                 else
                   v
                 end

        if @tool.is_a?(ContextExternalTool) && @tool.use_1_3? && output.is_a?(Numeric)
          output&.to_s
        elsif Account.site_admin.feature_enabled?(:disallow_null_custom_variables)
          output.nil? ? v : output
        else
          output
        end
      end
    end

    def use_controller_free_expansions?
      unless defined?(@use_controller_free_expansions)
        @use_controller_free_expansions = @root_account.feature_enabled?(:refactor_custom_variables)
      end
      @use_controller_free_expansions
    end

    def url_helper_extra_params
      @url_helper_extra_params ||= @controller ? {} : { host: @root_account.environment_specific_domain }
    end

    def url_helpers
      if use_controller_free_expansions?
        @controller || Rails.application.routes.url_helpers
      else
        @controller
      end
    end

    def enabled_capability_params(enabled_capabilities)
      enabled_capabilities.each_with_object({}) do |capability, hash|
        if (expansion = capability.respond_to?(:to_sym) && self.class.expansions[:"$#{capability}"])
          value = expansion.expand(self)
          hash[expansion.default_name] = value if expansion.default_name.present? && value != "$#{capability}"
        end
      end
    end

    def resource_link_id
      @resource_link_id ||= if @assignment&.submission_types == "external_tool" && @assignment&.line_items.present?
                              @assignment.line_items.first&.resource_link&.resource_link_uuid
                            elsif @resource_link
                              @resource_link.resource_link_uuid
                            elsif @content_tag&.associated_asset.present?
                              resource_link = @content_tag.associated_asset
                              if resource_link.respond_to?(:resource_link_uuid)
                                resource_link.resource_link_uuid
                              end
                            end
    end

    def lti_assignment_id_from_secure_params
      @lti_assignment_id_from_secure_params ||=
        Lti::Security.decoded_lti_assignment_id(@secure_params)
    end

    # LTI - Custom parameter substitution: ResourceLink.id
    # Returns the LTI value for the resource_link.id property
    # Returns "$ResourceLink.id" otherwise
    register_expansion "ResourceLink.id",
                       [],
                       -> { resource_link_id },
                       default_name: "resourcelink_id"

    # LTI - Custom parameter substitution: ResourceLink.description
    # Returns the LTI value for the resource_link.description property
    # Returns "$ResourceLink.description" otherwise
    register_expansion "ResourceLink.description",
                       [],
                       -> { @assignment.description },
                       -> { @assignment && @assignment.description.present? },
                       default_name: "resourcelink_description"

    # LTI - Custom parameter substitution: ResourceLink.title
    # Returns the LTI value for the resource_link.title property
    # Returns "$ResourceLink.title" otherwise
    register_expansion "ResourceLink.title",
                       [],
                       -> { @resource_link&.title || @assignment&.title || lti_helper.tag_from_resource_link(@resource_link)&.title || @context.name },
                       -> { @resource_link || (@assignment && @assignment.title.present?) },
                       default_name: "resourcelink_title"

    # LTI - Custom parameter substitution: ResourceLink.available.startDateTime
    # Returns the ISO 8601 date and time when this resource is available for learners to access
    # Returns "$ResourceLink.available.startDateTime" otherwise
    register_expansion "ResourceLink.available.startDateTime",
                       [],
                       -> { @assignment.unlock_at.iso8601(3) },
                       -> { @assignment && @assignment.unlock_at.present? },
                       default_name: "resourcelink_available_startdatetime"

    # LTI - Custom parameter substitution: ResourceLink.available.endDateTime
    # Returns the ISO 8601 date and time when this resource ceases to be available for learners to access
    # Returns "$ResourceLink.available.endDateTime" otherwise
    register_expansion "ResourceLink.available.endDateTime",
                       [],
                       -> { @assignment.lock_at.iso8601(3) },
                       -> { @assignment && @assignment.lock_at.present? },
                       default_name: "resourcelink_available_enddatetime"

    # LTI - Custom parameter substitution: ResourceLink.submission.endDateTime
    # Returns the ISO 8601 date and time when this resource stops accepting submissions.
    # Returns "$ResourceLink.submission.endDateTime" otherwise
    register_expansion "ResourceLink.submission.endDateTime",
                       [],
                       -> { @assignment.due_at.iso8601(3) },
                       -> { @assignment && @assignment.due_at.present? },
                       default_name: "resourcelink_submission_enddatetime"

    # If the current user is an observer in the launch
    # context, this substitution returns a comma-separated
    # list of user IDs linked to the current user for
    # observing. For LTI 1.3 tools, the user IDs will
    # correspond to the "sub" claim made in LTI 1.3 launches
    # (a UUIDv4), while for all other tools, the user IDs will
    # be the user's typical LTI ID.
    #
    # Returns an empty string otherwise.
    #
    # @launch_parameter com_instructure_user_observees
    # @example
    #   ```
    #    LTI 1.3: "a6e2e413-4afb-4b60-90d1-8b0344df3e91",
    #    All Others: "c0ddd6c90cbe1ef0f32fbce5c3bf654204be186c"
    #   ```
    register_expansion "com.instructure.User.observees",
                       [],
                       lambda {
                         observed_users =
                           ObserverEnrollment.observed_students(lti_helper.course, @current_user)
                                             .keys
                         if @tool.use_1_3?
                           observed_users.map { |u| u.lookup_lti_id(lti_helper.course) }.join(",")
                         else
                           observed_users.map { |u| Lti::V1p1::Asset.opaque_identifier_for(u) }.join(",")
                         end
                       },
                       COURSE_GUARD,
                       default_name: "com_instructure_user_observees"

    # Returns an array of the section names in a JSON-escaped format that the user is enrolled in, if the
    # context of the tool launch is within a course. The names are sorted by the course_section_id, so that
    # they are useful in conjunction with the Canvas.course.sectionIds substitution.
    #
    # @example
    #   ```
    #   [\"Section 1, M-T\", \"Section 2, W-Th\", \"TA Section\"]
    #   ```
    register_expansion "com.instructure.User.sectionNames",
                       [],
                       lambda {
                         lti_helper.course
                                   .enrollments.active
                                   .joins(:course_section)
                                   .where(user_id: @current_user.id)
                                   .order(:course_section_id)
                                   .pluck(:name, :course_section_id) # create pairs of [ [name, 1] , [other_name, 2] ]
                                   .uniq(&:last) # the last element in the [name, 1] pairs is the ID. Only keep ones with unique IDs.
                                   .map(&:first) # and now just get the first element of those pairs, which is the name
                                   &.to_json
                       },
                       ENROLLMENT_GUARD,
                       default_name: "com_instructure_user_section_names"

    # Returns the host of the rich content service for the current region
    #
    # @example
    #   ```
    #   "rich-content-iad.inscloudgate.net"
    #   ```
    register_expansion "com.instructure.RCS.app_host",
                       [],
                       lambda {
                         Services::RichContent.env_for[:RICH_CONTENT_APP_HOST]
                       },
                       default_name: "com_instructure_rcs_app_host"

    # Returns true if the user is launching from student view.
    #
    # @example
    #   ```
    #   "true"
    #   "false"
    #   ```
    register_expansion "com.instructure.User.student_view",
                       [],
                       -> { @current_user.fake_student? || false },
                       USER_GUARD,
                       default_name: "com_instructure_user_student_view"

    # Returns the RCS Service JWT for the current user
    #
    # @internal
    # @example
    #   ```
    #   "base64-encoded-service-jwt"
    #   ```
    register_expansion "com.instructure.RCS.service_jwt",
                       [],
                       lambda {
                         return "" if @request.nil?

                         @controller.rce_js_env_base[:JWT]
                       },
                       INTERNAL_TOOL_GUARD,
                       default_name: "com_instructure_rcs_service_jwt"

    # Returns instui_nav release flag state
    #
    # @internal
    # @example
    #   ```
    #   "true"
    #   "false"
    #   ```
    register_expansion "com.instructure.instui_nav",
                       [],
                       -> { @root_account.feature_enabled?(:instui_nav) },
                       INTERNAL_TOOL_GUARD,
                       default_name: "com_instructure_instui_nav"

    # returns all observee ids linked to this observer as an String separated by `,`
    # @launch_parameter com_instructure_observee_ids
    # @example
    #   ```
    #   "A123,B456,..."
    #   ```
    register_expansion "com.instructure.Observee.sisIds",
                       [],
                       lambda {
                         observed_users = ObserverEnrollment.observed_students(lti_helper.course, @current_user).keys
                         observed_users&.filter_map { |user| find_sis_user_id_for(user) }&.join(",")
                       },
                       COURSE_GUARD,
                       default_name: "com_instructure_observee_sis_ids"

    # The title of the context
    # @launch_parameter context_title
    # @example
    #   ```
    #   "Example Course"
    #   ```
    register_expansion "Context.title",
                       [],
                       -> { @context.name },
                       default_name: "context_title"

    # The contents of the text editor associated with the content item launch.
    # @launch_parameter com_instructure_editor_contents
    # @example
    #   ```
    #   "This text was in the editor"
    #   ```
    register_expansion "com.instructure.Editor.contents",
                       [],
                       -> { @editor_contents },
                       EDITOR_GUARD,
                       default_name: "com_instructure_editor_contents"

    # The contents the user has selected in the text editor associated
    # with the content item launch.
    # @launch_parameter com_instructure_editor_selection
    # @example
    #   ```
    #   "this text was selected by the user"
    #   ```
    register_expansion "com.instructure.Editor.selection",
                       [],
                       -> { @editor_selection },
                       EDITOR_GUARD,
                       default_name: "com_instructure_editor_selection"

    # A token that can be used for frontend communication between an LTI tool
    # and Canvas via the Window.postMessage API
    # @launch_parameter com_instructure_post_message_token
    # @example
    #   ```
    #   "9ae4170c-6b64-444d-9246-0b7dedd5f560"
    #   ```
    register_expansion "com.instructure.PostMessageToken",
                       [],
                       -> { @post_message_token || @launch.post_message_token },
                       MESSAGE_TOKEN_GUARD,
                       default_name: "com_instructure_post_message_token"

    # The LTI assignment id of an assignment. This value corresponds with
    # the `ext_lti_assignment_id` send in various launches and webhooks.
    # @launch_parameter com_instructure_assignment_lti_id
    # @example
    #   ```
    #   "9ae4170c-6b64-444d-9246-0b7dedd5f560"
    #   ```
    register_expansion "com.instructure.Assignment.lti.id",
                       [],
                       lambda {
                         if @assignment
                           @assignment.lti_context_id
                         elsif @originality_report
                           @originality_report.submission.assignment.lti_context_id
                         elsif @secure_params.present?
                           lti_assignment_id_from_secure_params
                         end
                       },
                       LTI_ASSIGN_ID,
                       default_name: "com_instructure_assignment_lti_id"

    # The LTI assignment description of an assignment.
    # @launch_parameter com_instructure_assignment_lti_description
    # @example
    #   ```
    #   "Example Description"
    #   ```
    register_expansion "com.instructure.Assignment.description",
                       [],
                       lambda {
                         if @assignment
                           @assignment.lti_safe_description
                         elsif @originality_report
                           @originality_report.submission.assignment.lti_safe_description
                         elsif @secure_params.present?
                           Lti::Security.decoded_lti_assignment_description(@secure_params)
                         end
                       },
                       LTI_ASSIGN_DESCRIPTION,
                       default_name: "com_instructure_assignment_description"

    # A comma separated list of the file extensions that are allowed for submitting to this
    # assignment. If there are no limits on what files can be uploaded, an empty string will be
    # returned. If the assignment does not allow file uploads as a submission type, then no
    # substitution will be performed.
    #
    # @launch_parameter com_instructure_originality_report_id
    # @example
    #   ```
    #   "docx,pdf,txt"
    #   ```
    register_expansion "com.instructure.Assignment.allowedFileExtensions",
                       [],
                       -> { @assignment.allowed_extensions.join(",") },
                       FILE_UPLOAD_GUARD,
                       default_name: "com_instructure_assignment_allowed_file_extensions"

    # The Canvas id of the Originality Report associated
    # with the launch.
    # @launch_parameter com_instructure_originality_report_id
    # @example
    #   ```
    #   23
    #   ```
    register_expansion "com.instructure.OriginalityReport.id",
                       [],
                       lambda {
                         @originality_report.id
                       },
                       ORIGINALITY_REPORT_GUARD,
                       default_name: "com_instructure_originality_report_id"

    # The Canvas id of the submission associated with the
    # launch.
    # @launch_parameter com_instructure_submission_id
    # @example
    #   ```
    #   23
    #   ```
    register_expansion "com.instructure.Submission.id",
                       [],
                       -> { @originality_report.submission.id },
                       ORIGINALITY_REPORT_GUARD,
                       default_name: "com_instructure_submission_id"

    # The Canvas id of the file associated with the submission
    # in the launch.
    # @launch_parameter com_instructure_file_id
    # @example
    #   ```
    #   23
    #   ```
    register_expansion "com.instructure.File.id",
                       [],
                       -> { @originality_report.attachment.id },
                       ORIGINALITY_REPORT_ATTACHMENT_GUARD,
                       default_name: "com_instructure_file_id"

    # the LIS identifier for the course offering
    # @launch_parameter lis_course_offering_sourcedid
    # @example
    #   ```
    #   1234
    #   ```
    register_expansion "CourseOffering.sourcedId",
                       [],
                       -> { lti_helper.course.sis_source_id },
                       COURSE_GUARD,
                       default_name: "lis_course_offering_sourcedid"

    # an opaque identifier that uniquely identifies the context of the tool launch
    # @launch_parameter context_id
    # @example
    #   ```
    #   "cdca1fe2c392a208bd8a657f8865ddb9ca359534"
    #   ```
    register_expansion "Context.id",
                       [],
                       -> { Lti::V1p1::Asset.opaque_identifier_for(@context) },
                       default_name: "context_id"

    # The Canvas global identifier for the launch context
    # @example
    #   ```
    #   10000000000070
    #   ```
    register_expansion "com.instructure.Context.globalId",
                       [],
                       -> { @context&.global_id }

    # The Canvas UUID for the launch context
    # @example
    #   ```
    #   4TVeERS266frWLG5RVK0L8BbSC831mUZHaYpK4KP
    #   ```
    register_expansion "com.instructure.Context.uuid",
                       [],
                       -> { @context.uuid },
                       -> { @context&.respond_to?(:uuid) }

    # If the context is a Course, returns sourced Id of the context
    # @example
    #   ```
    #   1234
    #   ```
    #
    # If the placement is :user_navigation, it works like $Person.sourcedId: returns the sis source id for the primary
    # pseudonym for the user for the account
    # This may not be the pseudonym the user is actually logged in with.
    # @duplicates Person.sourcedId
    # @example
    #   ```
    #   "sis_user_42"
    #   ```
    register_expansion "Context.sourcedId",
                       [],
                       lambda {
                         if @context.is_a? User
                           sis_pseudonym.sis_user_id
                         else
                           @context.sis_source_id
                         end
                       },
                       -> { @context.is_a?(Course) || (@placement == :user_navigation && @context.is_a?(User) && sis_pseudonym) }

    # With respect to the current course, recursively returns the context ids of the courses from which content has been copied (excludes cartridge imports).
    # Will show a limit of 1000 context ids.  When the number passes 1000, 'truncated' will show at the end of the list.
    #
    # This is an alias of `Canvas.course.previousContextIds.recursive`.
    #
    # @example
    #   ```
    #   "1234,4567"
    #   ```
    register_expansion "Context.id.history",
                       [],
                       -> { lti_helper.recursively_fetch_previous_lti_context_ids },
                       COURSE_GUARD

    # communicates the kind of browser window/frame where the Canvas has launched a tool
    # @launch_parameter launch_presentation_document_target
    # @example
    #   ```
    #   "iframe"
    #   ```
    register_expansion "Message.documentTarget",
                       [],
                       -> { ::IMS::LTI::Models::Messages::Message::LAUNCH_TARGET_IFRAME },
                       default_name: "launch_presentation_document_target"

    # returns the current locale
    # @launch_parameter launch_presentation_locale
    # @example
    #   ```
    #   "de"
    #   ```
    register_expansion "Message.locale",
                       [],
                       -> { I18n.locale || I18n.default_locale },
                       default_name: "launch_presentation_locale"

    # returns a unique identifier for the Tool Consumer (Canvas)
    # @launch_parameter tool_consumer_instance_guid
    # @example
    #   ```
    #   "0dWtgJjjFWRNT41WdQMvrleejGgv7AynCVm3lmZ2:canvas-lms"
    #   ```
    register_expansion "ToolConsumerInstance.guid",
                       [],
                       -> { @root_account.lti_guid },
                       default_name: "tool_consumer_instance_guid"

    # returns the canvas domain for the current context.
    # @example
    #   ```
    #   "canvas.instructure.com"
    #   ```
    register_expansion "Canvas.api.domain",
                       [],
                       -> { HostUrl.context_host(@root_account, @request.nil? ? @root_account.environment_specific_domain : @request.host) },
                       CONTROLLER_FREE_FF_OR_CONTROLLER_GUARD

    # returns the api url for the members of the collaboration
    # @example
    #  ```
    #  "https://canvas.instructure.com/api/v1/collaborations/1/members"
    #  ```
    register_expansion "Canvas.api.collaborationMembers.url",
                       [],
                       -> { url_helpers.api_v1_collaboration_members_url(@collaboration, **url_helper_extra_params) },
                       CONTROLLER_FREE_FF_OR_CONTROLLER_GUARD,
                       COLLABORATION_GUARD

    # returns the base URL for the current context.
    # @example
    #   ```
    #   "https://canvas.instructure.com"
    #   ```
    register_expansion "Canvas.api.baseUrl",
                       [],
                       lambda {
                         if use_controller_free_expansions?
                           url_helpers.root_url(**url_helper_extra_params).chomp("/")
                         else
                           "#{@request.scheme}://#{HostUrl.context_host(@root_account, @request.host)}"
                         end
                       },
                       CONTROLLER_FREE_FF_OR_CONTROLLER_GUARD

    # returns the URL for the membership service associated with the current context.
    #
    # This variable is for future use only. Complete support for the IMS Membership Service has not been added to Canvas. This will be updated when we fully support and certify the IMS Membership Service.
    # @example
    #   ```
    #   "https://canvas.instructure.com/api/lti/courses/1/membership_service"
    #   ```
    register_expansion "ToolProxyBinding.memberships.url",
                       [],
                       -> { url_helpers.polymorphic_url([@context, :membership_service], **url_helper_extra_params) },
                       CONTROLLER_FREE_FF_OR_CONTROLLER_GUARD,
                       -> { @context.is_a?(Course) || @context.is_a?(Group) }

    # returns the account id for the current context.
    # @example
    #   ```
    #   1234
    #   ```
    register_expansion "Canvas.account.id",
                       [],
                       -> { lti_helper.account.id }

    # returns the account name for the current context.
    # @example
    #   ```
    #   "School Name"
    #   ```
    register_expansion "Canvas.account.name",
                       [],
                       -> { lti_helper.account.name }

    # returns the account's sis source id for the current context.
    # @example
    #   ```
    #   "sis_account_id_1234"
    #   ```
    register_expansion "Canvas.account.sisSourceId",
                       [],
                       -> { lti_helper.account.sis_source_id }

    # returns the Root Account ID for the current context.
    # @example
    #   ```
    #   1234
    #   ```
    register_expansion "Canvas.rootAccount.id",
                       [],
                       -> { @root_account.id }

    # returns the root account's sis source id for the current context.
    # @example
    #   ```
    #   "sis_account_id_1234"
    #   ```
    register_expansion "Canvas.rootAccount.sisSourceId",
                       [],
                       -> { @root_account.sis_source_id }

    # returns the organization ID from Instructure Identity for the root account
    #
    # @internal Temporarily undocumented
    # @example
    #   ```
    #   "bbf35116-54bd-4496-9882-05d76ac7eed6d"
    #   ``
    register_expansion "com.instructure.Account.instructureIdentityOrganizationId",
                       [],
                       -> { @root_account.instructure_identity_org_id },
                       INSTRUCTURE_IDENTITY_GUARD

    # returns the global ID for the external tool that was launched. Only available for LTI 1.
    # @example
    #   ```
    #   1234
    #   ```
    register_expansion "Canvas.externalTool.global_id",
                       [],
                       -> { @tool.global_id },
                       LTI1_GUARD

    # returns the URL for the external tool that was launched. Only available for LTI 1.
    # @example
    #   ```
    #   "http://example.url/path"
    #   ```
    register_expansion "Canvas.externalTool.url",
                       [],
                       lambda {
                         if use_controller_free_expansions?
                           if @tool.context.is_a?(Account)
                             url_helpers.api_v1_account_external_tools_update_url(
                               account_id: @tool.context_id,
                               external_tool_id: @tool.id,
                               **url_helper_extra_params
                             )
                           elsif @tool.context.is_a?(Course)
                             url_helpers.api_v1_course_external_tools_update_url(
                               course_id: @tool.context_id,
                               external_tool_id: @tool.id,
                               **url_helper_extra_params
                             )
                           end
                         else
                           @controller.named_context_url(@tool.context,
                                                         :api_v1_context_external_tools_update_url,
                                                         @tool.id,
                                                         include_host: true)
                         end
                       },
                       CONTROLLER_FREE_FF_OR_CONTROLLER_GUARD,
                       LTI1_GUARD

    # returns the URL to retrieve the brand config JSON for the launching context.
    # @example
    #   ```
    #   "http://example.url/path.json"
    #   ```
    register_expansion "com.instructure.brandConfigJSON.url",
                       [],
                       -> { @controller.active_brand_config_url("json") },
                       CONTROLLER_GUARD

    # returns the brand config JSON itself for the launching context.
    # @example
    #   ```
    #   {"ic-brand-primary-darkened-5":"#0087D7"}
    #   ```
    register_expansion "com.instructure.brandConfigJSON",
                       [],
                       -> { @controller.active_brand_config.try(:to_json) },
                       CONTROLLER_GUARD

    # returns the URL to retrieve the brand config javascript for the launching context.
    # This URL should be used as the src attribute for a script tag on the external tool
    # provider's web page. It is configured to be used with the [instructure-ui node module](https://github.com/instructure/instructure-ui).
    # More information on on how to use instructure ui react components can be found [here](http://instructure.github.io/instructure-ui/).
    # @example
    #   ```
    #   "http://example.url/path.js"
    #   ```
    register_expansion "com.instructure.brandConfigJS.url",
                       [],
                       -> { @controller.active_brand_config_url("js") },
                       CONTROLLER_GUARD

    # returns the URL for the common css file.
    # @example
    #   ```
    #   "http://example.url/path.css"
    #   ```
    register_expansion "Canvas.css.common",
                       [],
                       lambda {
                         URI.parse(@request.url)
                            .merge(@controller.view_context.stylesheet_path(@controller.css_url_for(:common))).to_s
                       },
                       CONTROLLER_GUARD

    # returns the shard id for the current context.
    # @example
    #   ```
    #   1234
    #   ```
    register_expansion "Canvas.shard.id",
                       [],
                       -> { Shard.current.id }

    # returns the root account's global id for the current context.
    # @example
    #   ```
    #   123400000000123
    #   ```
    register_expansion "Canvas.root_account.global_id",
                       [],
                       -> { @root_account.global_id }

    # returns the root account id for the current context.
    # @deprecated
    # @example
    #   ```
    #   1234
    #   ```
    register_expansion "Canvas.root_account.id",
                       [],
                       -> { @root_account.id }

    # returns the account uuid for the current context.
    # @example
    #   ```
    #   "Ioe3sJPt0KZp9Pw6xAvcHuLCl0z4TvPKP0iIOLbo"
    #   ```
    register_expansion "vnd.Canvas.root_account.uuid",
                       [],
                       -> { @root_account.uuid },
                       default_name: "vnd_canvas_root_account_uuid"

    # returns the root account sis source id for the current context.
    # @deprecated
    # @example
    #   ```
    #   1234
    #   ```
    register_expansion "Canvas.root_account.sisSourceId",
                       [],
                       -> { @root_account.sis_source_id }

    # returns the current course id.
    # @example
    #   ```
    #   1234
    #   ```
    register_expansion "Canvas.course.id",
                       [],
                       -> { lti_helper.course.id },
                       COURSE_GUARD

    # returns the current course uuid.
    # @example
    #   ```
    #   "S3vhRY2pBzG8iPdZ3OBPsPrEnqn5sdRoJOLXGbwc"
    #   ```
    register_expansion "vnd.instructure.Course.uuid",
                       [],
                       -> { lti_helper.course.uuid },
                       COURSE_GUARD

    # returns the current course name.
    # @example
    #   ```
    #   "Course Name"
    #   ```
    register_expansion "Canvas.course.name",
                       [],
                       -> { lti_helper.course.name },
                       COURSE_GUARD

    # returns the current course sis source id.
    # @example
    #   ```
    #   1234
    #   ```
    register_expansion "Canvas.course.sisSourceId",
                       [],
                       -> { lti_helper.course.sis_source_id },
                       COURSE_GUARD

    # returns the current course integration id.
    # @example
    #   ```
    #   1234
    #   ```
    register_expansion "com.instructure.Course.integrationId",
                       [],
                       -> { lti_helper.course.integration_id },
                       COURSE_GUARD

    # returns the current course start date.
    # @example
    #   ```
    #   2018-01-15 00:00:00 -0700
    #   ```
    register_expansion "Canvas.course.startAt",
                       [],
                       -> { lti_helper.course.start_at },
                       COURSE_GUARD

    # returns the current course end date.
    # @example
    #   ```
    #   2018-05-01 00:00:00 -0700
    #   ```
    register_expansion "Canvas.course.endAt",
                       [],
                       -> { lti_helper.course.end_at },
                       COURSE_GUARD

    # returns the current course workflow state. Workflow states of "claimed" or "created"
    # indicate an unpublished course.
    # @example
    #   ```
    #   "active"
    #   ```
    register_expansion "Canvas.course.workflowState",
                       [],
                       -> { lti_helper.course.workflow_state },
                       COURSE_GUARD

    # returns true if the current course has the setting "Hide grade distribution graphs from students" enabled
    # @internal
    register_expansion "Canvas.course.hideDistributionGraphs",
                       [],
                       -> { lti_helper.course.hide_distribution_graphs? },
                       COURSE_GUARD

    # returns grade passback setting for the course.
    # @internal
    register_expansion "Canvas.course.gradePassbackSetting",
                       [],
                       -> { lti_helper.course.grade_passback_setting },
                       COURSE_GUARD

    # returns the current course's term start date.
    # @example
    #   ```
    #   2018-01-12 00:00:00 -0700
    #   ```
    register_expansion "Canvas.term.startAt",
                       [],
                       -> { lti_helper.course.enrollment_term.start_at },
                       TERM_START_DATE_GUARD

    # returns the current course's term end date.
    # @example
    #   ```
    #   2018-01-12 00:00:00 -0700
    #   ```
    register_expansion "Canvas.term.endAt",
                       [],
                       -> { lti_helper.course.enrollment_term.end_at },
                       TERM_END_DATE_GUARD

    # returns the current course's term name.
    # @example
    #   ```
    #   "W1 2017"
    #   ```
    register_expansion "Canvas.term.name",
                       [],
                       -> { lti_helper.course.enrollment_term.name },
                       TERM_NAME_GUARD,
                       default_name: "canvas_term_name"

    # returns the current course's term numerical id.
    # @example
    #   ```
    #   123
    #   ```
    register_expansion "Canvas.term.id",
                       [],
                       -> { lti_helper.course.enrollment_term_id },
                       TERM_ID_GUARD,
                       default_name: "canvas_term_id"

    # returns the current course sis source id
    # to return the section source id use Canvas.course.sectionIds
    # @launch_parameter lis_course_section_sourcedid
    # @example
    #   ```
    #   1234
    #   ```
    register_expansion "CourseSection.sourcedId",
                       [],
                       -> { lti_helper.course.sis_source_id },
                       COURSE_GUARD,
                       default_name: "lis_course_section_sourcedid"

    # returns the current course enrollment state
    # @example
    #   ```
    #   "active"
    #   ```
    register_expansion "Canvas.enrollment.enrollmentState",
                       [],
                       -> { lti_helper.enrollment_state },
                       COURSE_GUARD

    # returns true if the assignment has anonymous grading
    # enabled.
    # @example
    #   ```
    #   true
    #   ```
    register_expansion "com.instructure.Assignment.anonymous_grading",
                       [],
                       -> { @assignment.anonymous_grading },
                       ASSIGNMENT_GUARD,
                       default_name: "com_instructure_assignment_anonymous_grading"

    # returns true if the assignment restricts quantitative data.
    # Assignment types: points, percentage, gpa_scale are all considered quantitative.
    # @example
    #   ```
    #   true
    #   ```
    register_expansion "com.instructure.Assignment.restrict_quantitative_data",
                       [],
                       -> { @assignment.restrict_quantitative_data?(@current_user)&.to_s },
                       ASSIGNMENT_GUARD,
                       default_name: "com_instructure_assignment_restrict_quantitative_data"

    # returns the grading scheme data for the course
    # it is an array of objects of grade levels
    # @example
    #  ```
    #  [
    #    {name: "A", value: 94.0},
    #    {name: "A-", value: 90.0},
    #    {name: "B+", value: 87.0},
    #  ]
    #  ```
    register_expansion "com.instructure.Course.gradingScheme",
                       [],
                       -> { lti_helper.course.grading_standard_or_default.data.map { |grading_standard_data_row| { name: grading_standard_data_row[0], value: grading_standard_data_row[1] } }.to_json },
                       COURSE_GUARD,
                       default_name: "com_instructure_course_grading_scheme"

    # returns the current course membership roles
    # using the LIS v2 vocabulary.
    # @example
    #   ```
    #   "http://purl.imsglobal.org/vocab/lis/v2/institution/person#Student"
    #   ```
    register_expansion "com.Instructure.membership.roles",
                       [],
                       -> { lti_helper.current_canvas_roles_lis_v2(lti_1_3? ? "lti1_3" : "lis2") },
                       ROLES_GUARD,
                       default_name: "com_instructure_membership_roles"

    # returns the current course membership roles
    # @example
    #   ```
    #   "StudentEnrollment"
    #   ```
    register_expansion "Canvas.membership.roles",
                       [],
                       -> { lti_helper.current_canvas_roles },
                       ROLES_GUARD,
                       default_name: "canvas_membership_roles"

    # This is a list of IMS LIS roles should have a different key
    # @example
    #   ```
    #   "urn:lti:sysrole:ims/lis/None"
    #   ```
    register_expansion "Canvas.membership.concludedRoles",
                       [],
                       -> { lti_helper.concluded_lis_roles },
                       COURSE_GUARD

    # Returns a comma-separated list of permissions granted to the user in the current context,
    # given a comma-separated set to check using the format
    # `$Canvas.membership.permissions<example_permission,example_permission2,..>`
    # @example
    #   ```
    #   "example_permission_1,example_permission_2"
    #   ```
    register_expansion "Canvas.membership.permissions<>",
                       [],
                       ->(permissions_str) { lti_helper.granted_permissions(permissions_str.split(",")) },
                       ROLES_GUARD

    # With respect to the current course, returns the context ids of the courses from which content has been copied (excludes cartridge imports).
    #
    # @example
    #   ```
    #   "1234,4567"
    #   ```
    register_expansion "Canvas.course.previousContextIds",
                       [],
                       -> { lti_helper.previous_lti_context_ids },
                       COURSE_GUARD

    # With respect to the current course, recursively returns the context ids of the courses from which content has been copied (excludes cartridge imports).
    # Will show a limit of 1000 context ids.  When the number passes 1000, 'truncated' will show at the end of the list.
    #
    # This is an alias of `$Context.id.history`.
    #
    # @example
    #   ```
    #   "1234,4567"
    #   ```
    register_expansion "Canvas.course.previousContextIds.recursive",
                       [],
                       -> { lti_helper.recursively_fetch_previous_lti_context_ids },
                       COURSE_GUARD

    # With respect to the current course, returns the course ids of the courses from which content has been copied (excludes cartridge imports).
    #
    # @example
    #   ```
    #   1234
    #   ```
    register_expansion "Canvas.course.previousCourseIds",
                       [],
                       -> { lti_helper.previous_course_ids },
                       COURSE_GUARD

    # Returns the full name of the launching user.
    # @launch_parameter lis_person_name_full
    # @example
    #   ```
    #   "John Doe"
    #   ```
    register_expansion "Person.name.full",
                       [],
                       -> { @current_user.name },
                       USER_GUARD,
                       default_name: "lis_person_name_full"

    # Returns the display name of the launching user.
    # @launch_parameter lis_person_name_full
    # @example
    #   ```
    #   "John Doe"
    #   ```
    register_expansion "Person.name.display",
                       [],
                       -> { @current_user.short_name },
                       USER_GUARD,
                       default_name: "person_name_display"

    # Returns the last name of the launching user.
    # @launch_parameter lis_person_name_family
    # @example
    #   ```
    #   "Doe"
    #   ```
    register_expansion "Person.name.family",
                       [],
                       -> { @current_user.last_name },
                       USER_GUARD,
                       default_name: "lis_person_name_family"

    # Returns the first name of the launching user.
    # @launch_parameter lis_person_name_given
    # @example
    #   ```
    #   "John"
    #   ```
    register_expansion "Person.name.given",
                       [],
                       -> { @current_user.first_name },
                       USER_GUARD,
                       default_name: "lis_person_name_given"

    # Returns the sortable name of the launching user.
    # @launch_parameter com_instructure_person_name_sortable
    # @example
    #   ```
    #   "Doe, John"
    #   ```
    register_expansion "com.instructure.Person.name_sortable",
                       [],
                       -> { @current_user.sortable_name },
                       USER_GUARD,
                       default_name: "com_instructure_person_name_sortable"

    # Returns the primary email of the launching user.
    # @launch_parameter lis_person_contact_email_primary
    # @example
    #   ```
    #   "john.doe@example.com"
    #   ```
    register_expansion "Person.email.primary",
                       [],
                       -> { lti_helper.email },
                       USER_GUARD,
                       default_name: "lis_person_contact_email_primary"

    # Returns pronouns for the current user
    # @example
    #   ```
    #   "She/Her"
    #   ```
    register_expansion "com.instructure.Person.pronouns",
                       [],
                       -> { @current_user.pronouns },
                       USER_GUARD,
                       default_name: "com_instructure_person_pronouns"

    # Returns the institution assigned email of the launching user.
    # @example
    #   ```
    #   "john.doe@example.com"
    #   ```
    register_expansion "vnd.Canvas.Person.email.sis",
                       [],
                       -> { lti_helper.sis_email },
                       SIS_USER_GUARD

    # Returns the name of the timezone of the launching user.
    # @example
    #   ```
    #   "America/Denver"
    #   ```
    register_expansion "Person.address.timezone",
                       [],
                       -> { Time.zone.tzinfo.name },
                       USER_GUARD

    # Returns the profile picture URL of the launching user.
    # @launch_parameter user_image
    # @example
    #   ```
    #   "https://example.com/picture.jpg"
    #   ```
    register_expansion "User.image",
                       [],
                       -> { @current_user.avatar_url },
                       USER_GUARD,
                       default_name: "user_image"

    # Returns the Canvas user_id of the launching user.
    # @duplicates Canvas.user.id
    # @launch_parameter user_id
    # @example
    #   ```
    #   420000000000042
    #   ```
    register_expansion "User.id",
                       [],
                       -> { @current_user.id },
                       USER_GUARD,
                       default_name: "user_id"

    # Returns the Canvas user_id of the launching user.
    # @duplicates User.id
    # @example
    #   ```
    #   420000000000042
    #   ```
    register_expansion "Canvas.user.id",
                       [],
                       -> { @current_user.id },
                       USER_GUARD

    # Returns the Canvas user_uuid of the launching user for the context.
    # @duplicates User.uuid
    # @example
    #   ```
    #   "N2ST123dQ9zyhurykTkBfXFa3Vn1RVyaw9Os6vu3"
    #   ```
    register_expansion "vnd.instructure.User.uuid",
                       [],
                       -> { UserPastLtiId.uuid_for_user_in_context(@current_user, @context) },
                       USER_GUARD

    # Returns the current Canvas user_uuid of the launching user.
    # @duplicates User.uuid
    # @example
    #   ```
    #   "N2ST123dQ9zyhurykTkBfXFa3Vn1RVyaw9Os6vu3"
    #   ```
    register_expansion "vnd.instructure.User.current_uuid",
                       [],
                       -> { @current_user.uuid },
                       USER_GUARD

    # Returns the user ID from Instructure Identity that can be correlated across Instructure
    # Identity organizations
    #
    # @internal Temporarily undocumented
    # @example
    #   ```
    #   "3055a889-a9cf-4607-a003-9fa829c83aad"
    #   ``
    register_expansion "com.instructure.User.instructureIdentityGlobalUserId",
                       [],
                       -> { @current_user.instructure_identity_id },
                       USER_GUARD,
                       INSTRUCTURE_IDENTITY_GUARD

    # Returns the user ID from Instructure Identity within their Instructure Identity organization
    #
    # @internal Temporarily undocumented
    # @example
    #   ```
    #   "f16dc1a6-566c-4759-ae03-2ac8a1407b31"
    #   ````
    register_expansion "com.instructure.User.instructureIdentityOrganizationUserId",
                       [],
                       -> { @current_user.instructure_pseudonym_for(@root_account)&.unique_id },
                       USER_GUARD,
                       INSTRUCTURE_IDENTITY_GUARD

    # Returns the users preference for high contrast colors (an accessibility feature).
    # @example
    #   ```
    #   false
    #   ```
    register_expansion "Canvas.user.prefersHighContrast",
                       [],
                       -> { @current_user.prefers_high_contrast? ? "true" : "false" },
                       USER_GUARD

    # returns the Canvas ids of all active groups in the current course.
    # @example
    #   ```
    #   "23,24,..."
    #   ```
    register_expansion "com.instructure.Course.groupIds",
                       [],
                       -> { lti_helper.course.groups.active.pluck(:id).join(",") },
                       COURSE_GUARD,
                       default_name: "com_instructure_course_groupids"

    # returns the context ids for the groups the user belongs to in the course.
    # @example
    #   ```
    #   "1c16f0de65a080803785ecb3097da99872616f0d,d4d8d6ae1611e2c7581ce1b2f5c58019d928b79d,..."
    #   ```
    register_expansion "Canvas.group.contextIds",
                       [],
                       lambda {
                         @current_user.groups.active.where(context_type: "Course", context_id: @context.id).map do |g|
                           Lti::V1p1::Asset.opaque_identifier_for(g)
                         end.join(",")
                       },
                       -> { @current_user && @context.is_a?(Course) }

    # Returns the [IMS LTI membership service](https://www.imsglobal.org/specs/ltimemv1p0/specification-3) roles for filtering via query parameters.
    # Or, for LTI 1.3 tools, returns the [IMS LTI Names and Role Provisioning Service](https://www.imsglobal.org/spec/lti-nrps/v2p0) roles for filtering via query parameters.
    # @launch_parameter roles
    # @example
    #   ```
    #   "http://purl.imsglobal.org/vocab/lis/v2/institution/person#Administrator"
    #   ```
    register_expansion "Membership.role",
                       [],
                       -> { lti_helper.all_roles(lti_1_3? ? "lti1_3" : "lis2") },
                       USER_GUARD,
                       default_name: "roles"

    # Returns list of [LIS role full URNs](https://www.imsglobal.org/specs/ltiv1p0/implementation-guide#toc-16).
    # Note that this will include all roles the user has.
    # There are 3 different levels of roles defined: Context, Institution, System.
    # Context role urns start with "urn:lti:ims" and include roles for the context where the launch occurred.
    # Institution role urns start with "urn:lti:instrole" and include roles the user has in the institution. This
    # will include roles they have in other courses or at the account level. Note that there is not a TA role at the
    # Institution level. Instead Users with a TA enrollment will have an institution role of Instructor.
    # System role urns start with "urn:lti:sysrole" and include roles for the entire system.
    # @duplicates ext_roles which is sent by default
    # @example
    #   ```
    #   "urn:lti:instrole:ims/lis/Administrator,urn:lti:instrole:ims/lis/Instructor,urn:lti:sysrole:ims/lis/SysAdmin,urn:lti:sysrole:ims/lis/User"
    #   ```
    register_expansion "Canvas.xuser.allRoles",
                       [],
                       -> { lti_helper.all_roles }

    # Same as "Canvas.xuser.allRoles", but uses roles formatted for LTI Advantage
    # @example
    #   ```
    #    "http://purl.imsglobal.org/vocab/lis/v2/institution/person#Student",
    #    "http://purl.imsglobal.org/vocab/lis/v2/membership#Instructor",
    #    "http://purl.imsglobal.org/vocab/lis/v2/system/person#User"
    #   ```
    register_expansion "com.instructure.User.allRoles",
                       [],
                       -> { lti_helper.all_roles("lti1_3") }

    # Returns the Canvas global user_id of the launching user.
    # @example
    #   ```
    #   420000000000042
    #   ```
    register_expansion "Canvas.user.globalId",
                       [],
                       -> { @current_user.global_id },
                       USER_GUARD

    # Returns true for root account admins and false for all other roles.
    # @example
    #   ```
    #   true
    #   ```
    register_expansion "Canvas.user.isRootAccountAdmin",
                       [],
                       -> { @current_user.roles(@root_account).include? "root_admin" },
                       USER_GUARD

    # Returns a string with a comma-separated list of the (local) account IDs
    # that a user has admin rights in, which fall under the root account that
    # the tool was launched under. This list includes the IDs of
    # all subaccounts of these accounts (and their subaccounts, etc.), since
    # the admin privileges carry from an account to all its subaccounts.
    # Root account admins are not supported by this variable,
    # use `Canvas.user.isRootAccountAdmin` instead.
    #
    # ### Example:
    # * Root account
    #     * Subaccount 1 (user is account admin)
    #         * Subaccount 2
    #             * Subaccount 3
    #         * Subaccount 4
    #     * Subaccount 5
    #
    # Result: `"1,2,4,3"`
    #
    # Will show a limit of 40000 characters. If the account IDs list is too big
    # to fit into 40000 characters, 'truncated' will show at the end of the
    # list.
    # The result is cached for 5 minutes.
    #
    # @example
    #   ```
    #   123,456,798
    #   123,456,789,1234,truncated
    #   ```
    register_expansion "Canvas.user.adminableAccounts",
                       [],
                       -> { lti_helper.adminable_account_ids_recursive_truncated },
                       USER_GUARD

    # Username/Login ID for the primary pseudonym for the user for the account.
    # This may not be the pseudonym the user is actually logged in with.
    # @duplicates Canvas.user.loginId
    # @example
    #   ```
    #   "jdoe"
    #   ```
    register_expansion "User.username",
                       [],
                       -> { sis_pseudonym.unique_id },
                       PSEUDONYM_GUARD

    # Username/Login ID for the primary pseudonym for the user for the account.
    # This may not be the pseudonym the user is actually logged in with.
    # @duplicates User.username
    # @example
    #   ```
    #   "jdoe"
    #   ```
    register_expansion "Canvas.user.loginId",
                       [],
                       -> { sis_pseudonym.unique_id },
                       PSEUDONYM_GUARD

    # Returns the sis source id for the primary pseudonym for the user for the account
    # This may not be the pseudonym the user is actually logged in with.
    # @duplicates Person.sourcedId
    # @example
    #   ```
    #   "sis_user_42"
    #   ```
    register_expansion "Canvas.user.sisSourceId",
                       [],
                       -> { sis_pseudonym.sis_user_id },
                       PSEUDONYM_GUARD

    # Returns the integration id for the primary pseudonym for the user for the account
    # This may not be the pseudonym the user is actually logged in with.
    # @example
    #   ```
    #   "integration_user_42"
    #   ```
    register_expansion "Canvas.user.sisIntegrationId",
                       [],
                       -> { sis_pseudonym.integration_id },
                       PSEUDONYM_GUARD

    # Returns the sis source id for the primary pseudonym for the user for the account
    # This may not be the pseudonym the user is actually logged in with.
    # @duplicates Canvas.user.sisSourceId
    # @example
    #   ```
    #   "sis_user_42"
    #   ```
    register_expansion "Person.sourcedId",
                       [],
                       -> { sis_pseudonym.sis_user_id },
                       PSEUDONYM_GUARD,
                       default_name: "lis_person_sourcedid"

    # Returns the logout service url for the user.
    # This is the pseudonym the user is actually logged in as.
    # It may not hold all the sis info needed in other launch substitutions.
    # @example
    #   ```
    #   "https://<domain>.instructure.com/api/lti/v1/logout_service/<external_tool_id>-<user_id>-<current_unix_timestamp>-<opaque_string>"
    #   ```
    register_expansion "Canvas.logoutService.url",
                       [],
                       -> { @controller.lti_logout_service_url(Lti::LogoutService.create_token(@tool, @current_pseudonym)) },
                       CONTROLLER_GUARD,
                       -> { @current_pseudonym && @tool }

    # Returns the Canvas user_id for the masquerading user.
    # This is the pseudonym the user is actually logged in as.
    # It may not hold all the sis info needed in other launch substitutions.
    #
    # @example
    #   ```
    #   420000000000042
    #   ```
    register_expansion "Canvas.masqueradingUser.id",
                       [],
                       -> { @controller.logged_in_user.id },
                       MASQUERADING_GUARD

    # Returns the opaque user_id for the masquerading user. This is the
    # pseudonym the user is actually logged in as. It may not hold all the sis
    # info needed in other launch substitutions.
    #
    # For LTI 1.3 tools, the opaque user IDs are UUIDv4 values (also used in
    # the "sub" claim in LTI 1.3 launches), while for other LTI versions, the
    # user ID will be the user's 40 character opaque LTI id.
    #
    # @example
    #   ```
    #    LTI 1.3: "8b9f8327-aa32-fa90-9ea2-2fa8ef79e0f9",
    #    All Others: "da12345678cb37ba1e522fc7c5ef086b7704eff9"
    #   ```
    register_expansion "Canvas.masqueradingUser.userId",
                       [],
                       lambda {
                         u = @controller.logged_in_user
                         if lti_1_3?
                           u.lookup_lti_id(@context)
                         else
                           @tool.opaque_identifier_for(u, context: @context)
                         end
                       },
                       MASQUERADING_GUARD

    # Returns the xapi url for the user.
    # @example
    #   ```
    #   "https://<domain>.instructure.com/api/lti/v1/xapi/<external_tool_id>-<user_id>-<course_id>-<current_unix_timestamp>-<opaque_id>"
    #   ```
    register_expansion "Canvas.xapi.url",
                       [],
                       lambda {
                         url_helpers.lti_xapi_url(
                           Lti::AnalyticsService.create_token(@tool, @current_user, @context),
                           **url_helper_extra_params
                         )
                       },
                       CONTROLLER_FREE_FF_OR_CONTROLLER_GUARD,
                       -> { @current_user && @context.is_a?(Course) && @tool }

    # Returns the caliper url for the user.
    # @example
    #   ```
    #   "https://<domain>.instructure.com/api/lti/v1/caliper/<external_tool_id>-<user_id>-<course_id>-<current_unix_timestamp>-<opaque_id>"
    #   ```
    register_expansion "Caliper.url",
                       [],
                       lambda {
                         url_helpers.lti_caliper_url(
                           Lti::AnalyticsService.create_token(@tool, @current_user, @context),
                           **url_helper_extra_params
                         )
                       },
                       CONTROLLER_FREE_FF_OR_CONTROLLER_GUARD,
                       -> { @current_user && @context.is_a?(Course) && @tool }

    # Returns a comma separated list of section_id's that the user is enrolled in.
    #
    # @example
    #   ```
    #   "42, 43"
    #   ```
    register_expansion "Canvas.course.sectionIds",
                       [],
                       -> { lti_helper.section_ids },
                       ENROLLMENT_GUARD

    # Returns true if the user can only view and interact with users in their own sections
    #
    # @example
    #   ```
    #   true
    #   ```
    register_expansion "Canvas.course.sectionRestricted",
                       [],
                       -> { lti_helper.section_restricted },
                       ENROLLMENT_GUARD

    # Returns a comma separated list of section sis_id's that the user is enrolled in.
    #
    # @example
    #   ```
    #   "section_sis_id_1, section_sis_id_2"
    #   ```
    register_expansion "Canvas.course.sectionSisSourceIds",
                       [],
                       -> { lti_helper.section_sis_ids },
                       ENROLLMENT_GUARD

    # Returns the course code
    #
    # @example
    #   ```
    #   "CS 124"
    #   ```
    register_expansion "com.instructure.contextLabel",
                       [],
                       -> { lti_helper.course.course_code },
                       COURSE_GUARD,
                       default_name: "context_label"

    # Returns the module_id that the module item was launched from.
    #
    # @example
    #   ```
    #   1234
    #   ```
    register_expansion "Canvas.module.id",
                       [],
                       lambda {
                         @content_tag.context_module_id
                       },
                       CONTENT_TAG_GUARD

    # Returns the module_item_id of the module item that was launched.
    #
    # @example
    #   ```
    #   1234
    #   ```
    register_expansion "Canvas.moduleItem.id",
                       [],
                       lambda {
                         @content_tag.id
                       },
                       CONTENT_TAG_GUARD

    # Returns the assignment_id of the assignment that was launched.
    #
    # @example
    #   ```
    #   1234
    #   ```
    register_expansion "Canvas.assignment.id",
                       [],
                       -> { @assignment.id },
                       ASSIGNMENT_GUARD

    # Returns the assignment_description of the assignment that was launched.
    #
    # @example
    #   ```
    #   "Example Description"
    #   ```
    register_expansion "Canvas.assignment.description",
                       [],
                       -> { @assignment.lti_safe_description },
                       ASSIGNMENT_GUARD

    # Returns the Canvas id of the group the current user is in if launching
    # from a group assignment.
    #
    # @example
    #   ```
    #   481
    #   ```
    register_expansion "com.instructure.Group.id",
                       [],
                       -> { @assignment.group_category && (@assignment.group_category.groups & @current_user.groups).first&.id },
                       USER_GUARD,
                       ASSIGNMENT_GUARD,
                       default_name: "vnd_canvas_group_id"

    # Returns the name of the group the current user is in if launching
    # from a group assignment.
    #
    # @example
    #   ```
    #   "Group One"
    #   ```
    register_expansion "com.instructure.Group.name",
                       [],
                       -> { @assignment.group_category && (@assignment.group_category.groups & @current_user.groups).first&.name },
                       USER_GUARD,
                       ASSIGNMENT_GUARD,
                       default_name: "vnd_canvas_group_name"

    # Returns the title of the assignment that was launched.
    #
    # @example
    #   ```
    #   "Deep thought experiment"
    #   ```
    register_expansion "Canvas.assignment.title",
                       [],
                       -> { @assignment.title },
                       ASSIGNMENT_GUARD

    # Returns the points possible of the assignment that was launched.
    #
    # This is an alias of `LineItem.resultValue.max`.
    #
    # @example
    #   ```
    #   100
    #   ```
    register_expansion "Canvas.assignment.pointsPossible",
                       [],
                       -> { TextHelper.round_if_whole(@assignment.points_possible) },
                       ASSIGNMENT_GUARD

    # Returns true if the assignment is hidden in the gradebook.
    #
    # @example
    #   ```
    #   true
    #   ```
    register_expansion "Canvas.assignment.hideInGradebook",
                       [],
                       -> { @assignment.hide_in_gradebook },
                       ASSIGNMENT_GUARD

    # Returns true if the assignment is omitted from students' final grade.
    #
    # @example
    #   ```
    #   true
    #   ```
    register_expansion "Canvas.assignment.omitFromFinalGrade",
                       [],
                       -> { @assignment.omit_from_final_grade },
                       ASSIGNMENT_GUARD

    # @deprecated in favor of ISO8601
    register_expansion "Canvas.assignment.unlockAt",
                       [],
                       -> { @assignment.unlock_at },
                       ASSIGNMENT_GUARD

    # @deprecated in favor of ISO8601
    register_expansion "Canvas.assignment.lockAt",
                       [],
                       -> { @assignment.lock_at },
                       ASSIGNMENT_GUARD

    # @deprecated in favor of ISO8601
    register_expansion "Canvas.assignment.dueAt",
                       [],
                       -> { @assignment.due_at },
                       ASSIGNMENT_GUARD

    # Returns the `unlock_at` date of the assignment that was launched.
    # Only available when launched as an assignment with an `unlock_at` set.
    # @example
    #   ```
    #   2018-02-18T00:00:00Z
    #   ```
    register_expansion "Canvas.assignment.unlockAt.iso8601",
                       [],
                       -> { @assignment.unlock_at.utc.iso8601 },
                       -> { @assignment && @assignment.unlock_at.present? }

    # Returns the `lock_at` date of the assignment that was launched.
    # Only available when launched as an assignment with a `lock_at` set.
    #
    # @example
    #   ```
    #   2018-02-20:00:00Z
    #   ```
    register_expansion "Canvas.assignment.lockAt.iso8601",
                       [],
                       -> { @assignment.lock_at.utc.iso8601 },
                       -> { @assignment && @assignment.lock_at.present? }

    # Returns the `due_at` date of the assignment that was launched.
    # If the tool is launched as a student, this will be the date that assignment
    # is due for that student (or unexpanded -- "$Canvas.assignment.dueAt.iso8601" --
    # if there is no due date for the student).
    # If the tool is launched as an instructor and there are multiple
    # possible due dates (i.e., there are multiple sections and at
    # least one has a due date override), this will be the LATEST effective
    # due date of any section or student.
    #
    # @example
    #   ```
    #   2018-02-19:00:00Z
    #   ```
    register_expansion "Canvas.assignment.dueAt.iso8601",
                       [],
                       -> { latest_due_at&.utc&.iso8601 },
                       ASSIGNMENT_GUARD

    # Returns the `due_at` date of the assignment that was launched.
    # If the tool is launched as a student, this will be the date that
    # assignment is due for that student (or an empty string if there is no due
    # date for the student). If the tool is launched as an instructor and different
    # students are assigned multiple due dates (i.e., there are students in sections
    # with overrides / different effective due dates), this will be the
    # EARLIEST due date of any enrollment (or an empty string if there are no
    # enrollments with due dates). Note than like allDueAts, but unlike the dueAt
    # expansion, there must be at least one enrollment in a section for its due
    # date to be considered.
    #
    # @example
    #   ```
    #   2018-02-19:00:00Z
    #   ```
    register_expansion "Canvas.assignment.earliestEnrollmentDueAt.iso8601",
                       [],
                       -> { earliest_due_at&.utc&.iso8601.to_s },
                       ASSIGNMENT_GUARD

    # In Canvas, users, sections and groups can have distinct due dates for the same assignment.
    # This returns all possible `due_at` dates of the assignment that was launched.
    # If the assignment is assigned to anyone without a due date, an empty string
    # will be present in the list (hence the ",," in the example)
    #
    # Only available when launched as an assignment.
    #
    # @example
    #   ```
    #   2018-02-19:00:00Z,,2018-02-20:00:00Z
    #   ```
    register_expansion "Canvas.assignment.allDueAts.iso8601",
                       [],
                       -> { unique_submission_dates.map { |d| d.present? ? d.utc.iso8601 : "" }.join(",") },
                       ASSIGNMENT_GUARD

    # Returns true if the assignment that was launched is published.
    # Only available when launched as an assignment.
    # @example
    #   ```
    #   true
    #   ```
    register_expansion "Canvas.assignment.published",
                       [],
                       -> { @assignment.workflow_state == "published" },
                       ASSIGNMENT_GUARD

    # Returns true if the assignment is LDB enabled.
    # Only available when launched as an assignment.
    # @example
    #   ```
    #   true
    #   ```
    register_expansion "Canvas.assignment.lockdownEnabled",
                       [],
                       -> { !!@controller && @current_user == @controller.logged_in_user && (@assignment.settings&.dig("lockdown_browser", "require_lockdown_browser") || false) },
                       ASSIGNMENT_GUARD

    # Returns the allowed number of submission attempts.
    #
    # @example
    #   ```
    #   5
    #   ```
    register_expansion "Canvas.assignment.allowedAttempts",
                       [],
                       -> { @assignment.allowed_attempts },
                       ASSIGNMENT_GUARD

    # Returns the number of submission attempts which the student did.
    #
    # @example
    #   ```
    #   2
    #   ```
    register_expansion "Canvas.assignment.submission.studentAttempts",
                       [],
                       -> { submission&.attempt },
                       STUDENT_ASSIGNMENT_GUARD

    # Returns the endpoint url for accessing link-level tool settings
    # Only available for LTI 2.0
    # @example
    #   ```
    #   "https://<domain>.instructure.com/api/lti/tool_settings/<link_id>"
    #   ```
    register_expansion "LtiLink.custom.url",
                       [],
                       -> { @controller.show_lti_tool_settings_url(@tool_setting_link_id) },
                       CONTROLLER_GUARD,
                       -> { @tool_setting_link_id }

    # Returns the endpoint url for accessing context-level tool settings
    # Only available for LTI 2.0
    # @example
    #   ```
    #   "https://<domain>.instructure.com/api/lti/tool_settings/<binding_id>"
    #   ```
    register_expansion "ToolProxyBinding.custom.url",
                       [],
                       -> { @controller.show_lti_tool_settings_url(@tool_setting_binding_id) },
                       CONTROLLER_GUARD,
                       -> { @tool_setting_binding_id }

    # Returns the endpoint url for accessing system-wide tool settings
    # Only available for LTI 2.0
    # @example
    #   ```
    #   "https://<domain>.instructure.com/api/lti/tool_settings/<proxy_id>"
    #   ```
    register_expansion "ToolProxy.custom.url",
                       [],
                       -> { @controller.show_lti_tool_settings_url(@tool_setting_proxy_id) },
                       -> { !!@controller && @tool_setting_proxy_id }

    # Returns the [Tool Consumer Profile](https://www.imsglobal.org/specs/ltiv2p0/implementation-guide#toc-46) url for the tool.
    # Only available for LTI 2.0
    # @example
    #   ```
    #   "https://<domain>.instructure.com/api/lti/courses/<course_id>/tool_consumer_profile/<opaque_id>"
    #   "https://<domain>.instructure.com/api/lti/accounts/<account_id>/tool_consumer_profile/<opaque_id>"
    #   ```
    register_expansion "ToolConsumerProfile.url",
                       [],
                       -> { @controller.polymorphic_url([@tool.context, :tool_consumer_profile]) },
                       CONTROLLER_GUARD,
                       -> { @tool && @tool.is_a?(Lti::ToolProxy) }

    # The originality report LTI2 service endpoint
    # @launch_parameter vnd_canvas_originality_report_url
    # @example
    #   ```
    #   "api/lti/assignments/{assignment_id}/submissions/{submission_id}/originality_report"
    #   ```
    register_expansion "vnd.Canvas.OriginalityReport.url",
                       [],
                       lambda {
                         OriginalityReportsApiController::SERVICE_DEFINITIONS.find do |s|
                           s[:id] == "vnd.Canvas.OriginalityReport"
                         end[:endpoint]
                       },
                       default_name: "vnd_canvas_originality_report_url"

    # The submission LTI2 service endpoint
    # @launch_parameter vnd_canvas_submission_url
    # @example
    #   ```
    #   "api/lti/assignments/{assignment_id}/submissions/{submission_id}"
    #   ```
    register_expansion "vnd.Canvas.submission.url",
                       [],
                       lambda {
                         Lti::SubmissionsApiController::SERVICE_DEFINITIONS.find do |s|
                           s[:id] == "vnd.Canvas.submission"
                         end[:endpoint]
                       },
                       default_name: "vnd_canvas_submission_url"

    # The submission history LTI2 service endpoint
    # @launch_parameter vnd_canvas_submission_history_url
    # @example
    #   ```
    #   "api/lti/assignments/{assignment_id}/submissions/{submission_id}/history"
    #   ```
    register_expansion "vnd.Canvas.submission.history.url",
                       [],
                       lambda {
                         Lti::SubmissionsApiController::SERVICE_DEFINITIONS.find do |s|
                           s[:id] == "vnd.Canvas.submission.history"
                         end[:endpoint]
                       },
                       default_name: "vnd_canvas_submission_history_url"

    register_expansion "Canvas.file.media.id",
                       [],
                       -> { (@attachment.media_object && @attachment.media_object.media_id) || @attachment.media_entry_id },
                       MEDIA_OBJECT_ID_GUARD

    register_expansion "Canvas.file.media.type",
                       [],
                       -> { @attachment.media_object.media_type },
                       MEDIA_OBJECT_GUARD

    register_expansion "Canvas.file.media.duration",
                       [],
                       -> { @attachment.media_object.duration },
                       MEDIA_OBJECT_GUARD

    register_expansion "Canvas.file.media.size",
                       [],
                       -> { @attachment.media_object.total_size },
                       MEDIA_OBJECT_GUARD

    register_expansion "Canvas.file.media.title",
                       [],
                       -> { @attachment.media_object.user_entered_title || @attachment.media_object.title },
                       MEDIA_OBJECT_GUARD

    register_expansion "Canvas.file.usageRights.name",
                       [],
                       -> { @attachment.usage_rights.license_name },
                       USAGE_RIGHTS_GUARD

    register_expansion "Canvas.file.usageRights.url",
                       [],
                       -> { @attachment.usage_rights.license_url },
                       USAGE_RIGHTS_GUARD

    register_expansion "Canvas.file.usageRights.copyrightText",
                       [],
                       -> { @attachment.usage_rights.legal_copyright },
                       USAGE_RIGHTS_GUARD

    # Returns the types of resources that can be imported to the current page, forwarded from the request.
    # Value is a comma-separated array of one or more values of: ["assignment", "assignment_group", "audio",
    # "discussion_topic", "document", "image", "module", "quiz", "page", "video"]
    #
    # Only functional when `com_instructure_course_accept_canvas_resource_types` is included as a query param
    # in Canvas-side GET request that triggers the LTI launch.
    #
    # @example
    #   ```
    #   "page"
    #   "module"
    #   "assignment,discussion_topic,page,quiz,module"
    #   ```
    register_expansion "com.instructure.Course.accept_canvas_resource_types",
                       [],
                       lambda {
                         val = @request.parameters["com_instructure_course_accept_canvas_resource_types"]
                         val.is_a?(Array) ? val.join(",") : val
                       },
                       CONTROLLER_GUARD

    # Returns the target resource type for the current page, forwarded from the request.
    # Value is the largest logical unit of the page. Possible values are: ["assignment", "assignment_group",
    # "audio", "discussion_topic", "document", "image", "module", "quiz", "page", "video"]
    #   on Pages Index -> 'page'
    #   on Modules -> 'module'
    #   and so on.
    #
    # Only functional when `com_instructure_course_canvas_resource_type` is included as a query param
    # in Canvas-side GET request that triggers the LTI launch.
    #
    # @example
    #   ```
    #   page
    #   ```
    register_expansion "com.instructure.Course.canvas_resource_type",
                       [],
                       -> { @request.parameters["com_instructure_course_canvas_resource_type"] },
                       CONTROLLER_GUARD

    # Returns the target resource id for the current page, forwarded from the request. Only functional when
    # `com_instructure_course_canvas_resource_type` is included as a query param. Currently, this is not
    # supported generally, and is only implemented for specific use cases.
    #
    # @example
    #   ```
    #   123123
    #   ```
    register_expansion "com.instructure.Course.canvas_resource_id",
                       [],
                       -> { @request.parameters["com_instructure_course_canvas_resource_id"] },
                       CONTROLLER_GUARD

    # Returns whether a content can be imported into a specific group on the page, forwarded from the request.
    # True for Modules page and Assignment Groups page. False for other content index pages.
    #
    # Only functional when `com_instructure_course_allow_canvas_resource_selection` is included as a query param
    # in Canvas-side GET request that triggers the LTI launch.
    #
    # @example
    #   ```
    #   true
    #   ```
    register_expansion "com.instructure.Course.allow_canvas_resource_selection",
                       [],
                       -> { @request.parameters["com_instructure_course_allow_canvas_resource_selection"] },
                       CONTROLLER_GUARD

    # Returns a JSON-encoded list of content groups which can be selected, providing ID and name of each group,
    # forwarded from the request.
    # Empty value if com.instructure.Course.allow_canvas_resource_selection is false.
    #
    # Only functional when `com_instructure_course_available_canvas_resources` is included as a query param
    # in Canvas-side GET request that triggers the LTI launch.
    #
    # @example
    #   ```
    #   [{"id":"3","name":"First Module"},{"id":"5","name":"Second Module"}]
    #   ```
    register_expansion "com.instructure.Course.available_canvas_resources",
                       [],
                       lambda {
                         val = @request.parameters["com_instructure_course_available_canvas_resources"]
                         val = val.values if val.is_a?(Hash)
                         if val&.count == 1 && (course_id = val.first["course_id"])
                           # replace with the data here because it's too much to pass in via the launch url
                           case val.first["type"]
                           when "module"
                             val = Course.find(course_id).modules_visible_to(@current_user).pluck(:id, :name)
                                         .map { |id, name| { "id" => id, "name" => name } }
                           when "assignment_group"
                             val = Course.find(course_id).assignment_groups.active.pluck(:id, :name)
                                         .map { |id, name| { "id" => id, "name" => name } }
                           end
                         end
                         val&.to_json
                       },
                       CONTROLLER_GUARD

    register_expansion "com.instructure.Account.usage_metrics_enabled",
                       [],
                       lambda {
                         @root_account.feature_enabled?(:send_usage_metrics)
                       }

    # Returns a comma-separated list of historical `lti_context_id` of a user in chronological order including the current id.
    # The `lti_context_id` of a user is the same that is sent as `user_id` in 1.1 launches.
    # This variable helps tools handle the merged user's history.
    #
    # @example
    #   ```
    #   123,456,789
    #   ```
    register_expansion "com.instructure.user.lti_1_1_id.history",
                       [],
                       lambda {
                         past_ids = @current_user.past_lti_ids.pluck(:user_lti_context_id).uniq.compact_blank
                         (past_ids + [@current_user.lti_context_id]).join(",")
                       },
                       USER_GUARD

    # Returns the points possible of the assignment that was launched.
    # For other LineItem properties, use the LTI 1.3 <a href="file.assignment_tools.html">Assignments and Grade Services</a>
    #
    # This is an alias of `Canvas.assignment.pointsPossible`.
    #
    # @example
    #   ```
    #   100
    #   ```
    register_expansion "LineItem.resultValue.max",
                       [],
                       -> { TextHelper.round_if_whole(@assignment.points_possible) },
                       ASSIGNMENT_GUARD

    # Returns the decimal separator for the current context account.
    # This is used to have custom formatting on numbers, independent from the account's locale.
    # If the account does not have a decimal separator set, it will return "$Canvas.account.decimal_separator".
    #
    # @example
    #   ```
    #   "comma"
    #   ```
    register_expansion "Canvas.account.decimal_separator",
                       [],
                       lambda {
<<<<<<< HEAD
                         lti_helper.account&.settings&.dig(:decimal_separator, :value) ||
                           @root_account.settings&.dig(:decimal_separator, :value)
=======
                         if Account.site_admin.feature_enabled?(:new_quizzes_separators)
                           lti_helper.account&.settings&.dig(:decimal_separator, :value) ||
                             @root_account.settings&.dig(:decimal_separator, :value)
                         end
>>>>>>> ee12519a
                       },
                       COURSE_GUARD

    # Returns the thousand separator for the current context account.
    # This is used to have custom formatting on numbers, independent from the account's locale.
<<<<<<< HEAD
    # If the account does not have a thousand separator set, it will return "$Canvas.account.decimal_separator".
=======
    # If the account does not have a thousand separator set, it will return "$Canvas.account.thousand_separator".
>>>>>>> ee12519a
    #
    # @example
    #   ```
    #   "period"
    #   ```
    register_expansion "Canvas.account.thousand_separator",
                       [],
                       lambda {
<<<<<<< HEAD
                         lti_helper.account&.settings&.dig(:thousand_separator, :value) ||
                           @root_account.settings&.dig(:thousand_separator, :value)
                       },
                       COURSE_GUARD

=======
                         if Account.site_admin.feature_enabled?(:new_quizzes_separators)
                           lti_helper.account&.settings&.dig(:thousand_separator, :value) ||
                             @root_account.settings&.dig(:thousand_separator, :value)
                         end
                       },
                       COURSE_GUARD

    # Returns true if the AI quiz generation feature is enabled for the course.
    # This is used to determine whether to display the "Generate Quiz" button in the UI.
    #
    # @example
    #   ```
    #   true
    #   ```
    register_expansion "Canvas.course.aiQuizGeneration",
                       [],
                       -> { @context.feature_enabled?(:new_quizzes_ai_quiz_generation) },
                       COURSE_GUARD

>>>>>>> ee12519a
    private

    def unique_submission_dates
      @assignment.submissions.pluck(:cached_due_date).uniq
    end

    def earliest_due_at
      context = @assignment.context
      # If a user is a student, we return their due date. Otherwise, in our case here, we return
      # the earliest of all due dates for the assignment.
      if course_admin?(context)
        @assignment.submissions.minimum(:cached_due_date)
      else
        submission&.cached_due_date || @assignment.due_at
      end
    end

    def latest_due_at
      context = @assignment.context
      # We return the latest of all due dates for the assignment if the user is a course admin.
      if course_admin?(context)
        @assignment.submissions.maximum(:cached_due_date) || @assignment.due_at
      else
        submission&.cached_due_date || @assignment.due_at
      end
    end

    def course_admin?(context)
      # Mirrors logic in AssignmentOverrideApplicator to determine if user is a student or teacher.
      context.user_has_been_admin?(current_user) ||
        (context.user_has_no_enrollments?(current_user) && context.grants_any_right?(current_user, *RoleOverride::GRANULAR_MANAGE_ASSIGNMENT_PERMISSIONS))
    end

    def sis_pseudonym
      context = @enrollment || @context
      @sis_pseudonym ||= SisPseudonym.for(@current_user, context, type: :trusted, require_sis: false, root_account: @root_account) if @current_user
    end

    def find_sis_user_id_for(user)
      context = @enrollment || @context
      SisPseudonym.for(user, context, type: :trusted, require_sis: false, root_account: @root_account)&.sis_user_id
    end

    def expand_substring_variables(value)
      value.to_s.scan(SUBSTRING_REGEX).inject(value) do |v, match|
        substring = "${#{match}}"
        v.gsub(substring, (self[match] || substring).to_s)
      end
    end

    def lti_1_3?
      @tool.respond_to?(:use_1_3?) && @tool.use_1_3?
    end

    def submission
      @assignment&.submissions&.find_by(user: @current_user)
    end
  end
end<|MERGE_RESOLUTION|>--- conflicted
+++ resolved
@@ -2222,25 +2222,16 @@
     register_expansion "Canvas.account.decimal_separator",
                        [],
                        lambda {
-<<<<<<< HEAD
-                         lti_helper.account&.settings&.dig(:decimal_separator, :value) ||
-                           @root_account.settings&.dig(:decimal_separator, :value)
-=======
                          if Account.site_admin.feature_enabled?(:new_quizzes_separators)
                            lti_helper.account&.settings&.dig(:decimal_separator, :value) ||
                              @root_account.settings&.dig(:decimal_separator, :value)
                          end
->>>>>>> ee12519a
                        },
                        COURSE_GUARD
 
     # Returns the thousand separator for the current context account.
     # This is used to have custom formatting on numbers, independent from the account's locale.
-<<<<<<< HEAD
-    # If the account does not have a thousand separator set, it will return "$Canvas.account.decimal_separator".
-=======
     # If the account does not have a thousand separator set, it will return "$Canvas.account.thousand_separator".
->>>>>>> ee12519a
     #
     # @example
     #   ```
@@ -2249,13 +2240,6 @@
     register_expansion "Canvas.account.thousand_separator",
                        [],
                        lambda {
-<<<<<<< HEAD
-                         lti_helper.account&.settings&.dig(:thousand_separator, :value) ||
-                           @root_account.settings&.dig(:thousand_separator, :value)
-                       },
-                       COURSE_GUARD
-
-=======
                          if Account.site_admin.feature_enabled?(:new_quizzes_separators)
                            lti_helper.account&.settings&.dig(:thousand_separator, :value) ||
                              @root_account.settings&.dig(:thousand_separator, :value)
@@ -2275,7 +2259,6 @@
                        -> { @context.feature_enabled?(:new_quizzes_ai_quiz_generation) },
                        COURSE_GUARD
 
->>>>>>> ee12519a
     private
 
     def unique_submission_dates
