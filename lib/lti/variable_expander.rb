#
# Copyright (C) 2015 - present Instructure, Inc.
#
# This file is part of Canvas.
#
# Canvas is free software: you can redistribute it and/or modify it under
# the terms of the GNU Affero General Public License as published by the Free
# Software Foundation, version 3 of the License.
#
# Canvas is distributed in the hope that it will be useful, but WITHOUT ANY
# WARRANTY; without even the implied warranty of MERCHANTABILITY or FITNESS FOR
# A PARTICULAR PURPOSE. See the GNU Affero General Public License for more
# details.
#
# You should have received a copy of the GNU Affero General Public License along
# with this program. If not, see <http://www.gnu.org/licenses/>.
#

# Filters added to this controller apply to all controllers in the application.
# Likewise, all the methods added will be available for all controllers.
# NOTE: To update the VariableExpansion docs run `script/generate_lti_variable_substitution_markdown`

module Lti
  class VariableExpander

    SUBSTRING_REGEX = /(?<=\${).*?(?=})/.freeze #matches only the stuff inside `${}`

    attr_reader :context, :root_account, :controller, :current_user

    attr_accessor :current_pseudonym, :content_tag, :assignment,
                  :tool_setting_link_id, :tool_setting_binding_id, :tool_setting_proxy_id, :tool, :attachment,
                  :collaboration

    def self.register_expansion(name, permission_groups, expansion_proc, *guards)
      @expansions ||= {}
      @expansions["$#{name}".to_sym] = VariableExpansion.new(name, permission_groups, expansion_proc, *guards)
    end

    def self.expansions
      @expansions || {}
    end

    def self.expansion_keys
      self.expansions.keys.map { |c| c.to_s[1..-1] }
    end

    def self.default_name_expansions
      self.expansions.values.select { |v| v.default_name.present? }.map(&:name)
    end

    CONTROLLER_GUARD = -> { !!@controller }
    COURSE_GUARD = -> { @context.is_a? Course }
    TERM_START_DATE_GUARD = -> { @context.is_a?(Course) && @context.enrollment_term &&
                                 @context.enrollment_term.start_at }
    USER_GUARD = -> { @current_user }
    SIS_USER_GUARD = -> { @current_user && @current_user.pseudonym && @current_user.pseudonym.sis_user_id }
    PSEUDONYM_GUARD = -> { sis_pseudonym }
    ENROLLMENT_GUARD = -> { @current_user && @context.is_a?(Course) }
    ROLES_GUARD = -> { @current_user && (@context.is_a?(Course) || @context.is_a?(Account)) }
    CONTENT_TAG_GUARD = -> { @content_tag }
    ASSIGNMENT_GUARD = -> { @assignment }
    COLLABORATION_GUARD = -> { @collaboration }
    MEDIA_OBJECT_GUARD = -> { @attachment && @attachment.media_object}
    USAGE_RIGHTS_GUARD = -> { @attachment && @attachment.usage_rights}
    MEDIA_OBJECT_ID_GUARD = -> {@attachment && (@attachment.media_object || @attachment.media_entry_id )}
    LTI1_GUARD = -> { @tool.is_a?(ContextExternalTool) }
    MASQUERADING_GUARD = -> { !!@controller && @controller.logged_in_user != @current_user }
    ATTACHMENT_ASSOCIATION_GUARD = -> { @tool_setting&.context&.is_a?(AttachmentAssociation) }

    def initialize(root_account, context, controller, opts = {})
      @root_account = root_account
      @context = context
      @controller = controller
      @request = controller.request if controller
      opts.each { |opt, val| instance_variable_set("@#{opt}", val) }
    end

    def lti_helper
      @lti_helper ||= Lti::SubstitutionsHelper.new(@context, @root_account, @current_user, @tool)
    end

    def current_user=(current_user)
      @lti_helper = nil
      @current_user = current_user
    end

    def [](key)
      k = (key[0] == '$' && key) || "$#{key}"
      if (expansion = self.class.expansions[k.respond_to?(:to_sym) && k.to_sym])
        expansion.expand(self)
      end
    end

    def expand_variables!(var_hash)
      var_hash.update(var_hash) do |_, v|
        if (expansion = v.respond_to?(:to_sym) && self.class.expansions[v.to_sym])
          expansion.expand(self)
        elsif v.respond_to?(:to_s) && v.to_s =~ SUBSTRING_REGEX
          expand_substring_variables(v)
        else
          v
        end
      end
    end

    def enabled_capability_params(enabled_capabilities)
      enabled_capabilities.each_with_object({}) do |capability, hash|
        if (expansion = capability.respond_to?(:to_sym) && self.class.expansions["$#{capability}".to_sym])
          value = expansion.expand(self)
          hash[expansion.default_name] = value if expansion.default_name.present? && value != "$#{capability}"
        end
      end
    end

<<<<<<< HEAD
=======
    # The title of the context
    # @launch_parameter context_title
    # @example
    #   ```
    #   Example Course
    #   ```
    register_expansion 'Context.title', [],
                       -> { @context.name },
                       default_name: 'context_title'

>>>>>>> bedf362e
    # The Canvas id of the Originality Report associated
    # with the launch.
    # @launch_parameter com_instructure_originality_report_id
    # @example
    #   ```
    #   23
    #   ```
    register_expansion 'com.instructure.OriginalityReport.id', [],
                       -> do
                        @tool_setting.context.context.originality_reports.find do |r|
                          r.attachment_id == @tool_setting.context.attachment_id
                        end.id
                       end,
                       ATTACHMENT_ASSOCIATION_GUARD,
                       default_name: 'com_instructure_originality_report_id'

    # The Canvas id of the submission associated with the
    # launch.
    # @launch_parameter com_instructure_submission_id
    # @example
    #   ```
    #   23
    #   ```
    register_expansion 'com.instructure.Submission.id', [],
                      -> { @tool_setting.context.context_id },
                      ATTACHMENT_ASSOCIATION_GUARD,
                      default_name: 'com_instructure_submission_id'

    # The Canvas id of the file associated with the submission
    # in the launch.
    # @launch_parameter com_instructure_file_id
    # @example
    #   ```
    #   23
    #   ```
    register_expansion 'com.instructure.File.id', [],
                     -> { @tool_setting.context.attachment_id },
                     ATTACHMENT_ASSOCIATION_GUARD,
                     default_name: 'com_instructure_file_id'

    # the LIS identifier for the course offering
    # @launch_parameter lis_course_offering_sourcedid
    # @example
    #   ```
    #   1234
    #   ```
    register_expansion 'CourseOffering.sourcedId', [],
                       -> { @context.sis_source_id },
                       COURSE_GUARD,
                       default_name: 'lis_course_offering_sourcedid'

    # an opaque identifier that uniquely identifies the context of the tool launch
    # @launch_parameter context_id
    # @example
    #   ```
    #   cdca1fe2c392a208bd8a657f8865ddb9ca359534
    #   ```
    register_expansion 'Context.id', [],
                       -> { Lti::Asset.opaque_identifier_for(@context) },
                       default_name: 'context_id'

    # The sourced Id of the context.
    # @example
    #   ```
    #   1234
    #   ```
    register_expansion 'Context.sourcedId', [],
                       -> { @context.sis_source_id }

    # communicates the kind of browser window/frame where the Canvas has launched a tool
    # @launch_parameter launch_presentation_document_target
    # @example
    #   ```
    #   iframe
    #   ```
    register_expansion 'Message.documentTarget', [],
                       -> { IMS::LTI::Models::Messages::Message::LAUNCH_TARGET_IFRAME },
                       default_name: 'launch_presentation_document_target'

    # returns the current locale
    # @launch_parameter launch_presentation_locale
    # @example
    #   ```
    #   de
    #   ```
    register_expansion 'Message.locale', [],
                       -> { I18n.locale || I18n.default_locale },
                       default_name: 'launch_presentation_locale'

    # returns a unique identifier for the Tool Consumer (Canvas)
    # @launch_parameter tool_consumer_instance_guid
    # @example
    #   ```
    #   0dWtgJjjFWRNT41WdQMvrleejGgv7AynCVm3lmZ2:canvas-lms
    #   ```
    register_expansion 'ToolConsumerInstance.guid', [],
                       -> { @root_account.lti_guid },
                       default_name: 'tool_consumer_instance_guid'

    # returns the canvas domain for the current context.
    # @example
    #   ```
    #   canvas.instructure.com
    #   ```
    register_expansion 'Canvas.api.domain', [],
                       -> { HostUrl.context_host(@root_account, @request.host) },
                       CONTROLLER_GUARD

    # returns the api url for the members of the collaboration
    # @example
    #  ```
    #  https://canvas.instructure.com/api/v1/collaborations/1/members
    #  ```
    register_expansion 'Canvas.api.collaborationMembers.url', [],
                       -> { @controller.api_v1_collaboration_members_url(@collaboration) },
                       CONTROLLER_GUARD,
                       COLLABORATION_GUARD
    # returns the base URL for the current context.
    # @example
    #   ```
    #   https://canvas.instructure.com
    #   ```
    register_expansion 'Canvas.api.baseUrl', [],
                       -> { "#{@request.scheme}://#{HostUrl.context_host(@root_account, @request.host)}" },
                       CONTROLLER_GUARD

    # returns the URL for the membership service associated with the current context.
    #
    # This variable is for future use only. Complete support for the IMS Membership Service has not been added to Canvas. This will be updated when we fully support and certify the IMS Membership Service.
    # @example
    #   ```
    #   https://canvas.instructure.com/api/lti/courses/1/membership_service
    #   ```
    register_expansion 'ToolProxyBinding.memberships.url', [],
                       -> { @controller.polymorphic_url([@context, :membership_service]) },
                       CONTROLLER_GUARD,
                       -> { @context.is_a?(Course) || @context.is_a?(Group) }

    # returns the account id for the current context.
    # @example
    #   ```
    #   1234
    #   ```
    register_expansion 'Canvas.account.id', [],
                       -> { lti_helper.account.id }

    # returns the account name for the current context.
    # @example
    #   ```
    #   School Name
    #   ```
    register_expansion 'Canvas.account.name', [],
                       -> { lti_helper.account.name }

    # returns the account's sis source id for the current context.
    # @example
    #   ```
    #   sis_account_id_1234
    #   ```
    register_expansion 'Canvas.account.sisSourceId', [],
                       -> { lti_helper.account.sis_source_id }

    # returns the Root Account ID for the current context.
    # @example
    #   ```
    #   1234
    #   ```
    register_expansion 'Canvas.rootAccount.id', [],
                       -> { @root_account.id }

    # returns the root account's sis source id for the current context.
    # @example
    #   ```
    #   sis_account_id_1234
    #   ```
    register_expansion 'Canvas.rootAccount.sisSourceId', [],
                       -> { @root_account.sis_source_id }

    # returns the URL for the external tool that was launched. Only available for LTI 1.
    # @example
    #   ```
    #   http://example.url/path
    #   ```
    register_expansion 'Canvas.externalTool.url', [],
                       -> { @controller.named_context_url(@tool.context, :api_v1_context_external_tools_update_url,
                                                          @tool.id, include_host:true) },
                       CONTROLLER_GUARD,
                       LTI1_GUARD

    # returns the URL for the common css file.
    # @example
    #   ```
    #   http://example.url/path.css
    #   ```
    register_expansion 'Canvas.css.common', [],
                       -> { URI.parse(@request.url)
                               .merge(@controller.view_context.stylesheet_path(@controller.css_url_for(:common))).to_s },
                       CONTROLLER_GUARD

    # returns the shard id for the current context.
    # @example
    #   ```
    #   1234
    #   ```
    register_expansion 'Canvas.shard.id', [],
                       -> { Shard.current.id }

    # returns the root account's global id for the current context.
    # @duplicates Canvas.user.globalId
    # @example
    #   ```
    #   123400000000123
    #   ```
    register_expansion 'Canvas.root_account.global_id', [],
                       -> { @root_account.global_id }

    # returns the root account id for the current context.
    # @deprecated
    # @example
    #   ```
    #   1234
    #   ```
    register_expansion 'Canvas.root_account.id', [],
                       -> { @root_account.id }

    # returns the account uuid for the current context.
    # @example
    #   ```
    #   Ioe3sJPt0KZp9Pw6xAvcHuLCl0z4TvPKP0iIOLbo
    #   ```
    register_expansion 'vnd.Canvas.root_account.uuid', [],
                       -> { @root_account.uuid },
                       default_name: 'vnd_canvas_root_account_uuid'

    # returns the root account sis source id for the current context.
    # @deprecated
    # @example
    #   ```
    #   1234
    #   ```
    register_expansion 'Canvas.root_account.sisSourceId', [],
                       -> { @root_account.sis_source_id }

    # returns the current course id.
    # @example
    #   ```
    #   1234
    #   ```
    register_expansion 'Canvas.course.id', [],
                       -> { @context.id },
                       COURSE_GUARD

    # returns the current course uuid.
    # @example
    #   ```
    #   S3vhRY2pBzG8iPdZ3OBPsPrEnqn5sdRoJOLXGbwc
    #   ```
    register_expansion 'vnd.instructure.Course.uuid', [],
                       -> { @context.uuid },
                       COURSE_GUARD

    # returns the current course name.
    # @example
    #   ```
    #   Course Name
    #   ```
    register_expansion 'Canvas.course.name', [],
                       -> { @context.name },
                       COURSE_GUARD

    # returns the current course sis source id.
    # @example
    #   ```
    #   1234
    #   ```
    register_expansion 'Canvas.course.sisSourceId', [],
                       -> { @context.sis_source_id },
                       COURSE_GUARD

    # returns the current course start date.
    # @example
    #   ```
    #   YYY-MM-DD HH:MM:SS -0700
    #   ```
    register_expansion 'Canvas.course.startAt', [],
                       -> { @context.start_at },
                       COURSE_GUARD

    # returns the current course workflow state. Workflow states of "claimed" or "created"
    # indicate an unpublished course.
    # @example
    #   ```
    #   active
    #   ```
    register_expansion 'Canvas.course.workflowState', [],
                       -> { @context.workflow_state },
                       COURSE_GUARD

    # returns the current course's term start date.
    # @example
    #   ```
    #   YYY-MM-DD HH:MM:SS -0700
    #   ```
    register_expansion 'Canvas.term.startAt', [],
                       -> { @context.enrollment_term.start_at },
                       TERM_START_DATE_GUARD

    # returns the current course sis source id
    # to return the section source id use Canvas.course.sectionIds
    # @launch_parameter lis_course_section_sourcedid
    # @example
    #   ```
    #   1234
    #   ```
    register_expansion 'CourseSection.sourcedId', [],
                       -> { @context.sis_source_id },
                       COURSE_GUARD,
                       default_name: 'lis_course_section_sourcedid'

    # returns the current course enrollment state
    # @example
    #   ```
    #   active
    #   ```
    register_expansion 'Canvas.enrollment.enrollmentState', [],
                       -> { lti_helper.enrollment_state },
                       COURSE_GUARD

    # returns the current course membership roles
    # @example
    #   ```
    #   StudentEnrollment
    #   ```
    register_expansion 'Canvas.membership.roles', [],
                       -> { lti_helper.current_canvas_roles },
                       ROLES_GUARD

    # This is a list of IMS LIS roles should have a different key
    # @example
    #   ```
    #   urn:lti:sysrole:ims/lis/None
    #   ```
    register_expansion 'Canvas.membership.concludedRoles', [],
                       -> { lti_helper.concluded_lis_roles },
                       COURSE_GUARD

    # Returns the context ids from the course that the current course was copied from (excludes cartridge imports).
    #
    # @example
    #   ```
    #   1234
    #   ```
    register_expansion 'Canvas.course.previousContextIds', [],
                       -> { lti_helper.previous_lti_context_ids },
                       COURSE_GUARD

    # Returns the course ids of the course that the current course was copied from (excludes cartridge imports).
    #
    # @example
    #   ```
    #   1234
    #   ```
    register_expansion 'Canvas.course.previousCourseIds', [],
                       -> { lti_helper.previous_course_ids },
                       COURSE_GUARD

    # Returns the full name of the launching user.
    # @launch_parameter lis_person_name_full
    # @example
    #   ```
    #   John Doe
    #   ```
    register_expansion 'Person.name.full', [],
                       -> { @current_user.name },
                       USER_GUARD,
                       default_name: 'lis_person_name_full'

    # Returns the last name of the launching user.
    # @launch_parameter lis_person_name_family
    # @example
    #   ```
    #   Doe
    #   ```
    register_expansion 'Person.name.family', [],
                       -> { @current_user.last_name },
                       USER_GUARD,
                       default_name: 'lis_person_name_family'

    # Returns the first name of the launching user.
    # @launch_parameter lis_person_name_given
    # @example
    #   ```
    #   John
    #   ```
    register_expansion 'Person.name.given', [],
                       -> { @current_user.first_name },
                       USER_GUARD,
                       default_name: 'lis_person_name_given'

    # Returns the primary email of the launching user.
    # @launch_parameter lis_person_contact_email_primary
    # @example
    #   ```
    #   john.doe@example.com
    #   ```
    register_expansion 'Person.email.primary', [],
                       -> { lti_helper.email },
                       USER_GUARD,
                       default_name: 'lis_person_contact_email_primary'


    # Returns the institution assigned email of the launching user.
    # @example
    #   ```
    #   john.doe@example.com
    #   ```
    register_expansion 'vnd.Canvas.Person.email.sis', [],
                       -> {lti_helper.sis_email}, SIS_USER_GUARD

    # Returns the name of the timezone of the launching user.
    # @example
    #   ```
    #   America/Denver
    #   ```
    register_expansion 'Person.address.timezone', [],
                       -> { Time.zone.tzinfo.name },
                       USER_GUARD

    # Returns the profile picture URL of the launching user.
    # @launch_parameter user_image
    # @example
    #   ```
    #   https://example.com/picture.jpg
    #   ```
    register_expansion 'User.image', [],
                       -> { @current_user.avatar_url },
                       USER_GUARD,
                       default_name: 'user_image'

    # Returns the Canvas user_id of the launching user.
    # @duplicates Canvas.user.id
    # @launch_parameter user_id
    # @example
    #   ```
    #   420000000000042
    #   ```
    register_expansion 'User.id', [],
                       -> { @current_user.id },
                       USER_GUARD,
                       default_name: 'user_id'

    # Returns the Canvas user_id of the launching user.
    # @duplicates User.id
    # @example
    #   ```
    #   420000000000042
    #   ```
    register_expansion 'Canvas.user.id', [],
                       -> { @current_user.id },
                       USER_GUARD

    # Returns the Canvas user_uuid of the launching user.
    # @duplicates User.uuid
    # @example
    #   ```
    #   N2ST123dQ9zyhurykTkBfXFa3Vn1RVyaw9Os6vu3
    #   ```
    register_expansion 'vnd.instructure.User.uuid', [],
                       -> { @current_user.uuid },
                       USER_GUARD

    # Returns the users preference for high contrast colors (an accessibility feature).
    # @example
    #   ```
    #   false
    #   ```
    register_expansion 'Canvas.user.prefersHighContrast', [],
                       -> { @current_user.prefers_high_contrast? ? 'true' : 'false' },
                       USER_GUARD

    # returns the context ids for the groups the user belongs to in the course.
    # @example
    #   ```
    #   1c16f0de65a080803785ecb3097da99872616f0d,d4d8d6ae1611e2c7581ce1b2f5c58019d928b79d,...
    #   ```
    register_expansion 'Canvas.group.contextIds', [],
                       -> { @current_user.groups.active.where(context_type: 'Course', context_id: @context.id).map do |g|
                              Lti::Asset.opaque_identifier_for(g)
                            end.join(',') },
                       -> { @current_user && @context.is_a?(Course) }

    # Returns the [IMS LTI membership service](https://www.imsglobal.org/specs/ltimemv1p0/specification-3) roles for filtering via query parameters.
    # @launch_parameter roles
    # @example
    #   ```
    #   http://purl.imsglobal.org/vocab/lis/v2/institution/person#Administrator
    #   ```
    register_expansion 'Membership.role', [],
                       -> { lti_helper.all_roles('lis2') },
                       USER_GUARD,
                       default_name: 'roles'

    # Returns list of [LIS role full URNs](https://www.imsglobal.org/specs/ltiv1p0/implementation-guide#toc-16).
    # @duplicates ext_roles which is sent by default
    # @example
    #   ```
    #   urn:lti:instrole:ims/lis/Administrator,urn:lti:instrole:ims/lis/Instructor,urn:lti:sysrole:ims/lis/SysAdmin,urn:lti:sysrole:ims/lis/User
    #   ```
    register_expansion 'Canvas.xuser.allRoles', [],
                       -> { lti_helper.all_roles }

    # Returns the Canvas global user_id of the launching user.
    # @duplicates Canvas.root_account.global_id
    # @example
    #   ```
    #   420000000000042
    #   ```
    register_expansion 'Canvas.user.globalId', [],
                       -> { @current_user.global_id},
                       USER_GUARD

    # Returns true for root account admins and false for all other roles.
    # @example
    #   ```
    #   true
    #   ```
   register_expansion 'Canvas.user.isRootAccountAdmin', [],
                      -> { @current_user.roles(@root_account).include? 'root_admin' },
                      USER_GUARD

    # Username/Login ID for the primary pseudonym for the user for the account.
    # This may not be the pseudonym the user is actually logged in with.
    # @duplicates Canvas.user.loginId
    # @example
    #   ```
    #   jdoe
    #   ```
    register_expansion 'User.username', [],
                       -> { sis_pseudonym.unique_id },
                       PSEUDONYM_GUARD

    # Username/Login ID for the primary pseudonym for the user for the account.
    # This may not be the pseudonym the user is actually logged in with.
    # @duplicates User.username
    # @example
    #   ```
    #   jdoe
    #   ```
    register_expansion 'Canvas.user.loginId', [],
                       -> { sis_pseudonym.unique_id },
                       PSEUDONYM_GUARD

    # Returns the sis source id for the primary pseudonym for the user for the account
    # This may not be the pseudonym the user is actually logged in with.
    # @duplicates Person.sourcedId
    # @example
    #   ```
    #   sis_user_42
    #   ```
    register_expansion 'Canvas.user.sisSourceId', [],
                       -> { sis_pseudonym.sis_user_id },
                       PSEUDONYM_GUARD

    # Returns the integration id for the primary pseudonym for the user for the account
    # This may not be the pseudonym the user is actually logged in with.
    # @example
    #   ```
    #   integration_user_42
    #   ```
    register_expansion 'Canvas.user.sisIntegrationId', [],
                       -> { sis_pseudonym.integration_id },
                       PSEUDONYM_GUARD

    # Returns the sis source id for the primary pseudonym for the user for the account
    # This may not be the pseudonym the user is actually logged in with.
    # @duplicates Canvas.user.sisSourceId
    # @example
    #   ```
    #   sis_user_42
    #   ```
    register_expansion 'Person.sourcedId', [],
                       -> { sis_pseudonym.sis_user_id },
                       PSEUDONYM_GUARD,
                       default_name: 'lis_person_sourcedid'

    # Returns the logout service url for the user.
    # This is the pseudonym the user is actually logged in as.
    # It may not hold all the sis info needed in other launch substitutions.
    # @example
    #   ```
    #   https://<domain>.instructure.com/api/lti/v1/logout_service/<external_tool_id>-<user_id>-<current_unix_timestamp>-<opaque_string>
    #   ```
    register_expansion 'Canvas.logoutService.url', [],
                       -> { @controller.lti_logout_service_url(Lti::LogoutService.create_token(@tool, @current_pseudonym)) },
                       CONTROLLER_GUARD,
                       -> { @current_pseudonym && @tool }

    # Returns the Canvas user_id for the masquerading user.
    # This is the pseudonym the user is actually logged in as.
    # It may not hold all the sis info needed in other launch substitutions.
    #
    # @example
    #   ```
    #   420000000000042
    #   ```
    register_expansion 'Canvas.masqueradingUser.id', [],
                       -> { @controller.logged_in_user.id },
                       MASQUERADING_GUARD

    # Returns the 40 character opaque user_id for masquerading user.
    # This is the pseudonym the user is actually logged in as.
    # It may not hold all the sis info needed in other launch substitutions.
    #
    # @example
    #   ```
    #   da12345678cb37ba1e522fc7c5ef086b7704eff9
    #   ```
    register_expansion 'Canvas.masqueradingUser.userId', [],
                       -> { @tool.opaque_identifier_for(@controller.logged_in_user) },
                       MASQUERADING_GUARD

    # Returns the xapi url for the user.
    # @example
    #   ```
    #   https://<domain>.instructure.com/api/lti/v1/xapi/<external_tool_id>-<user_id>-<course_id>-<current_unix_timestamp>-<opaque_id>
    #   ```
    register_expansion 'Canvas.xapi.url', [],
                       -> { @controller.lti_xapi_url(Lti::AnalyticsService.create_token(@tool, @current_user, @context)) },
                       -> { @current_user && @context.is_a?(Course) && @tool }

    # Returns the caliper url for the user.
    # @example
    #   ```
    #   https://<domain>.instructure.com/api/lti/v1/caliper/<external_tool_id>-<user_id>-<course_id>-<current_unix_timestamp>-<opaque_id>
    #   ```
    register_expansion 'Caliper.url', [],
                       -> { @controller.lti_caliper_url(Lti::AnalyticsService.create_token(@tool, @current_user, @context)) },
                       CONTROLLER_GUARD,
                       -> { @current_user && @context.is_a?(Course) && @tool }

    # Returns a comma separated list of section_id's that the user is enrolled in.
    #
    # @example
    #   ```
    #   42, 43
    #   ```
    register_expansion 'Canvas.course.sectionIds', [],
                       -> { lti_helper.section_ids },
                       ENROLLMENT_GUARD

    # Returns a comma separated list of section sis_id's that the user is enrolled in.
    #
    # @example
    #   ```
    #   section_sis_id_1, section_sis_id_2
    #   ```
    register_expansion 'Canvas.course.sectionSisSourceIds', [],
                       -> { lti_helper.section_sis_ids },
                       ENROLLMENT_GUARD

    # Returns the course code
    #
    # @example
    #   ```
    #   CS 124
    #   ```
    register_expansion 'com.instructure.contextLabel', [],
                       -> { @context.course_code },
                       COURSE_GUARD,
                       default_name: 'context_label'

    # Returns the module_id that the module item was launched from.
    #
    # @example
    #   ```
    #   1234
    #   ```
    register_expansion 'Canvas.module.id', [],
                       -> {
                         @content_tag.context_module_id
                       },
                       CONTENT_TAG_GUARD

    # Returns the module_item_id of the module item that was launched.
    #
    # @example
    #   ```
    #   1234
    #   ```
    register_expansion 'Canvas.moduleItem.id', [],
                       -> {
                         @content_tag.id
                       },
                       CONTENT_TAG_GUARD

    # Returns the assignment_id of the assignment that was launched.
    #
    # @example
    #   ```
    #   1234
    #   ```
    register_expansion 'Canvas.assignment.id', [],
                       -> { @assignment.id },
                       ASSIGNMENT_GUARD

    # Returns the title of the assignment that was launched.
    #
    # @example
    #   ```
    #   Deep thought experiment
    #   ```
    register_expansion 'Canvas.assignment.title', [],
                       -> { @assignment.title },
                       ASSIGNMENT_GUARD

    # Returns the points possible of the assignment that was launched.
    #
    # @example
    #   ```
    #   100
    #   ```
    register_expansion 'Canvas.assignment.pointsPossible', [],
                       -> { TextHelper.round_if_whole(@assignment.points_possible) },
                       ASSIGNMENT_GUARD

    # @deprecated in favor of ISO8601
    register_expansion 'Canvas.assignment.unlockAt', [],
                       -> { @assignment.unlock_at },
                       ASSIGNMENT_GUARD

    # @deprecated in favor of ISO8601
    register_expansion 'Canvas.assignment.lockAt', [],
                       -> { @assignment.lock_at },
                       ASSIGNMENT_GUARD

    # @deprecated in favor of ISO8601
    register_expansion 'Canvas.assignment.dueAt', [],
                       -> { @assignment.due_at },
                       ASSIGNMENT_GUARD

    # Returns the `unlock_at` date of the assignment that was launched.
    # Only available when launched as an assignment with an `unlock_at` set.
    # @example
    #   ```
    #   YYYY-MM-DDT07:00:00Z
    #   ```
    register_expansion 'Canvas.assignment.unlockAt.iso8601', [],
                       -> { @assignment.unlock_at.utc.iso8601 },
                       -> {@assignment && @assignment.unlock_at.present?}

    # Returns the `lock_at` date of the assignment that was launched.
    # Only available when launched as an assignment with a `lock_at` set.
    #
    # @example
    #   ```
    #   YYYY-MM-DDT07:00:00Z
    #   ```
    register_expansion 'Canvas.assignment.lockAt.iso8601', [],
                       -> { @assignment.lock_at.utc.iso8601 },
                       -> {@assignment && @assignment.lock_at.present?}

    # Returns the `due_at` date of the assignment that was launched.
    # Only available when launched as an assignment with a `due_at` set.
    #
    # @example
    #   ```
    #   YYYY-MM-DDT07:00:00Z
    #   ```
    register_expansion 'Canvas.assignment.dueAt.iso8601', [],
                       -> { @assignment.due_at.utc.iso8601 },
                       -> {@assignment && @assignment.due_at.present?}

    # Returns true if the assignment that was launched is published.
    # Only available when launched as an assignment.
    # @example
    #   ```
    #   true
    #   ```
    register_expansion 'Canvas.assignment.published', [],
                       -> { @assignment.workflow_state == 'published' },
                       ASSIGNMENT_GUARD

    # Returns the endpoint url for accessing link-level tool settings
    # Only available for LTI 2.0
    # @example
    #   ```
    #   https://<domain>.instructure.com/api/lti/tool_settings/<link_id>
    #   ```
    register_expansion 'LtiLink.custom.url', [],
                       -> { @controller.show_lti_tool_settings_url(@tool_setting_link_id) },
                       CONTROLLER_GUARD,
                       -> { @tool_setting_link_id }

    # Returns the endpoint url for accessing context-level tool settings
    # Only available for LTI 2.0
    # @example
    #   ```
    #   https://<domain>.instructure.com/api/lti/tool_settings/<binding_id>
    #   ```
    register_expansion 'ToolProxyBinding.custom.url', [],
                       -> { @controller.show_lti_tool_settings_url(@tool_setting_binding_id) },
                       CONTROLLER_GUARD,
                       -> { @tool_setting_binding_id }

    # Returns the endpoint url for accessing system-wide tool settings
    # Only available for LTI 2.0
    # @example
    #   ```
    #   https://<domain>.instructure.com/api/lti/tool_settings/<proxy_id>
    #   ```
    register_expansion 'ToolProxy.custom.url', [],
                       -> { @controller.show_lti_tool_settings_url(@tool_setting_proxy_id) },
                       -> { !!@controller && @tool_setting_proxy_id }

    # Returns the [Tool Consumer Profile](https://www.imsglobal.org/specs/ltiv2p0/implementation-guide#toc-46) url for the tool.
    # Only available for LTI 2.0
    # @example
    #   ```
    #   https://<domain>.instructure.com/api/lti/courses/<course_id>/tool_consumer_profile/<opaque_id>
    #   https://<domain>.instructure.com/api/lti/accounts/<account_id>/tool_consumer_profile/<opaque_id>
    #   ```
    register_expansion 'ToolConsumerProfile.url', [],
                       -> { @controller.polymorphic_url([@tool.context, :tool_consumer_profile])},
                       CONTROLLER_GUARD,
                       -> { @tool && @tool.is_a?(Lti::ToolProxy) }

    # The originality report LTI2 service endpoint
    # @launch_parameter vnd_canvas_originality_report_url
    # @example
    #   ```
    #   api/lti/assignments/{assignment_id}/submissions/{submission_id}/originality_report
    #   ```
    register_expansion 'vnd.Canvas.OriginalityReport.url', [],
                        -> do
                          OriginalityReportsApiController::SERVICE_DEFINITIONS.find do |s|
                            s[:id] == 'vnd.Canvas.OriginalityReport'
                          end[:endpoint]
                        end,
                        default_name: 'vnd_canvas_originality_report_url'

    # The submission LTI2 service endpoint
    # @launch_parameter vnd_canvas_submission_url
    # @example
    #   ```
    #   api/lti/assignments/{assignment_id}/submissions/{submission_id}
    #   ```
    register_expansion 'vnd.Canvas.submission.url', [],
                        -> do
                          SubmissionsApiController::SERVICE_DEFINITIONS.find do |s|
                            s[:id] == 'vnd.Canvas.submission'
                          end[:endpoint]
                        end,
                        default_name: 'vnd_canvas_submission_url'

    # The submission history LTI2 service endpoint
    # @launch_parameter vnd_canvas_submission_history_url
    # @example
    #   ```
    #   api/lti/assignments/{assignment_id}/submissions/{submission_id}/history
    #   ```
    register_expansion 'vnd.Canvas.submission.history.url', [],
                        -> do
                          SubmissionsApiController::SERVICE_DEFINITIONS.find do |s|
                            s[:id] == 'vnd.Canvas.submission.history'
                          end[:endpoint]
                        end,
                        default_name: 'vnd_canvas_submission_history_url'

    register_expansion 'Canvas.file.media.id', [],
                       -> { (@attachment.media_object && @attachment.media_object.media_id) || @attachment.media_entry_id },
                       MEDIA_OBJECT_ID_GUARD

    register_expansion 'Canvas.file.media.type', [],
                       -> {@attachment.media_object.media_type},
                       MEDIA_OBJECT_GUARD

    register_expansion 'Canvas.file.media.duration', [],
                       -> {@attachment.media_object.duration},
                       MEDIA_OBJECT_GUARD

    register_expansion 'Canvas.file.media.size', [],
                       -> {@attachment.media_object.total_size},
                       MEDIA_OBJECT_GUARD

    register_expansion 'Canvas.file.media.title', [],
                       -> {@attachment.media_object.user_entered_title || @attachment.media_object.title},
                       MEDIA_OBJECT_GUARD

    register_expansion 'Canvas.file.usageRights.name', [],
                       -> {@attachment.usage_rights.license_name},
                       USAGE_RIGHTS_GUARD

    register_expansion 'Canvas.file.usageRights.url', [],
                       -> {@attachment.usage_rights.license_url},
                       USAGE_RIGHTS_GUARD

    register_expansion 'Canvas.file.usageRights.copyrightText', [],
                       -> {@attachment.usage_rights.legal_copyright},
                       USAGE_RIGHTS_GUARD

    private

    def sis_pseudonym
      @sis_pseudonym ||= SisPseudonym.for(@current_user, @root_account, type: :trusted, require_sis: false) if @current_user
    end

    def expand_substring_variables(value)
      value.to_s.scan(SUBSTRING_REGEX).inject(value) do |v, match|
        substring = "${#{match}}"
        v.gsub(substring, (self[match] || substring).to_s)
      end
    end
  end
end<|MERGE_RESOLUTION|>--- conflicted
+++ resolved
@@ -112,8 +112,6 @@
       end
     end
 
-<<<<<<< HEAD
-=======
     # The title of the context
     # @launch_parameter context_title
     # @example
@@ -124,7 +122,6 @@
                        -> { @context.name },
                        default_name: 'context_title'
 
->>>>>>> bedf362e
     # The Canvas id of the Originality Report associated
     # with the launch.
     # @launch_parameter com_instructure_originality_report_id
