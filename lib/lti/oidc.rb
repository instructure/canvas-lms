# frozen_string_literal: true

#
# Copyright (C) 2019 - present Instructure, Inc.
#
# This file is part of Canvas.
#
# Canvas is free software: you can redistribute it and/or modify it under
# the terms of the GNU Affero General Public License as published by the Free
# Software Foundation, version 3 of the License.
#
# Canvas is distributed in the hope that it will be useful, but WITHOUT ANY
# WARRANTY; without even the implied warranty of MERCHANTABILITY or FITNESS FOR
# A PARTICULAR PURPOSE. See the GNU Affero General Public License for more
# details.
#
# You should have received a copy of the GNU Affero General Public License along
# with this program. If not, see <http://www.gnu.org/licenses/>.

module Lti::Oidc
  # In most instances, the OIDC Auth endpoint will share a domain with the Issuer Identifier/iss.
  # Instructure-hosted Canvas overrides this method in MRA, since it uses (for example):
  # `canvas.instructure.com` for the iss, and
  # `sso.canvaslms.com` for the OIDC Auth endpoint
  # format: canvas.docker, canvas.instructure.com (no protocol)
  def self.auth_domain(current_domain)
<<<<<<< HEAD
    return current_domain if Rails.env.development?
=======
    return current_domain if Rails.env.development? || Rails.env.test?
>>>>>>> cdbe51e4

    iss = CanvasSecurity.config["lti_iss"] || current_domain
    return iss unless /^https?:/.match?(iss)

    URI(iss)&.host
  end
end<|MERGE_RESOLUTION|>--- conflicted
+++ resolved
@@ -24,11 +24,7 @@
   # `sso.canvaslms.com` for the OIDC Auth endpoint
   # format: canvas.docker, canvas.instructure.com (no protocol)
   def self.auth_domain(current_domain)
-<<<<<<< HEAD
-    return current_domain if Rails.env.development?
-=======
     return current_domain if Rails.env.development? || Rails.env.test?
->>>>>>> cdbe51e4
 
     iss = CanvasSecurity.config["lti_iss"] || current_domain
     return iss unless /^https?:/.match?(iss)
