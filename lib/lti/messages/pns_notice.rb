--- conflicted
+++ resolved
@@ -32,14 +32,6 @@
   # Canvas, please see the inline documentation of
   # app/models/lti/lti_advantage_adapter.rb.
   class PnsNotice < JwtMessage
-<<<<<<< HEAD
-    def initialize(tool:, context:, notice:, user: nil, opts: nil)
-      opts ||= {
-        claim_group_whitelist: %i[security platform_notification_service roles target_link_uri context],
-        extension_blacklist: [:placement]
-      }
-      super(tool:, context:, user:, expander: nil, return_url: nil, opts:)
-=======
     def initialize(tool:, context:, notice:, user: nil, opts: nil, expander: nil)
       opts = {
         claim_group_whitelist: %i[security platform_notification_service roles target_link_uri context custom_params],
@@ -47,7 +39,6 @@
       }.merge(opts || {})
       opts[:claim_group_whitelist]&.delete(:custom_params) if expander.nil?
       super(tool:, context:, user:, expander:, return_url: nil, opts:)
->>>>>>> 80d4da09
       @notice = notice
       @message = LtiAdvantage::Messages::PnsNotice.new
     end
