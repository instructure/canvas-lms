--- conflicted
+++ resolved
@@ -74,11 +74,7 @@
       add_names_and_roles_service_claims! if include_names_and_roles_service_claims?
       add_lti11_legacy_user_id! if include_claims?(:lti11_legacy_user_id)
       add_lti1p1_claims! if include_lti1p1_claims?
-<<<<<<< HEAD
-      add_asset_processor_eula_claims! if include_asset_processor_eula_claims?
-=======
       add_eulaservice_claims! if include_eulaservice_claims?
->>>>>>> c345be2d
       add_extension("placement", @opts[:resource_type])
       add_extension("lti_student_id", @opts[:student_id].to_s) if @opts[:student_id].present?
       add_extension("student_context", { "id" => @opts[:student_lti_id] }) if @opts[:student_lti_id].present?
@@ -231,13 +227,8 @@
         @tool.root_account.feature_enabled?(:platform_notification_service)
     end
 
-<<<<<<< HEAD
-    def include_asset_processor_eula_claims?
-      include_claims?(:asset_processor_eula) &&
-=======
     def include_eulaservice_claims?
       include_claims?(:eulaservice) &&
->>>>>>> c345be2d
         @tool.root_account.feature_enabled?(:lti_asset_processor)
     end
 
@@ -274,11 +265,7 @@
       end
     end
 
-<<<<<<< HEAD
-    def add_asset_processor_eula_claims!
-=======
     def add_eulaservice_claims!
->>>>>>> c345be2d
       @message.eulaservice.url = @tool.asset_processor_eula_url
       @message.eulaservice.scope = [TokenScopes::LTI_EULA_SCOPE]
     end
