# frozen_string_literal: true

#
# Copyright (C) 2018 - present Instructure, Inc.
#
# This file is part of Canvas.
#
# Canvas is free software: you can redistribute it and/or modify it under
# the terms of the GNU Affero General Public License as published by the Free
# Software Foundation, version 3 of the License.
#
# Canvas is distributed in the hope that it will be useful, but WITHOUT ANY
# WARRANTY; without even the implied warranty of MERCHANTABILITY or FITNESS FOR
# A PARTICULAR PURPOSE. See the GNU Affero General Public License for more
# details.
#
# You should have received a copy of the GNU Affero General Public License along
# with this program. If not, see <http://www.gnu.org/licenses/>.

require "lti_advantage"

module Lti::Messages
  # Base class for all LTI Message "factory" classes.
  #
  # This class, and it's child classes, are responsible
  # for constructing and ID token suitable for LTI 1.3
  # authentication responses (LTI launches).
  #
  # These class have counterparts for simply modeling the
  # data  at "gems/lti-advantage/lib/lti_advantage/messages".
  #
  # For details on the data included in the ID token please refer
  # to http://www.imsglobal.org/spec/lti/v1p3/.
  #
  # For implementation details on LTI Advantage launches in
  # Canvas, please see the inline documentation of
  # app/models/lti/lti_advantage_adapter.rb.
  class JwtMessage
    EXTENSION_PREFIX = "https://www.instructure.com/"

    def initialize(tool:, context:, user:, expander:, return_url:, opts: {})
      @tool = tool
      @context = context
      @user = user
      @opts = opts
      @expander = expander
      @return_url = return_url
      @message = LtiAdvantage::Messages::JwtMessage.new
      @used = false
    end

    def self.generate_id_token(body)
      { id_token: LtiAdvantage::Messages::JwtMessage.create_jws(body, Lti::KeyStorage.present_key) }
    end

    def generate_post_payload_message(validate_launch: true)
      raise "Class can only be used once." if @used

      @used = true

      add_security_claims! if include_claims?(:security)
      add_public_claims! if @tool.public? && include_claims?(:public)
      add_mentorship_claims! if @tool.public? && include_claims?(:mentorship)
      add_include_email_claims! if @tool.include_email? && include_claims?(:email)
      add_include_name_claims! if @tool.include_name? && include_claims?(:name)
      add_context_claims! if include_claims?(:context)
      add_tool_platform_claims! if include_claims?(:tool_platform)
      add_launch_presentation_claims! if include_claims?(:launch_presentation)
      add_platform_notification_service_claims! if include_platform_notification_service_claims?
      add_i18n_claims! if include_claims?(:i18n)
      add_roles_claims! if include_claims?(:roles)
      add_custom_params_claims! if include_claims?(:custom_params)
      add_assignment_and_grade_service_claims! if include_assignment_and_grade_service_claims?
      add_names_and_roles_service_claims! if include_names_and_roles_service_claims?
      add_lti11_legacy_user_id! if include_claims?(:lti11_legacy_user_id)
      add_lti1p1_claims! if include_lti1p1_claims?
      add_extension("placement", @opts[:resource_type])
      add_extension("lti_student_id", @opts[:student_id].to_s) if @opts[:student_id].present?
      add_extension("student_context", { "id" => @opts[:student_lti_id] }) if @opts[:student_lti_id].present?
      @expander&.expand_variables!(@message.extensions)
      @message.validate! if validate_launch
      @message
    end

    def to_cached_hash
      without_validation_fields = Account.site_admin.feature_enabled?(:remove_unwanted_lti_validation_claims)
      post_payload = generate_post_payload_message.to_h(without_validation_fields:)
      assoc_tool_data = {
        shared_secret: associated_1_1_tool&.shared_secret,
        consumer_key: associated_1_1_tool&.consumer_key
      }
      { post_payload:, assoc_tool_data: }
    end

    def self.cached_hash_to_launch(launch_payload, nonce)
      post_payload = launch_payload["post_payload"]
      post_payload["nonce"] = nonce
      assoc_tool_data = launch_payload["assoc_tool_data"]
      if assoc_tool_data["consumer_key"].present?
        signature = Lti::Helpers::JwtMessageHelper.generate_oauth_consumer_key_sign(assoc_tool_data, post_payload, nonce)
        post_payload["https://purl.imsglobal.org/spec/lti/claim/lti1p1"]["oauth_consumer_key"] = assoc_tool_data["consumer_key"]
        post_payload["https://purl.imsglobal.org/spec/lti/claim/lti1p1"]["oauth_consumer_key_sign"] = signature
      end
      post_payload
    end

    private

    def add_security_claims!
      @message.aud = @tool.developer_key.global_id.to_s
      @message.azp = @tool.developer_key.global_id.to_s
      @message.deployment_id = @tool.deployment_id
      @message.exp = 1.hour.from_now.to_i
      @message.iat = Time.zone.now.to_i
      @message.iss = Canvas::Security.config["lti_iss"]
      @message.nonce = SecureRandom.uuid
      @message.sub = @user&.lookup_lti_id(@context) if include_sub_claim?
      @message.target_link_uri = target_link_uri if include_claims?(:target_link_uri)
    end

    def include_sub_claim?
      @user.present?
    end

    def target_link_uri
      @opts[:target_link_uri].presence ||
        @tool.extension_setting(@opts[:resource_type], :target_link_uri).presence ||
        @tool.url
    end

    def add_context_claims!
      @message.context.id = Lti::Asset.opaque_identifier_for(@context)
      @message.context.label = @context.course_code if @context.respond_to?(:course_code)
      @message.context.title = @context.name
      @message.context.type = [Lti::SubstitutionsHelper::LIS_V2_ROLE_MAP[@context.class] || @context.class.to_s]
    end

    def add_tool_platform_claims!
      @message.tool_platform.guid = @context.root_account.lti_guid
      @message.tool_platform.name = @context.root_account.name
      @message.tool_platform.version = "cloud"
      @message.tool_platform.product_family_code = "canvas"
    end

    def add_launch_presentation_claims!
      @message.launch_presentation.document_target = "iframe"
      @message.launch_presentation.return_url = @return_url
      @message.launch_presentation.locale = I18n.locale || I18n.default_locale.to_s

      content_tag_link_settings = @expander.content_tag&.link_settings
      height = content_tag_link_settings&.dig("selection_height")&.to_s&.gsub(/px$/, "").presence || @tool.extension_setting(@opts[:resource_type], :selection_height) || @tool.settings[:selection_height]
      width = content_tag_link_settings&.dig("selection_width")&.to_s&.gsub(/px$/, "").presence || @tool.extension_setting(@opts[:resource_type], :selection_width) || @tool.settings[:selection_width]
      @message.launch_presentation.height = height.to_i if height.present?
      @message.launch_presentation.width = width.to_i if width.present?
    end

    def add_i18n_claims!
      # Repeated as @message.launch_presentation.locale above. Separated b/c often want one or the other but not both,
      # e.g. NRPS v2 only wants this one and none of the launch_presentation fields.
      @message.locale = I18n.locale || I18n.default_locale.to_s
    end

    def add_roles_claims!
      @message.roles = if @expander.present?
                         expand_variable("$com.instructure.User.allRoles").split ","
                       else
                         Lti::SubstitutionsHelper.new(@context, @context.root_account, @user, @tool).all_roles("lti1_3").split ","
                       end
    end

    def add_custom_params_claims!
      @message.custom = custom_parameters
    end

    def add_include_name_claims!
      @message.name = @user&.name
      @message.given_name = @user&.first_name
      @message.family_name = @user&.last_name
      @message.lis.person_sourcedid = expand_variable("$Person.sourcedId")
      @message.lis.course_offering_sourcedid = expand_variable("$CourseSection.sourcedId")
    end

    def add_include_email_claims!
      @message.email = @user&.email
    end

    def add_public_claims!
      @message.picture = @user&.avatar_url
    end

    def add_mentorship_claims!
      @message.role_scope_mentor = current_observee_list if current_observee_list.present?
    end

    def add_lti11_legacy_user_id!
      @message.lti11_legacy_user_id = @tool.opaque_identifier_for(@user) || ""
    end

    def add_lti1p1_claims!
      # The oauth_consumer_key_sign will be written later in the process (in `cached_hash_to_launch`) once we have the nonce
      @message.lti1p1.user_id = @user&.lti_context_id
    end

    # Following the spec https://www.imsglobal.org/spec/lti/v1p3/migr#remapping-parameters
    # If the parameter's value is not the same as its LTI 1.3 equivalent, the
    # platform MUST include the parameter and its LTI 1.1 value. Otherwise the
    # platform MAY omit that attribute.
    def include_lti1p1_claims?
      user_ids_differ = @user&.lti_context_id && @user.lti_context_id != @user.lti_id

      user_ids_differ || associated_1_1_tool.present?
    end

    # Follows the spec at https://www.imsglobal.org/spec/lti-ags/v2p0/#assignment-and-grade-service-claim
    # and only adds this claim if the tool has the right scopes, and not for account-level launches.
    def include_assignment_and_grade_service_claims?
      include_claims?(:assignment_and_grade_service) &&
        (@context.is_a?(Course) || @context.is_a?(Group)) &&
        @tool.developer_key.scopes.intersect?(TokenScopes::LTI_AGS_SCOPES)
    end

    # Follows 1EdTech Platform Notification Spec (not final/public as of Oct 2024)
    def include_platform_notification_service_claims?
      include_claims?(:platform_notification_service) &&
        @tool.developer_key.scopes.include?(TokenScopes::LTI_PNS_SCOPE) &&
        @tool.root_account.feature_enabled?(:platform_notification_service)
    end

    # Follows the spec at https://www.imsglobal.org/spec/lti-ags/v2p0/#assignment-and-grade-service-claim
    # see ResourceLinkRequest#add_line_item_url_to_ags_claim! for adding the 'lineitem' properties
    def add_assignment_and_grade_service_claims!
      @message.assignment_and_grade_service.scope = @tool.developer_key.scopes & TokenScopes::LTI_AGS_SCOPES

      @message.assignment_and_grade_service.lineitems =
        @expander.controller.lti_line_item_index_url(
          host: @context.root_account.environment_specific_domain, course_id: course_id_for_ags_url
        )
    end

    def add_platform_notification_service_claims!
      @message.platform_notification_service.service_versions = ["1.0"]
      @message.platform_notification_service.platform_notification_service_url = notification_service_url

      @message.platform_notification_service.scope = [TokenScopes::LTI_PNS_SCOPE]
      @message.platform_notification_service.notice_types_supported = Lti::Pns::NoticeTypes::ALL
    end

    def notification_service_url
      if @expander&.controller.present?
        @expander.controller.lti_notice_handlers_url(
          host: @context.root_account.environment_specific_domain,
          context_external_tool_id: @tool.id
        )
<<<<<<< HEAD
      @message.platform_notification_service.scope = [TokenScopes::LTI_PNS_SCOPE]
      @message.platform_notification_service.notice_types_supported = Lti::Pns::NoticeTypes::ALL
=======
      else
        Rails.application.routes.url_helpers.lti_notice_handlers_url(
          context_external_tool_id: @tool.id,
          host: @context.root_account.environment_specific_domain
        )
      end
>>>>>>> cafde123
    end

    def associated_1_1_tool
      @associated_1_1_tool ||= @tool&.associated_1_1_tool(@context, target_link_uri)
    end

    # Used to construct URLs for AGS endpoints like line item index, or line item show
    # assumes @context is either Group or Course, per #include_assignment_and_grade_service_claims?
    def course_id_for_ags_url
      @context.is_a?(Group) ? @context.context_id : @context.id
    end

    def include_names_and_roles_service_claims?
      include_claims?(:names_and_roles_service) &&
        (@context.is_a?(Course) || @context.is_a?(Group)) &&
        @tool.developer_key&.scopes&.include?(TokenScopes::LTI_NRPS_V2_SCOPE)
    end

    def add_names_and_roles_service_claims!
      @message.names_and_roles_service.context_memberships_url =
        @expander.controller.polymorphic_url(
          [@context, :names_and_roles],
          host: @context.root_account.environment_specific_domain
        )
      @message.names_and_roles_service.service_versions = ["2.0"]
    end

    def expand_variable(variable)
      @expander.expand_variables!({ value: variable })[:value]
    end

    def current_observee_list
      return nil unless @context.is_a?(Course)
      return nil if @user.blank?

      @_current_observee_list ||= @user.observer_enrollments.current
                                       .where(course_id: @context.id)
                                       .preload(:associated_user)
                                       .filter_map { |e| e.try(:associated_user).try(:lti_id) }
    end

    def custom_parameters
      @expander.expand_variables!(unexpanded_custom_parameters)
    end

    def unexpanded_custom_parameters
      @tool.set_custom_fields(@opts[:resource_type]).transform_keys do |k|
        key = k.dup
        key.slice! "custom_"
        key
      end
    end

    def include_claims?(claim_group)
      Lti::AppUtil.allowed?(claim_group, @opts[:claim_group_whitelist], @opts[:claim_group_blacklist])
    end

    def include_extension?(extension_name)
      Lti::AppUtil.allowed?(extension_name, @opts[:extension_whitelist], @opts[:extension_blacklist])
    end

    protected

    def add_extension(key, value)
      return unless include_extension?(key.to_sym)

      @message.extensions["#{JwtMessage::EXTENSION_PREFIX}#{key}"] = value
    end
  end
end<|MERGE_RESOLUTION|>--- conflicted
+++ resolved
@@ -251,17 +251,12 @@
           host: @context.root_account.environment_specific_domain,
           context_external_tool_id: @tool.id
         )
-<<<<<<< HEAD
-      @message.platform_notification_service.scope = [TokenScopes::LTI_PNS_SCOPE]
-      @message.platform_notification_service.notice_types_supported = Lti::Pns::NoticeTypes::ALL
-=======
       else
         Rails.application.routes.url_helpers.lti_notice_handlers_url(
           context_external_tool_id: @tool.id,
           host: @context.root_account.environment_specific_domain
         )
       end
->>>>>>> cafde123
     end
 
     def associated_1_1_tool
