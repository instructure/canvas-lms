# frozen_string_literal: true

#
# Copyright (C) 2024 - present Instructure, Inc.
#
# This file is part of Canvas.
#
# Canvas is free software: you can redistribute it and/or modify it under
# the terms of the GNU Affero General Public License as published by the Free
# Software Foundation, version 3 of the License.
#
# Canvas is distributed in the hope that it will be useful, but WITHOUT ANY
# WARRANTY; without even the implied warranty of MERCHANTABILITY or FITNESS FOR
# A PARTICULAR PURPOSE. See the GNU Affero General Public License for more
# details.
#
# You should have received a copy of the GNU Affero General Public License along
# with this program. If not, see <http://www.gnu.org/licenses/>.

module Lti::Messages
  # A "factory" class that builds an ID Token (JWT) to be used in
  # 1EdTech LTI Asset Processor Asset Processor Settings Request launches.
  #
  # This class relies on a another class (LtiAdvantage::Messages::AssetProcessorSettingsRequest)
  # to model the data in the JWT body and produce a signature.
  class AssetProcessorSettingsRequest < JwtMessage
    def initialize(tool:, context:, user:, expander:, return_url:, asset_processor:, opts: {})
      super(tool:, context:, user:, expander:, return_url:, opts:)
      raise ArgumentError, "asset_processor is required" unless asset_processor

      @asset_processor = asset_processor
      @message = LtiAdvantage::Messages::AssetProcessorSettingsRequest.new
    end

    def generate_post_payload_message
      add_activity_claim!
      super(validate_launch: true)
    end

    def add_activity_claim!
      @message.activity.id = @asset_processor.assignment.lti_context_id
      @message.activity.title = @asset_processor.assignment.title
    end

    def unexpanded_custom_parameters
<<<<<<< HEAD
      super.merge!(@asset_processor.custom || {})
=======
      super.merge(@asset_processor.custom || {})
>>>>>>> e6b3b88b
    end
  end
end<|MERGE_RESOLUTION|>--- conflicted
+++ resolved
@@ -43,11 +43,7 @@
     end
 
     def unexpanded_custom_parameters
-<<<<<<< HEAD
-      super.merge!(@asset_processor.custom || {})
-=======
       super.merge(@asset_processor.custom || {})
->>>>>>> e6b3b88b
     end
   end
 end