# frozen_string_literal: true

#
# Copyright (C) 2020 - present Instructure, Inc.
#
# This file is part of Canvas.
#
# Canvas is free software: you can redistribute it and/or modify it under
# the terms of the GNU Affero General Public License as published by the Free
# Software Foundation, version 3 of the License.
#
# Canvas is distributed in the hope that it will be useful, but WITHOUT ANY
# WARRANTY; without even the implied warranty of MERCHANTABILITY or FITNESS FOR
# A PARTICULAR PURPOSE. See the GNU Affero General Public License for more
# details.
#
# You should have received a copy of the GNU Affero General Public License along
# with this program. If not, see <http://www.gnu.org/licenses/>.

module Lti
  class PlagiarismSubscriptionsHelper
    attr_accessor :tool_proxy, :product_family

    class PlagiarismSubscriptionError < StandardError
    end

    SUBMISSION_EVENT_ID = 'vnd.Canvas.SubmissionEvent'.freeze
    EVENT_TYPES = %w(submission_created
                     plagiarism_resubmit
                     submission_updated
                     assignment_updated
                     assignment_created).freeze

    def initialize(tool_proxy)
      @tool_proxy = tool_proxy
      @product_family = tool_proxy.product_family
    end

    def create_subscription
      Rails.logger.info { "in: PlagiarismSubscriptionsHelper::create_subscription, tool_proxy_id: #{tool_proxy.id}" }
      if Services::LiveEventsSubscriptionService.available?
        subscription = plagiarism_subscription(tool_proxy, product_family)
        result = Services::LiveEventsSubscriptionService.create_tool_proxy_subscription(tool_proxy, subscription)
        raise PlagiarismSubscriptionError, error_message unless result.ok?
        result.parsed_response['Id']
      else
        raise PlagiarismSubscriptionError, I18n.t('Live events subscriptions service is not configured')
      end
    end

    def plagiarism_subscription(tool_proxy, product_family)
      {
        SystemEventTypes: EVENT_TYPES,
        UserEventTypes: EVENT_TYPES,
        ContextType: 'root_account',
        ContextId: tool_proxy.context.root_account.uuid,
        Format: format,
        TransportType: transport_type,
        TransportMetadata: transport_metadata,
        AssociatedIntegrationId: tool_proxy.guid
      }.with_indifferent_access
    end

    def destroy_subscription(subscription_id)
      Rails.logger.info { "in: PlagiarismSubscriptionsHelper::destroy_subscription, subscription_id: #{subscription_id}" }
      if Services::LiveEventsSubscriptionService.available?
        Services::LiveEventsSubscriptionService.destroy_tool_proxy_subscription(tool_proxy, subscription_id)
      end
    end

    private

    def error_message
      if submission_event_service.blank?
        I18n.t('Plagiarism review tool is missing submission event service')
      elsif submission_event_service.endpoint.blank?
        I18n.t('Plagiarism review tool submission event service is missing endpoint')
      else
        I18n.t('Plagiarism review tool error')
      end
    end

    def submission_event_service
      @_submission_event_service ||= begin
        tool_proxy.find_service(SUBMISSION_EVENT_ID, 'POST')
      end
    end

    def format
      'live-event'
    end

    def transport_type
      'https'
    end

    def transport_metadata
<<<<<<< HEAD
      {'Url': submission_event_service&.endpoint}
=======
      { Url: submission_event_service&.endpoint }
>>>>>>> 2d51e8e7
    end
  end
end<|MERGE_RESOLUTION|>--- conflicted
+++ resolved
@@ -42,6 +42,7 @@
         subscription = plagiarism_subscription(tool_proxy, product_family)
         result = Services::LiveEventsSubscriptionService.create_tool_proxy_subscription(tool_proxy, subscription)
         raise PlagiarismSubscriptionError, error_message unless result.ok?
+
         result.parsed_response['Id']
       else
         raise PlagiarismSubscriptionError, I18n.t('Live events subscriptions service is not configured')
@@ -95,11 +96,7 @@
     end
 
     def transport_metadata
-<<<<<<< HEAD
-      {'Url': submission_event_service&.endpoint}
-=======
       { Url: submission_event_service&.endpoint }
->>>>>>> 2d51e8e7
     end
   end
 end