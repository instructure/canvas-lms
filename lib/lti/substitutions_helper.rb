--- conflicted
+++ resolved
@@ -244,11 +244,7 @@
       e || @user.email
     end
 
-<<<<<<< HEAD
-    def recursively_fetch_previous_lti_context_ids
-=======
     def recursively_fetch_previous_lti_context_ids(limit: 1000)
->>>>>>> b301f7b9
       return '' unless @context.is_a?(Course)
 
       # now find all parents for locked folders
@@ -261,16 +257,9 @@
         # Finds content migrations for this course and recursively, all content
         # migrations for the source course of the migration -- that is, all
         # content migrations that directly or indirectly provided content to
-<<<<<<< HEAD
-        # this course. From there we get theunique list of courses, ordering by
-        # which has the migration with the latest timestamp.
-        results = Course.connection.select_rows(<<-SQL)
-          WITH RECURSIVE all_contexts AS (
-=======
         # this course. From there we get the unique list of courses, ordering by
         # which has the migration with the latest timestamp.
         results = Course.from("(WITH RECURSIVE all_contexts AS (
->>>>>>> b301f7b9
             SELECT context_id, source_course_id
             FROM #{ContentMigration.quoted_table_name}
             WHERE context_id=#{@context.id}
@@ -278,23 +267,6 @@
             SELECT content_migrations.context_id, content_migrations.source_course_id
             FROM #{ContentMigration.quoted_table_name}
               INNER JOIN all_contexts t ON content_migrations.context_id = t.source_course_id
-<<<<<<< HEAD
-          ),
-          results AS (
-            SELECT DISTINCT ON (courses.lti_context_id) courses.id, ct.finished_at, courses.lti_context_id
-            FROM #{Course.quoted_table_name}
-            INNER JOIN #{ContentMigration.quoted_table_name} ct
-            ON ct.source_course_id = courses.id
-            AND ct.workflow_state = 'imported'
-            AND (ct.context_id IN (
-              SELECT x.context_id
-              FROM all_contexts x))
-            ORDER BY courses.lti_context_id, ct.finished_at DESC
-          )
-          SELECT lti_context_id FROM results ORDER BY finished_at DESC
-        SQL
-        results.map(&:last).compact.join(',')
-=======
           )
           SELECT DISTINCT ON (courses.lti_context_id) courses.id, ct.finished_at, courses.lti_context_id
           FROM #{Course.quoted_table_name}
@@ -313,7 +285,6 @@
         # it in the launch as "truncated"
         results = results.first(limit) << 'truncated' if results.length > limit
         results.join(',')
->>>>>>> b301f7b9
       end
     end
 
