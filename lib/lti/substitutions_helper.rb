--- conflicted
+++ resolved
@@ -95,11 +95,7 @@
 
     def concluded_course_enrollments
       @concluded_course_enrollments ||=
-<<<<<<< HEAD
-          @context.is_a?(Course) && @user ? @user.concluded_enrollments.where(course_id: @context.id).shard(@context.shard) : []
-=======
           @context.is_a?(Course) && @user ? @user.enrollments.concluded.where(course_id: @context.id).shard(@context.shard) : []
->>>>>>> 84e04f12
     end
 
     def concluded_lis_roles
