--- conflicted
+++ resolved
@@ -40,42 +40,6 @@
   attr_reader :context, :contents, :attachment, :assignments, :students,
               :submissions, :missing_assignments, :missing_students, :upload
 
-<<<<<<< HEAD
-  # TODO: reduce these to "gradebook_upload" and "attachment" once job queue
-  # is clear of old enqueued jobs
-  def self.create_from(progress, gradebook_upload_or_course, user, attachment_or_contents)
-    self.new(gradebook_upload_or_course, attachment_or_contents, user, progress).parse!
-  end
-
-  def initialize(context=nil, csv_contents_or_attachment=nil, user=nil, progress=nil)
-    # TODO: change the parameter to "gradebook_upload", and remove these conditionals
-    # once we know the S3 pipeline works and old jobs are cleared
-    if context.is_a?(GradebookUpload)
-      @upload = context
-      @context = @upload.course
-    else
-      @context = context
-    end
-
-    raise ArgumentError, "Must provide a valid context for this gradebook." unless valid_context?(@context)
-    # TODO: Change this error to "Must provide attachment id when we're sure S3 pipeline works"
-    raise ArgumentError, "Must provide CSV contents or attachment." unless csv_contents_or_attachment
-
-    @user = user
-    # TODO: change the parameter to "attachment", and remove these conditionals
-    # once we know the S3 pipeline works and old jobs are cleared
-    if csv_contents_or_attachment.is_a?(Attachment)
-      @attachment = csv_contents_or_attachment
-    else
-      @contents = csv_contents_or_attachment
-    end
-    @progress = progress
-
-    # TODO: remove this line entirely
-    # once we know the S3 pipeline works and old jobs are cleared
-    @upload ||= GradebookUpload.new course: @context, user: @user, progress: @progress
-
-=======
   def self.create_from(progress, gradebook_upload, user, attachment)
     self.new(gradebook_upload, attachment, user, progress).parse!
   end
@@ -91,7 +55,6 @@
     @attachment = attachment
     @progress = progress
 
->>>>>>> 964d0c43
     if @context.feature_enabled?(:differentiated_assignments)
       @visible_assignments = AssignmentStudentVisibility.visible_assignment_ids_in_course_by_user(
         course_id: @context.id, user_id: @context.all_students.pluck(:id)
@@ -419,29 +382,12 @@
   end
 
   def csv_stream
-<<<<<<< HEAD
-    if contents # TODO: remove this branch entirely when S3 is proved to work
-      CSV.parse(contents, CSV_PARSE_OPTIONS) do |row|
-        yield row
-      end
-    elsif attachment
-      csv_file = attachment.open(need_local_file: true)
-      # using "foreach" rather than "parse" processes a chunk of the
-      # file at a time rather than loading the whole file into memory
-      # at once, a boon for memory consumption
-      CSV.foreach(csv_file.path, CSV_PARSE_OPTIONS) do |row|
-        yield row
-      end
-    else
-      raise "We have no gradebook input to iterate over..."
-=======
     csv_file = attachment.open(need_local_file: true)
     # using "foreach" rather than "parse" processes a chunk of the
     # file at a time rather than loading the whole file into memory
     # at once, a boon for memory consumption
     CSV.foreach(csv_file.path, CSV_PARSE_OPTIONS) do |row|
       yield row
->>>>>>> 964d0c43
     end
   end
 
