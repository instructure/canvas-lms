#
# Copyright (C) 2012 Instructure, Inc.
#
# This file is part of Canvas.
#
# Canvas is free software: you can redistribute it and/or modify it under
# the terms of the GNU Affero General Public License as published by the Free
# Software Foundation, version 3 of the License.
#
# Canvas is distributed in the hope that it will be useful, but WITHOUT ANY
# WARRANTY; without even the implied warranty of MERCHANTABILITY or FITNESS FOR
# A PARTICULAR PURPOSE. See the GNU Affero General Public License for more
# details.
#
# You should have received a copy of the GNU Affero General Public License along
# with this program. If not, see <http://www.gnu.org/licenses/>.
#

require 'csv'

class GradebookImporter
  ASSIGNMENT_PRELOADED_FIELDS = %i/
    id title points_possible grading_type updated_at context_id context_type group_category_id
    created_at due_at only_visible_to_overrides
  /.freeze

  class NegativeId
    class << self
      def generate
        instance.next
      end

      def instance
        @@inst ||= new
      end
    end
    def next
      @i ||= 0
      @i -= 1
    end
  end

  attr_reader :context, :contents, :attachment, :assignments, :students,
              :submissions, :missing_assignments, :missing_students, :upload

  def self.create_from(progress, gradebook_upload, user, attachment)
    self.new(gradebook_upload, attachment, user, progress).parse!
  end

  def initialize(upload=nil, attachment=nil, user=nil, progress=nil)
    @upload = upload
    @context = upload.course

    raise ArgumentError, "Must provide a valid context for this gradebook." unless valid_context?(@context)
    raise ArgumentError, "Must provide attachment." unless attachment

    @user = user
    @attachment = attachment
    @progress = progress

    @visible_assignments = AssignmentStudentVisibility.visible_assignment_ids_in_course_by_user(
      course_id: @context.id, user_id: @context.all_students.pluck(:id)
    )
  end

  CSV::Converters[:nil] = lambda do |e|
    begin
      e.nil? ? e : raise
    rescue
      e
    end
  end

  def parse!
    # preload a ton of data that presumably we'll be querying
    @context.preload_user_roles!
    @all_assignments = @context.assignments
<<<<<<< HEAD
      .preload({ context: :account }, :assignment_overrides, :assignment_override_students)
=======
      .preload({ context: :account })
>>>>>>> fee016a4
      .published
      .gradeable
      .select(ASSIGNMENT_PRELOADED_FIELDS)
      .index_by(&:id)
    @all_students = @context.all_students
      .select(['users.id', :name, :sortable_name, 'users.updated_at'])
      .index_by(&:id)

    @assignments = nil
    @root_accounts = {}
    @pseudonyms_by_sis_id = {}
    @pseudonyms_by_login_id = {}
    @students = []
    @pp_row = []
    @warning_messages = {
      prevented_new_assignment_creation_in_closed_period: false,
      prevented_grading_ungradeable_submission: false
    }

    csv_stream do |row|
      already_processed = check_for_non_student_row(row)
      unless already_processed
        @students << process_student(row)
        process_submissions(row, @students.last)
      end
    end

    @missing_assignments = []
    @missing_assignments = @all_assignments.values - @assignments if @missing_assignment
    @missing_students = []
    @missing_students = @all_students.values - @students if @missing_student

    # look up existing score for everything that was provided
    assignment_ids = @missing_assignment ? @all_assignments.values : @assignments
    user_ids = @missing_student ? @all_students.values : @students
    # preload periods to avoid N+1s
    periods = GradingPeriod.for(@context)
    # preload is_admin to avoid N+1
    is_admin = @context.account_membership_allows(@user)
    # Preload effective due dates to avoid N+1s
    effective_due_dates = EffectiveDueDates.for_course(@context, @all_assignments.values)

    @original_submissions = @context.submissions
<<<<<<< HEAD
      .preload(assignment: [{ context: :account }, :assignment_overrides,
                            :assignment_override_students])
=======
      .preload(assignment: { context: :account })
>>>>>>> fee016a4
      .select(['submissions.id', :assignment_id, :user_id, :score, :excused, :cached_due_date, 'submissions.updated_at'])
      .where(assignment_id: assignment_ids, user_id: user_ids)
      .map do |submission|
        is_gradeable = gradeable?(submission: submission, is_admin: is_admin)
        score = submission.excused? ? "EX" : submission.score.to_s
        {
          user_id: submission.user_id,
          assignment_id: submission.assignment_id,
          score: score,
          gradeable: is_gradeable
        }
      end

    # cache the score on the existing object
    original_submissions_by_student = @original_submissions.inject({}) do |r, s|
      r[s[:user_id]] ||= {}
      r[s[:user_id]][s[:assignment_id]] ||= {}
      r[s[:user_id]][s[:assignment_id]][:score] = s[:score]
      r[s[:user_id]][s[:assignment_id]][:gradeable] = s[:gradeable]
      r
    end

    @students.each do |student|
      student.gradebook_importer_submissions.each do |submission|
        submission_assignment_id = submission.fetch('assignment_id').to_i
        assignment = original_submissions_by_student
          .fetch(student.id, {})
          .fetch(submission_assignment_id, {})
        submission['original_grade'] = assignment.fetch(:score, nil)
        submission['gradeable'] = assignment.fetch(:gradable, nil)

        if submission.fetch('gradeable').nil?
          assignment = @all_assignments[submission['assignment_id']] || @context.assignments.build
          new_submission = Submission.new
          new_submission.user = student
          new_submission.assignment = assignment
          new_submission.cached_due_date =
            effective_due_dates.find_effective_due_date(student.id, assignment.id).fetch(:due_at, nil)
          submission['gradeable'] = gradeable?(
            submission: new_submission,
            is_admin: is_admin
          )
        end
      end
    end

    translate_pass_fail(@assignments, @students)

    unless @missing_student
      # weed out assignments with no changes
      indexes_to_delete = []
      @assignments.each_with_index do |assignment, idx|
        next if assignment.changed? && !readonly_assignment?(idx)
        indexes_to_delete << idx if readonly_assignment?(idx) || @students.all? do |student|
          submission = student.gradebook_importer_submissions[idx]

          # Have potentially mixed case excused in grade match case
          # expectations for the compare so it doesn't look changed
          submission['grade'] = 'EX' if submission['grade'].to_s.upcase == 'EX'
          no_change = submission['grade'] == submission['original_grade'] ||
            (submission['original_grade'].present? && submission['grade'].present? && submission['original_grade'].to_f == submission['grade'].to_f) ||
            (submission['original_grade'].blank? && submission['grade'].blank?)

          if !submission['gradeable'] && !no_change
            @warning_messages[:prevented_grading_ungradeable_submission] = true
          end

          no_change || !submission['gradeable']
        end
      end

      indexes_to_delete.reverse_each do |idx|
        @assignments.delete_at(idx)
        @students.each do |student|
          student.gradebook_importer_submissions.delete_at(idx)
        end
      end

      @students.each do |student|
        student.gradebook_importer_submissions.select! { |sub| sub['gradeable'] }
      end

      @unchanged_assignments = !indexes_to_delete.empty?
      @students = [] if @assignments.empty?
    end

    # remove concluded enrollments
    prior_enrollment_ids = (
      @all_students.keys - @context.gradable_students.pluck(:user_id).map(&:to_i)
    ).to_set
    @students.delete_if { |s| prior_enrollment_ids.include? s.id }

    @original_submissions = [] unless @missing_student || @missing_assignment

    if prevent_new_assignment_creation?(periods, is_admin)
      @assignments.delete_if do |assignment|
        new_assignment = assignment.new_record?
        if new_assignment
          @warning_messages[:prevented_new_assignment_creation_in_closed_period] = true
        end
        new_assignment
      end
    end

    @upload.gradebook = self.as_json
    @upload.save!
  end

  def translate_pass_fail(assignments, students)
    assignments.each_with_index do |assignment, idx|
      next unless assignment.grading_type == "pass_fail"
      students.each do |student|
        submission = student.gradebook_importer_submissions[idx]
        if submission['grade'].present?
          submission['grade'] = assignment.score_to_grade(submission['grade'],
                                                          submission['grade'])
        end
        if submission['original_grade'].present?
          submission['original_grade'] =
            assignment.score_to_grade(submission['original_grade'],
                                      submission['original_grade'])
        end
      end
    end
  end

  def process_header(row)
    raise "Couldn't find header row" unless header?(row)

    row = strip_non_assignment_columns(row)
    parse_assignments(row) # requires non-assignment columns to be stripped
  end

  def header?(row)
    return false unless row_has_student_headers? row

    update_column_count row

    return false if last_student_info_column(row) !~ /Section/

    true
  end

  def last_student_info_column(row)
    row[@student_columns - 1]
  end

  def row_has_student_headers?(row)
    row.length > 3 && row[0] =~ /Student/ && row[1] =~ /ID/
  end

  def update_column_count(row)
    # A side effect that's necessary to finish validation, but needs to come
    # after the row.length check above.
    @student_columns = 3 # name, user id, section
    if row[2] =~ /SIS\s+Login\s+ID/
      @sis_login_id_column = 2
      @student_columns += 1
    elsif row[2] =~ /SIS\s+User\s+ID/ && row[3] =~ /SIS\s+Login\s+ID/
      @sis_user_id_column = 2
      @sis_login_id_column = 3
      @student_columns += 2
      if row[4] =~ /Root\s+Account/
        @student_columns +=1
        @root_account_column = 4
      end
    end
  end

  def strip_non_assignment_columns(row)
    drop_student_information_columns(row)
    while row.last =~ /Current Score|Current Points|Current Grade|Final Score|Final Points|Final Grade/
      row.pop
    end

    row
  end

  def drop_student_information_columns(row)
    row.shift(@student_columns)
  end

  # this method requires non-assignment columns to be stripped from the row
  def parse_assignments(stripped_row)
    stripped_row.map do |name_and_id|
      title, id = Assignment.title_and_id(name_and_id)
      assignment = @all_assignments[id.to_i] if id.present?
      # backward compat
      assignment ||= @all_assignments.find { |_id, a| a.title == name_and_id }
        .try(:last)
      assignment ||= Assignment.new(:title => title || name_and_id)
      assignment.previous_id = assignment.id
      assignment.id ||= NegativeId.generate

      @missing_assignment ||= assignment.new_record?
      assignment
    end.compact
  end

  def prevent_new_assignment_creation?(periods, is_admin)
    return false unless @context.grading_periods?
    return false if is_admin

    GradingPeriod.date_in_closed_grading_period?(
      course: @context,
      date: nil,
      periods: periods
    )
  end

  def process_pp(row)
    @pp_row = row
    @assignments.each_with_index do |assignment, idx|
      assignment.points_possible = row[idx] if row[idx]
    end
  end

  def process_student(row)
    student_id = row[1] # the second column in the csv should have the student_id for each row
    student = @all_students[student_id.to_i] if student_id.present?
    unless student
      ra_sis_id = row[@root_account_column].presence if @root_account_column
      unless @root_accounts.key?(ra_sis_id)
        ra = ra_sis_id.nil? ? @context.root_account : Account.find_by_domain(ra_sis_id)
        add_root_account_to_pseudonym_cache(ra) if ra
        @root_accounts[ra_sis_id] = ra
      end
      ra = @root_accounts[ra_sis_id]
      if ra && @sis_user_id_column && row[@sis_user_id_column].present?
        sis_user_id = [ra.id, row[@sis_user_id_column]]
      end
      if ra && @sis_login_id_column && row[@sis_login_id_column].present?
        sis_login_id = [ra.id, row[@sis_login_id_column]]
      end
      pseudonym = @pseudonyms_by_sis_id[sis_user_id] if sis_user_id
      pseudonym ||= @pseudonyms_by_login_id[sis_login_id] if sis_login_id
      student = @all_students[pseudonym.user_id] if pseudonym
    end
    if row[0].present?
      student ||= @all_students.find do |_id, s|
        s.name == row[0] || s.sortable_name == row[0]
      end.try(:last)
    end
    student ||= User.new(:name => row[0])
    student.previous_id = student.id
    student.id ||= NegativeId.generate
    @missing_student ||= student.new_record?
    student
  end

  def process_submissions(row, student)
    importer_submissions = []
    @assignments.each_with_index do |assignment, idx|
      assignment_id = assignment.new_record? ? assignment.id : assignment.previous_id
      grade = row[idx + @student_columns]
      if !assignment_visible_to_student(student, assignment, assignment_id, @visible_assignments)
        grade = ''
      end
      new_submission = {
        'grade' => grade,
        'assignment_id' => assignment_id
      }
      importer_submissions << new_submission
    end
    student.gradebook_importer_submissions = importer_submissions
  end

  def assignment_visible_to_student(student, assignment, assignment_id, visible_assignments)
    return true unless visible_assignments # wont be set if DA is off
    return true if assignment.new_record? || student.new_record?

    assignments_visible_to_student = visible_assignments[student.id].to_set
    assignments_visible_to_student.try(:include?, assignment_id)
  end

  def as_json(_options={})
    {
      :students => @students.map { |s| student_to_hash(s) },
      :assignments => @assignments.map { |a| assignment_to_hash(a) },
      :missing_objects => {
        :assignments => @missing_assignments.map { |a| assignment_to_hash(a) },
        :students => @missing_students.map { |s| student_to_hash(s) }
      },
      :original_submissions => @original_submissions,
      :unchanged_assignments => @unchanged_assignments,
      :warning_messages => @warning_messages
    }
  end

  protected

  CSV_PARSE_OPTIONS = {
    converters: :nil,
    skip_lines: /^[, ]*$/
  }.freeze

  def check_for_non_student_row(row)
    # check if this is the first row, a header row
    if @assignments.nil?
      @assignments = process_header(row)
      return true
    end


    if row[0] =~ /Points Possible/
      # this row is describing the assignment, has no student data
      row.shift(@student_columns)
      process_pp(row)
      return true
    end

    if row.compact.all? { |c| c.strip =~ /^(Muted|)$/i }
      # this row is muted or empty and should not be processed at all
      return true
    end

    false # nothing unusual, signal to process as a student row
  end

  def csv_stream
    csv_file = attachment.open(need_local_file: true)
    # using "foreach" rather than "parse" processes a chunk of the
    # file at a time rather than loading the whole file into memory
    # at once, a boon for memory consumption
    CSV.foreach(csv_file.path, CSV_PARSE_OPTIONS) do |row|
      yield row
    end
  end

  def add_root_account_to_pseudonym_cache(root_account)
    pseudonyms = root_account.shard.activate do
      root_account.pseudonyms
        .active
        .select([:id, :unique_id, :sis_user_id, :user_id])
        .where(:user_id => @all_students.values).to_a
    end
    pseudonyms.each do |pseudonym|
      @pseudonyms_by_sis_id[[root_account.id, pseudonym.sis_user_id]] = pseudonym
      @pseudonyms_by_login_id[[root_account.id, pseudonym.unique_id]] = pseudonym
    end
  end

  def student_to_hash(user)
    {
      :last_name_first => user.last_name_first,
      :name => user.name,
      :previous_id => user.previous_id,
      :id => user.id,
      :submissions => user.gradebook_importer_submissions
    }
  end

  def assignment_to_hash(assignment)
    {
      :id => assignment.id,
      :previous_id => assignment.previous_id,
      :title => assignment.title,
      :points_possible => assignment.points_possible,
      :grading_type => assignment.grading_type
    }
  end

  def valid_context?(context=nil)
    context && [
      :students,
      :assignments,
      :submissions,
      :students=,
      :assignments=,
      :submissions=
    ].all?{ |m| context.respond_to?(m) }
  end

  def readonly_assignment?(index)
    @pp_row[index] =~ /read\s+only/
  end

  private

  def gradeable?(submission:, is_admin: false)
    # `submission#grants_right?` will check if the user
    # is an admin, but if we've pre-loaded that value already
    # to avoid an N+1, check that first.
    is_admin || submission.grants_right?(@user, :grade)
  end
end<|MERGE_RESOLUTION|>--- conflicted
+++ resolved
@@ -75,11 +75,7 @@
     # preload a ton of data that presumably we'll be querying
     @context.preload_user_roles!
     @all_assignments = @context.assignments
-<<<<<<< HEAD
-      .preload({ context: :account }, :assignment_overrides, :assignment_override_students)
-=======
       .preload({ context: :account })
->>>>>>> fee016a4
       .published
       .gradeable
       .select(ASSIGNMENT_PRELOADED_FIELDS)
@@ -123,12 +119,7 @@
     effective_due_dates = EffectiveDueDates.for_course(@context, @all_assignments.values)
 
     @original_submissions = @context.submissions
-<<<<<<< HEAD
-      .preload(assignment: [{ context: :account }, :assignment_overrides,
-                            :assignment_override_students])
-=======
       .preload(assignment: { context: :account })
->>>>>>> fee016a4
       .select(['submissions.id', :assignment_id, :user_id, :score, :excused, :cached_due_date, 'submissions.updated_at'])
       .where(assignment_id: assignment_ids, user_id: user_ids)
       .map do |submission|
