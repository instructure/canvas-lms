# frozen_string_literal: true

#
# Copyright (C) 2012 - present Instructure, Inc.
#
# This file is part of Canvas.
#
# Canvas is free software: you can redistribute it and/or modify it under
# the terms of the GNU Affero General Public License as published by the Free
# Software Foundation, version 3 of the License.
#
# Canvas is distributed in the hope that it will be useful, but WITHOUT ANY
# WARRANTY; without even the implied warranty of MERCHANTABILITY or FITNESS FOR
# A PARTICULAR PURPOSE. See the GNU Affero General Public License for more
# details.
#
# You should have received a copy of the GNU Affero General Public License along
# with this program. If not, see <http://www.gnu.org/licenses/>.
#

module AssignmentOverrideApplicator
  # top-level method intended for consumption. given an assignment or quiz(of specific
  # version) and user, determine the list of overrides, apply them to the
  # assignment or quiz, and return the overridden stand-in.
  # pass skip_clone if you don't really care about the override attributes, and
  # it's okay to get back the passed in object - that you promise not to modify -
  # if there are no overrides
  def self.assignment_overridden_for(assignment_or_quiz, user, skip_clone: false)
    return assignment_or_quiz if assignment_or_quiz.overridden_for?(user)

    # this is a cheap hack to avoid unnecessary work (especially stupid
    # simply_versioned queries)
    if user.nil? || assignment_or_quiz.has_no_overrides
      return assignment_or_quiz if skip_clone
      return setup_overridden_clone(assignment_or_quiz)
    end

    overrides = self.overrides_for_assignment_and_user(assignment_or_quiz, user)

    result_assignment_or_quiz = self.assignment_with_overrides(assignment_or_quiz, overrides)
    result_assignment_or_quiz.overridden_for_user = user

    # students get the last overridden date that applies to them, but teachers
    # should see the assignment's due_date if that is more lenient
    context = result_assignment_or_quiz.context
    if context &&
      (context.user_has_been_admin?(user) || context.user_has_no_enrollments?(user)) && # don't make a permissions call if we don't need to
      context.grants_any_right?(user, *RoleOverride::GRANULAR_MANAGE_ASSIGNMENT_PERMISSIONS) # faster than calling :delete rights on each assignment/quiz

      overridden_section_ids = result_assignment_or_quiz
        .applied_overrides.select { |o| o.set_type == "CourseSection" }
        .map(&:set_id)
      course_section_ids = context.active_course_sections.map(&:id)

      result_assignment_or_quiz.due_at =
        # if only some sections are overridden, return the most due date for
        # teachers, if all sections are overridden, return the most lenient
        # section overriddden due date
        if overridden_section_ids.sort == course_section_ids.sort
          result_assignment_or_quiz.due_at
        else
          potential_due_dates = [
            result_assignment_or_quiz.without_overrides.due_at,
            result_assignment_or_quiz.due_at
          ]
          potential_due_dates.include?(nil) ?
            nil :
            potential_due_dates.max
        end
    end

    result_assignment_or_quiz
  end

  def self.quiz_overridden_for(quiz, user)
    assignment_overridden_for(quiz, user)
  end

  def self.version_for_cache(assignment_or_quiz)
    # don't really care about the version number unless it is an old one
    assignment_or_quiz.current_version? ? "current" : assignment_or_quiz.version_number
  end

  # determine list of overrides (of appropriate version) that apply to the
  # assignment or quiz(of specific version) for a particular user. the overrides are
  # returned in priority order; the first override to contain an overridden
  # value for a particular field is used for that field
  def self.overrides_for_assignment_and_user(assignment_or_quiz, user)
    RequestCache.cache("overrides_for_assignment_and_user", assignment_or_quiz, user) do
      Rails.cache.fetch_with_batched_keys(
          ["overrides_for_assignment_and_user3", version_for_cache(assignment_or_quiz), assignment_or_quiz.cache_key(:availability)].cache_key,
          batch_object: user, batched_keys: [:enrollments, :groups]) do
        next [] if self.has_invalid_args?(assignment_or_quiz, user)
        context = assignment_or_quiz.context

        context.shard.activate do
          if (context.user_has_been_admin?(user) || context.user_has_no_enrollments?(user)) && context.grants_right?(user, :read_as_admin)
            overrides = assignment_or_quiz.assignment_overrides
            if assignment_or_quiz.current_version?
              visible_user_ids = context.enrollments_visible_to(user).select(:user_id)

              overrides = if overrides.loaded?
                            ovs, adhoc_ovs = overrides.select{|ov| ov.workflow_state == 'active'}.
                              partition {|ov| ov.set_type != 'ADHOC' }

                            preload_student_ids_for_adhoc_overrides(adhoc_ovs, visible_user_ids)
                            ovs + adhoc_ovs.select{|ov| ov.preloaded_student_ids.any?}
                          else
                            ovs = overrides.active.where.not(set_type: 'ADHOC').to_a
                            adhoc_ovs = overrides.active.visible_students_only(visible_user_ids).to_a
                            preload_student_ids_for_adhoc_overrides(adhoc_ovs, visible_user_ids)

                            ovs + adhoc_ovs
                          end
            else
              overrides = current_override_version(assignment_or_quiz, overrides)
            end

            unless ConditionalRelease::Service.enabled_in_context?(assignment_or_quiz.context)
              overrides = overrides.select { |override| override.try(:set_type) != 'Noop' }
            end

            return overrides
          end

          overrides = []

          # priority: adhoc, group, section (do not exclude deleted)
          adhoc = adhoc_override(assignment_or_quiz, user)
          overrides << adhoc.assignment_override if adhoc

          if ObserverEnrollment.observed_students(context, user).empty?
            groups = group_overrides(assignment_or_quiz, user)
            overrides += groups if groups
            sections = section_overrides(assignment_or_quiz, user)
            overrides += sections if sections
          else
            observed = observer_overrides(assignment_or_quiz, user)
            overrides += observed if observed
          end

          unless assignment_or_quiz.current_version?
            overrides = current_override_version(assignment_or_quiz, overrides)
          end

          overrides.compact.select(&:active?)
        end
      end
    end
  end

  def self.preload_student_ids_for_adhoc_overrides(adhoc_overrides, visible_user_ids)
    if adhoc_overrides.any?
      override_ids_to_student_ids = {}
      scope = AssignmentOverrideStudent.where(assignment_override_id: adhoc_overrides).active
      scope = if ActiveRecord::Relation === visible_user_ids
          return adhoc_overrides if visible_user_ids.is_a?(ActiveRecord::NullRelation)
          scope.
            joins("INNER JOIN #{Enrollment.quoted_table_name} ON assignment_override_students.user_id=enrollments.user_id").
            merge(visible_user_ids.except(:select))
        else
          scope.where(user_id: visible_user_ids)
        end

      scope.distinct.pluck(:assignment_override_id, :user_id).each do |ov_id, user_id|
        override_ids_to_student_ids[ov_id] ||= []
        override_ids_to_student_ids[ov_id] << user_id
      end

      # we can preload the student ids right now
      adhoc_overrides.each{ |ov| ov.preloaded_student_ids = override_ids_to_student_ids[ov.id] || [] }
    end
    adhoc_overrides
  end

  def self.has_invalid_args?(assignment_or_quiz, user)
    user.nil? || !assignment_or_quiz.has_overrides?
  end

  def self.adhoc_override(assignment_or_quiz, user)
    return nil unless user

    if assignment_or_quiz.preloaded_override_students && (overrides = assignment_or_quiz.preloaded_override_students[user.id])
      overrides.first
    else
      key = assignment_or_quiz.is_a?(Quizzes::Quiz) ? :quiz_id : :assignment_id
      AssignmentOverrideStudent.where(key => assignment_or_quiz, :user_id => user).active.first
    end
  end

  def self.group_overrides(assignment_or_quiz, user)
    return nil unless assignment_or_quiz.is_a?(Assignment)
    group_category_id = assignment_or_quiz.group_category_id || assignment_or_quiz.discussion_topic.try(:group_category_id)
    return nil unless group_category_id

    if assignment_or_quiz.context.user_has_been_student?(user)
      group = user.current_groups.shard(assignment_or_quiz.shard).where(:group_category_id => group_category_id).first
    else
      group = assignment_or_quiz.context.groups.where(:group_category_id => group_category_id).first
    end

    if group
      if assignment_or_quiz.assignment_overrides.loaded?
        assignment_or_quiz.assignment_overrides.select{|o| o.set_type == 'Group' && o.set_id == group.id}
      else
        assignment_or_quiz.assignment_overrides.where(:set_type => 'Group', :set_id => group.id).to_a
      end
    end
  end

  def self.observer_overrides(assignment_or_quiz, user)
    context = assignment_or_quiz.context
    observed_students = ObserverEnrollment.observed_students(context, user)
    observed_student_overrides = observed_students.map do |student, enrollments|
      overrides_for_assignment_and_user(assignment_or_quiz, student)
    end
    observed_student_overrides.flatten.uniq
  end

  def self.section_overrides(assignment_or_quiz, user)
    context = assignment_or_quiz.context
    section_ids = RequestCache.cache(:visible_section_ids, context, user) do
      context.sections_visible_to(
        user,
        context.active_course_sections,
        excluded_workflows: ['deleted', 'completed']
      ).map(&:id) +

      context.section_visibilities_for(
        user,
        excluded_workflows: ['deleted', 'completed']
      ).select { |v|
        ['StudentEnrollment', 'ObserverEnrollment', 'StudentViewEnrollment'].include? v[:type]
      }.map { |v| v[:course_section_id] }.uniq
    end

    if assignment_or_quiz.assignment_overrides.loaded?
      assignment_or_quiz.assignment_overrides.select{|o| o.set_type == 'CourseSection' && section_ids.include?(o.set_id)}
    else
      assignment_or_quiz.assignment_overrides.where(:set_type => 'CourseSection', :set_id => section_ids)
    end
  end

  def self.current_override_version(assignment_or_quiz, all_overrides)
    all_overrides.map do |override|
      if !override.versions.exists?
        override
      else
        override_version = override.versions.detect do |version|
          model_version = assignment_or_quiz.is_a?(Quizzes::Quiz) ? version.model.quiz_version : version.model.assignment_version
          next if model_version.nil?
          model_version <= assignment_or_quiz.version_number
        end
        override_version ? override_version.model : nil
      end
    end
  end

  # really takes an assignment or quiz but who wants to type out
  # assignment_or_quiz all the time?
  def self.setup_overridden_clone(assignment, overrides = [])
    assignment.instance_variable_set(:@readonly_clone, true)

    # avoid dup'ing quiz_data inside here, causing a very slow
    # serialize/deserialize cycle for a potentially very large blob. we (almost)
    # always overrwrite our quiz object with the overridden result anyway
    if assignment.is_a?(::Quizzes::Quiz)
      quiz_data = assignment.instance_variable_get(:@attributes)['quiz_data']
      assignment.quiz_data = nil
    end

    clone = assignment.clone
    assignment.instance_variable_set(:@readonly_clone, false)
    if quiz_data
      assignment.instance_variable_get(:@attributes)['quiz_data'] = quiz_data
      clone.instance_variable_get(:@attributes)['quiz_data'] = quiz_data
    end

    # ActiveRecord::Base#clone wipes out some important crap; put it back
    [:id, :updated_at, :created_at].each { |attr|
      clone[attr] = assignment.send(attr)
    }
    self.copy_preloaded_associations_to_clone(assignment, clone)
    yield(clone) if block_given?

    clone.applied_overrides = overrides
    clone.without_overrides = assignment
    clone.overridden = true
    clone.readonly!

    new_record = assignment.instance_variable_get(:@new_record)
    clone.instance_variable_set(:@new_record, new_record)

    clone
  end

  # apply the overrides calculated by collapsed_overrides to a clone of the
  # assignment or quiz which can then be used in place of the original object.
  # the clone is marked readonly to prevent saving
  def self.assignment_with_overrides(assignment_or_quiz, overrides)
    unoverridden_assignment_or_quiz = assignment_or_quiz.without_overrides

    self.setup_overridden_clone(unoverridden_assignment_or_quiz,
                                overrides) do |cloned_assignment_or_quiz|
      if overrides && overrides.any?
        self.collapsed_overrides(unoverridden_assignment_or_quiz, overrides).each do |field,value|
          # for any times in the value set, bring them back from raw UTC into the
          # current Time.zone before placing them in the assignment
          value = value.in_time_zone if value && value.respond_to?(:in_time_zone) && !value.is_a?(Date)
          cloned_assignment_or_quiz.write_attribute(field, value)
        end
      end
    end
  end

  def self.copy_preloaded_associations_to_clone(orig, clone)
    orig.class.reflections.keys.each do |association|
      association = association.to_sym
      clone.send(:association_instance_set, association, orig.send(:association_instance_get, association))
    end
  end

  def self.quiz_with_overrides(quiz, overrides)
    assignment_with_overrides(quiz, overrides)
  end

  # given an assignment or quiz (of specific version) and an ordered list of overrides
  # (see overrides_for_assignment_and_user), return a hash of values for each
  # overrideable field. for caching, the same set of overrides should produce
  # the same collapsed assignment or quiz, regardless of the user that ended up at that
  # set of overrides.
  def self.collapsed_overrides(assignment_or_quiz, overrides)
    cache_key = ['collapsed_overrides', assignment_or_quiz.cache_key(:availability), version_for_cache(assignment_or_quiz), self.overrides_hash(overrides)].cache_key
    RequestCache.cache('collapsed_overrides', cache_key) do
      Rails.cache.fetch(cache_key) do
        overridden_data = {}
        # clone the assignment_or_quiz, apply overrides, and freeze
        [:due_at, :all_day, :all_day_date, :unlock_at, :lock_at].each do |field|
          if assignment_or_quiz.respond_to?(field)
            value = self.send("overridden_#{field}", assignment_or_quiz, overrides)
            # force times to un-zoned UTC -- this will be a cached value and should
            # not care about the TZ of the user that cached it. the user's TZ will
            # be applied before it's returned.
            value = value.utc if value && value.respond_to?(:utc) && !value.is_a?(Date)
            overridden_data[field] = value
          end
        end
        overridden_data
      end
    end
  end

  # turn the list of overrides into a unique but consistent cache key component
  def self.overrides_hash(overrides)
    canonical = overrides.map{ |override| override.cache_key }.inspect
    Digest::MD5.hexdigest(canonical)
  end

  # perform overrides of specific fields
  def self.override_for_due_at(assignment_or_quiz, overrides)
    applicable_overrides = overrides.select(&:due_at_overridden)
    if applicable_overrides.empty?
      assignment_or_quiz
<<<<<<< HEAD
    elsif override = applicable_overrides.detect{ |o| o.due_at.nil? }
=======
    elsif (override = applicable_overrides.detect { |o| o.due_at.nil? })
>>>>>>> 2d51e8e7
      override
    else
      applicable_overrides.sort_by(&:due_at).last
    end
  end

  def self.overridden_due_at(assignment_or_quiz, overrides)
    override_for_due_at(assignment_or_quiz, overrides).due_at
  end

  def self.overridden_all_day(assignment, overrides)
    override_for_due_at(assignment, overrides).all_day
  end

  def self.overridden_all_day_date(assignment, overrides)
    override_for_due_at(assignment, overrides).all_day_date
  end

  def self.overridden_unlock_at(assignment_or_quiz, overrides)
    applicable_overrides = overrides.select(&:unlock_at_overridden)

    # CNVS-24849 if the override has been locked it's unlock_at no longer applies
    applicable_overrides.reject!(&:availability_expired?)

    if applicable_overrides.empty?
      assignment_or_quiz.unlock_at
    elsif applicable_overrides.any? { |o| o.unlock_at.nil? }
      nil
    else
      applicable_overrides.sort_by(&:unlock_at).first.unlock_at
    end
  end

  def self.overridden_lock_at(assignment_or_quiz, overrides)
    applicable_overrides = overrides.select(&:lock_at_overridden)
    if applicable_overrides.empty?
      assignment_or_quiz.lock_at
    elsif applicable_overrides.detect{ |o| o.lock_at.nil? }
      nil
    else
      applicable_overrides.sort_by(&:lock_at).last.lock_at
    end
  end

  def self.should_preload_override_students?(assignments, user, endpoint_key)
    return false unless user
    assignment_key = Digest::MD5.hexdigest(assignments.map(&:id).sort.map(&:to_s).join(','))
    key = ['should_preload_assignment_override_students', user.cache_key(:enrollments), user.cache_key(:groups), endpoint_key, assignment_key].cache_key
    # if the user has been touch we should preload all of the overrides because it's almost certain we'll need them all
    if Rails.cache.read(key)
      false
    else
      Rails.cache.write(key, true)
      true
    end
  end

  def self.preload_assignment_override_students(items, user)
    return unless user
    ActiveRecord::Associations::Preloader.new.preload(items, :context)
    # preloads the override students for a particular user for many objects at once, instead of doing separate queries for each
    quizzes, assignments = items.partition{|i| i.is_a?(Quizzes::Quiz)}

    ActiveRecord::Associations::Preloader.new.preload(assignments, [:quiz, :assignment_overrides])

    if assignments.any?
      override_students =
        AssignmentOverrideStudent.where(assignment_id: assignments, user_id: user).active.index_by(&:assignment_id)
      assignments.each do |a|
        a.preloaded_override_students ||= {}
        a.preloaded_override_students[user.id] = Array(override_students[a.id])

        quizzes << a.quiz if a.quiz
      end
    end
    quizzes.uniq!

    ActiveRecord::Associations::Preloader.new.preload(quizzes, :assignment_overrides)

    if quizzes.any?
      override_students = AssignmentOverrideStudent.where(quiz_id: quizzes, user_id: user).active.index_by(&:quiz_id)
      quizzes.each do |q|
        q.preloaded_override_students ||= {}
        q.preloaded_override_students[user.id] = Array(override_students[q.id])
      end
    end
  end
end<|MERGE_RESOLUTION|>--- conflicted
+++ resolved
@@ -32,6 +32,7 @@
     # simply_versioned queries)
     if user.nil? || assignment_or_quiz.has_no_overrides
       return assignment_or_quiz if skip_clone
+
       return setup_overridden_clone(assignment_or_quiz)
     end
 
@@ -44,12 +45,12 @@
     # should see the assignment's due_date if that is more lenient
     context = result_assignment_or_quiz.context
     if context &&
-      (context.user_has_been_admin?(user) || context.user_has_no_enrollments?(user)) && # don't make a permissions call if we don't need to
-      context.grants_any_right?(user, *RoleOverride::GRANULAR_MANAGE_ASSIGNMENT_PERMISSIONS) # faster than calling :delete rights on each assignment/quiz
+       (context.user_has_been_admin?(user) || context.user_has_no_enrollments?(user)) && # don't make a permissions call if we don't need to
+       context.grants_any_right?(user, *RoleOverride::GRANULAR_MANAGE_ASSIGNMENT_PERMISSIONS) # faster than calling :delete rights on each assignment/quiz
 
       overridden_section_ids = result_assignment_or_quiz
-        .applied_overrides.select { |o| o.set_type == "CourseSection" }
-        .map(&:set_id)
+                               .applied_overrides.select { |o| o.set_type == "CourseSection" }
+                               .map(&:set_id)
       course_section_ids = context.active_course_sections.map(&:id)
 
       result_assignment_or_quiz.due_at =
@@ -88,9 +89,11 @@
   def self.overrides_for_assignment_and_user(assignment_or_quiz, user)
     RequestCache.cache("overrides_for_assignment_and_user", assignment_or_quiz, user) do
       Rails.cache.fetch_with_batched_keys(
-          ["overrides_for_assignment_and_user3", version_for_cache(assignment_or_quiz), assignment_or_quiz.cache_key(:availability)].cache_key,
-          batch_object: user, batched_keys: [:enrollments, :groups]) do
+        ["overrides_for_assignment_and_user3", version_for_cache(assignment_or_quiz), assignment_or_quiz.cache_key(:availability)].cache_key,
+        batch_object: user, batched_keys: [:enrollments, :groups]
+      ) do
         next [] if self.has_invalid_args?(assignment_or_quiz, user)
+
         context = assignment_or_quiz.context
 
         context.shard.activate do
@@ -100,11 +103,11 @@
               visible_user_ids = context.enrollments_visible_to(user).select(:user_id)
 
               overrides = if overrides.loaded?
-                            ovs, adhoc_ovs = overrides.select{|ov| ov.workflow_state == 'active'}.
-                              partition {|ov| ov.set_type != 'ADHOC' }
+                            ovs, adhoc_ovs = overrides.select { |ov| ov.workflow_state == 'active' }
+                                                      .partition { |ov| ov.set_type != 'ADHOC' }
 
                             preload_student_ids_for_adhoc_overrides(adhoc_ovs, visible_user_ids)
-                            ovs + adhoc_ovs.select{|ov| ov.preloaded_student_ids.any?}
+                            ovs + adhoc_ovs.select { |ov| ov.preloaded_student_ids.any? }
                           else
                             ovs = overrides.active.where.not(set_type: 'ADHOC').to_a
                             adhoc_ovs = overrides.active.visible_students_only(visible_user_ids).to_a
@@ -154,13 +157,14 @@
       override_ids_to_student_ids = {}
       scope = AssignmentOverrideStudent.where(assignment_override_id: adhoc_overrides).active
       scope = if ActiveRecord::Relation === visible_user_ids
-          return adhoc_overrides if visible_user_ids.is_a?(ActiveRecord::NullRelation)
-          scope.
-            joins("INNER JOIN #{Enrollment.quoted_table_name} ON assignment_override_students.user_id=enrollments.user_id").
-            merge(visible_user_ids.except(:select))
-        else
-          scope.where(user_id: visible_user_ids)
-        end
+                return adhoc_overrides if visible_user_ids.is_a?(ActiveRecord::NullRelation)
+
+                scope
+                  .joins("INNER JOIN #{Enrollment.quoted_table_name} ON assignment_override_students.user_id=enrollments.user_id")
+                  .merge(visible_user_ids.except(:select))
+              else
+                scope.where(user_id: visible_user_ids)
+              end
 
       scope.distinct.pluck(:assignment_override_id, :user_id).each do |ov_id, user_id|
         override_ids_to_student_ids[ov_id] ||= []
@@ -168,7 +172,7 @@
       end
 
       # we can preload the student ids right now
-      adhoc_overrides.each{ |ov| ov.preloaded_student_ids = override_ids_to_student_ids[ov.id] || [] }
+      adhoc_overrides.each { |ov| ov.preloaded_student_ids = override_ids_to_student_ids[ov.id] || [] }
     end
     adhoc_overrides
   end
@@ -190,6 +194,7 @@
 
   def self.group_overrides(assignment_or_quiz, user)
     return nil unless assignment_or_quiz.is_a?(Assignment)
+
     group_category_id = assignment_or_quiz.group_category_id || assignment_or_quiz.discussion_topic.try(:group_category_id)
     return nil unless group_category_id
 
@@ -201,7 +206,7 @@
 
     if group
       if assignment_or_quiz.assignment_overrides.loaded?
-        assignment_or_quiz.assignment_overrides.select{|o| o.set_type == 'Group' && o.set_id == group.id}
+        assignment_or_quiz.assignment_overrides.select { |o| o.set_type == 'Group' && o.set_id == group.id }
       else
         assignment_or_quiz.assignment_overrides.where(:set_type => 'Group', :set_id => group.id).to_a
       end
@@ -225,17 +230,16 @@
         context.active_course_sections,
         excluded_workflows: ['deleted', 'completed']
       ).map(&:id) +
-
-      context.section_visibilities_for(
-        user,
-        excluded_workflows: ['deleted', 'completed']
-      ).select { |v|
-        ['StudentEnrollment', 'ObserverEnrollment', 'StudentViewEnrollment'].include? v[:type]
-      }.map { |v| v[:course_section_id] }.uniq
+        context.section_visibilities_for(
+          user,
+          excluded_workflows: ['deleted', 'completed']
+        ).select { |v|
+          ['StudentEnrollment', 'ObserverEnrollment', 'StudentViewEnrollment'].include? v[:type]
+        }.map { |v| v[:course_section_id] }.uniq
     end
 
     if assignment_or_quiz.assignment_overrides.loaded?
-      assignment_or_quiz.assignment_overrides.select{|o| o.set_type == 'CourseSection' && section_ids.include?(o.set_id)}
+      assignment_or_quiz.assignment_overrides.select { |o| o.set_type == 'CourseSection' && section_ids.include?(o.set_id) }
     else
       assignment_or_quiz.assignment_overrides.where(:set_type => 'CourseSection', :set_id => section_ids)
     end
@@ -249,6 +253,7 @@
         override_version = override.versions.detect do |version|
           model_version = assignment_or_quiz.is_a?(Quizzes::Quiz) ? version.model.quiz_version : version.model.assignment_version
           next if model_version.nil?
+
           model_version <= assignment_or_quiz.version_number
         end
         override_version ? override_version.model : nil
@@ -303,7 +308,7 @@
     self.setup_overridden_clone(unoverridden_assignment_or_quiz,
                                 overrides) do |cloned_assignment_or_quiz|
       if overrides && overrides.any?
-        self.collapsed_overrides(unoverridden_assignment_or_quiz, overrides).each do |field,value|
+        self.collapsed_overrides(unoverridden_assignment_or_quiz, overrides).each do |field, value|
           # for any times in the value set, bring them back from raw UTC into the
           # current Time.zone before placing them in the assignment
           value = value.in_time_zone if value && value.respond_to?(:in_time_zone) && !value.is_a?(Date)
@@ -352,7 +357,7 @@
 
   # turn the list of overrides into a unique but consistent cache key component
   def self.overrides_hash(overrides)
-    canonical = overrides.map{ |override| override.cache_key }.inspect
+    canonical = overrides.map { |override| override.cache_key }.inspect
     Digest::MD5.hexdigest(canonical)
   end
 
@@ -361,11 +366,7 @@
     applicable_overrides = overrides.select(&:due_at_overridden)
     if applicable_overrides.empty?
       assignment_or_quiz
-<<<<<<< HEAD
-    elsif override = applicable_overrides.detect{ |o| o.due_at.nil? }
-=======
     elsif (override = applicable_overrides.detect { |o| o.due_at.nil? })
->>>>>>> 2d51e8e7
       override
     else
       applicable_overrides.sort_by(&:due_at).last
@@ -403,7 +404,7 @@
     applicable_overrides = overrides.select(&:lock_at_overridden)
     if applicable_overrides.empty?
       assignment_or_quiz.lock_at
-    elsif applicable_overrides.detect{ |o| o.lock_at.nil? }
+    elsif applicable_overrides.detect { |o| o.lock_at.nil? }
       nil
     else
       applicable_overrides.sort_by(&:lock_at).last.lock_at
@@ -412,6 +413,7 @@
 
   def self.should_preload_override_students?(assignments, user, endpoint_key)
     return false unless user
+
     assignment_key = Digest::MD5.hexdigest(assignments.map(&:id).sort.map(&:to_s).join(','))
     key = ['should_preload_assignment_override_students', user.cache_key(:enrollments), user.cache_key(:groups), endpoint_key, assignment_key].cache_key
     # if the user has been touch we should preload all of the overrides because it's almost certain we'll need them all
@@ -425,9 +427,10 @@
 
   def self.preload_assignment_override_students(items, user)
     return unless user
+
     ActiveRecord::Associations::Preloader.new.preload(items, :context)
     # preloads the override students for a particular user for many objects at once, instead of doing separate queries for each
-    quizzes, assignments = items.partition{|i| i.is_a?(Quizzes::Quiz)}
+    quizzes, assignments = items.partition { |i| i.is_a?(Quizzes::Quiz) }
 
     ActiveRecord::Associations::Preloader.new.preload(assignments, [:quiz, :assignment_overrides])
 
