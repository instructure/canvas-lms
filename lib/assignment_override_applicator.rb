--- conflicted
+++ resolved
@@ -36,9 +36,9 @@
       return setup_overridden_clone(assignment_or_quiz)
     end
 
-    overrides = self.overrides_for_assignment_and_user(assignment_or_quiz, user)
-
-    result_assignment_or_quiz = self.assignment_with_overrides(assignment_or_quiz, overrides)
+    overrides = overrides_for_assignment_and_user(assignment_or_quiz, user)
+
+    result_assignment_or_quiz = assignment_with_overrides(assignment_or_quiz, overrides)
     result_assignment_or_quiz.overridden_for_user = user
 
     # students get the last overridden date that applies to them, but teachers
@@ -64,9 +64,11 @@
             result_assignment_or_quiz.without_overrides.due_at,
             result_assignment_or_quiz.due_at
           ]
-          potential_due_dates.include?(nil) ?
-            nil :
+          if potential_due_dates.include?(nil)
+            nil
+          else
             potential_due_dates.max
+          end
         end
     end
 
@@ -92,7 +94,7 @@
         ["overrides_for_assignment_and_user3", version_for_cache(assignment_or_quiz), assignment_or_quiz.cache_key(:availability)].cache_key,
         batch_object: user, batched_keys: [:enrollments, :groups]
       ) do
-        next [] if self.has_invalid_args?(assignment_or_quiz, user)
+        next [] if has_invalid_args?(assignment_or_quiz, user)
 
         context = assignment_or_quiz.context
 
@@ -120,7 +122,7 @@
             end
 
             unless ConditionalRelease::Service.enabled_in_context?(assignment_or_quiz.context)
-              overrides = overrides.select { |override| override.try(:set_type) != 'Noop' }
+              overrides = overrides.reject { |override| override.try(:set_type) == 'Noop' }
             end
 
             return overrides
@@ -156,7 +158,7 @@
     if adhoc_overrides.any?
       override_ids_to_student_ids = {}
       scope = AssignmentOverrideStudent.where(assignment_override_id: adhoc_overrides).active
-      scope = if ActiveRecord::Relation === visible_user_ids
+      scope = if visible_user_ids.is_a?(ActiveRecord::Relation)
                 return adhoc_overrides if visible_user_ids.is_a?(ActiveRecord::NullRelation)
 
                 scope
@@ -198,11 +200,11 @@
     group_category_id = assignment_or_quiz.group_category_id || assignment_or_quiz.discussion_topic.try(:group_category_id)
     return nil unless group_category_id
 
-    if assignment_or_quiz.context.user_has_been_student?(user)
-      group = user.current_groups.shard(assignment_or_quiz.shard).where(:group_category_id => group_category_id).first
-    else
-      group = assignment_or_quiz.context.groups.where(:group_category_id => group_category_id).first
-    end
+    group = if assignment_or_quiz.context.user_has_been_student?(user)
+              user.current_groups.shard(assignment_or_quiz.shard).where(:group_category_id => group_category_id).first
+            else
+              assignment_or_quiz.context.groups.where(:group_category_id => group_category_id).first
+            end
 
     if group
       if assignment_or_quiz.assignment_overrides.loaded?
@@ -233,15 +235,9 @@
         context.section_visibilities_for(
           user,
           excluded_workflows: ['deleted', 'completed']
-<<<<<<< HEAD
-        ).select { |v|
-          ['StudentEnrollment', 'ObserverEnrollment', 'StudentViewEnrollment'].include? v[:type]
-        }.map { |v| v[:course_section_id] }.uniq
-=======
         ).select do |v|
           %w[StudentEnrollment ObserverEnrollment StudentViewEnrollment].include? v[:type]
         end.pluck(:course_section_id).uniq
->>>>>>> 2bda9f78
     end
 
     if assignment_or_quiz.assignment_overrides.loaded?
@@ -253,9 +249,7 @@
 
   def self.current_override_version(assignment_or_quiz, all_overrides)
     all_overrides.map do |override|
-      if !override.versions.exists?
-        override
-      else
+      if override.versions.exists?
         override_version = override.versions.detect do |version|
           model_version = assignment_or_quiz.is_a?(Quizzes::Quiz) ? version.model.quiz_version : version.model.assignment_version
           next if model_version.nil?
@@ -263,6 +257,8 @@
           model_version <= assignment_or_quiz.version_number
         end
         override_version ? override_version.model : nil
+      else
+        override
       end
     end
   end
@@ -288,17 +284,10 @@
     end
 
     # ActiveRecord::Base#clone wipes out some important crap; put it back
-<<<<<<< HEAD
-    [:id, :updated_at, :created_at].each { |attr|
-      clone[attr] = assignment.send(attr)
-    }
-    self.copy_preloaded_associations_to_clone(assignment, clone)
-=======
     %i[id updated_at created_at].each do |attr|
       clone[attr] = assignment.send(attr)
     end
     copy_preloaded_associations_to_clone(assignment, clone)
->>>>>>> 2bda9f78
     yield(clone) if block_given?
 
     clone.applied_overrides = overrides
@@ -318,13 +307,13 @@
   def self.assignment_with_overrides(assignment_or_quiz, overrides)
     unoverridden_assignment_or_quiz = assignment_or_quiz.without_overrides
 
-    self.setup_overridden_clone(unoverridden_assignment_or_quiz,
-                                overrides) do |cloned_assignment_or_quiz|
-      if overrides && overrides.any?
-        self.collapsed_overrides(unoverridden_assignment_or_quiz, overrides).each do |field, value|
+    setup_overridden_clone(unoverridden_assignment_or_quiz,
+                           overrides) do |cloned_assignment_or_quiz|
+      if overrides&.any?
+        collapsed_overrides(unoverridden_assignment_or_quiz, overrides).each do |field, value|
           # for any times in the value set, bring them back from raw UTC into the
           # current Time.zone before placing them in the assignment
-          value = value.in_time_zone if value && value.respond_to?(:in_time_zone) && !value.is_a?(Date)
+          value = value.in_time_zone if value.respond_to?(:in_time_zone) && !value.is_a?(Date)
           cloned_assignment_or_quiz.write_attribute(field, value)
         end
       end
@@ -332,7 +321,7 @@
   end
 
   def self.copy_preloaded_associations_to_clone(orig, clone)
-    orig.class.reflections.keys.each do |association|
+    orig.class.reflections.each_key do |association|
       association = association.to_sym
       clone.send(:association_instance_set, association, orig.send(:association_instance_get, association))
     end
@@ -348,20 +337,20 @@
   # the same collapsed assignment or quiz, regardless of the user that ended up at that
   # set of overrides.
   def self.collapsed_overrides(assignment_or_quiz, overrides)
-    cache_key = ['collapsed_overrides', assignment_or_quiz.cache_key(:availability), version_for_cache(assignment_or_quiz), self.overrides_hash(overrides)].cache_key
+    cache_key = ['collapsed_overrides', assignment_or_quiz.cache_key(:availability), version_for_cache(assignment_or_quiz), overrides_hash(overrides)].cache_key
     RequestCache.cache('collapsed_overrides', cache_key) do
       Rails.cache.fetch(cache_key) do
         overridden_data = {}
         # clone the assignment_or_quiz, apply overrides, and freeze
-        [:due_at, :all_day, :all_day_date, :unlock_at, :lock_at].each do |field|
-          if assignment_or_quiz.respond_to?(field)
-            value = self.send("overridden_#{field}", assignment_or_quiz, overrides)
-            # force times to un-zoned UTC -- this will be a cached value and should
-            # not care about the TZ of the user that cached it. the user's TZ will
-            # be applied before it's returned.
-            value = value.utc if value && value.respond_to?(:utc) && !value.is_a?(Date)
-            overridden_data[field] = value
-          end
+        %i[due_at all_day all_day_date unlock_at lock_at].each do |field|
+          next unless assignment_or_quiz.respond_to?(field)
+
+          value = send("overridden_#{field}", assignment_or_quiz, overrides)
+          # force times to un-zoned UTC -- this will be a cached value and should
+          # not care about the TZ of the user that cached it. the user's TZ will
+          # be applied before it's returned.
+          value = value.utc if value.respond_to?(:utc) && !value.is_a?(Date)
+          overridden_data[field] = value
         end
         overridden_data
       end
@@ -370,7 +359,7 @@
 
   # turn the list of overrides into a unique but consistent cache key component
   def self.overrides_hash(overrides)
-    canonical = overrides.map { |override| override.cache_key }.inspect
+    canonical = overrides.map(&:cache_key).inspect
     Digest::MD5.hexdigest(canonical)
   end
 
@@ -382,7 +371,7 @@
     elsif (override = applicable_overrides.detect { |o| o.due_at.nil? })
       override
     else
-      applicable_overrides.sort_by(&:due_at).last
+      applicable_overrides.max_by(&:due_at)
     end
   end
 
@@ -409,7 +398,7 @@
     elsif applicable_overrides.any? { |o| o.unlock_at.nil? }
       nil
     else
-      applicable_overrides.sort_by(&:unlock_at).first.unlock_at
+      applicable_overrides.min_by(&:unlock_at).unlock_at
     end
   end
 
@@ -420,7 +409,7 @@
     elsif applicable_overrides.detect { |o| o.lock_at.nil? }
       nil
     else
-      applicable_overrides.sort_by(&:lock_at).last.lock_at
+      applicable_overrides.max_by(&:lock_at).lock_at
     end
   end
 
