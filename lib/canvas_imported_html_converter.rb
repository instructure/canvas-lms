--- conflicted
+++ resolved
@@ -284,18 +284,11 @@
   end
 
   def create_attachment_associations
-<<<<<<< HEAD
-=======
     context.update_attachment_associations(migration: @migration) if context.is_a?(Course) # create syllabus AAs
->>>>>>> 40dcc2b7
     @migration.imported_migration_items.each do |item|
       next unless item.respond_to?(:update_attachment_associations)
 
       item.update_attachment_associations(migration: @migration)
-<<<<<<< HEAD
-      (item.try(:assignment) || item.try(:discussion_topic) || item.try(:quiz))&.tap do |assoc_item|
-        assoc_item.update_attachment_associations(migration: @migration)
-=======
       # Announcements are a sub-class of discussion topic and for some reason, it deletes
       # all of the attachment associations it makes if I let it run on the "discussion_topic"
       # object for the announcement.  Plus it's would be doing duplicate work, so we're skipping it.
@@ -303,7 +296,6 @@
 
       (item.try(:assignment) || item.try(:discussion_topic) || item.try(:quiz))&.tap do |assoc_item|
         assoc_item.copy_attachment_associations_from(item)
->>>>>>> 40dcc2b7
       end
       item.try(:quiz_questions)&.each do |question|
         question.update_attachment_associations(migration: @migration)
