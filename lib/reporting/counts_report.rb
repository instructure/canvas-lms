--- conflicted
+++ resolved
@@ -21,80 +21,78 @@
 require 'date'
 
 module Reporting
+  class CountsReport
+    MONTHS_TO_KEEP = 24
+    WEEKS_TO_KEEP = 52
 
-class CountsReport
-  MONTHS_TO_KEEP = 24
-  WEEKS_TO_KEEP = 52
+    def self.process_shard
+      reporter = new
 
-  def self.process_shard
-    reporter = new
+      Account.root_accounts.active.non_shadow.each do |account|
+        next if account.external_status == 'test'
 
-    Account.root_accounts.active.non_shadow.each do |account|
-      next if account.external_status == 'test'
-
-      reporter.process_account(account)
-    end
-  end
-
-  def initialize
-    date = Date.yesterday
-    @yesterday = Time.parse("#{date} 23:59:00 UTC")
-    @week = date.cweek
-    @timestamp = @yesterday
-  end
-
-  def process_account(account)
-    GuardRail.activate(:secondary) do
-      data = {}.with_indifferent_access
-      data[:generated_at] = @timestamp
-      data[:id] = account.id
-      data[:name] = account.name
-      data[:external_status] = account.external_status
-
-      course_ids = get_course_ids(account)
-      data[:courses] = course_ids.length
-
-      if data[:courses] == 0
-        data[:teachers] = 0
-        data[:students] = 0
-        data[:users] = 0
-        data[:files] = 0
-        data[:files_size] = 0
-        data[:media_files] = 0
-        data[:media_files_size] = 0
-      else
-        timespan = Setting.get('recently_logged_in_timespan', 30.days.to_s).to_i.seconds
-        enrollment_scope = Enrollment.active.not_fake.
-          joins("INNER JOIN #{Pseudonym.quoted_table_name} ON enrollments.user_id=pseudonyms.user_id").
-          where(pseudonyms: { workflow_state: 'active'}).
-          where("course_id IN (?) AND pseudonyms.last_request_at>?", course_ids, timespan.seconds.ago)
-
-        data[:teachers] = enrollment_scope.where(:type => 'TeacherEnrollment').distinct.count(:user_id)
-        data[:students] = enrollment_scope.where(:type => 'StudentEnrollment').distinct.count(:user_id)
-        data[:users] = enrollment_scope.distinct.count(:user_id)
-
-        # ActiveRecord::Base.calculate doesn't support multiple calculations in account single pass
-        data[:files], data[:files_size] = Attachment.connection.select_rows("SELECT COUNT(id), SUM(size) FROM #{Attachment.quoted_table_name} WHERE namespace IN ('account_%s','account_%s') AND root_attachment_id IS NULL AND file_state != 'deleted'" % [account.local_id, account.global_id]).first.map(&:to_i)
-        data[:media_files], data[:media_files_size] = MediaObject.connection.select_rows("SELECT COUNT(id), SUM(total_size) FROM #{MediaObject.quoted_table_name} WHERE root_account_id='%s' AND attachment_id IS NULL AND workflow_state != 'deleted'" % [account.id]).first.map(&:to_i)
-        data[:media_files_size] *= 1000
-      end
-
-      GuardRail.activate(:primary) do
-        detailed = account.report_snapshots.detailed.build
-        detailed.created_at = @yesterday
-        detailed.data = data
-        detailed.save!
-
-        save_detailed_progressive(account, data)
+        reporter.process_account(account)
       end
     end
 
-    nil
-  end
+    def initialize
+      date = Date.yesterday
+      @yesterday = Time.parse("#{date} 23:59:00 UTC")
+      @week = date.cweek
+      @timestamp = @yesterday
+    end
 
-<<<<<<< HEAD
-  private
-=======
+    def process_account(account)
+      GuardRail.activate(:secondary) do
+        data = {}.with_indifferent_access
+        data[:generated_at] = @timestamp
+        data[:id] = account.id
+        data[:name] = account.name
+        data[:external_status] = account.external_status
+
+        course_ids = get_course_ids(account)
+        data[:courses] = course_ids.length
+
+        if data[:courses] == 0
+          data[:teachers] = 0
+          data[:students] = 0
+          data[:users] = 0
+          data[:files] = 0
+          data[:files_size] = 0
+          data[:media_files] = 0
+          data[:media_files_size] = 0
+        else
+          timespan = Setting.get('recently_logged_in_timespan', 30.days.to_s).to_i.seconds
+          enrollment_scope = Enrollment.active.not_fake
+                                       .joins("INNER JOIN #{Pseudonym.quoted_table_name} ON enrollments.user_id=pseudonyms.user_id")
+                                       .where(pseudonyms: { workflow_state: 'active' })
+                                       .where("course_id IN (?) AND pseudonyms.last_request_at>?", course_ids, timespan.seconds.ago)
+
+          data[:teachers] = enrollment_scope.where(:type => 'TeacherEnrollment').distinct.count(:user_id)
+          data[:students] = enrollment_scope.where(:type => 'StudentEnrollment').distinct.count(:user_id)
+          data[:users] = enrollment_scope.distinct.count(:user_id)
+
+          # ActiveRecord::Base.calculate doesn't support multiple calculations in account single pass
+          data[:files], data[:files_size] = Attachment.connection.select_rows("SELECT COUNT(id), SUM(size) FROM #{Attachment.quoted_table_name} WHERE namespace IN ('account_%s','account_%s') AND root_attachment_id IS NULL AND file_state != 'deleted'" % [account.local_id, account.global_id]).first.map(&:to_i)
+          data[:media_files], data[:media_files_size] = MediaObject.connection.select_rows("SELECT COUNT(id), SUM(total_size) FROM #{MediaObject.quoted_table_name} WHERE root_account_id='%s' AND attachment_id IS NULL AND workflow_state != 'deleted'" % [account.id]).first.map(&:to_i)
+          data[:media_files_size] *= 1000
+        end
+
+        GuardRail.activate(:primary) do
+          detailed = account.report_snapshots.detailed.build
+          detailed.created_at = @yesterday
+          detailed.data = data
+          detailed.save!
+
+          save_detailed_progressive(account, data)
+        end
+      end
+
+      nil
+    end
+
+    private
+
     def save_detailed_progressive(account, data)
       progressive = if (snapshot = account.report_snapshots.progressive.last)
                       snapshot.data.with_indifferent_access
@@ -103,102 +101,91 @@
                     end
       progressive[:generated_at] = @timestamp
       create_progressive_hashes(progressive, data)
->>>>>>> 2d51e8e7
 
-  def save_detailed_progressive(account, data)
-    if snapshot = account.report_snapshots.progressive.last
-      progressive = snapshot.data.with_indifferent_access
-    else
-      progressive = new_progressive_hash.with_indifferent_access
-    end
-    progressive[:generated_at] = @timestamp
-    create_progressive_hashes(progressive, data)
-
-    snapshot = account.report_snapshots.progressive.build
-    snapshot.created_at = @yesterday
-    snapshot.data = progressive
-    snapshot.save!
-  end
-
-  def create_progressive_hashes(cumulative, totals)
-    year = {:year=>@yesterday.year}
-    copy_counts(year, totals)
-    cumulative[:yearly].pop if cumulative[:yearly].last and cumulative[:yearly].last[:year] == year[:year]
-    cumulative[:yearly] << year
-
-    month = {:year=>@yesterday.year, :month=>@yesterday.month}
-    copy_counts(month, totals)
-    if cumulative[:monthly].last and cumulative[:monthly].last[:year] == month[:year] and cumulative[:monthly].last[:month] == month[:month]
-      cumulative[:monthly].pop
-    end
-    cumulative[:monthly] << month
-    while cumulative[:monthly].length > MONTHS_TO_KEEP
-      cumulative[:monthly].shift
+      snapshot = account.report_snapshots.progressive.build
+      snapshot.created_at = @yesterday
+      snapshot.data = progressive
+      snapshot.save!
     end
 
-    week = {:year=>@yesterday.year, :month=>@yesterday.month, :week=>@week}
-    copy_counts(week, totals)
-    if cumulative[:weekly].last and cumulative[:weekly].last[:year] == week[:year] and cumulative[:weekly].last[:week] == week[:week]
-      cumulative[:weekly].pop
+    def create_progressive_hashes(cumulative, totals)
+      year = { :year => @yesterday.year }
+      copy_counts(year, totals)
+      cumulative[:yearly].pop if cumulative[:yearly].last and cumulative[:yearly].last[:year] == year[:year]
+      cumulative[:yearly] << year
+
+      month = { :year => @yesterday.year, :month => @yesterday.month }
+      copy_counts(month, totals)
+      if cumulative[:monthly].last and cumulative[:monthly].last[:year] == month[:year] and cumulative[:monthly].last[:month] == month[:month]
+        cumulative[:monthly].pop
+      end
+      cumulative[:monthly] << month
+      while cumulative[:monthly].length > MONTHS_TO_KEEP
+        cumulative[:monthly].shift
+      end
+
+      week = { :year => @yesterday.year, :month => @yesterday.month, :week => @week }
+      copy_counts(week, totals)
+      if cumulative[:weekly].last and cumulative[:weekly].last[:year] == week[:year] and cumulative[:weekly].last[:week] == week[:week]
+        cumulative[:weekly].pop
+      end
+      cumulative[:weekly] << week
+      while cumulative[:weekly].length > WEEKS_TO_KEEP
+        cumulative[:weekly].shift
+      end
     end
-    cumulative[:weekly] << week
-    while cumulative[:weekly].length > WEEKS_TO_KEEP
-      cumulative[:weekly].shift
+
+    def copy_counts(to, from)
+      to[:institutions] = from[:institutions]
+      to[:courses] = from[:courses]
+      to[:teachers] = from[:teachers]
+      to[:students] = from[:students]
+      to[:users] = from[:users]
+      to[:files] = from[:files]
+      to[:files_size] = from[:files_size]
+      to[:media_files] = from[:media_files]
+      to[:media_files_size] = from[:media_files_size]
+    end
+
+    def get_course_ids(account)
+      is_default_account = account.external_status == ExternalStatuses.default_external_status.to_s
+      course_ids = []
+      account.all_courses.where(:workflow_state => 'available').select([:id, :updated_at]).find_in_batches do |batch|
+        course_ids.concat batch.select { |course| !is_default_account || should_use_default_account_course(course) }.map(&:id)
+      end
+      course_ids
+    end
+
+    def should_use_default_account_course(course)
+      @one_month_ago ||= @yesterday - 1.month
+      course.updated_at > @one_month_ago
+    end
+
+    def new_counts_hash
+      {
+        :institutions => 0,
+        :courses => 0,
+        :teachers => 0,
+        :students => 0,
+        :users => 0,
+        :files => 0,
+        :files_size => 0,
+        :media_files => 0,
+        :media_files_size => 0,
+      }
+    end
+
+    def new_progressive_hash
+      { :yearly => [], :monthly => [], :weekly => [] }
+    end
+
+    def start_progressive_hash
+      hash = {
+        :generated_at => @timestamp,
+        :totals => new_progressive_hash,
+        :detailed => {}
+      }
+      hash
     end
   end
-
-  def copy_counts(to, from)
-    to[:institutions] = from[:institutions]
-    to[:courses] = from[:courses]
-    to[:teachers] = from[:teachers]
-    to[:students] = from[:students]
-    to[:users] = from[:users]
-    to[:files] = from[:files]
-    to[:files_size] = from[:files_size]
-    to[:media_files] = from[:media_files]
-    to[:media_files_size] = from[:media_files_size]
-  end
-
-  def get_course_ids(account)
-    is_default_account = account.external_status == ExternalStatuses.default_external_status.to_s
-    course_ids = []
-    account.all_courses.where(:workflow_state => 'available').select([:id, :updated_at]).find_in_batches do |batch|
-      course_ids.concat batch.select { |course| !is_default_account || should_use_default_account_course(course) }.map(&:id)
-    end
-    course_ids
-  end
-
-  def should_use_default_account_course(course)
-    @one_month_ago ||= @yesterday - 1.month
-    course.updated_at > @one_month_ago
-  end
-
-  def new_counts_hash
-    {
-      :institutions=>0,
-      :courses=>0,
-      :teachers=>0,
-      :students=>0,
-      :users=>0,
-      :files=>0,
-      :files_size=>0,
-      :media_files=>0,
-      :media_files_size=>0,
-    }
-  end
-
-  def new_progressive_hash
-    {:yearly=>[], :monthly=>[], :weekly=>[]}
-  end
-
-  def start_progressive_hash
-    hash = {
-      :generated_at => @timestamp,
-      :totals => new_progressive_hash,
-      :detailed => {}
-    }
-    hash
-  end
-end
-
 end