--- conflicted
+++ resolved
@@ -62,7 +62,7 @@
   end
 
   def courses_json(courses, user, session, includes, enrollments)
-    courses.map{ |course| course_json(course, user, session, includes, enrollments) }
+    courses.map { |course| course_json(course, user, session, includes, enrollments) }
   end
 
   # Public: Returns a course hash to serialize for a json api request.
@@ -96,16 +96,16 @@
   #
   def course_json(course, user, session, includes, enrollments, subject_user = user, preloaded_progressions: nil, precalculated_permissions: nil, prefer_friendly_name: true)
     if includes.include?('access_restricted_by_date') && enrollments&.all?(&:inactive?) && !course.grants_right?(user, :read_as_admin)
-      return {'id' => course.id, 'access_restricted_by_date' => true}
+      return { 'id' => course.id, 'access_restricted_by_date' => true }
     end
 
     Api::V1::CourseJson.to_hash(course, user, includes, enrollments,
-        precalculated_permissions: precalculated_permissions) do |builder, allowed_attributes, methods, permissions_to_include|
+                                precalculated_permissions: precalculated_permissions) do |builder, allowed_attributes, methods, permissions_to_include|
       hash = api_json(course, user, session, { :only => allowed_attributes, :methods => methods }, permissions_to_include)
       hash['term'] = enrollment_term_json(course.enrollment_term, user, session, enrollments, []) if includes.include?('term')
       if includes.include?('grading_periods')
         hash['grading_periods'] = course.enrollment_term&.grading_period_group&.grading_periods&.map do |gp|
-           api_json(gp, user, session, :only => %w(id title start_date end_date workflow_state))
+          api_json(gp, user, session, :only => %w(id title start_date end_date workflow_state))
         end
       end
       if includes.include?('course_progress')
@@ -116,10 +116,10 @@
       hash['apply_assignment_group_weights'] = course.apply_group_weights?
       if includes.include?('sections')
         hash['sections'] = if enrollments.any?
-          section_enrollments_json(enrollments)
-        else
-          course.course_sections.map { |section| section.attributes.slice(*%w(id name start_at end_at)) }
-        end
+                             section_enrollments_json(enrollments)
+                           else
+                             course.course_sections.map { |section| section.attributes.slice(*%w(id name start_at end_at)) }
+                           end
       end
       hash['total_students'] = course.student_count || course.student_enrollments.not_fake.distinct.count(:user_id) if includes.include?('total_students')
       hash['passback_status'] = post_grades_status_json(course) if includes.include?('passback_status')
@@ -154,7 +154,7 @@
       if course.root_account.feature_enabled?(:course_templates)
         hash['template'] = course.template?
         if course.template? && includes.include?('templated_accounts')
-          hash['templated_accounts'] = course.templated_accounts.map { |a| {id: a.id, name: a.name} }
+          hash['templated_accounts'] = course.templated_accounts.map { |a| { id: a.id, name: a.name } }
         end
       end
 
@@ -218,12 +218,8 @@
       teacher_counts = Enrollment.from("(#{scope.to_sql}) AS t").group("t.course_id").count
       to_preload = []
       courses.each do |course|
-<<<<<<< HEAD
-        next unless count = teacher_counts[course.id]
-=======
         next unless (count = teacher_counts[course.id])
 
->>>>>>> 2d51e8e7
         if count > threshold
           course.teacher_count = count
         else
