#
# Copyright (C) 2011 Instructure, Inc.
#
# This file is part of Canvas.
#
# Canvas is free software: you can redistribute it and/or modify it under
# the terms of the GNU Affero General Public License as published by the Free
# Software Foundation, version 3 of the License.
#
# Canvas is distributed in the hope that it will be useful, but WITHOUT ANY
# WARRANTY; without even the implied warranty of MERCHANTABILITY or FITNESS FOR
# A PARTICULAR PURPOSE. See the GNU Affero General Public License for more
# details.
#
# You should have received a copy of the GNU Affero General Public License along
# with this program. If not, see <http://www.gnu.org/licenses/>.
#

module Api::V1::Course
  include Api::V1::Json

  def course_json(course, user, session, includes, enrollments)
    include_grading = includes.include?('needs_grading_count')
    include_syllabus = includes.include?('syllabus_body')
    include_total_scores = includes.include?('total_scores') && !course.settings[:hide_final_grade]

<<<<<<< HEAD
    hash = api_json(course, user, session, :only => %w(id name course_code))
=======
    base_attributes = %w(id name course_code)
    allowed_attributes = includes.is_a?(Array) ? base_attributes + includes : base_attributes
    hash = api_json(course, user, session, :only => allowed_attributes)
>>>>>>> 84343d31
    hash['sis_course_id'] = course.sis_source_id
    if enrollments
      hash['enrollments'] = enrollments.map do |e|
        h = { :type => e.readable_type.downcase }
        if include_total_scores && e.student?
          h.merge!(
            :computed_current_score => e.computed_current_score,
            :computed_final_score => e.computed_final_score,
            :computed_final_grade => e.computed_final_grade)
        end
        h
      end
    end
    hash['calendar'] = { 'ics' => "#{feeds_calendar_url(course.feed_code)}.ics" }
    if include_grading && enrollments && enrollments.any? { |e| e.participating_admin? }
      hash['needs_grading_count'] = course.assignments.active.sum('needs_grading_count')
    end
    if include_syllabus
      hash['syllabus_body'] = course.syllabus_body
    end
    hash
  end

  def copy_status_json(import, course, user, session)
    hash = api_json(import, user, session, :only => %w(id progress created_at workflow_state))
    hash[:status_url] = api_v1_course_copy_status_path(course, import)
    hash
  end
end
<|MERGE_RESOLUTION|>--- conflicted
+++ resolved
@@ -24,13 +24,9 @@
     include_syllabus = includes.include?('syllabus_body')
     include_total_scores = includes.include?('total_scores') && !course.settings[:hide_final_grade]
 
-<<<<<<< HEAD
-    hash = api_json(course, user, session, :only => %w(id name course_code))
-=======
     base_attributes = %w(id name course_code)
     allowed_attributes = includes.is_a?(Array) ? base_attributes + includes : base_attributes
     hash = api_json(course, user, session, :only => allowed_attributes)
->>>>>>> 84343d31
     hash['sis_course_id'] = course.sis_source_id
     if enrollments
       hash['enrollments'] = enrollments.map do |e|
