--- conflicted
+++ resolved
@@ -29,12 +29,12 @@
   include HtmlTextHelper
 
   # Public: DiscussionTopic fields to serialize.
-  ALLOWED_TOPIC_FIELDS = %w{
+  ALLOWED_TOPIC_FIELDS = %w[
     id title assignment_id delayed_post_at lock_at created_at
     last_reply_at posted_at root_topic_id podcast_has_student_posts
     discussion_type position allow_rating only_graders_can_rate sort_by_rating
     is_section_specific
-  }.freeze
+  ].freeze
 
   # Public: DiscussionTopic methods to serialize.
   ALLOWED_TOPIC_METHODS = [:user_name, :discussion_subentry_count].freeze
@@ -46,11 +46,11 @@
   # The ids of the root topics are always included.
   def get_root_topic_data(topics, fields)
     root_topic_ids = topics.pluck(:root_topic_id).reject(&:blank?).uniq
-    return {} unless root_topic_ids && root_topic_ids.length > 0
+    return {} unless root_topic_ids && !root_topic_ids.empty?
 
     fields_with_id = fields.unshift(:id)
     root_topics_array = DiscussionTopic.select(fields_with_id).find(root_topic_ids)
-    root_topics_array.map { |root_topic| [root_topic.id, root_topic] }.to_h
+    root_topics_array.index_by(&:id)
   end
 
   # Public: Serialize an array of DiscussionTopic objects for returning as JSON.
@@ -71,12 +71,10 @@
       opts[:context_user_count] = GuardRail.activate(:secondary) { context.enrollments.not_fake.active_or_pending_by_date_ignoring_access.count }
     end
     ActiveRecord::Associations::Preloader.new.preload(topics, [:user, :attachment, :root_topic, :context])
-    topics.inject([]) do |result, topic|
+    topics.each_with_object([]) do |topic, result|
       if topic.visible_for?(user)
         result << discussion_topic_api_json(topic, context || topic.context, user, session, opts, root_topics)
       end
-
-      result
     end
   end
 
@@ -104,7 +102,7 @@
       include_root_topic_data: false,
       root_topic_fields: [],
       include_overrides: false,
-      assignment_opts: {},
+      assignment_opts: {}
     )
 
     opts[:user_can_moderate] = context.grants_right?(user, session, :moderate_forum) if opts[:user_can_moderate].nil?
@@ -137,7 +135,7 @@
 
     json[:todo_date] = topic.todo_date
 
-    if opts[:root_topic_fields] && opts[:root_topic_fields].length > 0
+    if opts[:root_topic_fields] && !opts[:root_topic_fields].empty?
       # If this is called from discussion_topics_api_json then we already
       # have the topics, so don't get them again.
       root_topics ||= get_root_topic_data([topic], opts[:root_topic_fields])
@@ -189,7 +187,7 @@
     fields[:topic_children] = child_topic_data.map(&:first)
     fields[:group_topic_children] = child_topic_data.map { |id, group_id| { id: id, group_id: group_id } }
 
-    fields.merge!({ context_code: topic.context_code }) if opts[:include_context_code]
+    fields[:context_code] = topic.context_code if opts[:include_context_code]
 
     locked_json(fields, topic, user, 'topic', check_policies: true, deep_check_if_needed: true)
     can_view = !fields[:lock_info].is_a?(Hash) || fields[:lock_info][:can_view]
@@ -242,10 +240,10 @@
   #
   # Returns a hash.
   def serialize_entry(entry, user, context, session, includes)
-    allowed_fields  = %w{id created_at updated_at parent_id rating_count rating_sum}
+    allowed_fields  = %w[id created_at updated_at parent_id rating_count rating_sum]
     allowed_methods = []
     allowed_fields << 'editor_id' if entry.deleted? || entry.editor_id
-    allowed_fields << 'user_id'   if !entry.deleted?
+    allowed_fields << 'user_id'   unless entry.deleted?
     allowed_methods << 'user_name' if !entry.deleted? && includes.include?(:user_name)
 
     json = api_json(entry, user, session, only: allowed_fields, methods: allowed_methods)
@@ -276,14 +274,10 @@
     return {} unless entry.attachment
 
     url_options = {}
-<<<<<<< HEAD
-    url_options.merge!(host: Api::PLACEHOLDER_HOST, protocol: Api::PLACEHOLDER_PROTOCOL) if respond_to?(:use_placeholder_host?) && use_placeholder_host? unless respond_to?(:request)
-=======
     if !respond_to?(:request) && respond_to?(:use_placeholder_host?) && use_placeholder_host?
       url_options[:host] = Api::PLACEHOLDER_HOST
       url_options[:protocol] = Api::PLACEHOLDER_PROTOCOL
     end
->>>>>>> 118dd2ea
     json = { attachment: attachment_json(entry.attachment, user, url_options) }
     json[:attachments] = [json[:attachment]]
 
