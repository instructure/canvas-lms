#
# Copyright (C) 2011 Instructure, Inc.
#
# This file is part of Canvas.
#
# Canvas is free software: you can redistribute it and/or modify it under
# the terms of the GNU Affero General Public License as published by the Free
# Software Foundation, version 3 of the License.
#
# Canvas is distributed in the hope that it will be useful, but WITHOUT ANY
# WARRANTY; without even the implied warranty of MERCHANTABILITY or FITNESS FOR
# A PARTICULAR PURPOSE. See the GNU Affero General Public License for more
# details.
#
# You should have received a copy of the GNU Affero General Public License along
# with this program. If not, see <http://www.gnu.org/licenses/>.
#

module Api::V1::DiscussionTopics
  include Api::V1::Json
  include Api::V1::User
  include Api::V1::Attachment
  include Api::V1::Locked
  include Api::V1::Assignment

  # Public: DiscussionTopic fields to serialize.
  ALLOWED_TOPIC_FIELDS  = %w{
    id title assignment_id delayed_post_at lock_at
    last_reply_at posted_at root_topic_id podcast_has_student_posts
    discussion_type position allow_rating only_graders_can_rate sort_by_rating
  }.freeze

  # Public: DiscussionTopic methods to serialize.
  ALLOWED_TOPIC_METHODS = [:user_name, :discussion_subentry_count].freeze

  # Public: Serialize an array of DiscussionTopic objects for returning as JSON.
  #
  # topics - An array of DiscussionTopic objects.
  # context - The current context.
  # user - The current user.
  # session - The current session.
  #
  # Returns an array of hashes.
  def discussion_topics_api_json(topics, context, user, session, opts={})
    DiscussionTopic.preload_can_unpublish(context, topics)
    topics.inject([]) do |result, topic|
      if topic.visible_for?(user)
        result << discussion_topic_api_json(topic, context, user, session, opts)
      end

      result
    end
  end

  # Public: Serialize a discussion topic for returning as JSON.
  #
  # topic - The discussion topic to serialize.
  # context - The current context.
  # user - The requesting user.
  # session - The current session.
  # include_assignment - Optionally include the topic's assignment, if any (default: true).
  #
  # Returns a hash.
  def discussion_topic_api_json(topic, context, user, session, opts = {})
    opts.reverse_merge!(
      include_assignment: true,
      include_all_dates: false,
      override_dates: true
    )

    opts[:user_can_moderate] = context.grants_right?(user, session, :moderate_forum) if opts[:user_can_moderate].nil?
    json = api_json(topic, user, session, { only: ALLOWED_TOPIC_FIELDS, methods: ALLOWED_TOPIC_METHODS }, [:attach, :update, :reply, :delete])
    json.merge!(serialize_additional_topic_fields(topic, context, user, opts))

    if hold = topic.subscription_hold(user, @context_enrollment, session)
      json[:subscription_hold] = hold
    end

    if opts[:include_assignment] && topic.assignment
      excludes = opts[:exclude_assignment_description] ? ['description'] : []
      json[:assignment] = assignment_json(topic.assignment, user, session,
        include_discussion_topic: false, override_dates: opts[:override_dates],
        include_all_dates: opts[:include_all_dates],
        exclude_response_fields: excludes)
    end

    json
  end

  # Internal: Return a hash of hard-to-generate fields for topic object.
  #
  # topic - The DiscussionTopic subject.
  # context - Current context.
  # user - Requesting user.
  #
  # Returns a hash.
  def serialize_additional_topic_fields(topic, context, user, opts={})
    attachments = topic.attachment ? [attachment_json(topic.attachment, user)] : []
    html_url    = named_context_url(context, :context_discussion_topic_url,
                                    topic, include_host: true)
    url         = if topic.podcast_enabled?
                    code = (@context_enrollment || @context || context).feed_code
                    feeds_topic_format_path(topic.id, code, :rss)
                  else
                    nil
                  end

    fields = { require_initial_post: topic.require_initial_post?,
      user_can_see_posts: topic.user_can_see_posts?(user), podcast_url: url,
      read_state: topic.read_state(user), unread_count: topic.unread_count(user),
      subscribed: topic.subscribed?(user), topic_children: topic.child_topics.pluck(:id),
      attachments: attachments, published: topic.published?,
      can_unpublish: opts[:user_can_moderate] ? topic.can_unpublish?(opts) : false,
<<<<<<< HEAD
      locked: topic.locked?, can_lock: topic.can_lock?, can_unlock: topic.can_unlock?,
=======
      locked: topic.locked?, can_lock: topic.can_lock?, comments_disabled: topic.comments_disabled?,
>>>>>>> 0c929ac5
      author: user_display_json(topic.user, topic.context),
      html_url: html_url, url: html_url, pinned: !!topic.pinned,
      group_category_id: topic.group_category_id, can_group: topic.can_group?(opts) }
    fields.merge!({context_code: topic.context_code}) if opts[:include_context_code]

    locked_json(fields, topic, user, 'topic', check_policies: true, deep_check_if_needed: true)
    can_view = !fields[:lock_info].is_a?(Hash) || fields[:lock_info][:can_view]
    unless opts[:exclude_messages]
      if opts[:plain_messages]
        fields[:message] = can_view ? topic.message : lock_explanation(fields[:lock_info], 'topic', context) # used for searching by body on index
      else
        fields[:message] = can_view ? api_user_content(topic.message, context) : lock_explanation(fields[:lock_info], 'topic', context)
      end
    end

    fields
  end

  # Public: Serialize discussion entries for returning a JSON response. This method,
  #   though normally called from controllers can also be called while generating a
  #   materialized view. It returns the same JSON for every user who can access the
  #   discussion, so differs a little from normal api_json helpers.
  #
  # entries - An array of DiscussionEntry objects.
  # context - The current context.
  # user - The current user.
  # session - The current session.
  # includes - An array of optional fields to include in the response (default: [:user_name, :subentries]).
  #   Recognized fields: user_name, subentries.
  #
  # Returns an array of hashes ready to be serialized.
  def discussion_entry_api_json(entries, context, user, session, includes = [:user_name, :subentries, :display_user])
    entries.map do |entry|
      serialize_entry(entry, user, context, session, includes)
    end
  end

  # Internal: Serialize a DiscussionEntry for returning a JSON response.
  #
  # entry - The DiscussionEntry subject.
  # user - The current user.
  # context - The current context.
  # session - The current session.
  # includes - An array of optional fields to include in the response.
  #
  # Returns a hash.
  def serialize_entry(entry, user, context, session, includes)
    allowed_fields  = %w{id created_at updated_at parent_id rating_count rating_sum}
    allowed_methods = []
    allowed_fields << 'editor_id' if entry.deleted? || entry.editor_id
    allowed_fields << 'user_id'   if !entry.deleted?
    allowed_methods << 'user_name' if !entry.deleted? && includes.include?(:user_name)

    json = api_json(entry, user, session, only: allowed_fields, methods: allowed_methods)

    if entry.deleted?
      json[:deleted] = true
    else
      json[:message] = api_user_content(entry.message, context, user)
    end

    json[:user] = user_display_json(entry.user, context) if includes.include?(:display_user)

    json.merge!(discussion_entry_attachment(entry, user, context))
    json.merge!(discussion_entry_read_state(entry, user))
    json.merge!(discussion_entry_subentries(entry, user, context, session, includes))

    json
  end

  # Internal: Serialize a DiscussionEntry's attachment object.
  #
  # entry - The DiscussionEntry subject.
  # user - The current user.
  # context - The current context.
  #
  # Returns a hash.
  def discussion_entry_attachment(entry, user, context)
    return {} unless entry.attachment
    url_options = {}
    url_options.merge!(host: Api::PLACEHOLDER_HOST, protocol: Api::PLACEHOLDER_PROTOCOL) if respond_to?(:use_placeholder_host?) && use_placeholder_host? unless respond_to?(:request)
    json = {attachment: attachment_json(entry.attachment, user, url_options)}
    json[:attachments] = [json[:attachment]]

    json
  end

  # Internal: Serialize a DiscussionEntry's read state.
  #
  # entry - The DiscussionEntry  subject.
  # user - The current user.
  #
  # Returns a hash.
  def discussion_entry_read_state(entry, user)
    return {} unless user
    participant = entry.find_existing_participant(user)

    { read_state: participant.workflow_state,
      forced_read_state: participant.forced_read_state? }
  end

  # Internal: Serialize a DiscussionEntry's subentries.
  #
  # entry - The DiscussionEntry subject.
  # user - The current user.
  # context - The current context.
  # session - The current session.
  # includes - An array of optional fields to include in the response.
  #
  # Returns a hash.
  def discussion_entry_subentries(entry, user, context, session, includes)
    return {} unless includes.include?(:subentries) && entry.root_entry_id.nil?
    replies = entry.flattened_discussion_subentries.active.newest_first.limit(11).to_a

    if replies.empty?
      {}
    else
      { recent_replies: discussion_entry_api_json(replies.first(10), context, user, session, includes),
        has_more_replies: replies.size > 10 }
    end
  end

  def topic_pagination_url(options = {})
    if @context.is_a? Course
      api_v1_course_discussion_topics_url(@context, options)
    else
      api_v1_group_discussion_topics_url(@context, options)
    end
  end

  def entry_pagination_url(topic)
    if @context.is_a? Course
      api_v1_course_discussion_entries_url(@context, topic)
    else
      api_v1_group_discussion_entries_url(@context, topic)
    end
  end

  def reply_pagination_url(topic, entry)
    if @context.is_a? Course
      api_v1_course_discussion_replies_url(@context, topic, entry)
    else
      api_v1_group_discussion_replies_url(@context, topic, entry)
    end
  end
end<|MERGE_RESOLUTION|>--- conflicted
+++ resolved
@@ -111,11 +111,7 @@
       subscribed: topic.subscribed?(user), topic_children: topic.child_topics.pluck(:id),
       attachments: attachments, published: topic.published?,
       can_unpublish: opts[:user_can_moderate] ? topic.can_unpublish?(opts) : false,
-<<<<<<< HEAD
-      locked: topic.locked?, can_lock: topic.can_lock?, can_unlock: topic.can_unlock?,
-=======
       locked: topic.locked?, can_lock: topic.can_lock?, comments_disabled: topic.comments_disabled?,
->>>>>>> 0c929ac5
       author: user_display_json(topic.user, topic.context),
       html_url: html_url, url: html_url, pinned: !!topic.pinned,
       group_category_id: topic.group_category_id, can_group: topic.can_group?(opts) }
