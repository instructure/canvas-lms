--- conflicted
+++ resolved
@@ -1236,11 +1236,8 @@
       assignment.line_item_tag = line_item[:tag]
     end
 
-<<<<<<< HEAD
-=======
     update_new_quizzes_params(assignment, assignment_params)
 
->>>>>>> cb9e0c9a
     assignment.saving_user = user
 
     {
