--- conflicted
+++ resolved
@@ -49,14 +49,10 @@
     )
   }
 
-<<<<<<< HEAD
-  def assignment_json(assignment, user, session,include_discussion_topic = true,submission= nil)
-=======
   def assignment_json(assignment, user, session, include_discussion_topic = true, submission = nil, override_dates = true)
     if override_dates && !assignment.new_record?
       assignment = assignment.overridden_for(user)
     end
->>>>>>> 16e4f00b
     fields = assignment.new_record? ? API_ASSIGNMENT_NEW_RECORD_FIELDS : API_ALLOWED_ASSIGNMENT_OUTPUT_FIELDS
     hash = api_json(assignment, user, session, fields)
     hash['course_id'] = assignment.context_id
@@ -148,23 +144,17 @@
         !:include_assignment)
     end
 
-<<<<<<< HEAD
-=======
     #show published/unpublished if account.settings[:enable_draft]
     if @domain_root_account.enable_draft?
       hash['published'] = ! assignment.unpublished?
     end
 
->>>>>>> 16e4f00b
     if submission
       hash['submission'] = submission_json(submission,assignment,user,session)
     end
 
-<<<<<<< HEAD
-=======
     locked_json(hash, assignment, user, 'assignment')
 
->>>>>>> 16e4f00b
     hash
   end
 
