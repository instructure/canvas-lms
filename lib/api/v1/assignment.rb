--- conflicted
+++ resolved
@@ -64,10 +64,7 @@
       include_discussion_topic: true,
       include_all_dates: false,
       override_dates: true,
-<<<<<<< HEAD
-=======
       needs_grading_count_by_section: false,
->>>>>>> e918f2c3
       exclude_description: false
     )
 
@@ -78,14 +75,9 @@
 
     fields = assignment.new_record? ? API_ASSIGNMENT_NEW_RECORD_FIELDS : API_ALLOWED_ASSIGNMENT_OUTPUT_FIELDS
     if opts[:exclude_description]
-<<<<<<< HEAD
-      fields = fields.dup
-      fields[:only].delete("description")
-=======
       fields_copy = fields[:only].dup
       fields_copy.delete("description")
       fields = {only: fields_copy}
->>>>>>> e918f2c3
     end
 
     hash = api_json(assignment, user, session, fields)
