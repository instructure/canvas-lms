# frozen_string_literal: true

#
# Copyright (C) 2011 - present Instructure, Inc.
#
# This file is part of Canvas.
#
# Canvas is free software: you can redistribute it and/or modify it under
# the terms of the GNU Affero General Public License as published by the Free
# Software Foundation, version 3 of the License.
#
# Canvas is distributed in the hope that it will be useful, but WITHOUT ANY
# WARRANTY; without even the implied warranty of MERCHANTABILITY or FITNESS FOR
# A PARTICULAR PURPOSE. See the GNU Affero General Public License for more
# details.
#
# You should have received a copy of the GNU Affero General Public License along
# with this program. If not, see <http://www.gnu.org/licenses/>.
#

module Api::V1::Assignment
  include Api::V1::Json
  include ApplicationHelper
  include Api::V1::ExternalTools::UrlHelpers
  include Api::V1::Locked
  include Api::V1::AssignmentOverride
  include SubmittablesGradingPeriodProtection
  include Api::V1::PlannerOverride
  include Api::V1::EstimatedDuration

  ALL_DATES_LIMIT = 25

  PRELOADS = %i[external_tool_tag
                duplicate_of
                rubric
                rubric_association].freeze

  API_ALLOWED_ASSIGNMENT_OUTPUT_FIELDS = {
    only: %w[
      id
      position
      description
      points_possible
      grading_type
      created_at
      updated_at
      due_at
      final_grader_id
      grader_count
      graders_anonymous_to_graders
      grader_comments_visible_to_graders
      grader_names_visible_to_final_grader
      lock_at
      unlock_at
      assignment_group_id
      peer_reviews
      anonymous_peer_reviews
      automatic_peer_reviews
      intra_group_peer_reviews
      post_to_sis
      grade_group_students_individually
      group_category_id
      grading_standard_id
      moderated_grading
      hide_in_gradebook
      omit_from_final_grade
      suppress_assignment
      anonymous_instructor_annotations
      anonymous_grading
      allowed_attempts
      annotatable_attachment_id
    ]
  }.freeze

  API_ASSIGNMENT_NEW_RECORD_FIELDS = {
    only: %w[
      graders_anonymous_to_graders
      grader_comments_visible_to_graders
      grader_names_visible_to_final_grader
      points_possible
      due_at
      assignment_group_id
      post_to_sis
      annotatable_attachment_id
    ]
  }.freeze

  EDITABLE_ATTRS_IN_CLOSED_GRADING_PERIOD = %w[
    description
    submission_types
    peer_reviews
    peer_review_count
    anonymous_peer_reviews
    peer_reviews_due_at
    automatic_peer_reviews
    allowed_extensions
    due_at
    only_visible_to_overrides
    post_to_sis
    time_zone_edited
    graders_anonymous_to_graders
    grader_comments_visible_to_graders
    grader_names_visible_to_final_grader
  ].freeze

  def assignments_json(assignments, user, session, opts = {})
    # check if all assignments being serialized belong to the same course
    contexts = assignments.map { |a| [a.context_id, a.context_type] }.uniq
    if contexts.length == 1
      # if so, calculate their effective due dates in one go, rather than individually
      opts[:exclude_response_fields] ||= []
      opts[:exclude_response_fields] << "in_closed_grading_period"
      due_dates = EffectiveDueDates.for_course(assignments.first.context, assignments)
    end

    assignments.map do |assignment|
      json = assignment_json(assignment, user, session, opts)
      unless json.key? "in_closed_grading_period"
        json["in_closed_grading_period"] = due_dates.in_closed_grading_period?(assignment)
      end
      json
    end
  end

  def assignment_json(assignment, user, session, opts = {})
    opts.reverse_merge!(
      include_discussion_topic: true,
      include_all_dates: false,
      override_dates: true,
      needs_grading_count_by_section: false,
      exclude_response_fields: [],
      include_planner_override: false,
      include_can_edit: false,
      include_webhook_info: false,
      include_assessment_requests: false
    )

    if opts[:override_dates] && !assignment.new_record?
      assignment = assignment.overridden_for(user)
      if assignment.has_sub_assignments?
        assignment.sub_assignments = assignment.sub_assignments.map do |sub_assignment|
          sub_assignment.overridden_for(user)
        end
      end
    end

    fields = assignment.new_record? ? API_ASSIGNMENT_NEW_RECORD_FIELDS : API_ALLOWED_ASSIGNMENT_OUTPUT_FIELDS
    if opts[:exclude_response_fields].include?("description")
      fields_copy = fields[:only].dup
      fields_copy.delete("description")
      fields = { only: fields_copy }
    end

    hash = api_json(assignment, user, session, fields)
    description = api_user_content(hash["description"],
                                   @context || assignment.context,
                                   user,
                                   opts[:preloaded_user_content_attachments] || {},
                                   location: assignment.asset_string)

    hash["secure_params"] = assignment.secure_params(include_description: description.present?) if assignment.has_attribute?(:lti_context_id)
    hash["lti_context_id"] = assignment.lti_context_id if assignment.has_attribute?(:lti_context_id)
    hash["course_id"] = assignment.context_id
    hash["name"] = assignment.title
    hash["suppress_assignment"] = assignment.suppress_assignment
    hash["submission_types"] = assignment.submission_types_array
    hash["has_submitted_submissions"] = assignment.has_submitted_submissions?
    hash["due_date_required"] = assignment.due_date_required?
    hash["max_name_length"] = assignment.max_name_length
    hash["allowed_attempts"] = -1 if assignment.allowed_attempts.nil?
    paced_course = Course.find_by(id: assignment.context_id)&.enable_course_paces?
    hash["in_paced_course"] = paced_course if paced_course

    unless opts[:exclude_response_fields].include?("in_closed_grading_period")
      hash["in_closed_grading_period"] = assignment.in_closed_grading_period?
    end

    hash["grades_published"] = assignment.grades_published? if opts[:include_grades_published]
    hash["graded_submissions_exist"] = assignment.graded_submissions_exist?

    if opts[:include_checkpoints] && assignment.context.discussion_checkpoints_enabled?
      hash["has_sub_assignments"] = assignment.has_sub_assignments?
      hash["checkpoints"] = assignment.sub_assignments.map { |sub_assignment| Checkpoint.new(sub_assignment, user).as_json }
    end

    if assignment.checkpoint?
      hash["sub_assignment_tag"] = assignment.sub_assignment_tag
    end

    if opts[:overrides].present?
      hash["overrides"] = assignment_overrides_json(opts[:overrides], user)
    elsif opts[:include_overrides]
      hash["overrides"] = assignment_overrides_json(assignment.assignment_overrides.select(&:active?), user)
    end

    unless assignment.user_submitted.nil?
      hash["user_submitted"] = assignment.user_submitted
    end

    hash["omit_from_final_grade"] = assignment.omit_from_final_grade?

    hash["hide_in_gradebook"] = assignment.hide_in_gradebook?

    if assignment.context&.turnitin_enabled?
      hash["turnitin_enabled"] = assignment.turnitin_enabled
      hash["turnitin_settings"] = turnitin_settings_json(assignment)
    end

    if assignment.context&.vericite_enabled?
      hash["vericite_enabled"] = assignment.vericite_enabled
      hash["vericite_settings"] = vericite_settings_json(assignment)
    end

    if PluginSetting.settings_for_plugin(:assignment_freezer)
      hash["freeze_on_copy"] = assignment.freeze_on_copy?
      hash["frozen"] = assignment.frozen_for_user?(user)
      hash["frozen_attributes"] = assignment.frozen_attributes_for_user(user)
    end

    hash["is_quiz_assignment"] = assignment.quiz? && assignment.quiz.assignment?
    hash["can_duplicate"] = assignment.can_duplicate?
    hash["original_course_id"] = assignment.duplicate_of&.course&.id
    hash["original_assignment_id"] = assignment.duplicate_of&.id
    hash["original_lti_resource_link_id"] = assignment.duplicate_of&.lti_resource_link_id
    hash["original_assignment_name"] = assignment.duplicate_of&.name
    hash["original_quiz_id"] = assignment.migrate_from_id
    hash["workflow_state"] = assignment.workflow_state
    hash["important_dates"] = assignment.important_dates

    if assignment.quiz_lti?
      hash["is_quiz_lti_assignment"] = true
      hash["frozen_attributes"] ||= []
      hash["frozen_attributes"] << "submission_types"
    end

    if assignment.external_tool? && assignment.external_tool_tag.present?
      hash["external_tool_tag_attributes"] = { "url" => assignment.external_tool_tag.url }
    end

    return hash if assignment.new_record?

    # use already generated hash['description'] because it is filtered by
    # Assignment#filter_attributes_for_user when the assignment is locked
    unless opts[:exclude_response_fields].include?("description")
      hash["description"] = description
    end

    can_manage = assignment.context.grants_any_right?(user, :manage, :manage_grades, :manage_assignments_edit)
    hash["muted"] = assignment.muted?
    hash["html_url"] = course_assignment_url(assignment.context_id, assignment)
    if can_manage
      hash["has_overrides"] = assignment.has_overrides?
    end

    if assignment.external_tool? && assignment.external_tool_tag.present?
      external_tool_tag = assignment.external_tool_tag
      tool_attributes = {
        "url" => external_tool_tag.url,
        "new_tab" => external_tool_tag.new_tab,
        "external_data" => external_tool_tag.external_data,
        "resource_link_id" => assignment.lti_resource_link_id,
        "resource_link_title" => assignment.primary_resource_link&.title
      }
      tool_attributes.merge!(external_tool_tag.attributes.slice("content_type", "content_id")) if external_tool_tag.content_id
      tool_attributes["custom_params"] = assignment.primary_resource_link&.custom
      hash["external_tool_tag_attributes"] = tool_attributes
      hash["url"] = sessionless_launch_url(@context,
                                           launch_type: "assessment",
                                           assignment_id: assignment.id)
    end

    # the webhook_info is for internal use only and is not intended to be used with
    # multiple assignments, it will create difficult to fix n+1s
    if opts[:include_webhook_info]
      hash["webhook_info"] = assignment.assignment_configuration_tool_lookups[0]&.webhook_info
    end

    if assignment.automatic_peer_reviews? && assignment.peer_reviews?
      peer_review_params = assignment.slice(
        :peer_review_count,
        :peer_reviews_assign_at,
        :intra_group_peer_reviews
      )
      hash.merge!(peer_review_params)
    end

    include_needs_grading_count = opts[:exclude_response_fields].exclude?("needs_grading_count")
    if include_needs_grading_count && assignment.context.grants_right?(user, :manage_grades)
      query = Assignments::NeedsGradingCountQuery.new(assignment, user, opts[:needs_grading_course_proxy])
      if opts[:needs_grading_count_by_section]
        hash["needs_grading_count_by_section"] = query.count_by_section
      end
      hash["needs_grading_count"] = query.count
    end

    if assignment.context.grants_any_right?(user, :read_sis, :manage_sis)
      hash["sis_assignment_id"] = assignment.sis_source_id
      hash["integration_id"] = assignment.integration_id
      hash["integration_data"] = assignment.integration_data
    end

    if assignment.quiz?
      hash["quiz_id"] = assignment.quiz.id
      hash["anonymous_submissions"] = !!assignment.quiz.anonymous_submissions
    end

    if assignment.allowed_extensions.present?
      hash["allowed_extensions"] = assignment.allowed_extensions
    end

    if opts[:include_assessment_requests]
      if user.assigned_assessments.any?
        submission = assignment.submission_for_student(user)
        assessment_requests = user.assigned_assessments.where(assessor_asset: submission).preload(:asset, assessor_asset: :assignment)
        hash["assessment_requests"] = assessment_requests.map { |assessment_request| assessment_request_json(assessment_request, anonymous_peer_reviews: assignment.anonymous_peer_reviews?) }
      else
        hash["assessment_requests"] = []
      end
    end

    if opts[:include_has_rubric]
      hash["has_rubric"] = assignment.active_rubric_association?
    end

    unless opts[:exclude_response_fields].include?("rubric")
      if assignment.active_rubric_association?
        hash["use_rubric_for_grading"] = !!assignment.rubric_association.use_for_grading
        if assignment.rubric_association.rubric
          hash["free_form_criterion_comments"] = !!assignment.rubric_association.rubric.free_form_criterion_comments
        end
      end

      if assignment.active_rubric_association?
        rubric = assignment.rubric
        hash["rubric"] = rubric.data.map do |row|
          row_hash = row.slice(:id, :points, :description, :long_description, :ignore_for_scoring)
          row_hash["criterion_use_range"] = row[:criterion_use_range] || false
          row_hash["ratings"] = row[:ratings].map do |c|
            rating_hash = c.slice(:id, :points, :description, :long_description)
            rating_hash["long_description"] = c[:long_description] || ""
            rating_hash
          end
          if row[:learning_outcome_id] &&
             (outcome = LearningOutcome.where(id: row[:learning_outcome_id]).first)
            row_hash["outcome_id"] = outcome.id
            row_hash["vendor_guid"] = outcome.vendor_guid
          end
          row_hash
        end
        hash["rubric_settings"] = {
          "id" => rubric.id,
          "title" => rubric.title,
          "points_possible" => rubric.points_possible,
          "free_form_criterion_comments" => !!rubric.free_form_criterion_comments,
          "hide_score_total" => !!assignment.rubric_association.hide_score_total,
          "hide_points" => !!assignment.rubric_association.hide_points
        }
      end
    end

    if opts[:include_discussion_topic] && assignment.discussion_topic?
      extend Api::V1::DiscussionTopics
      hash["discussion_topic"] = discussion_topic_api_json(
        assignment.discussion_topic,
        assignment.discussion_topic.context,
        user,
        session,
        include_assignment: false,
        exclude_messages: opts[:exclude_response_fields].include?("description")
      )
    end

    if opts[:include_all_dates]
      overrides = assignment.has_sub_assignments? ? assignment.sub_assignment_overrides : assignment.assignment_overrides

      if overrides
        override_count = overrides.loaded? ? overrides.count(&:active?) : overrides.active.count

        if assignment.has_sub_assignments? && override_count < ALL_DATES_LIMIT
          hash["all_dates"] = []

          assignment.sub_assignments.each do |sub_assignment|
            hash["all_dates"].concat(sub_assignment.dates_hash_visible_to(user))
          end
        elsif override_count < ALL_DATES_LIMIT
          hash["all_dates"] = assignment.dates_hash_visible_to(user)
        else
          hash["all_dates_count"] = override_count
        end
      end
    end

    if opts[:include_can_edit]
      can_edit_assignment = assignment.user_can_update?(user, session)
      hash["can_edit"] = can_edit_assignment
      hash["all_dates"]&.each do |date_hash|
        in_closed_grading_period = date_in_closed_grading_period?(date_hash["due_at"])
        date_hash["in_closed_grading_period"] = in_closed_grading_period
        date_hash["can_edit"] = can_edit_assignment && (!in_closed_grading_period || !constrained_by_grading_periods?)
      end
    end

    if opts[:include_module_ids]
      modulable = case assignment.submission_types
                  when "online_quiz" then assignment.quiz
                  when "discussion_topic" then assignment.discussion_topic
                  else assignment
                  end

      if modulable
        hash["module_ids"] = modulable.context_module_tags.map(&:context_module_id)
        hash["module_positions"] = modulable.context_module_tags.map(&:position)
      end
    end

    hash["published"] = assignment.published?
    if can_manage
      hash["unpublishable"] = assignment.can_unpublish?
    end

    hash["only_visible_to_overrides"] = value_to_boolean(assignment.only_visible_to_overrides)
    hash["visible_to_everyone"] = assignment.visible_to_everyone

    if opts[:include_visibility]
      hash["assignment_visibility"] = (opts[:assignment_visibilities] || assignment.students_with_visibility.pluck(:id).uniq).map(&:to_s)
    end

    if (submission = opts[:submission])
      should_show_statistics = opts[:include_score_statistics] && assignment.can_view_score_statistics?(user)

      if submission.is_a?(Array)
        ActiveRecord::Associations.preload(submission, :quiz_submission) if assignment.quiz?
        hash["submission"] = submission.map do |s|
          submission_json(s,
                          assignment,
                          user,
                          session,
                          assignment.context,
                          params[:include],
                          params,
                          preloaded_enrollments_by_user_id: opts[:preloaded_enrollments_by_user_id])
        end
        should_show_statistics &&= submission.any? do |s|
          s.assignment = assignment # Avoid extra query in submission.hide_grade_from_student? to get assignment
          s.eligible_for_showing_score_statistics?
        end
      else
        hash["submission"] = submission_json(submission,
                                             assignment,
                                             user,
                                             session,
                                             assignment.context,
                                             params[:include],
                                             params,
                                             preloaded_enrollments_by_user_id: opts[:preloaded_enrollments_by_user_id])
        submission.assignment = assignment # Avoid extra query in submission.hide_grade_from_student? to get assignment
        should_show_statistics &&= submission.eligible_for_showing_score_statistics?
      end

      if should_show_statistics && (stats = assignment&.score_statistic)
        hash["score_statistics"] = {
          "min" => stats.minimum.to_f.round(1),
          "max" => stats.maximum.to_f.round(1),
          "mean" => stats.mean.to_f.round(1)
        }
        if stats.median.nil?
          # We must be serving an old score statistics, go update in the background to ensure it exists next time
          ScoreStatisticsGenerator.update_score_statistics_in_singleton(@context)
        elsif Account.site_admin.feature_enabled?(:enhanced_grade_statistics)
          hash["score_statistics"]["upper_q"] = stats.upper_q.to_f.round(1)
          hash["score_statistics"]["median"] = stats.median.to_f.round(1)
          hash["score_statistics"]["lower_q"] = stats.lower_q.to_f.round(1)
        end
      end
    end

    if opts[:bucket]
      hash["bucket"] = opts[:bucket]
    end

    locked_json(hash, assignment, user, "assignment")

    if assignment.context.present?
      hash["submissions_download_url"] = submissions_download_url(assignment.context, assignment)
    end

    if opts[:master_course_status]
      hash.merge!(assignment.master_course_api_restriction_data(opts[:master_course_status]))
    end

    if opts[:include_planner_override]
      override = assignment.planner_override_for(user)
      hash["planner_override"] = planner_override_json(override, user, session)
    end

    hash["post_manually"] = assignment.post_manually?
    hash["anonymous_grading"] = value_to_boolean(assignment.anonymous_grading)
    hash["anonymize_students"] = assignment.anonymize_students?

    hash["require_lockdown_browser"] = assignment.settings&.dig("lockdown_browser", "require_lockdown_browser") || false

    if opts[:include_can_submit] && !assignment.quiz? && !submission.is_a?(Array)
      hash["can_submit"] = assignment.expects_submission? &&
                           !assignment.locked_for?(user) &&
                           assignment.rights_status(user, :submit)[:submit] &&
                           (submission.nil? || submission.attempts_left.nil? || submission.attempts_left > 0)
    end

    if opts[:include_ab_guid]
      hash["ab_guid"] = assignment.ab_guid.presence || assignment.ab_guid_through_rubric
    end

    hash["restrict_quantitative_data"] = assignment.restrict_quantitative_data?(user, true) || false

    if opts[:migrated_urls_content_migration_id]
      hash["migrated_urls_content_migration_id"] = opts[:migrated_urls_content_migration_id]
    end

    if estimated_duration_enabled?(assignment) && assignment.estimated_duration&.marked_for_destruction? == false
      hash["estimated_duration"] = estimated_duration_json(assignment.estimated_duration, user, session)
    end

    hash
  end

  def turnitin_settings_json(assignment)
    settings = assignment.turnitin_settings.with_indifferent_access
    %i[s_paper_check internet_check journal_check exclude_biblio exclude_quoted submit_papers_to].each do |key|
      settings[key] = value_to_boolean(settings[key])
    end

    ex_type = settings.delete(:exclude_type)
    settings[:exclude_small_matches_type] = case ex_type
                                            when "0" then nil
                                            when "1" then "words"
                                            when "2" then "percent"
                                            end

    ex_value = settings.delete(:exclude_value)
    settings[:exclude_small_matches_value] = ex_value.present? ? ex_value.to_i : nil

    settings.slice(*API_ALLOWED_TURNITIN_SETTINGS)
  end

  def vericite_settings_json(assignment)
    settings = assignment.vericite_settings.with_indifferent_access
    %i[exclude_quoted exclude_self_plag store_in_index].each do |key|
      settings[key] = value_to_boolean(settings[key])
    end

    settings.slice(*API_ALLOWED_VERICITE_SETTINGS)
  end

  API_ALLOWED_ASSIGNMENT_INPUT_FIELDS = %w[
    name
    description
    position
    points_possible
    graders_anonymous_to_graders
    grader_comments_visible_to_graders
    grader_names_visible_to_final_grader
    grader_count
    grading_type
    allowed_extensions
    due_at
    lock_at
    unlock_at
    assignment_group_id
    group_category_id
    peer_reviews
    anonymous_peer_reviews
    peer_reviews_assign_at
    peer_review_count
    automatic_peer_reviews
    intra_group_peer_reviews
    grade_group_students_individually
    turnitin_enabled
    vericite_enabled
    grading_standard_id
    freeze_on_copy
    notify_of_update
    sis_assignment_id
    integration_id
    hide_in_gradebook
    omit_from_final_grade
    suppress_assignment
    anonymous_instructor_annotations
    allowed_attempts
    important_dates
  ].freeze

  API_ALLOWED_TURNITIN_SETTINGS = %w[
    originality_report_visibility
    s_paper_check
    internet_check
    journal_check
    exclude_biblio
    exclude_quoted
    exclude_small_matches_type
    exclude_small_matches_value
    submit_papers_to
  ].freeze

  API_ALLOWED_VERICITE_SETTINGS = %w[
    originality_report_visibility
    exclude_quoted
    exclude_self_plag
    store_in_index
  ].freeze

  def create_api_assignment(assignment, assignment_params, user, context = assignment.context, calculate_grades: nil)
    return :forbidden unless grading_periods_allow_submittable_create?(assignment, assignment_params)

    prepared_create = prepare_assignment_create_or_update(assignment, assignment_params, user, context)
    return false unless prepared_create[:valid]

    response = :created

    Assignment.suspend_due_date_caching do
      assignment.quiz_lti! if assignment_params.key?(:quiz_lti) || assignment&.quiz_lti?

      response = if prepared_create[:overrides].present?
                   create_api_assignment_with_overrides(prepared_create, user)
                 else
                   prepared_create[:assignment].save!
                   :created
                 end
    end

    calc_grades = calculate_grades ? value_to_boolean(calculate_grades) : true
    SubmissionLifecycleManager.recompute(prepared_create[:assignment], update_grades: calc_grades, executing_user: user)
    response
  rescue ActiveRecord::RecordInvalid
    false
  end

  def update_api_assignment(assignment, assignment_params, user, context = assignment.context, opts = {})
    return :forbidden unless grading_periods_allow_submittable_update?(assignment, assignment_params)

    # Trying to change the "everyone" due date when the assignment is restricted to a specific section
    # creates an "everyone else" section
    prepared_update = prepare_assignment_create_or_update(assignment, assignment_params, user, context)
    return false unless prepared_update[:valid]

    if !assignment_params["due_at"].nil? && assignment["only_visible_to_overrides"]
      assignment["only_visible_to_overrides"] = false
    end

    cached_due_dates_changed = prepared_update[:assignment].update_cached_due_dates?
    response = :ok

    Assignment.suspend_due_date_caching do
      response = if prepared_update[:overrides]
                   update_api_assignment_with_overrides(prepared_update, user)
                 else
                   if assignment_params["force_updated_at"] && !prepared_update[:assignment].changed?
                     prepared_update[:assignment].touch
                   else
                     prepared_update[:assignment].save!
                   end
                   :ok
                 end
    end

    if @overrides_affected.to_i > 0 || cached_due_dates_changed
      assignment.clear_cache_key(:availability)
      assignment.quiz.clear_cache_key(:availability) if assignment.quiz?
      SubmissionLifecycleManager.recompute(prepared_update[:assignment], update_grades: true, executing_user: user)
    end

    # At present, when an assignment linked to a LTI tool is copied, there is no way for canvas
    # to know what resouces the LTI tool needs copied as well. New Quizzes has a problem
    # when an assignment linked to a New Quiz is copied, none of the content referenced in the RCE
    # html is moved to the destination course. This code block gives New Quizzes the ability
    # to let canvas know what additional assets need to be copied.
    # Note: this is intended to be a short term solution to resolve an ongoing production issue.
    url = assignment_params["migrated_urls_report_url"]
    if url.present?
      res = CanvasHttp.get(url)
      data = JSON.parse(res.body)

      unless data.empty?
        copy_values = {}
        source_course = nil

        migration_type = "course_copy_importer"
        plugin = Canvas::Plugin.find(migration_type)
        content_migration = context.content_migrations.build(
          user:,
          context:,
          migration_type:,
          initiated_source: :new_quizzes
        )

        data.each_key do |key|
          import_object = Context.find_asset_by_url(key)

          next unless import_object.respond_to?(:context) && import_object.context.is_a?(Course)

          if import_object.is_a?(WikiPage)
            copy_values[:wiki_pages] ||= []
            copy_values[:wiki_pages] << import_object
            source_course ||= import_object.context
          elsif import_object.is_a?(Attachment)
            copy_values[:attachments] ||= []
            copy_values[:attachments] << import_object
            source_course ||= import_object.context
          end
        end

        return response if source_course.nil?

        content_migration.source_course = source_course
        use_global_identifiers = content_migration.use_global_identifiers?

        copy_values.transform_values! do |import_objects|
          import_objects.map do |import_object|
            CC::CCHelper.create_key(import_object, global: use_global_identifiers)
          end
        end

        content_migration.update_migration_settings({
                                                      import_quizzes_next: false,
                                                      source_course_id: source_course.id
                                                    })
        content_migration.workflow_state = "created"
        content_migration.migration_settings[:import_immediately] = false
        content_migration.save

        copy_options = ContentMigration.process_copy_params(copy_values, global_identifiers: use_global_identifiers)
        content_migration.migration_settings[:migration_ids_to_import] ||= {}
        content_migration.migration_settings[:migration_ids_to_import][:copy] = copy_options
        content_migration.copy_options = copy_options
        content_migration.save

        content_migration.shard.activate do
          content_migration.queue_migration(plugin)
        end

        opts[:migrated_urls_content_migration_id] = content_migration.global_id
      end
    end

    response
  rescue ActiveRecord::RecordInvalid => e
    assignment.errors.add("invalid_record", e)
    false
  end

  API_ALLOWED_SUBMISSION_TYPES = [
    "online_quiz",
    "none",
    "on_paper",
    "discussion_topic",
    "external_tool",
    "online_upload",
    "online_text_entry",
    "online_url",
    "media_recording",
    "not_graded",
    "wiki_page",
    "student_annotation",
    ""
  ].freeze

  def submission_types_valid?(assignment, assignment_params)
    return true if assignment_params["submission_types"].nil?

    assignment_params["submission_types"] = Array(assignment_params["submission_types"])

    if assignment_params["submission_types"].present? &&
       !assignment_params["submission_types"].all? do |s|
         return false if s == "wiki_page" && !context.try(:conditional_release?)

         API_ALLOWED_SUBMISSION_TYPES.include?(s) || (s == "default_external_tool" && assignment.unpublished?)
       end
      assignment.errors.add("assignment[submission_types]",
                            I18n.t("assignments_api.invalid_submission_types",
                                   "Invalid submission types"))
      return false
    end
    true
  end

  # validate that date and times are iso8601
  def assignment_dates_valid?(assignment, assignment_params)
    errors = %w[due_at lock_at unlock_at peer_reviews_assign_at].map do |v|
      next unless assignment_params[v].present? && assignment_params[v] !~ Api::ISO8601_REGEX

      assignment.errors.add("assignment[#{v}]",
                            I18n.t("assignments_api.invalid_date_time",
                                   "Invalid datetime for %{attribute}",
                                   attribute: v))
    end

    errors.compact.empty?
  end

  def assignment_group_id_valid?(assignment, assignment_params)
    ag_id = assignment_params["assignment_group_id"].presence
    # if ag_id is a non-numeric string, ag_id.to_i will == 0
    if ag_id && ag_id.to_i <= 0
      assignment.errors.add("assignment[assignment_group_id]", I18n.t(:not_a_number, "must be a positive number"))
      false
    else
      true
    end
  end

  def assignment_final_grader_valid?(assignment, course)
    return true unless assignment.final_grader_id && assignment.final_grader_id_changed?

    final_grader = course.participating_instructors.find_by(id: assignment.final_grader_id)
    if final_grader.nil?
      assignment.errors.add("final_grader_id", I18n.t("course has no active instructors with this ID"))
      false
    elsif !course.grants_right?(final_grader, :select_final_grade)
      assignment.errors.add("final_grader_id", I18n.t("user does not have permission to select final grade"))
      false
    else
      true
    end
  end

  def assignment_editable_fields_valid?(assignment, user)
    return true if assignment.context.account_membership_allows(user)
    # if not in closed grading period editable fields are valid
    return true unless assignment.in_closed_grading_period?
    # if assignment was not and is still not gradeable fields are valid
    return true unless assignment.gradeable_was? || assignment.gradeable?

    impermissible_changes = assignment.changes.keys - EDITABLE_ATTRS_IN_CLOSED_GRADING_PERIOD
    # backend is title, frontend is name
    impermissible_changes << "name" if impermissible_changes.delete("title")
    return true unless impermissible_changes.present?

    impermissible_changes.each do |change|
      assignment.errors.add(change, I18n.t("cannot be changed because this assignment is due in a closed grading period"))
    end
    false
  end

  def update_from_params(assignment, assignment_params, user, context = assignment.context)
    update_params = assignment_params.permit(allowed_assignment_input_fields(assignment))

    if update_params.key?("peer_reviews_assign_at")
      update_params["peer_reviews_due_at"] = update_params["peer_reviews_assign_at"]
      update_params.delete("peer_reviews_assign_at")
    end

    if update_params.key?("anonymous_peer_reviews") &&
       Canvas::Plugin.value_to_boolean(update_params["anonymous_peer_reviews"]) != assignment.anonymous_peer_reviews
      ::AssessmentRequest.where(asset: assignment.submissions).update_all(updated_at: Time.now.utc)
    end

    if update_params["submission_types"].is_a? Array
      update_params["submission_types"] = update_params["submission_types"].map do |type|
        # TODO: remove. this was temporary backward support for a hotfix
        (type == "online_media_recording") ? "media_recording" : type
      end
      update_params["submission_types"] = update_params["submission_types"].join(",")
    end

    update_params["submission_types"] ||= "not_graded" if update_params["grading_type"] == "not_graded"

    if update_params.key?("assignment_group_id")
      ag_id = update_params.delete("assignment_group_id").presence
      assignment.assignment_group = assignment.context.assignment_groups.where(id: ag_id).first
    end

    if update_params.key?("ab_guid")
      assignment.ab_guid.clear
      ab_guids = update_params.delete("ab_guid").presence
      Array(ab_guids).each do |guid|
        assignment.ab_guid << guid if guid.present?
      end
    end

    if update_params.key?("group_category_id") && !assignment.group_category_deleted_with_submissions?
      gc_id = update_params.delete("group_category_id").presence
      assignment.group_category = assignment.context.group_categories.where(id: gc_id).first
    end

    if update_params.key?("grading_standard_id")
      standard_id = update_params.delete("grading_standard_id")
      if standard_id.present?
        grading_standard = GradingStandard.for(context).where(id: standard_id).first
        assignment.grading_standard = grading_standard if grading_standard
      else
        assignment.grading_standard = nil
      end
    end

    if assignment.context.grants_right?(user, :manage_sis)
      if update_params.key?("sis_assignment_id") && update_params["sis_assignment_id"].blank?
        update_params["sis_assignment_id"] = nil
      end

      data = update_params["integration_data"]
      update_params["integration_data"] = JSON.parse(data) if data.is_a?(String)
    else
      update_params.delete("sis_assignment_id")
      update_params.delete("integration_id")
      update_params.delete("integration_data")
    end

    # do some fiddling with due_at for fancy midnight and add to update_params
    if update_params["due_at"].present? && update_params["due_at"] =~ Api::ISO8601_REGEX
      update_params["time_zone_edited"] = Time.zone.name
    end

    unless assignment.context.try(:turnitin_enabled?)
      update_params.delete("turnitin_enabled")
      update_params.delete("turnitin_settings")
    end

    unless assignment.context.try(:vericite_enabled?)
      update_params.delete("vericite_enabled")
      update_params.delete("vericite_settings")
    end

    # use Assignment#turnitin_settings= to normalize, but then assign back to
    # hash so that it is written with update_params
    if update_params.key?("turnitin_settings")
      assignment.turnitin_settings = turnitin_settings_hash(update_params)
    end

    # use Assignment#vericite_settings= to normalize, but then assign back to
    # hash so that it is written with update_params
    if update_params.key?("vericite_settings")
      assignment.vericite_settings = vericite_settings_hash(update_params)
    end

    # TODO: allow rubric creation

    if update_params.key?("description")
      update_params["description"] = process_incoming_html_content(update_params["description"])
    end

    if assignment_params.key? "published"
      published = value_to_boolean(assignment_params["published"])
      assignment.workflow_state = published ? "published" : "unpublished"
    end

    if assignment_params.key? "only_visible_to_overrides"
      assignment.only_visible_to_overrides = value_to_boolean(assignment_params["only_visible_to_overrides"])
    end

    post_to_sis = assignment_params.key?("post_to_sis") ? value_to_boolean(assignment_params["post_to_sis"]) : nil
    if !post_to_sis.nil?
      assignment.post_to_sis = post_to_sis
    elsif assignment.new_record? && !Assignment.sis_grade_export_enabled?(context)
      # set the default setting if it is not included.
      assignment.post_to_sis = context.account.sis_default_grade_export[:value]
    end

    if assignment_params.key?("moderated_grading")
      assignment.moderated_grading = value_to_boolean(assignment_params["moderated_grading"])
    end

    grader_changes = final_grader_changes(assignment, assignment_params)
    assignment.final_grader_id = grader_changes.grader_id if grader_changes.grader_changed?

    if assignment_params.key?("anonymous_grading") && assignment.course.feature_enabled?(:anonymous_marking)
      assignment.anonymous_grading = value_to_boolean(assignment_params["anonymous_grading"])
    end

    if assignment_params.key?("duplicated_successfully")
      if value_to_boolean(assignment_params[:duplicated_successfully])
        assignment.finish_duplicating
      else
        assignment.fail_to_duplicate
      end
    end

    if assignment_params.key?("alignment_cloned_successfully") && assignment.root_account.feature_enabled?(:course_copy_alignments)
      if value_to_boolean(assignment_params[:alignment_cloned_successfully])
        assignment.finish_alignment_cloning
      else
        assignment.fail_to_clone_alignment
      end
    end

    if assignment_params.key?("migrated_successfully")
      if value_to_boolean(assignment_params[:migrated_successfully])
        assignment.finish_migrating
      else
        assignment.fail_to_migrate
      end
    end

    if assignment_params.key?("cc_imported_successfully")
      if value_to_boolean(assignment_params[:cc_imported_successfully])
        assignment.finish_importing
      else
        assignment.fail_to_import
      end
    end

    if update_params.key?(:submission_types)
      if update_params[:submission_types].include?("student_annotation")
        if assignment_params.key?(:annotatable_attachment_id)
          attachment = Attachment.find(assignment_params.delete(:annotatable_attachment_id))
          assignment.annotatable_attachment = attachment.copy_to_student_annotation_documents_folder(assignment.course)
        end
      else
        assignment.annotatable_attachment_id = nil
      end
    end

    if update_lockdown_browser?(assignment_params)
      update_lockdown_browser_settings(assignment, assignment_params)
    end

    if update_params["allowed_attempts"].to_i == -1 && assignment.allowed_attempts.nil?
      # if allowed_attempts is nil, the api json will replace it with -1 for some reason
      # so if it's included in the json to update, we should just ignore it
      update_params.delete("allowed_attempts")
    end

    if update_params.key?("important_dates")
      update_params["important_dates"] = value_to_boolean(update_params["important_dates"])
    end

    apply_report_visibility_options!(assignment_params, assignment)

    assignment.updating_user = user
    assignment.attributes = update_params
    assignment.infer_times

    assignment
  end

  def turnitin_settings_hash(assignment_params)
    turnitin_settings = assignment_params.delete("turnitin_settings").permit(*API_ALLOWED_TURNITIN_SETTINGS)
    turnitin_settings["exclude_type"] = case turnitin_settings["exclude_small_matches_type"]
                                        when nil then "0"
                                        when "words" then "1"
                                        when "percent" then "2"
                                        end
    turnitin_settings["exclude_value"] = turnitin_settings["exclude_small_matches_value"]
    turnitin_settings.to_unsafe_h
  end

  def vericite_settings_hash(assignment_params)
    vericite_settings = assignment_params.delete("vericite_settings").permit(*API_ALLOWED_VERICITE_SETTINGS)
    vericite_settings.to_unsafe_h
  end

  def submissions_hash(include_params, assignments)
    return {} unless include_params.include?("submission")

    has_observed_users = include_params.include?("observed_users")
    users = current_user_and_observed(include_observed: has_observed_users)
    subs_list = @context.submissions
                        .where(assignment_id: assignments.map(&:id))
                        .for_user(users)

    if has_observed_users
      # assignment id -> array. even if <2 results for a given
      # assignment, we want to consistently return an array when
      # include[]=observed_users was supplied
      hash = Hash.new { |h, k| h[k] = [] }
      subs_list.each { |s| hash[s.assignment_id] << s }
    else
      # assignment id -> specific submission. never return an array when
      # include[]=observed_users was _not_ supplied
      hash = subs_list.index_by(&:assignment_id)
    end
    hash
  end

  # Returns an array containing the current user.  If
  # include_observed: true is passed also returns any observees if
  # the current user is an observer
  def current_user_and_observed(opts = { include_observed: false })
    user_and_observees = Array(@current_user)
    if opts[:include_observed] && (@context_enrollment&.observer? || @current_user.enrollments.of_observer_type.active.where(course: @context).exists?)
      user_and_observees.concat(ObserverEnrollment.observed_students(@context, @current_user).keys)
    end
    user_and_observees
  end

  private

  def final_grader_changes(assignment, assignment_params)
    no_changes = OpenStruct.new(grader_changed?: false)
    return no_changes unless assignment.moderated_grading && assignment_params.key?("final_grader_id")

    final_grader_id = assignment_params.fetch("final_grader_id")
    return OpenStruct.new(grader_changed?: true, grader_id: nil) if final_grader_id.blank?

    OpenStruct.new(grader_changed?: true, grader_id: final_grader_id)
  end

  def apply_report_visibility_options!(assignment_params, assignment)
    if assignment_params[:report_visibility].present?
      settings = assignment.turnitin_settings
      settings[:originality_report_visibility] = assignment_params[:report_visibility]
      assignment.turnitin_settings = settings
    end
  end

  def prepare_assignment_create_or_update(assignment, assignment_params, user, context = assignment.context)
    raise "needs strong params" unless assignment_params.is_a?(ActionController::Parameters)

    if assignment_params[:points_possible].blank? &&
       (assignment.new_record? || assignment_params.key?(:points_possible)) # only change if they're deliberately updating to blank
      assignment_params[:points_possible] = 0
    end

    unless assignment.new_record?
      assignment.restore_attributes
      old_assignment = assignment.clone
      old_assignment.instance_variable_set(:@new_record, false)
      old_assignment.id = assignment.id
    end

    invalid = { valid: false }

    if assignment_params[:secure_params] && assignment.new_record?
      secure_params = Canvas::Security.decode_jwt assignment_params[:secure_params]
      if Assignment.find_by(lti_context_id: secure_params[:lti_assignment_id])
        assignment.errors.add("assignment[lti_context_id]", I18n.t("lti_context_id should be unique"), attribute: "lti_context_id")
        return invalid
      end
      assignment.lti_context_id = secure_params[:lti_assignment_id]
    end

    apply_external_tool_settings(assignment, assignment_params)
    begin
      apply_asset_processor_settings(assignment, assignment_params) if assignment.root_account.feature_enabled?(:lti_asset_processor)
    rescue Schemas::Base::InvalidSchema
      assignment.errors.add("asset_processors", I18n.t("The document processing app is invalid. Please contact the tool provider"))
      return invalid
    end
    overrides = pull_overrides_from_params(assignment_params)

    if assignment_params[:allowed_extensions].present? && assignment_params[:allowed_extensions].length > Assignment.maximum_string_length
      assignment.errors.add("assignment[allowed_extensions]", I18n.t("Value too long, allowed length is %{length}", length: Assignment.maximum_string_length))
      return invalid
    end

    return invalid unless update_parameters_valid?(assignment, assignment_params, user, overrides)

    updated_assignment = update_from_params(assignment, assignment_params, user, context)
    return invalid unless assignment_editable_fields_valid?(updated_assignment, user)
    return invalid unless assignment_final_grader_valid?(updated_assignment, context)

    external_tool_tag_attributes = assignment_params[:external_tool_tag_attributes]
    if external_tool_tag_attributes&.include?(:custom_params)
      custom_params = external_tool_tag_attributes[:custom_params]
      unless custom_params_valid?(custom_params)
        assignment.errors.add(:custom_params, :invalid, message: I18n.t("Invalid custom parameters. Please ensure they match the LTI 1.3 specification."))
        return invalid
      end
      assignment.lti_resource_link_custom_params = custom_params.presence&.to_unsafe_h || {}
    end

    if external_tool_tag_attributes&.include?(:url)
      assignment.lti_resource_link_url = external_tool_tag_attributes[:url].presence
    end

    if external_tool_tag_attributes&.include?(:title)
      assignment.lti_resource_link_title = external_tool_tag_attributes[:title].presence
    end

    if assignment.external_tool?
      assignment.peer_reviews = false
    end

    line_item = assignment_params.dig(:external_tool_tag_attributes, :line_item)
    if line_item.respond_to?(:dig)
      assignment.line_item_resource_id = line_item[:resourceId]
      assignment.line_item_tag = line_item[:tag]
    end

    {
      assignment:,
      overrides:,
      old_assignment:,
      notify_of_update: assignment_params[:notify_of_update],
      valid: true
    }
  end

  def create_api_assignment_with_overrides(prepared_update, user)
    assignment = prepared_update[:assignment]
    overrides = prepared_update[:overrides]

    return :forbidden unless grading_periods_allow_assignment_overrides_batch_create?(assignment, overrides)

    assignment.transaction do
      assignment.validate_overrides_for_sis(overrides)
      assignment.save_without_broadcasting!
      batch_update_assignment_overrides(assignment, overrides, user)
    end

    assignment.do_notifications!(prepared_update[:old_assignment], prepared_update[:notify_of_update])
    :created
  end

  def remove_differentiation_tag_overrides(overrides_to_delete)
    tag_overrides = overrides_to_delete.select { |o| o.set_type == "Group" && o.set.non_collaborative? }
    tag_overrides.each(&:destroy!)
  end

  def update_api_assignment_with_overrides(prepared_update, user)
    assignment = prepared_update[:assignment]
    overrides = prepared_update[:overrides]

    return :forbidden if overrides.any? && assignment.is_child_content? && (assignment.editing_restricted?(:due_dates) || assignment.editing_restricted?(:availability_dates))

    prepared_batch = prepare_assignment_overrides_for_batch_update(assignment, overrides, user)

    return :forbidden unless grading_periods_allow_assignment_overrides_batch_update?(assignment, prepared_batch)

    assignment.transaction do
      assignment.validate_overrides_for_sis(prepared_batch)

      # remove differentiation tag overrides if they are being deleted
      # and account setting is disabled. The assignment will fail validation
      # if these overrides exist and the account setting is disabled
      unless @context.account.allow_assign_to_differentiation_tags?
        remove_differentiation_tag_overrides(prepared_batch[:overrides_to_delete])
      end

      # validate_assignment_overrides runs as a save callback, but if the group
      # category is changing, remove overrides for old groups first so we don't
      # fail validation
      assignment.validate_assignment_overrides if assignment.will_save_change_to_group_category_id?
      assignment.save_without_broadcasting!
      perform_batch_update_assignment_overrides(assignment, prepared_batch)
    end

    assignment.do_notifications!(prepared_update[:old_assignment], prepared_update[:notify_of_update])
    :ok
  end

  def pull_overrides_from_params(assignment_params)
    overrides = deserialize_overrides(assignment_params[:assignment_overrides])
    overrides = [] if !overrides && assignment_params.key?(:assignment_overrides)
    assignment_params.delete(:assignment_overrides)
    overrides
  end

  def custom_params_valid?(custom_params)
    custom_params.blank? ||
      (custom_params.respond_to?(:to_unsafe_h) && Lti::DeepLinkingUtil.valid_custom_params?(custom_params.to_unsafe_h))
  end

  def update_parameters_valid?(assignment, assignment_params, user, overrides)
    return false unless !overrides || overrides.is_a?(Array)
    return false unless assignment_group_id_valid?(assignment, assignment_params)
    return false unless assignment_dates_valid?(assignment, assignment_params)
    return false unless submission_types_valid?(assignment, assignment_params)

    if assignment_params[:submission_types]&.include?("student_annotation")
      return false unless assignment_params.key?(:annotatable_attachment_id)

      attachment = Attachment.find_by(id: assignment_params[:annotatable_attachment_id])
      return false unless attachment&.grants_right?(user, :read)
    end

    true
  end

  def apply_external_tool_settings(assignment, assignment_params)
    if plagiarism_capable?(assignment_params)
      tool = assignment_configuration_tool(assignment_params)
      assignment.tool_settings_tool = tool
    elsif assignment.persisted? && clear_tool_settings_tools?(assignment, assignment_params)
      # Destroy subscriptions and tool associations
      assignment.delay_if_production.clear_tool_settings_tools
    end
  end

  def apply_asset_processor_settings(assignment, assignment_params)
    # Ignore unless truly an edit (e.g. ignore publish/unpublish, which should really be a PATCH, but the API doesn't work that way...)
    submission_types = assignment_params["submission_types"]
    return unless submission_types.present?

    if asset_processor_capable?(submission_types:)
      add_or_remove_asset_processors(assignment, assignment_params)
    elsif asset_processor_capable?(submission_types: assignment.submission_types_array)
      # Remove APs if the assignment is no longer capable.
      assignment.lti_asset_processors.destroy_all
    end
  end

  def add_or_remove_asset_processors(assignment, assignment_params)
    asset_processors = assignment_params["asset_processors"] || []
    existing_ids_to_keep = asset_processors.filter_map { |ap| ap["existing_id"] }
    content_items_to_create = asset_processors.filter_map { |ap| ap["new_content_item"] }

    assignment.lti_asset_processors.where.not(id: existing_ids_to_keep).destroy_all
    assignment.lti_asset_processors += content_items_to_create.filter_map do |content_item|
      Lti::AssetProcessor.build_for_assignment(content_item:, context: assignment.context)
    end
  end

  def assignment_configuration_tool(assignment_params)
    tool_id = assignment_params["similarityDetectionTool"].split("_").last.to_i
    tool = nil
    case assignment_params["configuration_tool_type"]
    when "ContextExternalTool"
      tool = Lti::ToolFinder.from_id(tool_id, context)
    when "Lti::MessageHandler"
      mh = Lti::MessageHandler.find(tool_id)
      mh_context = mh.resource_handler.tool_proxy.context
      tool = mh if mh_context == @context || @context.account_chain.include?(mh_context)
    end
    tool
  end

  def clear_tool_settings_tools?(assignment, assignment_params)
    assignment.assignment_configuration_tool_lookups.present? &&
      assignment_params["submission_types"].present? &&
      (
        assignment.submission_types.split(",").none? { |t| assignment_params["submission_types"].include?(t) } ||
        assignment_params["submission_types"].blank?
      )
  end

  def plagiarism_capable?(assignment_params)
    assignment_params["submission_type"] == "online" &&
      assignment_params["submission_types"].present? &&
      (assignment_params["submission_types"].include?("online_upload") ||
      assignment_params["submission_types"].include?("online_text_entry"))
  end

  def asset_processor_capable?(submission_types:)
    submission_types.presence&.include?("online_upload") ||
      submission_types.presence&.include?("online_text_entry")
  end

  def submissions_download_url(context, assignment)
    if assignment.quiz?
      course_quiz_quiz_submissions_url(context, assignment.quiz, zip: 1)
    else
      course_assignment_submissions_url(context, assignment, zip: 1)
    end
  end

  def allowed_assignment_input_fields(assignment)
    should_update_submission_types =
      !assignment.submission_types&.include?("online_quiz") ||
      assignment.submissions.having_submission.empty?

    API_ALLOWED_ASSIGNMENT_INPUT_FIELDS + [
      { "turnitin_settings" => strong_anything },
      { "vericite_settings" => strong_anything },
      { "allowed_extensions" => strong_anything },
      { "integration_data" => strong_anything },
      { "external_tool_tag_attributes" => strong_anything },
      ({ "submission_types" => strong_anything } if should_update_submission_types),
      { "ab_guid" => strong_anything },
<<<<<<< HEAD
=======
      ({ "suppress_assignment" => strong_anything } if assignment.root_account.suppress_assignments?),
>>>>>>> f6e5b4e8
      ({ "estimated_duration_attributes" => strong_anything } if estimated_duration_enabled?(assignment)),
    ].compact
  end

  def estimated_duration_enabled?(assignment)
    assignment.context.is_a?(Course) && assignment.context.horizon_course?
  end

  def update_lockdown_browser?(assignment_params)
    %i[
      require_lockdown_browser
      require_lockdown_browser_for_results
      require_lockdown_browser_monitor
      lockdown_browser_monitor_data
      access_code
    ].any? { |key| assignment_params.key?(key) }
  end

  def update_lockdown_browser_settings(assignment, assignment_params)
    settings = assignment.settings || {}
    ldb_settings = settings["lockdown_browser"] || {}

    if assignment_params.key?("require_lockdown_browser")
      ldb_settings[:require_lockdown_browser] = value_to_boolean(assignment_params[:require_lockdown_browser])
    end

    if assignment_params.key?("require_lockdown_browser_for_results")
      ldb_settings[:require_lockdown_browser_for_results] = value_to_boolean(assignment_params[:require_lockdown_browser_for_results])
    end

    if assignment_params.key?("require_lockdown_browser_monitor")
      ldb_settings[:require_lockdown_browser_monitor] = value_to_boolean(assignment_params[:require_lockdown_browser_monitor])
    end

    if assignment_params.key?("lockdown_browser_monitor_data")
      ldb_settings[:lockdown_browser_monitor_data] = assignment_params[:lockdown_browser_monitor_data]
    end

    if assignment_params.key?("access_code")
      ldb_settings[:access_code] = assignment_params[:access_code]
    end

    settings[:lockdown_browser] = ldb_settings
    assignment.settings = settings
  end

  def assessment_request_json(assessment_request, anonymous_peer_reviews: false)
    fields = %i[workflow_state]
    api_json(assessment_request, @current_user, session, only: fields).tap do |json|
      if anonymous_peer_reviews
        json[:anonymous_id] = assessment_request.asset.anonymous_id
      else
        json[:user_id] = assessment_request.user.id
        json[:user_name] = assessment_request.user.name
      end
      json[:available] = assessment_request.available?
    end
  end
end<|MERGE_RESOLUTION|>--- conflicted
+++ resolved
@@ -1355,10 +1355,7 @@
       { "external_tool_tag_attributes" => strong_anything },
       ({ "submission_types" => strong_anything } if should_update_submission_types),
       { "ab_guid" => strong_anything },
-<<<<<<< HEAD
-=======
       ({ "suppress_assignment" => strong_anything } if assignment.root_account.suppress_assignments?),
->>>>>>> f6e5b4e8
       ({ "estimated_duration_attributes" => strong_anything } if estimated_duration_enabled?(assignment)),
     ].compact
   end
