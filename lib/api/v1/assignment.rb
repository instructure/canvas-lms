# frozen_string_literal: true

#
# Copyright (C) 2011 - present Instructure, Inc.
#
# This file is part of Canvas.
#
# Canvas is free software: you can redistribute it and/or modify it under
# the terms of the GNU Affero General Public License as published by the Free
# Software Foundation, version 3 of the License.
#
# Canvas is distributed in the hope that it will be useful, but WITHOUT ANY
# WARRANTY; without even the implied warranty of MERCHANTABILITY or FITNESS FOR
# A PARTICULAR PURPOSE. See the GNU Affero General Public License for more
# details.
#
# You should have received a copy of the GNU Affero General Public License along
# with this program. If not, see <http://www.gnu.org/licenses/>.
#

module Api::V1::Assignment
  include Api::V1::Json
  include ApplicationHelper
  include Api::V1::ExternalTools::UrlHelpers
  include Api::V1::Locked
  include Api::V1::AssignmentOverride
  include SubmittablesGradingPeriodProtection
  include Api::V1::PlannerOverride
  include Api::V1::EstimatedDuration

  ALL_DATES_LIMIT = 25

  PRELOADS = %i[external_tool_tag
                duplicate_of
                rubric
                rubric_association].freeze

  API_ALLOWED_ASSIGNMENT_OUTPUT_FIELDS = {
    only: %w[
      id
      position
      description
      points_possible
      grading_type
      created_at
      updated_at
      due_at
      final_grader_id
      grader_count
      graders_anonymous_to_graders
      grader_comments_visible_to_graders
      grader_names_visible_to_final_grader
      lock_at
      unlock_at
      assignment_group_id
      peer_reviews
      anonymous_peer_reviews
      automatic_peer_reviews
      intra_group_peer_reviews
      post_to_sis
      grade_group_students_individually
      group_category_id
      grading_standard_id
      moderated_grading
      hide_in_gradebook
      omit_from_final_grade
      suppress_assignment
      anonymous_instructor_annotations
      anonymous_grading
      allowed_attempts
      annotatable_attachment_id
    ]
  }.freeze

  API_ASSIGNMENT_NEW_RECORD_FIELDS = {
    only: %w[
      graders_anonymous_to_graders
      grader_comments_visible_to_graders
      grader_names_visible_to_final_grader
      points_possible
      due_at
      assignment_group_id
      post_to_sis
      annotatable_attachment_id
    ]
  }.freeze

  EDITABLE_ATTRS_IN_CLOSED_GRADING_PERIOD = %w[
    description
    submission_types
    peer_reviews
    peer_review_count
    anonymous_peer_reviews
    peer_reviews_due_at
    automatic_peer_reviews
    allowed_extensions
    due_at
    only_visible_to_overrides
    post_to_sis
    time_zone_edited
    graders_anonymous_to_graders
    grader_comments_visible_to_graders
    grader_names_visible_to_final_grader
  ].freeze

  def assignments_json(assignments, user, session, opts = {})
    # check if all assignments being serialized belong to the same course
    contexts = assignments.map { |a| [a.context_id, a.context_type] }.uniq
    if contexts.length == 1
      # if so, calculate their effective due dates in one go, rather than individually
      opts[:exclude_response_fields] ||= []
      opts[:exclude_response_fields] << "in_closed_grading_period"
      due_dates = EffectiveDueDates.for_course(assignments.first.context, assignments)
    end

    assignments.map do |assignment|
      json = assignment_json(assignment, user, session, opts)
      unless json.key? "in_closed_grading_period"
        json["in_closed_grading_period"] = due_dates.in_closed_grading_period?(assignment)
      end
      json
    end
  end

  def assignment_json(assignment, user, session, opts = {})
    opts.reverse_merge!(
      include_discussion_topic: true,
      include_all_dates: false,
      override_dates: true,
      needs_grading_count_by_section: false,
      exclude_response_fields: [],
      include_planner_override: false,
      include_can_edit: false,
      include_webhook_info: false,
      include_assessment_requests: false,
      include_peer_review: false
    )

    if opts[:override_dates] && !assignment.new_record?
      assignment = assignment.overridden_for(user)
      if assignment.has_sub_assignments?
        assignment.sub_assignments = assignment.sub_assignments.map do |sub_assignment|
          sub_assignment.overridden_for(user)
        end
      end
    end

    fields = assignment.new_record? ? API_ASSIGNMENT_NEW_RECORD_FIELDS : API_ALLOWED_ASSIGNMENT_OUTPUT_FIELDS
    if opts[:exclude_response_fields].include?("description")
      fields_copy = fields[:only].dup
      fields_copy.delete("description")
      fields = { only: fields_copy }
    end

    hash = api_json(assignment, user, session, fields)
    description = api_user_content(hash["description"],
                                   @context || assignment.context,
                                   user,
                                   opts[:preloaded_user_content_attachments] || {},
                                   location: assignment.asset_string)

    hash["secure_params"] = assignment.secure_params(include_description: description.present?) if assignment.has_attribute?(:lti_context_id)
    hash["lti_context_id"] = assignment.lti_context_id if assignment.has_attribute?(:lti_context_id)
    hash["course_id"] = assignment.context_id
    hash["name"] = assignment.title
    hash["suppress_assignment"] = assignment.suppress_assignment
    hash["submission_types"] = assignment.submission_types_array
    hash["has_submitted_submissions"] = assignment.has_submitted_submissions?
    hash["due_date_required"] = assignment.due_date_required?
    hash["max_name_length"] = assignment.max_name_length
    hash["allowed_attempts"] = -1 if assignment.allowed_attempts.nil?
    paced_course = Course.find_by(id: assignment.context_id)&.enable_course_paces?
    hash["in_paced_course"] = paced_course if paced_course

    unless opts[:exclude_response_fields].include?("in_closed_grading_period")
      hash["in_closed_grading_period"] = assignment.in_closed_grading_period?
    end

    hash["grades_published"] = assignment.grades_published? if opts[:include_grades_published]
    hash["graded_submissions_exist"] = assignment.graded_submissions_exist?

    if opts[:include_checkpoints] && assignment.context.discussion_checkpoints_enabled?
      hash["has_sub_assignments"] = assignment.has_sub_assignments?
      hash["checkpoints"] = assignment.sub_assignments.map { |sub_assignment| Checkpoint.new(sub_assignment, user).as_json }
    end

    if assignment.checkpoint?
      hash["sub_assignment_tag"] = assignment.sub_assignment_tag
    end

    if opts[:overrides].present?
      hash["overrides"] = assignment_overrides_json(opts[:overrides], user)
    elsif opts[:include_overrides]
      hash["overrides"] = assignment_overrides_json(assignment.assignment_overrides.select(&:active?), user)
    end

    unless assignment.user_submitted.nil?
      hash["user_submitted"] = assignment.user_submitted
    end

    hash["omit_from_final_grade"] = assignment.omit_from_final_grade?

    hash["hide_in_gradebook"] = assignment.hide_in_gradebook?

    if assignment.context&.turnitin_enabled?
      hash["turnitin_enabled"] = assignment.turnitin_enabled
      hash["turnitin_settings"] = turnitin_settings_json(assignment)
    end

    if assignment.context&.vericite_enabled?
      hash["vericite_enabled"] = assignment.vericite_enabled
      hash["vericite_settings"] = vericite_settings_json(assignment)
    end

    if PluginSetting.settings_for_plugin(:assignment_freezer)
      hash["freeze_on_copy"] = assignment.freeze_on_copy?
      hash["frozen"] = assignment.frozen_for_user?(user)
      hash["frozen_attributes"] = assignment.frozen_attributes_for_user(user)
    end

    hash["is_quiz_assignment"] = assignment.quiz? && assignment.quiz.assignment?
    hash["can_duplicate"] = assignment.can_duplicate?
    hash["original_course_id"] = assignment.duplicate_of&.course&.id
    hash["original_assignment_id"] = assignment.duplicate_of&.id
    hash["original_lti_resource_link_id"] = assignment.duplicate_of&.lti_resource_link_id
    hash["original_assignment_name"] = assignment.duplicate_of&.name
    hash["original_quiz_id"] = assignment.migrate_from_id
    hash["workflow_state"] = assignment.workflow_state
    hash["important_dates"] = assignment.important_dates

    if assignment.quiz_lti?
      hash["is_quiz_lti_assignment"] = true
      hash["frozen_attributes"] ||= []
      hash["frozen_attributes"] << "submission_types"
      hash["settings"] = assignment.settings
    end

    if assignment.external_tool? && assignment.external_tool_tag.present?
      hash["external_tool_tag_attributes"] = { "url" => assignment.external_tool_tag.url }
    end

    return hash if assignment.new_record?

    # use already generated hash['description'] because it is filtered by
    # Assignment#filter_attributes_for_user when the assignment is locked
    unless opts[:exclude_response_fields].include?("description")
      hash["description"] = description
    end

    can_manage = assignment.context.grants_any_right?(user, :manage, :manage_grades, :manage_assignments_edit)
    hash["muted"] = assignment.muted?
    hash["html_url"] = course_assignment_url(assignment.context_id, assignment)
    if can_manage
      hash["has_overrides"] = assignment.has_overrides?
    end

    if assignment.external_tool? && assignment.external_tool_tag.present?
      external_tool_tag = assignment.external_tool_tag
      tool_attributes = {
        "url" => external_tool_tag.url,
        "new_tab" => external_tool_tag.new_tab,
        "external_data" => external_tool_tag.external_data,
        "resource_link_id" => assignment.lti_resource_link_id,
        "resource_link_title" => assignment.primary_resource_link&.title
      }
      tool_attributes.merge!(external_tool_tag.attributes.slice("content_type", "content_id")) if external_tool_tag.content_id
      tool_attributes["custom_params"] = assignment.primary_resource_link&.custom
      hash["external_tool_tag_attributes"] = tool_attributes
      hash["url"] = sessionless_launch_url(@context,
                                           launch_type: "assessment",
                                           assignment_id: assignment.id)
    end

    # the webhook_info is for internal use only and is not intended to be used with
    # multiple assignments, it will create difficult to fix n+1s
    if opts[:include_webhook_info]
      hash["webhook_info"] = assignment.assignment_configuration_tool_lookups[0]&.webhook_info
    end

    peer_review_params = extract_peer_review_params(assignment)
    hash.merge!(peer_review_params) if peer_review_params

    include_needs_grading_count = opts[:exclude_response_fields].exclude?("needs_grading_count")
    if include_needs_grading_count && assignment.context.grants_right?(user, :manage_grades)
      query = Assignments::NeedsGradingCountQuery.new(assignment, user, opts[:needs_grading_course_proxy])
      if opts[:needs_grading_count_by_section]
        hash["needs_grading_count_by_section"] = query.count_by_section
      end
      hash["needs_grading_count"] = query.count
    end

    if assignment.context.grants_any_right?(user, :read_sis, :manage_sis)
      hash["sis_assignment_id"] = assignment.sis_source_id
      hash["integration_id"] = assignment.integration_id
      hash["integration_data"] = assignment.integration_data
    end

    if assignment.quiz?
      hash["quiz_id"] = assignment.quiz.id
      hash["anonymous_submissions"] = !!assignment.quiz.anonymous_submissions
    end

    if assignment.allowed_extensions.present?
      hash["allowed_extensions"] = assignment.allowed_extensions
    end

    if opts[:include_assessment_requests]
      if user.assigned_assessments.any?
        submission = assignment.submission_for_student(user)
        assessment_requests = user.assigned_assessments.where(assessor_asset: submission).preload(:asset, assessor_asset: :assignment)
        hash["assessment_requests"] = assessment_requests.map { |assessment_request| assessment_request_json(assessment_request, anonymous_peer_reviews: assignment.anonymous_peer_reviews?) }
      else
        hash["assessment_requests"] = []
      end
    end

    if opts[:include_has_rubric]
      hash["has_rubric"] = assignment.active_rubric_association?
    end

    unless opts[:exclude_response_fields].include?("rubric")
      if assignment.active_rubric_association?
        hash["use_rubric_for_grading"] = !!assignment.rubric_association.use_for_grading
        if assignment.rubric_association.rubric
          hash["free_form_criterion_comments"] = !!assignment.rubric_association.rubric.free_form_criterion_comments
        end
      end

      if assignment.active_rubric_association?
        rubric = assignment.rubric
        hash["rubric"] = rubric.data.map do |row|
          row_hash = row.slice(:id, :points, :description, :long_description, :ignore_for_scoring)
          row_hash["criterion_use_range"] = row[:criterion_use_range] || false
          row_hash["ratings"] = row[:ratings].map do |c|
            rating_hash = c.slice(:id, :points, :description, :long_description)
            rating_hash["long_description"] = c[:long_description] || ""
            rating_hash
          end
          if row[:learning_outcome_id] &&
             (outcome = LearningOutcome.where(id: row[:learning_outcome_id]).first)
            row_hash["outcome_id"] = outcome.id
            row_hash["vendor_guid"] = outcome.vendor_guid
          end
          row_hash
        end
        hash["rubric_settings"] = {
          "id" => rubric.id,
          "title" => rubric.title,
          "points_possible" => rubric.points_possible,
          "free_form_criterion_comments" => !!rubric.free_form_criterion_comments,
          "hide_score_total" => !!assignment.rubric_association.hide_score_total,
          "hide_points" => !!assignment.rubric_association.hide_points
        }
      end
    end

    if opts[:include_discussion_topic] && assignment.discussion_topic?
      extend Api::V1::DiscussionTopics

      hash["discussion_topic"] = discussion_topic_api_json(
        assignment.discussion_topic,
        assignment.discussion_topic.context,
        user,
        session,
        include_assignment: false,
        exclude_messages: opts[:exclude_response_fields].include?("description")
      )
    end

    if opts[:include_all_dates]
      overrides = assignment.has_sub_assignments? ? assignment.sub_assignment_overrides : assignment.assignment_overrides

      if overrides
        override_count = overrides.loaded? ? overrides.count(&:active?) : overrides.active.count

        if assignment.has_sub_assignments? && override_count < ALL_DATES_LIMIT
          hash["all_dates"] = []

          assignment.sub_assignments.each do |sub_assignment|
            hash["all_dates"].concat(sub_assignment.dates_hash_visible_to(user))
          end
        elsif override_count < ALL_DATES_LIMIT
          hash["all_dates"] = assignment.dates_hash_visible_to(user)
        else
          hash["all_dates_count"] = override_count
          hash["all_dates"] = []
        end
      end
    end

    if opts[:include_can_edit]
      can_edit_assignment = assignment.user_can_update?(user, session)
      hash["can_edit"] = can_edit_assignment
      hash["all_dates"]&.each do |date_hash|
        in_closed_grading_period = date_in_closed_grading_period?(date_hash["due_at"])
        date_hash["in_closed_grading_period"] = in_closed_grading_period
        date_hash["can_edit"] = can_edit_assignment && (!in_closed_grading_period || !constrained_by_grading_periods?)
      end
    end

    if opts[:include_module_ids]
      modulable = case assignment.submission_types
                  when "online_quiz" then assignment.quiz
                  when "discussion_topic" then assignment.discussion_topic
                  else assignment
                  end

      if modulable
        hash["module_ids"] = modulable.context_module_tags.map(&:context_module_id)
        hash["module_positions"] = modulable.context_module_tags.map(&:position)
      end
    end

    hash["published"] = assignment.published?
    if can_manage
      hash["unpublishable"] = assignment.can_unpublish?
    end

    hash["only_visible_to_overrides"] = value_to_boolean(assignment.only_visible_to_overrides)
    hash["visible_to_everyone"] = assignment.visible_to_everyone

    if opts[:include_visibility]
      hash["assignment_visibility"] = (opts[:assignment_visibilities] || assignment.students_with_visibility.pluck(:id).uniq).map(&:to_s)
    end

    if (submission = opts[:submission])
      should_show_statistics = opts[:include_score_statistics] && assignment.can_view_score_statistics?(user)

      if submission.is_a?(Array)
        ActiveRecord::Associations.preload(submission, :quiz_submission) if assignment.quiz?
        hash["submission"] = submission.map do |s|
          submission_json(s,
                          assignment,
                          user,
                          session,
                          assignment.context,
                          params[:include],
                          params,
                          preloaded_enrollments_by_user_id: opts[:preloaded_enrollments_by_user_id])
        end
        should_show_statistics &&= submission.any? do |s|
          s.assignment = assignment # Avoid extra query in submission.hide_grade_from_student? to get assignment
          s.eligible_for_showing_score_statistics?
        end
      else
        hash["submission"] = submission_json(submission,
                                             assignment,
                                             user,
                                             session,
                                             assignment.context,
                                             params[:include],
                                             params,
                                             preloaded_enrollments_by_user_id: opts[:preloaded_enrollments_by_user_id])
        submission.assignment = assignment # Avoid extra query in submission.hide_grade_from_student? to get assignment
        should_show_statistics &&= submission.eligible_for_showing_score_statistics?
      end

      if should_show_statistics && (stats = assignment&.score_statistic)
        hash["score_statistics"] = {
          "min" => stats.minimum.to_f.round(1),
          "max" => stats.maximum.to_f.round(1),
          "mean" => stats.mean.to_f.round(1)
        }
        if stats.median.nil?
          # We must be serving an old score statistics, go update in the background to ensure it exists next time
          ScoreStatisticsGenerator.update_score_statistics_in_singleton(@context)
        elsif Account.site_admin.feature_enabled?(:enhanced_grade_statistics)
          hash["score_statistics"]["upper_q"] = stats.upper_q.to_f.round(1)
          hash["score_statistics"]["median"] = stats.median.to_f.round(1)
          hash["score_statistics"]["lower_q"] = stats.lower_q.to_f.round(1)
        end
      end
    end

    if opts[:bucket]
      hash["bucket"] = opts[:bucket]
    end

    locked_json(hash, assignment, user, "assignment")

    if assignment.context.present?
      hash["submissions_download_url"] = submissions_download_url(assignment.context, assignment)
    end

    if opts[:master_course_status]
      hash.merge!(assignment.master_course_api_restriction_data(opts[:master_course_status]))
    end

    if opts[:include_planner_override]
      override = assignment.planner_override_for(user)
      hash["planner_override"] = planner_override_json(override, user, session)
    end

    hash["post_manually"] = assignment.post_manually?
    hash["anonymous_grading"] = value_to_boolean(assignment.anonymous_grading)
    hash["anonymize_students"] = assignment.anonymize_students?

    hash["require_lockdown_browser"] = assignment.settings&.dig("lockdown_browser", "require_lockdown_browser") || false

    if opts[:include_can_submit] && !assignment.quiz? && !submission.is_a?(Array)
      hash["can_submit"] = assignment.expects_submission? &&
                           !assignment.locked_for?(user) &&
                           assignment.rights_status(user, :submit)[:submit] &&
                           (submission.nil? || submission.attempts_left.nil? || submission.attempts_left > 0)
    end

    if opts[:include_ab_guid]
      hash["ab_guid"] = assignment.ab_guid.presence || assignment.ab_guid_through_rubric
    end

    hash["restrict_quantitative_data"] = assignment.restrict_quantitative_data?(user, true) || false

    if opts[:migrated_urls_content_migration_id]
      hash["migrated_urls_content_migration_id"] = opts[:migrated_urls_content_migration_id]
    end

    if estimated_duration_enabled?(assignment) && assignment.estimated_duration&.marked_for_destruction? == false
      hash["estimated_duration"] = estimated_duration_json(assignment.estimated_duration, user, session)
    end

    if opts[:include_peer_review] && assignment.context.feature_enabled?(:peer_review_grading)
      peer_review_sub_assignment = assignment.peer_review_sub_assignment
      if peer_review_sub_assignment
        # Exclude recursive peer_review_sub_assignment
        sub_opts = opts.merge(include_peer_review: false)
        peer_review_json = assignment_json(peer_review_sub_assignment, user, session, sub_opts)
      end

      hash["peer_review_sub_assignment"] = peer_review_json
    end

    hash
  end

  def extract_peer_review_params(assignment)
    return unless assignment.peer_reviews?

    if assignment.automatic_peer_reviews?
      assignment.slice(:peer_review_count, :peer_reviews_assign_at, :intra_group_peer_reviews)
    elsif assignment.context.feature_enabled?(:peer_review_allocation)
      assignment.slice(:peer_review_count, :peer_review_submission_required)
    end
  end

  def turnitin_settings_json(assignment)
    settings = assignment.turnitin_settings.with_indifferent_access
    %i[s_paper_check internet_check journal_check exclude_biblio exclude_quoted submit_papers_to].each do |key|
      settings[key] = value_to_boolean(settings[key])
    end

    ex_type = settings.delete(:exclude_type)
    settings[:exclude_small_matches_type] = case ex_type
                                            when "0" then nil
                                            when "1" then "words"
                                            when "2" then "percent"
                                            end

    ex_value = settings.delete(:exclude_value)
    settings[:exclude_small_matches_value] = ex_value.present? ? ex_value.to_i : nil

    settings.slice(*API_ALLOWED_TURNITIN_SETTINGS)
  end

  def vericite_settings_json(assignment)
    settings = assignment.vericite_settings.with_indifferent_access
    %i[exclude_quoted exclude_self_plag store_in_index].each do |key|
      settings[key] = value_to_boolean(settings[key])
    end

    settings.slice(*API_ALLOWED_VERICITE_SETTINGS)
  end

  API_ALLOWED_ASSIGNMENT_INPUT_FIELDS = %w[
    name
    description
    position
    points_possible
    graders_anonymous_to_graders
    grader_comments_visible_to_graders
    grader_names_visible_to_final_grader
    grader_count
    grading_type
    allowed_extensions
    due_at
    lock_at
    unlock_at
    assignment_group_id
    group_category_id
    peer_reviews
    anonymous_peer_reviews
    peer_reviews_assign_at
    peer_review_count
    automatic_peer_reviews
    intra_group_peer_reviews
    peer_review_submission_required
    peer_review
    grade_group_students_individually
    turnitin_enabled
    vericite_enabled
    grading_standard_id
    freeze_on_copy
    notify_of_update
    sis_assignment_id
    integration_id
    hide_in_gradebook
    omit_from_final_grade
    suppress_assignment
    anonymous_instructor_annotations
    allowed_attempts
    important_dates
  ].freeze

  API_ALLOWED_TURNITIN_SETTINGS = %w[
    originality_report_visibility
    s_paper_check
    internet_check
    journal_check
    exclude_biblio
    exclude_quoted
    exclude_small_matches_type
    exclude_small_matches_value
    submit_papers_to
  ].freeze

  API_ALLOWED_VERICITE_SETTINGS = %w[
    originality_report_visibility
    exclude_quoted
    exclude_self_plag
    store_in_index
  ].freeze

  def create_api_assignment(assignment, assignment_params, user, context = assignment.context, calculate_grades: nil)
    return :forbidden unless grading_periods_allow_submittable_create?(assignment, assignment_params)

    prepared_create = prepare_assignment_create_or_update(assignment, assignment_params, user, context)
    return false unless prepared_create[:valid]

    response = :created
    has_peer_reviews = prepared_create[:assignment].peer_reviews && prepared_create[:assignment].context.feature_enabled?(:peer_review_grading)

    Assignment.suspend_due_date_caching do
      assignment.quiz_lti! if assignment_params.key?(:quiz_lti) || assignment&.quiz_lti?

      update_new_quizzes_params(assignment, assignment_params)

<<<<<<< HEAD
    if [:created, :ok].include?(response) &&
       prepared_create[:assignment].peer_reviews &&
       prepared_create[:assignment].context.feature_enabled?(:peer_review_grading)
=======
      if has_peer_reviews
        Assignment.transaction do
          response = if prepared_create[:overrides].present?
                       create_api_assignment_with_overrides(prepared_create, user)
                     else
                       prepared_create[:assignment].save!
                       :created
                     end
>>>>>>> e69b96c5

          if [:created, :ok].include?(response)
            create_api_peer_review_sub_assignment(prepared_create[:assignment], assignment_params[:peer_review])
            prepared_create[:assignment].association(:peer_review_sub_assignment).reload
          end
        end
      else
        response = if prepared_create[:overrides].present?
                     create_api_assignment_with_overrides(prepared_create, user)
                   else
                     prepared_create[:assignment].save!
                     :created
                   end
      end
    end

    calc_grades = calculate_grades ? value_to_boolean(calculate_grades) : true
    SubmissionLifecycleManager.recompute(prepared_create[:assignment], update_grades: calc_grades, executing_user: user)
    response
  rescue ActiveRecord::RecordInvalid
    false
  end

  def update_api_assignment(assignment, assignment_params, user, context = assignment.context, opts = {})
    return :forbidden unless grading_periods_allow_submittable_update?(assignment, assignment_params)

    # Trying to change the "everyone" due date when the assignment is restricted to a specific section
    # creates an "everyone else" section
    prepared_update = prepare_assignment_create_or_update(assignment, assignment_params, user, context)
    return false unless prepared_update[:valid]

    handle_only_visible_to_overrides!(assignment, assignment_params)

    cached_due_dates_changed = prepared_update[:assignment].update_cached_due_dates?
    response = :ok

    Assignment.suspend_due_date_caching do
      response = if prepared_update[:overrides]
                   update_api_assignment_with_overrides(prepared_update, user)
                 else
                   if assignment_params["force_updated_at"] && !prepared_update[:assignment].changed?
                     prepared_update[:assignment].touch
                   else
                     prepared_update[:assignment].save!
                   end
                   :ok
                 end
    end

    if @overrides_affected.to_i > 0 || cached_due_dates_changed
      assignment.clear_cache_key(:availability)
      assignment.quiz.clear_cache_key(:availability) if assignment.quiz?
      SubmissionLifecycleManager.recompute(prepared_update[:assignment], update_grades: true, executing_user: user)
    end

    # At present, when an assignment linked to a LTI tool is copied, there is no way for canvas
    # to know what resouces the LTI tool needs copied as well. New Quizzes has a problem
    # when an assignment linked to a New Quiz is copied, none of the content referenced in the RCE
    # html is moved to the destination course. This code block gives New Quizzes the ability
    # to let canvas know what additional assets need to be copied.
    # Note: this is intended to be a short term solution to resolve an ongoing production issue.
    url = assignment_params["migrated_urls_report_url"]
    if url.present?
      res = CanvasHttp.get(url)
      data = JSON.parse(res.body)

      unless data.empty?
        copy_values = {}
        source_course = nil

        migration_type = "course_copy_importer"
        plugin = Canvas::Plugin.find(migration_type)
        content_migration = context.content_migrations.build(
          user:,
          context:,
          migration_type:,
          initiated_source: :new_quizzes
        )

        data.each_key do |key|
          import_object = Context.find_asset_by_url(key)

          next unless import_object.respond_to?(:context) && import_object.context.is_a?(Course)

          if import_object.is_a?(WikiPage)
            copy_values[:wiki_pages] ||= []
            copy_values[:wiki_pages] << import_object
            source_course ||= import_object.context
          elsif import_object.is_a?(Attachment)
            copy_values[:attachments] ||= []
            copy_values[:attachments] << import_object
            source_course ||= import_object.context
          end
        end

        return response if source_course.nil?

        content_migration.source_course = source_course
        use_global_identifiers = content_migration.use_global_identifiers?

        copy_values.transform_values! do |import_objects|
          import_objects.map do |import_object|
            CC::CCHelper.create_key(import_object, global: use_global_identifiers)
          end
        end

        content_migration.update_migration_settings({
                                                      import_quizzes_next: false,
                                                      source_course_id: source_course.id
                                                    })
        content_migration.workflow_state = "created"
        content_migration.migration_settings[:import_immediately] = false
        content_migration.save

        copy_options = ContentMigration.process_copy_params(copy_values, global_identifiers: use_global_identifiers)
        content_migration.migration_settings[:migration_ids_to_import] ||= {}
        content_migration.migration_settings[:migration_ids_to_import][:copy] = copy_options
        content_migration.copy_options = copy_options
        content_migration.save

        content_migration.shard.activate do
          content_migration.queue_migration(plugin)
        end

        opts[:migrated_urls_content_migration_id] = content_migration.global_id
      end
    end

    if response == :ok && prepared_update[:assignment].context.feature_enabled?(:peer_review_grading)
      begin
        if prepared_update[:assignment].peer_review_sub_assignment.present?
          if prepared_update[:assignment].peer_reviews
            update_api_peer_review_sub_assignment(prepared_update[:assignment], assignment_params[:peer_review])
          else
            prepared_update[:assignment].peer_review_sub_assignment.destroy
          end
        else
          create_api_peer_review_sub_assignment(prepared_update[:assignment], assignment_params[:peer_review])
        end

        prepared_update[:assignment].association(:peer_review_sub_assignment).reload
      rescue
        return :peer_review_error
      end
    end

    response
  rescue ActiveRecord::RecordInvalid => e
    assignment.errors.add("invalid_record", e)
    false
  end

  API_ALLOWED_SUBMISSION_TYPES = [
    "online_quiz",
    "none",
    "on_paper",
    "discussion_topic",
    "external_tool",
    "online_upload",
    "online_text_entry",
    "online_url",
    "media_recording",
    "not_graded",
    "wiki_page",
    "student_annotation",
    ""
  ].freeze

  def submission_types_valid?(assignment, assignment_params)
    return true if assignment_params["submission_types"].nil?

    assignment_params["submission_types"] = Array(assignment_params["submission_types"])

    if assignment_params["submission_types"].present? &&
       !assignment_params["submission_types"].all? do |s|
         return false if s == "wiki_page" && !context.try(:conditional_release?)

         API_ALLOWED_SUBMISSION_TYPES.include?(s) || (s == "default_external_tool" && assignment.unpublished?)
       end
      assignment.errors.add("assignment[submission_types]",
                            I18n.t("assignments_api.invalid_submission_types",
                                   "Invalid submission types"))
      return false
    end
    true
  end

  # validate that date and times are iso8601
  def assignment_dates_valid?(assignment, assignment_params)
    errors = %w[due_at lock_at unlock_at peer_reviews_assign_at].map do |v|
      next unless assignment_params[v].present? && assignment_params[v] !~ Api::ISO8601_REGEX

      assignment.errors.add("assignment[#{v}]",
                            I18n.t("assignments_api.invalid_date_time",
                                   "Invalid datetime for %{attribute}",
                                   attribute: v))
    end

    errors.compact.empty?
  end

  def assignment_group_id_valid?(assignment, assignment_params)
    ag_id = assignment_params["assignment_group_id"].presence
    # if ag_id is a non-numeric string, ag_id.to_i will == 0
    if ag_id && ag_id.to_i <= 0
      assignment.errors.add("assignment[assignment_group_id]", I18n.t(:not_a_number, "must be a positive number"))
      false
    else
      true
    end
  end

  def assignment_final_grader_valid?(assignment, course)
    return true unless assignment.final_grader_id && assignment.final_grader_id_changed?

    final_grader = course.participating_instructors.find_by(id: assignment.final_grader_id)
    if final_grader.nil?
      assignment.errors.add("final_grader_id", I18n.t("course has no active instructors with this ID"))
      false
    elsif !course.grants_right?(final_grader, :select_final_grade)
      assignment.errors.add("final_grader_id", I18n.t("user does not have permission to select final grade"))
      false
    else
      true
    end
  end

  def assignment_editable_fields_valid?(assignment, user)
    return true if assignment.context.account_membership_allows(user)
    # if not in closed grading period editable fields are valid
    return true unless assignment.in_closed_grading_period?
    # if assignment was not and is still not gradeable fields are valid
    return true unless assignment.gradeable_was? || assignment.gradeable?

    impermissible_changes = assignment.changes.keys - EDITABLE_ATTRS_IN_CLOSED_GRADING_PERIOD
    # backend is title, frontend is name
    impermissible_changes << "name" if impermissible_changes.delete("title")
    return true unless impermissible_changes.present?

    impermissible_changes.each do |change|
      assignment.errors.add(change, I18n.t("cannot be changed because this assignment is due in a closed grading period"))
    end
    false
  end

  def update_from_params(assignment, assignment_params, user, context = assignment.context)
    update_params = assignment_params.permit(allowed_assignment_input_fields(assignment))

    if update_params.key?("peer_reviews_assign_at")
      update_params["peer_reviews_due_at"] = update_params["peer_reviews_assign_at"]
      update_params.delete("peer_reviews_assign_at")
    end

    if update_params.key?("anonymous_peer_reviews") &&
       Canvas::Plugin.value_to_boolean(update_params["anonymous_peer_reviews"]) != assignment.anonymous_peer_reviews
      ::AssessmentRequest.where(asset: assignment.submissions).update_all(updated_at: Time.now.utc)
    end

    if update_params["submission_types"].is_a? Array
      update_params["submission_types"] = update_params["submission_types"].map do |type|
        # TODO: remove. this was temporary backward support for a hotfix
        (type == "online_media_recording") ? "media_recording" : type
      end
      update_params["submission_types"] = update_params["submission_types"].join(",")
    end

    update_params["submission_types"] ||= "not_graded" if update_params["grading_type"] == "not_graded"

    if update_params.key?("assignment_group_id")
      ag_id = update_params.delete("assignment_group_id").presence
      assignment.assignment_group = assignment.context.assignment_groups.where(id: ag_id).first
    end

    if update_params.key?("ab_guid")
      assignment.ab_guid.clear
      ab_guids = update_params.delete("ab_guid").presence
      Array(ab_guids).each do |guid|
        assignment.ab_guid << guid if guid.present?
      end
    end

    if update_params.key?("group_category_id") && !assignment.group_category_deleted_with_submissions?
      gc_id = update_params.delete("group_category_id").presence
      assignment.group_category = assignment.context.group_categories.where(id: gc_id).first
    end

    if update_params.key?("grading_standard_id")
      standard_id = update_params.delete("grading_standard_id")
      if assignment.grants_right?(user, :set_grading_scheme)
        if standard_id.present?
          grading_standard = GradingStandard.for(context).where(id: standard_id).first
          assignment.grading_standard = grading_standard if grading_standard
        else
          assignment.grading_standard = nil
        end
      end
    end

    if assignment.context.grants_right?(user, :manage_sis)
      if update_params.key?("sis_assignment_id") && update_params["sis_assignment_id"].blank?
        update_params["sis_assignment_id"] = nil
      end

      data = update_params["integration_data"]
      update_params["integration_data"] = JSON.parse(data) if data.is_a?(String)
    else
      update_params.delete("sis_assignment_id")
      update_params.delete("integration_id")
      update_params.delete("integration_data")
    end

    # do some fiddling with due_at for fancy midnight and add to update_params
    if update_params["due_at"].present? && update_params["due_at"] =~ Api::ISO8601_REGEX
      update_params["time_zone_edited"] = Time.zone.name
    end

    unless assignment.context.try(:turnitin_enabled?)
      update_params.delete("turnitin_enabled")
      update_params.delete("turnitin_settings")
    end

    unless assignment.context.try(:vericite_enabled?)
      update_params.delete("vericite_enabled")
      update_params.delete("vericite_settings")
    end

    # use Assignment#turnitin_settings= to normalize, but then assign back to
    # hash so that it is written with update_params
    if update_params.key?("turnitin_settings")
      assignment.turnitin_settings = turnitin_settings_hash(update_params)
    end

    # use Assignment#vericite_settings= to normalize, but then assign back to
    # hash so that it is written with update_params
    if update_params.key?("vericite_settings")
      assignment.vericite_settings = vericite_settings_hash(update_params)
    end

    # TODO: allow rubric creation

    if update_params.key?("description")
      assignment.saving_user = user
      update_params["description"] = process_incoming_html_content(update_params["description"])
    end

    if assignment_params.key? "published"
      published = value_to_boolean(assignment_params["published"])
      assignment.workflow_state = published ? "published" : "unpublished"
    end

    if assignment_params.key? "only_visible_to_overrides"
      assignment.only_visible_to_overrides = value_to_boolean(assignment_params["only_visible_to_overrides"])
    end

    post_to_sis = assignment_params.key?("post_to_sis") ? value_to_boolean(assignment_params["post_to_sis"]) : nil
    if !post_to_sis.nil?
      assignment.post_to_sis = post_to_sis
    elsif assignment.new_record? && !Assignment.sis_grade_export_enabled?(context)
      # set the default setting if it is not included.
      assignment.post_to_sis = context.account.sis_default_grade_export[:value]
    end

    if assignment_params.key?("moderated_grading")
      assignment.moderated_grading = value_to_boolean(assignment_params["moderated_grading"])
    end

    grader_changes = final_grader_changes(assignment, assignment_params)
    assignment.final_grader_id = grader_changes.grader_id if grader_changes.grader_changed?

    if assignment_params.key?("anonymous_grading") && assignment.course.feature_enabled?(:anonymous_marking)
      assignment.anonymous_grading = value_to_boolean(assignment_params["anonymous_grading"])
    end

    if assignment_params.key?("duplicated_successfully")
      if value_to_boolean(assignment_params[:duplicated_successfully])
        assignment.finish_duplicating
      else
        assignment.fail_to_duplicate
      end
    end

    if assignment_params.key?("alignment_cloned_successfully") && assignment.root_account.feature_enabled?(:course_copy_alignments)
      if value_to_boolean(assignment_params[:alignment_cloned_successfully])
        assignment.finish_alignment_cloning
      else
        assignment.fail_to_clone_alignment
      end
    end

    if assignment_params.key?("migrated_successfully")
      if value_to_boolean(assignment_params[:migrated_successfully])
        assignment.finish_migrating
      else
        assignment.fail_to_migrate
      end
    end

    if assignment_params.key?("cc_imported_successfully")
      if value_to_boolean(assignment_params[:cc_imported_successfully])
        assignment.finish_importing
      else
        assignment.fail_to_import
      end
    end

    if update_params.key?(:submission_types)
      if update_params[:submission_types].include?("student_annotation")
        if assignment_params.key?(:annotatable_attachment_id)
          attachment = Attachment.find(assignment_params.delete(:annotatable_attachment_id))
          assignment.annotatable_attachment = attachment.copy_to_student_annotation_documents_folder(assignment.course)
        end
      else
        assignment.annotatable_attachment_id = nil
      end
    end

    if update_lockdown_browser?(assignment_params)
      update_lockdown_browser_settings(assignment, assignment_params)
    end

    if update_params["allowed_attempts"].to_i == -1 && assignment.allowed_attempts.nil?
      # if allowed_attempts is nil, the api json will replace it with -1 for some reason
      # so if it's included in the json to update, we should just ignore it
      update_params.delete("allowed_attempts")
    end

    if update_params.key?("important_dates")
      update_params["important_dates"] = value_to_boolean(update_params["important_dates"])
    end

    # Extract peer_review parameter to avoid conflict with assignment attributes
    peer_review_sub_assignment_params = update_params.delete("peer_review")

    apply_report_visibility_options!(assignment_params, assignment)

    assignment.updating_user = user
    assignment.attributes = update_params
    assignment.infer_times

    # Store peer review params in assignment_params for later use
    assignment_params[:peer_review] = peer_review_sub_assignment_params if peer_review_sub_assignment_params.present?

    assignment
  end

  def update_new_quizzes_params(assignment, assignment_params)
    return unless Account.site_admin.feature_enabled?(:new_quizzes_surveys) && assignment.quiz_lti? && assignment.new_record?

    type = assignment_params[:new_quizzes_quiz_type]
    if type.present?
      assignment.new_quizzes_type = type
      assignment.hide_in_gradebook = (type == "ungraded_survey")
      assignment.omit_from_final_grade = (type == "ungraded_survey")
    end
    assignment.anonymous_participants = assignment_params[:new_quizzes_anonymous_submission]
  end

  def turnitin_settings_hash(assignment_params)
    turnitin_settings = assignment_params.delete("turnitin_settings").permit(*API_ALLOWED_TURNITIN_SETTINGS)
    turnitin_settings["exclude_type"] = case turnitin_settings["exclude_small_matches_type"]
                                        when nil then "0"
                                        when "words" then "1"
                                        when "percent" then "2"
                                        end
    turnitin_settings["exclude_value"] = turnitin_settings["exclude_small_matches_value"]
    turnitin_settings.to_unsafe_h
  end

  def vericite_settings_hash(assignment_params)
    vericite_settings = assignment_params.delete("vericite_settings").permit(*API_ALLOWED_VERICITE_SETTINGS)
    vericite_settings.to_unsafe_h
  end

  def submissions_hash(include_params, assignments)
    return {} unless include_params.include?("submission")

    has_observed_users = include_params.include?("observed_users")
    users = current_user_and_observed(include_observed: has_observed_users)
    subs_list = @context.submissions
                        .where(assignment_id: assignments.map(&:id))
                        .for_user(users)

    if has_observed_users
      # assignment id -> array. even if <2 results for a given
      # assignment, we want to consistently return an array when
      # include[]=observed_users was supplied
      hash = Hash.new { |h, k| h[k] = [] }
      subs_list.each { |s| hash[s.assignment_id] << s }
    else
      # assignment id -> specific submission. never return an array when
      # include[]=observed_users was _not_ supplied
      hash = subs_list.index_by(&:assignment_id)
    end
    hash
  end

  # Returns an array containing the current user.  If
  # include_observed: true is passed also returns any observees if
  # the current user is an observer
  def current_user_and_observed(opts = { include_observed: false })
    user_and_observees = Array(@current_user)
    if opts[:include_observed] && (@context_enrollment&.observer? || @current_user.enrollments.of_observer_type.active.where(course: @context).exists?)
      user_and_observees.concat(ObserverEnrollment.observed_students(@context, @current_user).keys)
    end
    user_and_observees
  end

  private

  # Checks whether the assignment's `only_visible_to_overrides` flag should be reset
  # when a `due_at` param is provided, and applies the reset if conditions are met
  def handle_only_visible_to_overrides!(assignment, params)
    return unless params["due_at"].present? && assignment["only_visible_to_overrides"]

    dates_unchanged = due_dates_unchanged?(assignment, params["due_at"])
    param_only_visible = params["only_visible_to_overrides"]
    visibility_unchanged = param_only_visible == assignment.only_visible_to_overrides

    # Decide whether to reset if visibility flag changes or due dates change and they
    # do not preserve visibility
    should_reset = !visibility_unchanged || (!dates_unchanged && !param_only_visible)
    assignment["only_visible_to_overrides"] = false if should_reset
  end

  def due_dates_unchanged?(assignment, due_at_param)
    param_time = Time.zone.parse(due_at_param)
    existing_time = assignment.due_at
    param_time && existing_time && param_time.to_i == existing_time.to_i
  rescue ArgumentError
    due_at_param == assignment.due_at&.iso8601
  end

  def final_grader_changes(assignment, assignment_params)
    no_changes = OpenStruct.new(grader_changed?: false)
    return no_changes unless assignment.moderated_grading && assignment_params.key?("final_grader_id")

    final_grader_id = assignment_params.fetch("final_grader_id")
    return OpenStruct.new(grader_changed?: true, grader_id: nil) if final_grader_id.blank?

    OpenStruct.new(grader_changed?: true, grader_id: final_grader_id)
  end

  def apply_report_visibility_options!(assignment_params, assignment)
    if assignment_params[:report_visibility].present?
      settings = assignment.turnitin_settings
      settings[:originality_report_visibility] = assignment_params[:report_visibility]
      assignment.turnitin_settings = settings
    end
  end

  def prepare_assignment_create_or_update(assignment, assignment_params, user, context = assignment.context)
    raise "needs strong params" unless assignment_params.is_a?(ActionController::Parameters)

    if assignment_params[:points_possible].blank? &&
       (assignment.new_record? || assignment_params.key?(:points_possible)) # only change if they're deliberately updating to blank
      assignment_params[:points_possible] = 0
    end

    unless assignment.new_record?
      assignment.restore_attributes
      old_assignment = assignment.clone
      old_assignment.instance_variable_set(:@new_record, false)
      old_assignment.id = assignment.id
    end

    invalid = { valid: false }

    if assignment_params[:secure_params] && assignment.new_record?
      secure_params = Canvas::Security.decode_jwt assignment_params[:secure_params]
      if Assignment.find_by(lti_context_id: secure_params[:lti_assignment_id])
        assignment.errors.add("assignment[lti_context_id]", I18n.t("lti_context_id should be unique"), attribute: "lti_context_id")
        return invalid
      end
      assignment.lti_context_id = secure_params[:lti_assignment_id]
    end

    apply_external_tool_settings(assignment, assignment_params)
    begin
      apply_asset_processor_settings_if_updated(assignment, assignment_params)
    rescue Schemas::Base::InvalidSchema
      assignment.errors.add("asset_processors", I18n.t("The document processing app is invalid. Please contact the tool provider"))
      return invalid
    end
    overrides = pull_overrides_from_params(assignment_params)

    if assignment_params[:allowed_extensions].present? && assignment_params[:allowed_extensions].length > Assignment.maximum_string_length
      assignment.errors.add("assignment[allowed_extensions]", I18n.t("Value too long, allowed length is %{length}", length: Assignment.maximum_string_length))
      return invalid
    end

    return invalid unless update_parameters_valid?(assignment, assignment_params, user, overrides)

    updated_assignment = update_from_params(assignment, assignment_params, user, context)
    return invalid unless assignment_editable_fields_valid?(updated_assignment, user)
    return invalid unless assignment_final_grader_valid?(updated_assignment, context)

    external_tool_tag_attributes = assignment_params[:external_tool_tag_attributes]
    if external_tool_tag_attributes&.include?(:custom_params)
      custom_params = external_tool_tag_attributes[:custom_params]
      unless custom_params_valid?(custom_params)
        assignment.errors.add(:custom_params, :invalid, message: I18n.t("Invalid custom parameters. Please ensure they match the LTI 1.3 specification."))
        return invalid
      end
      assignment.lti_resource_link_custom_params = custom_params.presence&.to_unsafe_h || {}
    end

    if external_tool_tag_attributes&.include?(:url)
      assignment.lti_resource_link_url = external_tool_tag_attributes[:url].presence
    end

    if external_tool_tag_attributes&.include?(:title)
      assignment.lti_resource_link_title = external_tool_tag_attributes[:title].presence
    end

    if assignment.external_tool?
      assignment.peer_reviews = false
    end

    line_item = assignment_params.dig(:external_tool_tag_attributes, :line_item)
    if line_item.respond_to?(:dig)
      assignment.line_item_resource_id = line_item[:resourceId]
      assignment.line_item_tag = line_item[:tag]
    end

    assignment.saving_user = user

    {
      assignment:,
      overrides:,
      old_assignment:,
      notify_of_update: assignment_params[:notify_of_update],
      valid: true
    }
  end

  def create_api_assignment_with_overrides(prepared_update, user)
    assignment = prepared_update[:assignment]
    overrides = prepared_update[:overrides]

    return :forbidden unless grading_periods_allow_assignment_overrides_batch_create?(assignment, overrides)

    assignment.transaction do
      assignment.validate_overrides_for_sis(overrides)
      assignment.save_without_broadcasting!
      batch_update_assignment_overrides(assignment, overrides, user)
    end

    assignment.do_notifications!(prepared_update[:old_assignment], prepared_update[:notify_of_update])
    :created
  end

  def remove_differentiation_tag_overrides(overrides_to_delete)
    tag_overrides = overrides_to_delete.select { |o| o.set_type == "Group" && o.set.non_collaborative? }
    tag_overrides.each(&:destroy!)
  end

  def update_api_assignment_with_overrides(prepared_update, user)
    assignment = prepared_update[:assignment]
    overrides = prepared_update[:overrides]

    if overrides.any? && assignment.is_child_content?
      updating_due_dates = overrides.any? { |o| o.key?(:due_at) || o.key?(:reply_to_topic_due_at) || o.key?(:required_replies_due_at) }
      updating_availability_dates = overrides.any? { |o| o.key?(:unlock_at) || o.key?(:lock_at) }

      if (updating_due_dates && assignment.editing_restricted?(:due_dates)) ||
         (updating_availability_dates && assignment.editing_restricted?(:availability_dates))
        return :forbidden
      end
    end

    prepared_batch = prepare_assignment_overrides_for_batch_update(assignment, overrides, user)

    return :forbidden unless grading_periods_allow_assignment_overrides_batch_update?(assignment, prepared_batch)

    assignment.transaction do
      assignment.validate_overrides_for_sis(prepared_batch)

      # remove differentiation tag overrides if they are being deleted
      # and account setting is disabled. The assignment will fail validation
      # if these overrides exist and the account setting is disabled
      unless @context.account.allow_assign_to_differentiation_tags?
        remove_differentiation_tag_overrides(prepared_batch[:overrides_to_delete])
      end

      # validate_assignment_overrides runs as a save callback, but if the group
      # category is changing, remove overrides for old groups first so we don't
      # fail validation
      assignment.validate_assignment_overrides if assignment.will_save_change_to_group_category_id?
      assignment.save_without_broadcasting!
      perform_batch_update_assignment_overrides(assignment, prepared_batch)
    end

    assignment.do_notifications!(prepared_update[:old_assignment], prepared_update[:notify_of_update])
    :ok
  end

  def pull_overrides_from_params(assignment_params)
    overrides = deserialize_overrides(assignment_params[:assignment_overrides])
    overrides = [] if !overrides && assignment_params.key?(:assignment_overrides)
    assignment_params.delete(:assignment_overrides)
    overrides
  end

  def custom_params_valid?(custom_params)
    custom_params.blank? ||
      (custom_params.respond_to?(:to_unsafe_h) && Lti::DeepLinkingUtil.valid_custom_params?(custom_params.to_unsafe_h))
  end

  def update_parameters_valid?(assignment, assignment_params, user, overrides)
    return false unless !overrides || overrides.is_a?(Array)
    return false unless assignment_group_id_valid?(assignment, assignment_params)
    return false unless assignment_dates_valid?(assignment, assignment_params)
    return false unless submission_types_valid?(assignment, assignment_params)

    if assignment_params[:submission_types]&.include?("student_annotation")
      return false unless assignment_params.key?(:annotatable_attachment_id)

      attachment = Attachment.find_by(id: assignment_params[:annotatable_attachment_id])
      return false unless attachment&.grants_right?(user, :read)
    end

    true
  end

  def apply_external_tool_settings(assignment, assignment_params)
    if plagiarism_capable?(assignment_params)
      tool = assignment_configuration_tool(assignment_params)
      assignment.tool_settings_tool = tool
    elsif assignment.persisted? && clear_tool_settings_tools?(assignment, assignment_params)
      # Destroy subscriptions and tool associations
      assignment.delay_if_production.clear_tool_settings_tools
    end
  end

  def apply_asset_processor_settings_if_updated(assignment, assignment_params)
    return unless assignment.root_account.feature_enabled?(:lti_asset_processor)

    # Submission types and asset processors set in the API call
    # "new_asset_processors" is an array of hashes with either "existing_id" or "new_content_item"
    will_be_ap_capable = asset_processor_capable?(
      assignment:,
      submission_types: assignment_params["submission_types"] || assignment.submission_types_array
    )
    was_ap_capable = asset_processor_capable?(
      assignment:,
      submission_types: assignment.submission_types_array
    )

    asset_processors_from_params = assignment_params["asset_processors"]
    if will_be_ap_capable && !asset_processors_from_params.nil?
      # Don't change asset processors if asset_processors is nil or wasn't
      # given in the API call. Still handle the case where asset_processors is
      # [] (meaning, delete all processors).
      sync_asset_processors(assignment, asset_processors_from_params:)
    end

    if was_ap_capable && !will_be_ap_capable
      assignment.lti_asset_processors.destroy_all
    end
  end

  def sync_asset_processors(assignment, asset_processors_from_params:)
    existing_ids_to_keep = asset_processors_from_params.filter_map { |ap| ap["existing_id"] }
    content_items_to_create = asset_processors_from_params.filter_map { |ap| ap["new_content_item"] }

    assignment.lti_asset_processors.where.not(id: existing_ids_to_keep).destroy_all
    assignment.lti_asset_processors += content_items_to_create.filter_map do |content_item|
      Lti::AssetProcessor.build_for_assignment(content_item:, context: assignment.context)
    end
  end

  def assignment_configuration_tool(assignment_params)
    tool_id = assignment_params["similarityDetectionTool"].split("_").last.to_i
    tool = nil
    case assignment_params["configuration_tool_type"]
    when "ContextExternalTool"
      tool = Lti::ToolFinder.from_id(tool_id, context)
    when "Lti::MessageHandler"
      mh = Lti::MessageHandler.find(tool_id)
      mh_context = mh.resource_handler.tool_proxy.context
      tool = mh if mh_context == @context || @context.account_chain.include?(mh_context)
    end
    tool
  end

  def clear_tool_settings_tools?(assignment, assignment_params)
    assignment.assignment_configuration_tool_lookups.present? &&
      assignment_params["submission_types"].present? &&
      (
        assignment.submission_types.split(",").none? { |t| assignment_params["submission_types"].include?(t) } ||
        assignment_params["submission_types"].blank?
      )
  end

  def plagiarism_capable?(assignment_params)
    assignment_params["submission_type"] == "online" &&
      assignment_params["submission_types"].present? &&
      (assignment_params["submission_types"].include?("online_upload") ||
      assignment_params["submission_types"].include?("online_text_entry"))
  end

  def asset_processor_capable?(assignment:, submission_types:)
    return true if submission_types.presence&.include?("online_upload")
    return true if submission_types.presence&.include?("online_text_entry")

    return false unless assignment.root_account.feature_enabled?(:lti_asset_processor_discussions)

    submission_types == ["discussion_topic"] ||
      (
        # This case happens when creating a discussion topic:
        submission_types.blank? && assignment.submission_types.blank? &&
        assignment.discussion_topic.present?
      )
  end

  def submissions_download_url(context, assignment)
    if assignment.quiz?
      course_quiz_quiz_submissions_url(context, assignment.quiz, zip: 1)
    else
      course_assignment_submissions_url(context, assignment, zip: 1)
    end
  end

  def allowed_assignment_input_fields(assignment)
    should_update_submission_types =
      !assignment.submission_types&.include?("online_quiz") ||
      assignment.submissions.having_submission.empty?

    API_ALLOWED_ASSIGNMENT_INPUT_FIELDS + [
      { "turnitin_settings" => strong_anything },
      { "vericite_settings" => strong_anything },
      { "allowed_extensions" => strong_anything },
      { "integration_data" => strong_anything },
      { "external_tool_tag_attributes" => strong_anything },
      ({ "submission_types" => strong_anything } if should_update_submission_types),
      { "ab_guid" => strong_anything },
      ({ "suppress_assignment" => strong_anything } if assignment.root_account.suppress_assignments?),
      ({ "estimated_duration_attributes" => strong_anything } if estimated_duration_enabled?(assignment)),
<<<<<<< HEAD
      ({ "peer_review" => %w[points_possible grading_type due_at unlock_at lock_at] } if assignment.context.feature_enabled?(:peer_review_grading)),
=======
      (if assignment.context.feature_enabled?(:peer_review_grading)
         { "peer_review" => (%w[points_possible grading_type due_at unlock_at lock_at] +
                             [{ "peer_review_overrides" => strong_anything }]) }
       end),
>>>>>>> e69b96c5
    ].compact
  end

  def estimated_duration_enabled?(assignment)
    assignment.context.is_a?(Course) && assignment.context.horizon_course?
  end

  def update_lockdown_browser?(assignment_params)
    %i[
      require_lockdown_browser
      require_lockdown_browser_for_results
      require_lockdown_browser_monitor
      lockdown_browser_monitor_data
      access_code
    ].any? { |key| assignment_params.key?(key) }
  end

  def update_lockdown_browser_settings(assignment, assignment_params)
    settings = assignment.settings || {}
    ldb_settings = settings["lockdown_browser"] || {}

    if assignment_params.key?("require_lockdown_browser")
      ldb_settings[:require_lockdown_browser] = value_to_boolean(assignment_params[:require_lockdown_browser])
    end

    if assignment_params.key?("require_lockdown_browser_for_results")
      ldb_settings[:require_lockdown_browser_for_results] = value_to_boolean(assignment_params[:require_lockdown_browser_for_results])
    end

    if assignment_params.key?("require_lockdown_browser_monitor")
      ldb_settings[:require_lockdown_browser_monitor] = value_to_boolean(assignment_params[:require_lockdown_browser_monitor])
    end

    if assignment_params.key?("lockdown_browser_monitor_data")
      ldb_settings[:lockdown_browser_monitor_data] = assignment_params[:lockdown_browser_monitor_data]
    end

    if assignment_params.key?("access_code")
      ldb_settings[:access_code] = assignment_params[:access_code]
    end

    settings[:lockdown_browser] = ldb_settings
    assignment.settings = settings
  end

  def assessment_request_json(assessment_request, anonymous_peer_reviews: false)
    fields = %i[workflow_state]
    api_json(assessment_request, @current_user, session, only: fields).tap do |json|
      if anonymous_peer_reviews
        json[:anonymous_id] = assessment_request.asset.anonymous_id
      else
        json[:user_id] = assessment_request.user.id
        json[:user_name] = assessment_request.user.name
      end
      json[:available] = assessment_request.available?
    end
  end

  def prepare_peer_review_params(params)
    peer_review_params = {}

    unless params.nil?
      peer_review_params[:points_possible] = params[:points_possible] if params[:points_possible].present?
      peer_review_params[:grading_type] = params[:grading_type] if params[:grading_type].present?
      peer_review_params[:due_at] = params[:due_at] if params[:due_at].present?
      peer_review_params[:unlock_at] = params[:unlock_at] if params[:unlock_at].present?
      peer_review_params[:lock_at] = params[:lock_at] if params[:lock_at].present?
      peer_review_params[:peer_review_overrides] = params[:peer_review_overrides] if params[:peer_review_overrides].present?
    end

    peer_review_params
  end

  def create_api_peer_review_sub_assignment(parent_assignment, params)
    peer_review_params = prepare_peer_review_params(params)
    overrides = peer_review_params.delete(:peer_review_overrides)
    peer_review_sub_assignment = PeerReview::PeerReviewCreatorService.call(
      parent_assignment:,
      **peer_review_params
    )

    if overrides.present?
      PeerReview::DateOverriderService.call(
        peer_review_sub_assignment:,
        overrides:
      )
    end

    peer_review_sub_assignment
  end

  def update_api_peer_review_sub_assignment(parent_assignment, params)
    peer_review_params = prepare_peer_review_params(params)
    PeerReview::PeerReviewUpdaterService.call(parent_assignment:, **peer_review_params)
  end
end<|MERGE_RESOLUTION|>--- conflicted
+++ resolved
@@ -643,11 +643,6 @@
 
       update_new_quizzes_params(assignment, assignment_params)
 
-<<<<<<< HEAD
-    if [:created, :ok].include?(response) &&
-       prepared_create[:assignment].peer_reviews &&
-       prepared_create[:assignment].context.feature_enabled?(:peer_review_grading)
-=======
       if has_peer_reviews
         Assignment.transaction do
           response = if prepared_create[:overrides].present?
@@ -656,7 +651,6 @@
                        prepared_create[:assignment].save!
                        :created
                      end
->>>>>>> e69b96c5
 
           if [:created, :ok].include?(response)
             create_api_peer_review_sub_assignment(prepared_create[:assignment], assignment_params[:peer_review])
@@ -1495,14 +1489,10 @@
       { "ab_guid" => strong_anything },
       ({ "suppress_assignment" => strong_anything } if assignment.root_account.suppress_assignments?),
       ({ "estimated_duration_attributes" => strong_anything } if estimated_duration_enabled?(assignment)),
-<<<<<<< HEAD
-      ({ "peer_review" => %w[points_possible grading_type due_at unlock_at lock_at] } if assignment.context.feature_enabled?(:peer_review_grading)),
-=======
       (if assignment.context.feature_enabled?(:peer_review_grading)
          { "peer_review" => (%w[points_possible grading_type due_at unlock_at lock_at] +
                              [{ "peer_review_overrides" => strong_anything }]) }
        end),
->>>>>>> e69b96c5
     ].compact
   end
 
