# frozen_string_literal: true

#
# Copyright (C) 2011 - present Instructure, Inc.
#
# This file is part of Canvas.
#
# Canvas is free software: you can redistribute it and/or modify it under
# the terms of the GNU Affero General Public License as published by the Free
# Software Foundation, version 3 of the License.
#
# Canvas is distributed in the hope that it will be useful, but WITHOUT ANY
# WARRANTY; without even the implied warranty of MERCHANTABILITY or FITNESS FOR
# A PARTICULAR PURPOSE. See the GNU Affero General Public License for more
# details.
#
# You should have received a copy of the GNU Affero General Public License along
# with this program. If not, see <http://www.gnu.org/licenses/>.
#

module Api::V1::Assignment
  include Api::V1::Json
  include ApplicationHelper
  include Api::V1::ExternalTools::UrlHelpers
  include Api::V1::Locked
  include Api::V1::AssignmentOverride
  include SubmittablesGradingPeriodProtection
  include Api::V1::PlannerOverride
  include Api::V1::EstimatedDuration

  ALL_DATES_LIMIT = 25

  PRELOADS = %i[external_tool_tag
                duplicate_of
                rubric
                rubric_association].freeze

  API_ALLOWED_ASSIGNMENT_OUTPUT_FIELDS = {
    only: %w[
      id
      position
      description
      points_possible
      grading_type
      created_at
      updated_at
      due_at
      final_grader_id
      grader_count
      graders_anonymous_to_graders
      grader_comments_visible_to_graders
      grader_names_visible_to_final_grader
      lock_at
      unlock_at
      assignment_group_id
      peer_reviews
      anonymous_peer_reviews
      automatic_peer_reviews
      intra_group_peer_reviews
      post_to_sis
      grade_group_students_individually
      group_category_id
      grading_standard_id
      moderated_grading
      hide_in_gradebook
      omit_from_final_grade
      suppress_assignment
      anonymous_instructor_annotations
      anonymous_grading
      allowed_attempts
      annotatable_attachment_id
    ]
  }.freeze

  API_ASSIGNMENT_NEW_RECORD_FIELDS = {
    only: %w[
      graders_anonymous_to_graders
      grader_comments_visible_to_graders
      grader_names_visible_to_final_grader
      points_possible
      due_at
      assignment_group_id
      post_to_sis
      annotatable_attachment_id
    ]
  }.freeze

  EDITABLE_ATTRS_IN_CLOSED_GRADING_PERIOD = %w[
    description
    submission_types
    peer_reviews
    peer_review_count
    anonymous_peer_reviews
    peer_reviews_due_at
    automatic_peer_reviews
    allowed_extensions
    due_at
    only_visible_to_overrides
    post_to_sis
    time_zone_edited
    graders_anonymous_to_graders
    grader_comments_visible_to_graders
    grader_names_visible_to_final_grader
  ].freeze

  def assignments_json(assignments, user, session, opts = {})
    # check if all assignments being serialized belong to the same course
    contexts = assignments.map { |a| [a.context_id, a.context_type] }.uniq
    if contexts.length == 1
      # if so, calculate their effective due dates in one go, rather than individually
      opts[:exclude_response_fields] ||= []
      opts[:exclude_response_fields] << "in_closed_grading_period"
      due_dates = EffectiveDueDates.for_course(assignments.first.context, assignments)
    end

    assignments.map do |assignment|
      json = assignment_json(assignment, user, session, opts)
      unless json.key? "in_closed_grading_period"
        json["in_closed_grading_period"] = due_dates.in_closed_grading_period?(assignment)
      end
      json
    end
  end

  def assignment_json(assignment, user, session, opts = {})
    opts.reverse_merge!(
      include_discussion_topic: true,
      include_all_dates: false,
      override_dates: true,
      needs_grading_count_by_section: false,
      exclude_response_fields: [],
      include_planner_override: false,
      include_can_edit: false,
      include_webhook_info: false,
      include_assessment_requests: false,
      include_peer_review: false
    )

    if opts[:override_dates] && !assignment.new_record?
      assignment = assignment.overridden_for(user)
      if assignment.has_sub_assignments?
        assignment.sub_assignments = assignment.sub_assignments.map do |sub_assignment|
          sub_assignment.overridden_for(user)
        end
      end
    end

    fields = assignment.new_record? ? API_ASSIGNMENT_NEW_RECORD_FIELDS : API_ALLOWED_ASSIGNMENT_OUTPUT_FIELDS
    if opts[:exclude_response_fields].include?("description")
      fields_copy = fields[:only].dup
      fields_copy.delete("description")
      fields = { only: fields_copy }
    end

    hash = api_json(assignment, user, session, fields)
    description = api_user_content(hash["description"],
                                   @context || assignment.context,
                                   user,
                                   opts[:preloaded_user_content_attachments] || {},
                                   location: assignment.asset_string)

    hash["secure_params"] = assignment.secure_params(include_description: description.present?) if assignment.has_attribute?(:lti_context_id)
    hash["lti_context_id"] = assignment.lti_context_id if assignment.has_attribute?(:lti_context_id)
    hash["course_id"] = assignment.context_id
    hash["name"] = assignment.title
    hash["suppress_assignment"] = assignment.suppress_assignment
    hash["submission_types"] = assignment.submission_types_array
    hash["has_submitted_submissions"] = assignment.has_submitted_submissions?
    hash["due_date_required"] = assignment.due_date_required?
    hash["max_name_length"] = assignment.max_name_length
    hash["allowed_attempts"] = -1 if assignment.allowed_attempts.nil?
    paced_course = Course.find_by(id: assignment.context_id)&.enable_course_paces?
    hash["in_paced_course"] = paced_course if paced_course

    unless opts[:exclude_response_fields].include?("in_closed_grading_period")
      hash["in_closed_grading_period"] = assignment.in_closed_grading_period?
    end

    hash["grades_published"] = assignment.grades_published? if opts[:include_grades_published]
    hash["graded_submissions_exist"] = assignment.graded_submissions_exist?

    if opts[:include_checkpoints] && assignment.context.discussion_checkpoints_enabled?
      hash["has_sub_assignments"] = assignment.has_sub_assignments?
      hash["checkpoints"] = assignment.sub_assignments.map { |sub_assignment| Checkpoint.new(sub_assignment, user).as_json }
    end

    if assignment.checkpoint?
      hash["sub_assignment_tag"] = assignment.sub_assignment_tag
    end

    if opts[:overrides].present?
      hash["overrides"] = assignment_overrides_json(opts[:overrides], user)
    elsif opts[:include_overrides]
      hash["overrides"] = assignment_overrides_json(assignment.assignment_overrides.select(&:active?), user)
    end

    unless assignment.user_submitted.nil?
      hash["user_submitted"] = assignment.user_submitted
    end

    hash["omit_from_final_grade"] = assignment.omit_from_final_grade?

    hash["hide_in_gradebook"] = assignment.hide_in_gradebook?

    if assignment.context&.turnitin_enabled?
      hash["turnitin_enabled"] = assignment.turnitin_enabled
      hash["turnitin_settings"] = turnitin_settings_json(assignment)
    end

    if assignment.context&.vericite_enabled?
      hash["vericite_enabled"] = assignment.vericite_enabled
      hash["vericite_settings"] = vericite_settings_json(assignment)
    end

    if PluginSetting.settings_for_plugin(:assignment_freezer)
      hash["freeze_on_copy"] = assignment.freeze_on_copy?
      hash["frozen"] = assignment.frozen_for_user?(user)
      hash["frozen_attributes"] = assignment.frozen_attributes_for_user(user)
    end

    hash["is_quiz_assignment"] = assignment.quiz? && assignment.quiz.assignment?
    hash["can_duplicate"] = assignment.can_duplicate?
    hash["original_course_id"] = assignment.duplicate_of&.course&.id
    hash["original_assignment_id"] = assignment.duplicate_of&.id
    hash["original_lti_resource_link_id"] = assignment.duplicate_of&.lti_resource_link_id
    hash["original_assignment_name"] = assignment.duplicate_of&.name
    hash["original_quiz_id"] = assignment.migrate_from_id
    hash["workflow_state"] = assignment.workflow_state
    hash["important_dates"] = assignment.important_dates

    if assignment.quiz_lti?
      hash["is_quiz_lti_assignment"] = true
      hash["frozen_attributes"] ||= []
      hash["frozen_attributes"] << "submission_types"
      hash["settings"] = assignment.settings
    end

    if assignment.external_tool? && assignment.external_tool_tag.present?
      hash["external_tool_tag_attributes"] = { "url" => assignment.external_tool_tag.url }
    end

    return hash if assignment.new_record?

    # use already generated hash['description'] because it is filtered by
    # Assignment#filter_attributes_for_user when the assignment is locked
    unless opts[:exclude_response_fields].include?("description")
      hash["description"] = description
    end

    can_manage = assignment.context.grants_any_right?(user, :manage, :manage_grades, :manage_assignments_edit)
    hash["muted"] = assignment.muted?
    hash["html_url"] = course_assignment_url(assignment.context_id, assignment)
    if can_manage
      hash["has_overrides"] = assignment.has_overrides?
    end

    if assignment.external_tool? && assignment.external_tool_tag.present?
      external_tool_tag = assignment.external_tool_tag
      tool_attributes = {
        "url" => external_tool_tag.url,
        "new_tab" => external_tool_tag.new_tab,
        "external_data" => external_tool_tag.external_data,
        "resource_link_id" => assignment.lti_resource_link_id,
        "resource_link_title" => assignment.primary_resource_link&.title
      }
      tool_attributes.merge!(external_tool_tag.attributes.slice("content_type", "content_id")) if external_tool_tag.content_id
      tool_attributes["custom_params"] = assignment.primary_resource_link&.custom
      hash["external_tool_tag_attributes"] = tool_attributes
      hash["url"] = sessionless_launch_url(@context,
                                           launch_type: "assessment",
                                           assignment_id: assignment.id)
    end

    # the webhook_info is for internal use only and is not intended to be used with
    # multiple assignments, it will create difficult to fix n+1s
    if opts[:include_webhook_info]
      hash["webhook_info"] = assignment.assignment_configuration_tool_lookups[0]&.webhook_info
    end

    peer_review_params = extract_peer_review_params(assignment)
    hash.merge!(peer_review_params) if peer_review_params

    include_needs_grading_count = opts[:exclude_response_fields].exclude?("needs_grading_count")
    if include_needs_grading_count && assignment.context.grants_right?(user, :manage_grades)
      query = Assignments::NeedsGradingCountQuery.new(assignment, user, opts[:needs_grading_course_proxy])
      if opts[:needs_grading_count_by_section]
        hash["needs_grading_count_by_section"] = query.count_by_section
      end
      hash["needs_grading_count"] = query.count
    end

    if assignment.context.grants_any_right?(user, :read_sis, :manage_sis)
      hash["sis_assignment_id"] = assignment.sis_source_id
      hash["integration_id"] = assignment.integration_id
      hash["integration_data"] = assignment.integration_data
    end

    if assignment.quiz?
      hash["quiz_id"] = assignment.quiz.id
      hash["anonymous_submissions"] = !!assignment.quiz.anonymous_submissions
    end

    if assignment.allowed_extensions.present?
      hash["allowed_extensions"] = assignment.allowed_extensions
    end

    if opts[:include_assessment_requests]
      if user.assigned_assessments.any?
        submission = assignment.submission_for_student(user)
        assessment_requests = user.assigned_assessments.where(assessor_asset: submission).preload(:asset, assessor_asset: :assignment)
        hash["assessment_requests"] = assessment_requests.map { |assessment_request| assessment_request_json(assessment_request, anonymous_peer_reviews: assignment.anonymous_peer_reviews?) }
      else
        hash["assessment_requests"] = []
      end
    end

    if opts[:include_has_rubric]
      hash["has_rubric"] = assignment.active_rubric_association?
    end

    unless opts[:exclude_response_fields].include?("rubric")
      if assignment.active_rubric_association?
        hash["use_rubric_for_grading"] = !!assignment.rubric_association.use_for_grading
        if assignment.rubric_association.rubric
          hash["free_form_criterion_comments"] = !!assignment.rubric_association.rubric.free_form_criterion_comments
        end
      end

      if assignment.active_rubric_association?
        rubric = assignment.rubric
        hash["rubric"] = rubric.data.map do |row|
          row_hash = row.slice(:id, :points, :description, :long_description, :ignore_for_scoring)
          row_hash["criterion_use_range"] = row[:criterion_use_range] || false
          row_hash["ratings"] = row[:ratings].map do |c|
            rating_hash = c.slice(:id, :points, :description, :long_description)
            rating_hash["long_description"] = c[:long_description] || ""
            rating_hash
          end
          if row[:learning_outcome_id] &&
             (outcome = LearningOutcome.where(id: row[:learning_outcome_id]).first)
            row_hash["outcome_id"] = outcome.id
            row_hash["vendor_guid"] = outcome.vendor_guid
          end
          row_hash
        end
        hash["rubric_settings"] = {
          "id" => rubric.id,
          "title" => rubric.title,
          "points_possible" => rubric.points_possible,
          "free_form_criterion_comments" => !!rubric.free_form_criterion_comments,
          "hide_score_total" => !!assignment.rubric_association.hide_score_total,
          "hide_points" => !!assignment.rubric_association.hide_points
        }
      end
    end

    if opts[:include_discussion_topic] && assignment.discussion_topic?
      extend Api::V1::DiscussionTopics

      hash["discussion_topic"] = discussion_topic_api_json(
        assignment.discussion_topic,
        assignment.discussion_topic.context,
        user,
        session,
        include_assignment: false,
        exclude_messages: opts[:exclude_response_fields].include?("description")
      )
    end

    if opts[:include_all_dates]
      overrides = assignment.has_sub_assignments? ? assignment.sub_assignment_overrides : assignment.assignment_overrides

      if overrides
        override_count = overrides.loaded? ? overrides.count(&:active?) : overrides.active.count

        if assignment.has_sub_assignments? && override_count < ALL_DATES_LIMIT
          hash["all_dates"] = []

          assignment.sub_assignments.each do |sub_assignment|
            hash["all_dates"].concat(sub_assignment.dates_hash_visible_to(user))
          end
        elsif override_count < ALL_DATES_LIMIT
          hash["all_dates"] = assignment.dates_hash_visible_to(user)
        else
          hash["all_dates_count"] = override_count
          hash["all_dates"] = []
        end
      end
    end

    if opts[:include_can_edit]
      can_edit_assignment = assignment.user_can_update?(user, session)
      hash["can_edit"] = can_edit_assignment
      hash["all_dates"]&.each do |date_hash|
        in_closed_grading_period = date_in_closed_grading_period?(date_hash["due_at"])
        date_hash["in_closed_grading_period"] = in_closed_grading_period
        date_hash["can_edit"] = can_edit_assignment && (!in_closed_grading_period || !constrained_by_grading_periods?)
      end
    end

    if opts[:include_module_ids]
      modulable = case assignment.submission_types
                  when "online_quiz" then assignment.quiz
                  when "discussion_topic" then assignment.discussion_topic
                  else assignment
                  end

      if modulable
        hash["module_ids"] = modulable.context_module_tags.map(&:context_module_id)
        hash["module_positions"] = modulable.context_module_tags.map(&:position)
      end
    end

    hash["published"] = assignment.published?
    if can_manage
      hash["unpublishable"] = assignment.can_unpublish?
    end

    hash["only_visible_to_overrides"] = value_to_boolean(assignment.only_visible_to_overrides)
    hash["visible_to_everyone"] = assignment.visible_to_everyone

    if opts[:include_visibility]
      hash["assignment_visibility"] = (opts[:assignment_visibilities] || assignment.students_with_visibility.pluck(:id).uniq).map(&:to_s)
    end

    if (submission = opts[:submission])
      should_show_statistics = opts[:include_score_statistics] && assignment.can_view_score_statistics?(user)

      if submission.is_a?(Array)
        ActiveRecord::Associations.preload(submission, :quiz_submission) if assignment.quiz?
        hash["submission"] = submission.map do |s|
          submission_json(s,
                          assignment,
                          user,
                          session,
                          assignment.context,
                          params[:include],
                          params,
                          preloaded_enrollments_by_user_id: opts[:preloaded_enrollments_by_user_id])
        end
        should_show_statistics &&= submission.any? do |s|
          s.assignment = assignment # Avoid extra query in submission.hide_grade_from_student? to get assignment
          s.eligible_for_showing_score_statistics?
        end
      else
        hash["submission"] = submission_json(submission,
                                             assignment,
                                             user,
                                             session,
                                             assignment.context,
                                             params[:include],
                                             params,
                                             preloaded_enrollments_by_user_id: opts[:preloaded_enrollments_by_user_id])
        submission.assignment = assignment # Avoid extra query in submission.hide_grade_from_student? to get assignment
        should_show_statistics &&= submission.eligible_for_showing_score_statistics?
      end

      if should_show_statistics && (stats = assignment&.score_statistic)
        hash["score_statistics"] = {
          "min" => stats.minimum.to_f.round(1),
          "max" => stats.maximum.to_f.round(1),
          "mean" => stats.mean.to_f.round(1)
        }
        if stats.median.nil?
          # We must be serving an old score statistics, go update in the background to ensure it exists next time
          ScoreStatisticsGenerator.update_score_statistics_in_singleton(@context)
        elsif Account.site_admin.feature_enabled?(:enhanced_grade_statistics)
          hash["score_statistics"]["upper_q"] = stats.upper_q.to_f.round(1)
          hash["score_statistics"]["median"] = stats.median.to_f.round(1)
          hash["score_statistics"]["lower_q"] = stats.lower_q.to_f.round(1)
        end
      end
    end

    if opts[:bucket]
      hash["bucket"] = opts[:bucket]
    end

    locked_json(hash, assignment, user, "assignment")

    if assignment.context.present?
      hash["submissions_download_url"] = submissions_download_url(assignment.context, assignment)
    end

    if opts[:master_course_status]
      hash.merge!(assignment.master_course_api_restriction_data(opts[:master_course_status]))
    end

    if opts[:include_planner_override]
      override = assignment.planner_override_for(user)
      hash["planner_override"] = planner_override_json(override, user, session)
    end

    hash["post_manually"] = assignment.post_manually?
    hash["anonymous_grading"] = value_to_boolean(assignment.anonymous_grading)
    hash["anonymize_students"] = assignment.anonymize_students?
    hash["new_quizzes_anonymous_participants"] = assignment.new_quizzes_anonymous_participants?

    hash["require_lockdown_browser"] = assignment.settings&.dig("lockdown_browser", "require_lockdown_browser") || false

    if opts[:include_can_submit] && !assignment.quiz? && !submission.is_a?(Array)
      hash["can_submit"] = assignment.expects_submission? &&
                           !assignment.locked_for?(user) &&
                           assignment.rights_status(user, :submit)[:submit] &&
                           (submission.nil? || submission.attempts_left.nil? || submission.attempts_left > 0)
    end

    if opts[:include_ab_guid]
      hash["ab_guid"] = assignment.ab_guid.presence || assignment.ab_guid_through_rubric
    end

    hash["restrict_quantitative_data"] = assignment.restrict_quantitative_data?(user, true) || false

    if opts[:migrated_urls_content_migration_id]
      hash["migrated_urls_content_migration_id"] = opts[:migrated_urls_content_migration_id]
    end

    if estimated_duration_enabled?(assignment) && assignment.estimated_duration&.marked_for_destruction? == false
      hash["estimated_duration"] = estimated_duration_json(assignment.estimated_duration, user, session)
    end

    if opts[:include_peer_review] && assignment.context.feature_enabled?(:peer_review_allocation_and_grading)
      peer_review_sub_assignment = assignment.peer_review_sub_assignment
      if peer_review_sub_assignment
        # Exclude recursive peer_review_sub_assignment
        sub_opts = opts.merge(include_peer_review: false)
        peer_review_json = assignment_json(peer_review_sub_assignment, user, session, sub_opts)
      end

      hash["peer_review_sub_assignment"] = peer_review_json
    end

    hash
  end

  def extract_peer_review_params(assignment)
    return unless assignment.peer_reviews?

    context = assignment.context
    automatic_peer_reviews = assignment.automatic_peer_reviews?
<<<<<<< HEAD
    allocation_enabled = context.feature_enabled?(:peer_review_allocation)
    grading_enabled = context.feature_enabled?(:peer_review_grading)

    return unless automatic_peer_reviews || allocation_enabled || grading_enabled
=======
    allocation_and_grading_enabled = context.feature_enabled?(:peer_review_allocation_and_grading)

    return unless automatic_peer_reviews || allocation_and_grading_enabled
>>>>>>> 40dcc2b7

    attrs = [:peer_review_count]
    if automatic_peer_reviews
      attrs += [:peer_reviews_assign_at, :intra_group_peer_reviews]
<<<<<<< HEAD
    elsif allocation_enabled
      attrs += [:peer_review_submission_required, :peer_review_across_sections]
    end

    assignment.slice(*attrs)
=======
    elsif allocation_and_grading_enabled
      attrs += [:peer_review_submission_required, :peer_review_across_sections]
    end

    params = assignment.slice(*attrs)
    params[:has_peer_review_submissions] = assignment.peer_review_submissions? if allocation_and_grading_enabled

    params
>>>>>>> 40dcc2b7
  end

  def turnitin_settings_json(assignment)
    settings = assignment.turnitin_settings.with_indifferent_access
    %i[s_paper_check internet_check journal_check exclude_biblio exclude_quoted submit_papers_to].each do |key|
      settings[key] = value_to_boolean(settings[key])
    end

    ex_type = settings.delete(:exclude_type)
    settings[:exclude_small_matches_type] = case ex_type
                                            when "0" then nil
                                            when "1" then "words"
                                            when "2" then "percent"
                                            end

    ex_value = settings.delete(:exclude_value)
    settings[:exclude_small_matches_value] = ex_value.present? ? ex_value.to_i : nil

    settings.slice(*API_ALLOWED_TURNITIN_SETTINGS)
  end

  def vericite_settings_json(assignment)
    settings = assignment.vericite_settings.with_indifferent_access
    %i[exclude_quoted exclude_self_plag store_in_index].each do |key|
      settings[key] = value_to_boolean(settings[key])
    end

    settings.slice(*API_ALLOWED_VERICITE_SETTINGS)
  end

  API_ALLOWED_ASSIGNMENT_INPUT_FIELDS = %w[
    name
    description
    position
    points_possible
    graders_anonymous_to_graders
    grader_comments_visible_to_graders
    grader_names_visible_to_final_grader
    grader_count
    grading_type
    allowed_extensions
    due_at
    lock_at
    unlock_at
    assignment_group_id
    group_category_id
    peer_reviews
    anonymous_peer_reviews
    peer_reviews_assign_at
    peer_review_count
    automatic_peer_reviews
    intra_group_peer_reviews
    peer_review_submission_required
    peer_review_across_sections
    peer_review
    grade_group_students_individually
    turnitin_enabled
    vericite_enabled
    grading_standard_id
    freeze_on_copy
    notify_of_update
    sis_assignment_id
    integration_id
    hide_in_gradebook
    omit_from_final_grade
    suppress_assignment
    anonymous_instructor_annotations
    allowed_attempts
    important_dates
  ].freeze

  API_ALLOWED_TURNITIN_SETTINGS = %w[
    originality_report_visibility
    s_paper_check
    internet_check
    journal_check
    exclude_biblio
    exclude_quoted
    exclude_small_matches_type
    exclude_small_matches_value
    submit_papers_to
  ].freeze

  API_ALLOWED_VERICITE_SETTINGS = %w[
    originality_report_visibility
    exclude_quoted
    exclude_self_plag
    store_in_index
  ].freeze

  def create_api_assignment(assignment, assignment_params, user, context = assignment.context, calculate_grades: nil)
    return :forbidden unless grading_periods_allow_submittable_create?(assignment, assignment_params)

    prepared_create = prepare_assignment_create_or_update(assignment, assignment_params, user, context)
    return false unless prepared_create[:valid]

    response = :created
    has_peer_reviews = prepared_create[:assignment].peer_reviews && prepared_create[:assignment].context.feature_enabled?(:peer_review_allocation_and_grading)

    Assignment.suspend_due_date_caching do
      assignment.quiz_lti! if assignment_params.key?(:quiz_lti) || assignment&.quiz_lti?

      update_new_quizzes_params(assignment, assignment_params)

      if has_peer_reviews
        Assignment.transaction do
          prepared_create[:assignment].skip_peer_review_sub_assignment_sync = true
          response = if prepared_create[:overrides].present?
                       create_api_assignment_with_overrides(prepared_create, user)
                     else
                       prepared_create[:assignment].save!
                       :created
                     end

          if [:created, :ok].include?(response)
            peer_review_result = create_api_peer_review_sub_assignment(
              prepared_create[:assignment],
              assignment_params[:peer_review]
            )

            if peer_review_result == false
              response = false
              raise ActiveRecord::Rollback
            else
              prepared_create[:assignment].association(:peer_review_sub_assignment).reload
            end
          end
        ensure
          prepared_create[:assignment].skip_peer_review_sub_assignment_sync = false
        end
      else
        response = if prepared_create[:overrides].present?
                     create_api_assignment_with_overrides(prepared_create, user)
                   else
                     prepared_create[:assignment].save!
                     :created
                   end
      end
    end

    calc_grades = calculate_grades ? value_to_boolean(calculate_grades) : true
    SubmissionLifecycleManager.recompute(prepared_create[:assignment], update_grades: calc_grades, executing_user: user)
    response
  rescue ActiveRecord::RecordInvalid
    false
  end

  def update_api_assignment(assignment, assignment_params, user, context = assignment.context, opts = {})
    return :forbidden unless grading_periods_allow_submittable_update?(assignment, assignment_params)

    # Trying to change the "everyone" due date when the assignment is restricted to a specific section
    # creates an "everyone else" section
    prepared_update = prepare_assignment_create_or_update(assignment, assignment_params, user, context)
    return false unless prepared_update[:valid]

    handle_only_visible_to_overrides!(assignment, assignment_params)

    cached_due_dates_changed = prepared_update[:assignment].update_cached_due_dates?
    response = :ok

    has_peer_reviews = prepared_update[:assignment].peer_reviews
<<<<<<< HEAD
    peer_review_grading_enabled = prepared_update[:assignment].context.feature_enabled?(:peer_review_grading)

    prepared_update[:assignment].skip_peer_review_sub_assignment_sync = true if prepared_update[:assignment].context.feature_enabled?(:peer_review_grading)
=======
    peer_review_grading_enabled = prepared_update[:assignment].context.feature_enabled?(:peer_review_allocation_and_grading)

    prepared_update[:assignment].skip_peer_review_sub_assignment_sync = true if prepared_update[:assignment].context.feature_enabled?(:peer_review_allocation_and_grading)
>>>>>>> 40dcc2b7

    Assignment.suspend_due_date_caching do
      if peer_review_grading_enabled
        Assignment.transaction do
          response = if prepared_update[:overrides].present?
                       update_api_assignment_with_overrides(prepared_update, user)
                     else
                       if assignment_params["force_updated_at"] && !prepared_update[:assignment].changed?
                         prepared_update[:assignment].touch
                       else
                         prepared_update[:assignment].save!
                       end
                       :ok
                     end

          if response == :ok
            peer_review_result = true

            if has_peer_reviews
              peer_review_result = if prepared_update[:assignment].peer_review_sub_assignment.present?
                                     update_api_peer_review_sub_assignment(
                                       prepared_update[:assignment],
                                       assignment_params[:peer_review]
                                     )
                                   else
                                     create_api_peer_review_sub_assignment(
                                       prepared_update[:assignment],
                                       assignment_params[:peer_review]
                                     )
                                   end
            else
              prepared_update[:assignment]&.peer_review_sub_assignment&.destroy
            end

            if peer_review_result == false
              response = false
              raise ActiveRecord::Rollback
            else
              prepared_update[:assignment].association(:peer_review_sub_assignment).reload
            end
          end
        end
      else
        response = if prepared_update[:overrides]
                     update_api_assignment_with_overrides(prepared_update, user)
                   else
                     if assignment_params["force_updated_at"] && !prepared_update[:assignment].changed?
                       prepared_update[:assignment].touch
                     else
                       prepared_update[:assignment].save!
                     end
                     :ok
                   end
      end
    end

    if @overrides_affected.to_i > 0 || cached_due_dates_changed
      assignment.clear_cache_key(:availability)
      assignment.quiz.clear_cache_key(:availability) if assignment.quiz?
      SubmissionLifecycleManager.recompute(prepared_update[:assignment], update_grades: true, executing_user: user)
    end

    # At present, when an assignment linked to a LTI tool is copied, there is no way for canvas
    # to know what resouces the LTI tool needs copied as well. New Quizzes has a problem
    # when an assignment linked to a New Quiz is copied, none of the content referenced in the RCE
    # html is moved to the destination course. This code block gives New Quizzes the ability
    # to let canvas know what additional assets need to be copied.
    # Note: this is intended to be a short term solution to resolve an ongoing production issue.
    url = assignment_params["migrated_urls_report_url"]
    if url.present?
      res = CanvasHttp.get(url)
      data = JSON.parse(res.body)

      unless data.empty?
        copy_values = {}
        source_course = nil

        migration_type = "course_copy_importer"
        plugin = Canvas::Plugin.find(migration_type)
        content_migration = context.content_migrations.build(
          user:,
          context:,
          migration_type:,
          initiated_source: :new_quizzes
        )

        data.each_key do |key|
          import_object = Context.find_asset_by_url(key)

          next unless import_object.respond_to?(:context) && import_object.context.is_a?(Course)

          if import_object.is_a?(WikiPage)
            copy_values[:wiki_pages] ||= []
            copy_values[:wiki_pages] << import_object
            source_course ||= import_object.context
          elsif import_object.is_a?(Attachment)
            copy_values[:attachments] ||= []
            copy_values[:attachments] << import_object
            source_course ||= import_object.context
          end
        end

        return response if source_course.nil?

        content_migration.source_course = source_course
        use_global_identifiers = content_migration.use_global_identifiers?

        copy_values.transform_values! do |import_objects|
          import_objects.map do |import_object|
            CC::CCHelper.create_key(import_object, global: use_global_identifiers)
          end
        end

        content_migration.update_migration_settings({
                                                      import_quizzes_next: false,
                                                      source_course_id: source_course.id
                                                    })
        content_migration.workflow_state = "created"
        content_migration.migration_settings[:import_immediately] = false
        content_migration.save

        copy_options = ContentMigration.process_copy_params(copy_values, global_identifiers: use_global_identifiers)
        content_migration.migration_settings[:migration_ids_to_import] ||= {}
        content_migration.migration_settings[:migration_ids_to_import][:copy] = copy_options
        content_migration.copy_options = copy_options
        content_migration.save

        content_migration.shard.activate do
          content_migration.queue_migration(plugin)
        end

        opts[:migrated_urls_content_migration_id] = content_migration.global_id
      end
    end

<<<<<<< HEAD
    if prepared_update[:assignment].context.feature_enabled?(:peer_review_grading)
=======
    if prepared_update[:assignment].context.feature_enabled?(:peer_review_allocation_and_grading)
>>>>>>> 40dcc2b7
      prepared_update[:assignment].skip_peer_review_sub_assignment_sync = false
    end

    response
  rescue ActiveRecord::RecordInvalid => e
    assignment.errors.add("invalid_record", e)
    false
  end

  API_ALLOWED_SUBMISSION_TYPES = [
    "online_quiz",
    "none",
    "on_paper",
    "discussion_topic",
    "external_tool",
    "online_upload",
    "online_text_entry",
    "online_url",
    "media_recording",
    "not_graded",
    "wiki_page",
    "student_annotation",
    "ams",
    ""
  ].freeze

  def submission_types_valid?(assignment, assignment_params)
    return true if assignment_params["submission_types"].nil?

    assignment_params["submission_types"] = Array(assignment_params["submission_types"])

    if assignment_params["submission_types"].present? &&
       !assignment_params["submission_types"].all? do |s|
         return false if s == "wiki_page" && !context.try(:conditional_release?)

         API_ALLOWED_SUBMISSION_TYPES.include?(s) || (s == "default_external_tool" && assignment.unpublished?)
       end
      assignment.errors.add("assignment[submission_types]",
                            I18n.t("assignments_api.invalid_submission_types",
                                   "Invalid submission types"))
      return false
    end
    true
  end

  # validate that date and times are iso8601
  def assignment_dates_valid?(assignment, assignment_params)
    errors = %w[due_at lock_at unlock_at peer_reviews_assign_at].map do |v|
      next unless assignment_params[v].present? && assignment_params[v] !~ Api::ISO8601_REGEX

      assignment.errors.add("assignment[#{v}]",
                            I18n.t("assignments_api.invalid_date_time",
                                   "Invalid datetime for %{attribute}",
                                   attribute: v))
    end

    errors.compact.empty?
  end

  def assignment_group_id_valid?(assignment, assignment_params)
    ag_id = assignment_params["assignment_group_id"].presence
    # if ag_id is a non-numeric string, ag_id.to_i will == 0
    if ag_id && ag_id.to_i <= 0
      assignment.errors.add("assignment[assignment_group_id]", I18n.t(:not_a_number, "must be a positive number"))
      false
    else
      true
    end
  end

  def assignment_final_grader_valid?(assignment, course)
    return true unless assignment.final_grader_id && assignment.final_grader_id_changed?

    final_grader = course.participating_instructors.find_by(id: assignment.final_grader_id)
    if final_grader.nil?
      assignment.errors.add("final_grader_id", I18n.t("course has no active instructors with this ID"))
      false
    elsif !course.grants_right?(final_grader, :select_final_grade)
      assignment.errors.add("final_grader_id", I18n.t("user does not have permission to select final grade"))
      false
    else
      true
    end
  end

  def assignment_editable_fields_valid?(assignment, user)
    return true if assignment.context.account_membership_allows(user)
    # if not in closed grading period editable fields are valid
    return true unless assignment.in_closed_grading_period?
    # if assignment was not and is still not gradeable fields are valid
    return true unless assignment.gradeable_was? || assignment.gradeable?

    impermissible_changes = assignment.changes.keys - EDITABLE_ATTRS_IN_CLOSED_GRADING_PERIOD
    # backend is title, frontend is name
    impermissible_changes << "name" if impermissible_changes.delete("title")
    return true unless impermissible_changes.present?

    impermissible_changes.each do |change|
      assignment.errors.add(change, I18n.t("cannot be changed because this assignment is due in a closed grading period"))
    end
    false
  end

  def update_from_params(assignment, assignment_params, user, context = assignment.context)
    update_params = assignment_params.permit(allowed_assignment_input_fields(assignment))

    if update_params.key?("peer_reviews_assign_at")
      update_params["peer_reviews_due_at"] = update_params["peer_reviews_assign_at"]
      update_params.delete("peer_reviews_assign_at")
    end

    if update_params.key?("anonymous_peer_reviews") &&
       Canvas::Plugin.value_to_boolean(update_params["anonymous_peer_reviews"]) != assignment.anonymous_peer_reviews
      ::AssessmentRequest.where(asset: assignment.submissions).update_all(updated_at: Time.now.utc)
    end

    if update_params["submission_types"].is_a? Array
      update_params["submission_types"] = update_params["submission_types"].map do |type|
        # TODO: remove. this was temporary backward support for a hotfix
        (type == "online_media_recording") ? "media_recording" : type
      end
      update_params["submission_types"] = update_params["submission_types"].join(",")
    end

    update_params["submission_types"] ||= "not_graded" if update_params["grading_type"] == "not_graded"

    if update_params.key?("assignment_group_id")
      ag_id = update_params.delete("assignment_group_id").presence
      assignment.assignment_group = assignment.context.assignment_groups.where(id: ag_id).first
    end

    if update_params.key?("ab_guid")
      assignment.ab_guid.clear
      ab_guids = update_params.delete("ab_guid").presence
      Array(ab_guids).each do |guid|
        assignment.ab_guid << guid if guid.present?
      end
    end

    if update_params.key?("group_category_id") && !assignment.group_category_deleted_with_submissions?
      gc_id = update_params.delete("group_category_id").presence
      assignment.group_category = assignment.context.group_categories.where(id: gc_id).first
    end

    if update_params.key?("grading_standard_id")
      standard_id = update_params.delete("grading_standard_id")
      if assignment.grants_right?(user, :set_grading_scheme)
        if standard_id.present?
          grading_standard = GradingStandard.for(context).where(id: standard_id).first
          assignment.grading_standard = grading_standard if grading_standard
        else
          assignment.grading_standard = nil
        end
      end
    end

    if assignment.context.grants_right?(user, :manage_sis)
      if update_params.key?("sis_assignment_id") && update_params["sis_assignment_id"].blank?
        update_params["sis_assignment_id"] = nil
      end

      data = update_params["integration_data"]
      update_params["integration_data"] = JSON.parse(data) if data.is_a?(String)
    else
      update_params.delete("sis_assignment_id")
      update_params.delete("integration_id")
      update_params.delete("integration_data")
    end

    # do some fiddling with due_at for fancy midnight and add to update_params
    if update_params["due_at"].present? && update_params["due_at"] =~ Api::ISO8601_REGEX
      update_params["time_zone_edited"] = Time.zone.name
    end

    unless assignment.context.try(:turnitin_enabled?)
      update_params.delete("turnitin_enabled")
      update_params.delete("turnitin_settings")
    end

    unless assignment.context.try(:vericite_enabled?)
      update_params.delete("vericite_enabled")
      update_params.delete("vericite_settings")
    end

    # use Assignment#turnitin_settings= to normalize, but then assign back to
    # hash so that it is written with update_params
    if update_params.key?("turnitin_settings")
      assignment.turnitin_settings = turnitin_settings_hash(update_params)
    end

    # use Assignment#vericite_settings= to normalize, but then assign back to
    # hash so that it is written with update_params
    if update_params.key?("vericite_settings")
      assignment.vericite_settings = vericite_settings_hash(update_params)
    end

    # TODO: allow rubric creation

    if update_params.key?("description")
      assignment.saving_user = user
      update_params["description"] = process_incoming_html_content(update_params["description"])
    end

    if assignment_params.key? "published"
      published = value_to_boolean(assignment_params["published"])
      assignment.workflow_state = published ? "published" : "unpublished"
    end

    if assignment_params.key? "only_visible_to_overrides"
      assignment.only_visible_to_overrides = value_to_boolean(assignment_params["only_visible_to_overrides"])
    end

    post_to_sis = assignment_params.key?("post_to_sis") ? value_to_boolean(assignment_params["post_to_sis"]) : nil
    if !post_to_sis.nil?
      assignment.post_to_sis = post_to_sis
    elsif assignment.new_record? && !Assignment.sis_grade_export_enabled?(context)
      # set the default setting if it is not included.
      assignment.post_to_sis = context.account.sis_default_grade_export[:value]
    end

    if assignment_params.key?("moderated_grading")
      assignment.moderated_grading = value_to_boolean(assignment_params["moderated_grading"])
    end

    grader_changes = final_grader_changes(assignment, assignment_params)
    assignment.final_grader_id = grader_changes.grader_id if grader_changes.grader_changed?

    if assignment_params.key?("anonymous_grading") && assignment.course.feature_enabled?(:anonymous_marking)
      assignment.anonymous_grading = value_to_boolean(assignment_params["anonymous_grading"])
    end

    if assignment_params.key?("duplicated_successfully")
      if value_to_boolean(assignment_params[:duplicated_successfully])
        assignment.finish_duplicating
      else
        assignment.fail_to_duplicate
      end
    end

    if assignment_params.key?("alignment_cloned_successfully") && assignment.root_account.feature_enabled?(:course_copy_alignments)
      if value_to_boolean(assignment_params[:alignment_cloned_successfully])
        assignment.finish_alignment_cloning
      else
        assignment.fail_to_clone_alignment
      end
    end

    if assignment_params.key?("migrated_successfully")
      if value_to_boolean(assignment_params[:migrated_successfully])
        assignment.finish_migrating
      else
        assignment.fail_to_migrate
      end
    end

    if assignment_params.key?("cc_imported_successfully")
      if value_to_boolean(assignment_params[:cc_imported_successfully])
        assignment.finish_importing
      else
        assignment.fail_to_import
      end
    end

    if update_params.key?(:submission_types)
      if update_params[:submission_types].include?("student_annotation")
        if assignment_params.key?(:annotatable_attachment_id)
          attachment = Attachment.find(assignment_params.delete(:annotatable_attachment_id))
          assignment.annotatable_attachment = attachment.copy_to_student_annotation_documents_folder(assignment.course)
        end
      else
        assignment.annotatable_attachment_id = nil
      end
    end

    if update_lockdown_browser?(assignment_params)
      update_lockdown_browser_settings(assignment, assignment_params)
    end

    if update_params["allowed_attempts"].to_i == -1 && assignment.allowed_attempts.nil?
      # if allowed_attempts is nil, the api json will replace it with -1 for some reason
      # so if it's included in the json to update, we should just ignore it
      update_params.delete("allowed_attempts")
    end

    if update_params.key?("important_dates")
      update_params["important_dates"] = value_to_boolean(update_params["important_dates"])
    end

    # Extract peer_review parameter to avoid conflict with assignment attributes
    peer_review_sub_assignment_params = update_params.delete("peer_review")

    apply_report_visibility_options!(assignment_params, assignment)

    assignment.updating_user = user
    assignment.attributes = update_params
    assignment.infer_times

    # Store peer review params in assignment_params for later use
    assignment_params[:peer_review] = peer_review_sub_assignment_params if peer_review_sub_assignment_params.present?

    assignment
  end

  def update_new_quizzes_params(assignment, assignment_params)
    return unless Account.site_admin.feature_enabled?(:new_quizzes_surveys) && assignment.quiz_lti? && assignment.new_record?

    type = assignment_params&.[](:new_quizzes_quiz_type)
    if type.present?
      assignment.new_quizzes_type = type
      assignment.hide_in_gradebook = (type == "ungraded_survey")
      assignment.omit_from_final_grade = (type == "ungraded_survey")
    end
    anonymous_submissions = assignment_params&.[](:new_quizzes_anonymous_submission)
    assignment.anonymous_participants = anonymous_submissions if anonymous_submissions.present?
  end

  def turnitin_settings_hash(assignment_params)
    turnitin_settings = assignment_params.delete("turnitin_settings").permit(*API_ALLOWED_TURNITIN_SETTINGS)
    turnitin_settings["exclude_type"] = case turnitin_settings["exclude_small_matches_type"]
                                        when nil then "0"
                                        when "words" then "1"
                                        when "percent" then "2"
                                        end
    turnitin_settings["exclude_value"] = turnitin_settings["exclude_small_matches_value"]
    turnitin_settings.to_unsafe_h
  end

  def vericite_settings_hash(assignment_params)
    vericite_settings = assignment_params.delete("vericite_settings").permit(*API_ALLOWED_VERICITE_SETTINGS)
    vericite_settings.to_unsafe_h
  end

  def submissions_hash(include_params, assignments)
    return {} unless include_params.include?("submission")

    has_observed_users = include_params.include?("observed_users")
    users = current_user_and_observed(include_observed: has_observed_users)
    subs_list = @context.submissions
                        .where(assignment_id: assignments.map(&:id))
                        .for_user(users)

    if has_observed_users
      # assignment id -> array. even if <2 results for a given
      # assignment, we want to consistently return an array when
      # include[]=observed_users was supplied
      hash = Hash.new { |h, k| h[k] = [] }
      subs_list.each { |s| hash[s.assignment_id] << s }
    else
      # assignment id -> specific submission. never return an array when
      # include[]=observed_users was _not_ supplied
      hash = subs_list.index_by(&:assignment_id)
    end
    hash
  end

  # Returns an array containing the current user.  If
  # include_observed: true is passed also returns any observees if
  # the current user is an observer
  def current_user_and_observed(opts = { include_observed: false })
    user_and_observees = Array(@current_user)
    if opts[:include_observed] && (@context_enrollment&.observer? || @current_user.enrollments.of_observer_type.active.where(course: @context).exists?)
      user_and_observees.concat(ObserverEnrollment.observed_students(@context, @current_user).keys)
    end
    user_and_observees
  end

  private

  # Checks whether the assignment's `only_visible_to_overrides` flag should be reset
  # when a `due_at` param is provided, and applies the reset if conditions are met
  def handle_only_visible_to_overrides!(assignment, params)
    return unless params["due_at"].present? && assignment["only_visible_to_overrides"]

    dates_unchanged = due_dates_unchanged?(assignment, params["due_at"])
    param_only_visible = params["only_visible_to_overrides"]
    visibility_unchanged = param_only_visible == assignment.only_visible_to_overrides

    # Decide whether to reset if visibility flag changes or due dates change and they
    # do not preserve visibility
    should_reset = !visibility_unchanged || (!dates_unchanged && !param_only_visible)
    assignment["only_visible_to_overrides"] = false if should_reset
  end

  def due_dates_unchanged?(assignment, due_at_param)
    param_time = Time.zone.parse(due_at_param)
    existing_time = assignment.due_at
    param_time && existing_time && param_time.to_i == existing_time.to_i
  rescue ArgumentError
    due_at_param == assignment.due_at&.iso8601
  end

  def final_grader_changes(assignment, assignment_params)
    no_changes = OpenStruct.new(grader_changed?: false)
    return no_changes unless assignment.moderated_grading && assignment_params.key?("final_grader_id")

    final_grader_id = assignment_params.fetch("final_grader_id")
    return OpenStruct.new(grader_changed?: true, grader_id: nil) if final_grader_id.blank?

    OpenStruct.new(grader_changed?: true, grader_id: final_grader_id)
  end

  def apply_report_visibility_options!(assignment_params, assignment)
    if assignment_params[:report_visibility].present?
      settings = assignment.turnitin_settings
      settings[:originality_report_visibility] = assignment_params[:report_visibility]
      assignment.turnitin_settings = settings
    end
  end

  def prepare_assignment_create_or_update(assignment, assignment_params, user, context = assignment.context)
    raise "needs strong params" unless assignment_params.is_a?(ActionController::Parameters)

    if assignment_params[:points_possible].blank? &&
       (assignment.new_record? || assignment_params.key?(:points_possible)) # only change if they're deliberately updating to blank
      assignment_params[:points_possible] = 0
    end

    unless assignment.new_record?
      assignment.restore_attributes
      old_assignment = assignment.clone
      old_assignment.instance_variable_set(:@new_record, false)
      old_assignment.id = assignment.id
    end

    invalid = { valid: false }

    if assignment_params[:secure_params] && assignment.new_record?
      secure_params = Canvas::Security.decode_jwt assignment_params[:secure_params]
      if Assignment.find_by(lti_context_id: secure_params[:lti_assignment_id])
        assignment.errors.add("assignment[lti_context_id]", I18n.t("lti_context_id should be unique"), attribute: "lti_context_id")
        return invalid
      end
      assignment.lti_context_id = secure_params[:lti_assignment_id]
    end

    apply_external_tool_settings(assignment, assignment_params)
    begin
      apply_asset_processor_settings_if_updated(assignment, assignment_params)
    rescue Schemas::Base::InvalidSchema
      assignment.errors.add("asset_processors", I18n.t("The document processing app is invalid. Please contact the tool provider"))
      return invalid
    end
    overrides = pull_overrides_from_params(assignment_params)

    if assignment_params[:allowed_extensions].present? && assignment_params[:allowed_extensions].length > Assignment.maximum_string_length
      assignment.errors.add("assignment[allowed_extensions]", I18n.t("Value too long, allowed length is %{length}", length: Assignment.maximum_string_length))
      return invalid
    end

    return invalid unless update_parameters_valid?(assignment, assignment_params, user, overrides)

    updated_assignment = update_from_params(assignment, assignment_params, user, context)
    return invalid unless assignment_editable_fields_valid?(updated_assignment, user)
    return invalid unless assignment_final_grader_valid?(updated_assignment, context)

    external_tool_tag_attributes = assignment_params[:external_tool_tag_attributes]
    if external_tool_tag_attributes&.include?(:custom_params)
      custom_params = external_tool_tag_attributes[:custom_params]
      unless custom_params_valid?(custom_params)
        assignment.errors.add(:custom_params, :invalid, message: I18n.t("Invalid custom parameters. Please ensure they match the LTI 1.3 specification."))
        return invalid
      end
      assignment.lti_resource_link_custom_params = custom_params.presence&.to_unsafe_h || {}
    end

    if external_tool_tag_attributes&.include?(:url)
      assignment.lti_resource_link_url = external_tool_tag_attributes[:url].presence
    end

    if external_tool_tag_attributes&.include?(:title)
      assignment.lti_resource_link_title = external_tool_tag_attributes[:title].presence
    end

    if assignment.external_tool?
      assignment.peer_reviews = false
    end

    line_item = assignment_params.dig(:external_tool_tag_attributes, :line_item)
    if line_item.respond_to?(:dig)
      assignment.line_item_resource_id = line_item[:resourceId]
      assignment.line_item_tag = line_item[:tag]
    end

    assignment.saving_user = user

    {
      assignment:,
      overrides:,
      old_assignment:,
      notify_of_update: assignment_params[:notify_of_update],
      valid: true
    }
  end

  def create_api_assignment_with_overrides(prepared_update, user)
    assignment = prepared_update[:assignment]
    overrides = prepared_update[:overrides]

    return :forbidden unless grading_periods_allow_assignment_overrides_batch_create?(assignment, overrides)

    assignment.transaction do
      assignment.validate_overrides_for_sis(overrides)
      assignment.save_without_broadcasting!
      batch_update_assignment_overrides(assignment, overrides, user)
    end

    assignment.do_notifications!(prepared_update[:old_assignment], prepared_update[:notify_of_update])
    :created
  end

  def remove_differentiation_tag_overrides(overrides_to_delete)
    tag_overrides = overrides_to_delete.select { |o| o.set_type == "Group" && o.set.non_collaborative? }
    tag_overrides.each(&:destroy!)
  end

  def update_api_assignment_with_overrides(prepared_update, user)
    assignment = prepared_update[:assignment]
    overrides = prepared_update[:overrides]

    if overrides.any? && assignment.is_child_content?
      updating_due_dates = overrides.any? { |o| o.key?(:due_at) || o.key?(:reply_to_topic_due_at) || o.key?(:required_replies_due_at) }
      updating_availability_dates = overrides.any? { |o| o.key?(:unlock_at) || o.key?(:lock_at) }

      if (updating_due_dates && assignment.editing_restricted?(:due_dates)) ||
         (updating_availability_dates && assignment.editing_restricted?(:availability_dates))
        return :forbidden
      end
    end

    prepared_batch = prepare_assignment_overrides_for_batch_update(assignment, overrides, user)

    return :forbidden unless grading_periods_allow_assignment_overrides_batch_update?(assignment, prepared_batch)

    assignment.transaction do
      assignment.validate_overrides_for_sis(prepared_batch)

      # remove differentiation tag overrides if they are being deleted
      # and account setting is disabled. The assignment will fail validation
      # if these overrides exist and the account setting is disabled
      unless @context.account.allow_assign_to_differentiation_tags?
        remove_differentiation_tag_overrides(prepared_batch[:overrides_to_delete])
      end

      # validate_assignment_overrides runs as a save callback, but if the group
      # category is changing, remove overrides for old groups first so we don't
      # fail validation
      assignment.validate_assignment_overrides if assignment.will_save_change_to_group_category_id?
      assignment.updating_user = user
      assignment.save_without_broadcasting!
      perform_batch_update_assignment_overrides(assignment, prepared_batch)
    end

    assignment.do_notifications!(prepared_update[:old_assignment], prepared_update[:notify_of_update])
    :ok
  end

  def pull_overrides_from_params(assignment_params)
    overrides = deserialize_overrides(assignment_params[:assignment_overrides])
    overrides = [] if !overrides && assignment_params.key?(:assignment_overrides)
    assignment_params.delete(:assignment_overrides)
    overrides
  end

  def custom_params_valid?(custom_params)
    custom_params.blank? ||
      (custom_params.respond_to?(:to_unsafe_h) && Lti::DeepLinkingUtil.valid_custom_params?(custom_params.to_unsafe_h))
  end

  def update_parameters_valid?(assignment, assignment_params, user, overrides)
    return false unless !overrides || overrides.is_a?(Array)
    return false unless assignment_group_id_valid?(assignment, assignment_params)
    return false unless assignment_dates_valid?(assignment, assignment_params)
    return false unless submission_types_valid?(assignment, assignment_params)

    if assignment_params[:submission_types]&.include?("student_annotation")
      return false unless assignment_params.key?(:annotatable_attachment_id)

      attachment = Attachment.find_by(id: assignment_params[:annotatable_attachment_id])
      return false unless attachment&.grants_right?(user, :read)
    end

    true
  end

  def apply_external_tool_settings(assignment, assignment_params)
    if plagiarism_capable?(assignment_params)
      tool = assignment_configuration_tool(assignment_params)
      assignment.tool_settings_tool = tool
    elsif assignment.persisted? && clear_tool_settings_tools?(assignment, assignment_params)
      # Destroy subscriptions and tool associations
      assignment.delay_if_production.clear_tool_settings_tools
    end
  end

  def apply_asset_processor_settings_if_updated(assignment, assignment_params)
    return unless assignment.root_account.feature_enabled?(:lti_asset_processor)

    # Submission types and asset processors set in the API call
    # "new_asset_processors" is an array of hashes with either "existing_id" or "new_content_item"
    will_be_ap_capable = asset_processor_capable?(
      assignment:,
      submission_types: assignment_params["submission_types"] || assignment.submission_types_array
    )
    was_ap_capable = asset_processor_capable?(
      assignment:,
      submission_types: assignment.submission_types_array
    )

    asset_processors_from_params = assignment_params["asset_processors"]
    if will_be_ap_capable && !asset_processors_from_params.nil?
      # Don't change asset processors if asset_processors is nil or wasn't
      # given in the API call. Still handle the case where asset_processors is
      # [] (meaning, delete all processors).
      sync_asset_processors(assignment, asset_processors_from_params:)
    end

    if was_ap_capable && !will_be_ap_capable
      assignment.lti_asset_processors.destroy_all
    end
  end

  def sync_asset_processors(assignment, asset_processors_from_params:)
    existing_ids_to_keep = asset_processors_from_params.filter_map { |ap| ap["existing_id"] }
    content_items_to_create = asset_processors_from_params.filter_map { |ap| ap["new_content_item"] }

    # Asset processors can only be created via Deep Linking flow (session-based auth).
    # Deletion via API is allowed.
    if content_items_to_create.any? && !in_app?
      raise RequestError.new("Asset processors can only be created via the LTI Deep Linking flow. ", :forbidden)
    end

    assignment.lti_asset_processors.where.not(id: existing_ids_to_keep).destroy_all
    assignment.lti_asset_processors += content_items_to_create.filter_map do |content_item|
      Lti::AssetProcessor.build_for_assignment(content_item:, context: assignment.context)
    end
  end

  def assignment_configuration_tool(assignment_params)
    tool_id = assignment_params["similarityDetectionTool"].split("_").last.to_i
    tool = nil
    case assignment_params["configuration_tool_type"]
    when "ContextExternalTool"
      tool = Lti::ToolFinder.from_id(tool_id, context)
    when "Lti::MessageHandler"
      mh = Lti::MessageHandler.find(tool_id)
      mh_context = mh.resource_handler.tool_proxy.context
      tool = mh if mh_context == @context || @context.account_chain.include?(mh_context)
    end
    tool
  end

  def clear_tool_settings_tools?(assignment, assignment_params)
    assignment.assignment_configuration_tool_lookups.present? &&
      assignment_params["submission_types"].present? &&
      (
        assignment.submission_types.split(",").none? { |t| assignment_params["submission_types"].include?(t) } ||
        assignment_params["submission_types"].blank?
      )
  end

  def plagiarism_capable?(assignment_params)
    assignment_params["submission_type"] == "online" &&
      assignment_params["submission_types"].present? &&
      (assignment_params["submission_types"].include?("online_upload") ||
      assignment_params["submission_types"].include?("online_text_entry"))
  end

  def asset_processor_capable?(assignment:, submission_types:)
    return true if submission_types.presence&.include?("online_upload")
    return true if submission_types.presence&.include?("online_text_entry")

    return false unless assignment.root_account.feature_enabled?(:lti_asset_processor_discussions)

    submission_types == ["discussion_topic"] ||
      (
        # This case happens when creating a discussion topic:
        submission_types.blank? && assignment.submission_types.blank? &&
        assignment.discussion_topic.present?
      )
  end

  def submissions_download_url(context, assignment)
    if assignment.quiz?
      course_quiz_quiz_submissions_url(context, assignment.quiz, zip: 1)
    else
      course_assignment_submissions_url(context, assignment, zip: 1)
    end
  end

  def allowed_assignment_input_fields(assignment)
    should_update_submission_types =
      !assignment.submission_types&.include?("online_quiz") ||
      assignment.submissions.having_submission.empty?

    API_ALLOWED_ASSIGNMENT_INPUT_FIELDS + [
      { "turnitin_settings" => strong_anything },
      { "vericite_settings" => strong_anything },
      { "allowed_extensions" => strong_anything },
      { "integration_data" => strong_anything },
      { "external_tool_tag_attributes" => strong_anything },
      ({ "submission_types" => strong_anything } if should_update_submission_types),
      { "ab_guid" => strong_anything },
      ({ "suppress_assignment" => strong_anything } if assignment.root_account.suppress_assignments?),
      ({ "estimated_duration_attributes" => strong_anything } if estimated_duration_enabled?(assignment)),
      (if assignment.context.feature_enabled?(:peer_review_allocation_and_grading)
         { "peer_review" => (%w[points_possible grading_type due_at unlock_at lock_at] +
                             [{ "peer_review_overrides" => strong_anything }]) }
       end),
    ].compact
  end

  def estimated_duration_enabled?(assignment)
    assignment.context.is_a?(Course) && assignment.context.horizon_course?
  end

  def update_lockdown_browser?(assignment_params)
    %i[
      require_lockdown_browser
      require_lockdown_browser_for_results
      require_lockdown_browser_monitor
      lockdown_browser_monitor_data
      access_code
    ].any? { |key| assignment_params.key?(key) }
  end

  def update_lockdown_browser_settings(assignment, assignment_params)
    settings = assignment.settings || {}
    ldb_settings = settings["lockdown_browser"] || {}

    if assignment_params.key?("require_lockdown_browser")
      ldb_settings[:require_lockdown_browser] = value_to_boolean(assignment_params[:require_lockdown_browser])
    end

    if assignment_params.key?("require_lockdown_browser_for_results")
      ldb_settings[:require_lockdown_browser_for_results] = value_to_boolean(assignment_params[:require_lockdown_browser_for_results])
    end

    if assignment_params.key?("require_lockdown_browser_monitor")
      ldb_settings[:require_lockdown_browser_monitor] = value_to_boolean(assignment_params[:require_lockdown_browser_monitor])
    end

    if assignment_params.key?("lockdown_browser_monitor_data")
      ldb_settings[:lockdown_browser_monitor_data] = assignment_params[:lockdown_browser_monitor_data]
    end

    if assignment_params.key?("access_code")
      ldb_settings[:access_code] = assignment_params[:access_code]
    end

    settings[:lockdown_browser] = ldb_settings
    assignment.settings = settings
  end

  def assessment_request_json(assessment_request, anonymous_peer_reviews: false)
    fields = %i[workflow_state]
    api_json(assessment_request, @current_user, session, only: fields).tap do |json|
      if anonymous_peer_reviews
        json[:anonymous_id] = assessment_request.asset.anonymous_id
      else
        json[:user_id] = assessment_request.user.id
        json[:user_name] = assessment_request.user.name
      end
      json[:available] = assessment_request.available?
    end
  end

  def prepare_peer_review_params(params)
    peer_review_params = {}

    unless params.nil?
      peer_review_params[:points_possible] = params[:points_possible] if params[:points_possible].present?
      peer_review_params[:grading_type] = params[:grading_type] if params[:grading_type].present?
      peer_review_params[:due_at] = params[:due_at] if params[:due_at].present?
      peer_review_params[:unlock_at] = params[:unlock_at] if params[:unlock_at].present?
      peer_review_params[:lock_at] = params[:lock_at] if params[:lock_at].present?
      if params.key?(:peer_review_overrides)
        overrides = params[:peer_review_overrides]
        # Form-encoded empty arrays come through as [""] (array with empty string)
        # Filter out blank entries to ensure we get a true empty array
        overrides = overrides.compact_blank if overrides.is_a?(Array)
        peer_review_params[:peer_review_overrides] = overrides
      end
    end

    peer_review_params
  end

  def create_api_peer_review_sub_assignment(parent_assignment, params)
    peer_review_params = prepare_peer_review_params(params)
    overrides = peer_review_params.delete(:peer_review_overrides)
    peer_review_sub_assignment = PeerReview::PeerReviewCreatorService.call(
      parent_assignment:,
      **peer_review_params
    )

    unless overrides.nil?
      PeerReview::DateOverriderService.call(
        peer_review_sub_assignment:,
        overrides:
      )
    end

    peer_review_sub_assignment
  rescue PeerReview::PeerReviewError => e
    parent_assignment.errors.add(:base, "Peer Review: #{e.message}")
    false
  end

  def update_api_peer_review_sub_assignment(parent_assignment, params)
    peer_review_params = prepare_peer_review_params(params)
    overrides = peer_review_params.delete(:peer_review_overrides)

    peer_review_sub_assignment = PeerReview::PeerReviewUpdaterService.call(
      parent_assignment:,
      **peer_review_params
    )

    unless overrides.nil?
      PeerReview::DateOverriderService.call(
        peer_review_sub_assignment:,
        overrides:
      )
    end

    peer_review_sub_assignment
  rescue PeerReview::PeerReviewError => e
    parent_assignment.errors.add(:base, "Peer Review: #{e.message}")
    false
  end
end<|MERGE_RESOLUTION|>--- conflicted
+++ resolved
@@ -538,27 +538,13 @@
 
     context = assignment.context
     automatic_peer_reviews = assignment.automatic_peer_reviews?
-<<<<<<< HEAD
-    allocation_enabled = context.feature_enabled?(:peer_review_allocation)
-    grading_enabled = context.feature_enabled?(:peer_review_grading)
-
-    return unless automatic_peer_reviews || allocation_enabled || grading_enabled
-=======
     allocation_and_grading_enabled = context.feature_enabled?(:peer_review_allocation_and_grading)
 
     return unless automatic_peer_reviews || allocation_and_grading_enabled
->>>>>>> 40dcc2b7
 
     attrs = [:peer_review_count]
     if automatic_peer_reviews
       attrs += [:peer_reviews_assign_at, :intra_group_peer_reviews]
-<<<<<<< HEAD
-    elsif allocation_enabled
-      attrs += [:peer_review_submission_required, :peer_review_across_sections]
-    end
-
-    assignment.slice(*attrs)
-=======
     elsif allocation_and_grading_enabled
       attrs += [:peer_review_submission_required, :peer_review_across_sections]
     end
@@ -567,7 +553,6 @@
     params[:has_peer_review_submissions] = assignment.peer_review_submissions? if allocation_and_grading_enabled
 
     params
->>>>>>> 40dcc2b7
   end
 
   def turnitin_settings_json(assignment)
@@ -729,15 +714,9 @@
     response = :ok
 
     has_peer_reviews = prepared_update[:assignment].peer_reviews
-<<<<<<< HEAD
-    peer_review_grading_enabled = prepared_update[:assignment].context.feature_enabled?(:peer_review_grading)
-
-    prepared_update[:assignment].skip_peer_review_sub_assignment_sync = true if prepared_update[:assignment].context.feature_enabled?(:peer_review_grading)
-=======
     peer_review_grading_enabled = prepared_update[:assignment].context.feature_enabled?(:peer_review_allocation_and_grading)
 
     prepared_update[:assignment].skip_peer_review_sub_assignment_sync = true if prepared_update[:assignment].context.feature_enabled?(:peer_review_allocation_and_grading)
->>>>>>> 40dcc2b7
 
     Assignment.suspend_due_date_caching do
       if peer_review_grading_enabled
@@ -873,11 +852,7 @@
       end
     end
 
-<<<<<<< HEAD
-    if prepared_update[:assignment].context.feature_enabled?(:peer_review_grading)
-=======
     if prepared_update[:assignment].context.feature_enabled?(:peer_review_allocation_and_grading)
->>>>>>> 40dcc2b7
       prepared_update[:assignment].skip_peer_review_sub_assignment_sync = false
     end
 
