#
# Copyright (C) 2012 Instructure, Inc.
#
# This file is part of Canvas.
#
# Canvas is free software: you can redistribute it and/or modify it under
# the terms of the GNU Affero General Public License as published by the Free
# Software Foundation, version 3 of the License.
#
# Canvas is distributed in the hope that it will be useful, but WITHOUT ANY
# WARRANTY; without even the implied warranty of MERCHANTABILITY or FITNESS FOR
# A PARTICULAR PURPOSE. See the GNU Affero General Public License for more
# details.
#
# You should have received a copy of the GNU Affero General Public License along
# with this program. If not, see <http://www.gnu.org/licenses/>.
#

module Api::V1::Quiz
  include Api::V1::Json
  include Api::V1::AssignmentOverride
  include Api::V1::Locked

  API_ALLOWED_QUIZ_OUTPUT_FIELDS = {
    :only => %w(
      id
      title
      description
      quiz_type
      assignment_group_id
      time_limit
      shuffle_answers
      hide_results
      show_correct_answers
      scoring_policy
      allowed_attempts
      one_question_at_a_time
      points_possible
      cant_go_back
      access_code
      ip_filter
      due_at
      lock_at
      unlock_at
      )
  }

  API_ALLOWED_QUIZ_INPUT_FIELDS = {
    :only => %w(
      title
      description
      quiz_type
      assignment_group_id
      time_limit
      shuffle_answers
      hide_results
      show_correct_answers
      scoring_policy
      allowed_attempts
      one_question_at_a_time
      cant_go_back
      access_code
      ip_filter
      due_at
      lock_at
      unlock_at
      published
      )
  }

  def quizzes_json(quizzes, context, user, session)
    quizzes.map do |quiz|
      quiz_json(quiz, context, user, session)
    end
  end

  def quiz_json(quiz, context, user, session)
    hash = api_json(quiz, user, session, API_ALLOWED_QUIZ_OUTPUT_FIELDS).merge(
      :html_url => polymorphic_url([context, quiz]),
      :mobile_url => polymorphic_url([context, quiz], :persist_headless => 1, :force_user => 1),
      :question_count => quiz.available_question_count,
      :published => quiz.published?
    )
    hash.delete(:access_code) unless quiz.grants_right?(user, session, :grade)
<<<<<<< HEAD
=======
    if context.grants_right?(user, session, :manage_assignments)
      hash[:unpublishable] = quiz.can_unpublish?
    end
>>>>>>> 162c9cdb
    locked_json(hash, quiz, user, 'quiz', :context => context)
    hash
  end

  def filter_params(quiz_params)
    quiz_params.slice(*API_ALLOWED_QUIZ_INPUT_FIELDS[:only])
  end

  def update_api_quiz(quiz, quiz_params, save = true)
    return nil unless quiz.is_a?(Quiz) && quiz_params.is_a?(Hash)
    update_params = filter_params(quiz_params)

    # make sure assignment_group_id belongs to context
    if update_params.has_key?("assignment_group_id")
      ag_id = update_params.delete("assignment_group_id").presence
      ag = quiz.context.assignment_groups.find_by_id(ag_id)
      update_params["assignment_group_id"] = ag.try(:id)
    end

    # hide_results="until_after_last_attempt" is valid if allowed_attempts > 1
    if update_params['hide_results'] == "until_after_last_attempt"
      allowed_attempts = update_params.fetch('allowed_attempts', quiz.allowed_attempts)
      unless allowed_attempts.to_i > 1
        update_params.delete 'hide_results'
      end
    end

    # show_correct_answers is valid if hide_results is null
    if update_params.has_key?('show_correct_answers')
      hide_results = update_params.fetch('hide_results', quiz.hide_results)
      unless hide_results.blank?
        update_params.delete 'show_correct_answers'
      end
    end

    # scoring_policy is valid if allowed_attempts > 1
    if update_params.has_key?('scoring_policy')
      allowed_attempts = update_params.fetch('allowed_attempts', quiz.allowed_attempts)
      unless allowed_attempts.to_i > 1
        update_params.delete 'scoring_policy'
      end
    end

    # cant_go_back is valid if one_question_at_a_time=true
    if update_params.has_key?('cant_go_back')
      one_question_at_a_time = update_params.fetch('one_question_at_a_time', quiz.one_question_at_a_time)
      unless one_question_at_a_time
        update_params.delete 'one_question_at_a_time'
      end
    end

    published = update_params.delete('published') if update_params.has_key?('published')
    quiz.attributes = update_params
    unless published.nil? || published.to_s.blank?
      if quiz.new_record?
        quiz.save
      end
      quiz.workflow_state = Canvas::Plugin.value_to_boolean(published) ? 'available' : 'unpublished'
    end
    quiz.save if save

    quiz
  end

end<|MERGE_RESOLUTION|>--- conflicted
+++ resolved
@@ -82,12 +82,9 @@
       :published => quiz.published?
     )
     hash.delete(:access_code) unless quiz.grants_right?(user, session, :grade)
-<<<<<<< HEAD
-=======
     if context.grants_right?(user, session, :manage_assignments)
       hash[:unpublishable] = quiz.can_unpublish?
     end
->>>>>>> 162c9cdb
     locked_json(hash, quiz, user, 'quiz', :context => context)
     hash
   end
