#
# Copyright (C) 2011 - present Instructure, Inc.
#
# This file is part of Canvas.
#
# Canvas is free software: you can redistribute it and/or modify it under
# the terms of the GNU Affero General Public License as published by the Free
# Software Foundation, version 3 of the License.
#
# Canvas is distributed in the hope that it will be useful, but WITHOUT ANY
# WARRANTY; without even the implied warranty of MERCHANTABILITY or FITNESS FOR
# A PARTICULAR PURPOSE. See the GNU Affero General Public License for more
# details.
#
# You should have received a copy of the GNU Affero General Public License along
# with this program. If not, see <http://www.gnu.org/licenses/>.
#
module Api::V1::Quiz
  include Api::V1::Json

  API_ALLOWED_QUIZ_INPUT_FIELDS = {
    :only => (%w(
      access_code
      allowed_attempts
      anonymous_submissions
      assignment_group_id
      cant_go_back
      description
      due_at
      hide_correct_answers_at
      ip_filter
      lock_at
      lockdown_browser_monitor_data
      locked
      one_question_at_a_time
      one_time_results
      only_visible_to_overrides
      points_possible
      published
      quiz_type
      require_lockdown_browser
      require_lockdown_browser_for_results
      require_lockdown_browser_monitor
      scoring_policy
      show_correct_answers
      show_correct_answers_at
      show_correct_answers_last_attempt
      shuffle_answers
      time_limit
      title
      unlock_at
    ) + [{'hide_results' => ArbitraryStrongishParams::ANYTHING}] # because sometimes this is a hash :/
    ).freeze
  }.freeze

  def quizzes_json(quizzes, context, user, session, options={})
    options[:description_formatter] = description_formatter(context, user)
    if context.grants_right?(user, session, :manage_assignments)
      options[:master_course_status] = setup_master_course_restrictions(quizzes, context)
    end

    quizzes.map do |quiz|
      quiz_json(quiz, context, user, session, options)
    end
  end

  def quiz_json(quiz, context, user, session, options={}, serializer = nil)
    options.merge!(description_formatter: description_formatter(context, user)) unless options[:description_formatter]
    if accepts_jsonapi?
      Canvas::APIArraySerializer.new([quiz],
                         scope: user,
                         session: session,
                         root: :quizzes,
                         each_serializer: Quizzes::QuizApiSerializer,
                         controller: self,
                         serializer_options: options).as_json
    else
      (serializer || Quizzes::QuizSerializer).new(quiz,
                                                  scope: user,
                                                  session: session,
                                                  root: false,
                                                  controller: self,
                                                  serializer_options: options).as_json
    end
  end

  def description_formatter(context, user)
    # adds verifiers - lambda here (as opposed to
    # inside the serializer) to capture context
    lambda do |description|
      api_user_content(description, context, user)
    end
  end

  def jsonapi_quizzes_json(options)
    scope = options.fetch(:scope)
    api_route = options.fetch(:api_route)
    @quizzes, meta = Api.jsonapi_paginate(scope, self, api_route)
    @quiz_submissions = Quizzes::QuizSubmission.where(quiz_id: @quizzes, user_id: @current_user.id).index_by(&:quiz_id)
    meta[:primaryCollection] = 'quizzes'
    add_meta_permissions!(meta)
    Canvas::APIArraySerializer.new(@quizzes,
                          scope: @current_user,
                          controller: self,
                          root: :quizzes,
                          self_quiz_submissions: @quiz_submissions,
                          meta: meta,
                          each_serializer: Quizzes::QuizSerializer,
                          include_root: false).as_json
  end

  def add_meta_permissions!(meta)
    meta[:permissions] ||= {}
    meta[:permissions][:quizzes] = {
      create: context.grants_right?(@current_user, session, :manage_assignments)
    }
  end

  def filter_params(quiz_params)
    quiz_params.permit(*API_ALLOWED_QUIZ_INPUT_FIELDS[:only])
  end

  def update_api_quiz(quiz, params, save = true)
    quiz_params = accepts_jsonapi? ? Array(params[:quizzes]).first : params[:quiz]
    return nil unless quiz.is_a?(Quizzes::Quiz) && quiz_params.is_a?(ActionController::Parameters)
    update_params = filter_params(quiz_params)

<<<<<<< HEAD
    update_params['description'] = process_incoming_html_content(update_params['description'])
=======
    if update_params.key?('description')
      update_params['description'] = process_incoming_html_content(update_params['description'])
    end
>>>>>>> e50b47af

    # make sure assignment_group_id belongs to context
    if update_params.has_key?("assignment_group_id")
      ag_id = update_params.delete("assignment_group_id").presence
      ag = quiz.context.assignment_groups.where(id: ag_id).first
      update_params["assignment_group_id"] = ag.try(:id)
    end

    # make sure allowed_attempts isn't set with a silly negative value
    # (note that -1 is ok and it means unlimited attempts)
    if update_params.has_key?('allowed_attempts')
      allowed_attempts = update_params.fetch('allowed_attempts', quiz.allowed_attempts)
      allowed_attempts = -1 if allowed_attempts.nil?

      if allowed_attempts.to_i < -1
        update_params.delete 'allowed_attempts'
      end
    end

    # hide_results="until_after_last_attempt" is valid if allowed_attempts > 1
    if update_params['hide_results'] == "until_after_last_attempt"
      allowed_attempts = update_params.fetch('allowed_attempts', quiz.allowed_attempts)

      unless allowed_attempts.to_i > 1
        update_params.delete 'hide_results'
      end
    end

    # show_correct_answers is valid if hide_results is null
    if update_params.has_key?('show_correct_answers')
      hide_results = update_params.fetch('hide_results', quiz.hide_results)

      unless hide_results.blank?
        update_params.delete 'show_correct_answers'
      end
    end

    begin
      show_correct_answers = parse_tribool update_params.fetch('show_correct_answers', quiz.show_correct_answers)

      # The following fields are valid only if `show_correct_answers` is true:
      if show_correct_answers == false
        %w[ show_correct_answers_at hide_correct_answers_at ].each do |key|
          update_params.delete(key) if update_params.has_key?(key)
        end
      end

      # show_correct_answers_last_attempt is valid only if
      # show_correct_answers=true and allowed_attempts > 1
      if update_params.has_key?('show_correct_answers_last_attempt')
        allowed_attempts = update_params.fetch('allowed_attempts', quiz.allowed_attempts).to_i

        if show_correct_answers == false || allowed_attempts <= 1
          update_params.delete 'show_correct_answers_last_attempt'
        end
      end
    end

    # one_time_results is valid if hide_results is null
    if update_params.has_key?('one_time_results')
      hide_results = update_params.fetch('hide_results', quiz.hide_results)

      unless hide_results.blank?
        update_params.delete 'one_time_results'
      end
    end

    # scoring_policy is valid if allowed_attempts > 1
    if update_params.has_key?('scoring_policy')
      allowed_attempts = update_params.fetch('allowed_attempts', quiz.allowed_attempts)
      unless allowed_attempts.to_i > 1
        update_params.delete 'scoring_policy'
      end
    end

    # cant_go_back is valid if one_question_at_a_time=true
    if update_params.has_key?('cant_go_back')
      one_question_at_a_time = update_params.fetch('one_question_at_a_time', quiz.one_question_at_a_time)

      unless one_question_at_a_time
        update_params.delete 'one_question_at_a_time'
      end
    end

    # discard time limit if it's a negative value
    if update_params.has_key?('time_limit')
      time_limit = update_params.fetch('time_limit', quiz.time_limit)

      if time_limit && time_limit.to_i < 0
        update_params.delete 'time_limit'
      end
    end

    published = update_params.delete('published') if update_params.has_key?('published')
    quiz.attributes = update_params
    unless published.nil? || published.to_s.blank?
      if quiz.new_record?
        quiz.save
      end
      if Canvas::Plugin.value_to_boolean(published)
        quiz.publish
      else
        quiz.unpublish
      end
    end
    quiz.save if save

    quiz
  end

  protected

  # nil, "null" => nil
  # false, "false" => false
  # true, "true" => true
  def parse_tribool(value)
    if value.nil? || value.to_s == 'null'
      nil
    else
      Canvas::Plugin.value_to_boolean(value)
    end
  end
end<|MERGE_RESOLUTION|>--- conflicted
+++ resolved
@@ -125,13 +125,9 @@
     return nil unless quiz.is_a?(Quizzes::Quiz) && quiz_params.is_a?(ActionController::Parameters)
     update_params = filter_params(quiz_params)
 
-<<<<<<< HEAD
-    update_params['description'] = process_incoming_html_content(update_params['description'])
-=======
     if update_params.key?('description')
       update_params['description'] = process_incoming_html_content(update_params['description'])
     end
->>>>>>> e50b47af
 
     # make sure assignment_group_id belongs to context
     if update_params.has_key?("assignment_group_id")
