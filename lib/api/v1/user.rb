#
# Copyright (C) 2011 - 2013 Instructure, Inc.
#
# This file is part of Canvas.
#
# Canvas is free software: you can redistribute it and/or modify it under
# the terms of the GNU Affero General Public License as published by the Free
# Software Foundation, version 3 of the License.
#
# Canvas is distributed in the hope that it will be useful, but WITHOUT ANY
# WARRANTY; without even the implied warranty of MERCHANTABILITY or FITNESS FOR
# A PARTICULAR PURPOSE. See the GNU Affero General Public License for more
# details.
#
# You should have received a copy of the GNU Affero General Public License along
# with this program. If not, see <http://www.gnu.org/licenses/>.
#

# includes Enrollment json helpers
module Api::V1::User
  include Api::V1::Json
  include AvatarHelper

  API_USER_JSON_OPTS = {
    :only => %w(id name),
    :methods => %w(sortable_name short_name)
  }

  def user_json_preloads(users, preload_email=false)
    # pseudonyms for User#sis_pseudoym_for and User#find_pseudonym_for_account
    # pseudonyms account for Pseudonym#works_for_account?
    User.send(:preload_associations, users, [{ :pseudonyms => :account }]) if user_json_is_admin?
    if preload_email && (no_email_users = users.reject(&:email_cached?)).present?
      # communication_channesl for User#email if it is not cached
      User.send(:preload_associations, no_email_users, :communication_channels)
    end
  end

  def user_json(user, current_user, session, includes = [], context = @context, enrollments = nil)
    includes ||= []
    api_json(user, current_user, session, API_USER_JSON_OPTS).tap do |json|
      if user_json_is_admin?(context, current_user)
        if sis_pseudonym = user.sis_pseudonym_for(@domain_root_account)
          # the sis fields on pseudonym are poorly named -- sis_user_id is
          # the id in the SIS import data, where on every other table
          # that's called sis_source_id.
          json.merge! :sis_user_id => sis_pseudonym.sis_user_id,
                      # TODO: don't send sis_login_id; it's garbage data
                      :sis_login_id => sis_pseudonym.unique_id if @domain_root_account.grants_rights?(current_user, :read_sis, :manage_sis).values.any?
        end
        if pseudonym = (sis_pseudonym || user.find_pseudonym_for_account(@domain_root_account))
          json[:login_id] = pseudonym.unique_id
        end
      end
      if service_enabled?(:avatars) && includes.include?('avatar_url')
        json[:avatar_url] = avatar_url_for_user(user, blank_fallback)
      end
      if enrollments
        json[:enrollments] = enrollments.map { |e| enrollment_json(e, current_user, session, includes) }
      end
      # include a permissions check here to only allow teachers and admins
      # to see user email addresses.
      if includes.include?('email') && context.grants_right?(current_user, session, :read_as_admin)
        json[:email] = user.email
      end
      json[:locale] = user.locale if includes.include?('locale')

      if includes.include?('last_login')
        last_login = user.read_attribute(:last_login)
        if last_login.is_a?(String)
          Time.use_zone('utc') { last_login = Time.zone.parse(last_login) }
        end
        json[:last_login] = last_login.try(:iso8601)
      end
    end
  end

  def users_json(users, current_user, session, includes = [], context = @context, enrollments = nil)
    users.map{ |user| user_json(user, current_user, session, includes, context, enrollments) }
  end

  # this mini-object is used for secondary user responses, when we just want to
  # provide enough information to display a user.
  # for instance, discussion entries return this json as a sub-object.
  #
  # if parent_context is given, the html_url will be scoped to that context, so:
  #   /courses/X/users/Y
  # otherwise it'll just be:
  #   /users/Y
  # keep in mind the latter form is only accessible if the user has a public profile
  # (or if the api caller is an admin)
  #
  # if parent_context is :profile, the html_url will always be the user's
  # public profile url, regardless of @current_user permissions
  def user_display_json(user, parent_context = nil)
    return {} unless user
    participant_url = case parent_context
    when :profile
      user_profile_url(user)
    when nil, false
      user_url(user)
    else
      polymorphic_url([parent_context, user])
    end
    { :id => user.id, :display_name => user.short_name, :avatar_image_url => avatar_url_for_user(user, blank_fallback), :html_url => participant_url }
  end

  # optimization hint, currently user only needs to pull pseudonyms from the db
  # if a site admin is making the request or they can manage_students
  def user_json_is_admin?(context = @context, current_user = @current_user)
    @user_json_is_admin ||= {}
    @user_json_is_admin[[context.class.name, context.id, current_user.id]] ||= (
      if context.is_a?(::UserProfile)
        permissions_context = permissions_account = @domain_root_account
      else
        permissions_context = context
        permissions_account = context.is_a?(Account) ? context : context.account
      end
      !!(
        permissions_context.grants_right?(current_user, :manage_students) ||
        permissions_account.membership_for_user(current_user) ||
        permissions_account.root_account.grants_rights?(current_user, :manage_sis, :read_sis).values.any?
      )
    )
  end

  API_ENROLLMENT_JSON_OPTS = [:id,
                              :root_account_id,
                              :user_id,
                              :course_id,
                              :course_section_id,
                              :associated_user_id,
                              :limit_privileges_to_course_section,
                              :workflow_state,
                              :updated_at,
                              :type]

  def enrollment_json(enrollment, user, session, includes = [])
    api_json(enrollment, user, session, :only => API_ENROLLMENT_JSON_OPTS).tap do |json|
      json[:enrollment_state] = json.delete('workflow_state')
      json[:role] = enrollment.role
<<<<<<< HEAD
      json[:sis_source_id] = enrollment.sis_source_id # SFU MOD - CANVAS-224
      json[:sis_batch_id] = enrollment.sis_batch_id
=======
      json[:last_activity_at] = enrollment.last_activity_at
>>>>>>> 162c9cdb
      if enrollment.student?
        json[:grades] = {
          :html_url => course_student_grades_url(enrollment.course_id, enrollment.user_id),
        }

        if has_grade_permissions?(user, enrollment)
          %w{current_score final_score current_grade final_grade}.each do |method|
            json[:grades][method.to_sym] = enrollment.send("computed_#{method}")
          end
        end
      end
      json[:html_url] = course_user_url(enrollment.course_id, enrollment.user_id)
      user_includes = includes.include?('avatar_url') ? ['avatar_url'] : []
      json[:user] = user_json(enrollment.user, user, session, user_includes) if includes.include?(:user)
      if includes.include?('locked')
        lockedbysis = enrollment.defined_by_sis?
        lockedbysis &&= !enrollment.course.account.grants_right?(@current_user, session, :manage_account_settings)
        json[:locked] = lockedbysis
      end
      if includes.include?('observed_users') && enrollment.observer? && enrollment.associated_user
        json[:observed_user] = user_json(enrollment.associated_user, user, session, user_includes, @context, enrollment.associated_user.not_ended_enrollments.all_student.where(:course_id => enrollment.course_id))
      end
    end
  end

  protected
  def has_grade_permissions?(user, enrollment)
    course = enrollment.course

    (user.id == enrollment.user_id && !course.hide_final_grades?) ||
     course.grants_rights?(user, :manage_grades, :view_all_grades).values.any?
  end
end<|MERGE_RESOLUTION|>--- conflicted
+++ resolved
@@ -139,12 +139,9 @@
     api_json(enrollment, user, session, :only => API_ENROLLMENT_JSON_OPTS).tap do |json|
       json[:enrollment_state] = json.delete('workflow_state')
       json[:role] = enrollment.role
-<<<<<<< HEAD
       json[:sis_source_id] = enrollment.sis_source_id # SFU MOD - CANVAS-224
       json[:sis_batch_id] = enrollment.sis_batch_id
-=======
       json[:last_activity_at] = enrollment.last_activity_at
->>>>>>> 162c9cdb
       if enrollment.student?
         json[:grades] = {
           :html_url => course_student_grades_url(enrollment.course_id, enrollment.user_id),
