--- conflicted
+++ resolved
@@ -25,11 +25,7 @@
     :methods => %w(sortable_name short_name)
   }
 
-<<<<<<< HEAD
-  def user_json(user, current_user, session, includes = [], context = @context)
-=======
   def user_json(user, current_user, session, includes = [], context = @context, enrollments = nil)
->>>>>>> 59b1b124
     includes ||= []
     api_json(user, current_user, session, API_USER_JSON_OPTS).tap do |json|
       if user_json_is_admin?(context, current_user)
