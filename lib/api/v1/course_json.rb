--- conflicted
+++ resolved
@@ -156,12 +156,8 @@
         scores[enrollment.id] = current_period_scores[index].merge({
           multiple_grading_periods_enabled: true,
           totals_for_all_grading_periods_option: totals_for_all_grading_periods_option,
-<<<<<<< HEAD
-          current_grading_period_title: current_period.title
-=======
           current_grading_period_title: current_period.title,
           current_grading_period_id: current_period.id
->>>>>>> edbc72a9
         })
       end
       scores
@@ -175,10 +171,7 @@
           multiple_grading_periods_enabled: mgp_enabled,
           totals_for_all_grading_periods_option: totals_for_all_grading_periods_option,
           current_grading_period_title: nil,
-<<<<<<< HEAD
-=======
           current_grading_period_id: nil,
->>>>>>> edbc72a9
           current_period_computed_current_score: nil,
           current_period_computed_final_score: nil,
           current_period_computed_current_grade: nil,
