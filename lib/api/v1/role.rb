--- conflicted
+++ resolved
@@ -30,11 +30,7 @@
     }
 
     RoleOverride.manageable_permissions(account).keys.each do |permission|
-<<<<<<< HEAD
-      json[:permissions][permission] = permission_json(RoleOverride.permission_for(account, permission, base_role_type, role), current_user, session)
-=======
       json[:permissions][permission] = permission_json(RoleOverride.permission_for(account, permission, role.base_role_type, role.name), current_user, session)
->>>>>>> b3ade0a6
     end
 
     json
