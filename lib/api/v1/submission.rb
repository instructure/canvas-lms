--- conflicted
+++ resolved
@@ -151,11 +151,7 @@
             anonymous_id: submission.anonymous_id
           )
         else
-<<<<<<< HEAD
-          course_assignment_submission_url(submission.context.id, assignment.id, submission.user.global_id)
-=======
           course_assignment_submission_url(submission.context.id, assignment.id, submission.user_id)
->>>>>>> 5493525b
         end
     end
 
@@ -276,11 +272,7 @@
       preview_args["version"] =
         quiz_submission_version || attempt.quiz_submission_version || attempt.version_number
       hash["preview_url"] =
-<<<<<<< HEAD
-        course_assignment_submission_url(context, assignment, attempt&.user&.global_id, preview_args)
-=======
         course_assignment_submission_url(context, assignment, attempt.user_id, preview_args)
->>>>>>> 5493525b
     end
 
     unless attempt.media_comment_id.blank?
@@ -610,7 +602,7 @@
   def speed_grader_url(submission:, assignment:, current_user:)
     student_or_anonymous_id =
       if assignment.can_view_student_names?(current_user)
-        { student_id: submission.user.global_id }
+        { student_id: submission.user_id }
       else
         { anonymous_id: submission.anonymous_id }
       end
