--- conflicted
+++ resolved
@@ -77,12 +77,8 @@
     hash
   end
 
-<<<<<<< HEAD
-  SUBMISSION_JSON_FIELDS = %w(id user_id url score grade attempt submission_type submitted_at body assignment_id graded_at grade_matches_current_submission grader_id workflow_state late).freeze
-=======
   SUBMISSION_JSON_FIELDS = %w(id user_id url score grade attempt submission_type submitted_at body assignment_id graded_at grade_matches_current_submission grader_id workflow_state).freeze
   SUBMISSION_JSON_METHODS = %w(late).freeze
->>>>>>> 16e4f00b
   SUBMISSION_OTHER_FIELDS = %w(attachments discussion_entries)
 
   def submission_attempt_json(attempt, assignment, user, session, version_idx = nil, context = nil)
