--- conflicted
+++ resolved
@@ -345,14 +345,6 @@
         hash["external_tool_url"] = attempt.external_tool_url
       end
 
-<<<<<<< HEAD
-      hash["url"] =
-        retrieve_course_external_tools_url(
-          context.id,
-          assignment_id: assignment.id,
-          url: attempt.external_tool_url
-        )
-=======
       if json_fields.include?("url")
         hash["url"] =
           retrieve_course_external_tools_url(
@@ -361,7 +353,6 @@
             url: attempt.external_tool_url
           )
       end
->>>>>>> 0889f4aa
     end
 
     hash
