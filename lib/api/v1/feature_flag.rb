--- conflicted
+++ resolved
@@ -39,11 +39,11 @@
 
   def feature_flag_json(feature_flag, context, current_user, session)
     hash = if feature_flag.default?
-      feature_flag.as_json.slice('feature', 'state')
-    else
-      keys = %w(feature context_id context_type state)
-      api_json(feature_flag, current_user, session, only: keys)
-    end
+             feature_flag.as_json.slice('feature', 'state')
+           else
+             keys = %w(feature context_id context_type state)
+             api_json(feature_flag, current_user, session, only: keys)
+           end
     hash['locking_account_id'] = nil unless feature_flag.default?
     hash['transitions'] = Feature.transitions(feature_flag.feature, current_user, context, feature_flag.state)
     hash['locked'] = feature_flag.locked?(context)
@@ -51,11 +51,7 @@
       # return 'hidden' if the feature is hidden or if this flag is the one that unhides it
       # (so removing it would re-hide the feature)
       hash['hidden'] = feature_flag.hidden? ||
-<<<<<<< HEAD
-          !feature_flag.default? && feature_flag.context == context && feature_flag.unhides_feature?
-=======
                        (!feature_flag.default? && feature_flag.context == context && feature_flag.unhides_feature?)
->>>>>>> 2d51e8e7
     end
     # To allow for determinations of when to delete vs update
     hash['parent_state'] = context.lookup_feature_flag(feature_flag.feature, skip_cache: true, inherited_only: true)&.state
@@ -63,6 +59,7 @@
   end
 
   private
+
   def add_localized_attr(hash, feature, attr_name)
     if (attr = feature.instance_variable_get("@#{attr_name}"))
       hash[attr_name] = attr.is_a?(Proc) ? attr.call : attr.to_s
