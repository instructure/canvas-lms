#
# Copyright (C) 2017 - present Instructure, Inc.
#
# This file is part of Canvas.
#
# Canvas is free software: you can redistribute it and/or modify it under
# the terms of the GNU Affero General Public License as published by the Free
# Software Foundation, version 3 of the License.
#
# Canvas is distributed in the hope that it will be useful, but WITHOUT ANY
# WARRANTY; without even the implied warranty of MERCHANTABILITY or FITNESS FOR
# A PARTICULAR PURPOSE. See the GNU Affero General Public License for more
# details.
#
# You should have received a copy of the GNU Affero General Public License along
# with this program. If not, see <http://www.gnu.org/licenses/>.
#

module Api::V1::PlannerItem
  include Api::V1::Json
  include Api::V1::Assignment
  include Api::V1::Quiz
  include Api::V1::Context
  include Api::V1::DiscussionTopics
  include Api::V1::WikiPage
  include Api::V1::PlannerOverride
  include Api::V1::CalendarEvent
  include Api::V1::PlannerNote
  include Api::V1::AssessmentRequest
  include PlannerHelper

  def planner_item_json(item, user, session, opts = {})
    context_data(item, use_effective_code: true).merge({
      :plannable_id => item.id,
      :planner_override => planner_override_json(item.planner_override_for(user), user, session, item.class_name),
      :plannable_type => PLANNABLE_TYPES.key(item.class_name),
      :new_activity => new_activity(item, user, opts)
    }).merge(submission_statuses_for(user, item, opts)).tap do |hash|
      assignment_opts = {exclude_response_fields: ['rubric']}
      if item.is_a?(::CalendarEvent)
        hash[:plannable_date] = item.start_at || item.created_at
        hash[:plannable] = event_json(item, user, session)
      elsif item.is_a?(::PlannerNote)
        hash[:plannable_date] = item.todo_date || item.created_at
        hash[:plannable] = planner_note_json(item, user, session)
        # TODO: We don't currently have an html_url for individual planner items.
        # hash[:html_url] = ???
      elsif item.is_a?(Quizzes::Quiz) || (item.respond_to?(:quiz?) && item.quiz?)
        hash[:plannable_date] = item[:user_due_date] || item.due_at
        quiz = item.is_a?(Quizzes::Quiz) ? item : item.quiz
        hash[:plannable_id] = quiz.id
<<<<<<< HEAD
        hash[:plannable_type] = 'quiz'
=======
        hash[:plannable_type] = PLANNABLE_TYPES.key(quiz.class_name)
>>>>>>> e50b47af
        hash[:plannable] = quiz_json(quiz, quiz.context, user, session, skip_permissions: true)
        hash[:html_url] = named_context_url(quiz.context, :context_quiz_url, quiz.id)
        hash[:planner_override] ||= planner_override_json(quiz.planner_override_for(user), user, session)
      elsif item.is_a?(WikiPage) || (item.respond_to?(:wiki_page?) && item.wiki_page?)
        item = item.wiki_page if item.respond_to?(:wiki_page?) && item.wiki_page?
        hash[:plannable_date] = item.todo_date || item.created_at
        hash[:plannable_type] = PLANNABLE_TYPES.key(item.class_name)
        hash[:plannable] = wiki_page_json(item, user, session, false, assignment_opts: assignment_opts)
        hash[:html_url] = named_context_url(item.context, :context_wiki_page_url, item.url)
        hash[:planner_override] ||= planner_override_json(item.planner_override_for(user), user, session)
      elsif item.is_a?(Announcement)
        hash[:plannable_date] = item.posted_at || item.created_at
<<<<<<< HEAD
        hash[:plannable_type] = 'announcement'
=======
>>>>>>> e50b47af
        hash[:plannable] = discussion_topic_api_json(item, item.context, user, session, use_preload: true, user_can_moderate: false, skip_permissions: true)
        hash[:html_url] = named_context_url(item.context, :context_discussion_topic_url, item.id)
      elsif item.is_a?(DiscussionTopic) || (item.respond_to?(:discussion_topic?) && item.discussion_topic?)
        topic = item.is_a?(DiscussionTopic) ? item : item.discussion_topic
        hash[:plannable_id] = topic.id
        hash[:plannable_date] = item[:user_due_date] || topic.todo_date || topic.posted_at || topic.created_at
<<<<<<< HEAD
        hash[:plannable_type] = 'discussion_topic'
=======
        hash[:plannable_type] = PLANNABLE_TYPES.key(topic.class_name)
>>>>>>> e50b47af
        hash[:plannable] = discussion_topic_api_json(topic, topic.context, user, session, assignment_opts: assignment_opts, use_preload: true, user_can_moderate: false, skip_permissions: true)
        hash[:html_url] = discussion_topic_html_url(topic, user, hash[:submissions])
        hash[:planner_override] ||= planner_override_json(topic.planner_override_for(user), user, session, topic.class_name)
      elsif item.is_a?(AssessmentRequest)
        hash[:plannable_type] = 'assessment_request'
        hash[:plannable_date] = item.asset.assignment.peer_reviews_due_at
        hash[:plannable] = assessment_request_json(item, user, session, %w{user assignment})
        hash[:html_url] = course_assignment_submission_url(item.asset.context.id, item.asset.id, item.user.id)
      else
        hash[:plannable_date] = item[:user_due_date] || item.due_at
        hash[:plannable] = assignment_json(item, user, session, {include_discussion_topic: true}.merge(assignment_opts))
        hash[:html_url] = assignment_html_url(item, user, hash[:submissions])
      end
    end
  end

  def planner_items_json(items, user, session, opts = {})
    preload_items = items.map do |i|
      if i.try(:wiki_page?)
        i.wiki_page
      elsif i.try(:discussion_topic?)
        i.discussion_topic
      elsif i.try(:quiz?)
        i.quiz
      else
        i
      end
    end

    ActiveRecord::Associations::Preloader.new.preload(preload_items, :planner_overrides, ::PlannerOverride.where(user: user))
    events, other_items = preload_items.partition{|i| i.is_a?(::CalendarEvent)}
    ActiveRecord::Associations::Preloader.new.preload(events, :context) if events.any?
<<<<<<< HEAD
    notes, context_items = other_items.partition{|i| i.is_a?(::PlannerNote)}
=======
    assessment_requests, plannable_items = other_items.partition{|i| i.is_a?(::AssessmentRequest)}
    ActiveRecord::Associations::Preloader.new.preload(assessment_requests, {submission: :assignment}) if assessment_requests.any?
    notes, context_items = plannable_items.partition{|i| i.is_a?(::PlannerNote)}
>>>>>>> e50b47af
    ActiveRecord::Associations::Preloader.new.preload(notes, user: {pseudonym: :account}) if notes.any?
    wiki_pages, other_context_items = context_items.partition{|i| i.is_a?(::WikiPage)}
    ActiveRecord::Associations::Preloader.new.preload(wiki_pages, {context: :root_account}) if wiki_pages.any?
    ActiveRecord::Associations::Preloader.new.preload(other_context_items, {context: :root_account}) if other_context_items.any?
    ss = user.submission_statuses(opts)
    discussions, _assign_quiz_items = other_context_items.partition{|i| i.is_a?(::DiscussionTopic)}
    ActiveRecord::Associations::Preloader.new.preload(discussions, :discussion_topic_participants, DiscussionTopicParticipant.where(user: user))

    items.map do |item|
      planner_item_json(item, user, session, opts.merge(submission_statuses: ss))
    end
  end

  def submission_statuses_for(user, item, opts = {})
    submission_status = {submissions: false}
    return submission_status unless item.is_a?(Assignment)
    ss = opts[:submission_statuses] || user.submission_statuses(opts)
    submission_status[:submissions] = {
      submitted: ss[:submitted].include?(item.id),
      excused: ss[:excused].include?(item.id),
      graded: ss[:graded].include?(item.id),
      late: ss[:late].include?(item.id),
      missing: ss[:missing].include?(item.id),
      needs_grading: ss[:needs_grading].include?(item.id),
      has_feedback: ss[:has_feedback].include?(item.id)
    }

    # planner will display the most recent comment not made by the user herself
    if submission_status[:submissions][:has_feedback]
      relevant_submissions = user.recent_feedback.select {|s| s.assignment_id == item.id}
      ActiveRecord::Associations::Preloader.new.preload(relevant_submissions, [visible_submission_comments: :author])
      feedback_data = relevant_submissions.
        flat_map(&:visible_submission_comments).
        reject{|comment| comment.author_id == user.id}. # omit comments by the user's own self
        sort_by(&:updated_at).
        last

      if feedback_data.present?
        submission_status[:submissions][:feedback] = {
          comment: feedback_data.comment,
          author_name: feedback_data.author_name,
          author_avatar_url: feedback_data.author.avatar_url,
          is_media: feedback_data.media_comment_id?
        }
      end
    end

    submission_status
  end

  def new_activity(item, user, opts = {})
    if item.is_a?(Assignment) || item.try(:assignment)
      ss = opts[:submission_statuses] || user.submission_statuses(opts)
      assign = item.try(:assignment) || item
      return true if ss.dig(:new_activity).include?(assign.id)
    end
    if item.is_a?(DiscussionTopic) || item.try(:discussion_topic)
      topic = item.try(:discussion_topic) || item
      return true if topic && (topic.unread?(user) || topic.unread_count(user) > 0)
    end
    false
  end

  private

  def assignment_feedback_url(assignment, user, submission_info)
    return nil unless assignment
    return nil unless submission_info
    return nil unless submission_info[:submitted] || submission_info[:graded] || submission_info[:has_feedback]
    context_url(assignment.context, :context_assignment_submission_url, assignment.id, user.id)
  end

  def assignment_html_url(assignment, user, submission_info)
    assignment_feedback_url(assignment, user, submission_info) || named_context_url(assignment.context, :context_assignment_url, assignment.id)
  end

  def discussion_topic_html_url(topic, user, submission_info)
    assignment_feedback_url(topic.assignment, user, submission_info) || named_context_url(topic.context, :context_discussion_topic_url, topic.id)
  end
end<|MERGE_RESOLUTION|>--- conflicted
+++ resolved
@@ -49,11 +49,7 @@
         hash[:plannable_date] = item[:user_due_date] || item.due_at
         quiz = item.is_a?(Quizzes::Quiz) ? item : item.quiz
         hash[:plannable_id] = quiz.id
-<<<<<<< HEAD
-        hash[:plannable_type] = 'quiz'
-=======
         hash[:plannable_type] = PLANNABLE_TYPES.key(quiz.class_name)
->>>>>>> e50b47af
         hash[:plannable] = quiz_json(quiz, quiz.context, user, session, skip_permissions: true)
         hash[:html_url] = named_context_url(quiz.context, :context_quiz_url, quiz.id)
         hash[:planner_override] ||= planner_override_json(quiz.planner_override_for(user), user, session)
@@ -66,21 +62,13 @@
         hash[:planner_override] ||= planner_override_json(item.planner_override_for(user), user, session)
       elsif item.is_a?(Announcement)
         hash[:plannable_date] = item.posted_at || item.created_at
-<<<<<<< HEAD
-        hash[:plannable_type] = 'announcement'
-=======
->>>>>>> e50b47af
         hash[:plannable] = discussion_topic_api_json(item, item.context, user, session, use_preload: true, user_can_moderate: false, skip_permissions: true)
         hash[:html_url] = named_context_url(item.context, :context_discussion_topic_url, item.id)
       elsif item.is_a?(DiscussionTopic) || (item.respond_to?(:discussion_topic?) && item.discussion_topic?)
         topic = item.is_a?(DiscussionTopic) ? item : item.discussion_topic
         hash[:plannable_id] = topic.id
         hash[:plannable_date] = item[:user_due_date] || topic.todo_date || topic.posted_at || topic.created_at
-<<<<<<< HEAD
-        hash[:plannable_type] = 'discussion_topic'
-=======
         hash[:plannable_type] = PLANNABLE_TYPES.key(topic.class_name)
->>>>>>> e50b47af
         hash[:plannable] = discussion_topic_api_json(topic, topic.context, user, session, assignment_opts: assignment_opts, use_preload: true, user_can_moderate: false, skip_permissions: true)
         hash[:html_url] = discussion_topic_html_url(topic, user, hash[:submissions])
         hash[:planner_override] ||= planner_override_json(topic.planner_override_for(user), user, session, topic.class_name)
@@ -113,13 +101,9 @@
     ActiveRecord::Associations::Preloader.new.preload(preload_items, :planner_overrides, ::PlannerOverride.where(user: user))
     events, other_items = preload_items.partition{|i| i.is_a?(::CalendarEvent)}
     ActiveRecord::Associations::Preloader.new.preload(events, :context) if events.any?
-<<<<<<< HEAD
-    notes, context_items = other_items.partition{|i| i.is_a?(::PlannerNote)}
-=======
     assessment_requests, plannable_items = other_items.partition{|i| i.is_a?(::AssessmentRequest)}
     ActiveRecord::Associations::Preloader.new.preload(assessment_requests, {submission: :assignment}) if assessment_requests.any?
     notes, context_items = plannable_items.partition{|i| i.is_a?(::PlannerNote)}
->>>>>>> e50b47af
     ActiveRecord::Associations::Preloader.new.preload(notes, user: {pseudonym: :account}) if notes.any?
     wiki_pages, other_context_items = context_items.partition{|i| i.is_a?(::WikiPage)}
     ActiveRecord::Associations::Preloader.new.preload(wiki_pages, {context: :root_account}) if wiki_pages.any?
