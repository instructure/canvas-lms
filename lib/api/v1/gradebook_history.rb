module Api::V1
  module GradebookHistory
    include Api
    include Api::V1::Assignment
    include Api::V1::Submission

    def days_json(course, api_context)
      day_hash = Hash.new{|hash, date| hash[date] = {:graders => {}} }
      submissions_set(course, api_context).
        each_with_object(day_hash) { |submission, day| update_graders_hash(day[day_string_for(submission)][:graders], submission, api_context) }.
        each do |date, date_hash|
          compress(date_hash, :graders)
          date_hash[:graders].each { |grader| compress(grader, :assignments) }
        end

      day_hash.inject([]) do |memo, (date, hash)|
        memo << hash.merge(:date => date)
      end.sort { |a, b| b[:date] <=> a[:date] }
    end

    def json_for_date(date, course, api_context)
      submissions_set(course, api_context, :date => date).
        each_with_object(Hash.new) { |sub, memo| update_graders_hash(memo, sub, api_context) }.values.
        each { |grader| compress(grader, :assignments) }
    end

    def version_json(course, version, api_context, opts={})
      submission = opts[:submission] || version.versionable
      assignment = opts[:assignment] || submission.assignment
      student = opts[:student] || submission.user
      current_grader = submission.grader || default_grader

<<<<<<< HEAD
      json = submission_attempt_json(version.model, assignment, api_context.user, api_context.session, nil, course).with_indifferent_access
=======
      model = version.model
      model.cached_due_date = submission.cached_due_date
      json = submission_attempt_json(model, assignment, api_context.user, api_context.session, nil, course).with_indifferent_access
>>>>>>> 16e4f00b
      grader = (json[:grader_id] && json[:grader_id] > 0 && user_cache[json[:grader_id]]) || default_grader

      json = json.merge(
        :grader => grader.name,
        :assignment_name => assignment.title,
        :user_name => student.name,
        :current_grade => submission.grade,
        :current_graded_at => submission.graded_at,
        :current_grader => current_grader.name
      )
      json
    end

    def versions_json(course, versions, api_context, opts={})
      # preload for efficiency
      unless opts[:submission]
        ::Version.send(:preload_associations, versions, :versionable)
        submissions = versions.map(&:versionable)
        ::Submission.send(:preload_associations, submissions, :assignment) unless opts[:assignment]
        ::Submission.send(:preload_associations, submissions, :user) unless opts[:student]
        ::Submission.send(:preload_associations, submissions, :grader)
      end

      versions.map do |version|
        submission = opts[:submission] || version.versionable
        assignment = opts[:assignment] || submission.assignment
        student = opts[:student] || submission.user
        version_json(course, version, api_context, :submission => submission, :assignment => assignment, :student => student)
      end
    end

    def submissions_for(course, api_context, date, grader_id, assignment_id)
      assignment = ::Assignment.find(assignment_id)
      options = {:date => date, :assignment_id => assignment_id, :grader_id => grader_id}
      submissions = submissions_set(course, api_context, options)

      # load all versions for the given submissions and back-populate their
      # versionable associations
      submission_index = submissions.index_by(&:id)
      versions = Version.where(:versionable_type => 'Submission', :versionable_id => submissions).order('number DESC')
      versions.each{ |version| version.versionable = submission_index[version.versionable_id] }

      # convert them all to json and then group by submission
      versions = versions_json(course, versions, api_context, :assignment => assignment)
      versions_hash = versions.group_by{ |version| version[:id] }

      # populate previous_* and new_* keys and convert hash to array of objects
      versions_hash.inject([]) do |memo, (submission_id, versions)|
        prior = {}
        filtered_versions = versions.sort{|a,b| a[:updated_at] <=> b[:updated_at] }.each_with_object([]) do |version, new_array|
          if version[:score]
            if prior[:submission_id].nil? || prior[:score] != version[:score]
              if prior[:submission_id].nil?
                PREVIOUS_VERSION_ATTRS.each { |attr| version["previous_#{attr}".to_sym] = nil }
              elsif prior[:score] != version[:score]
                new_array.pop if prior[:graded_at].try(:to_date) == version[:graded_at].try(:to_date) && prior[:grader] == version[:grader]
                PREVIOUS_VERSION_ATTRS.each { |attr| version["previous_#{attr}".to_sym] = prior[attr] }
              end
              NEW_ATTRS.each { |attr| version["new_#{attr}".to_sym] = version[attr] }
              new_array << version
            end
          end
          prior.merge!(version.slice(:grade, :score, :graded_at, :grader, :submission_id))
        end

        memo << { :submission_id => submission_id, :versions => filtered_versions }
      end

    end

    def day_string_for(submission)
      graded_at = submission.graded_at
      return '' if graded_at.nil?
      graded_at.in_time_zone.to_date.as_json
    end

    def submissions_set(course, api_context, options = {})
      collection = ::Submission.for_course(course).order("graded_at DESC")

      if options[:date]
        date = options[:date]
        collection = collection.where("graded_at<? AND graded_at>?", date.end_of_day, date.beginning_of_day)
      else
        collection = collection.where("graded_at IS NOT NULL")
      end

      if assignment_id = options[:assignment_id]
        collection = collection.scoped_by_assignment_id(assignment_id)
      end

      if grader_id = options[:grader_id]
        if grader_id.to_s == '0'
          # yes, this is crazy.  autograded submissions have the grader_id of (quiz_id x -1)
          collection = collection.where("submissions.grader_id<=0")
        else
          collection = collection.scoped_by_grader_id(grader_id)
        end
      end

      api_context.paginate(collection)
    end


    private

    PREVIOUS_VERSION_ATTRS = [:grade, :graded_at, :grader]
    NEW_ATTRS = [:grade, :graded_at, :grader, :score]

    DEFAULT_GRADER = Struct.new(:name, :id)

    def default_grader
      @default_grader ||= DEFAULT_GRADER.new(I18n.t('gradebooks.history.graded_on_submission', 'Graded on submission'), 0)
    end

    def user_cache
      @user_cache ||= Hash.new{ |hash, user_id| hash[user_id] = ::User.find(user_id) }
    end

    def assignment_cache
      @assignment_cache ||= Hash.new{ |hash, assignment_id| hash[assignment_id] = ::Assignment.find(assignment_id) }
    end

    def update_graders_hash(hash, submission, api_context)
      grader = submission.grader || default_grader
      hash[grader.id] ||= {
        :name => grader.name,
        :id => grader.id,
        :assignments => {}
      }

      hash[grader.id][:assignments][submission.assignment_id] ||= begin
        assignment = assignment_cache[submission.assignment_id]
        assignment_json(assignment, api_context.user, api_context.session)
      end
    end

    def compress(hash, key)
      hash[key] = hash[key].values
    end

  end
end<|MERGE_RESOLUTION|>--- conflicted
+++ resolved
@@ -30,13 +30,9 @@
       student = opts[:student] || submission.user
       current_grader = submission.grader || default_grader
 
-<<<<<<< HEAD
-      json = submission_attempt_json(version.model, assignment, api_context.user, api_context.session, nil, course).with_indifferent_access
-=======
       model = version.model
       model.cached_due_date = submission.cached_due_date
       json = submission_attempt_json(model, assignment, api_context.user, api_context.session, nil, course).with_indifferent_access
->>>>>>> 16e4f00b
       grader = (json[:grader_id] && json[:grader_id] > 0 && user_cache[json[:grader_id]]) || default_grader
 
       json = json.merge(
