# frozen_string_literal: true

#
# Copyright (C) 2012 - present Instructure, Inc.
#
# This file is part of Canvas.
#
# Canvas is free software: you can redistribute it and/or modify it under
# the terms of the GNU Affero General Public License as published by the Free
# Software Foundation, version 3 of the License.
#
# Canvas is distributed in the hope that it will be useful, but WITHOUT ANY
# WARRANTY; without even the implied warranty of MERCHANTABILITY or FITNESS FOR
# A PARTICULAR PURPOSE. See the GNU Affero General Public License for more
# details.
#
# You should have received a copy of the GNU Affero General Public License along
# with this program. If not, see <http://www.gnu.org/licenses/>.
#

module Api::V1::AssignmentOverride
  include Api::V1::Json

  def assignment_override_json(override, visible_users = nil, student_names: nil, module_names: nil)
    # gave notice in API docs that effective 03/01/2024, the assignment_id field will only be included
    # if the override targets an assignment
    fields = %i[id assignment_id title]
    %i[quiz_id context_module_id].each { |f| fields << f if override.send(f).present? }
    fields.push(:due_at, :all_day, :all_day_date) if override.due_at_overridden
    fields << :unlock_at if override.unlock_at_overridden
    fields << :lock_at if override.lock_at_overridden
    api_json(override, @current_user, session, only: fields).tap do |json|
      json[:context_module_name] = module_names[override.context_module_id] if module_names && override.context_module_id
      case override.set_type
      when "ADHOC"
        student_ids = if override.preloaded_student_ids
                        override.preloaded_student_ids
                      elsif visible_users.present?
                        override.assignment_override_students.where(user_id: visible_users).pluck(:user_id)
                      else
                        override.assignment_override_students.pluck(:user_id)
                      end
        json[:student_ids] = student_ids
        json[:students] = student_ids.map { |id| { id:, name: student_names[id] } } if student_names
      when "Group"
        json[:group_id] = override.set_id
      when "CourseSection"
        json[:course_section_id] = override.set_id
      when "Course"
        json[:course_id] = override.set_id
      when "Noop"
        json[:noop_id] = override.set_id
      end
    end
  end

  def assignment_overrides_json(overrides, user = nil, include_names: false)
    visible_users_ids = ::AssignmentOverride.visible_enrollments_for(overrides.compact, user).select(:user_id)
    # we most likely already have the student_ids preloaded here because of overridden_for, but just in case
    if overrides.any? { |ov| ov.present? && ov.set_type == "ADHOC" && !ov.preloaded_student_ids }
      AssignmentOverrideApplicator.preload_student_ids_for_adhoc_overrides(overrides.select { |ov| ov.set_type == "ADHOC" }, visible_users_ids)
    end
    if include_names
      student_ids = overrides.select { |ov| ov.present? && ov.set_type == "ADHOC" }.map(&:preloaded_student_ids).flatten.uniq
      student_names = User.where(id: student_ids).pluck(:id, :name).to_h
      module_ids = overrides.select { |ov| ov.present? && ov.context_module_id.present? }.map(&:context_module_id).uniq
      module_names = ContextModule.where(id: module_ids).pluck(:id, :name).to_h
    end
    overrides.map { |override| assignment_override_json(override, visible_users_ids, student_names:, module_names:) if override }
  end

  def assignment_override_collection(assignment, include_students = false)
    overrides = AssignmentOverrideApplicator.overrides_for_assignment_and_user(assignment, @current_user)
    if include_students
      ActiveRecord::Associations.preload(overrides, :assignment_override_students)
    end
    overrides
  end

  def find_assignment_override(assignment, set_or_id)
    find_assignment_overrides(assignment, [set_or_id])[0]
  end

  def find_assignment_overrides(assignment, sets_or_ids)
    overrides = assignment_override_collection(assignment)
    sets_or_ids.map do |set_or_id|
      filter_assignment_overrides(overrides, set_or_id)
    end
  end

  def filter_assignment_overrides(overrides, set_or_id)
    return nil if overrides.empty? || set_or_id.nil?

    case set_or_id
    when CourseSection, Group
      overrides.detect do |o|
        o.set_type == set_or_id.class.to_s &&
          o.set_id == set_or_id.id # maybe FIXME
      end
    else
      overrides.detect { |o| o.id == set_or_id.to_i }
    end
  end

  def find_group(assignment, group_id, group_category_id = nil)
    scope = Group.active.where(context_type: "Course").where.not(group_category_id: nil)
    if assignment
      scope = scope.where(
        context_id: assignment.context_id,
        group_category_id: group_category_id || assignment.group_category_id
      )
    end
    group = scope.find(group_id)
    raise ActiveRecord::RecordNotFound unless group.grants_right?(@current_user, session, :read)

    group
  end

  def find_section(context, section_id)
    scope = CourseSection.active
    scope = scope.where(course_id: context) if context
    section = api_find(scope, section_id)
    raise ActiveRecord::RecordNotFound unless section.grants_right?(@current_user, session, :read)

    section
  end

  def interpret_assignment_override_data(assignment, data, set_type = nil)
    @domain_root_account ||= LoadAccount.default_domain_root_account

    data ||= {}
    return {}, ["invalid override data"] unless data.is_a?(Hash) || data.is_a?(ActionController::Parameters)

    # validate structure of parameters
    override_data = {}
    errors = []

    if !set_type && data[:student_ids]
      set_type = "ADHOC"
    end

    if set_type == "ADHOC" && data[:student_ids]
      # require the ids to be a list
      student_ids = data[:student_ids]
      if !student_ids.is_a?(Array) || student_ids.empty?
        errors << "invalid student_ids #{student_ids.inspect}"
        students = []
      else
        # look up all students since the assignment will affect all current and
        # previous students in the course on this override and not just what the
        # teacher can see that were sent in the request object
        students = api_find_all(assignment.context.all_students, student_ids)
        students = students.distinct if students.is_a?(ActiveRecord::Relation)
        students = students.uniq if students.is_a?(Array)

        # make sure they were all valid
        found_ids = students.map do |s|
          [
            s.id.to_s,
            s.global_id.to_s,
            ("sis_login_id:#{s.pseudonym.unique_id}" if s.pseudonym),
            ("hex:sis_login_id:#{s.pseudonym.unique_id.to_s.unpack("H*")}" if s.pseudonym),
            ("sis_user_id:#{s.pseudonym.sis_user_id}" if s.pseudonym && s.pseudonym.sis_user_id),
            ("hex:sis_user_id:#{s.pseudonym.sis_user_id.to_s.unpack("H*")}" if s.pseudonym && s.pseudonym.sis_user_id)
          ]
        end.flatten.compact
        bad_ids = student_ids.map(&:to_s) - found_ids
        errors << "unknown student ids: #{bad_ids.inspect}" unless bad_ids.empty?
      end
      override_data[:students] = students
    end

    if !set_type && data.key?(:group_id) && data[:group_id].present?
<<<<<<< HEAD
      group_category_id = assignment.group_category_id || assignment.discussion_topic.try(:group_category_id)
=======
      group_category_id = assignment.effective_group_category_id
>>>>>>> 0d1b4c3f
      if group_category_id
        set_type = "Group"
        # look up the group
        begin
          group = find_group(assignment, data[:group_id], group_category_id)
        rescue ActiveRecord::RecordNotFound
          errors << "unknown group id #{data[:group_id].inspect}"
        end
        override_data[:group] = group
      else
        # don't recognize group_id for non-group assignments
        errors << "group_id is not valid for non-group assignments"
      end
    end

    if !set_type && data.key?(:course_section_id) && data[:course_section_id].present?
      set_type = "CourseSection"

      # look up the section
      begin
        section = find_section(assignment.context, data[:course_section_id])
      rescue ActiveRecord::RecordNotFound
        errors << "unknown section id #{data[:course_section_id].inspect}"
      end
      override_data[:section] = section
    end

    if !set_type && data.key?(:noop_id)
      set_type = "Noop"
      override_data[:noop_id] = data[:noop_id]
    end

    errors << "one of student_ids, group_id, or course_section_id is required" if !set_type && errors.empty?

    if %w[ADHOC Noop].include?(set_type) && data.key?(:title)
      override_data[:title] = data[:title]
    end

    # collect override values
    %i[due_at unlock_at lock_at].each do |field|
      next unless data.key?(field)

      begin
        if data[field].blank?
          # override value of nil/'' is meaningful
          override_data[field] = nil
        elsif (value = Time.zone.parse(data[field].to_s))
          override_data[field] = value
        else
          errors << "invalid #{field} #{data[field].inspect}"
        end
      rescue
        errors << "invalid #{field} #{data[field].inspect}"
      end
    end

    errors = nil if errors.empty?
    [override_data, errors]
  end

  def check_property(object, prop, present, errors, message)
    object.each_with_index.reject do |element, i|
      if element[prop].present? != present
        errors[i] ||= []
        errors[i] << message
      end
    end
  end

  # receives data of shape [{ id: 2, assignment_id: 1, ...update_params }, ... ]
  # responds with data of shape [{ assignment: model, override: model, ...update_params }, ...]
  def interpret_batch_assignment_overrides_data(course, assignment_overrides_data, for_update)
    return nil, ["no assignment override data present"] unless assignment_overrides_data.present?
    return nil, ["must specify an array of overrides"] unless assignment_overrides_data.is_a? Array

    all_errors = Array.new(assignment_overrides_data.length)

    check_property(assignment_overrides_data, "assignment_id", true, all_errors, "must specify an assignment id")
    if for_update
      check_property(assignment_overrides_data, "id", true, all_errors, "must specify an override id")
    else
      check_property(assignment_overrides_data, "id", false, all_errors, "may not specify an override id")
    end
    return nil, all_errors unless all_errors.compact.blank?

    grouped = assignment_overrides_data.group_by { |o| o["assignment_id"] }
    assignments = course.active_assignments.where(id: grouped.keys).preload(:assignment_overrides)
    if for_update
      overrides = grouped.map do |assignment_id, overrides_data|
        assignment = assignments.find { |a| a.id.to_s == assignment_id.to_s }
        find_assignment_overrides(assignment, overrides_data.pluck("id")) if assignment
      end.flatten.compact
    end

    interpreted = assignment_overrides_data.each_with_index.map do |override_data, i|
      assignment = assignments.find { |a| a.id.to_s == override_data["assignment_id"].to_s }
      unless assignment.present?
        all_errors[i] = ["assignment not found"]
        next
      end
      if for_update
        override = overrides.find { |o| o.id.to_s == override_data["id"].to_s }
        unless override.present?
          all_errors[i] = ["override not found"]
          next
        end
        set_type = override.set_type
      end

      update_data, errors = interpret_assignment_override_data(assignment, override_data, set_type)
      if errors
        all_errors[i] = errors
        next
      end
      update_data["assignment"] = assignment
      update_data["override"] = override if for_update
      update_data
    end
    all_errors = nil if all_errors.compact.blank?
    [interpreted, all_errors]
  end

  def update_assignment_override_without_save(override, override_data)
    if override_data.key?(:noop_id)
      override.set = nil
      override.set_type = "Noop"
      override.set_id = override_data[:noop_id]
      override.title = override_data[:title]
    end

    if override_data.key?(:students)
      override.set = nil
      override.set_type = "ADHOC"

      defunct_student_ids = if override.new_record?
                              Set.new
                            else
                              override.assignment_override_students.to_set(&:user_id)
                            end

      override.changed_student_ids = Set.new

      override_data[:students].each do |student|
        if defunct_student_ids.include?(student.id)
          defunct_student_ids.delete(student.id)
        else
          # link will be saved with the override
          link = override.assignment_override_students.build
          link.workflow_state = "active"
          link.assignment_override = override
          link.user = student
          override.changed_student_ids << student.id
        end
      end

      unless defunct_student_ids.empty?
        override.changed_student_ids.merge(defunct_student_ids)
        override.assignment_override_students
                .where(user_id: defunct_student_ids.to_a)
                .in_batches
                .delete_all
      end
    end

    if override_data.key?(:group)
      override.set = override_data[:group]
    end

    if override_data.key?(:section)
      override.set = override_data[:section]
    end

    if override.set_type == "ADHOC"
      override.title = override_data[:title] ||
                       (override_data[:students] && override.title_from_students(override_data[:students])) ||
                       override.title
    end

    %i[due_at unlock_at lock_at].each do |field|
      if override_data.key?(field)
        override.send(:"override_#{field}", override_data[field])
      else
        override.send(:"clear_#{field}_override")
      end
    end
  end

  def update_assignment_override(override, override_data, updating_user: nil)
    SubmissionLifecycleManager.with_executing_user(updating_user) do
      override_changed = false
      override.transaction do
        update_assignment_override_without_save(override, override_data)
        override_changed = override.changed? || override.changed_student_ids.present?
        override.save! if override_changed
      end
      if override_changed
        if override.set_type == "ADHOC" && override.changed_student_ids.present?
          override.assignment.run_if_overrides_changed_later!(
            student_ids: override.changed_student_ids.to_a,
            updating_user:
          )
        else
          override.assignment.run_if_overrides_changed_later!(updating_user:)
        end
      end
    end

    true
  rescue ActiveRecord::RecordInvalid
    false
  end

  # updates only the selected overrides; compare with
  # batch_update_assignment_overrides below, which updates
  # all overrides for assignment
  def update_assignment_overrides(overrides, overrides_data, updating_user: nil)
    overrides.zip(overrides_data).each do |override, data|
      update_assignment_override_without_save(override, data)
    end
    return false if overrides.find(&:invalid?).present?

    AssignmentOverride.transaction do
      overrides.each(&:save!)
    end
    overrides.map(&:assignment).uniq.each do |assignment|
      assignment.run_if_overrides_changed_later!(updating_user:)
    end
  rescue ActiveRecord::RecordInvalid
    false
  end

  def invisible_users_and_overrides_for_user(context, user, existing_overrides)
    # get the student overrides the user can't see and ensure those overrides are included
    visible_user_ids = context.enrollments_visible_to(user).select(:user_id)
    invisible_user_ids = context.enrollments.where.not(user_id: visible_user_ids).distinct.pluck(:user_id)
    invisible_override_ids = existing_overrides.select do |ov|
      ov.set_type == "ADHOC" &&
        !ov.visible_student_overrides(visible_user_ids)
    end.map(&:id)
    [invisible_user_ids, invisible_override_ids]
  end

  def update_override_with_invisible_data(override_params, override, invisible_override_ids, invisible_user_ids)
    return override_params = override if invisible_override_ids.include?(override.id)

    # add back in the invisible students for this override if any found
    hidden_ids = override.assignment_override_students.where(user_id: invisible_user_ids).pluck(:user_id)
    unless hidden_ids.empty?
      override_params[:student_ids] = (override_params[:student_ids] + hidden_ids)
      overrides_size = override_params[:student_ids].size
      override_params[:title] = t({ one: "1 student", other: "%{count} students" }, count: overrides_size)
    end
  end

  def prepare_assignment_overrides_for_batch_update(assignment, overrides_params, user)
    existing_overrides = assignment.assignment_overrides.active
    invisible_user_ids, invisible_override_ids = invisible_users_and_overrides_for_user(
      assignment.context, user, existing_overrides
    )

    override_param_ids = invisible_override_ids + overrides_params.map { |ov| ov[:id].to_i }
    split_overrides = existing_overrides.group_by do |override|
      override_param_ids.include?(override.id) ? :keep : :delete
    end

    overrides_to_keep = split_overrides[:keep] || []
    overrides_to_delete = split_overrides[:delete] || []

    ActiveRecord::Associations.preload(overrides_to_keep, :assignment_override_students)

    override_errors = []
    overrides_to_save = overrides_params.map do |override_params|
      # override_params.values.filter {|v| v.present?}.length > 0
      override = get_override_from_params(override_params, assignment, overrides_to_keep)
      update_override_with_invisible_data(override_params, override, invisible_override_ids, invisible_user_ids)

      data, errors = interpret_assignment_override_data(assignment, override_params, override.set_type)
      if errors
        override_errors << errors.join(",")
      else
        update_assignment_override_without_save(override, data)
      end
      override
    end

    overrides_to_create, overrides_to_update = overrides_to_save.partition(&:new_record?)

    {
      overrides_to_create:,
      overrides_to_update:,
      overrides_to_delete:,
      override_errors:
    }
  end

  def perform_batch_update_assignment_overrides(assignment, prepared_overrides, updating_user: nil)
    prepared_overrides[:override_errors].each do |error|
      assignment.errors.add(:base, error)
    end

    raise ActiveRecord::RecordInvalid, assignment if assignment.errors.any?

    if prepared_overrides[:overrides_to_delete].any?
      assignment.assignment_overrides.where(id: prepared_overrides[:overrides_to_delete]).destroy_all
    end

    raise ActiveRecord::RecordInvalid, assignment unless assignment.valid?

    prepared_overrides[:overrides_to_create].each(&:save!)
    prepared_overrides[:overrides_to_update].each(&:save!)

    @overrides_affected = prepared_overrides[:overrides_to_delete].size +
                          prepared_overrides[:overrides_to_create].size + prepared_overrides[:overrides_to_update].size

    assignment.touch # invalidate cached list of overrides for the assignment
    assignment.assignment_overrides.reset # unload the obsolete association
    assignment.run_if_overrides_changed_later!(updating_user:)
  end

  def batch_update_assignment_overrides(assignment, overrides_params, user)
    prepared_overrides = prepare_assignment_overrides_for_batch_update(assignment, overrides_params, user)
    perform_batch_update_assignment_overrides(assignment, prepared_overrides, updating_user: user)
  end

  def get_override_from_params(override_params, assignment, potential_overrides)
    override = potential_overrides.detect { |ov| ov.id == override_params[:id].to_i }
    return override if override

    case assignment
    when Assignment
      AssignmentOverride.new(assignment_id: assignment.id, dont_touch_assignment: true)
    when Quizzes::Quiz
      AssignmentOverride.new(quiz_id: assignment.id, dont_touch_assignment: true)
    end
  end
  private :get_override_from_params

  def deserialize_overrides(overrides)
    if overrides.is_a?(Hash) || overrides.is_a?(ActionController::Parameters)
      return unless overrides.keys.all? { |k| k.to_i.to_s == k.to_s }

      indices = overrides.keys.sort_by(&:to_i)
      return unless indices.map(&:to_i) == (0...indices.size).to_a

      overrides = indices.map { |index| overrides[index] }
    else
      overrides
    end
  end
end<|MERGE_RESOLUTION|>--- conflicted
+++ resolved
@@ -171,11 +171,7 @@
     end
 
     if !set_type && data.key?(:group_id) && data[:group_id].present?
-<<<<<<< HEAD
-      group_category_id = assignment.group_category_id || assignment.discussion_topic.try(:group_category_id)
-=======
       group_category_id = assignment.effective_group_category_id
->>>>>>> 0d1b4c3f
       if group_category_id
         set_type = "Group"
         # look up the group
