# frozen_string_literal: true

#
# Copyright (C) 2012 - present Instructure, Inc.
#
# This file is part of Canvas.
#
# Canvas is free software: you can redistribute it and/or modify it under
# the terms of the GNU Affero General Public License as published by the Free
# Software Foundation, version 3 of the License.
#
# Canvas is distributed in the hope that it will be useful, but WITHOUT ANY
# WARRANTY; without even the implied warranty of MERCHANTABILITY or FITNESS FOR
# A PARTICULAR PURPOSE. See the GNU Affero General Public License for more
# details.
#
# You should have received a copy of the GNU Affero General Public License along
# with this program. If not, see <http://www.gnu.org/licenses/>.
#

module Api::V1::AssignmentOverride
  include Api::V1::Json

  OVERRIDABLE_ID_FIELDS = %i[assignment_id quiz_id context_module_id discussion_topic_id wiki_page_id attachment_id].freeze

  def assignment_override_json(override, visible_users = nil, student_names: nil, module_names: nil)
    fields = %i[id title]
    OVERRIDABLE_ID_FIELDS.each { |f| fields << f if override.send(f).present? }
    fields.push(:due_at, :all_day, :all_day_date) if override.due_at_overridden
    fields << :unlock_at if override.unlock_at_overridden
    fields << :lock_at if override.lock_at_overridden
    api_json(override, @current_user, session, only: fields).tap do |json|
      json[:context_module_name] = module_names[override.context_module_id] if module_names && override.context_module_id
      case override.set_type
      when "ADHOC"
        student_ids = if override.preloaded_student_ids
                        override.preloaded_student_ids
                      elsif visible_users.present?
                        override.assignment_override_students.where(user_id: visible_users).pluck(:user_id)
                      else
                        override.assignment_override_students.pluck(:user_id)
                      end
        json[:student_ids] = student_ids
        json[:students] = student_ids.map { |id| { id:, name: student_names[id] } } if student_names
      when "Group"
        json[:group_id] = override.set_id
      when "CourseSection"
        json[:course_section_id] = override.set_id
      when "Course"
        json[:course_id] = override.set_id
      when "Noop"
        json[:noop_id] = override.set_id
      end
    end
  end

  def assignment_overrides_json(overrides, user = nil, include_names: false)
    visible_users_ids = ::AssignmentOverride.visible_enrollments_for(overrides.compact, user).select(:user_id)
    # we most likely already have the student_ids preloaded here because of overridden_for, but just in case
    if overrides.any? { |ov| ov.present? && ov.set_type == "ADHOC" && !ov.preloaded_student_ids }
      AssignmentOverrideApplicator.preload_student_ids_for_adhoc_overrides(overrides.select { |ov| ov.set_type == "ADHOC" }, visible_users_ids)
    end
    if include_names
      student_ids = overrides.select { |ov| ov.present? && ov.set_type == "ADHOC" }.map(&:preloaded_student_ids).flatten.uniq
      student_names = User.where(id: student_ids).pluck(:id, :name).to_h
      module_ids = overrides.select { |ov| ov.present? && ov.context_module_id.present? }.map(&:context_module_id).uniq
      module_names = ContextModule.where(id: module_ids).pluck(:id, :name).to_h
    end
    overrides.map { |override| assignment_override_json(override, visible_users_ids, student_names:, module_names:) if override }
  end

  def assignment_override_collection(learning_object, include_students: false)
    overrides = AssignmentOverrideApplicator.overrides_for_assignment_and_user(learning_object, @current_user)
    if include_students
      ActiveRecord::Associations.preload(overrides, :assignment_override_students)
    end
    overrides
  end

  def find_assignment_override(learning_object, set_or_id)
    find_assignment_overrides(learning_object, [set_or_id])[0]
  end

  def find_assignment_overrides(learning_object, sets_or_ids)
    overrides = assignment_override_collection(learning_object)
    sets_or_ids.map do |set_or_id|
      filter_assignment_overrides(overrides, set_or_id)
    end
  end

  def filter_assignment_overrides(overrides, set_or_id)
    return nil if overrides.empty? || set_or_id.nil?

    case set_or_id
    when CourseSection, Group
      overrides.detect do |o|
        o.set_type == set_or_id.class.to_s &&
          o.set_id == set_or_id.id # maybe FIXME
      end
    else
      overrides.detect { |o| o.id == set_or_id.to_i }
    end
  end

  def find_group(assignment, group_id, group_category_id = nil)
    scope = Group.active.where(context_type: "Course").where.not(group_category_id: nil)
    if assignment
      scope = scope.where(
        context_id: assignment.context_id,
        group_category_id: group_category_id || assignment.group_category_id
      )
    end
    group = scope.find(group_id)
    raise ActiveRecord::RecordNotFound unless group.grants_right?(@current_user, session, :read)

    group
  end

  def find_section(context, section_id)
    scope = CourseSection.active
    scope = scope.where(course_id: context) if context
    section = api_find(scope, section_id)
    raise ActiveRecord::RecordNotFound unless section.grants_right?(@current_user, session, :read)

    section
  end

  def interpret_assignment_override_data(learning_object, data, set_type = nil)
    @domain_root_account ||= LoadAccount.default_domain_root_account

    data ||= {}
    return {}, ["invalid override data"] unless data.is_a?(Hash) || data.is_a?(ActionController::Parameters)

    # validate structure of parameters
    override_data = {}
    errors = []

    if !set_type && data[:student_ids]
      set_type = "ADHOC"
    end

    if set_type == "ADHOC" && data[:student_ids]
      # require the ids to be a list
      student_ids = data[:student_ids]
      if !student_ids.is_a?(Array) || student_ids.empty?
        errors << "invalid student_ids #{student_ids.inspect}"
        students = []
      else
        # look up all students since the assignment will affect all current and
        # previous students in the course on this override and not just what the
        # teacher can see that were sent in the request object
        students = api_find_all(learning_object.context.all_students, student_ids)
        students = students.distinct if students.is_a?(ActiveRecord::Relation)
        students = students.uniq if students.is_a?(Array)

        # make sure they were all valid
        found_ids = students.map do |s|
          [
            s.id.to_s,
            s.global_id.to_s,
            ("sis_login_id:#{s.pseudonym.unique_id}" if s.pseudonym),
            ("hex:sis_login_id:#{s.pseudonym.unique_id.to_s.unpack("H*")}" if s.pseudonym),
            ("sis_user_id:#{s.pseudonym.sis_user_id}" if s.pseudonym && s.pseudonym.sis_user_id),
            ("hex:sis_user_id:#{s.pseudonym.sis_user_id.to_s.unpack("H*")}" if s.pseudonym && s.pseudonym.sis_user_id)
          ]
        end.flatten.compact
        bad_ids = student_ids.map(&:to_s) - found_ids
        errors << "unknown student ids: #{bad_ids.inspect}" unless bad_ids.empty?
      end
      override_data[:students] = students
    end

    if !set_type && data.key?(:group_id) && data[:group_id].present?
      group_category_id = learning_object.effective_group_category_id
      if group_category_id
        set_type = "Group"
        # look up the group
        begin
          group = find_group(learning_object, data[:group_id], group_category_id)
        rescue ActiveRecord::RecordNotFound
          errors << "unknown group id #{data[:group_id].inspect}"
        end
        override_data[:group] = group
      else
        # don't recognize group_id for non-group assignments
        errors << "group_id is not valid for non-group assignments"
      end
    end

    if !set_type && data.key?(:course_section_id) && data[:course_section_id].present?
      set_type = "CourseSection"

      # look up the section
      begin
        section = find_section(learning_object.context, data[:course_section_id])
      rescue ActiveRecord::RecordNotFound
        errors << "unknown section id #{data[:course_section_id].inspect}"
      end
      override_data[:section] = section
    end

    if !set_type && data.key?(:noop_id)
      set_type = "Noop"
      override_data[:noop_id] = data[:noop_id]
    end

    errors << "one of student_ids, group_id, or course_section_id is required" if !set_type && errors.empty?

    if %w[ADHOC Noop].include?(set_type) && data.key?(:title)
      override_data[:title] = data[:title]
    end

    # collect override values
    %i[due_at unlock_at lock_at].each do |field|
      next unless data.key?(field)

      begin
        if data[field].blank?
          # override value of nil/'' is meaningful
          override_data[field] = nil
        elsif (value = Time.zone.parse(data[field].to_s))
          override_data[field] = value
        else
          errors << "invalid #{field} #{data[field].inspect}"
        end
      rescue
        errors << "invalid #{field} #{data[field].inspect}"
      end
    end

    errors = nil if errors.empty?
    [override_data, errors]
  end

  def check_property(object, prop, present, errors, message)
    object.each_with_index.reject do |element, i|
      if element[prop].present? != present
        errors[i] ||= []
        errors[i] << message
      end
    end
  end

  # receives data of shape [{ id: 2, assignment_id: 1, ...update_params }, ... ]
  # responds with data of shape [{ assignment: model, override: model, ...update_params }, ...]
  def interpret_batch_assignment_overrides_data(course, assignment_overrides_data, for_update)
    return nil, ["no assignment override data present"] unless assignment_overrides_data.present?
    return nil, ["must specify an array of overrides"] unless assignment_overrides_data.is_a? Array

    all_errors = Array.new(assignment_overrides_data.length)

    check_property(assignment_overrides_data, "assignment_id", true, all_errors, "must specify an assignment id")
    if for_update
      check_property(assignment_overrides_data, "id", true, all_errors, "must specify an override id")
    else
      check_property(assignment_overrides_data, "id", false, all_errors, "may not specify an override id")
    end
    return nil, all_errors unless all_errors.compact.blank?

    grouped = assignment_overrides_data.group_by { |o| o["assignment_id"] }
    assignments = course.active_assignments.where(id: grouped.keys).preload(:assignment_overrides)
    if for_update
      overrides = grouped.map do |assignment_id, overrides_data|
        assignment = assignments.find { |a| a.id.to_s == assignment_id.to_s }
        find_assignment_overrides(assignment, overrides_data.pluck("id")) if assignment
      end.flatten.compact
    end

    interpreted = assignment_overrides_data.each_with_index.map do |override_data, i|
      assignment = assignments.find { |a| a.id.to_s == override_data["assignment_id"].to_s }
      unless assignment.present?
        all_errors[i] = ["assignment not found"]
        next
      end
      if for_update
        override = overrides.find { |o| o.id.to_s == override_data["id"].to_s }
        unless override.present?
          all_errors[i] = ["override not found"]
          next
        end
        set_type = override.set_type
      end

      update_data, errors = interpret_assignment_override_data(assignment, override_data, set_type)
      if errors
        all_errors[i] = errors
        next
      end
      update_data["assignment"] = assignment
      update_data["override"] = override if for_update
      update_data
    end
    all_errors = nil if all_errors.compact.blank?
    [interpreted, all_errors]
  end

  def update_assignment_override_without_save(override, override_data)
    if override_data.key?(:noop_id)
      override.set = nil
      override.set_type = "Noop"
      override.set_id = override_data[:noop_id]
      override.title = override_data[:title]
    end

    if override_data.key?(:students)
      override.set = nil
      override.set_type = "ADHOC"

      defunct_student_ids = if override.new_record?
                              Set.new
                            else
                              override.assignment_override_students.to_set(&:user_id)
                            end

      override.changed_student_ids = Set.new

      override_data[:students].each do |student|
        if defunct_student_ids.include?(student.id)
          defunct_student_ids.delete(student.id)
        else
          # link will be saved with the override
          link = override.assignment_override_students.build
          link.workflow_state = "active"
          link.assignment_override = override
          link.user = student
          override.changed_student_ids << student.id
        end
      end

      unless defunct_student_ids.empty?
        override.changed_student_ids.merge(defunct_student_ids)
        override.assignment_override_students
                .where(user_id: defunct_student_ids.to_a)
                .in_batches
                .delete_all
      end
    end

    if override_data.key?(:group)
      override.set = override_data[:group]
    end

    if override_data.key?(:section)
      override.set = override_data[:section]
    end

    if override.set_type == "ADHOC"
      override.title = override_data[:title] ||
                       (override_data[:students] && override.title_from_students(override_data[:students])) ||
                       override.title
    end

    %i[due_at unlock_at lock_at].each do |field|
      if override_data.key?(field)
        override.send(:"override_#{field}", override_data[field])
      else
        override.send(:"clear_#{field}_override")
      end
    end
  end

  def update_assignment_override(override, override_data, updating_user: nil)
    SubmissionLifecycleManager.with_executing_user(updating_user) do
      override_changed = false
      override.transaction do
        update_assignment_override_without_save(override, override_data)
        override_changed = override.changed? || override.changed_student_ids.present?
        override.save! if override_changed
      end
      if override_changed
        if override.set_type == "ADHOC" && override.changed_student_ids.present?
          override.assignment.run_if_overrides_changed_later!(
            student_ids: override.changed_student_ids.to_a,
            updating_user:
          )
        else
          override.assignment.run_if_overrides_changed_later!(updating_user:)
        end
      end
    end

    true
  rescue ActiveRecord::RecordInvalid
    false
  end

  # updates only the selected overrides; compare with
  # batch_update_assignment_overrides below, which updates
  # all overrides for assignment
  def update_assignment_overrides(overrides, overrides_data, updating_user: nil)
    overrides.zip(overrides_data).each do |override, data|
      update_assignment_override_without_save(override, data)
    end
    return false if overrides.find(&:invalid?).present?

    AssignmentOverride.transaction do
      overrides.each(&:save!)
    end
    overrides.map(&:assignment).uniq.each do |assignment|
      assignment.run_if_overrides_changed_later!(updating_user:)
    end
  rescue ActiveRecord::RecordInvalid
    false
  end

  def invisible_users_and_overrides_for_user(context, user, existing_overrides)
    # get the student overrides the user can't see and ensure those overrides are included
    visible_user_ids = context.enrollments_visible_to(user).select(:user_id)
    invisible_user_ids = context.enrollments.where.not(user_id: visible_user_ids).distinct.pluck(:user_id)
    invisible_override_ids = existing_overrides.select do |ov|
      ov.set_type == "ADHOC" &&
        !ov.visible_student_overrides(visible_user_ids)
    end.map(&:id)
    [invisible_user_ids, invisible_override_ids]
  end

  def update_override_with_invisible_data(override_params, override, invisible_override_ids, invisible_user_ids)
    return override_params = override if invisible_override_ids.include?(override.id)

    # add back in the invisible students for this override if any found
    hidden_ids = override.assignment_override_students.where(user_id: invisible_user_ids).pluck(:user_id)
    unless hidden_ids.empty?
      override_params[:student_ids] = (override_params[:student_ids] + hidden_ids)
      overrides_size = override_params[:student_ids].size
      override_params[:title] = t({ one: "1 student", other: "%{count} students" }, count: overrides_size)
    end
  end

  def prepare_assignment_overrides_for_batch_update(learning_object, overrides_params, user)
<<<<<<< HEAD
    existing_overrides = learning_object.assignment_overrides.active
=======
    existing_overrides = learning_object.all_assignment_overrides.active
>>>>>>> 28150b7e
    invisible_user_ids, invisible_override_ids = invisible_users_and_overrides_for_user(
      learning_object.context, user, existing_overrides
    )

    override_param_ids = invisible_override_ids + overrides_params.map { |ov| ov[:id].to_i }
    split_overrides = existing_overrides.group_by do |override|
      override_param_ids.include?(override.id) ? :keep : :delete
    end

    overrides_to_keep = split_overrides[:keep] || []
    overrides_to_delete = split_overrides[:delete] || []

    ActiveRecord::Associations.preload(overrides_to_keep, :assignment_override_students)

    override_errors = []
    overrides_to_save = overrides_params.map do |override_params|
      # override_params.values.filter {|v| v.present?}.length > 0
      override = get_override_from_params(override_params, learning_object, overrides_to_keep)
      update_override_with_invisible_data(override_params, override, invisible_override_ids, invisible_user_ids)

      data, errors = interpret_assignment_override_data(learning_object, override_params, override.set_type)
      if errors
        override_errors << errors.join(",")
      else
        update_assignment_override_without_save(override, data)
      end
      override
    end

    overrides_to_create, overrides_to_update = overrides_to_save.partition(&:new_record?)

    {
      overrides_to_create:,
      overrides_to_update:,
      overrides_to_delete:,
      override_errors:
    }
  end

  def perform_batch_update_assignment_overrides(learning_object, prepared_overrides, updating_user: nil)
    prepared_overrides[:override_errors].each do |error|
      learning_object.errors.add(:base, error)
    end

    raise ActiveRecord::RecordInvalid, learning_object if learning_object.errors.any?

    if prepared_overrides[:overrides_to_delete].any?
      learning_object.assignment_overrides.where(id: prepared_overrides[:overrides_to_delete]).destroy_all
    end

    raise ActiveRecord::RecordInvalid, learning_object unless learning_object.valid?

    prepared_overrides[:overrides_to_create].each(&:save!)
    prepared_overrides[:overrides_to_update].each(&:save!)

    @overrides_affected = prepared_overrides[:overrides_to_delete].size +
                          prepared_overrides[:overrides_to_create].size + prepared_overrides[:overrides_to_update].size

    learning_object.touch # invalidate cached list of overrides for the assignment
    learning_object.assignment_overrides.reset # unload the obsolete association
    learning_object.run_if_overrides_changed_later!(updating_user:) if learning_object.respond_to?(:run_if_overrides_changed_later!)
  end

  def batch_update_assignment_overrides(learning_object, overrides_params, user)
    prepared_overrides = prepare_assignment_overrides_for_batch_update(learning_object, overrides_params, user)
    perform_batch_update_assignment_overrides(learning_object, prepared_overrides, updating_user: user)
  end

  def get_override_from_params(override_params, learning_object, potential_overrides)
    override = potential_overrides.detect { |ov| ov.id == override_params[:id].to_i }
    return override if override

    case learning_object
    when Assignment
      AssignmentOverride.new(assignment_id: learning_object.id, dont_touch_assignment: true)
    when Quizzes::Quiz
      AssignmentOverride.new(quiz_id: learning_object.id, dont_touch_assignment: true)
    when DiscussionTopic
      AssignmentOverride.new(discussion_topic_id: learning_object.id, dont_touch_assignment: true)
    when WikiPage
      AssignmentOverride.new(wiki_page_id: learning_object.id)
    when Attachment
      AssignmentOverride.new(attachment_id: learning_object.id)
    end
  end
  private :get_override_from_params

  def deserialize_overrides(overrides)
    if overrides.is_a?(Hash) || overrides.is_a?(ActionController::Parameters)
      return unless overrides.keys.all? { |k| k.to_i.to_s == k.to_s }

      indices = overrides.keys.sort_by(&:to_i)
      return unless indices.map(&:to_i) == (0...indices.size).to_a

      overrides = indices.map { |index| overrides[index] }
    else
      overrides
    end
  end
end<|MERGE_RESOLUTION|>--- conflicted
+++ resolved
@@ -427,11 +427,7 @@
   end
 
   def prepare_assignment_overrides_for_batch_update(learning_object, overrides_params, user)
-<<<<<<< HEAD
-    existing_overrides = learning_object.assignment_overrides.active
-=======
     existing_overrides = learning_object.all_assignment_overrides.active
->>>>>>> 28150b7e
     invisible_user_ids, invisible_override_ids = invisible_users_and_overrides_for_user(
       learning_object.context, user, existing_overrides
     )
