--- conflicted
+++ resolved
@@ -373,13 +373,10 @@
       override.set = override_data[:course]
     end
 
-<<<<<<< HEAD
-=======
     if override_data.key?(:unassign_item)
       override.unassign_item = override_data[:unassign_item]
     end
 
->>>>>>> be06df91
     if override.set_type == "ADHOC"
       override.title = override_data[:title] ||
                        (override_data[:students] && override.title_from_students(override_data[:students])) ||
