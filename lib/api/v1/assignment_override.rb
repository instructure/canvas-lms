# frozen_string_literal: true

#
# Copyright (C) 2012 - present Instructure, Inc.
#
# This file is part of Canvas.
#
# Canvas is free software: you can redistribute it and/or modify it under
# the terms of the GNU Affero General Public License as published by the Free
# Software Foundation, version 3 of the License.
#
# Canvas is distributed in the hope that it will be useful, but WITHOUT ANY
# WARRANTY; without even the implied warranty of MERCHANTABILITY or FITNESS FOR
# A PARTICULAR PURPOSE. See the GNU Affero General Public License for more
# details.
#
# You should have received a copy of the GNU Affero General Public License along
# with this program. If not, see <http://www.gnu.org/licenses/>.
#

module Api::V1::AssignmentOverride
  include Api::V1::Json

  def assignment_override_json(override, visible_users = nil)
    fields = [:id, :assignment_id, :title]
    fields.concat([:due_at, :all_day, :all_day_date]) if override.due_at_overridden
    fields << :unlock_at if override.unlock_at_overridden
    fields << :lock_at if override.lock_at_overridden
    api_json(override, @current_user, session, :only => fields).tap do |json|
      case override.set_type
      when 'ADHOC'
        if override.preloaded_student_ids
          json[:student_ids] = override.preloaded_student_ids
        else
          json[:student_ids] = if visible_users.present?
                                 override.assignment_override_students.where(user_id: visible_users).pluck(:user_id)
                               else
                                 override.assignment_override_students.pluck(:user_id)
                               end
        end
      when 'Group'
        json[:group_id] = override.set_id
      when 'CourseSection'
        json[:course_section_id] = override.set_id
      when 'Noop'
        json[:noop_id] = override.set_id
      end
    end
  end

  def assignment_overrides_json(overrides, user = nil)
    visible_users_ids = ::AssignmentOverride.visible_enrollments_for(overrides.compact, user).select(:user_id)
    # we most likely already have the student_ids preloaded here because of overridden_for, but just in case
    if overrides.any? { |ov| ov.present? && ov.set_type == 'ADHOC' && !ov.preloaded_student_ids }
      AssignmentOverrideApplicator.preload_student_ids_for_adhoc_overrides(overrides.select { |ov| ov.set_type == 'ADHOC' }, visible_users_ids)
    end
    overrides.map { |override| assignment_override_json(override, visible_users_ids) if override }
  end

  def assignment_override_collection(assignment, include_students = false)
    overrides = AssignmentOverrideApplicator.overrides_for_assignment_and_user(assignment, @current_user)
    if include_students
      ActiveRecord::Associations::Preloader.new.preload(overrides, :assignment_override_students)
    end
    overrides
  end

  def find_assignment_override(assignment, set_or_id)
    find_assignment_overrides(assignment, [set_or_id])[0]
  end

  def find_assignment_overrides(assignment, sets_or_ids)
    overrides = assignment_override_collection(assignment)
    sets_or_ids.map do |set_or_id|
      filter_assignment_overrides(overrides, set_or_id)
    end
  end

  def filter_assignment_overrides(overrides, set_or_id)
    return nil if overrides.empty? || set_or_id.nil?

    case set_or_id
    when CourseSection, Group
      overrides.detect do |o|
        o.set_type == set_or_id.class.to_s &&
          o.set_id == set_or_id.id # maybe FIXME
      end
    else
      overrides.detect { |o| o.id == set_or_id.to_i }
    end
  end

  def find_group(assignment, group_id, group_category_id = nil)
    scope = Group.active.where(:context_type => 'Course').where("group_category_id IS NOT NULL")
    if assignment
      scope = scope.where(
        context_id: assignment.context_id,
        group_category_id: (group_category_id || assignment.group_category_id)
      )
    end
    group = scope.find(group_id)
    raise ActiveRecord::RecordNotFound unless group.grants_right?(@current_user, session, :read)

    group
  end

  def find_section(context, section_id)
    scope = CourseSection.active
    scope = scope.where(:course_id => context) if context
    section = api_find(scope, section_id)
    raise ActiveRecord::RecordNotFound unless section.grants_right?(@current_user, session, :read)

    section
  end

  def interpret_assignment_override_data(assignment, data, set_type = nil)
    data ||= {}
    return {}, ["invalid override data"] unless data.is_a?(Hash) || data.is_a?(ActionController::Parameters)

    # validate structure of parameters
    override_data = {}
    errors = []

    if !set_type && data[:student_ids]
      set_type = 'ADHOC'
    end

    if set_type == 'ADHOC' && data[:student_ids]
      # require the ids to be a list
      student_ids = data[:student_ids]
      if !student_ids.is_a?(Array) || student_ids.empty?
        errors << "invalid student_ids #{student_ids.inspect}"
        students = []
      else
        # look up all students since the assignment will affect all current and
        # previous students in the course on this override and not just what the
        # teacher can see that were sent in the request object
        students = api_find_all(assignment.context.all_students, student_ids)
        students = students.distinct if students.is_a?(ActiveRecord::Relation)
        students = students.uniq if students.is_a?(Array)

        # make sure they were all valid
        found_ids = students.map do |s|
          [
            s.id.to_s,
            s.global_id.to_s,
            ("sis_login_id:#{s.pseudonym.unique_id}" if s.pseudonym),
            ("hex:sis_login_id:#{s.pseudonym.unique_id.to_s.unpack('H*')}" if s.pseudonym),
            ("sis_user_id:#{s.pseudonym.sis_user_id}" if s.pseudonym && s.pseudonym.sis_user_id),
            ("hex:sis_user_id:#{s.pseudonym.sis_user_id.to_s.unpack('H*')}" if s.pseudonym && s.pseudonym.sis_user_id)
          ]
        end.flatten.compact
        bad_ids = student_ids.map(&:to_s) - found_ids
        errors << "unknown student ids: #{bad_ids.inspect}" unless bad_ids.empty?
      end
      override_data[:students] = students
    end

    if !set_type && data.key?(:group_id)
      group_category_id = assignment.group_category_id || assignment.discussion_topic.try(:group_category_id)
      if !group_category_id
        # don't recognize group_id for non-group assignments
        errors << "group_id is not valid for non-group assignments"
      else
        set_type = 'Group'
        # look up the group
        begin
          group = find_group(assignment, data[:group_id], group_category_id)
        rescue ActiveRecord::RecordNotFound
          errors << "unknown group id #{data[:group_id].inspect}"
        end
        override_data[:group] = group
      end
    end

    if !set_type && data.key?(:course_section_id)
      set_type = 'CourseSection'

      # look up the section
      begin
        section = find_section(assignment.context, data[:course_section_id])
      rescue ActiveRecord::RecordNotFound
        errors << "unknown section id #{data[:course_section_id].inspect}"
      end
      override_data[:section] = section
    end

    if !set_type && data.key?(:noop_id)
      set_type = 'Noop'
      override_data[:noop_id] = data[:noop_id]
    end

    errors << "one of student_ids, group_id, or course_section_id is required" if !set_type && errors.empty?

    if %w(ADHOC Noop).include?(set_type) && data.key?(:title)
      override_data[:title] = data[:title]
    end

    # collect override values
    [:due_at, :unlock_at, :lock_at].each do |field|
      next unless data.key?(field)

      begin
        if data[field].blank?
          # override value of nil/'' is meaningful
          override_data[field] = nil
        elsif (value = Time.zone.parse(data[field].to_s))
          override_data[field] = value
        else
          errors << "invalid #{field} #{data[field].inspect}"
        end
      rescue
        errors << "invalid #{field} #{data[field].inspect}"
      end
    end

    errors = nil if errors.empty?
    return override_data, errors
  end

  def check_property(object, prop, present, errors, message)
    object.each_with_index.reject do |element, i|
      if element[prop].present? != present
        errors[i] ||= []
        errors[i] << message
      end
    end
  end

  # receives data of shape [{ id: 2, assignment_id: 1, ...update_params }, ... ]
  # responds with data of shape [{ assignment: model, override: model, ...update_params }, ...]
  def interpret_batch_assignment_overrides_data(course, assignment_overrides_data, for_update)
    return nil, ['no assignment override data present'] unless assignment_overrides_data.present?
    return nil, ['must specify an array of overrides'] unless assignment_overrides_data.is_a? Array

    all_errors = Array.new(assignment_overrides_data.length)

    check_property(assignment_overrides_data, 'assignment_id', true, all_errors, 'must specify an assignment id')
    if for_update
      check_property(assignment_overrides_data, 'id', true, all_errors, 'must specify an override id')
    else
      check_property(assignment_overrides_data, 'id', false, all_errors, 'may not specify an override id')
    end
    return nil, all_errors unless all_errors.compact.blank?

    grouped = assignment_overrides_data.group_by { |o| o['assignment_id'] }
    assignments = course.active_assignments.where(id: grouped.keys).preload(:assignment_overrides)
    overrides = grouped.map do |assignment_id, overrides_data|
      assignment = assignments.find { |a| a.id.to_s == assignment_id.to_s }
      find_assignment_overrides(assignment, overrides_data.map { |o| o['id'] }) if assignment
    end.flatten.compact if for_update

    interpreted = assignment_overrides_data.each_with_index.map do |override_data, i|
      assignment = assignments.find { |a| a.id.to_s == override_data['assignment_id'].to_s }
      unless assignment.present?
        all_errors[i] = ['assignment not found']
        next
      end
      if for_update
        override = overrides.find { |o| o.id.to_s == override_data['id'].to_s }
        unless override.present?
          all_errors[i] = ['override not found']
          next
        end
        set_type = override.set_type
      end

      update_data, errors = interpret_assignment_override_data(assignment, override_data, set_type)
      if errors
        all_errors[i] = errors
        next
      end
      update_data['assignment'] = assignment
      update_data['override'] = override if for_update
      update_data
    end
    all_errors = nil if all_errors.compact.blank?
    [interpreted, all_errors]
  end

  def update_assignment_override_without_save(override, override_data)
    if override_data.key?(:noop_id)
      override.set = nil
      override.set_type = 'Noop'
      override.set_id = override_data[:noop_id]
      override.title = override_data[:title]
    end

    if override_data.key?(:students)
      override.set = nil
      override.set_type = 'ADHOC'

      defunct_student_ids = override.new_record? ?
        Set.new :
        override.assignment_override_students.map(&:user_id).to_set

      override.changed_student_ids = Set.new

      override_data[:students].each do |student|
        if defunct_student_ids.include?(student.id)
          defunct_student_ids.delete(student.id)
        else
          # link will be saved with the override
          link = override.assignment_override_students.build
          link.workflow_state = 'active'
          link.assignment_override = override
          link.user = student
          override.changed_student_ids << student.id
        end
      end

      unless defunct_student_ids.empty?
        override.changed_student_ids.merge(defunct_student_ids)
        override.assignment_override_students
                .where(:user_id => defunct_student_ids.to_a)
                .in_batches
                .delete_all
      end
    end

    if override_data.key?(:group)
      override.set = override_data[:group]
    end

    if override_data.key?(:section)
      override.set = override_data[:section]
    end

    if override.set_type == 'ADHOC'
      override.title = override_data[:title] ||
                       (override_data[:students] && override.title_from_students(override_data[:students])) ||
                       override.title
    end

    [:due_at, :unlock_at, :lock_at].each do |field|
      if override_data.key?(field)
        override.send("override_#{field}", override_data[field])
      else
        override.send("clear_#{field}_override")
      end
    end
  end

  def update_assignment_override(override, override_data, updating_user: nil)
    DueDateCacher.with_executing_user(updating_user) do
      override_changed = false
      override.transaction do
        update_assignment_override_without_save(override, override_data)
        override_changed = override.changed? || override.changed_student_ids.present?
        override.save! if override_changed
      end
      if override_changed
        if override.set_type == 'ADHOC' && override.changed_student_ids.present?
          override.assignment.run_if_overrides_changed_later!(
            student_ids: override.changed_student_ids.to_a,
            updating_user: updating_user
          )
        else
          override.assignment.run_if_overrides_changed_later!(updating_user: updating_user)
        end
      end
    end

    true
  rescue ActiveRecord::RecordInvalid
    false
  end

  # updates only the selected overrides; compare with
  # batch_update_assignment_overrides below, which updates
  # all overrides for assignment
  def update_assignment_overrides(overrides, overrides_data, updating_user: nil)
    overrides.zip(overrides_data).each do |override, data|
      update_assignment_override_without_save(override, data)
    end
    return false if overrides.find(&:invalid?).present?

    AssignmentOverride.transaction do
      overrides.each(&:save!)
    end
    overrides.map(&:assignment).uniq.each do |assignment|
      assignment.run_if_overrides_changed_later!(updating_user: updating_user)
    end
  rescue ActiveRecord::RecordInvalid
    false
  end

  def invisible_users_and_overrides_for_user(context, user, existing_overrides)
    # get the student overrides the user can't see and ensure those overrides are included
    visible_user_ids = context.enrollments_visible_to(user).select(:user_id)
    invisible_user_ids = context.enrollments.where.not(:user_id => visible_user_ids).distinct.pluck(:user_id)
    invisible_override_ids = existing_overrides.select do |ov|
      ov.set_type == 'ADHOC' &&
        !ov.visible_student_overrides(visible_user_ids)
<<<<<<< HEAD
    }.map(&:id)
    return invisible_user_ids, invisible_override_ids
=======
    end.map(&:id)
    [invisible_user_ids, invisible_override_ids]
>>>>>>> 2bda9f78
  end

  def update_override_with_invisible_data(override_params, override, invisible_override_ids, invisible_user_ids)
    return override_params = override if invisible_override_ids.include?(override.id)

    # add back in the invisible students for this override if any found
    hidden_ids = override.assignment_override_students.where(user_id: invisible_user_ids).pluck(:user_id)
    unless hidden_ids.empty?
      override_params[:student_ids] = (override_params[:student_ids] + hidden_ids)
      overrides_size = override_params[:student_ids].size
      override_params[:title] = t({ one: '1 student', other: "%{count} students" }, count: overrides_size)
    end
  end

  def prepare_assignment_overrides_for_batch_update(assignment, overrides_params, user)
    existing_overrides = assignment.assignment_overrides.active
    invisible_user_ids, invisible_override_ids = invisible_users_and_overrides_for_user(
      assignment.context, user, existing_overrides
    )

    override_param_ids = invisible_override_ids + overrides_params.map { |ov| ov[:id].to_i }
    split_overrides = existing_overrides.group_by do |override|
      override_param_ids.include?(override.id) ? :keep : :delete
    end

    overrides_to_keep = split_overrides[:keep] || []
    overrides_to_delete = split_overrides[:delete] || []

    ActiveRecord::Associations::Preloader.new.preload(overrides_to_keep, :assignment_override_students)

    override_errors = []
    overrides_to_save = overrides_params.map do |override_params|
      override = get_override_from_params(override_params, assignment, overrides_to_keep)
      update_override_with_invisible_data(override_params, override, invisible_override_ids, invisible_user_ids)

      data, errors = interpret_assignment_override_data(assignment, override_params, override.set_type)
      if errors
        override_errors << errors.join(',')
      else
        update_assignment_override_without_save(override, data)
      end
      override
    end

    overrides_to_create, overrides_to_update = overrides_to_save.partition(&:new_record?)

    {
      overrides_to_create: overrides_to_create,
      overrides_to_update: overrides_to_update,
      overrides_to_delete: overrides_to_delete,
      override_errors: override_errors
    }
  end

  def perform_batch_update_assignment_overrides(assignment, prepared_overrides, updating_user: nil)
    prepared_overrides[:override_errors].each do |error|
      assignment.errors.add(:base, error)
    end

    raise ActiveRecord::RecordInvalid.new(assignment) if assignment.errors.any?

    if prepared_overrides[:overrides_to_delete].any?
      assignment.assignment_overrides.where(id: prepared_overrides[:overrides_to_delete]).destroy_all
    end

    raise ActiveRecord::RecordInvalid.new(assignment) unless assignment.valid?

    prepared_overrides[:overrides_to_create].each(&:save!)
    prepared_overrides[:overrides_to_update].each(&:save!)

    @overrides_affected = prepared_overrides[:overrides_to_delete].size +
                          prepared_overrides[:overrides_to_create].size + prepared_overrides[:overrides_to_update].size

    assignment.touch # invalidate cached list of overrides for the assignment
    assignment.assignment_overrides.reset # unload the obsolete association
    assignment.run_if_overrides_changed_later!(updating_user: updating_user)
  end

  def batch_update_assignment_overrides(assignment, overrides_params, user)
    prepared_overrides = prepare_assignment_overrides_for_batch_update(assignment, overrides_params, user)
    perform_batch_update_assignment_overrides(assignment, prepared_overrides, updating_user: user)
  end

  def get_override_from_params(override_params, assignment, potential_overrides)
    override = potential_overrides.detect { |ov| ov.id == override_params[:id].to_i }
    return override if override

    case assignment
    when Assignment
      AssignmentOverride.new(assignment_id: assignment.id, dont_touch_assignment: true)
    when Quizzes::Quiz
      AssignmentOverride.new(quiz_id: assignment.id, dont_touch_assignment: true)
    end
  end
  private :get_override_from_params

  def deserialize_overrides(overrides)
    if overrides.is_a?(Hash) || overrides.is_a?(ActionController::Parameters)
      return unless overrides.keys.all? { |k| k.to_i.to_s == k.to_s }

      indices = overrides.keys.sort_by(&:to_i)
      return unless indices.map(&:to_i) == (0...indices.size).to_a

      overrides = indices.map { |index| overrides[index] }
    else
      overrides
    end
  end
end<|MERGE_RESOLUTION|>--- conflicted
+++ resolved
@@ -22,22 +22,20 @@
   include Api::V1::Json
 
   def assignment_override_json(override, visible_users = nil)
-    fields = [:id, :assignment_id, :title]
-    fields.concat([:due_at, :all_day, :all_day_date]) if override.due_at_overridden
+    fields = %i[id assignment_id title]
+    fields.concat(%i[due_at all_day all_day_date]) if override.due_at_overridden
     fields << :unlock_at if override.unlock_at_overridden
     fields << :lock_at if override.lock_at_overridden
     api_json(override, @current_user, session, :only => fields).tap do |json|
       case override.set_type
       when 'ADHOC'
-        if override.preloaded_student_ids
-          json[:student_ids] = override.preloaded_student_ids
-        else
-          json[:student_ids] = if visible_users.present?
-                                 override.assignment_override_students.where(user_id: visible_users).pluck(:user_id)
-                               else
-                                 override.assignment_override_students.pluck(:user_id)
-                               end
-        end
+        json[:student_ids] = if override.preloaded_student_ids
+                               override.preloaded_student_ids
+                             elsif visible_users.present?
+                               override.assignment_override_students.where(user_id: visible_users).pluck(:user_id)
+                             else
+                               override.assignment_override_students.pluck(:user_id)
+                             end
       when 'Group'
         json[:group_id] = override.set_id
       when 'CourseSection'
@@ -91,7 +89,7 @@
   end
 
   def find_group(assignment, group_id, group_category_id = nil)
-    scope = Group.active.where(:context_type => 'Course').where("group_category_id IS NOT NULL")
+    scope = Group.active.where(:context_type => 'Course').where.not(group_category_id: nil)
     if assignment
       scope = scope.where(
         context_id: assignment.context_id,
@@ -158,10 +156,7 @@
 
     if !set_type && data.key?(:group_id)
       group_category_id = assignment.group_category_id || assignment.discussion_topic.try(:group_category_id)
-      if !group_category_id
-        # don't recognize group_id for non-group assignments
-        errors << "group_id is not valid for non-group assignments"
-      else
+      if group_category_id
         set_type = 'Group'
         # look up the group
         begin
@@ -170,6 +165,9 @@
           errors << "unknown group id #{data[:group_id].inspect}"
         end
         override_data[:group] = group
+      else
+        # don't recognize group_id for non-group assignments
+        errors << "group_id is not valid for non-group assignments"
       end
     end
 
@@ -192,12 +190,12 @@
 
     errors << "one of student_ids, group_id, or course_section_id is required" if !set_type && errors.empty?
 
-    if %w(ADHOC Noop).include?(set_type) && data.key?(:title)
+    if %w[ADHOC Noop].include?(set_type) && data.key?(:title)
       override_data[:title] = data[:title]
     end
 
     # collect override values
-    [:due_at, :unlock_at, :lock_at].each do |field|
+    %i[due_at unlock_at lock_at].each do |field|
       next unless data.key?(field)
 
       begin
@@ -215,7 +213,7 @@
     end
 
     errors = nil if errors.empty?
-    return override_data, errors
+    [override_data, errors]
   end
 
   def check_property(object, prop, present, errors, message)
@@ -245,10 +243,12 @@
 
     grouped = assignment_overrides_data.group_by { |o| o['assignment_id'] }
     assignments = course.active_assignments.where(id: grouped.keys).preload(:assignment_overrides)
-    overrides = grouped.map do |assignment_id, overrides_data|
-      assignment = assignments.find { |a| a.id.to_s == assignment_id.to_s }
-      find_assignment_overrides(assignment, overrides_data.map { |o| o['id'] }) if assignment
-    end.flatten.compact if for_update
+    if for_update
+      overrides = grouped.map do |assignment_id, overrides_data|
+        assignment = assignments.find { |a| a.id.to_s == assignment_id.to_s }
+        find_assignment_overrides(assignment, overrides_data.map { |o| o['id'] }) if assignment
+      end.flatten.compact
+    end
 
     interpreted = assignment_overrides_data.each_with_index.map do |override_data, i|
       assignment = assignments.find { |a| a.id.to_s == override_data['assignment_id'].to_s }
@@ -290,9 +290,11 @@
       override.set = nil
       override.set_type = 'ADHOC'
 
-      defunct_student_ids = override.new_record? ?
-        Set.new :
-        override.assignment_override_students.map(&:user_id).to_set
+      defunct_student_ids = if override.new_record?
+                              Set.new
+                            else
+                              override.assignment_override_students.map(&:user_id).to_set
+                            end
 
       override.changed_student_ids = Set.new
 
@@ -332,7 +334,7 @@
                        override.title
     end
 
-    [:due_at, :unlock_at, :lock_at].each do |field|
+    %i[due_at unlock_at lock_at].each do |field|
       if override_data.key?(field)
         override.send("override_#{field}", override_data[field])
       else
@@ -392,13 +394,8 @@
     invisible_override_ids = existing_overrides.select do |ov|
       ov.set_type == 'ADHOC' &&
         !ov.visible_student_overrides(visible_user_ids)
-<<<<<<< HEAD
-    }.map(&:id)
-    return invisible_user_ids, invisible_override_ids
-=======
     end.map(&:id)
     [invisible_user_ids, invisible_override_ids]
->>>>>>> 2bda9f78
   end
 
   def update_override_with_invisible_data(override_params, override, invisible_override_ids, invisible_user_ids)
@@ -458,13 +455,13 @@
       assignment.errors.add(:base, error)
     end
 
-    raise ActiveRecord::RecordInvalid.new(assignment) if assignment.errors.any?
+    raise ActiveRecord::RecordInvalid, assignment if assignment.errors.any?
 
     if prepared_overrides[:overrides_to_delete].any?
       assignment.assignment_overrides.where(id: prepared_overrides[:overrides_to_delete]).destroy_all
     end
 
-    raise ActiveRecord::RecordInvalid.new(assignment) unless assignment.valid?
+    raise ActiveRecord::RecordInvalid, assignment unless assignment.valid?
 
     prepared_overrides[:overrides_to_create].each(&:save!)
     prepared_overrides[:overrides_to_update].each(&:save!)
