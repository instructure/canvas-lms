--- conflicted
+++ resolved
@@ -43,12 +43,8 @@
     duplicates = options[:duplicates] || []
     participant = nil
 
-<<<<<<< HEAD
-    hash = api_json(event, user, session, :only => %w(id created_at updated_at start_at end_at all_day all_day_date title location_address location_name workflow_state google_calendar_id))
-=======
-    hash = api_json(event, user, session, :only => %w(id created_at updated_at start_at end_at all_day all_day_date title location_address location_name workflow_state comments))
+    hash = api_json(event, user, session, :only => %w(id created_at updated_at start_at end_at all_day all_day_date title location_address location_name workflow_state comments google_calendar_id))
     hash['type'] = 'event'
->>>>>>> 872f9b2e
     if event.context_type == "CourseSection"
       hash['title'] += " (#{context.name})"
       hash['description'] = api_user_content(event.description, event.context.course) unless excludes.include?('description')
@@ -163,17 +159,7 @@
     hash['context_code'] = assignment.context_code
     hash['start_at'] = hash['end_at'] = assignment.due_at
     hash['url'] = api_v1_calendar_event_url("assignment_#{assignment.id}")
-<<<<<<< HEAD
-    hash['html_url'] = hash['assignment']['html_url'] if hash['assignment'].include?('html_url')
-    if assignment.assignment_overrides_filtered
-      hash['assignment_overrides'] = assignment.assignment_overrides_filtered.map { |o| assignment_override_json(o) }
-    #if assignment.applied_overrides.present?
-      #hash['assignment_overrides'] = assignment.applied_overrides.map { |o| assignment_override_json(o) }
-    #end
-    elsif assignment.applied_overrides.present?
-=======
     if assignment.applied_overrides.present?
->>>>>>> 872f9b2e
       hash['assignment_overrides'] = assignment.applied_overrides.map { |o| assignment_override_json(o) }
     end
     hash
