--- conflicted
+++ resolved
@@ -49,11 +49,7 @@
       event,
       user,
       session,
-<<<<<<< HEAD
-      only: %w[id created_at updated_at start_at end_at all_day all_day_date title workflow_state comments series_id rrule]
-=======
       only: %w[id created_at updated_at start_at end_at all_day all_day_date title workflow_state comments series_uuid rrule]
->>>>>>> 9d4ac5c7
     )
 
     if user
