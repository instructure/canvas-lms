# frozen_string_literal: true

#
# Copyright (C) 2012 - present Instructure, Inc.
#
# This file is part of Canvas.
#
# Canvas is free software: you can redistribute it and/or modify it under
# the terms of the GNU Affero General Public License as published by the Free
# Software Foundation, version 3 of the License.
#
# Canvas is distributed in the hope that it will be useful, but WITHOUT ANY
# WARRANTY; without even the implied warranty of MERCHANTABILITY or FITNESS FOR
# A PARTICULAR PURPOSE. See the GNU Affero General Public License for more
# details.
#
# You should have received a copy of the GNU Affero General Public License along
# with this program. If not, see <http://www.gnu.org/licenses/>.
#

module Api::V1::CalendarEvent
  include Api::V1::Json
  include Api::V1::Assignment
  include Api::V1::Submission
  include Api::V1::AssignmentOverride
  include Api::V1::User
  include Api::V1::Course
  include Api::V1::Group
  include Api::V1::Conferences

  def event_json(event, user, session, options = {})
    hash = if event.is_a?(::CalendarEvent)
             calendar_event_json(event, user, session, options)
           else
             assignment_event_json(event, user, session, options)
           end
    hash
  end

  def calendar_event_json(event, user, session, options = {})
    excludes = options[:excludes] || []
    include = options[:include]
    include ||= excludes.include?('child_events') ? [] : ['child_events']

    context = (options[:context] || event.context)
    duplicates = options[:duplicates] || []
    participant = nil

    hash = api_json(
      event,
      user,
      session,
      :only => %w(id created_at updated_at start_at end_at all_day all_day_date title workflow_state comments)
    )

    if user
      hash['location_address'] = event.location_address
      hash['location_name'] = event.location_name
    end

    hash['type'] = 'event'
    if event.context_type == "CourseSection"
      hash['title'] += " (#{context.name})"
      hash['description'] = api_user_content(event.description, event.context.course) unless excludes.include?('description')
    else
      hash['description'] = api_user_content(event.description, context) unless excludes.include?('description')
    end

    appointment_group = options[:appointment_group]
    appointment_group ||= AppointmentGroup.find(options[:appointment_group_id]) if options[:appointment_group_id]
    appointment_group ||= event.appointment_group

    # force it to load
    include_child_events = include.include?('child_events')
    if include_child_events
      hash["child_events_count"] = event.child_events.length
    else
      hash["child_events_count"] = options[:child_events_count] || event.child_events.size
    end

    if event.effective_context_code
      if appointment_group && include_child_events
        common_context_codes = common_ag_context_codes(appointment_group, user, event, options[:for_scheduler])
        effective_context_code = (event.effective_context_code.split(',') & common_context_codes).first
        if effective_context_code
          hash['context_code'] = hash['effective_context_code'] = effective_context_code
        else
          # the teacher has no courses in common with the signups
          include_child_events = false
          hash["child_events"] = []
          hash["child_events_count"] = 0
          hash['effective_context_code'] = event.effective_context_code
        end
      else
        hash['effective_context_code'] = event.effective_context_code
      end
      hash['all_context_codes'] = event.effective_context_code
    else
      hash['all_context_codes'] = Context.context_code_for(event)
    end
    hash['context_code'] ||= Context.context_code_for(event)
    hash['context_name'] = context.try(:nickname_for, user)
    hash['context_color'] = context.try(:course_color)

    hash['parent_event_id'] = event.parent_calendar_event_id
    # events are hidden when section-specific events override them
    # but if nobody is logged in, no sections apply, so show the base event
    hash['hidden'] = user ? event.hidden? : false

    if include.include?('participants')
      if event.context_type == 'User'
        hash['user'] = user_json(event.context, user, session)
      elsif event.context_type == 'Group'
        hash['group'] = group_json(event.context, user, session, :include => ['users'])
      end
    end
    if appointment_group
      hash['appointment_group_id'] = appointment_group.id
      hash['appointment_group_url'] = api_v1_appointment_group_url(appointment_group)
      hash['can_manage_appointment_group'] = appointment_group.grants_right?(user, session, :manage)
      hash['participant_type'] = appointment_group.participant_type
      if options[:current_participant] && event.has_asset?(options[:current_participant])
        hash['own_reservation'] = true
      end
    end
    if event.context_type == 'AppointmentGroup'
      if context.grants_right?(user, session, :reserve)
        participant = context.participant_for(user)
        participant_child_events = event.child_events_for(participant)
<<<<<<< HEAD
        hash['reserved'] = (Array === participant_child_events ? participant_child_events.present? : participant_child_events.exists?)
        hash['reserve_comments'] = participant_child_events.map(&:comments).compact.join(", ")
=======
        hash['reserved'] = (participant_child_events.is_a?(Array) ? participant_child_events.present? : participant_child_events.exists?)
        hash['reserve_comments'] = participant_child_events.filter_map(&:comments).join(", ")
>>>>>>> 118dd2ea
        hash['reserve_url'] = api_v1_calendar_event_reserve_url(event, participant)
      else
        hash['reserve_url'] = api_v1_calendar_event_reserve_url(event, '{{ id }}')
      end
      if (participant_limit = event.participants_per_appointment)
        hash["available_slots"] = [participant_limit - event.child_events.size, 0].max
        hash["participants_per_appointment"] = participant_limit
      end
    end

    hash["child_events"] = [] if include_child_events || hash['reserved']
    if include_child_events && hash["child_events_count"] > 0
      can_read_child_events = event.grants_right?(user, session, :read_child_events)
      if can_read_child_events || hash['reserved']
        events = can_read_child_events ? event.child_events.to_a : event.child_events_for(participant)

        # do some preloads
        ActiveRecord::Associations::Preloader.new.preload(events, :context)
        if events.first.context.is_a?(User) && user_json_is_admin?(@context, user)
          user_json_preloads(events.map(&:context))
        end
        can_manage = event.grants_right?(user, session, :manage)

        hash["child_events"] = events.map { |e|
          e.parent_event = event
          calendar_event_json(e, user, session,
                              :include => appointment_group ? ['participants'] : [],
                              :appointment_group => appointment_group,
                              :current_participant => participant,
                              :url_override => can_manage,
                              :child_events_count => 0,
                              :effective_context => options[:effective_context])
        }
      end
    end

    if include.include?('web_conference') &&
       event.web_conference_id.present? &&
       event.web_conference.grants_right?(user, session, :read)
      hash['web_conference'] = api_conference_json(event.web_conference, user, session)
    end

    hash['url'] = api_v1_calendar_event_url(event) if options.has_key?(:url_override) ? options[:url_override] || hash['own_reservation'] : event.grants_right?(user, session, :read)
    hash['html_url'] = calendar_url_for(options[:effective_context] || event.effective_context, :event => event)
    hash['duplicates'] = duplicates
    hash['important_dates'] = event.important_dates if Account.site_admin.feature_enabled?(:important_dates)
    hash
  end

  def assignment_event_json(assignment, user, session, options = {})
    excludes = options[:excludes] || []
    target_fields = %w(created_at updated_at title all_day all_day_date workflow_state)
    target_fields << 'description' unless excludes.include?('description')
    hash = api_json(assignment, user, session, only: target_fields)
    hash['description'] = api_user_content(hash['description'], assignment.context) unless excludes.include?('description')

    hash['id'] = "assignment_#{assignment.id}"
    hash['type'] = 'assignment'

    if excludes.include?('assignment')
      hash['html_url'] = course_assignment_url(assignment.context_id, assignment)
    else
      hash['assignment'] = assignment_json(assignment, user, session, override_dates: false, submission: options[:submission])
      hash['html_url'] = hash['assignment']['html_url'] if hash['assignment'].include?('html_url')
    end
    hash['context_code'] = Context.context_code_for(assignment)
    hash['context_name'] = assignment.context.try(:nickname_for, user)
    hash['context_color'] = assignment.context.try(:course_color)

    hash['start_at'] = hash['end_at'] = assignment.due_at
    hash['url'] = api_v1_calendar_event_url("assignment_#{assignment.id}")
    if assignment.applied_overrides.present?
      hash['assignment_overrides'] = assignment.applied_overrides.map { |o| assignment_override_json(o) }
    end
    hash['important_dates'] = assignment.important_dates if Account.site_admin.feature_enabled?(:important_dates)
    hash
  end

  def appointment_group_json(group, user, session, options = {})
    orig_context = @context
    @context = group.contexts_for_user(user).first
    @user_json_is_admin = nil # when returning multiple groups, @current_user may be admin over some contexts but not others. so we need to recheck

    include = options[:include] || []

    hash = api_json(
      group,
      user,
      session,
      :only => %w{id created_at description end_at max_appointments_per_participant min_appointments_per_participant participants_per_appointment start_at title updated_at workflow_state participant_visibility}, :methods => :sub_context_codes
    )

    if user
      hash['location_address'] = group.location_address
      hash['location_name'] = group.location_name
    end

    hash['participant_count'] = group.appointments_participants.count if include.include?('participant_count')
    hash['reserved_times'] = group.reservations_for(user).map { |event|
      {
        :id => event.id,
        :start_at => event.start_at,
        :end_at => event.end_at
      }
    } if include.include?('reserved_times')
    hash['context_codes'] = group.context_codes_for_user(user)
    hash['all_context_codes'] = group.context_codes if include.include?('all_context_codes') && group.grants_right?(user, session, :manage)
    hash['requiring_action'] = group.requiring_action?(user)
    if group.new_appointments.present?
      hash['new_appointments'] = group.new_appointments.map { |event| calendar_event_json(event, user, session, :skip_details => true, :appointment_group_id => group.id) }
    end
    if include.include?('appointments')
      appointments_scope = group.appointments
      appointments_scope = appointments_scope.where('end_at IS NULL OR end_at>?', Time.now.utc) unless options[:include_past_appointments]
      if include.include?('child_events')
        all_child_events = appointments_scope.map(&:child_events).flatten
        ActiveRecord::Associations::Preloader.new.preload(all_child_events, :context)
        user_json_preloads(all_child_events.map(&:context)) if !all_child_events.empty? && all_child_events.first.context.is_a?(User) && user_json_is_admin?(@context, user)
      end
      hash['appointments'] = appointments_scope.map { |event|
        calendar_event_json(event, user, session,
                            :context => group,
                            :appointment_group => group,
                            :appointment_group_id => group.id,
                            :include => include & ['child_events'],
                            :effective_context => @context,
                            :for_scheduler => true)
      }
    end
    hash['appointments_count'] = group.appointments.size
    hash['participant_type'] = group.participant_type
    hash['url'] = api_v1_appointment_group_url(group)
    hash['html_url'] = appointment_group_url(hash['id'])
    hash
  ensure
    @context = orig_context
  end

  private

  # find context codes shared by the viewing user and the user(s) signed up,
  # falling back on the viewing user's contexts if no users are signed up.
  # however, don't limit contexts by existing signups in scheduler view.
  def common_ag_context_codes(appointment_group, user, event, for_scheduler)
    codes_for_user = appointment_group.context_codes_for_user(user)
    unless for_scheduler
      event_user = event.user || infer_user_from_child_events(event.child_events)
      if event_user
        codes_for_event_user = appointment_group.context_codes_for_user(event_user)
        return codes_for_user & codes_for_event_user
      end
    end
    codes_for_user
  end

  # for an AG in multiple courses, if all students signing up for a slot are in the same course,
  # put the event on that course's calendar
  def infer_user_from_child_events(child_events)
    unique_user_ids = child_events.map(&:user_id).uniq
    return child_events.first.user if unique_user_ids.length == 1

    nil
  end
end<|MERGE_RESOLUTION|>--- conflicted
+++ resolved
@@ -29,12 +29,11 @@
   include Api::V1::Conferences
 
   def event_json(event, user, session, options = {})
-    hash = if event.is_a?(::CalendarEvent)
-             calendar_event_json(event, user, session, options)
-           else
-             assignment_event_json(event, user, session, options)
-           end
-    hash
+    if event.is_a?(::CalendarEvent)
+      calendar_event_json(event, user, session, options)
+    else
+      assignment_event_json(event, user, session, options)
+    end
   end
 
   def calendar_event_json(event, user, session, options = {})
@@ -50,7 +49,7 @@
       event,
       user,
       session,
-      :only => %w(id created_at updated_at start_at end_at all_day all_day_date title workflow_state comments)
+      :only => %w[id created_at updated_at start_at end_at all_day all_day_date title workflow_state comments]
     )
 
     if user
@@ -72,11 +71,11 @@
 
     # force it to load
     include_child_events = include.include?('child_events')
-    if include_child_events
-      hash["child_events_count"] = event.child_events.length
-    else
-      hash["child_events_count"] = options[:child_events_count] || event.child_events.size
-    end
+    hash["child_events_count"] = if include_child_events
+                                   event.child_events.length
+                                 else
+                                   options[:child_events_count] || event.child_events.size
+                                 end
 
     if event.effective_context_code
       if appointment_group && include_child_events
@@ -108,9 +107,10 @@
     hash['hidden'] = user ? event.hidden? : false
 
     if include.include?('participants')
-      if event.context_type == 'User'
+      case event.context_type
+      when 'User'
         hash['user'] = user_json(event.context, user, session)
-      elsif event.context_type == 'Group'
+      when 'Group'
         hash['group'] = group_json(event.context, user, session, :include => ['users'])
       end
     end
@@ -127,13 +127,8 @@
       if context.grants_right?(user, session, :reserve)
         participant = context.participant_for(user)
         participant_child_events = event.child_events_for(participant)
-<<<<<<< HEAD
-        hash['reserved'] = (Array === participant_child_events ? participant_child_events.present? : participant_child_events.exists?)
-        hash['reserve_comments'] = participant_child_events.map(&:comments).compact.join(", ")
-=======
         hash['reserved'] = (participant_child_events.is_a?(Array) ? participant_child_events.present? : participant_child_events.exists?)
         hash['reserve_comments'] = participant_child_events.filter_map(&:comments).join(", ")
->>>>>>> 118dd2ea
         hash['reserve_url'] = api_v1_calendar_event_reserve_url(event, participant)
       else
         hash['reserve_url'] = api_v1_calendar_event_reserve_url(event, '{{ id }}')
@@ -176,7 +171,7 @@
       hash['web_conference'] = api_conference_json(event.web_conference, user, session)
     end
 
-    hash['url'] = api_v1_calendar_event_url(event) if options.has_key?(:url_override) ? options[:url_override] || hash['own_reservation'] : event.grants_right?(user, session, :read)
+    hash['url'] = api_v1_calendar_event_url(event) if options.key?(:url_override) ? options[:url_override] || hash['own_reservation'] : event.grants_right?(user, session, :read)
     hash['html_url'] = calendar_url_for(options[:effective_context] || event.effective_context, :event => event)
     hash['duplicates'] = duplicates
     hash['important_dates'] = event.important_dates if Account.site_admin.feature_enabled?(:important_dates)
@@ -185,7 +180,7 @@
 
   def assignment_event_json(assignment, user, session, options = {})
     excludes = options[:excludes] || []
-    target_fields = %w(created_at updated_at title all_day all_day_date workflow_state)
+    target_fields = %w[created_at updated_at title all_day all_day_date workflow_state]
     target_fields << 'description' unless excludes.include?('description')
     hash = api_json(assignment, user, session, only: target_fields)
     hash['description'] = api_user_content(hash['description'], assignment.context) unless excludes.include?('description')
@@ -223,7 +218,7 @@
       group,
       user,
       session,
-      :only => %w{id created_at description end_at max_appointments_per_participant min_appointments_per_participant participants_per_appointment start_at title updated_at workflow_state participant_visibility}, :methods => :sub_context_codes
+      :only => %w[id created_at description end_at max_appointments_per_participant min_appointments_per_participant participants_per_appointment start_at title updated_at workflow_state participant_visibility], :methods => :sub_context_codes
     )
 
     if user
