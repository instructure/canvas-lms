--- conflicted
+++ resolved
@@ -29,10 +29,7 @@
     only_visible_to_overrides
     visible_to_everyone
   ].freeze
-<<<<<<< HEAD
-=======
   GRADED_MODELS = [Assignment, Quizzes::Quiz].freeze
->>>>>>> 8d19f9d4
   LOCKABLE_PSEUDO_COLUMNS = %i[due_dates availability_dates].freeze
 
   def learning_object_dates_json(learning_object, overridable)
@@ -40,10 +37,7 @@
     LEARNING_OBJECT_DATES_FIELDS.each do |field|
       hash[field] = overridable.send(field) if overridable.respond_to?(field)
     end
-<<<<<<< HEAD
-=======
     hash[:graded] = graded?(learning_object)
->>>>>>> 8d19f9d4
     hash
   end
 
@@ -51,14 +45,11 @@
     return {} unless learning_object.try(:is_child_content?)
 
     { blueprint_date_locks: learning_object.child_content_restrictions.filter_map { |k, v| k if LOCKABLE_PSEUDO_COLUMNS.include?(k) && v } }
-<<<<<<< HEAD
-=======
   end
 
   def graded?(learning_object)
     return learning_object.assignment_id.present? if learning_object.is_a?(DiscussionTopic)
 
     GRADED_MODELS.include?(learning_object.class)
->>>>>>> 8d19f9d4
   end
 end