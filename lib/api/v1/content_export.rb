--- conflicted
+++ resolved
@@ -39,10 +39,7 @@
 
     export_quizzes_next(export, current_user, session, includes, json) if request_quiz_json?(includes)
     include_new_quizzes_export_settings(export, json) if request_new_quizzes_export_settings?(includes)
-<<<<<<< HEAD
-=======
 
->>>>>>> 2017494a
     json
   end
 
