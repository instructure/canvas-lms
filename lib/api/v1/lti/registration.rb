# frozen_string_literal: true

#
# Copyright (C) 2024 - present Instructure, Inc.
#
# This file is part of Canvas.
#
# Canvas is free software: you can redistribute it and/or modify it under
# the terms of the GNU Affero General Public License as published by the Free
# Software Foundation, version 3 of the License.
#
# Canvas is distributed in the hope that it will be useful, but WITHOUT ANY
# WARRANTY; without even the implied warranty of MERCHANTABILITY or FITNESS FOR
# A PARTICULAR PURPOSE. See the GNU Affero General Public License for more
# details.
#
# You should have received a copy of the GNU Affero General Public License along
# with this program. If not, see <http://www.gnu.org/licenses/>.
#

module Api::V1::Lti::Registration
  include Api::V1::Json
  include Api::V1::User
  include Api::V1::Lti::Overlay
  include Api::V1::Lti::OverlayVersion
  include Api::V1::Lti::RegistrationAccountBinding

  JSON_ATTRS = %w[
    id account_id root_account_id internal_service vendor name admin_nickname workflow_state created_at updated_at
  ].freeze

  OVERLAY_VERSION_DEFAULT_LIMIT = 5

  # Serializes a list of LTI registrations.
  # @param includes [Array<Symbol>] Accepted values: [:configuration, :account_binding]
  def lti_registrations_json(registrations, user, session, context, includes: [])
    if includes.include?(:account_binding)
      Lti::Registration.preload_account_bindings(registrations, context)
    end
    if includes.include?(:overlay)
      Lti::Registration.preload_overlays(registrations, context)
    end

    registrations.map { |r| lti_registration_json(r, user, session, context, includes:) }
  end

  # Serializes a single LTI registration.
  # @param includes [Array<Symbol>] Accepted values: [:configuration, :account_binding, :overlay, :overlay_versions]
  def lti_registration_json(registration, user, session, context, includes: [])
    includes = includes.map(&:to_sym)

    api_json(registration, user, session, only: JSON_ATTRS).tap do |json|
      json["inherited"] = registration.inherited_for?(context)
      json["lti_version"] = registration.lti_version
      json["icon_url"] = registration.icon_url
      json["dynamic_registration"] = true if registration.dynamic_registration?
      json["developer_key_id"] = registration.developer_key&.global_id
      json["ims_registration_id"] = registration.ims_registration&.id
      json["manual_configuration_id"] = registration.manual_configuration&.id

<<<<<<< HEAD
      if registration.created_by.present?
=======
      if registration.site_admin?
        json["created_by"] = "Instructure"
      elsif registration.created_by.present?
>>>>>>> 4b8c5dea
        json["created_by"] = user_json(registration.created_by, user, session, [], context, nil, ["pseudonym"])
      end

      if registration.site_admin?
        json["updated_by"] = "Instructure"
      elsif registration.updated_by.present?
        json["updated_by"] = user_json(registration.updated_by, user, session, [], context, nil, ["pseudonym"])
      end

      if includes.include?(:configuration)
        json["configuration"] = registration.internal_lti_configuration(include_overlay: false)
      end

      if includes.include?(:overlaid_configuration)
        json["overlaid_configuration"] = registration.internal_lti_configuration(context:)
      end

      if includes.include?(:account_binding) && (acct_binding = registration.account_binding_for(context))
        json["account_binding"] = lti_registration_account_binding_json(acct_binding, user, session, context)
      end

      if includes.include?(:overlay) && (overlay = registration.overlay_for(context))
        json["overlay"] = lti_overlay_json(overlay, user, session, context)
        if includes.include?(:overlay_versions)
          versions = Lti::OverlayVersion.where(lti_overlay: overlay).order(created_at: :desc).limit(OVERLAY_VERSION_DEFAULT_LIMIT)
          json["overlay"]["versions"] = lti_overlay_versions_json(versions, user, session, context)
        end
      end
    end
  end
end<|MERGE_RESOLUTION|>--- conflicted
+++ resolved
@@ -58,13 +58,9 @@
       json["ims_registration_id"] = registration.ims_registration&.id
       json["manual_configuration_id"] = registration.manual_configuration&.id
 
-<<<<<<< HEAD
-      if registration.created_by.present?
-=======
       if registration.site_admin?
         json["created_by"] = "Instructure"
       elsif registration.created_by.present?
->>>>>>> 4b8c5dea
         json["created_by"] = user_json(registration.created_by, user, session, [], context, nil, ["pseudonym"])
       end
 
