--- conflicted
+++ resolved
@@ -64,15 +64,11 @@
       end
 
       if includes.include?(:configuration)
-<<<<<<< HEAD
-        json["configuration"] = registration.internal_lti_configuration(context:)
-=======
         json["configuration"] = registration.internal_lti_configuration(include_overlay: false)
       end
 
       if includes.include?(:overlaid_configuration)
         json["overlaid_configuration"] = registration.internal_lti_configuration(context:)
->>>>>>> cafde123
       end
 
       if includes.include?(:account_binding) && (acct_binding = registration.account_binding_for(context))
