#
# Copyright (C) 2012 Instructure, Inc.
#
# This file is part of Canvas.
#
# Canvas is free software: you can redistribute it and/or modify it under
# the terms of the GNU Affero General Public License as published by the Free
# Software Foundation, version 3 of the License.
#
# Canvas is distributed in the hope that it will be useful, but WITHOUT ANY
# WARRANTY; without even the implied warranty of MERCHANTABILITY or FITNESS FOR
# A PARTICULAR PURPOSE. See the GNU Affero General Public License for more
# details.
#
# You should have received a copy of the GNU Affero General Public License along
# with this program. If not, see <http://www.gnu.org/licenses/>.
#

module Api::V1::Attachment
  include Api::V1::Json

  def attachments_json(files)
    files.map do |f|
      attachment_json(f)
    end
  end

  def attachment_json(attachment, url_options = {}, options = {})
    url = if options[:thumbnail_url]
      # this thumbnail url is a route that redirects to local/s3 appropriately
      thumbnail_image_url(attachment.id, attachment.uuid)
    else
      file_download_url(attachment, { :verifier => attachment.uuid, :download => '1', :download_frd => '1' }.merge(url_options))
    end
    {
      'id' => attachment.id,
      'content-type' => attachment.content_type,
      'display_name' => attachment.display_name,
      'filename' => attachment.filename,
      'url' => url,
      'size' => attachment.size,
    }
  end

  # create an attachment in the context based on the AR request, and
  # render the attachment ajax_upload_params on success, or a relevant
  # error on failure.
  def api_attachment_preflight(context, request, opts = {})
    @attachment = Attachment.new
    @attachment.context = context
    @attachment.filename = request.params[:name]
    atts = process_attachment_params(params)
    atts.delete(:display_name)
    @attachment.attributes = atts
    @attachment.file_state = 'deleted'
    @attachment.workflow_state = 'unattached'
    @attachment.content_type = request.params[:content_type].presence || Attachment.mimetype(@attachment.filename)
    # Handle deprecated folder path
    request.params[:parent_folder_path] ||= request.params[:folder]
    if opts.key?(:folder)
      @attachment.folder = folder
    elsif request.params[:parent_folder_path] && request.params[:parent_folder_id]
      render :json => {:message => I18n.t('lib.api.attachments.only_one_folder', "Can't set folder path and folder id")}, :status => 400
      return
    elsif request.params[:parent_folder_id]
      @attachment.folder = context.folders.find(request.params.delete(:parent_folder_id))
    elsif context.respond_to?(:folders) && request.params[:parent_folder_path].is_a?(String)
      @attachment.folder = Folder.assert_path(request.params[:parent_folder_path], context)
    end
    duplicate_handling = check_duplicate_handling_option(request)
    if opts[:check_quota]
      get_quota
      if request.params[:size] && @quota < @quota_used + request.params[:size].to_i
        render(:json => { :message => 'file size exceeds quota' }, :status => :bad_request)
        return
      end
    end
    duplicate_handling = nil if duplicate_handling == 'overwrite'
    quota_exemption = opts[:check_quota] ? nil : @attachment.quota_exemption_key
    @attachment.save!
    render :json => @attachment.ajax_upload_params(@current_pseudonym,
      api_v1_files_create_url(:on_duplicate => duplicate_handling, :quota_exemption => quota_exemption),
      api_v1_files_create_success_url(@attachment, :uuid => @attachment.uuid, :on_duplicate => duplicate_handling, :quota_exemption => quota_exemption),
      :ssl => request.ssl?).slice(:upload_url, :upload_params)
  end
  
  def check_quota_after_attachment(request)
    quota = Attachment.get_quota(@attachment.context)
    exempt = request.params[:quota_exemption] == @attachment.quota_exemption_key
    if !exempt && quota[:quota] < quota[:quota_used] + (@attachment.size || 0)
      render(:json => {:message => 'file size exceeds quota limits'}, :status => :bad_request)
      return nil
    end
    quota[:quota]
  end

  def check_duplicate_handling_option(request)
    duplicate_handling = request.params[:on_duplicate].presence || 'overwrite'
    unless %w(rename overwrite).include?(duplicate_handling)
      render(:json => { :message => 'invalid on_duplicate option' }, :status => :bad_request)
      return nil
    end
    duplicate_handling
  end

  def process_attachment_params(params)
    new_atts = {}
    new_atts[:display_name] = params[:name] if params.has_key?(:name)
    new_atts[:lock_at] = params[:lock_at] if params.has_key?(:lock_at)
    new_atts[:un_lock_at] = params[:un_lock_at] if params.has_key?(:unlock_lock_at)
<<<<<<< HEAD
    new_atts[:locked] = Canvas::Plugin::value_to_boolean(params[:locked]) if params.has_key?(:locked)
    new_atts[:hidden] = Canvas::Plugin::value_to_boolean(params[:hidden]) if params.has_key?(:hidden)
=======
    new_atts[:locked] = value_to_boolean(params[:locked]) if params.has_key?(:locked)
    new_atts[:hidden] = value_to_boolean(params[:hidden]) if params.has_key?(:hidden)
>>>>>>> c8e0a70c
    new_atts
  end

end<|MERGE_RESOLUTION|>--- conflicted
+++ resolved
@@ -108,13 +108,8 @@
     new_atts[:display_name] = params[:name] if params.has_key?(:name)
     new_atts[:lock_at] = params[:lock_at] if params.has_key?(:lock_at)
     new_atts[:un_lock_at] = params[:un_lock_at] if params.has_key?(:unlock_lock_at)
-<<<<<<< HEAD
-    new_atts[:locked] = Canvas::Plugin::value_to_boolean(params[:locked]) if params.has_key?(:locked)
-    new_atts[:hidden] = Canvas::Plugin::value_to_boolean(params[:hidden]) if params.has_key?(:hidden)
-=======
     new_atts[:locked] = value_to_boolean(params[:locked]) if params.has_key?(:locked)
     new_atts[:hidden] = value_to_boolean(params[:hidden]) if params.has_key?(:hidden)
->>>>>>> c8e0a70c
     new_atts
   end
 
