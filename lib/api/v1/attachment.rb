--- conflicted
+++ resolved
@@ -277,21 +277,6 @@
 
         progress = ::Progress.new(context: progress_context, user: @current_user, tag: :upload_via_url)
         progress.reset!
-<<<<<<< HEAD
-        progress.process_job(
-          @attachment,
-          :clone_url,
-          {
-            n_strand: 'file_download',
-            preserve_method_args: true,
-            priority: Delayed::HIGH_PRIORITY
-          },
-          params[:url],
-          on_duplicate,
-          opts[:check_quota],
-          { progress: progress }
-        )
-=======
 
         # TODO: The `submit_assignment` param is used to help in backwards compat for prevent double submissions,
         # can be removed in the next release.
@@ -318,7 +303,6 @@
           )
         end
 
->>>>>>> 9148b564
         json = { progress: progress_json(progress, @current_user, session) }
       else
         on_duplicate = nil if on_duplicate == 'overwrite'
