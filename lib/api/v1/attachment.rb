#
# Copyright (C) 2012 Instructure, Inc.
#
# This file is part of Canvas.
#
# Canvas is free software: you can redistribute it and/or modify it under
# the terms of the GNU Affero General Public License as published by the Free
# Software Foundation, version 3 of the License.
#
# Canvas is distributed in the hope that it will be useful, but WITHOUT ANY
# WARRANTY; without even the implied warranty of MERCHANTABILITY or FITNESS FOR
# A PARTICULAR PURPOSE. See the GNU Affero General Public License for more
# details.
#
# You should have received a copy of the GNU Affero General Public License along
# with this program. If not, see <http://www.gnu.org/licenses/>.
#

module Api::V1::Attachment
  include Api::V1::Json

  def attachments_json(files, user, url_options = {}, options = {})
    files.map do |f|
      attachment_json(f, user, url_options, options)
    end
  end

  def attachment_json(attachment, user, url_options = {}, options = {})
    can_manage_files = options.has_key?(:can_manage_files) ? options[:can_manage_files] : attachment.grants_right?(user, nil, :update)
    url = if options[:thumbnail_url]
      # this thumbnail url is a route that redirects to local/s3 appropriately
      thumbnail_image_url(attachment.id, attachment.uuid)
    else
      file_download_url(attachment, { :verifier => attachment.uuid, :download => '1', :download_frd => '1' }.merge(url_options))
    end
    
    {
      'id' => attachment.id,
      'content-type' => attachment.content_type,
      'display_name' => attachment.display_name,
      'filename' => attachment.filename,
      'url' => url,
      'size' => attachment.size,
      'created_at' => attachment.created_at,
      'updated_at' => attachment.updated_at,
      'unlock_at' => attachment.unlock_at,
      'locked' => !!attachment.locked,
      'hidden' => !!attachment.hidden?,
      'lock_at' => attachment.lock_at,
      'locked_for_user' => can_manage_files ? false : !!attachment.currently_locked,
      'hidden_for_user' => can_manage_files ? false : !!attachment.hidden?
    }
  end

  # create an attachment in the context based on the AR request, and
  # render the attachment ajax_upload_params on success, or a relevant
  # error on failure.
  def api_attachment_preflight(context, request, opts = {})
    @attachment = Attachment.new
    @attachment.context = context
    @attachment.filename = request.params[:name]
    atts = process_attachment_params(params)
    atts.delete(:display_name)
    @attachment.attributes = atts
<<<<<<< HEAD
    @attachment.do_submit_to_scribd = true if opts[:do_submit_to_scribd]
=======
    @attachment.submission_attachment = true if opts[:submission_attachment]
>>>>>>> 055008c5
    @attachment.file_state = 'deleted'
    @attachment.workflow_state = 'unattached'
    @attachment.content_type = request.params[:content_type].presence || Attachment.mimetype(@attachment.filename)
    # Handle deprecated folder path
    request.params[:parent_folder_path] ||= request.params[:folder]
    if opts.key?(:folder)
      @attachment.folder = folder
    elsif request.params[:parent_folder_path] && request.params[:parent_folder_id]
      render :json => {:message => I18n.t('lib.api.attachments.only_one_folder', "Can't set folder path and folder id")}, :status => 400
      return
    elsif request.params[:parent_folder_id]
      @attachment.folder = context.folders.find(request.params.delete(:parent_folder_id))
    elsif context.respond_to?(:folders) && request.params[:parent_folder_path].is_a?(String)
      @attachment.folder = Folder.assert_path(request.params[:parent_folder_path], context)
    end
    duplicate_handling = check_duplicate_handling_option(request)
    if opts[:check_quota]
      get_quota
      if request.params[:size] && @quota < @quota_used + request.params[:size].to_i
        render(:json => { :message => 'file size exceeds quota' }, :status => :bad_request)
        return
      end
    end
    @attachment.save!
    if request.params[:url]
      @attachment.send_later_enqueue_args(:clone_url, { :priority => Delayed::LOW_PRIORITY, :max_attempts => 1, :n_strand => 'file_download' }, request.params[:url], duplicate_handling, opts[:check_quota])
      render :json => { :id => @attachment.id, :upload_status => 'pending', :status_url => api_v1_file_status_url(@attachment, @attachment.uuid) }
    else
      duplicate_handling = nil if duplicate_handling == 'overwrite'
      quota_exemption = opts[:check_quota] ? nil : @attachment.quota_exemption_key
      render :json => @attachment.ajax_upload_params(@current_pseudonym,
                                                     api_v1_files_create_url(:on_duplicate => duplicate_handling, :quota_exemption => quota_exemption),
                                                     api_v1_files_create_success_url(@attachment, :uuid => @attachment.uuid, :on_duplicate => duplicate_handling, :quota_exemption => quota_exemption),
                                                     :ssl => request.ssl?).slice(:upload_url, :upload_params)
    end
  end
  
  def check_quota_after_attachment(request)
    exempt = request.params[:quota_exemption] == @attachment.quota_exemption_key
    if !exempt && Attachment.over_quota?(@attachment.context, @attachment.size)
      render(:json => {:message => 'file size exceeds quota limits'}, :status => :bad_request)
      return false
    end
    return true
  end

  def check_duplicate_handling_option(request)
    duplicate_handling = request.params[:on_duplicate].presence || 'overwrite'
    unless %w(rename overwrite).include?(duplicate_handling)
      render(:json => { :message => 'invalid on_duplicate option' }, :status => :bad_request)
      return nil
    end
    duplicate_handling
  end

  def process_attachment_params(params)
    new_atts = {}
    new_atts[:display_name] = params[:name] if params.has_key?(:name)
    new_atts[:lock_at] = params[:lock_at] if params.has_key?(:lock_at)
    new_atts[:unlock_at] = params[:unlock_at] if params.has_key?(:unlock_at)
    new_atts[:locked] = value_to_boolean(params[:locked]) if params.has_key?(:locked)
    new_atts[:hidden] = value_to_boolean(params[:hidden]) if params.has_key?(:hidden)
    new_atts
  end
end<|MERGE_RESOLUTION|>--- conflicted
+++ resolved
@@ -62,11 +62,7 @@
     atts = process_attachment_params(params)
     atts.delete(:display_name)
     @attachment.attributes = atts
-<<<<<<< HEAD
-    @attachment.do_submit_to_scribd = true if opts[:do_submit_to_scribd]
-=======
     @attachment.submission_attachment = true if opts[:submission_attachment]
->>>>>>> 055008c5
     @attachment.file_state = 'deleted'
     @attachment.workflow_state = 'unattached'
     @attachment.content_type = request.params[:content_type].presence || Attachment.mimetype(@attachment.filename)
