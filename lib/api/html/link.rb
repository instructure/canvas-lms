--- conflicted
+++ resolved
@@ -22,15 +22,6 @@
   module Html
     class Link
       attr_reader :link
-<<<<<<< HEAD
-      def initialize(link_string, host: nil)
-        @link, @host = link_string, host
-      end
-
-      def to_corrected_s
-        return link if is_not_actually_a_link? || should_skip_correction?
-        strip_verifier_params(scope_link_to_context(strip_host(link)))
-=======
       def initialize(link_string, host: nil, port: nil)
         @link, @host, @port = link_string, host, port
       end
@@ -39,7 +30,6 @@
         local_link = strip_host(link)
         return local_link if is_not_actually_a_file_link? || should_skip_correction?
         strip_verifier_params(scope_link_to_context(local_link))
->>>>>>> 4cc38f9a
       end
 
       private
@@ -51,13 +41,6 @@
 
       def strip_host(link)
         return link if @host.nil?
-<<<<<<< HEAD
-        uri = URI.parse(link)
-        if uri.host == @host
-          fragment = "##{uri.fragment}" if uri.fragment
-          "#{uri.request_uri}#{fragment}"
-        else
-=======
         begin
           uri = URI.parse(link)
           if uri.host == @host && (uri.port.nil? || uri.port == @port)
@@ -67,7 +50,6 @@
             link
           end
         rescue URI::InvalidURIError
->>>>>>> 4cc38f9a
           link
         end
       end
