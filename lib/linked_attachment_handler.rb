# frozen_string_literal: true

# Copyright (C) 2025 - present Instructure, Inc.
#
# This file is part of Canvas.
#
# Canvas is free software: you can redistribute it and/or modify it under
# the terms of the GNU Affero General Public License as published by the Free
# Software Foundation, version 3 of the License.
#
# Canvas is distributed in the hope that it will be useful, but WITHOUT ANY
# WARRANTY; without even the implied warranty of MERCHANTABILITY or FITNESS FOR
# A PARTICULAR PURPOSE. See the GNU Affero General Public License for more
# details.
#
# You should have received a copy of the GNU Affero General Public License along
# with this program. If not, see <http://www.gnu.org/licenses/>.

module LinkedAttachmentHandler
  SPECIAL_CONCERN_FIELDS = %w[syllabus_body terms_of_use].freeze

  def self.included(klass)
    klass.send(:attr_accessor, :saving_user)

    klass.after_save :update_attachment_associations
    klass.extend(ClassMethods)
  end

  def update_attachment_associations
    return unless attachment_associations_creation_enabled?

    self.class.html_fields.each do |field|
      next unless saved_change_to_attribute?(field)

      context_concern = field if SPECIAL_CONCERN_FIELDS.include?(field)
      associate_attachments_to_rce_object(send(field), actual_saving_user, context_concern:)
    end
  end

  # course/groups attachments cannot be copied over to another course/group so we would not allow
  # cross-course attachment associations
  def exclude_cross_course_attachment_association?(attachment)
    # Only consider Course and Group contexts for cross-context rules
    source_is_course_or_group = ["Course", "Group"].include?(attachment.context_type)
    return false unless source_is_course_or_group

    # where we're associating to
    target_context_type, target_context_id = nil
    if class_name == "Course" || class_name == "Group"
      target_context_type = class_name
      target_context_id = id
    elsif respond_to?(:context_type) && ["Course", "Group"].include?(context_type)
      target_context_type = context_type
      target_context_id = context_id
    else
      return false
    end

    # Get global IDs for comparison due to sharding
    source_global_id = Shard.global_id_for(attachment.context_id)
    target_global_id = Shard.global_id_for(target_context_id)

    attachment.context_type != target_context_type || source_global_id != target_global_id
  end

  def keep_associations?(attachment, session, user)
    if instance_of?(::WikiPage) || !attachment.grants_right?(user, session, :delete)
      return true
    end

    false
  end

  # NB: context_concern is a virtual subdivision of context.
  # It is on purpose not a field name as it more denotes a sub-concern of
  # the context model, not necessarily an exact field.
  # Example: "terms_of_use" with an Account context denotes the custom
  # "terms of use" HTML, which should be treated as a publicly viewable
  # property of accounts, even for anonymous users, therefore any and all
  # attachments to it should also be viewable without restrictions.
  def associate_attachments_to_rce_object(html, user, context_concern: nil, session: nil, skip_user_verification: false)
    attachment_ids = Api::Html::Content.collect_attachment_ids(html) if html.present?
    attachment_ids = [] if attachment_ids.blank?

    global_ids = attachment_ids.map { |id| Shard.global_id_for(id) }
    currently_has = attachment_associations.where(context_concern:).pluck(:attachment_id).map { |id| Shard.global_id_for(id) }

    to_delete = currently_has - global_ids
    to_create = global_ids - currently_has
    to_process = to_create + to_delete

    return if to_process.none?
    return unless attachment_associations_creation_enabled?
    raise "User is required to update attachment links" if user.blank? && !skip_user_verification

    if to_process.any?
      to_process.each_slice(1000) do |att_ids|
        all_attachment_associations = []

        Attachment.where(id: att_ids).find_each do |attachment|
          if to_delete.any? && to_delete.include?(Shard.global_id_for(attachment.id))
            to_delete.delete(Shard.global_id_for(attachment.id)) if keep_associations?(attachment, session, user)
          else
            next if exclude_cross_course_attachment_association?(attachment) || (!(user.nil? && skip_user_verification) && !attachment.grants_right?(user, session, :update))

            shard.activate do
              all_attachment_associations << {
                context_type: class_name,
                context_id: id,
                attachment_id: attachment.id,
                user_id: user&.id,
                context_concern:,
                root_account_id: actual_root_account_id,
              }
            end
          end
        end

        shard.activate do
          AttachmentAssociation.insert_all(all_attachment_associations)
        end
      end
    end

    if to_delete.any?
      attachment_associations.where(context_concern:, attachment_id: to_delete).in_batches(of: 1000).destroy_all
    end
  end

<<<<<<< HEAD
=======
  def copy_attachment_associations_from(other)
    return unless attachment_associations_enabled?

    AttachmentAssociation.copy_associations(other, [self])
  end

>>>>>>> 2ec7b1b5
  def attachment_associations_creation_enabled?
    root_account&.feature_enabled?(:allow_attachment_association_creation)
  end

  def attachment_associations_enabled?
    root_account&.feature_enabled?(:file_association_access)
  end

  def actual_saving_user
    saving_user
  end

  def access_for_attachment_association?(user, session, _association, _location_param)
    grants_right?(user, session, :read) if user && respond_to?(:grants_right?)
  end

  def actual_root_account_id
    root_account_id
  end

  module ClassMethods
    def html_fields
      raise NotImplementedError
    end

    def actual_saving_user_attr
      :saving_user
    end
  end
end<|MERGE_RESOLUTION|>--- conflicted
+++ resolved
@@ -127,15 +127,12 @@
     end
   end
 
-<<<<<<< HEAD
-=======
   def copy_attachment_associations_from(other)
     return unless attachment_associations_enabled?
 
     AttachmentAssociation.copy_associations(other, [self])
   end
 
->>>>>>> 2ec7b1b5
   def attachment_associations_creation_enabled?
     root_account&.feature_enabled?(:allow_attachment_association_creation)
   end
