--- conflicted
+++ resolved
@@ -22,11 +22,8 @@
   def self.included(klass)
     klass.send(:attr_accessor, :saving_user)
     klass.send(:attr_writer, :updating_user)
-<<<<<<< HEAD
-=======
     klass.send(:attr_writer, :current_user)
     klass.send(:attr_accessor, :importing)
->>>>>>> 40dcc2b7
     klass.send(:attr_accessor, :skip_attachment_association_update)
 
     klass.after_save :update_attachment_associations
@@ -39,10 +36,7 @@
 
   def update_attachment_associations(migration: nil)
     return if skip_attachment_association_update
-<<<<<<< HEAD
-=======
     return if importing && !migration
->>>>>>> 40dcc2b7
     return unless attachment_associations_creation_enabled?
 
     self.class.html_fields.each do |field|
@@ -115,13 +109,9 @@
           to_delete.delete(Shard.global_id_for(attachment.id)) if keep_associations?(attachment, session, user)
         else
           next if exclude_cross_course_attachment_association?(attachment)
-<<<<<<< HEAD
-          next unless skip_user_verification || migration || attachment.grants_right?(user, session, :update)
-=======
           next unless skip_user_verification ||
                       migration&.add_association_for_migration?(html, attachment) ||
                       (user && attachment.grants_right?(user, session, :update))
->>>>>>> 40dcc2b7
 
           shard.activate do
             all_attachment_associations << {
