# frozen_string_literal: true

# Copyright (C) 2025 - present Instructure, Inc.
#
# This file is part of Canvas.
#
# Canvas is free software: you can redistribute it and/or modify it under
# the terms of the GNU Affero General Public License as published by the Free
# Software Foundation, version 3 of the License.
#
# Canvas is distributed in the hope that it will be useful, but WITHOUT ANY
# WARRANTY; without even the implied warranty of MERCHANTABILITY or FITNESS FOR
# A PARTICULAR PURPOSE. See the GNU Affero General Public License for more
# details.
#
# You should have received a copy of the GNU Affero General Public License along
# with this program. If not, see <http://www.gnu.org/licenses/>.

module LinkedAttachmentHandler
  SPECIAL_CONCERN_FIELDS = %w[syllabus_body terms_of_use].freeze

  def self.included(klass)
    klass.send(:attr_accessor, :saving_user)

    klass.after_save :update_attachment_associations
    klass.extend(ClassMethods)
  end

  def update_attachment_associations
    return unless attachment_associations_enabled?

    self.class.html_fields.each do |field|
      next unless saved_change_to_attribute?(field)

      context_concern = field if SPECIAL_CONCERN_FIELDS.include?(field)
      associate_attachments_to_rce_object(send(field), actual_saving_user, context_concern:)
    end
  end

  # course/groups attachments cannot be copied over to another course/group so we would not allow
  # cross-course attachment associations
  def exclude_cross_course_attachment_association?(attachment)
    # Only consider Course and Group contexts for cross-context rules
    source_is_course_or_group = ["Course", "Group"].include?(attachment.context_type)
    return false unless source_is_course_or_group

    # where we're associating to
    target_context_type, target_context_id = nil
    if class_name == "Course" || class_name == "Group"
      target_context_type = class_name
      target_context_id = id
    elsif respond_to?(:context_type) && ["Course", "Group"].include?(context_type)
      target_context_type = context_type
      target_context_id = context_id
    else
      return false
    end

    # Get global IDs for comparison due to sharding
    source_global_id = Shard.global_id_for(attachment.context_id)
    target_global_id = Shard.global_id_for(target_context_id)

    attachment.context_type != target_context_type || source_global_id != target_global_id
  end

<<<<<<< HEAD
=======
  def keep_associations?(attachment, session, user)
    if instance_of?(::WikiPage) || !attachment.grants_right?(user, session, :delete)
      return true
    end

    false
  end

>>>>>>> b04c431f
  # NB: context_concern is a virtual subdivision of context.
  # It is on purpose not a field name as it more denotes a sub-concern of
  # the context model, not necessarily an exact field.
  # Example: "terms_of_use" with an Account context denotes the custom
  # "terms of use" HTML, which should be treated as a publicly viewable
  # property of accounts, even for anonymous users, therefore any and all
  # attachments to it should also be viewable without restrictions.
  def associate_attachments_to_rce_object(html, user, context_concern: nil, session: nil, skip_user_verification: false)
    attachment_ids = Api::Html::Content.collect_attachment_ids(html) if html.present?
    attachment_ids = [] if attachment_ids.blank?

    global_ids = attachment_ids.map { |id| Shard.global_id_for(id) }
    currently_has = attachment_associations.where(context_concern:).pluck(:attachment_id).map { |id| Shard.global_id_for(id) }

    to_delete = currently_has - global_ids
    to_create = global_ids - currently_has
    to_process = to_create + to_delete

    return if to_process.none?
    return unless attachment_associations_enabled?
    raise "User is required to update attachment links" if user.blank? && !skip_user_verification

    if to_process.any?
      to_process.each_slice(1000) do |att_ids|
        all_attachment_associations = []

        Attachment.where(id: att_ids).find_each do |attachment|
<<<<<<< HEAD
          next if exclude_cross_course_attachment_association?(attachment) || (!(user.nil? && skip_user_verification) && !attachment.grants_right?(user, session, :update))

          shard.activate do
            all_attachment_associations << {
              context_type: class_name,
              context_id: id,
              attachment_id: attachment.id,
              user_id: user&.id,
              context_concern:,
              root_account_id:,
            }
=======
          if to_delete.any? && to_delete.include?(Shard.global_id_for(attachment.id))
            to_delete.delete(Shard.global_id_for(attachment.id)) if keep_associations?(attachment, session, user)
          else
            next if exclude_cross_course_attachment_association?(attachment) || (!(user.nil? && skip_user_verification) && !attachment.grants_right?(user, session, :update))

            shard.activate do
              all_attachment_associations << {
                context_type: class_name,
                context_id: id,
                attachment_id: attachment.id,
                user_id: user&.id,
                context_concern:,
                root_account_id: actual_root_account_id,
              }
            end
>>>>>>> b04c431f
          end
        end

        shard.activate do
          AttachmentAssociation.insert_all(all_attachment_associations)
        end
      end
    end

    if to_delete.any?
      attachment_associations.where(context_concern:, attachment_id: to_delete).in_batches(of: 1000).destroy_all
    end
  end

  def attachment_associations_enabled?
    root_account.feature_enabled?(:file_association_access)
  end

  def actual_saving_user
    saving_user
  end

<<<<<<< HEAD
=======
  def access_for_attachment_association?(user, session, _association, _location_param)
    grants_right?(user, session, :read) if user && respond_to?(:grants_right?)
  end

  def actual_root_account_id
    root_account_id
  end

>>>>>>> b04c431f
  module ClassMethods
    def html_fields
      raise NotImplementedError
    end

    def actual_saving_user_attr
      :saving_user
    end
  end
end<|MERGE_RESOLUTION|>--- conflicted
+++ resolved
@@ -63,8 +63,6 @@
     attachment.context_type != target_context_type || source_global_id != target_global_id
   end
 
-<<<<<<< HEAD
-=======
   def keep_associations?(attachment, session, user)
     if instance_of?(::WikiPage) || !attachment.grants_right?(user, session, :delete)
       return true
@@ -73,7 +71,6 @@
     false
   end
 
->>>>>>> b04c431f
   # NB: context_concern is a virtual subdivision of context.
   # It is on purpose not a field name as it more denotes a sub-concern of
   # the context model, not necessarily an exact field.
@@ -101,19 +98,6 @@
         all_attachment_associations = []
 
         Attachment.where(id: att_ids).find_each do |attachment|
-<<<<<<< HEAD
-          next if exclude_cross_course_attachment_association?(attachment) || (!(user.nil? && skip_user_verification) && !attachment.grants_right?(user, session, :update))
-
-          shard.activate do
-            all_attachment_associations << {
-              context_type: class_name,
-              context_id: id,
-              attachment_id: attachment.id,
-              user_id: user&.id,
-              context_concern:,
-              root_account_id:,
-            }
-=======
           if to_delete.any? && to_delete.include?(Shard.global_id_for(attachment.id))
             to_delete.delete(Shard.global_id_for(attachment.id)) if keep_associations?(attachment, session, user)
           else
@@ -129,7 +113,6 @@
                 root_account_id: actual_root_account_id,
               }
             end
->>>>>>> b04c431f
           end
         end
 
@@ -152,8 +135,6 @@
     saving_user
   end
 
-<<<<<<< HEAD
-=======
   def access_for_attachment_association?(user, session, _association, _location_param)
     grants_right?(user, session, :read) if user && respond_to?(:grants_right?)
   end
@@ -162,7 +143,6 @@
     root_account_id
   end
 
->>>>>>> b04c431f
   module ClassMethods
     def html_fields
       raise NotImplementedError
