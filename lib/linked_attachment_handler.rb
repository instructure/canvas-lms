# frozen_string_literal: true

# Copyright (C) 2025 - present Instructure, Inc.
#
# This file is part of Canvas.
#
# Canvas is free software: you can redistribute it and/or modify it under
# the terms of the GNU Affero General Public License as published by the Free
# Software Foundation, version 3 of the License.
#
# Canvas is distributed in the hope that it will be useful, but WITHOUT ANY
# WARRANTY; without even the implied warranty of MERCHANTABILITY or FITNESS FOR
# A PARTICULAR PURPOSE. See the GNU Affero General Public License for more
# details.
#
# You should have received a copy of the GNU Affero General Public License along
# with this program. If not, see <http://www.gnu.org/licenses/>.

module LinkedAttachmentHandler
  SPECIAL_CONCERN_FIELDS = %w[syllabus_body terms_of_use].freeze

  def self.included(klass)
    klass.send(:attr_accessor, :saving_user)

    klass.after_save :update_attachment_associations
    klass.extend(ClassMethods)
  end

  def update_attachment_associations
    return unless attachment_associations_creation_enabled?

    self.class.html_fields.each do |field|
      next unless saved_change_to_attribute?(field)

      context_concern = field if SPECIAL_CONCERN_FIELDS.include?(field)
      associate_attachments_to_rce_object(send(field), actual_saving_user, context_concern:)
    end
  end

  # course/groups attachments cannot be copied over to another course/group so we would not allow
  # cross-course attachment associations
  def exclude_cross_course_attachment_association?(attachment)
    # Only consider Course and Group contexts for cross-context rules
    source_is_course_or_group = ["Course", "Group"].include?(attachment.context_type)
    return false unless source_is_course_or_group

    # where we're associating to
    target_context_type, target_context_id = nil
    if class_name == "Course" || class_name == "Group"
      target_context_type = class_name
      target_context_id = id
    elsif respond_to?(:context_type) && ["Course", "Group"].include?(context_type)
      target_context_type = context_type
      target_context_id = context_id
    else
      return false
    end

    # Get global IDs for comparison due to sharding
    source_global_id = Shard.global_id_for(attachment.context_id)
    target_global_id = Shard.global_id_for(target_context_id)

    attachment.context_type != target_context_type || source_global_id != target_global_id
  end

  def keep_associations?(attachment, session, user)
    if instance_of?(::WikiPage) || !attachment.grants_right?(user, session, :delete)
      return true
    end

    false
  end

  # NB: context_concern is a virtual subdivision of context.
  # It is on purpose not a field name as it more denotes a sub-concern of
  # the context model, not necessarily an exact field.
  # Example: "terms_of_use" with an Account context denotes the custom
  # "terms of use" HTML, which should be treated as a publicly viewable
  # property of accounts, even for anonymous users, therefore any and all
  # attachments to it should also be viewable without restrictions.
  def associate_attachments_to_rce_object(html, user, context_concern: nil, session: nil, skip_user_verification: false)
    attachment_ids = Api::Html::Content.collect_attachment_ids(html) if html.present?
    attachment_ids = [] if attachment_ids.blank?

    global_ids = attachment_ids.map { |id| Shard.global_id_for(id) }
    currently_has = attachment_associations.where(context_concern:).pluck(:attachment_id).map { |id| Shard.global_id_for(id) }

    to_delete = currently_has - global_ids
    to_create = global_ids - currently_has
    to_process = to_create + to_delete

    return if to_process.none?
<<<<<<< HEAD
    return unless attachment_associations_enabled?
=======
    return unless attachment_associations_creation_enabled?
>>>>>>> 27a9ef75
    raise "User is required to update attachment links" if user.blank? && !skip_user_verification

    if to_process.any?
      to_process.each_slice(1000) do |att_ids|
        all_attachment_associations = []

        Attachment.where(id: att_ids).find_each do |attachment|
          if to_delete.any? && to_delete.include?(Shard.global_id_for(attachment.id))
            to_delete.delete(Shard.global_id_for(attachment.id)) if keep_associations?(attachment, session, user)
          else
            next if exclude_cross_course_attachment_association?(attachment) || (!(user.nil? && skip_user_verification) && !attachment.grants_right?(user, session, :update))

            shard.activate do
              all_attachment_associations << {
                context_type: class_name,
                context_id: id,
                attachment_id: attachment.id,
                user_id: user&.id,
                context_concern:,
                root_account_id: actual_root_account_id,
              }
            end
          end
        end

        shard.activate do
          AttachmentAssociation.insert_all(all_attachment_associations)
        end
      end
    end

    if to_delete.any?
      attachment_associations.where(context_concern:, attachment_id: to_delete).in_batches(of: 1000).destroy_all
    end
<<<<<<< HEAD
=======
  end

  def attachment_associations_creation_enabled?
    root_account&.feature_enabled?(:allow_attachment_association_creation)
>>>>>>> 27a9ef75
  end

  def attachment_associations_enabled?
    root_account&.feature_enabled?(:file_association_access)
  end

  def actual_saving_user
    saving_user
  end

  def access_for_attachment_association?(user, session, _association, _location_param)
    grants_right?(user, session, :read) if user && respond_to?(:grants_right?)
  end

  def actual_root_account_id
    root_account_id
  end

  module ClassMethods
    def html_fields
      raise NotImplementedError
    end

    def actual_saving_user_attr
      :saving_user
    end
  end
end<|MERGE_RESOLUTION|>--- conflicted
+++ resolved
@@ -90,11 +90,7 @@
     to_process = to_create + to_delete
 
     return if to_process.none?
-<<<<<<< HEAD
-    return unless attachment_associations_enabled?
-=======
     return unless attachment_associations_creation_enabled?
->>>>>>> 27a9ef75
     raise "User is required to update attachment links" if user.blank? && !skip_user_verification
 
     if to_process.any?
@@ -129,13 +125,10 @@
     if to_delete.any?
       attachment_associations.where(context_concern:, attachment_id: to_delete).in_batches(of: 1000).destroy_all
     end
-<<<<<<< HEAD
-=======
   end
 
   def attachment_associations_creation_enabled?
     root_account&.feature_enabled?(:allow_attachment_association_creation)
->>>>>>> 27a9ef75
   end
 
   def attachment_associations_enabled?
