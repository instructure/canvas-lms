# frozen_string_literal: true

#
# Copyright (C) 2021 - present Instructure, Inc.
#
# This file is part of Canvas.
#
# Canvas is free software: you can redistribute it and/or modify it under
# the terms of the GNU Affero General Public License as published by the Free
# Software Foundation, version 3 of the License.
#
# Canvas is distributed in the hope that it will be useful, but WITHOUT ANY
# WARRANTY; without even the implied warranty of MERCHANTABILITY or FITNESS FOR
# A PARTICULAR PURPOSE. See the GNU Affero General Public License for more
# details.
#
# You should have received a copy of the GNU Affero General Public License along
# with this program. If not, see <http://www.gnu.org/licenses/>.
#

# When the sync job fails, we show an error to the user. Because internal error
# messages may not be safe to show to the user, we opt-in to showing the user
# the message for certain errors by making it a PublicError, which provides a
# public_message. This defaults to just the error `message` but can be
# overridden, in case we want to display a different message to users than what
# is in our logs/failed job/etc.
module MicrosoftSync
  module Errors
    def self.user_facing_message(error)
      error_name = error.class.name.underscore.split(%r{[_/]}).map(&:capitalize).join(' ')

      if error.is_a?(MicrosoftSync::Errors::PublicError) && error.public_message.present? &&
          error.public_message != error.class.name
        "#{error_name}: #{error.public_message}"
      else
        error_name
      end
    end

    class PublicError < StandardError
      def public_message
        message
      end
    end

    class InvalidRemoteState < PublicError; end
    class GroupHasNoOwners < PublicError; end
<<<<<<< HEAD
=======
    class TeamAlreadyExists < PublicError; end
>>>>>>> 3da1f7e8

    # Makes public the status code but not anything about the response body.
    # The internal error message has the response body (truncated)
    # Use for() instead of new; this creates a subclass based on the status
    # code, which allows consumers to select semi-expected cases if they need to.
    class HTTPInvalidStatus < PublicError
      attr_reader :public_message
      attr_reader :response_body
      attr_reader :code

      def self.subclasses_by_status_code
        @subclasses_by_status_code ||= {
          400 => HTTPBadRequest,
<<<<<<< HEAD
          404 => HTTPNotFound
=======
          404 => HTTPNotFound,
          409 => HTTPConflict,
          500 => HTTPInternalServerError,
          502 => HTTPBadGateway,
          503 => HTTPServiceUnavailable,
          504 => HTTPGatewayTimeout,
>>>>>>> 3da1f7e8
        }
      end

      def self.for(service:, response:, tenant:)
        klass = subclasses_by_status_code[response.code] || self
        klass.new(service: service, response: response, tenant: tenant)
      end

      def initialize(service:, response:, tenant:)
        @response_body = response.body
        @code = response.code
        @public_message = "#{service.capitalize} service returned #{response.code} for tenant #{tenant}"
        super("#{@public_message}, full body: #{response.body.inspect.truncate(1000)}")
      end
    end

    class HTTPNotFound < HTTPInvalidStatus; end
    class HTTPBadRequest < HTTPInvalidStatus; end
<<<<<<< HEAD
=======
    class HTTPConflict < HTTPInvalidStatus; end
    class HTTPInternalServerError < HTTPInvalidStatus; end
    class HTTPBadGateway < HTTPInvalidStatus; end
    class HTTPServiceUnavailable < HTTPInvalidStatus; end
    class HTTPGatewayTimeout < HTTPInvalidStatus; end

    INTERMITTENT = [
      EOFError,
      Errno::ECONNREFUSED, Errno::ECONNRESET, Errno::EINVAL, Errno::ETIMEDOUT,
      Net::HTTPBadResponse, Net::HTTPHeaderSyntaxError, Net::ProtocolError,
      OpenSSL::SSL::SSLError,
      SocketError,
      Timeout::Error,

      HTTPBadGateway, HTTPGatewayTimeout, HTTPInternalServerError, HTTPServiceUnavailable,
    ].freeze

    # Microsoft's API being eventually consistent requires us to retry 404s
    # (HTTPNotFound) is many cases, particularly when first adding a group.
    INTERMITTENT_AND_NOTFOUND = [*INTERMITTENT, HTTPNotFound].freeze
>>>>>>> 3da1f7e8
  end
end<|MERGE_RESOLUTION|>--- conflicted
+++ resolved
@@ -45,10 +45,7 @@
 
     class InvalidRemoteState < PublicError; end
     class GroupHasNoOwners < PublicError; end
-<<<<<<< HEAD
-=======
     class TeamAlreadyExists < PublicError; end
->>>>>>> 3da1f7e8
 
     # Makes public the status code but not anything about the response body.
     # The internal error message has the response body (truncated)
@@ -62,16 +59,12 @@
       def self.subclasses_by_status_code
         @subclasses_by_status_code ||= {
           400 => HTTPBadRequest,
-<<<<<<< HEAD
-          404 => HTTPNotFound
-=======
           404 => HTTPNotFound,
           409 => HTTPConflict,
           500 => HTTPInternalServerError,
           502 => HTTPBadGateway,
           503 => HTTPServiceUnavailable,
           504 => HTTPGatewayTimeout,
->>>>>>> 3da1f7e8
         }
       end
 
@@ -90,8 +83,6 @@
 
     class HTTPNotFound < HTTPInvalidStatus; end
     class HTTPBadRequest < HTTPInvalidStatus; end
-<<<<<<< HEAD
-=======
     class HTTPConflict < HTTPInvalidStatus; end
     class HTTPInternalServerError < HTTPInvalidStatus; end
     class HTTPBadGateway < HTTPInvalidStatus; end
@@ -112,6 +103,5 @@
     # Microsoft's API being eventually consistent requires us to retry 404s
     # (HTTPNotFound) is many cases, particularly when first adding a group.
     INTERMITTENT_AND_NOTFOUND = [*INTERMITTENT, HTTPNotFound].freeze
->>>>>>> 3da1f7e8
   end
 end