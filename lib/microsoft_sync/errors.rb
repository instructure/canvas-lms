--- conflicted
+++ resolved
@@ -65,10 +65,7 @@
           400 => HTTPBadRequest,
           404 => HTTPNotFound,
           409 => HTTPConflict,
-<<<<<<< HEAD
-=======
           429 => HTTPTooManyRequests,
->>>>>>> d5718924
           500 => HTTPInternalServerError,
           502 => HTTPBadGateway,
           503 => HTTPServiceUnavailable,
@@ -92,10 +89,7 @@
     class HTTPNotFound < HTTPInvalidStatus; end
     class HTTPBadRequest < HTTPInvalidStatus; end
     class HTTPConflict < HTTPInvalidStatus; end
-<<<<<<< HEAD
-=======
     class HTTPTooManyRequests < HTTPInvalidStatus; end
->>>>>>> d5718924
     class HTTPInternalServerError < HTTPInvalidStatus; end
     class HTTPBadGateway < HTTPInvalidStatus; end
     class HTTPServiceUnavailable < HTTPInvalidStatus; end
