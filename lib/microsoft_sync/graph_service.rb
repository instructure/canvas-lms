--- conflicted
+++ resolved
@@ -120,19 +120,11 @@
       request(:post, 'teams', body: body)
     rescue MicrosoftSync::Errors::HTTPBadRequest => e
       raise unless e.response_body =~ /must have one or more owners in order to create a Team/i
-<<<<<<< HEAD
 
       raise MicrosoftSync::Errors::GroupHasNoOwners
     rescue MicrosoftSync::Errors::HTTPConflict => e
       raise unless e.response_body =~ /group is already provisioned/i
 
-=======
-
-      raise MicrosoftSync::Errors::GroupHasNoOwners
-    rescue MicrosoftSync::Errors::HTTPConflict => e
-      raise unless e.response_body =~ /group is already provisioned/i
-
->>>>>>> 93b2c25d
       raise MicrosoftSync::Errors::TeamAlreadyExists
     end
 
