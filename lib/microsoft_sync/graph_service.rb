# frozen_string_literal: true

#
# Copyright (C) 2021 - present Instructure, Inc.
#
# This file is part of Canvas.
#
# Canvas is free software: you can redistribute it and/or modify it under
# the terms of the GNU Affero General Public License as published by the Free
# Software Foundation, version 3 of the License.
#
# Canvas is distributed in the hope that it will be useful, but WITHOUT ANY
# WARRANTY; without even the implied warranty of MERCHANTABILITY or FITNESS FOR
# A PARTICULAR PURPOSE. See the GNU Affero General Public License for more
# details.
#
# You should have received a copy of the GNU Affero General Public License along
# with this program. If not, see <http://www.gnu.org/licenses/>.
#

#
# Client to access Microsoft's Graph API, used to administer groups and teams
# in the MicrosoftSync project (see app/models/microsoft_sync/group.rb). Make
# a new client with `GraphService.new(tenant_name)`
#
# This class is a lower-level interface, akin to what a Microsoft API gem which
# provide, which has no knowledge of Canvas models. So many operations will be
# used via GraphServiceHelpers, which does have knowledge of Canvas models.
#
module MicrosoftSync
  class GraphService
    DIRECTORY_OBJECT_PREFIX = 'https://graph.microsoft.com/v1.0/directoryObjects/'
    GROUP_USERS_BATCH_SIZE = 20

    attr_reader :http
    delegate :request, :expand_options, :get_paginated_list, :run_batch, :quote_value, to: :http

    def initialize(tenant)
      @http = GraphServiceHttp.new(tenant)
    end

    # ENDPOINTS:

    # === Education Classes: ===

    # Yields (results, next_link) for each page, or returns first page of results if no block given.
    def list_education_classes(options={}, &blk)
      get_paginated_list('education/classes', quota: [1, 0], **options, &blk)
    end

    def create_education_class(params)
      request(:post, 'education/classes', quota: [1, 1], body: params)
    end

    # === Groups: ===

    def update_group(group_id, params, write_quota=1)
      request(:patch, "groups/#{group_id}", quota: [1, write_quota], body: params)
    end

    def add_users_to_group(group_id, members: [], owners: [])
      check_group_users_args(members, owners)

      body = {}
      unless members.empty?
        body['members@odata.bind'] = members.map{|m| DIRECTORY_OBJECT_PREFIX + m}
      end
      unless owners.empty?
        body['owners@odata.bind'] = owners.map{|o| DIRECTORY_OBJECT_PREFIX + o}
      end

      # Irregular write cost of adding members, about users_added/3, according to Microsoft.
      update_group(group_id, body, ((members.length + owners.length) / 3.0).ceil)
    end

    # Used for debugging. Example:
    # get_group('id', select: %w[microsoft_EducationClassLmsExt microsoft_EducationClassSisExt])
    def get_group(group_id, options={})
      request(:get, "groups/#{group_id}", quota: [1, 0], query: expand_options(**options))
    end

    # Yields (results, next_link) for each page, or returns first page of results if no block given.
    def list_group_members(group_id, options={}, &blk)
      get_paginated_list("groups/#{group_id}/members", quota: [3, 0], **options, &blk)
    end

    # Yields (results, next_link) for each page, or returns first page of results if no block given.
    def list_group_owners(group_id, options={}, &blk)
      get_paginated_list("groups/#{group_id}/owners", quota: [2, 0], **options, &blk)
    end

    # Returns nil if all removed, or a hash with a list of :members and/or :owners that did
    # not exist in the group (e.g. {owners: ['a', 'b'], members: ['c']} or {owners: ['a']}
    # NOTE: Microsoft API does not distinguish between a group not existing, a
    # user not existing, and an owner not existing in the group. If the group
    # doesn't exist, this will return the full lists of members and owners
    # passed in.
    def remove_group_users_ignore_missing(group_id, members: [], owners: [])
      check_group_users_args(members, owners)

      reqs =
        group_remove_user_requests(group_id, members, 'members') +
        group_remove_user_requests(group_id, owners, 'owners')
      quota = [reqs.count, reqs.count]
      failed_req_ids = run_batch('group_remove_users', reqs, quota: quota) do |resp|
        (
          resp['status'] == 404 && resp['body'].to_s =~
            /does not exist or one of its queried reference-property objects are not present/i
        ) || (
          # This variant seems to happen right after removing a user with the UI
          resp['status'] == 400 && resp['body'].to_s =~
            /One or more removed object references do not exist for the following modified/i
        )
      end
      split_request_ids_to_hash(failed_req_ids)
    end

    # Returns {owners: ['a', 'b', 'c'], members: ['d', 'e', 'f']} if there are owners
    # or members not added. If all were added successfully, returns nil.
    def add_users_to_group_via_batch(group_id, members, owners)
      reqs =
        group_add_user_requests(group_id, members, 'members') +
        group_add_user_requests(group_id, owners, 'owners')
      failed_req_ids = run_batch('group_add_users', reqs, quota: [reqs.count, reqs.count]) do |r|
        r['status'] == 400 && r['body'].to_s =~ /One or more added object references already exist/i
      end
      split_request_ids_to_hash(failed_req_ids)
    end

    # Returns nil if all added, or a hash with a list of :members and/or :owners that already
    # existed in the group (e.g. {owners: ['a', 'b'], members: ['c']} or {owners: ['a']}
    def add_users_to_group_ignore_duplicates(group_id, members: [], owners: [])
      add_users_to_group(group_id, members: members, owners: owners)

      nil
    rescue MicrosoftSync::Errors::HTTPBadRequest => e
      raise unless e.response.body =~ /One or more added object references already exist/i

      add_users_to_group_via_batch(group_id, members, owners)
    end

    # Maps requests ids, e.g. ["members_a", "members_b", "owners_a"]
    # to a hash like {members: %w[a b], owners: %w[a]}
    def split_request_ids_to_hash(req_ids)
      return nil if req_ids.blank?

      req_ids
        .group_by{|id| id.split("_").first.to_sym}
        .transform_values{|ids| ids.map{|id| id.split("_").last}}
    end

    # === Teams ===
    def get_team(team_id, options={})
      request(:get, "teams/#{team_id}", query: expand_options(**options))
    end

    def team_exists?(team_id)
      get_team(team_id)
      true
    rescue MicrosoftSync::Errors::HTTPNotFound
      false
    end

    def create_education_class_team(group_id)
      body = {
        "template@odata.bind" =>
          "https://graph.microsoft.com/v1.0/teamsTemplates('educationClass')",
        "group@odata.bind" =>
          "https://graph.microsoft.com/v1.0/groups(#{quote_value(group_id)})"
      }
      request(:post, 'teams', body: body)
    rescue MicrosoftSync::Errors::HTTPBadRequest => e
      raise unless e.response.body =~ /must have one or more owners in order to create a Team/i

      raise MicrosoftSync::Errors::GroupHasNoOwners
    rescue MicrosoftSync::Errors::HTTPConflict => e
      raise unless e.response.body =~ /group is already provisioned/i

      raise MicrosoftSync::Errors::TeamAlreadyExists
    end

    # === Users ===

    def list_users(options={}, &blk)
      get_paginated_list('users', quota: [2, 0], **options, &blk)
    end

    # ==== Helpers for removing and adding in batch ===

    def check_group_users_args(members, owners)
      raise ArgumentError, 'Missing members/owners' if members.empty? && owners.empty?

      if (n_total_additions = members.length + owners.length) > GROUP_USERS_BATCH_SIZE
        raise ArgumentError, "Only #{GROUP_USERS_BATCH_SIZE} users can be batched at " \
          "once. Got #{n_total_additions}."
      end
    end

<<<<<<< HEAD
    # Returns a hash with possible keys (:ignored, :throttled, :success:, :error) and values
    # being arrays of responses. e.g. {ignored: [subresp1, subresp2], success: [subresp3]}
    def group_batch_subresponses_by_type(responses, &response_should_be_ignored)
      responses.group_by do |subresponse|
        if response_should_be_ignored[subresponse]
          :ignored
        elsif subresponse['status'] == 429
          :throttled
        elsif (200..299).cover?(subresponse['status'])
          :success
        else
          :error
        end
      end
    end

    def increment_batch_statsd_counters(endpoint_name, responses_grouped_by_type)
      responses_grouped_by_type.each do |type, responses|
        responses.group_by{|c| c['status']}.transform_values(&:count).each do |code, count|
          tags = {msft_endpoint: endpoint_name, status: code}
          InstStatsd::Statsd.count("#{STATSD_PREFIX}.batch.#{type}", count, tags: tags)
        end
      end
    end

    # Uses Microsoft API's JSON batching to run requests in parallel with one
    # HTTP request. Expected failures can be ignored by passing in a block which checks
    # the response. Other non-2xx responses cause a BatchRequestFailed error.
    # Returns a list of ids of the requests that were ignored.
    def run_batch(endpoint_name, requests, &response_should_be_ignored)
      Rails.logger.info("MicrosoftSync::GraphClient: batch of #{requests.count} #{endpoint_name}")

      response =
        begin
          request(:post, '$batch', body: { requests: requests })
        rescue Errors::HTTPFailedDependency => e
          # The main request may return a 424 if any subrequests fail (esp. if throttled).
          # Regardless, we handle subrequests failures below.
          e.response.parsed_response
        end

      grouped = group_batch_subresponses_by_type(response['responses'], &response_should_be_ignored)

      increment_batch_statsd_counters(endpoint_name, grouped)

      failed = (grouped[:error] || []) + (grouped[:throttled] || [])
      if failed.present?
        codes = failed.map{|resp| resp['status']}
        bodies = failed.map{|resp| resp['body'].to_s.truncate(500)}
        msg = "Batch of #{failed.count}: codes #{codes}, bodies #{bodies.inspect}"

        raise BatchRequestThrottled.new(msg, grouped[:throttled]) if grouped[:throttled]

        raise BatchRequestFailed, msg
      end

      grouped[:ignored]&.map{|r| r['id']} || []
    end

    # Maps requests ids, e.g. ["members_a", "members_b", "owners_a"]
    # to a hash like {members: %w[a b], owners: %w[a]}
    def split_request_ids_to_hash(req_ids)
      return nil if req_ids.blank?

      req_ids
        .group_by{|id| id.split("_").first.to_sym}
        .transform_values{|ids| ids.map{|id| id.split("_").last}}
    end

=======
>>>>>>> 43158271
    def group_add_user_requests(group_id, user_aad_ids, members_or_owners)
      user_aad_ids.map do |aad_id|
        {
          id: "#{members_or_owners}_#{aad_id}",
          url: "/groups/#{group_id}/#{members_or_owners}/$ref",
          method: 'POST',
          body: { "@odata.id": DIRECTORY_OBJECT_PREFIX + aad_id },
          headers: { 'Content-Type' => 'application/json' }
        }
      end
    end

    def group_remove_user_requests(group_id, user_aad_ids, members_or_owners)
      user_aad_ids.map do |aad_id|
        {
          id: "#{members_or_owners}_#{aad_id}",
          url: "/groups/#{group_id}/#{members_or_owners}/#{aad_id}/$ref",
          method: 'DELETE'
        }
      end
    end
  end
end<|MERGE_RESOLUTION|>--- conflicted
+++ resolved
@@ -196,78 +196,6 @@
       end
     end
 
-<<<<<<< HEAD
-    # Returns a hash with possible keys (:ignored, :throttled, :success:, :error) and values
-    # being arrays of responses. e.g. {ignored: [subresp1, subresp2], success: [subresp3]}
-    def group_batch_subresponses_by_type(responses, &response_should_be_ignored)
-      responses.group_by do |subresponse|
-        if response_should_be_ignored[subresponse]
-          :ignored
-        elsif subresponse['status'] == 429
-          :throttled
-        elsif (200..299).cover?(subresponse['status'])
-          :success
-        else
-          :error
-        end
-      end
-    end
-
-    def increment_batch_statsd_counters(endpoint_name, responses_grouped_by_type)
-      responses_grouped_by_type.each do |type, responses|
-        responses.group_by{|c| c['status']}.transform_values(&:count).each do |code, count|
-          tags = {msft_endpoint: endpoint_name, status: code}
-          InstStatsd::Statsd.count("#{STATSD_PREFIX}.batch.#{type}", count, tags: tags)
-        end
-      end
-    end
-
-    # Uses Microsoft API's JSON batching to run requests in parallel with one
-    # HTTP request. Expected failures can be ignored by passing in a block which checks
-    # the response. Other non-2xx responses cause a BatchRequestFailed error.
-    # Returns a list of ids of the requests that were ignored.
-    def run_batch(endpoint_name, requests, &response_should_be_ignored)
-      Rails.logger.info("MicrosoftSync::GraphClient: batch of #{requests.count} #{endpoint_name}")
-
-      response =
-        begin
-          request(:post, '$batch', body: { requests: requests })
-        rescue Errors::HTTPFailedDependency => e
-          # The main request may return a 424 if any subrequests fail (esp. if throttled).
-          # Regardless, we handle subrequests failures below.
-          e.response.parsed_response
-        end
-
-      grouped = group_batch_subresponses_by_type(response['responses'], &response_should_be_ignored)
-
-      increment_batch_statsd_counters(endpoint_name, grouped)
-
-      failed = (grouped[:error] || []) + (grouped[:throttled] || [])
-      if failed.present?
-        codes = failed.map{|resp| resp['status']}
-        bodies = failed.map{|resp| resp['body'].to_s.truncate(500)}
-        msg = "Batch of #{failed.count}: codes #{codes}, bodies #{bodies.inspect}"
-
-        raise BatchRequestThrottled.new(msg, grouped[:throttled]) if grouped[:throttled]
-
-        raise BatchRequestFailed, msg
-      end
-
-      grouped[:ignored]&.map{|r| r['id']} || []
-    end
-
-    # Maps requests ids, e.g. ["members_a", "members_b", "owners_a"]
-    # to a hash like {members: %w[a b], owners: %w[a]}
-    def split_request_ids_to_hash(req_ids)
-      return nil if req_ids.blank?
-
-      req_ids
-        .group_by{|id| id.split("_").first.to_sym}
-        .transform_values{|ids| ids.map{|id| id.split("_").last}}
-    end
-
-=======
->>>>>>> 43158271
     def group_add_user_requests(group_id, user_aad_ids, members_or_owners)
       user_aad_ids.map do |aad_id|
         {
