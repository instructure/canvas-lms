--- conflicted
+++ resolved
@@ -38,11 +38,8 @@
       include Errors::GracefulCancelErrorMixin
     end
 
-<<<<<<< HEAD
-=======
     class BatchRequestFailed < StandardError; end
 
->>>>>>> 8737895f
     attr_reader :tenant
 
     def initialize(tenant)
@@ -67,15 +64,7 @@
     end
 
     def add_users_to_group(group_id, members: [], owners: [])
-<<<<<<< HEAD
-      raise ArgumentError, 'Missing users to add to group' if members.empty? && owners.empty?
-      if (n_total_additions = members.length + owners.length) > GROUP_USERS_ADD_BATCH_SIZE
-        raise ArgumentError, "Only #{GROUP_USERS_ADD_BATCH_SIZE} users can be added at " \
-          "once. Got #{n_total_additions}."
-      end
-=======
       check_group_users_args(members, owners)
->>>>>>> 8737895f
 
       body = {}
       unless members.empty?
