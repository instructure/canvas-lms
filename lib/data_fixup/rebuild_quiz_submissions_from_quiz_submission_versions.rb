# frozen_string_literal: true

#
# Copyright (C) 2015 - present Instructure, Inc.
#
# This file is part of Canvas.
#
# Canvas is free software: you can redistribute it and/or modify it under
# the terms of the GNU Affero General Public License as published by the Free
# Software Foundation, version 3 of the License.
#
# Canvas is distributed in the hope that it will be useful, but WITHOUT ANY
# WARRANTY; without even the implied warranty of MERCHANTABILITY or FITNESS FOR
# A PARTICULAR PURPOSE. See the GNU Affero General Public License for more
# details.
#
# You should have received a copy of the GNU Affero General Public License along
# with this program. If not, see <http://www.gnu.org/licenses/>.

module DataFixup::RebuildQuizSubmissionsFromQuizSubmissionVersions
  LOG_PREFIX = "RebuildingQuizSubmissions - "

  def self.run(submission_id, timestamp = Time.zone.now)
    submission = Submission.find(submission_id)

    # Run build script
    quiz_submission = restore_quiz_submission_from_versions_table_by_submission(submission, timestamp)

    # save the result
    quiz_submission.save_with_versioning! if quiz_submission
  end

<<<<<<< HEAD
  # Time.zone.parse("2015-05-08")
  def self.run_on_array(submission_ids, timestamp = Time.zone.now)
    base_url = "#{Shard.current.id}/api/v1/"
    submission_ids.map do |id|
      begin
=======
    # Time.zone.parse("2015-05-08")
    def run_on_array(submission_ids, timestamp = Time.zone.now)
      base_url = "#{Shard.current.id}/api/v1/"
      submission_ids.map do |id|
>>>>>>> bc2f4e5f
        Rails.logger.info LOG_PREFIX + "#{id} data fix starting..."
        success = run(id, timestamp)
      rescue => e
        Rails.logger.warn LOG_PREFIX + "#{id} failed with error: #{e}"
      ensure
        if success
          Rails.logger.info LOG_PREFIX + "#{id} completed successfully"
          sub = Submission.find(id)
          assignment = sub.assignment
          url = "#{base_url}courses/#{assignment.context.id}/assignments/#{assignment.id}/submissions/#{sub.user_id}"
          Rails.logger.info LOG_PREFIX + "You can investigate #{id} manually at #{url}"
        else
          Rails.logger.warn LOG_PREFIX + "#{id} failed"
        end
      end
    end
  end

  private

  def self.grade_with_new_submission_data(qs, finished_at, submission_data = nil)
    qs.manually_scored = false
    tally = 0
    submission_data ||= qs.submission_data
    user_answers = []
    qs.questions.each do |q|
      user_answer = Quizzes::SubmissionGrader.score_question(q, submission_data)
      user_answers << user_answer
      tally += (user_answer[:points] || 0) if user_answer[:correct]
    end
    qs.score = tally
    qs.score = qs.quiz.points_possible if qs.quiz && qs.quiz.quiz_type == 'graded_survey'
    qs.submission_data = user_answers
    qs.workflow_state = "complete"
    user_answers.each do |answer|
      if answer[:correct] == "undefined" && !qs.quiz.survey?
        qs.workflow_state = 'pending_review'
      end
    end
    qs.score_before_regrade = nil
    qs.manually_unlocked = nil
    qs.finished_at = finished_at
    qs
  end

  def self.restore_quiz_submission_from_versions_table_by_submission(submission, timestamp)
    if submission.submission_type != "online_quiz"
      Rails.logger.warn LOG_PREFIX + "Skipping because this isn't a quiz!\tsubmission_id: #{submission.id}"
      return false
    end

    qs_id = submission.quiz_submission_id
    old_submission_grading_data = [submission.score, submission.grader_id]

    # Get versions
    models = Version.where(
      versionable_type: "Quizzes::QuizSubmission",
      versionable_id: qs_id
    ).order("id ASC").map(&:model)

    # Filter by attempt
    models.select! { |qs| qs.attempt = submission.attempt }

    # Find the latest version before the data fix ran.  So, maybe 5/8/2015
    qs = models.detect { |s| s.created_at < timestamp }

    if qs
      persisted_qs = Quizzes::QuizSubmission.where(id: qs_id).first || Quizzes::QuizSubmission.new
      persisted_qs.assign_attributes(qs.attributes)
    else
      Rails.logger.error LOG_PREFIX + "No matching version \tsubmission_id: #{submission.id}"
      return false
    end

    begin
      persisted_qs.save!
    rescue => e
      Rails.logger.error LOG_PREFIX + "Failure to save on submission.id: #{submission.id}"
      Rails.logger.error LOG_PREFIX + "error: #{e}"
      return false
    end

    # grade the submission!
    if persisted_qs.submission_data.is_a? Array
      persisted_qs
    else
      Rails.logger.warn LOG_PREFIX + "Versions contained ungraded data: submission_id: #{submission.id} version:#{model.version_number} qs:#{qs_id}"
      grade_with_new_submission_data(persisted_qs, persisted_qs.finished_at)
    end

    if submission.reload.workflow_state == "pending_review"
      if old_submission_grading_data.first != submission.score
        Rails.logger.warn LOG_PREFIX + "GRADING REPORT - " +
                          "score-- #{old_submission_grading_data.first}:#{submission.score} " +
                          "grader_id-- #{old_submission_grading_data[1]}:#{submission.grader_id} "
      else
        Rails.logger.warn LOG_PREFIX + "GRADING REPORT - " + "Grading required for quiz_submission: #{persisted_qs.id}"
      end
    end
    persisted_qs
  end
end<|MERGE_RESOLUTION|>--- conflicted
+++ resolved
@@ -20,28 +20,21 @@
 module DataFixup::RebuildQuizSubmissionsFromQuizSubmissionVersions
   LOG_PREFIX = "RebuildingQuizSubmissions - "
 
-  def self.run(submission_id, timestamp = Time.zone.now)
-    submission = Submission.find(submission_id)
+  class << self
+    def run(submission_id, timestamp = Time.zone.now)
+      submission = Submission.find(submission_id)
 
-    # Run build script
-    quiz_submission = restore_quiz_submission_from_versions_table_by_submission(submission, timestamp)
+      # Run build script
+      quiz_submission = restore_quiz_submission_from_versions_table_by_submission(submission, timestamp)
 
-    # save the result
-    quiz_submission.save_with_versioning! if quiz_submission
-  end
+      # save the result
+      quiz_submission.save_with_versioning! if quiz_submission
+    end
 
-<<<<<<< HEAD
-  # Time.zone.parse("2015-05-08")
-  def self.run_on_array(submission_ids, timestamp = Time.zone.now)
-    base_url = "#{Shard.current.id}/api/v1/"
-    submission_ids.map do |id|
-      begin
-=======
     # Time.zone.parse("2015-05-08")
     def run_on_array(submission_ids, timestamp = Time.zone.now)
       base_url = "#{Shard.current.id}/api/v1/"
       submission_ids.map do |id|
->>>>>>> bc2f4e5f
         Rails.logger.info LOG_PREFIX + "#{id} data fix starting..."
         success = run(id, timestamp)
       rescue => e
@@ -58,89 +51,89 @@
         end
       end
     end
-  end
 
-  private
+    private
 
-  def self.grade_with_new_submission_data(qs, finished_at, submission_data = nil)
-    qs.manually_scored = false
-    tally = 0
-    submission_data ||= qs.submission_data
-    user_answers = []
-    qs.questions.each do |q|
-      user_answer = Quizzes::SubmissionGrader.score_question(q, submission_data)
-      user_answers << user_answer
-      tally += (user_answer[:points] || 0) if user_answer[:correct]
-    end
-    qs.score = tally
-    qs.score = qs.quiz.points_possible if qs.quiz && qs.quiz.quiz_type == 'graded_survey'
-    qs.submission_data = user_answers
-    qs.workflow_state = "complete"
-    user_answers.each do |answer|
-      if answer[:correct] == "undefined" && !qs.quiz.survey?
-        qs.workflow_state = 'pending_review'
+    def grade_with_new_submission_data(qs, finished_at, submission_data = nil)
+      qs.manually_scored = false
+      tally = 0
+      submission_data ||= qs.submission_data
+      user_answers = []
+      qs.questions.each do |q|
+        user_answer = Quizzes::SubmissionGrader.score_question(q, submission_data)
+        user_answers << user_answer
+        tally += (user_answer[:points] || 0) if user_answer[:correct]
       end
-    end
-    qs.score_before_regrade = nil
-    qs.manually_unlocked = nil
-    qs.finished_at = finished_at
-    qs
-  end
-
-  def self.restore_quiz_submission_from_versions_table_by_submission(submission, timestamp)
-    if submission.submission_type != "online_quiz"
-      Rails.logger.warn LOG_PREFIX + "Skipping because this isn't a quiz!\tsubmission_id: #{submission.id}"
-      return false
+      qs.score = tally
+      qs.score = qs.quiz.points_possible if qs.quiz && qs.quiz.quiz_type == 'graded_survey'
+      qs.submission_data = user_answers
+      qs.workflow_state = "complete"
+      user_answers.each do |answer|
+        if answer[:correct] == "undefined" && !qs.quiz.survey?
+          qs.workflow_state = 'pending_review'
+        end
+      end
+      qs.score_before_regrade = nil
+      qs.manually_unlocked = nil
+      qs.finished_at = finished_at
+      qs
     end
 
-    qs_id = submission.quiz_submission_id
-    old_submission_grading_data = [submission.score, submission.grader_id]
+    def restore_quiz_submission_from_versions_table_by_submission(submission, timestamp)
+      if submission.submission_type != "online_quiz"
+        Rails.logger.warn LOG_PREFIX + "Skipping because this isn't a quiz!\tsubmission_id: #{submission.id}"
+        return false
+      end
 
-    # Get versions
-    models = Version.where(
-      versionable_type: "Quizzes::QuizSubmission",
-      versionable_id: qs_id
-    ).order("id ASC").map(&:model)
+      qs_id = submission.quiz_submission_id
+      old_submission_grading_data = [submission.score, submission.grader_id]
 
-    # Filter by attempt
-    models.select! { |qs| qs.attempt = submission.attempt }
+      # Get versions
+      models = Version.where(
+        versionable_type: "Quizzes::QuizSubmission",
+        versionable_id: qs_id
+      ).order("id ASC").map(&:model)
 
-    # Find the latest version before the data fix ran.  So, maybe 5/8/2015
-    qs = models.detect { |s| s.created_at < timestamp }
+      # Filter by attempt
+      models.select! { |qs| qs.attempt = submission.attempt }
 
-    if qs
-      persisted_qs = Quizzes::QuizSubmission.where(id: qs_id).first || Quizzes::QuizSubmission.new
-      persisted_qs.assign_attributes(qs.attributes)
-    else
-      Rails.logger.error LOG_PREFIX + "No matching version \tsubmission_id: #{submission.id}"
-      return false
+      # Find the latest version before the data fix ran.  So, maybe 5/8/2015
+      qs = models.detect { |s| s.created_at < timestamp }
+
+      if qs
+        persisted_qs = Quizzes::QuizSubmission.where(id: qs_id).first || Quizzes::QuizSubmission.new
+        persisted_qs.assign_attributes(qs.attributes)
+      else
+        Rails.logger.error LOG_PREFIX + "No matching version \tsubmission_id: #{submission.id}"
+        return false
+      end
+
+      begin
+        persisted_qs.save!
+      rescue => e
+        Rails.logger.error LOG_PREFIX + "Failure to save on submission.id: #{submission.id}"
+        Rails.logger.error LOG_PREFIX + "error: #{e}"
+        return false
+      end
+
+      # grade the submission!
+      if persisted_qs.submission_data.is_a? Array
+        persisted_qs
+      else
+        Rails.logger.warn LOG_PREFIX + "Versions contained ungraded data: submission_id: #{submission.id} version:#{model.version_number} qs:#{qs_id}"
+        grade_with_new_submission_data(persisted_qs, persisted_qs.finished_at)
+      end
+
+      if submission.reload.workflow_state == "pending_review"
+        if old_submission_grading_data.first != submission.score
+          Rails.logger.warn LOG_PREFIX + "GRADING REPORT - " +
+                            "score-- #{old_submission_grading_data.first}:#{submission.score} " +
+                            "grader_id-- #{old_submission_grading_data[1]}:#{submission.grader_id} "
+        else
+          Rails.logger.warn LOG_PREFIX + "GRADING REPORT - " + "Grading required for quiz_submission: #{persisted_qs.id}"
+        end
+      end
+      persisted_qs
     end
-
-    begin
-      persisted_qs.save!
-    rescue => e
-      Rails.logger.error LOG_PREFIX + "Failure to save on submission.id: #{submission.id}"
-      Rails.logger.error LOG_PREFIX + "error: #{e}"
-      return false
-    end
-
-    # grade the submission!
-    if persisted_qs.submission_data.is_a? Array
-      persisted_qs
-    else
-      Rails.logger.warn LOG_PREFIX + "Versions contained ungraded data: submission_id: #{submission.id} version:#{model.version_number} qs:#{qs_id}"
-      grade_with_new_submission_data(persisted_qs, persisted_qs.finished_at)
-    end
-
-    if submission.reload.workflow_state == "pending_review"
-      if old_submission_grading_data.first != submission.score
-        Rails.logger.warn LOG_PREFIX + "GRADING REPORT - " +
-                          "score-- #{old_submission_grading_data.first}:#{submission.score} " +
-                          "grader_id-- #{old_submission_grading_data[1]}:#{submission.grader_id} "
-      else
-        Rails.logger.warn LOG_PREFIX + "GRADING REPORT - " + "Grading required for quiz_submission: #{persisted_qs.id}"
-      end
-    end
-    persisted_qs
   end
 end