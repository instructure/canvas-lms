--- conflicted
+++ resolved
@@ -32,19 +32,9 @@
         # for the unlikely scenario that somehow an equivalent link was made after the deploy but before the fixup finished
         new_id = -1 * retry_count # just in case
         updates = { :root_account_id => new_id, :workflow_state => 'deleted' }
-<<<<<<< HEAD
-        shadow.update(updates) if shadow
-        link.update(updates)
-      else
-        updates = { :root_account_id => root_account_id }
-        updates.merge!(:workflow_state => 'deleted') if destroy
-        shadow.update(updates) if shadow
-        link.update(updates)
-=======
       else
         updates = { :root_account_id => root_account_id }
         updates[:workflow_state] = 'deleted' if destroy
->>>>>>> 118dd2ea
       end
       shadow&.update(updates)
       link.update(updates)
