--- conflicted
+++ resolved
@@ -38,11 +38,7 @@
   class ResendPlagiarismEvents
     EVENT_NAME = 'plagiarism_resubmit'.freeze
 
-<<<<<<< HEAD
-    def self.run(start_time = 3.months.ago, end_time = Time.zone.now)
-=======
     def self.run(start_time: 3.months.ago, end_time: Time.zone.now, only_errors: false)
->>>>>>> 3e8349fd
       limit, = Setting.get('trigger_plagiarism_resubmit', '100,180').split(',').map(&:to_i)
 
       # We're going to create all of the jobs that need to run with some far future run date
@@ -50,49 +46,6 @@
       # then we're going to start the first one.
       batch_end_time = end_time
       loop do
-<<<<<<< HEAD
-        batch_start_time = resend_scope(start_time, batch_end_time).limit(limit).pluck(:submitted_at)&.last
-        break if batch_start_time.nil?
-
-        schedule_resubmit_job_by_time(batch_start_time, batch_end_time)
-        batch_end_time = batch_start_time
-      end
-      run_next_job
-    end
-
-    def self.resend_scope(start_time, end_time)
-      raise 'start_time must be less than end_time' unless start_time < end_time
-
-      submission_scope = all_configured_submissions(start_time, end_time)
-      submission_scope.joins(:attachment_associations).
-        joins("LEFT JOIN #{OriginalityReport.quoted_table_name}
-                AS ors ON submissions.id = ors.submission_id
-                      AND submissions.submitted_at = ors.submission_time
-                      AND attachment_associations.attachment_id = ors.attachment_id
-                      AND ors.workflow_state <> 'scored'").
-        union(
-          submission_scope.where(submission_type: 'online_text_entry').
-          joins("LEFT JOIN #{OriginalityReport.quoted_table_name}
-                  AS ors ON submissions.id = ors.submission_id
-                        AND submissions.submitted_at = ors.submission_time
-                        AND ors.attachment_id IS NULL
-                        AND ors.workflow_state <> 'scored'")
-        ).order(submitted_at: :desc).
-        preload(course: :root_account, assignment: :assignment_configuration_tool_lookups, user: :pseudonyms)
-    end
-
-    def self.schedule_resubmit_job_by_time(start_time, end_time)
-      DataFixup::ResendPlagiarismEvents.send_later_if_production_enqueue_args(
-        :trigger_plagiarism_resubmit_by_time,
-        {
-          priority: Delayed::LOWER_PRIORITY,
-          strand: "plagiarism_event_resend",
-          run_at: 1.year.from_now
-        },
-        start_time,
-        end_time
-      )
-=======
         batch_start_time = resend_scope(start_time, batch_end_time, limit: limit, only_errors: only_errors).
           pluck(:submitted_at)&.last
         break if batch_start_time.nil?
@@ -158,21 +111,10 @@
       _, wait_time = Setting.get('trigger_plagiarism_resubmit', '100,180').split(',').map(&:to_i)
       Delayed::Job.where(strand: "plagiarism_event_resend", locked_at: nil).
         order(:id).first&.update_attributes(run_at: wait_time.seconds.from_now)
->>>>>>> 3e8349fd
-    end
-
-    def self.run_next_job
-      _, wait_time = Setting.get('trigger_plagiarism_resubmit', '100,180').split(',').map(&:to_i)
-      Delayed::Job.where(strand: "plagiarism_event_resend", locked_at: nil).
-        order(:id).first&.update_attributes(run_at: wait_time.seconds.from_now)
     end
 
     # Retriggers the plagiarism resubmit event for the given
     # submission scope.
-<<<<<<< HEAD
-    def self.trigger_plagiarism_resubmit_by_time(start_time, end_time)
-      resend_scope(start_time, end_time).each do |submission|
-=======
     def self.trigger_plagiarism_resubmit_by_time(start_time, end_time, only_errors=false)
       # Since we set all of the jobs to be run in a year, we need to schedule the next job to run
       # so they run every few minutes
@@ -180,20 +122,12 @@
 
       resend_scope(start_time, end_time, only_errors: only_errors).
         preload(course: :root_account, assignment: :assignment_configuration_tool_lookups, user: :pseudonyms).each do |submission|
->>>>>>> 3e8349fd
         Canvas::LiveEvents.post_event_stringified(
           ResendPlagiarismEvents::EVENT_NAME,
           Canvas::LiveEvents.get_submission_data(submission),
           context_for_event(submission)
         )
       end
-<<<<<<< HEAD
-    ensure
-      # After we finish any job, we need to set the next one to run after the specified
-      # wait time
-      run_next_job
-=======
->>>>>>> 3e8349fd
     end
 
     # Returns all submissions for assignments associated with
