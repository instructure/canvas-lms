--- conflicted
+++ resolved
@@ -195,23 +195,7 @@
     @fill_with_zeros_criteria ||= {
       CalendarEvent => {context_type: 'User', effective_context_code: nil},
       LearningOutcomeGroup => 'context_id IS NULL',
-<<<<<<< HEAD
-    }.transform_values{ |criteria| [criteria].flatten(1) }.freeze
-  end
-
-  # A better alternative to the above, perhaps not possible in all cases, is to
-  # actually fill it with a dummy root_account of "0". This unlocks
-  # dependencies and simplifies our checking of what is done because the
-  # unfillable row is actually filled with a value.
-  # NOTE: also used in check_if_table_has_root_account() with where(root_account_id: nil)
-  # to check if table is unfilled; be aware of potential performance problems on this check
-  def self.fill_with_zeros_criteria
-    # Arguments to where()
-    @fill_with_zeros_criteria ||= {
-      CalendarEvent => {context_type: 'User', effective_context_code: nil}
-=======
       ContentMigration => {context_type: 'User'},
->>>>>>> 253dab27
     }.transform_values{ |criteria| [criteria].flatten(1) }.freeze
   end
 
