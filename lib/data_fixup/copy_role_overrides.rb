--- conflicted
+++ resolved
@@ -23,23 +23,18 @@
       possible_new_role_overrides = RoleOverride.where(permission: new_permission.to_s, context_id: old_role_overrides.map(&:context_id)).to_a
 
       old_role_overrides.each do |old_role_override|
-<<<<<<< HEAD
-        unless old_role_override.invalid? || possible_new_role_overrides.detect { |ro|
-=======
         next if old_role_override.invalid? || possible_new_role_overrides.detect do |ro|
->>>>>>> 2bda9f78
           ro.context_id == old_role_override.context_id &&
           ro.context_type == old_role_override.context_type &&
           ro.role_id == old_role_override.role_id
         end
 
-          dup = RoleOverride.new
-          old_role_override.attributes.except("id", "permission", "created_at", "updated_at").each do |key, val|
-            dup.send("#{key}=", val)
-          end
-          dup.permission = new_permission.to_s
-          dup.save!
+        dup = RoleOverride.new
+        old_role_override.attributes.except("id", "permission", "created_at", "updated_at").each do |key, val|
+          dup.send("#{key}=", val)
         end
+        dup.permission = new_permission.to_s
+        dup.save!
       end
     end
   end
