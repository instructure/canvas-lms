# frozen_string_literal: true

#
# Copyright (C) 2024 - present Instructure, Inc.
#
# This file is part of Canvas.
#
# Canvas is free software: you can redistribute it and/or modify it under
# the terms of the GNU Affero General Public License as published by the Free
# Software Foundation, version 3 of the License.
#
# Canvas is distributed in the hope that it will be useful, but WITHOUT ANY
# WARRANTY; without even the implied warranty of MERCHANTABILITY or FITNESS FOR
# A PARTICULAR PURPOSE. See the GNU Affero General Public License for more
# details.
#
# You should have received a copy of the GNU Affero General Public License along
# with this program. If not, see <http://www.gnu.org/licenses/>.

require "nokogiri"
module DataFixup::AddAttachmentAssociationsToAssets
  CONTENT_MAP = [
    { Course => :syllabus_body },
  ].freeze
  def self.process_model_and_create_attachment_association(model, field, batch_ids)
    model.where(id: batch_ids).find_each do |object|
      next unless (field && object[field]) || object.is_a?(Quizzes::Quiz)

<<<<<<< HEAD
      if active_record.is_a?(AssessmentQuestion) || active_record.is_a?(Quizzes::QuizQuestion)
        html = active_record.question_data.to_hash["question_text"]
        UserContent.associate_attachments_to_rce_object(
          html,
          active_record,
          blank_user: true,
          feature_enabled: true
        )
      elsif active_record.is_a?(Quizzes::Quiz)
        active_record.quiz_data & map do |question|
          question_html = question["question_text"]
          UserContent.associate_attachments_to_rce_object(
            question_html,
            active_record,
            blank_user: true,
            feature_enabled: true
          )
=======
      if object.is_a?(AssessmentQuestion) || object.is_a?(Quizzes::QuizQuestion)
        html = object.question_data.to_hash["question_text"]
        object.associate_attachments_to_rce_object(html, nil, skip_user_verification: true)
      elsif object.is_a?(Quizzes::Quiz)
        object.quiz_data & map do |question|
          question_html = question["question_text"]
          object.associate_attachments_to_rce_object(question_html, nil, skip_user_verification: true)
>>>>>>> ee12519a
          next unless question["answers"]

          question["answers"] = question["answers"].map do |a|
            answer_html = a["text"]
<<<<<<< HEAD
            UserContent.associate_attachments_to_rce_object(
              answer_html,
              active_record,
              blank_user: true,
              feature_enabled: true
            )
          end
        end
      else
        UserContent.associate_attachments_to_rce_object(
          active_record[field],
          active_record,
          context_field_name: ((field == :syllabus_body) ? "syllabus_body" : nil),
          blank_user: true,
          feature_enabled: true
        )
=======
            object.associate_attachments_to_rce_object(answer_html, nil, skip_user_verification: true)
          end
        end
      else
        context_concern = (field == :syllabus_body) ? "syllabus_body" : nil
        object.associate_attachments_to_rce_object(object[field], nil, context_concern:, skip_user_verification: true)
>>>>>>> ee12519a
      end
    end
  end

  def self.run
    CONTENT_MAP.each do |model_map|
      model_map.each do |model, field|
        model.where(
          "#{field} LIKE ? OR #{field} LIKE ?",
          "%/media_attachments_iframe/%",
          "%/files/%"
        ).find_ids_in_batches do |batch_ids|
          delay_if_production(
            priority: Delayed::LOW_PRIORITY,
            n_strand: ["DataFixup::AddAttachmentAssociationsToAssets", Shard.current.database_server.id]
          ).process_model_and_create_attachment_association(model, field, batch_ids)
        end
      end
    end
  end
end<|MERGE_RESOLUTION|>--- conflicted
+++ resolved
@@ -26,25 +26,6 @@
     model.where(id: batch_ids).find_each do |object|
       next unless (field && object[field]) || object.is_a?(Quizzes::Quiz)
 
-<<<<<<< HEAD
-      if active_record.is_a?(AssessmentQuestion) || active_record.is_a?(Quizzes::QuizQuestion)
-        html = active_record.question_data.to_hash["question_text"]
-        UserContent.associate_attachments_to_rce_object(
-          html,
-          active_record,
-          blank_user: true,
-          feature_enabled: true
-        )
-      elsif active_record.is_a?(Quizzes::Quiz)
-        active_record.quiz_data & map do |question|
-          question_html = question["question_text"]
-          UserContent.associate_attachments_to_rce_object(
-            question_html,
-            active_record,
-            blank_user: true,
-            feature_enabled: true
-          )
-=======
       if object.is_a?(AssessmentQuestion) || object.is_a?(Quizzes::QuizQuestion)
         html = object.question_data.to_hash["question_text"]
         object.associate_attachments_to_rce_object(html, nil, skip_user_verification: true)
@@ -52,36 +33,16 @@
         object.quiz_data & map do |question|
           question_html = question["question_text"]
           object.associate_attachments_to_rce_object(question_html, nil, skip_user_verification: true)
->>>>>>> ee12519a
           next unless question["answers"]
 
           question["answers"] = question["answers"].map do |a|
             answer_html = a["text"]
-<<<<<<< HEAD
-            UserContent.associate_attachments_to_rce_object(
-              answer_html,
-              active_record,
-              blank_user: true,
-              feature_enabled: true
-            )
-          end
-        end
-      else
-        UserContent.associate_attachments_to_rce_object(
-          active_record[field],
-          active_record,
-          context_field_name: ((field == :syllabus_body) ? "syllabus_body" : nil),
-          blank_user: true,
-          feature_enabled: true
-        )
-=======
             object.associate_attachments_to_rce_object(answer_html, nil, skip_user_verification: true)
           end
         end
       else
         context_concern = (field == :syllabus_body) ? "syllabus_body" : nil
         object.associate_attachments_to_rce_object(object[field], nil, context_concern:, skip_user_verification: true)
->>>>>>> ee12519a
       end
     end
   end
