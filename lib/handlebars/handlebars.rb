--- conflicted
+++ resolved
@@ -54,11 +54,7 @@
 
     def prepare_i18n(source, scope)
       @extractor ||= I18nExtraction::HandlebarsExtractor.new
-<<<<<<< HEAD
-      scope = scope.sub('/', '.')
-=======
       scope = scope.sub(/\A_/, '').gsub(/\/_?/, '.')
->>>>>>> 02fcbf17
       @extractor.scan(source, :method => :gsub) do |data|
         wrappers = data[:wrappers].map{ |value, delimiter| " w#{delimiter.size-1}=#{value.inspect}" }.join
         "{{{t #{data[:key].inspect} #{data[:value].inspect} scope=#{scope.inspect}#{wrappers}#{data[:options]}}}}"
