#
# Copyright (C) 2011 - 2013 Instructure, Inc.
#
# This file is part of Canvas.
#
# Canvas is free software: you can redistribute it and/or modify it under
# the terms of the GNU Affero General Public License as published by the Free
# Software Foundation, version 3 of the License.
#
# Canvas is distributed in the hope that it will be useful, but WITHOUT ANY
# WARRANTY; without even the implied warranty of MERCHANTABILITY or FITNESS FOR
# A PARTICULAR PURPOSE. See the GNU Affero General Public License for more
# details.
#
# You should have received a copy of the GNU Affero General Public License along
# with this program. If not, see <http://www.gnu.org/licenses/>.
#

module AuthenticationMethods

  def authorized(*groups)
    authorized_roles = groups
    return true
  end

  def authorized_roles
    @authorized_roles ||= []
  end

  def consume_authorized_roles
    authorized_roles = []
  end

  def load_pseudonym_from_policy
    if (policy_encoded = params['Policy']) &&
        (signature = params['Signature']) &&
        signature == Base64.encode64(OpenSSL::HMAC.digest(OpenSSL::Digest.new('sha1'), Attachment.shared_secret, policy_encoded)).gsub(/\n/, '') &&
        (policy = JSON.parse(Base64.decode64(policy_encoded)) rescue nil) &&
        policy['conditions'] &&
        (credential = policy['conditions'].detect{ |cond| cond.is_a?(Hash) && cond.has_key?("pseudonym_id") })
      @policy_pseudonym_id = credential['pseudonym_id']
      # so that we don't have to explicitly skip verify_authenticity_token
      params[self.class.request_forgery_protection_token] ||= form_authenticity_token
    end
    yield if block_given?
  end

  class AccessTokenError < Exception
  end

  class LoggedOutError < Exception
  end

  def self.access_token(request, params_method = :params)
    auth_header = request.authorization
    if auth_header.present? && (header_parts = auth_header.split(' ', 2)) && header_parts[0] == 'Bearer'
      header_parts[1]
    else
      request.send(params_method)['access_token'].presence
    end
  end

  def self.user_id(request)
    request.session[:user_id]
  end

  def load_pseudonym_from_jwt
    return unless api_request?
    token_string = AuthenticationMethods.access_token(request)
    return unless token_string.present?
    begin
      services_jwt = Canvas::Security::ServicesJwt.new(token_string)
      @current_user = User.find(services_jwt.user_global_id)
      @current_pseudonym = @current_user.find_pseudonym_for_account(@domain_root_account, true)
      unless @current_user && @current_pseudonym
        raise AccessTokenError
      end
      @authenticated_with_jwt = true
    rescue JSON::JWT::InvalidFormat,             # definitely not a JWT
           Canvas::Security::TokenExpired,       # it could be a JWT, but it's expired if so
           Canvas::Security::InvalidToken,       # Looks like garbage
           Canvas::DynamicSettings::ConsulError  # no config present for talking to consul
      # these will happen for some configurations (no consul)
      # and for some normal use cases (old token, access token),
      # so we can return and move on
      return
    rescue  Faraday::ConnectionFailed,            # consul config present, but couldn't connect
            Faraday::ClientError,                 # connetion established, but something went wrong
            Diplomat::KeyNotFound => exception    # talked to consul, but data missing
      # these are indications of infrastructure of data problems
      # so we should log them for resolution, but recover gracefully
      Canvas::Errors.capture_exception(:jwt_check, exception)
    end
  end

  def load_pseudonym_from_access_token
    return unless api_request? || (params[:controller] == 'oauth2_provider' && params[:action] == 'destroy')

    token_string = AuthenticationMethods.access_token(request)

    if token_string
      @access_token = AccessToken.authenticate(token_string)
      if !@access_token
        raise AccessTokenError
      end

      if !@access_token.authorized_for_account?(@domain_root_account)
        raise AccessTokenError
      end

      @current_user = @access_token.user
      @current_pseudonym = @current_user.find_pseudonym_for_account(@domain_root_account, true)

      unless @current_user && @current_pseudonym
        raise AccessTokenError
      end
      @access_token.used!

      RequestContextGenerator.add_meta_header('at', @access_token.global_id)
      RequestContextGenerator.add_meta_header('dk', @access_token.global_developer_key_id) if @access_token.developer_key_id
    end
  end

  def load_user
    @current_user = @current_pseudonym = nil

    masked_authenticity_token # ensure that the cookie is set

    load_pseudonym_from_jwt

    unless @current_pseudonym.present?
      load_pseudonym_from_access_token
    end

    if !@current_pseudonym
      if @policy_pseudonym_id
        @current_pseudonym = Pseudonym.where(id: @policy_pseudonym_id).first
      elsif @pseudonym_session = PseudonymSession.find
        @current_pseudonym = @pseudonym_session.record

        # if the session was created before the last time the user explicitly
        # logged out (of any session for any of their pseudonyms), invalidate
        # this session
        invalid_before = @current_pseudonym.user.last_logged_out
        # they logged out in the future?!? something's busted; just ignore it -
        # either my clock is off or whoever set this value's clock is off
        invalid_before = nil if invalid_before && invalid_before > Time.now.utc
        if invalid_before &&
          (session_refreshed_at = request.env['encrypted_cookie_store.session_refreshed_at']) &&
          session_refreshed_at < invalid_before

          logger.info "Invalidating session: Session created before user logged out."
          destroy_session
          @current_pseudonym = nil
          if api_request? || request.format.json?
            raise LoggedOutError
          end
        end

        if @current_pseudonym &&
           session[:cas_session] &&
           @current_pseudonym.cas_ticket_expired?(session[:cas_session])

          logger.info "Invalidating session: CAS ticket expired - #{session[:cas_session]}."
          destroy_session
          @current_pseudonym = nil

          raise LoggedOutError if api_request? || request.format.json?

          redirect_to_login
        end
      end

      if params[:login_success] == '1' && !@current_pseudonym
        # they just logged in successfully, but we can't find the pseudonym now?
        # sounds like somebody hates cookies.
        return redirect_to(login_url(:needs_cookies => '1'))
      end
      @current_user = @current_pseudonym && @current_pseudonym.user
    end

    if @current_user && @current_user.unavailable?
      @current_pseudonym = nil
      @current_user = nil
    end

    # required by the user throttling middleware
    session[:user_id] = @current_user.global_id if @current_user

    if @current_user && %w(become_user_id me become_teacher become_student).any? { |k| params.key?(k) }
      request_become_user = nil
      if params[:become_user_id]
        request_become_user = User.where(id: params[:become_user_id]).first
      elsif params.keys.include?('me')
        request_become_user = @current_user
      elsif params.keys.include?('become_teacher')
        course = Course.find(params[:course_id] || params[:id]) rescue nil
        teacher = course.teachers.first if course
        if teacher
          request_become_user = teacher
        else
          flash[:error] = I18n.t('lib.auth.errors.teacher_not_found', "No teacher found")
        end
      elsif params.keys.include?('become_student')
        course = Course.find(params[:course_id] || params[:id]) rescue nil
        student = course.students.first if course
        if student
          request_become_user = student
        else
          flash[:error] = I18n.t('lib.auth.errors.student_not_found', "No student found")
        end
      end

      if request_become_user && request_become_user.id != session[:become_user_id].to_i && request_become_user.can_masquerade?(@current_user, @domain_root_account)
        params_without_become = params.dup
        params_without_become.delete_if {|k,v| [ 'become_user_id', 'become_teacher', 'become_student', 'me' ].include? k }
        params_without_become[:only_path] = true
        session[:masquerade_return_to] = url_for(params_without_become)
        return redirect_to user_masquerade_url(request_become_user.id)
      end
    end

    as_user_id = api_request? && params[:as_user_id].presence
    as_user_id ||= session[:become_user_id]
    if as_user_id
      begin
        user = api_find(User, as_user_id)
      rescue ActiveRecord::RecordNotFound
      end
      if user && user.can_masquerade?(@current_user, @domain_root_account)
        @real_current_user = @current_user
        @current_user = user
        @real_current_pseudonym = @current_pseudonym
        @current_pseudonym = @current_user.find_pseudonym_for_account(@domain_root_account, true)
        logger.warn "#{@real_current_user.name}(#{@real_current_user.id}) impersonating #{@current_user.name} on page #{request.url}"
      elsif api_request?
        # fail silently for UI, but not for API
        render :json => {:errors => "Invalid as_user_id"}, :status => :unauthorized
        return false
      end
    end

    @current_user
  end
  private :load_user

  def require_user
    if @current_user && @current_pseudonym
      true
    else
      redirect_to_login
      false
    end
  end
  protected :require_user

  def clean_return_to(url)
    return nil if url.blank?
    begin
      uri = URI.parse(url)
    rescue URI::Error
      return nil
    end
    return nil unless uri.path[0] == '/'
    return "#{request.protocol}#{request.host_with_port}#{uri.path}#{uri.query && "?#{uri.query}"}#{uri.fragment && "##{uri.fragment}"}"
  end

  def return_to(url, fallback)
    url = clean_return_to(url) || clean_return_to(fallback)
    redirect_to url
  end

  def store_location(uri=nil, overwrite=true)
    if overwrite || !session[:return_to]
      uri ||= request.get? ? request.fullpath : request.referrer
      session[:return_to] = clean_return_to(uri)
    end
  end
  protected :store_location

  def redirect_back_or_default(default)
    redirect_to(session[:return_to] || default)
    session.delete(:return_to)
  end
  protected :redirect_back_or_default

  def redirect_to_referrer_or_default(default)
    redirect_to(:back)
  rescue ActionController::RedirectBackError
    redirect_to(default)
  end

  def redirect_to_login
    return unless fix_ms_office_redirects
    respond_to do |format|
      format.html {
        store_location
        flash[:warning] = I18n.t('lib.auth.errors.not_authenticated', "You must be logged in to access this page") unless request.path == '/'
<<<<<<< HEAD
        opts = {}
        if params[:canvas_login]
          opts[:canvas_login] = 1
          redirect_to login_url(opts)
          return
        else
          # This code is borrowed from the login/cas_controller
          # it looks up the SSO url...
          scope = @domain_root_account.account_authorization_configs.where(auth_type: 'cas')
        end

        if scope.empty?
          redirect_to login_url(opts)
        else
          #... so if SSO is set, we can send them there directly, instead of through
          # two other Canvas middleman pages, shaving a noticiable amount of time off
          # for the user to experience
          redirect_to delegated_auth_redirect_uri(url_for({ controller: 'login/cas', action: :new }.merge(params.slice(:id))))
        end
=======
        redirect_to login_url(params.slice(:canvas_login, :authentication_provider))
>>>>>>> 872f9b2e
      }
      format.json { render_json_unauthorized }
    end
  end

  def render_json_unauthorized
    add_www_authenticate_header if api_request? && !@current_user
    if @current_user
      render :json => {
               :status => I18n.t('lib.auth.status_unauthorized', 'unauthorized'),
               :errors => [{ :message => I18n.t('lib.auth.not_authorized', "user not authorized to perform that action") }]
             },
             :status => :unauthorized
    else
      render :json => {
               :status => I18n.t('lib.auth.status_unauthenticated', 'unauthenticated'),
               :errors => [{ :message => I18n.t('lib.auth.authentication_required', "user authorization required") }]
             },
             :status => :unauthorized
    end
  end

  def add_www_authenticate_header
    response['WWW-Authenticate'] = %{Bearer realm="canvas-lms"}
  end

  # Reset the session, and copy the specified keys over to the new session.
  # Please consider the security implications of any keys you copy over.
  def reset_session_saving_keys(*keys)
    # can't use slice, because session has a different ctor than a normal hash
    saved = {}
    keys.each { |k| saved[k] = session[k] if session[k] }
    reset_session
    saved.each_pair { |k, v| session[k] = v }
  end

  # this really belongs on Login::Shared, but is left here for plugins that
  # have always overridden it here
  def delegated_auth_redirect_uri(uri)
    uri
  end

end<|MERGE_RESOLUTION|>--- conflicted
+++ resolved
@@ -296,7 +296,7 @@
       format.html {
         store_location
         flash[:warning] = I18n.t('lib.auth.errors.not_authenticated', "You must be logged in to access this page") unless request.path == '/'
-<<<<<<< HEAD
+# <<<<<<< HEAD
         opts = {}
         if params[:canvas_login]
           opts[:canvas_login] = 1
@@ -316,9 +316,9 @@
           # for the user to experience
           redirect_to delegated_auth_redirect_uri(url_for({ controller: 'login/cas', action: :new }.merge(params.slice(:id))))
         end
-=======
+# =======
         redirect_to login_url(params.slice(:canvas_login, :authentication_provider))
->>>>>>> 872f9b2e
+# >>>>>>> 872f9b2ed3bc532908b77bdbf231e83979896e9f
       }
       format.json { render_json_unauthorized }
     end
