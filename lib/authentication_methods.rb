# frozen_string_literal: true

#
# Copyright (C) 2011 - present Instructure, Inc.
#
# This file is part of Canvas.
#
# Canvas is free software: you can redistribute it and/or modify it under
# the terms of the GNU Affero General Public License as published by the Free
# Software Foundation, version 3 of the License.
#
# Canvas is distributed in the hope that it will be useful, but WITHOUT ANY
# WARRANTY; without even the implied warranty of MERCHANTABILITY or FITNESS FOR
# A PARTICULAR PURPOSE. See the GNU Affero General Public License for more
# details.
#
# You should have received a copy of the GNU Affero General Public License along
# with this program. If not, see <http://www.gnu.org/licenses/>.
#

module AuthenticationMethods
  class AccessTokenError < RuntimeError
  end

  class RevokedAccessTokenError < RuntimeError
  end

  class ExpiredAccessTokenError < RuntimeError
  end

  class AccessTokenScopeError < RuntimeError
  end

  class LoggedOutError < RuntimeError
  end

  def self.access_token(request, params_method = :params)
    auth_header = request.authorization
    if auth_header.present? && (header_parts = auth_header.split(" ", 2)) && header_parts[0] == "Bearer"
      header_parts[1]
    else
      request.send(params_method)["access_token"].presence
    end
  end

  def self.user_id(request)
    request.session[:user_id]
  end

  def load_pseudonym_from_inst_access_token(token_string)
    @token = ::AuthenticationMethods::InstAccessToken.parse(token_string)
    return false unless @token

    auth_context = ::AuthenticationMethods::InstAccessToken.load_user_and_pseudonym_context(@token, @domain_root_account)

    raise AccessTokenError unless ::AuthenticationMethods::InstAccessToken.usable_developer_key?(@token, @domain_root_account)

    @current_user = auth_context[:current_user]
    @current_pseudonym = auth_context[:current_pseudonym]
    raise AccessTokenError unless @current_user && @current_pseudonym

    if auth_context[:real_current_user]
      @real_current_user = auth_context[:real_current_user]
      @real_current_pseudonym = auth_context[:real_current_pseudonym]
      logger.warn "[AUTH] #{@real_current_user.name}(#{@real_current_user.id}) impersonating #{@current_user.name} on page #{request.url}"
    end
    @authenticated_with_jwt = true
  end

  def token_auth_allowed?
    false
  end

  def load_pseudonym_from_jwt
    return unless api_request? || token_auth_allowed?

    token_string = AuthenticationMethods.access_token(request)
    return unless token_string.present?
    return if load_pseudonym_from_inst_access_token(token_string)

    begin
      services_jwt = CanvasSecurity::ServicesJwt.new(token_string)
      @current_user = User.find(services_jwt.user_global_id)
      @current_pseudonym = SisPseudonym.for(@current_user, @domain_root_account, type: :implicit, require_sis: false)
      unless @current_user && @current_pseudonym
        raise AccessTokenError
      end

      if services_jwt.masquerading_user_global_id
        @real_current_user = User.find(services_jwt.masquerading_user_global_id)
        @real_current_pseudonym = SisPseudonym.for(@real_current_user, @domain_root_account, type: :implicit, require_sis: false)
        logger.warn "[AUTH] #{@real_current_user.name}(#{@real_current_user.id}) impersonating #{@current_user.name} on page #{request.url}"
      end
      @authenticated_with_jwt = true
    rescue JSON::JWT::InvalidFormat,       # definitely not a JWT
           Canvas::Security::TokenExpired, # it could be a JWT, but it's expired if so
           Canvas::Security::InvalidToken  # not formatted like a JWT
      # these will happen for some configurations (no consul)
      # and for some normal use cases (old token, access token),
      # so we can return and move on
      nil
    end
  end

  ALLOWED_SCOPE_INCLUDES = %w[uuid].freeze

  def filter_includes(key)
    # no funny business
    params.delete(key) unless params[key].instance_of?(Array)
    return unless params.key?(key)

    params[key] &= ALLOWED_SCOPE_INCLUDES
  end

  def validate_scopes
    return unless @access_token

    developer_key = @access_token.developer_key
    request_method = (request.method.casecmp("HEAD") == 0) ? "GET" : request.method.upcase

    if developer_key.try(:require_scopes)
      scope_patterns = @access_token.url_scopes_for_method(request_method).concat(AccessToken.always_allowed_scopes)
      if scope_patterns.any? { |scope| scope =~ request.path }
        unless developer_key.try(:allow_includes)
          filter_includes(:include)
          filter_includes(:includes)
        end
      else
        raise AccessTokenScopeError
      end
    end
  end

  def self.graphql_type_authorized?(access_token, type)
    if access_token&.developer_key&.require_scopes
      # allowing the root query type for now, but any other type is forbidden
      type == "Query"
    else
      true
    end
  end

  def load_pseudonym_from_access_token
<<<<<<< HEAD
    return unless api_request? ||
=======
    tokens_allowed = token_auth_allowed? if Account.site_admin.feature_enabled?(:enable_file_access_with_api_tokens)
    return unless api_request? || tokens_allowed ||
>>>>>>> c345be2d
                  (params[:controller] == "oauth2_provider" && params[:action] == "destroy") ||
                  (params[:controller] == "login" && params[:action] == "session_token")

    token_string = AuthenticationMethods.access_token(request)

    if token_string
      @access_token = AccessToken.authenticate(token_string, load_pseudonym_from_access_token: true)

      raise ExpiredAccessTokenError if @access_token&.expired?
      raise RevokedAccessTokenError if @access_token&.deleted?
      raise AccessTokenError unless @access_token&.usable?

      account = access_token_account(@domain_root_account, @access_token)
      raise AccessTokenError unless @access_token.authorized_for_account?(account)

      @current_user = @access_token.user
      @real_current_user = @access_token.real_user
      @real_current_pseudonym = SisPseudonym.for(@real_current_user, @domain_root_account, type: :implicit, require_sis: false) if @real_current_user
      @current_pseudonym = SisPseudonym.for(@current_user, @domain_root_account, type: :implicit, require_sis: false)
      @current_pseudonym = nil if (@current_pseudonym&.suspended? && !@real_current_pseudonym) || @real_current_pseudonym&.suspended?

      raise AccessTokenError unless @current_user && @current_pseudonym

      validate_scopes
      @access_token.used!

      RequestContext::Generator.add_meta_header("at", @access_token.global_id)
      RequestContext::Generator.add_meta_header("dk", @access_token.global_developer_key_id) if @access_token.developer_key_id
    end
  end

  def access_token_account(domain_root_account, access_token)
    dev_key_account_id = access_token.dev_key_account_id
    if dev_key_account_id.blank? || domain_root_account.id == dev_key_account_id
      domain_root_account
    else
      get_context
      (@context && Context.get_account(@context)) || domain_root_account
    end
  end

  def load_user
    @current_user = @current_pseudonym = nil

    masked_authenticity_token # ensure that the cookie is set

    load_pseudonym_from_jwt
    load_pseudonym_from_access_token unless @current_pseudonym.present?

    unless @current_pseudonym
      if @policy_pseudonym_id
        @current_pseudonym = Pseudonym.where(id: @policy_pseudonym_id).first
      else
        @pseudonym_session = PseudonymSession.find_with_validation
        if @pseudonym_session
          @current_pseudonym = @pseudonym_session.record
          @current_pseudonym.user.reload if @current_pseudonym.shard != @current_pseudonym.user.shard

          # if the session was created before the last time the user explicitly
          # logged out (of any session for any of their pseudonyms), invalidate
          # this session
          invalid_before = @current_pseudonym.user.last_logged_out
          # they logged out in the future?!? something's busted; just ignore it -
          # either my clock is off or whoever set this value's clock is off
          invalid_before = nil if invalid_before && invalid_before > Time.now.utc
          if invalid_before &&
             (session_refreshed_at = request.env["encrypted_cookie_store.session_refreshed_at"]) &&
             session_refreshed_at < invalid_before

            logger.info "[AUTH] Invalidating session: Session created before user logged out."
            invalidate_session
            return
          end

          if @current_pseudonym &&
             session[:cas_session] &&
             @current_pseudonym.cas_ticket_expired?(session[:cas_session])

            logger.info "[AUTH] Invalidating session: CAS ticket expired - #{session[:cas_session]}."
            invalidate_session
            return
          end

          if @current_pseudonym &&
             session[:oidc_id_token_iss] &&
             Pseudonym.oidc_session_expired?(session)

            logger.info "[AUTH] Invalidating session: OIDC token expired."
            invalidate_session
            return
          end

          if @current_pseudonym.suspended?
            logger.info "[AUTH] Invalidating session: Pseudonym is suspended."
            invalidate_session
            return
          end
        end
      end

      if params[:login_success] == "1" && !@current_pseudonym
        # they just logged in successfully, but we can't find the pseudonym now?
        # sounds like somebody hates cookies.
        return redirect_to(login_url(needs_cookies: "1"))
      end

      @current_user = @current_pseudonym&.user
    end

    logger.info "[AUTH] inital load: pseud -> #{@current_pseudonym&.id}, user -> #{@current_user&.id}"
    if @current_user&.unavailable?
      logger.info "[AUTH] Invalid request: User is currently UNAVAILABLE"
      @current_pseudonym = nil
      @current_user = nil
    end

    # required by the user throttling middleware
    session[:user_id] = @current_user.global_id if @current_user

    if @current_user && %w[become_user_id me become_teacher become_student].any? { |k| params.key?(k) }
      request_become_user = nil
      if params[:become_user_id]
        request_become_user = User.where(id: params[:become_user_id]).first
      elsif params.key?("me")
        request_become_user = @current_user
      elsif params.key?("become_teacher")
        course = Course.find_by(id: params[:course_id] || params[:id])
        teacher = course.teachers.first if course
        if teacher
          request_become_user = teacher
        else
          flash[:error] = I18n.t("lib.auth.errors.teacher_not_found", "No teacher found")
        end
      elsif params.key?("become_student")
        course = Course.find_by(id: params[:course_id] || params[:id])
        student = course.students.first if course
        if student
          request_become_user = student
        else
          flash[:error] = I18n.t("lib.auth.errors.student_not_found", "No student found")
        end
      end

      if request_become_user && request_become_user.id != session[:become_user_id].to_i && request_become_user.can_masquerade?(@current_user, @domain_root_account)
        params_without_become = params.except("become_user_id", "become_teacher", "become_student", "me")
        params_without_become[:only_path] = true
        session[:masquerade_return_to] = url_for(params_without_become.to_unsafe_h)
        return redirect_to user_masquerade_url(request_become_user.id)
      end
    end

    as_user_id = api_request? && params[:as_user_id].presence
    as_user_id ||= session[:become_user_id]
    if as_user_id
      begin
        user = api_find(User, as_user_id)
      rescue ActiveRecord::RecordNotFound
        nil
      end
      if user && @real_current_user
        if @current_user != user
          # if we're already masquerading from an access token, and now try to
          # masquerade as someone else
          render json: { errors: "Cannot change masquerade" }, status: :unauthorized
          return false
          # else: they do match, everything is already set
        end
        logger.warn "[AUTH] #{@real_current_user.name}(#{@real_current_user.id}) impersonating #{@current_user.name} on page #{request.url} via masquerade token"
      elsif user&.can_masquerade?(@current_user, @domain_root_account)
        @real_current_user = @current_user
        @current_user = user
        @real_current_pseudonym = @current_pseudonym
        @current_pseudonym = SisPseudonym.for(@current_user, @domain_root_account, type: :implicit, require_sis: false)
        logger.warn "[AUTH] #{@real_current_user.name}(#{@real_current_user.id}) impersonating #{@current_user.name} on page #{request.url}"
      elsif api_request? # fail silently for UI, but not for API
        result = { errors: "Invalid as_user_id" }
        if user&.deleted? && user.merged_into_user_id && user.grants_right?(@current_user, :read)
          result[:merged_into_user_id] = user.merged_into_user_id
        end
        # this should maybe be 404, not 401, but we can't change it now
        render json: result, status: :unauthorized
        return false
      end
    end

    logger.info "[AUTH] final user: #{@current_user&.id}"
    if Sentry.initialized? && !Rails.env.test?
      Sentry.set_user({ id: @current_user&.global_id, ip_address: request.remote_ip }.compact)
    end
    @current_user
  end
  private :load_user

  def require_user
    if @current_user && @current_pseudonym
      true
    else
      redirect_to_login
      false
    end
  end
  protected :require_user

  def require_non_jwt_auth
    if @authenticated_with_jwt
      render(
        json: { error: "cannot generate a JWT when authorized by a JWT" },
        status: :forbidden
      )
    end
  end

  def clean_return_to(url)
    return nil if url.blank?

    begin
      uri = URI.parse(url)
    rescue URI::Error
      return nil
    end
    return nil unless uri.path && uri.path[0] == "/"
    return "#{request.protocol}#{request.host_with_port}#{uri.path.sub(%r{/download$}, "")}" if %r{/files/(\d+~)?\d+/download$}.match?(uri.path)

    "#{request.protocol}#{request.host_with_port}#{uri.path}#{uri.query && "?#{uri.query}"}#{uri.fragment && "##{uri.fragment}"}"
  end

  def return_to(url, fallback)
    url = clean_return_to(url) || clean_return_to(fallback)
    redirect_to url
  end

  def store_location(uri = nil, overwrite = true)
    if overwrite || !session[:return_to]
      uri ||= request.get? ? request.fullpath : request.referer
      session[:return_to] = clean_return_to(uri)
    end
  end
  protected :store_location

  def redirect_back_or_default(default)
    session.delete(:return_to) || default
  end
  protected :redirect_back_or_default

  def redirect_to_referrer_or_default(default)
    redirect_back(fallback_location: default)
  end

  def redirect_to_login
    return unless fix_ms_office_redirects

    respond_to do |format|
      format.any(:html, :pdf) do
        store_location
        flash[:warning] = I18n.t("lib.auth.errors.not_authenticated", "You must be logged in to access this page") unless request.path == "/"
        redirect_to login_url(params.permit(:canvas_login, :authentication_provider))
      end
      format.json { render_json_unauthorized }
      format.all { render plain: "Unauthenticated", status: :unauthorized }
    end
  end

  def render_json_unauthorized
    add_www_authenticate_header if api_request? && !@current_user

    if @current_user
      code = :forbidden
      status = "unauthorized"
      message = I18n.t("lib.auth.not_authorized", "user not authorized to perform that action")
    else
      code = :unauthorized
      status = "unauthenticated"
      message = I18n.t("lib.auth.authentication_required", "user authorization required")
    end

    render status: code, json: { status:, errors: [{ message: }] }
  end

  def add_www_authenticate_header
    response["WWW-Authenticate"] = %(Bearer realm="canvas-lms")
  end

  # Reset the session, and copy the specified keys over to the new session.
  # Please consider the security implications of any keys you copy over.
  def reset_session_saving_keys(*keys)
    # can't use slice, because session has a different ctor than a normal hash
    saved = {}
    keys.each { |k| saved[k] = session[k] if session[k] }
    r = block_given? ? yield : reset_session
    saved.each_pair { |k, v| session[k] = v }
    r
  end

  def invalidate_session
    destroy_session
    @current_pseudonym = nil

    raise LoggedOutError if api_request? || request.format.json?

    redirect_to_login unless login_request? && params[:action] == "new"
  end

  def login_request?
    params[:controller]&.start_with?("login")
  end
end<|MERGE_RESOLUTION|>--- conflicted
+++ resolved
@@ -141,12 +141,8 @@
   end
 
   def load_pseudonym_from_access_token
-<<<<<<< HEAD
-    return unless api_request? ||
-=======
     tokens_allowed = token_auth_allowed? if Account.site_admin.feature_enabled?(:enable_file_access_with_api_tokens)
     return unless api_request? || tokens_allowed ||
->>>>>>> c345be2d
                   (params[:controller] == "oauth2_provider" && params[:action] == "destroy") ||
                   (params[:controller] == "login" && params[:action] == "session_token")
 
