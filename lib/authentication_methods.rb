--- conflicted
+++ resolved
@@ -99,13 +99,9 @@
         # only allow api_key to be used if basic auth was sent, not if they're
         # just using an app session
         # this basic auth support is deprecated and marked for removal in 2012
-<<<<<<< HEAD
-        @developer_key = DeveloperKey.find_by_api_key(params[:api_key]) if @pseudonym_session.try(:used_basic_auth?) && params[:api_key].present?
-=======
         if @pseudonym_session.try(:used_basic_auth?) && params[:api_key].present?
           Shard.default.activate { @developer_key = DeveloperKey.find_by_api_key(params[:api_key]) }
         end
->>>>>>> 77002e81
         @developer_key || request.get? || form_authenticity_token == form_authenticity_param || form_authenticity_token == request.headers['X-CSRF-Token'] || raise(AccessTokenError)
       end
     end
