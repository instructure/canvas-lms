#
# Copyright (C) 2011 - present Instructure, Inc.
#
# This file is part of Canvas.
#
# Canvas is free software: you can redistribute it and/or modify it under
# the terms of the GNU Affero General Public License as published by the Free
# Software Foundation, version 3 of the License.
#
# Canvas is distributed in the hope that it will be useful, but WITHOUT ANY
# WARRANTY; without even the implied warranty of MERCHANTABILITY or FITNESS FOR
# A PARTICULAR PURPOSE. See the GNU Affero General Public License for more
# details.
#
# You should have received a copy of the GNU Affero General Public License along
# with this program. If not, see <http://www.gnu.org/licenses/>.
#

class GradeCalculator
  attr_accessor :submissions, :assignments, :groups

  def initialize(user_ids, course, opts = {})
    opts = opts.reverse_merge(
      ignore_muted: true,
      update_all_grading_period_scores: true,
      update_course_score: true
    )

    Rails.logger.info("GRADES: calc args: user_ids=#{user_ids.inspect}")
    Rails.logger.info("GRADES: calc args: course=#{course.inspect}")
    Rails.logger.info("GRADES: calc args: opts=#{opts.inspect}")

    @course = course.is_a?(Course) ? course : Course.find(course)

    @groups = @course.assignment_groups.active
    @grading_period = opts[:grading_period]
    # if we're updating an overall course score (no grading period specified), we
    # want to first update all grading period scores for the users
    @update_all_grading_period_scores = @grading_period.nil? && opts[:update_all_grading_period_scores]
    # if we're updating a grading period score, we also need to update the
    # overall course score
    @update_course_score = @grading_period.present? && opts[:update_course_score]
    @assignments = opts[:assignments] || @course.assignments.published.gradeable.to_a

    @user_ids = Array(user_ids).map { |id| Shard.relative_id_for(id, Shard.current, @course.shard) }
    @current_updates = {}
    @final_updates = {}
    @ignore_muted = opts[:ignore_muted]
    @effective_due_dates = opts[:effective_due_dates]
  end

  # recomputes the scores and saves them to each user's Enrollment
  def self.recompute_final_score(user_ids, course_id, compute_score_opts = {})
    user_ids = Array(user_ids).uniq.map(&:to_i)
    return if user_ids.empty?
    course = Course.active.find(course_id)
    grading_period = GradingPeriod.for(course).find_by(
      id: compute_score_opts.delete(:grading_period_id)
    )
    user_ids.in_groups_of(1000, false) do |user_ids_group|
      GradeCalculator.new(
        user_ids_group,
        course_id,
        compute_score_opts.merge(grading_period: grading_period)
      ).compute_and_save_scores
    end
  end

  def compute_scores
    @submissions = @course.submissions.
      except(:order, :select).
      for_user(@user_ids).
      where(assignment_id: @assignments).
      select("submissions.id, user_id, assignment_id, score, excused, submissions.workflow_state")
    scores_and_group_sums = []
    @user_ids.each_slice(100) do |batched_ids|
      scores_and_group_sums_batch = compute_scores_and_group_sums_for_batch(batched_ids)
      scores_and_group_sums.concat(scores_and_group_sums_batch)
    end
    scores_and_group_sums
  end

  def compute_and_save_scores
    calculate_grading_period_scores if @update_all_grading_period_scores
    compute_scores
    save_scores
    calculate_course_score if @update_course_score
  end

  private

  def effective_due_dates
    @effective_due_dates ||= EffectiveDueDates.for_course(@course, @assignments)
  end

  def compute_scores_and_group_sums_for_batch(user_ids)
    user_ids.map do |user_id|
      group_sums = compute_group_sums_for_user(user_id)
      scores = compute_scores_for_user(user_id, group_sums)
      update_changes_hash_for_user(user_id, scores)
      {
        current: scores[:current],
        current_groups: group_sums[:current].index_by { |group| group[:id] },
        final: scores[:final],
        final_groups: group_sums[:final].index_by { |group| group[:id] }
      }
    end
  end

  def assignment_visible_to_student?(assignment_id, user_id)
    effective_due_dates.find_effective_due_date(user_id, assignment_id).key?(:due_at)
  end

  def compute_group_sums_for_user(user_id)
    user_submissions = submissions_by_user.fetch(user_id, []).select do |submission|
      assignment_visible_to_student?(submission.assignment_id, user_id)
    end

    {
      current: create_group_sums(user_submissions, user_id, ignore_ungraded: true),
      final: create_group_sums(user_submissions, user_id, ignore_ungraded: false)
    }
  end

  def compute_scores_for_user(user_id, group_sums)
    if compute_course_scores_from_weighted_grading_periods?
      scores = calculate_total_from_weighted_grading_periods(user_id)
    else
      scores = {
        current: calculate_total_from_group_scores(group_sums[:current]),
        final: calculate_total_from_group_scores(group_sums[:final])
      }
    end
    Rails.logger.info "GRADES: calculated: #{scores.inspect}"
    scores
  end

  def update_changes_hash_for_user(user_id, scores)
    @current_updates[user_id] = scores[:current][:grade]
    @final_updates[user_id] = scores[:final][:grade]
  end

  def calculate_total_from_weighted_grading_periods(user_id)
    enrollment = enrollments_by_user[user_id].first
    grading_period_ids = grading_periods_for_course.map(&:id)
    # using Enumberable#select because the scores are preloaded
    grading_period_scores = enrollment.scores.select do |score|
      grading_period_ids.include?(score.grading_period_id)
    end
    scores = apply_grading_period_weights_to_scores(grading_period_scores)
    scale_and_round_scores(scores, grading_period_scores)
  end

  def apply_grading_period_weights_to_scores(grading_period_scores)
    grading_period_scores.each_with_object(
      { current: { full_weight: 0.0, grade: 0.0 }, final: { full_weight: 0.0, grade: 0.0 } }
    ) do |score, scores|
      weight = grading_period_weights[score.grading_period_id] || 0.0
      scores[:final][:full_weight] += weight
      scores[:current][:full_weight] += weight if score.current_score
      scores[:current][:grade] += (score.current_score || 0.0) * (weight / 100.0)
      scores[:final][:grade] += (score.final_score || 0.0) * (weight / 100.0)
    end
  end

  def scale_and_round_scores(scores, grading_period_scores)
    [:current, :final].each_with_object({ current: {}, final: {} }) do |score_type, adjusted_scores|
      score = scores[score_type][:grade]
      full_weight = scores[score_type][:full_weight]
      score = scale_score_up(score, full_weight) if full_weight < 100
      if score == 0.0 && score_type == :current && grading_period_scores.none?(&:current_score)
        score = nil
      end
      adjusted_scores[score_type][:grade] = score ? score.round(2) : score
    end
  end

  def scale_score_up(score, weight)
    return 0.0 if weight.zero?
    (score * 100.0) / weight
  end

  def compute_course_scores_from_weighted_grading_periods?
    return @compute_from_weighted_periods if @compute_from_weighted_periods.present?

    if @grading_period || grading_periods_for_course.empty?
      @compute_from_weighted_periods = false
    else
      @compute_from_weighted_periods = grading_periods_for_course.first.grading_period_group.weighted?
    end
  end

  def grading_periods_for_course
    @periods ||= GradingPeriod.for(@course)
  end

  def grading_period_weights
    @grading_period_weights ||= grading_periods_for_course.each_with_object({}) do |period, weights|
        weights[period.id] = period.weight
    end
  end

  def submissions_by_user
    @submissions_by_user ||= @submissions.group_by {|s| Shard.relative_id_for(s.user_id, Shard.current, @course.shard) }
  end

  def calculate_grading_period_scores
    grading_periods_for_course.each do |grading_period|
      # update this grading period score, and do not
      # update any other scores (grading period or course)
      # after this one
      GradeCalculator.new(
        @user_ids,
        @course,
        update_all_grading_period_scores: false,
        update_course_score: false,
        grading_period: grading_period,
        assignments: @assignments,
        effective_due_dates: effective_due_dates
      ).compute_and_save_scores
    end

    # delete any grading period scores that are no longer relevant
    grading_period_ids = grading_periods_for_course.empty? ? nil : grading_periods_for_course.map(&:id)
    @course.shard.activate do
      Score.active.joins(:enrollment).
        where(enrollments: {user_id: @user_ids, course_id: @course.id}).
        where.not(grading_period_id: grading_period_ids).
        update_all(workflow_state: :deleted)
    end
  end

  def calculate_course_score
    # update the overall course score now that we've finished
    # updating the grading period score
    GradeCalculator.new(
      @user_ids,
      @course,
      update_all_grading_period_scores: false,
      update_course_score: false,
      effective_due_dates: effective_due_dates
    ).compute_and_save_scores
  end

  def enrollments
    @enrollments ||= Enrollment.shard(@course.shard).active.
      where(user_id: @user_ids, course_id: @course.id).
      select(:id, :user_id).preload(:scores)
  end

  def joined_enrollment_ids
    # use local_id because we'll exec the query on the enrollment's shard
    @joined_enrollment_ids ||= enrollments.map(&:local_id).join(',')
  end

  def enrollments_by_user
    @enrollments_by_user ||= begin
      hsh = enrollments.group_by {|e| Shard.relative_id_for(e.user_id, Shard.current, @course.shard) }
      hsh.default = []
      hsh
    end
  end

  def number_or_null(score)
    # GradeCalculator sometimes divides by 0 somewhere,
    # resulting in NaN. Treat that as null here
    score = nil if score.try(:nan?)
    score || 'NULL'
  end

  def save_scores
    raise "Can't save scores when ignore_muted is false" unless @ignore_muted

    return if @current_updates.empty? && @final_updates.empty?
    return if joined_enrollment_ids.blank?
    return if @grading_period && @grading_period.deleted?

    @course.touch
    updated_at = Score.sanitize(Time.now.utc)

    Score.transaction do
      @course.shard.activate do
        # Construct upsert statement to update existing Scores or create them if needed.
        Score.connection.execute("
          UPDATE #{Score.quoted_table_name}
              SET
                current_score = CASE enrollment_id
                  #{@current_updates.map do |user_id, score|
                    enrollments_by_user[user_id].map do |enrollment|
                      "WHEN #{enrollment.id} THEN #{number_or_null(score)}"
                    end.join(' ')
                  end.join(' ')}
                  ELSE current_score
                END,
                final_score = CASE enrollment_id
                  #{@final_updates.map do |user_id, score|
                    enrollments_by_user[user_id].map do |enrollment|
                      "WHEN #{enrollment.id} THEN #{number_or_null(score)}"
                    end.join(' ')
                  end.join(' ')}
                  ELSE final_score
                END,
                updated_at = #{updated_at},
                -- if workflow_state was previously deleted for some reason, update it to active
                workflow_state = COALESCE(NULLIF(workflow_state, 'deleted'), 'active')
              WHERE
                enrollment_id IN (#{joined_enrollment_ids}) AND
                grading_period_id #{@grading_period ? "= #{@grading_period.id}" : 'IS NULL'};
          INSERT INTO #{Score.quoted_table_name}
              (enrollment_id, grading_period_id, current_score, final_score, created_at, updated_at)
              SELECT
                enrollments.id as enrollment_id,
                #{@grading_period.try(:id) || 'NULL'} as grading_period_id,
                CASE enrollments.id
                  #{@current_updates.map do |user_id, score|
                    enrollments_by_user[user_id].map do |enrollment|
                      "WHEN #{enrollment.id} THEN #{number_or_null(score)}"
                    end.join(' ')
                  end.join(' ')}
                  ELSE NULL
                END :: float AS current_score,
                CASE enrollments.id
                  #{@final_updates.map do |user_id, score|
                    enrollments_by_user[user_id].map do |enrollment|
                      "WHEN #{enrollment.id} THEN #{number_or_null(score)}"
                    end.join(' ')
                  end.join(' ')}
                  ELSE NULL
                END :: float AS final_score,
                #{updated_at} as created_at,
                #{updated_at} as updated_at
              FROM #{Enrollment.quoted_table_name} enrollments
              LEFT OUTER JOIN #{Score.quoted_table_name} scores on
                scores.enrollment_id = enrollments.id AND
                scores.grading_period_id #{@grading_period ? "= #{@grading_period.id}" : 'IS NULL'}
              WHERE
                enrollments.id IN (#{joined_enrollment_ids}) AND
                scores.id IS NULL;
        ")
      end
    end
  end

  # returns information about assignments groups in the form:
  # [
  #   {
  #    :id       => 1
  #    :score    => 5,
  #    :possible => 7,
  #    :grade    => 71.42,
  #    :weight   => 50},
  #   ...]
  # each group
  def create_group_sums(submissions, user_id, ignore_ungraded: true)
    visible_assignments = @assignments.select { |assignment| assignment_visible_to_student?(assignment.id, user_id) }

    if @grading_period
      visible_assignments.select! do |assignment|
        effective_due_dates.grading_period_id_for(
          student_id: user_id,
          assignment_id: assignment.id
        ) == Shard.relative_id_for(@grading_period.id, Shard.current, @course.shard)
      end
    end

    assignments_by_group_id = visible_assignments.group_by(&:assignment_group_id)
    submissions_by_assignment_id = Hash[
      submissions.map { |s| [s.assignment_id, s] }
    ]

    @groups.map do |group|
      assignments = assignments_by_group_id[group.id] || []

      group_submissions = assignments.map do |a|
        s = submissions_by_assignment_id[a.id]

        # ignore submissions for muted assignments
        s = nil if @ignore_muted && a.muted?

        # ignore pending_review quiz submissions
        s = nil if ignore_ungraded && s.try(:pending_review?)

        {
          assignment: a,
          submission: s,
          score: s && s.score,
          total: a.points_possible || 0,
          excused: s && s.excused?,
        }
      end

      group_submissions.reject! { |s| s[:score].nil? } if ignore_ungraded
      group_submissions.reject! { |s| s[:excused] }
      group_submissions.reject! { |s| s[:assignment].omit_from_final_grade? }
      group_submissions.each { |s| s[:score] ||= 0 }

      logged_submissions = group_submissions.map { |s| loggable_submission(s) }
      Rails.logger.info "GRADES: calculating for assignment_group=#{group.global_id} user=#{user_id}"
      Rails.logger.info "GRADES: calculating... ignore_ungraded=#{ignore_ungraded}"
      Rails.logger.info "GRADES: calculating... submissions=#{logged_submissions.inspect}"

      kept = drop_assignments(group_submissions, group.rules_hash)

      score, possible = kept.reduce([0, 0]) { |(s_sum,p_sum),s|
        [s_sum + s[:score], p_sum + s[:total]]
      }

      {
        :id       => group.id,
        :score    => score,
        :possible => possible,
        :weight   => group.group_weight,
        :grade    => ((score.to_f / possible * 100).round(2) if possible > 0),
      }.tap { |group_grade_info|
        Rails.logger.info "GRADES: calculated #{group_grade_info.inspect}"
      }
    end
  end

<<<<<<< HEAD
  def load_assignment_visibilities_for_users(user_ids)
    @assignment_ids_visible_to_user ||= begin
      AssignmentStudentVisibility.shard(@course.shard)
        .visible_assignment_ids_in_course_by_user(
          course_id: @course.id,
          user_id: user_ids.map { |u| Shard.global_id_for(u) }, # hack to always find cross-shard enrollments
          use_global_id: true
        )
    end
  end

  def clear_assignment_visibilities_cache
    @assignment_ids_visible_to_user = nil
  end

  def assignment_ids_visible_to_user(user_id)
    @assignment_ids_visible_to_user[Shard.global_id_for(user_id)]
  end

=======
>>>>>>> 81cca375
  # see comments for dropAssignments in grade_calculator.coffee
  def drop_assignments(submissions, rules)
    drop_lowest    = rules[:drop_lowest] || 0
    drop_highest   = rules[:drop_highest] || 0
    never_drop_ids = rules[:never_drop] || []
    return submissions if drop_lowest.zero? && drop_highest.zero?

    Rails.logger.info "GRADES: dropping assignments! #{rules.inspect}"

    cant_drop = []
    if never_drop_ids.present?
      cant_drop, submissions = submissions.partition { |s|
        never_drop_ids.include? s[:assignment].id
      }
    end

    # fudge the drop rules if there aren't enough submissions
    return cant_drop if submissions.empty?
    drop_lowest = submissions.size - 1 if drop_lowest >= submissions.size
    drop_highest = 0 if drop_lowest + drop_highest >= submissions.size

    keep_highest = submissions.size - drop_lowest
    keep_lowest  = keep_highest - drop_highest

    submissions.sort! { |a,b| a[:assignment].id - b[:assignment].id }

    # assignment groups that have no points possible have to be dropped
    # differently (it's a simpler case, but not one that fits in with our
    # usual bisection approach)
    kept = (cant_drop + submissions).any? { |s| s[:total] > 0 } ?
      drop_pointed(submissions, cant_drop, keep_highest, keep_lowest) :
      drop_unpointed(submissions, keep_highest, keep_lowest)

    (kept + cant_drop).tap do |all_kept|
      loggable_kept = all_kept.map { |s| loggable_submission(s) }
      Rails.logger.info "GRADES.calculating... kept=#{loggable_kept.inspect}"
    end
  end

  def drop_unpointed(submissions, keep_highest, keep_lowest)
    sorted_submissions = submissions.sort_by { |s| s[:score] }
    sorted_submissions.last(keep_highest).first(keep_lowest)
  end

  def drop_pointed(submissions, cant_drop, n_highest, n_lowest)
    max_total = (submissions + cant_drop).map { |s| s[:total] }.max

    kept = keep_highest(submissions, cant_drop, n_highest, max_total)
    kept = keep_lowest(kept, cant_drop, n_lowest, max_total)
  end

  def keep_highest(submissions, cant_drop, keep, max_total)
    keep_helper(submissions, cant_drop, keep, max_total) { |*args| big_f_best(*args) }
  end

  def keep_lowest(submissions, cant_drop, keep, max_total)
    keep_helper(submissions, cant_drop, keep, max_total) { |*args| big_f_worst(*args) }
  end

  # @submissions: set of droppable submissions
  # @cant_drop: submissions that are not eligible for dropping
  # @keep: number of submissions to keep from +submissions+
  # @max_total: the highest number of points possible
  # @big_f_blk: sorting block for the big_f function
  # returns +keep+ +submissions+
  def keep_helper(submissions, cant_drop, keep, max_total, &big_f_blk)
    return submissions if submissions.size <= keep

    unpointed, pointed = (submissions + cant_drop).partition { |s|
      s[:total].zero?
    }
    grades = pointed.map { |s| s[:score].to_f / s[:total] }.sort

    q_high = estimate_q_high(pointed, unpointed, grades)
    q_low  = grades.first
    q_mid  = (q_low + q_high) / 2

    x, kept = big_f_blk.call(q_mid, submissions, cant_drop, keep)
    threshold = 1 / (2 * keep * max_total**2)
    until q_high - q_low < threshold
      x < 0 ?
        q_high = q_mid :
        q_low  = q_mid
      q_mid = (q_low + q_high) / 2

      # bail if we can't can't ever satisfy the threshold (floats!)
      break if q_mid == q_high || q_mid == q_low

      x, kept = big_f_blk.call(q_mid, submissions, cant_drop, keep)
    end

    kept
  end

  def big_f(q, submissions, cant_drop, keep, &sort_blk)
    kept = submissions.map { |s|
      rated_score = s[:score] - q * s[:total]
      [rated_score, s]
    }.sort(&sort_blk).first(keep)

    q_kept = kept.reduce(0) { |sum,(rated_score,_)| sum + rated_score }
    q_cant_drop = cant_drop.reduce(0) { |sum,s| sum + (s[:score] - q * s[:total]) }

    [q_kept + q_cant_drop, kept.map(&:last)]
  end

  # we can't use the student's highest grade as an upper-bound for bisection
  # when 0-points-possible assignments are present, so guess the best possible
  # grade the student could have earned in that case
  def estimate_q_high(pointed, unpointed, grades)
    if unpointed.present?
      points_possible = pointed.reduce(0) { |sum,s| sum + s[:total] }
      best_pointed_score = [
        points_possible,                              # 100%
        pointed.reduce(0) { |sum,s| sum + s[:score] } # ... or extra credit
      ].max
      unpointed_score = unpointed.reduce(0) { |sum,s| sum + s[:score] }
      max_score = best_pointed_score + unpointed_score
      max_score.to_f / points_possible
    else
      grades.last
    end
  end

  # determines the best +keep+ assignments from submissions for the given q
  # (suitable for use with drop_lowest)
  def big_f_best(q, submissions, cant_drop, keep)
    big_f(q, submissions, cant_drop, keep) { |(a,_),(b,_)| b <=> a }
  end

  # determines the worst +keep+ assignments from submissions for the given q
  # (suitable for use with drop_highest)
  def big_f_worst(q, submissions, cant_drop, keep)
    big_f(q, submissions, cant_drop, keep) { |(a,_),(b,_)| a <=> b }
  end

  # returns grade information from all the assignment groups
  def calculate_total_from_group_scores(group_sums)
    if @course.group_weighting_scheme == 'percent'
      relevant_group_sums = group_sums.reject { |gs|
        gs[:possible].zero? || gs[:possible].nil?
      }
      final_grade = relevant_group_sums.reduce(0) { |grade,gs|
        grade + (gs[:score].to_f / gs[:possible]) * gs[:weight]
      }

      # scale the grade up if total weights don't add up to 100%
      full_weight = relevant_group_sums.reduce(0) { |w,gs| w + gs[:weight] }
      if full_weight.zero?
        final_grade = nil
      elsif full_weight < 100
        final_grade *= 100.0 / full_weight
      end

      {:grade => final_grade.try(:round, 2)}
    else
      total, possible = group_sums.reduce([0,0]) { |(m,n),gs|
        [m + gs[:score], n + gs[:possible]]
      }
      if possible > 0
        final_grade = (total.to_f / possible) * 100
        {
          :grade => final_grade.round(2),
          :total => total.to_f,
          :possible => possible,
        }
      else
        {:grade => nil, :total => total.to_f}
      end
    end
  end

  # this takes a wrapped submission (like from create_group_sums)
  def loggable_submission(wrapped_submission)
    {
      assignment_id: wrapped_submission[:assignment].id,
      score: wrapped_submission[:score],
      total: wrapped_submission[:total],
    }
  end
end<|MERGE_RESOLUTION|>--- conflicted
+++ resolved
@@ -417,28 +417,6 @@
     end
   end
 
-<<<<<<< HEAD
-  def load_assignment_visibilities_for_users(user_ids)
-    @assignment_ids_visible_to_user ||= begin
-      AssignmentStudentVisibility.shard(@course.shard)
-        .visible_assignment_ids_in_course_by_user(
-          course_id: @course.id,
-          user_id: user_ids.map { |u| Shard.global_id_for(u) }, # hack to always find cross-shard enrollments
-          use_global_id: true
-        )
-    end
-  end
-
-  def clear_assignment_visibilities_cache
-    @assignment_ids_visible_to_user = nil
-  end
-
-  def assignment_ids_visible_to_user(user_id)
-    @assignment_ids_visible_to_user[Shard.global_id_for(user_id)]
-  end
-
-=======
->>>>>>> 81cca375
   # see comments for dropAssignments in grade_calculator.coffee
   def drop_assignments(submissions, rules)
     drop_lowest    = rules[:drop_lowest] || 0
