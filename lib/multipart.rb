--- conflicted
+++ resolved
@@ -57,11 +57,7 @@
       def file_param(k, v)
         file_data = v.read rescue nil
         if file_data
-<<<<<<< HEAD
-          file_path = v.respond_to?(:path) ? v.path : k.to_s
-=======
           file_path = (v.respond_to?(:path) && v.path) || k.to_s
->>>>>>> fe8419f2
           FileParam.new(k, file_path, file_data)
         else
           Param.new(k,v)
