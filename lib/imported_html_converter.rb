--- conflicted
+++ resolved
@@ -84,12 +84,9 @@
             # The file is in the context of an AQ, leave the link alone
           elsif val =~ %r{\A/courses/\d+/files/\d+}
             # This points to a specific file already, leave it alone
-<<<<<<< HEAD
-=======
           elsif for_course_copy
             # For course copies don't try to fix relative urls. Any url we can
             # correctly alter was changed during the 'export' step
->>>>>>> c9dd974e
           else
             begin
               if relative_url?(node[attr])
