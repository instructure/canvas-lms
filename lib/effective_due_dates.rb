--- conflicted
+++ resolved
@@ -158,8 +158,6 @@
     end
   end
 
-<<<<<<< HEAD
-=======
   def context_module_overrides
     if Account.site_admin.feature_enabled?(:differentiated_modules)
       "/* fetch all module overrides for this assignment */
@@ -225,7 +223,6 @@
     end
   end
 
->>>>>>> 82f3398e
   def course_overrides
     if Account.site_admin.feature_enabled?(:differentiated_modules)
       "/* fetch all students affected by course overrides */
@@ -239,10 +236,7 @@
           o.due_at,
           o.set_type AS override_type,
           o.due_at_overridden,
-<<<<<<< HEAD
-=======
           o.unassign_item,
->>>>>>> 82f3398e
           2 AS priority
         FROM
           overrides o
@@ -267,8 +261,6 @@
     end
   end
 
-<<<<<<< HEAD
-=======
   def unassign_item
     if Account.site_admin.feature_enabled?(:differentiated_modules)
       "WHERE
@@ -278,7 +270,6 @@
     end
   end
 
->>>>>>> 82f3398e
   # This beauty of a method brings together assignment overrides,
   # due dates, grading periods, course/group enrollments, etc
   # to calculate each student's effective due date and whether or
