# frozen_string_literal: true

#
# Copyright (C) 2011 - present Instructure, Inc.
#
# This file is part of Canvas.
#
# Canvas is free software: you can redistribute it and/or modify it under
# the terms of the GNU Affero General Public License as published by the Free
# Software Foundation, version 3 of the License.
#
# Canvas is distributed in the hope that it will be useful, but WITHOUT ANY
# WARRANTY; without even the implied warranty of MERCHANTABILITY or FITNESS FOR
# A PARTICULAR PURPOSE. See the GNU Affero General Public License for more
# details.
#
# You should have received a copy of the GNU Affero General Public License along
# with this program. If not, see <http://www.gnu.org/licenses/>.
#

require "nokogiri"

module CC
  module CCHelper
    CANVAS_NAMESPACE = "http://canvas.instructure.com/xsd/cccv1p0"
    XSD_URI = "https://canvas.instructure.com/xsd/cccv1p0.xsd"

    # IMS formats/types
    IMS_DATE = "%Y-%m-%d"
    IMS_DATETIME = "%Y-%m-%dT%H:%M:%S"
    CC_EXTENSION = "imscc"
    QTI_EXTENSION = ".xml.qti"
    CANVAS_PLATFORM = "canvas.instructure.com"

    # Common Cartridge 1.0
    # associatedcontent/imscc_xmlv1p0/learning-application-resource
    # imsdt_xmlv1p0
    # imswl_xmlv1p0
    # imsqti_xmlv1p2/imscc_xmlv1p0/assessment
    # imsqti_xmlv1p2/imscc_xmlv1p0/question-bank

    # Common Cartridge 1.1 (What Canvas exports)
    ASSESSMENT_TYPE = "imsqti_xmlv1p2/imscc_xmlv1p1/assessment"
    QUESTION_BANK = "imsqti_xmlv1p2/imscc_xmlv1p1/question-bank"
    DISCUSSION_TOPIC = "imsdt_xmlv1p1"
    LOR = "associatedcontent/imscc_xmlv1p1/learning-application-resource"
    WEB_LINK = "imswl_xmlv1p1"
    WEBCONTENT = "webcontent"
    BASIC_LTI = "imsbasiclti_xmlv1p0"
    BASIC_LTI_1_DOT_3 = "imsbasiclti_xmlv1p3"
    BLTI_NAMESPACE = "http://www.imsglobal.org/xsd/imsbasiclti_v1p0"

    # Common Cartridge 1.2
    # associatedcontent/imscc_xmlv1p2/learning-application-resource
    # imsdt_xmlv1p2
    # imswl_xmlv1p2
    # imsqti_xmlv1p2/imscc_xmlv1p2/assessment
    # imsqti_xmlv1p2/imscc_xmlv1p2/question-bank
    # imsbasiclti_xmlv1p0

    # Common Cartridge 1.3
    ASSIGNMENT_TYPE = "assignment_xmlv1p0"
    ASSIGNMENT_NAMESPACE = "http://www.imsglobal.org/xsd/imscc_extensions/assignment"
    ASSIGNMENT_XSD_URI = "http://www.imsglobal.org/profile/cc/cc_extensions/cc_extresource_assignmentv1p0_v1p0.xsd"

    # QTI-only export
    QTI_ASSESSMENT_TYPE = "imsqti_xmlv1p2"

    # substitution tokens
    OBJECT_TOKEN = "$CANVAS_OBJECT_REFERENCE$"
    COURSE_TOKEN = "$CANVAS_COURSE_REFERENCE$"
    WIKI_TOKEN = "$WIKI_REFERENCE$"
    WEB_CONTENT_TOKEN = "$IMS-CC-FILEBASE$"

    # file names/paths
    ASSESSMENT_CC_QTI = "assessment_qti.xml"
    ASSESSMENT_NON_CC_FOLDER = "non_cc_assessments"
    ASSESSMENT_META = "assessment_meta.xml"
    ASSIGNMENT_GROUPS = "assignment_groups.xml"
    ASSIGNMENT_SETTINGS = "assignment_settings.xml"
    COURSE_SETTINGS = "course_settings.xml"
    COURSE_SETTINGS_DIR = "course_settings"
    EXTERNAL_FEEDS = "external_feeds.xml"
    GRADING_STANDARDS = "grading_standards.xml"
    EVENTS = "events.xml"
    LATE_POLICY = "late_policy.xml"
    LEARNING_OUTCOMES = "learning_outcomes.xml"
    MANIFEST = "imsmanifest.xml"
    MODULE_META = "module_meta.xml"
    COURSE_PACES = "course_paces.xml"
    RUBRICS = "rubrics.xml"
    EXTERNAL_TOOLS = "external_tools.xml"
    FILES_META = "files_meta.xml"
    SYLLABUS = "syllabus.html"
    WEB_RESOURCES_FOLDER = "web_resources"
    WIKI_FOLDER = "wiki_content"
    MEDIA_OBJECTS_FOLDER = "media_objects"
    CANVAS_EXPORT_FLAG = "canvas_export.txt"
    MEDIA_TRACKS = "media_tracks.xml"
    ASSIGNMENT_XML = "assignment.xml"
    EXTERNAL_CONTENT_FOLDER = "external_content"
    RESOURCE_LINK_FOLDER = "lti_resource_links"
    BLUEPRINT_SETTINGS = "blueprint.xml"
    CONTEXT_INFO = "context.xml"

    REPLACEABLE_MEDIA_TYPES = ["audio", "video"].freeze

    def ims_date(date = nil, default = Time.now)
      CCHelper.ims_date(date, default)
    end

    def ims_datetime(date = nil, default = Time.now)
      CCHelper.ims_datetime(date, default)
    end

    def self.create_key(object, prepend = "", global: false)
      key = if object.is_a? ActiveRecord::Base
              global ? object.global_asset_string : object.asset_string
            elsif global && (md = object.to_s.match(/^(.*)_(\d+)$/))
              "#{md[1]}_#{Shard.global_id_for(md[2])}" # globalize asset strings
            else
              object.to_s
            end
      # make it obvious if we're using new identifiers now
      (global ? "g" : "i") + Digest::MD5.hexdigest(prepend + key)
    end

    def self.ims_date(date = nil, default = Time.now)
      date ||= default
      return nil unless date

      date.respond_to?(:utc) ? date.utc.strftime(IMS_DATE) : date.strftime(IMS_DATE)
    end

    def self.ims_datetime(date = nil, default = Time.now)
      date ||= default
      return nil unless date

      date.respond_to?(:utc) ? date.utc.strftime(IMS_DATETIME) : date.strftime(IMS_DATETIME)
    end

    def get_html_title_and_body_and_id(doc)
      id = get_node_val(doc, "html head meta[name=identifier] @content")
      get_html_title_and_body(doc) << id
    end

    def get_html_title_and_body_and_meta_fields(doc)
      meta_fields = {}
      doc.css("html head meta").each do |meta_node|
        if (key = meta_node["name"])
          meta_fields[key] = meta_node["content"]
        end
      end
      get_html_title_and_body(doc) << meta_fields
    end

    def get_html_title_and_body(doc)
      title = get_node_val(doc, "html head title")
      body = doc.at_css("html body").to_s.encode(Encoding::UTF_8).gsub(%r{</?body>}, "").strip
      [title, body]
    end

    MEDIAHREF_REGEX = %r{/media_objects_iframe\?mediahref=/}
    SPECIAL_REFERENCE_REGEX = /(?:\$|%24)[^%$]*(?:\$|%24)/
    WEB_CONTENT_REFERENCE_REGEX = Regexp.union(
      Regexp.new(Regexp.escape(CC::CCHelper::WEB_CONTENT_TOKEN)),
      Regexp.new(Regexp.escape(CGI.escape(CC::CCHelper::WEB_CONTENT_TOKEN)))
    )

    def self.map_linked_objects(content)
      linked_objects = []
      doc = Nokogiri::XML.fragment(content)
      doc.css("a, img", "iframe", "source").each do |node|
        source = node["href"] || node["src"]
        next unless SPECIAL_REFERENCE_REGEX.match?(source)

        if WEB_CONTENT_REFERENCE_REGEX.match?(source)
          attachment_key = CGI.unescape(source.sub(WEB_CONTENT_REFERENCE_REGEX, ""))
          if node["data-media-type"]
            if MEDIAHREF_REGEX.match?(attachment_key)
              # e.g. "/media_objects_iframe?mediahref=/foo.mp3?canvas_download&amp;type=audio=1&canvas_qs_type=audio"
              attachment_key = attachment_key.split("?").second
              attachment_key = "/" + attachment_key.split("/").second
            else
              nil # formatted appropriately, no need to massage the pathname
            end
          else
            # e.g. "/amazing_file.txt?canvas_=1&canvas_qs_wrap=1"
            attachment_key = attachment_key.split("?").first
            attachment_key = attachment_key.split("/").join("/")
          end
          linked_objects.push({ local_path: attachment_key, type: "Attachment" })
        else
          type, object_key = source.split("/").last 2
          if SPECIAL_REFERENCE_REGEX.match?(type)
            type = object_key
            object_key = nil
          end
          linked_objects.push({ identifier: object_key, type: })
        end
      end
      linked_objects
    end

    require "set"

    class HtmlContentExporter
      attr_reader :course, :user, :used_media_objects, :media_object_flavor, :media_object_infos
      attr_accessor :referenced_files, :referenced_assessment_question_files

      def initialize(course, user, opts = {})
        @media_object_flavor = opts[:media_object_flavor]
        @used_media_objects = Set.new
        @media_object_infos = {}
        @rewriter = UserContent::HtmlRewriter.new(course, user, contextless_types: ["files", "media_attachments_iframe"])
        @course = course
        @user = user
        @track_referenced_files = opts[:track_referenced_files]
        @for_course_copy = opts[:for_course_copy]
        @for_epub_export = opts[:for_epub_export]
        @key_generator = opts[:key_generator] || CC::CCHelper
        @referenced_files = {}
        @referenced_assessment_question_files = {}
        @disable_content_rewriting = !!opts[:disable_content_rewriting] || false

        @rewriter.set_handler("file_contents") do |match|
          if match.url =~ %r{/media_objects/(\d_\w+)}
            # This is a media object referencing an attachment that it shouldn't be
            "/media_objects/#{$1}"
          else
            match.url.sub(/course( |%20)files/, WEB_CONTENT_TOKEN)
          end
        end
        @rewriter.set_handler("courses") do |match|
          if match.obj_id == @course.id
            "#{COURSE_TOKEN}/#{match.rest}"
          end
        end
        file_handler = proc do |match|
          if match.obj_id.nil?
            if (match_data = match.url.match(%r{/files/folder/(.*)}))
              # this might not be the best idea but let's keep going and see what happens
              "#{COURSE_TOKEN}/files/folder/#{match_data[1]}"
            elsif match.prefix.present?
              # If match.obj_id is nil, it's because we're actually linking to a page
              # (the /courses/:id/files page) and not to a specific file. In this case,
              # just pass it straight through.
              "#{COURSE_TOKEN}/files"
            end
          else
            context = @course
            current_referenced_files = @referenced_files
            if match.context_type == "assessment_questions" && !@for_course_copy
              context = match.context_type.classify.constantize.find_by(id: match.context_id)
              current_referenced_files = @referenced_assessment_question_files
            end

            obj = if context && match.obj_class == Attachment
                    context.attachments.find_by(id: match.obj_id)
                  else
                    match.obj_class.where(id: match.obj_id).first
                  end
            next(match.url) unless obj && (@rewriter.user_can_view_content?(obj) || @for_epub_export)

            obj.export_id = @key_generator.create_key(obj)
            current_referenced_files[obj.id] = obj if @track_referenced_files && !current_referenced_files[obj.id]

            if @for_course_copy
              "#{COURSE_TOKEN}/file_ref/#{obj.export_id}#{match.rest}"
            else
              # for files in exports, turn it into a relative link by path, rather than by file id
              # we retain the file query string parameters
              folder = if match.context_type == "assessment_questions"
                         "#{WEB_CONTENT_TOKEN}/assessment_questions"
                       else
                         obj.folder&.full_name&.sub(/course( |%20)files/, WEB_CONTENT_TOKEN)
                       end
              folder = folder.split("/").map { |part| URI::DEFAULT_PARSER.escape(part) }.join("/")
              path = "#{folder}/#{URI::DEFAULT_PARSER.escape(obj.display_name)}"
              path = HtmlTextHelper.escape_html(path)
              "#{path}#{CCHelper.file_query_string(match.rest)}"
            end
          end
        end
        @rewriter.set_handler("files", &file_handler)
        @rewriter.set_handler("media_attachments_iframe", &file_handler) # do |match|
        wiki_handler = proc do |match|
          # WikiPagesController allows loosely-matching URLs; fix them before exporting
          if match.obj_id.present?
            url_or_title = match.obj_id
            lookup = if Account.site_admin.feature_enabled?(:permanent_page_links)
                       @course.wiki_page_lookups.where(slug: url_or_title.to_url).first
                     end
            page = if lookup
                     @course.wiki_pages.deleted_last.where(id: lookup.wiki_page_id).first
                   else
                     @course.wiki_pages.deleted_last.where(url: url_or_title).first ||
                       @course.wiki_pages.deleted_last.where(url: url_or_title.to_url).first ||
                       @course.wiki_pages.where(id: url_or_title.to_i).first
                   end
          end
          if page
            query = translate_module_item_query(match.query)
            migration_id = @key_generator.create_key(page)
            "#{WIKI_TOKEN}/#{match.type}/#{migration_id}#{query}"
          else
            "#{WIKI_TOKEN}/#{match.type}/#{match.obj_id}#{match.query}"
          end
        end
        @rewriter.set_handler("wiki", &wiki_handler)
        @rewriter.set_handler("pages", &wiki_handler)
        @rewriter.set_handler("items") do |match|
          item = ContentTag.find(match.obj_id)
          migration_id = @key_generator.create_key(item)
          "#{COURSE_TOKEN}/modules/#{match.type}/#{migration_id}#{match.query}"
        end
        @rewriter.set_default_handler do |match|
          new_url = match.url
          if match.obj_id && match.obj_class
            obj = match.obj_class.where(id: match.obj_id).first
            if obj && (@rewriter.user_can_view_content?(obj) || @for_epub_export)
              # for all other types,
              # create a migration id for the object, and use that as the new link
              migration_id = @key_generator.create_key(obj)
              query = translate_module_item_query(match.query)
              new_url = "#{OBJECT_TOKEN}/#{match.type}/#{migration_id}#{query}"
            end
          elsif match.obj_id
            new_url = "#{COURSE_TOKEN}/#{match.type}/#{match.obj_id}#{match.rest}"
          else
            new_url = "#{COURSE_TOKEN}/#{match.type}#{match.rest}"
          end
          new_url
        end

        protocol = HostUrl.protocol
        host = HostUrl.context_host(@course)
        port = ConfigFile.load("domain").try(:[], :domain).try(:split, ":").try(:[], 1)
        @url_prefix = "#{protocol}://#{host}"
        @url_prefix += ":#{port}" if !host&.include?(":") && port.present?
      end

<<<<<<< HEAD
      # after LF-1335 has been run on prod, we should be able to remove this, I think
      def used_media_objects
        return @used_media_objects if @ensure_attachments_for_media_objects

        course_media = @course.attachments.where.not(media_entry_id: nil)
        @used_media_objects.each do |obj|
          new_attachment = if (file = course_media.find { |cm| cm.media_entry_id == obj.media_id })
                             file
                           elsif obj.attachment
                             attachment = obj.attachment.clone_for(@course)
                             attachment.save!
                             attachment.handle_duplicates(:rename)
                             attachment
                           else
                             obj.attachment = @course.attachments.create!(media_entry_id: obj.media_id, filename: obj.guaranteed_title, content_type: "unknown/unknown")
                             obj.save!
                             obj.attachment
                           end

          new_attachment.update! file_state: "available"
          new_attachment.export_id = @key_generator.create_key(new_attachment)
          @referenced_files[new_attachment.id] = new_attachment
        end
        @ensure_attachments_for_media_objects = true
        @used_media_objects
      end

=======
>>>>>>> c0c653e9
      def translate_module_item_query(query)
        return query unless query&.include?("module_item_id=")

        original_param = query.sub("?", "").split("&").detect { |p| p.include?("module_item_id=") }
        tag_id = original_param.split("=").last
        new_param = "module_item_id=#{@key_generator.create_key(ContentTag.new(id: tag_id))}"
        query.sub(original_param, new_param)
      end

      def html_page(html, title, meta_fields = {})
        content = html_content(html)
        meta_html = ""
        meta_fields.each_pair do |k, v|
          next unless v.present?

          meta_html += %(<meta name="#{HtmlTextHelper.escape_html(k.to_s)}" content="#{HtmlTextHelper.escape_html(v.to_s)}"/>\n)
        end

        %(<html>\n<head>\n<meta http-equiv="Content-Type" content="text/html; charset=utf-8"/>\n<title>#{HtmlTextHelper.escape_html(title)}</title>\n#{meta_html}</head>\n<body>\n#{content}\n</body>\n</html>)
      end

      def replace_media_iframe(iframe)
        return iframe unless REPLACEABLE_MEDIA_TYPES.include?(iframe["data-media-type"])

        iframe.name = iframe["data-media-type"]
        source = Nokogiri::XML::Node.new("source", iframe)
        source["src"] = iframe["src"]
        source["data-media-id"] = iframe["data-media-id"]
        source["data-media-type"] = iframe["data-media-type"]
        iframe.add_child(source)
        iframe.remove_attribute("src")
        iframe
      end

      def media_object_export_path(media_id)
        obj = MediaObject.active.by_media_id(media_id).take
        return unless obj && @key_generator.create_key(obj)

        @used_media_objects << obj
        info = CCHelper.media_object_info(obj, course: @course, flavor: media_object_flavor)
        @media_object_infos[obj.id] = info
        attachment = info[:attachment]
        attachment.export_id = @key_generator.create_key(attachment)
        referenced_files[attachment.id] = attachment unless referenced_files[attachment.id]
        File.join(WEB_CONTENT_TOKEN, info[:path])
      end

      def html_content(html)
        return html if @disable_content_rewriting || html.blank?

        html = @rewriter.translate_content(html)
        return html if html.blank?

        doc = Nokogiri::HTML5.fragment(html)
        # keep track of found media comments, and translate them into links into the files tree
        # if imported back into canvas, they'll get uploaded to the media server
        # and translated back into media comments
        doc.css("a.instructure_inline_media_comment").each do |anchor|
          next unless anchor["id"]

          media_id = anchor["id"].gsub(/^media_comment_/, "")
          path = media_object_export_path(media_id)
          anchor["href"] = path if path
        end

        # process RCE media object iframes
        doc.css("iframe[src*='media_objects']").each do |iframe|
          next if iframe["src"].include?(WEB_CONTENT_TOKEN)

          media_id = iframe["src"].match(%r{media_objects(?:_iframe)?/([^?.]+)})&.[](1) || iframe["data-media-id"]
          path = media_object_export_path(media_id)
          iframe["src"] = path if path
        end

        doc.css("iframe[data-media-type]").each do |iframe|
          replace_media_iframe(iframe)
        end

        return doc.to_html if @for_course_copy

        # prepend the Canvas domain to remaining absolute paths that are missing the host
        # (those in the course are already "$CANVAS_COURSE_REFERENCE$/...", but links
        #  outside the course need a domain to be meaningful in the export)
        # see also Api#api_user_content, which does a similar thing
        Api::Html::Content::URL_ATTRIBUTES.each do |tag, attributes|
          doc.css(tag).each do |element|
            attributes.each do |attribute|
              url_str = element[attribute]
              begin
                url = URI.parse(url_str)
                if !url.host && url_str[0] == "/"[0]
                  element[attribute] = "#{@url_prefix}#{url_str}"
                end
              rescue URI::Error
                # leave it as is
              end
            end
          end
        end

        doc.to_s
      end
    end

    def self.kaltura_admin_session
      client = CanvasKaltura::ClientV3.new
      client.startSession(CanvasKaltura::SessionType::ADMIN)
      client
    end

    # TODO: after we've enforced all media objects have attachments,
    # this whole method should be unnecessary
    def self.media_object_info(obj, course: nil, client: nil, flavor: nil)
      client ||= kaltura_admin_session
      if flavor
        assets = client.flavorAssetGetByEntryId(obj.media_id) || []
        asset = assets.sort_by { |f| f[:size].to_i }.reverse.find { |f| f[:containerFormat] == flavor }
        asset ||= assets.first
      else
        asset = client.flavorAssetGetOriginalAsset(obj.media_id)
      end
      obj.ensure_attachment_media_info
      source_attachment = obj.attachment if obj.attachment_id
      related_attachment_ids = [source_attachment.id] + source_attachment.related_attachments.pluck(:id) if source_attachment
<<<<<<< HEAD
      attachment = course && related_attachment_ids && course.attachments.not_deleted.find_by(id: related_attachment_ids)
      path = if attachment
               # if the media object is associated with a file in the course, use the file's path in the export, to avoid exporting it twice
               attachment.full_display_path.sub(/^#{Regexp.quote(Folder::ROOT_FOLDER_NAME)}/, "")
             else
               # otherwise export to a file named after the media id
               filename = obj.media_id
               filename += ".#{asset[:fileExt]}" if asset
               File.join(MEDIA_OBJECTS_FOLDER, filename)
             end
      { asset:, path: }
=======
      attachment = related_attachment_ids && course&.attachments&.find_by(id: related_attachment_ids)
      attachment ||= course&.attachments&.find_by(media_entry_id: obj.media_id)

      # if a user deletes a file in the course, but it's still linked via a
      # media object, the file will get reactivated when they export
      unless attachment
        att = obj.attachment || Attachment.find_by(media_entry_id: obj.media_id)
        attachment = att.copy_to_folder!(Folder.media_folder(course))
      end
      updates = {}
      updates[:media_entry_id] = obj.media_id if [nil, "maybe"].include?(attachment.media_entry_id)
      updates[:content_type] = obj.media_type if attachment.content_type == "unknown/unknown"
      if attachment.file_state == "deleted"
        updates[:folder_id] = Folder.media_folder(course).id
        updates[:file_state] = "hidden"
      end
      if attachment.content_type.present? && File.extname(attachment.display_name).empty?
        ext = Mime::Type.lookup(MediaObject.normalize_content_type(attachment.content_type)).symbol.to_s
        attachment.display_name = "#{attachment.display_name}.#{ext}" if ext.present?
      end
      attachment.handle_duplicates(:rename)
      attachment.update! updates if updates.present? || attachment.changed?

      path = attachment.full_display_path.sub(/^#{Regexp.quote(Folder::ROOT_FOLDER_NAME)}/, "")
      { asset:, path:, attachment: }
>>>>>>> c0c653e9
    end

    # sub_path is the last part of a file url: /courses/1/files/1(/download)
    # we want to handle any sort of extra params to the file url, both in the
    # path components and the query string
    def self.file_query_string(sub_path)
      return if sub_path.blank?

      qs = []
      begin
        uri = URI.parse(sub_path)
        unless uri.path == "/preview" # defaults to preview, so no qs added
          qs << "canvas_#{Rack::Utils.escape(uri.path[1..])}=1"
        end

        Rack::Utils.parse_query(uri.query).each do |k, v|
          next if k == "verifier" || v.nil?

          qs << "canvas_qs_#{Rack::Utils.escape(k)}=#{Rack::Utils.escape(v)}"
        end
      rescue URI::Error
        # if we can't parse the url, we can't preserve canvas query params
      end
      return nil if qs.blank?

      "?#{qs.join("&")}"
    end
  end
end<|MERGE_RESOLUTION|>--- conflicted
+++ resolved
@@ -340,36 +340,6 @@
         @url_prefix += ":#{port}" if !host&.include?(":") && port.present?
       end
 
-<<<<<<< HEAD
-      # after LF-1335 has been run on prod, we should be able to remove this, I think
-      def used_media_objects
-        return @used_media_objects if @ensure_attachments_for_media_objects
-
-        course_media = @course.attachments.where.not(media_entry_id: nil)
-        @used_media_objects.each do |obj|
-          new_attachment = if (file = course_media.find { |cm| cm.media_entry_id == obj.media_id })
-                             file
-                           elsif obj.attachment
-                             attachment = obj.attachment.clone_for(@course)
-                             attachment.save!
-                             attachment.handle_duplicates(:rename)
-                             attachment
-                           else
-                             obj.attachment = @course.attachments.create!(media_entry_id: obj.media_id, filename: obj.guaranteed_title, content_type: "unknown/unknown")
-                             obj.save!
-                             obj.attachment
-                           end
-
-          new_attachment.update! file_state: "available"
-          new_attachment.export_id = @key_generator.create_key(new_attachment)
-          @referenced_files[new_attachment.id] = new_attachment
-        end
-        @ensure_attachments_for_media_objects = true
-        @used_media_objects
-      end
-
-=======
->>>>>>> c0c653e9
       def translate_module_item_query(query)
         return query unless query&.include?("module_item_id=")
 
@@ -494,19 +464,6 @@
       obj.ensure_attachment_media_info
       source_attachment = obj.attachment if obj.attachment_id
       related_attachment_ids = [source_attachment.id] + source_attachment.related_attachments.pluck(:id) if source_attachment
-<<<<<<< HEAD
-      attachment = course && related_attachment_ids && course.attachments.not_deleted.find_by(id: related_attachment_ids)
-      path = if attachment
-               # if the media object is associated with a file in the course, use the file's path in the export, to avoid exporting it twice
-               attachment.full_display_path.sub(/^#{Regexp.quote(Folder::ROOT_FOLDER_NAME)}/, "")
-             else
-               # otherwise export to a file named after the media id
-               filename = obj.media_id
-               filename += ".#{asset[:fileExt]}" if asset
-               File.join(MEDIA_OBJECTS_FOLDER, filename)
-             end
-      { asset:, path: }
-=======
       attachment = related_attachment_ids && course&.attachments&.find_by(id: related_attachment_ids)
       attachment ||= course&.attachments&.find_by(media_entry_id: obj.media_id)
 
@@ -532,7 +489,6 @@
 
       path = attachment.full_display_path.sub(/^#{Regexp.quote(Folder::ROOT_FOLDER_NAME)}/, "")
       { asset:, path:, attachment: }
->>>>>>> c0c653e9
     end
 
     # sub_path is the last part of a file url: /courses/1/files/1(/download)
