# frozen_string_literal: true

#
# Copyright (C) 2011 - present Instructure, Inc.
#
# This file is part of Canvas.
#
# Canvas is free software: you can redistribute it and/or modify it under
# the terms of the GNU Affero General Public License as published by the Free
# Software Foundation, version 3 of the License.
#
# Canvas is distributed in the hope that it will be useful, but WITHOUT ANY
# WARRANTY; without even the implied warranty of MERCHANTABILITY or FITNESS FOR
# A PARTICULAR PURPOSE. See the GNU Affero General Public License for more
# details.
#
# You should have received a copy of the GNU Affero General Public License along
# with this program. If not, see <http://www.gnu.org/licenses/>.
#

require "nokogiri"

module CC
  module CCHelper
    CANVAS_NAMESPACE = "http://canvas.instructure.com/xsd/cccv1p0"
    XSD_URI = "https://canvas.instructure.com/xsd/cccv1p0.xsd"

    # IMS formats/types
    IMS_DATE = "%Y-%m-%d"
    IMS_DATETIME = "%Y-%m-%dT%H:%M:%S"
    CC_EXTENSION = "imscc"
    QTI_EXTENSION = ".xml.qti"
    CANVAS_PLATFORM = "canvas.instructure.com"

    # Common Cartridge 1.0
    # associatedcontent/imscc_xmlv1p0/learning-application-resource
    # imsdt_xmlv1p0
    # imswl_xmlv1p0
    # imsqti_xmlv1p2/imscc_xmlv1p0/assessment
    # imsqti_xmlv1p2/imscc_xmlv1p0/question-bank

    # Common Cartridge 1.1 (What Canvas exports)
    ASSESSMENT_TYPE = "imsqti_xmlv1p2/imscc_xmlv1p1/assessment"
    QUESTION_BANK = "imsqti_xmlv1p2/imscc_xmlv1p1/question-bank"
    DISCUSSION_TOPIC = "imsdt_xmlv1p1"
    LOR = "associatedcontent/imscc_xmlv1p1/learning-application-resource"
    WEB_LINK = "imswl_xmlv1p1"
    WEBCONTENT = "webcontent"
    BASIC_LTI = "imsbasiclti_xmlv1p0"
    BASIC_LTI_1_DOT_3 = "imsbasiclti_xmlv1p3"
    BLTI_NAMESPACE = "http://www.imsglobal.org/xsd/imsbasiclti_v1p0"

    # Common Cartridge 1.2
    # associatedcontent/imscc_xmlv1p2/learning-application-resource
    # imsdt_xmlv1p2
    # imswl_xmlv1p2
    # imsqti_xmlv1p2/imscc_xmlv1p2/assessment
    # imsqti_xmlv1p2/imscc_xmlv1p2/question-bank
    # imsbasiclti_xmlv1p0

    # Common Cartridge 1.3
    ASSIGNMENT_TYPE = "assignment_xmlv1p0"
    ASSIGNMENT_NAMESPACE = "http://www.imsglobal.org/xsd/imscc_extensions/assignment"
    ASSIGNMENT_XSD_URI = "http://www.imsglobal.org/profile/cc/cc_extensions/cc_extresource_assignmentv1p0_v1p0.xsd"

    # QTI-only export
    QTI_ASSESSMENT_TYPE = "imsqti_xmlv1p2"

    # substitution tokens
    OBJECT_TOKEN = "$CANVAS_OBJECT_REFERENCE$"
    COURSE_TOKEN = "$CANVAS_COURSE_REFERENCE$"
    WIKI_TOKEN = "$WIKI_REFERENCE$"
    WEB_CONTENT_TOKEN = "$IMS-CC-FILEBASE$"

    # file names/paths
    ASSESSMENT_CC_QTI = "assessment_qti.xml"
    ASSESSMENT_NON_CC_FOLDER = "non_cc_assessments"
    ASSESSMENT_META = "assessment_meta.xml"
    ASSIGNMENT_GROUPS = "assignment_groups.xml"
    ASSIGNMENT_SETTINGS = "assignment_settings.xml"
    COURSE_SETTINGS = "course_settings.xml"
    COURSE_SETTINGS_DIR = "course_settings"
    EXTERNAL_FEEDS = "external_feeds.xml"
    GRADING_STANDARDS = "grading_standards.xml"
    EVENTS = "events.xml"
    LATE_POLICY = "late_policy.xml"
    LEARNING_OUTCOMES = "learning_outcomes.xml"
    LTI_CONTEXT_CONTROLS = "lti_context_controls.xml"
    LTI_CONTEXT_CONTROLS_FOLDER = "lti_context_controls"
    MANIFEST = "imsmanifest.xml"
    MODULE_META = "module_meta.xml"
    COURSE_PACES = "course_paces.xml"
    RUBRICS = "rubrics.xml"
    EXTERNAL_TOOLS = "external_tools.xml"
    FILES_META = "files_meta.xml"
    SYLLABUS = "syllabus.html"
    WEB_RESOURCES_FOLDER = "web_resources"
    WIKI_FOLDER = "wiki_content"
    MEDIA_OBJECTS_FOLDER = "media_objects"
    CANVAS_EXPORT_FLAG = "canvas_export.txt"
    MEDIA_TRACKS = "media_tracks.xml"
    ASSIGNMENT_XML = "assignment.xml"
    EXTERNAL_CONTENT_FOLDER = "external_content"
    RESOURCE_LINK_FOLDER = "lti_resource_links"
    BLUEPRINT_SETTINGS = "blueprint.xml"
    CONTEXT_INFO = "context.xml"

    REPLACEABLE_MEDIA_TYPES = ["audio", "video"].freeze

    def ims_date(date = nil, default = Time.zone.now)
      CCHelper.ims_date(date, default)
    end

    def ims_datetime(date = nil, default = Time.zone.now)
      CCHelper.ims_datetime(date, default)
    end

    def self.create_key(object, prepend = "", global: false)
      key = if object.is_a? ActiveRecord::Base
              global ? object.global_asset_string : object.asset_string
            elsif global && (md = object.to_s.match(/^(.*)_(\d+)$/))
              "#{md[1]}_#{Shard.global_id_for(md[2])}" # globalize asset strings
            else
              object.to_s
            end
      # make it obvious if we're using new identifiers now
      (global ? "g" : "i") + Digest::MD5.hexdigest(prepend + key)
    end

    def self.ims_date(date = nil, default = Time.zone.now)
      date ||= default
      return nil unless date

      date.respond_to?(:utc) ? date.utc.strftime(IMS_DATE) : date.strftime(IMS_DATE)
    end

    def self.ims_datetime(date = nil, default = Time.zone.now)
      date ||= default
      return nil unless date

      date.respond_to?(:utc) ? date.utc.strftime(IMS_DATETIME) : date.strftime(IMS_DATETIME)
    end

    def get_html_title_and_body_and_id(doc)
      id = get_node_val(doc, "html head meta[name=identifier] @content")
      get_html_title_and_body(doc) << id
    end

    def get_html_title_and_body_and_meta_fields(doc)
      meta_fields = {}
      doc.css("html head meta").each do |meta_node|
        if (key = meta_node["name"])
          meta_fields[key] = meta_node["content"]
        end
      end
      get_html_title_and_body(doc) << meta_fields
    end

    def get_html_title_and_body(doc)
      title = get_node_val(doc, "html head title")
      body = doc.at_css("html body").to_s.encode(Encoding::UTF_8).gsub(%r{</?body>}, "").strip
      [title, body]
    end

    MEDIAHREF_REGEX = %r{/media_objects_iframe\?mediahref=/}
    SPECIAL_REFERENCE_REGEX = /(?:\$|%24)[^%$]*(?:\$|%24)/
    WEB_CONTENT_REFERENCE_REGEX = Regexp.union(
      Regexp.new(Regexp.escape(CC::CCHelper::WEB_CONTENT_TOKEN)),
      Regexp.new(Regexp.escape(CGI.escape(CC::CCHelper::WEB_CONTENT_TOKEN)))
    )

    def self.map_linked_objects(content)
      linked_objects = []
      doc = Nokogiri::XML.fragment(content)
      doc.css("a, img", "iframe", "source").each do |node|
        source = node["href"] || node["src"]
        next unless SPECIAL_REFERENCE_REGEX.match?(source)

        if WEB_CONTENT_REFERENCE_REGEX.match?(source)
          attachment_key = CGI.unescape(source.sub(WEB_CONTENT_REFERENCE_REGEX, ""))
          if node["data-media-type"]
            if MEDIAHREF_REGEX.match?(attachment_key)
              # e.g. "/media_objects_iframe?mediahref=/foo.mp3?canvas_download&amp;type=audio=1&canvas_qs_type=audio"
              attachment_key = attachment_key.split("?").second
              attachment_key = "/" + attachment_key.split("/").second
            else
              nil # formatted appropriately, no need to massage the pathname
            end
          else
            # e.g. "/amazing_file.txt?canvas_=1&canvas_qs_wrap=1"
            attachment_key = attachment_key.split("?").first
            attachment_key = attachment_key.split("/").join("/")
          end
          linked_objects.push({ local_path: attachment_key, type: "Attachment" })
        else
          type, object_key = source.split("/").last 2
          if SPECIAL_REFERENCE_REGEX.match?(type)
            type = object_key
            object_key = nil
          end
          linked_objects.push({ identifier: object_key, type: })
        end
      end
      linked_objects
    end

    class HtmlContentExporter
      attr_reader :course, :user, :used_media_objects, :media_object_flavor, :media_object_infos
      attr_accessor :referenced_files

      def initialize(course, user, opts = {})
        @media_object_flavor = opts[:media_object_flavor]
        @used_media_objects = Set.new
        @media_object_infos = {}
        @rewriter = UserContent::HtmlRewriter.new(course, user, contextless_types: ["files", "media_attachments_iframe"])
        @course = course
        @user = user
        @track_referenced_files = opts[:track_referenced_files]
        @for_course_copy = opts[:for_course_copy]
        @for_epub_export = opts[:for_epub_export]
        @key_generator = opts[:key_generator] || CC::CCHelper
        @referenced_files = {}
        @disable_content_rewriting = !!opts[:disable_content_rewriting] || false

        @rewriter.set_handler("file_contents") do |match|
          if match.url =~ %r{/media_objects/(\d_\w+)}
            # This is a media object referencing an attachment that it shouldn't be
            "/media_objects/#{$1}"
          else
            match.url.sub(/course( |%20)files/, WEB_CONTENT_TOKEN)
          end
        end
        @rewriter.set_handler("courses") do |match|
          if match.obj_id == @course.id
            "#{COURSE_TOKEN}/#{match.rest}"
          end
        end
        file_handler = proc do |match|
          if match.obj_id.nil?
            if (match_data = match.url.match(%r{/files/folder/(.*)}))
              # this might not be the best idea but let's keep going and see what happens
              "#{COURSE_TOKEN}/files/folder/#{match_data[1]}"
            elsif match.prefix.present?
              # If match.obj_id is nil, it's because we're actually linking to a page
              # (the /courses/:id/files page) and not to a specific file. In this case,
              # just pass it straight through.
              "#{COURSE_TOKEN}/files"
            end
          else
            obj = match.obj_class.find_by(id: match.obj_id)
            next(match.url) if obj.try(:context_type).nil? || %w[Course User AssessmentQuestion].exclude?(obj.context_type)

            # find the object in the context in case it's deleted and we need to find the active attachment
<<<<<<< HEAD
            obj = obj.context.attachments.find_by(id: obj) if obj
=======
            obj = obj.context.attachments.find_by(id: obj) if %w[Course User].include?(obj.context_type)
>>>>>>> 8d1d98d9
            next(match.url) unless obj
            next(match.url) if obj.context_type == "Course" && obj.context_id != @course.id
            next(match.url) if obj.context_type == "AssessmentQuestion" && @for_course_copy
            next(match.url) if match.context_type.present? && (match.context_type.classify != obj&.context_type || match.context_id != obj.context_id.to_s)
            next(match.url) unless @rewriter.user_can_view_content?(obj) || @for_epub_export

            obj.export_id = @key_generator.create_key(obj)
            @referenced_files[obj.id] = obj if @track_referenced_files && !@referenced_files[obj.id]

            if @for_course_copy
              "#{COURSE_TOKEN}/file_ref/#{obj.export_id}#{match.rest}"
            else
              # for files in exports, turn it into a relative link by path, rather than by file id
              # we retain the file query string parameters
              folder = if obj.context_type == "AssessmentQuestion"
                         "#{WEB_CONTENT_TOKEN}/assessment_questions"
                       elsif obj.context_type == "User"
                         "#{WEB_CONTENT_TOKEN}/#{Folder.media_folder(course).name}"
                       else
                         obj.folder&.full_name&.sub(/course( |%20)files/, WEB_CONTENT_TOKEN)
                       end
              folder = folder.split("/").map { |part| URI::DEFAULT_PARSER.escape(part) }.join("/")
              path = "#{folder}/#{URI::DEFAULT_PARSER.escape(obj.display_name)}"
              path = HtmlTextHelper.escape_html(path)
              "#{path}#{CCHelper.file_query_string(match.rest)}"
            end
          end
        end
        @rewriter.set_handler("files", &file_handler)
        @rewriter.set_handler("media_attachments_iframe", &file_handler) # do |match|
        wiki_handler = proc do |match|
          # WikiPagesController allows loosely-matching URLs; fix them before exporting
          if match.obj_id.present?
            url_or_title = match.obj_id
            lookup = if Account.site_admin.feature_enabled?(:permanent_page_links)
                       @course.wiki_page_lookups.where(slug: url_or_title.to_url).first
                     end
            page = if lookup
                     @course.wiki_pages.deleted_last.where(id: lookup.wiki_page_id).first
                   else
                     @course.wiki_pages.deleted_last.where(url: url_or_title).first ||
                       @course.wiki_pages.deleted_last.where(url: url_or_title.to_url).first ||
                       @course.wiki_pages.where(id: url_or_title.to_i).first
                   end
          end
          if page
            query = translate_module_item_query(match.query)
            migration_id = @key_generator.create_key(page)
            "#{WIKI_TOKEN}/#{match.type}/#{migration_id}#{query}"
          else
            "#{WIKI_TOKEN}/#{match.type}/#{match.obj_id}#{match.query}"
          end
        end
        @rewriter.set_handler("wiki", &wiki_handler)
        @rewriter.set_handler("pages", &wiki_handler)
        @rewriter.set_handler("items") do |match|
          item = ContentTag.find(match.obj_id)
          migration_id = @key_generator.create_key(item)
          "#{COURSE_TOKEN}/modules/#{match.type}/#{migration_id}#{match.query}"
        end
        @rewriter.set_default_handler do |match|
          new_url = match.url
          if match.obj_id && match.obj_class
            obj = match.obj_class.where(id: match.obj_id).first
            if obj && (@rewriter.user_can_view_content?(obj) || @for_epub_export)
              # for all other types,
              # create a migration id for the object, and use that as the new link
              migration_id = @key_generator.create_key(obj)
              query = translate_module_item_query(match.query)
              new_url = "#{OBJECT_TOKEN}/#{match.type}/#{migration_id}#{query}"
            end
          elsif match.obj_id
            new_url = "#{COURSE_TOKEN}/#{match.type}/#{match.obj_id}#{match.rest}"
          else
            new_url = "#{COURSE_TOKEN}/#{match.type}#{match.rest}"
          end
          new_url
        end

        protocol = HostUrl.protocol
        host = HostUrl.context_host(@course)
        port = ConfigFile.load("domain").try(:[], :domain).try(:split, ":").try(:[], 1)
        @url_prefix = "#{protocol}://#{host}"
        @url_prefix += ":#{port}" if !host&.include?(":") && port.present?
      end

      def translate_module_item_query(query)
        return query unless query&.include?("module_item_id=")

        original_param = query.sub("?", "").split("&").detect { |p| p.include?("module_item_id=") }
        tag_id = original_param.split("=").last
        new_param = "module_item_id=#{@key_generator.create_key(ContentTag.new(id: tag_id))}"
        query.sub(original_param, new_param)
      end

      def json_page(block_editor, title, meta_fields = {})
        json = {}
        json["title"] = title
        json["meta"] = meta_fields
        json["block_editor"] = {
          "blocks" => @rewriter.translate_blocks(block_editor),
          "editor_version" => block_editor.editor_version
        }
        json.to_json
      end

      def html_page(html, title, meta_fields = {})
        content = html_content(html)
        meta_html = ""
        meta_fields.each_pair do |k, v|
          next unless v.present?

          meta_html += %(<meta name="#{HtmlTextHelper.escape_html(k.to_s)}" content="#{HtmlTextHelper.escape_html(v.to_s)}"/>\n)
        end

        %(<html>\n<head>\n<meta http-equiv="Content-Type" content="text/html; charset=utf-8"/>\n<title>#{HtmlTextHelper.escape_html(title)}</title>\n#{meta_html}</head>\n<body>\n#{content}\n</body>\n</html>)
      end

      def replace_media_iframe(iframe)
        return iframe unless REPLACEABLE_MEDIA_TYPES.include?(iframe["data-media-type"])

        iframe.name = iframe["data-media-type"]
        source = Nokogiri::XML::Node.new("source", iframe)
        source["src"] = iframe["src"]
        source["data-media-id"] = iframe["data-media-id"]
        source["data-media-type"] = iframe["data-media-type"]
        iframe.add_child(source)
        iframe.remove_attribute("src")
        iframe
      end

      def media_object_export_path(media_id)
        obj = MediaObject.active.by_media_id(media_id).take
        return unless obj && @key_generator.create_key(obj)

        @used_media_objects << obj
        info = CCHelper.media_object_info(obj, course: @course, flavor: media_object_flavor)
        @media_object_infos[obj.id] = info
        attachment = info[:attachment]
        attachment.export_id = @key_generator.create_key(attachment)
        referenced_files[attachment.id] = attachment unless referenced_files[attachment.id]
        File.join(WEB_CONTENT_TOKEN, info[:path])
      end

      def html_content(html)
        return html if @disable_content_rewriting || html.blank?

        html = @rewriter.translate_content(html)
        return html if html.blank?

        doc = Nokogiri::HTML5.fragment(html, nil, **CanvasSanitize::SANITIZE[:parser_options])
        # keep track of found media comments, and translate them into links into the files tree
        # if imported back into canvas, they'll get uploaded to the media server
        # and translated back into media comments
        doc.css("a.instructure_inline_media_comment").each do |anchor|
          next unless anchor["id"]

          media_id = anchor["id"].gsub(/^media_comment_/, "")
          path = media_object_export_path(media_id)
          anchor["href"] = path if path
        end

        # process RCE media object iframes
        doc.css("iframe[src*='media_objects']").each do |iframe|
          next if iframe["src"].include?(WEB_CONTENT_TOKEN)

          media_id = iframe["src"].match(%r{media_objects(?:_iframe)?/([^?.]+)})&.[](1) || iframe["data-media-id"]
          path = media_object_export_path(media_id)
          iframe["src"] = path if path
        end

        doc.css("iframe[data-media-type]").each do |iframe|
          replace_media_iframe(iframe)
        end

        return doc.to_html if @for_course_copy

        # prepend the Canvas domain to remaining absolute paths that are missing the host
        # (those in the course are already "$CANVAS_COURSE_REFERENCE$/...", but links
        #  outside the course need a domain to be meaningful in the export)
        # see also Api#api_user_content, which does a similar thing
        Api::Html::Content::URL_ATTRIBUTES.each do |tag, attributes|
          doc.css(tag).each do |element|
            attributes.each do |attribute|
              url_str = element[attribute]
              begin
                url = URI.parse(url_str)
                if !url.host && url_str[0] == "/"[0]
                  element[attribute] = "#{@url_prefix}#{url_str}"
                end
              rescue URI::Error
                # leave it as is
              end
            end
          end
        end

        doc.to_s
      end
    end

    def self.kaltura_admin_session
      client = CanvasKaltura::ClientV3.new
      client.startSession(CanvasKaltura::SessionType::ADMIN)
      client
    end

    # TODO: after we've enforced all media objects have attachments,
    # this whole method should be unnecessary
    def self.media_object_info(obj, course: nil, client: nil, flavor: nil)
      client ||= kaltura_admin_session
      if flavor
        assets = client.flavorAssetGetByEntryId(obj.media_id) || []
        asset = assets.sort_by { |f| f[:size].to_i }.reverse.find { |f| f[:containerFormat] == flavor }
        asset ||= assets.first
      else
        asset = client.flavorAssetGetOriginalAsset(obj.media_id)
      end
      obj.ensure_attachment_media_info
      source_attachment = obj.attachment if obj.attachment_id
      related_attachment_ids = [source_attachment.id] + source_attachment.related_attachments.pluck(:id) if source_attachment
      attachment = related_attachment_ids && course&.attachments&.find_by(id: related_attachment_ids)
      attachment ||= course&.attachments&.find_by(media_entry_id: obj.media_id)

      # if a user deletes a file in the course, but it's still linked via a
      # media object, the file will get reactivated when they export
      unless attachment
        att = obj.attachment || Attachment.find_by(media_entry_id: obj.media_id)
        if course && !att
          unless obj.context_id
            obj.context = course
            obj.save
          end
          obj.create_attachment
          att = obj.attachment
        end
        attachment = att.copy_to_folder!(Folder.media_folder(course))
      end
      updates = {}
      updates[:media_entry_id] = obj.media_id if [nil, "maybe"].include?(attachment.media_entry_id)
      updates[:content_type] = obj.media_type if attachment.content_type == "unknown/unknown"
      if attachment.file_state == "deleted"
        updates[:folder_id] = Folder.media_folder(course).id
        updates[:file_state] = "hidden"
      end
      if attachment.content_type.present? && File.extname(attachment.display_name).empty?
        ext = Mime::Type.lookup(MediaObject.normalize_content_type(attachment.content_type)).symbol.to_s
        attachment.display_name = "#{attachment.display_name}.#{ext}" if ext.present?
      end
      attachment.handle_duplicates(:rename)
      attachment.update! updates if updates.present? || attachment.changed?

      path = attachment.full_display_path.sub(/^#{Regexp.quote(Folder::ROOT_FOLDER_NAME)}/, "")
      { asset:, path:, attachment: }
    end

    # sub_path is the last part of a file url: /courses/1/files/1(/download)
    # we want to handle any sort of extra params to the file url, both in the
    # path components and the query string
    def self.file_query_string(sub_path)
      return if sub_path.blank?

      sub_path = CGI.unescapeHTML(sub_path)

      qs = []
      begin
        uri = URI.parse(sub_path)
        unless uri.path == "/preview" # defaults to preview, so no qs added
          qs << "canvas_#{Rack::Utils.escape(uri.path[1..])}=1"
        end

        Rack::Utils.parse_query(uri.query).each do |k, v|
          next if k == "verifier" || v.nil?

          qs << "canvas_qs_#{Rack::Utils.escape(k)}=#{Rack::Utils.escape(v)}"
        end
      rescue URI::Error
        # if we can't parse the url, we can't preserve canvas query params
      end
      return nil if qs.blank?

      "?#{qs.join("&")}"
    end
  end
end<|MERGE_RESOLUTION|>--- conflicted
+++ resolved
@@ -251,11 +251,7 @@
             next(match.url) if obj.try(:context_type).nil? || %w[Course User AssessmentQuestion].exclude?(obj.context_type)
 
             # find the object in the context in case it's deleted and we need to find the active attachment
-<<<<<<< HEAD
-            obj = obj.context.attachments.find_by(id: obj) if obj
-=======
             obj = obj.context.attachments.find_by(id: obj) if %w[Course User].include?(obj.context_type)
->>>>>>> 8d1d98d9
             next(match.url) unless obj
             next(match.url) if obj.context_type == "Course" && obj.context_id != @course.id
             next(match.url) if obj.context_type == "AssessmentQuestion" && @for_course_copy
