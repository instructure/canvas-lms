--- conflicted
+++ resolved
@@ -22,7 +22,6 @@
 module CC
   module Qti
     module QtiItems
-
       CC_SUPPORTED_TYPES = ['multiple_choice_question',
                             'multiple_answers_question',
                             'true_false_question',
@@ -30,28 +29,28 @@
                             'essay_question']
 
       CC_TYPE_PROFILES = {
-              'multiple_choice_question' => 'cc.multiple_choice.v0p1',
-              'multiple_answers_question' => 'cc.multiple_response.v0p1',
-              'true_false_question' => 'cc.true_false.v0p1',
-              'short_answer_question' => 'cc.fib.v0p1',
-              'essay_question' => 'cc.essay.v0p1'
+        'multiple_choice_question' => 'cc.multiple_choice.v0p1',
+        'multiple_answers_question' => 'cc.multiple_response.v0p1',
+        'true_false_question' => 'cc.true_false.v0p1',
+        'short_answer_question' => 'cc.fib.v0p1',
+        'essay_question' => 'cc.essay.v0p1'
       }
 
       # These types don't stop processing response conditions once the correct
       # answer is found, so they need to show the incorrect response differently
       MULTI_ANSWER_TYPES = ['matching_question',
-                           'multiple_dropdowns_question',
-                           'fill_in_multiple_blanks_question']
+                            'multiple_dropdowns_question',
+                            'fill_in_multiple_blanks_question']
 
       def add_ref_or_question(node, question)
         aq = nil
         unless question[:assessment_question_id].blank?
-          if aq = AssessmentQuestion.where(id: question[:assessment_question_id]).first
+          if (aq = AssessmentQuestion.where(id: question[:assessment_question_id]).first)
             if aq.deleted? ||
-                    !aq.assessment_question_bank ||
-                    aq.assessment_question_bank.deleted? ||
-                    aq.assessment_question_bank.context_id != @course.id ||
-                    aq.assessment_question_bank.context_type != @course.class.to_s
+               !aq.assessment_question_bank ||
+               aq.assessment_question_bank.deleted? ||
+               aq.assessment_question_bank.context_id != @course.id ||
+               aq.assessment_question_bank.context_type != @course.class.to_s
               aq = nil
             end
           end
@@ -70,6 +69,7 @@
       # returns boolean - whether the question was added
       def add_cc_question(node, question)
         return false unless CC_SUPPORTED_TYPES.member?(question['question_type'])
+
         add_question(node, question, true)
         true
       end
@@ -96,7 +96,7 @@
         create_key("assessment_question_#{aq_id}")
       end
 
-      def add_question(node, question, for_cc=false)
+      def add_question(node, question, for_cc = false)
         question['migration_id'] = question[:is_quiz_question] ? qq_mig_id(question) : aq_mig_id(question)
         question['answers'] ||= []
 
@@ -104,8 +104,8 @@
           change_missing_word(question)
         end
         node.item(
-                :ident => question['migration_id'],
-                :title => question['name'].presence || question['question_name']
+          :ident => question['migration_id'],
+          :title => question['name'].presence || question['question_name']
         ) do |item_node|
           item_node.itemmetadata do |meta_node|
             meta_node.qtimetadata do |qm_node|
@@ -117,7 +117,7 @@
               else
                 meta_field(qm_node, 'question_type', question['question_type'])
                 meta_field(qm_node, 'points_possible', question['points_possible'])
-                meta_field(qm_node, 'original_answer_ids', question['answers'].map{|a| a['id']}.join(","))
+                meta_field(qm_node, 'original_answer_ids', question['answers'].map { |a| a['id'] }.join(","))
                 if question[:is_quiz_question]
                   meta_field(qm_node, 'assessment_question_identifierref', aq_mig_id(question))
                 end
@@ -136,10 +136,10 @@
             item_node.resprocessing do |res_node|
               res_node.outcomes do |out_node|
                 out_node.decvar(
-                        :maxvalue => '100',
-                        :minvalue => '0',
-                        :varname => 'SCORE',
-                        :vartype => 'Decimal'
+                  :maxvalue => '100',
+                  :minvalue => '0',
+                  :varname => 'SCORE',
+                  :vartype => 'Decimal'
                 )
               end
               resprocessing(res_node, question)
@@ -180,13 +180,13 @@
       def multiple_choice_response_str(node, question)
         card = question['question_type'] == 'multiple_answers_question' ? 'Multiple' : 'Single'
         node.response_lid(
-                :ident => "response1",
-                :rcardinality => card
+          :ident => "response1",
+          :rcardinality => card
         ) do |r_node|
           r_node.render_choice do |rc_node|
             question['answers'].each do |answer|
               rc_node.response_label(
-                      :ident => answer['id']
+                :ident => answer['id']
               ) do |rl_node|
                 rl_node.material do |mat_node|
                   html_mat_text(mat_node, answer['html'], answer['text'])
@@ -199,31 +199,32 @@
 
       def matching_response_lid(node, question)
         question['answers'].each do |answer|
-          node.response_lid(:ident=>"response_#{answer['id']}") do |lid_node|
+          node.response_lid(:ident => "response_#{answer['id']}") do |lid_node|
             lid_node.material do |mat_node|
               html_mat_text(mat_node, answer['html'], answer['text'])
             end
 
             lid_node.render_choice do |rc_node|
               next unless question['matches']
+
               question['matches'].each do |match|
-                rc_node.response_label(:ident=>match['match_id']) do |r_node|
+                rc_node.response_label(:ident => match['match_id']) do |r_node|
                   r_node.material do |mat_node|
                     mat_node.mattext match['text']
                   end
-                end #r_node
-              end
-            end #rc_node
-          end #lid_node
+                end # r_node
+              end
+            end # rc_node
+          end # lid_node
         end
       end
 
       def short_answer_response_str(node, question)
         node.response_str(
-                :ident => "response1",
-                :rcardinality => 'Single'
+          :ident => "response1",
+          :rcardinality => 'Single'
         ) do |r_node|
-          r_node.render_fib {|n| n.response_label(:ident=>'answer1', :rshuffle=>'No')}
+          r_node.render_fib { |n| n.response_label(:ident => 'answer1', :rshuffle => 'No') }
         end
       end
 
@@ -237,16 +238,16 @@
       end
 
       def multiple_dropdowns_response_lid(node, question)
-        groups = question['answers'].group_by{|a|a[:blank_id]}
+        groups = question['answers'].group_by { |a| a[:blank_id] }
 
         groups.each_pair do |id, answers|
-          node.response_lid(:ident=>"response_#{id}") do |lid_node|
+          node.response_lid(:ident => "response_#{id}") do |lid_node|
             lid_node.material do |mat_node|
               mat_node.mattext id
             end
             lid_node.render_choice do |rc_node|
               answers.each do |answer|
-                rc_node.response_label(:ident=>answer['id']) do |r_node|
+                rc_node.response_label(:ident => answer['id']) do |r_node|
                   r_node.material do |mat_node|
                     html_mat_text(mat_node, answer['html'], answer['text'])
                   end
@@ -259,10 +260,10 @@
 
       def calculated_response_str(node, question)
         node.response_str(
-                :ident => 'response1',
-                :rcardinality => 'Single'
+          :ident => 'response1',
+          :rcardinality => 'Single'
         ) do |r_node|
-          r_node.render_fib(:fibtype=>'Decimal') {|n| n.response_label(:ident=>'answer1')}
+          r_node.render_fib(:fibtype => 'Decimal') { |n| n.response_label(:ident => 'answer1') }
         end
       end
 
@@ -305,53 +306,53 @@
 
       def multiple_choice_resprocessing(node, question)
         correct_id = nil
-        correct_answer = question['answers'].find{|a|a['weight'].to_i > 0}
+        correct_answer = question['answers'].find { |a| a['weight'].to_i > 0 }
         correct_id = correct_answer['id'] if correct_answer
-        node.respcondition(:continue=>'No') do |res_node|
+        node.respcondition(:continue => 'No') do |res_node|
           res_node.conditionvar do |c_node|
-            c_node.varequal correct_id, :respident=>"response1"
-          end #c_node
+            c_node.varequal correct_id, :respident => "response1"
+          end # c_node
           res_node.setvar '100', :action => 'Set', :varname => 'SCORE'
           correct_feedback_ref(res_node, question)
-        end #res_node
+        end # res_node
       end
 
       def multiple_answers_resprocessing(node, question)
-        node.respcondition(:continue=>'No') do |res_node|
+        node.respcondition(:continue => 'No') do |res_node|
           res_node.conditionvar do |c_node|
             c_node.and do |and_node|
               # The CC implementation guide says the 'and' isn't needed but it doesn't validate without it.
               question['answers'].each do |answer|
                 if answer['weight'].to_i > 0
-                  and_node.varequal answer['id'], :respident=>"response1"
+                  and_node.varequal answer['id'], :respident => "response1"
                 else
                   and_node.not do |not_node|
-                    not_node.varequal answer['id'], :respident=>"response1"
+                    not_node.varequal answer['id'], :respident => "response1"
                   end
                 end
               end
             end
-          end #c_node
+          end # c_node
           res_node.setvar '100', :action => 'Set', :varname => 'SCORE'
           correct_feedback_ref(res_node, question)
-        end #res_node
+        end # res_node
       end
 
       def short_answer_resprocessing(node, question)
-        node.respcondition(:continue=>'No') do |res_node|
+        node.respcondition(:continue => 'No') do |res_node|
           res_node.conditionvar do |c_node|
             question['answers'].each do |answer|
               c_node.varequal answer['text'], :respident => 'response1'
             end
-          end #c_node
+          end # c_node
           res_node.setvar '100', :action => 'Set', :varname => 'SCORE'
           correct_feedback_ref(res_node, question)
-        end #res_node
+        end # res_node
       end
 
       def numerical_resprocessing(node, question)
         question['answers'].each do |answer|
-          node.respcondition(:continue=>'No') do |res_node|
+          node.respcondition(:continue => 'No') do |res_node|
             res_node.conditionvar do |c_node|
               if answer['exact']
                 # exact answer
@@ -371,7 +372,7 @@
                 # this might be one of the worst hacks i've ever done
                 c_node.or do |or_node|
                   approx = answer['approximate'].to_d
-                  or_node.varequal approx, :respident=> 'response1'
+                  or_node.varequal approx, :respident => 'response1'
 
                   precision = answer['precision'].to_i
                   if precision > 0
@@ -393,16 +394,12 @@
                 c_node.vargte(answer['start'], :respident => 'response1')
                 c_node.varlte(answer['end'], :respident => 'response1')
               end
-            end #c_node
+            end # c_node
 
             res_node.setvar '100', :action => 'Set', :varname => 'SCORE'
-<<<<<<< HEAD
-            res_node.displayfeedback(:feedbacktype=>'Response', :linkrefid=>"#{answer['id']}_fb") unless (answer['comments'].blank? && answer['comments_html'].blank?)
-=======
             res_node.displayfeedback(:feedbacktype => 'Response', :linkrefid => "#{answer['id']}_fb") unless answer['comments'].blank? && answer['comments_html'].blank?
->>>>>>> 75b2b932
             correct_feedback_ref(res_node, question)
-          end #res_node
+          end # res_node
         end
       end
 
@@ -419,7 +416,7 @@
         question['answers'].each do |answer|
           node.respcondition do |r_node|
             r_node.conditionvar do |c_node|
-              c_node.varequal(answer['match_id'], :respident=>"response_#{answer['id']}")
+              c_node.varequal(answer['match_id'], :respident => "response_#{answer['id']}")
             end
             r_node.setvar(correct_points, :varname => 'SCORE', :action => 'Add')
           end
@@ -428,25 +425,25 @@
             node.respcondition do |r_node|
               r_node.conditionvar do |c_node|
                 c_node.not do |n_node|
-                  c_node.varequal(answer['match_id'], :respident=>"response_#{answer['id']}")
-                end
-              end
-              r_node.displayfeedback(:feedbacktype=>'Response', :linkrefid=>"#{answer['id']}_fb")
+                  c_node.varequal(answer['match_id'], :respident => "response_#{answer['id']}")
+                end
+              end
+              r_node.displayfeedback(:feedbacktype => 'Response', :linkrefid => "#{answer['id']}_fb")
             end
           end
         end
       end
 
       def multiple_dropdowns_resprocessing(node, question)
-        groups = question['answers'].group_by{|a|a[:blank_id]}
+        groups = question['answers'].group_by { |a| a[:blank_id] }
         correct_points = 100.0 / groups.length
         correct_points = "%.2f" % correct_points
 
         groups.each_pair do |id, answers|
-          if answer = answers.find{|a| a['weight'].to_i > 0}
+          if (answer = answers.find { |a| a['weight'].to_i > 0 })
             node.respcondition do |r_node|
               r_node.conditionvar do |c_node|
-                c_node.varequal(answer['id'], :respident=>"response_#{id}")
+                c_node.varequal(answer['id'], :respident => "response_#{id}")
               end
               r_node.setvar(correct_points, :varname => 'SCORE', :action => 'Add')
             end
@@ -455,15 +452,15 @@
       end
 
       def calculated_resprocessing(node, question)
-        node.respcondition(:title=>'correct') do |r_node|
+        node.respcondition(:title => 'correct') do |r_node|
           r_node.conditionvar do |c_node|
             c_node.other
           end
           r_node.setvar(100, :varname => 'SCORE', :action => 'Set')
         end
-        node.respcondition(:title=>'incorrect') do |r_node|
+        node.respcondition(:title => 'incorrect') do |r_node|
           r_node.conditionvar do |c_node|
-            c_node.not {|n_node|n_node.other}
+            c_node.not { |n_node| n_node.other }
           end
           r_node.setvar(0, :varname => 'SCORE', :action => 'Set')
         end
@@ -478,38 +475,39 @@
             if MULTI_ANSWER_TYPES.member? question['question_type']
               respident = "response_#{answer['blank_id']}"
             end
-            node.respcondition(:continue=>'Yes') do |res_node|
+            node.respcondition(:continue => 'Yes') do |res_node|
               res_node.conditionvar do |c_node|
                 if question[:question_type] == 'short_answer_question'
-                  c_node.varequal answer['text'], :respident=>respident
+                  c_node.varequal answer['text'], :respident => respident
                 else
-                  c_node.varequal answer['id'], :respident=>respident
-                end
-              end #c_node
-              node.displayfeedback(:feedbacktype=>'Response', :linkrefid=>"#{answer['id']}_fb")
-            end
-          end
-        end
-      end
-
-      def other_respcondition(node, continue='No', feedback_ref=nil)
-        node.respcondition(:continue=>continue) do |res_node|
+                  c_node.varequal answer['id'], :respident => respident
+                end
+              end # c_node
+              node.displayfeedback(:feedbacktype => 'Response', :linkrefid => "#{answer['id']}_fb")
+            end
+          end
+        end
+      end
+
+      def other_respcondition(node, continue = 'No', feedback_ref = nil)
+        node.respcondition(:continue => continue) do |res_node|
           res_node.conditionvar do |c_node|
             c_node.other
-          end #c_node
-          res_node.displayfeedback(:feedbacktype=>'Response', :linkrefid=>feedback_ref) if feedback_ref
-        end #res_node
+          end # c_node
+          res_node.displayfeedback(:feedbacktype => 'Response', :linkrefid => feedback_ref) if feedback_ref
+        end # res_node
       end
 
       def correct_feedback_ref(node, question)
         unless question['correct_comments'].blank? && question['correct_comments_html'].blank?
-          node.displayfeedback(:feedbacktype=>'Response', :linkrefid=>'correct_fb')
+          node.displayfeedback(:feedbacktype => 'Response', :linkrefid => 'correct_fb')
         end
       end
 
       def item_feedback(node, id, question, key)
         return unless question[key].present? || question[key + "_html"].present?
-        node.itemfeedback(:ident=>id) do |f_node|
+
+        node.itemfeedback(:ident => id) do |f_node|
           f_node.flow_mat do |flow_node|
             flow_node.material do |mat_node|
               html_mat_text(mat_node, question[key + "_html"], question[key])
@@ -531,7 +529,7 @@
           ext_node.calculated do |calc_node|
             calc_node.answer_tolerance question['answer_tolerance']
 
-            calc_node.formulas(:decimal_places=>question['formula_decimal_places']) do |forms_node|
+            calc_node.formulas(:decimal_places => question['formula_decimal_places']) do |forms_node|
               question['formulas'].try(:each) do |f|
                 forms_node.formula f['formula']
               end
@@ -539,7 +537,7 @@
 
             calc_node.vars do |vars_node|
               question['variables'].try(:each) do |var|
-                vars_node.var(:name=>var['name'], :scale=>var['scale']) do |var_node|
+                vars_node.var(:name => var['name'], :scale => var['scale']) do |var_node|
                   var_node.min var['min']
                   var_node.max var['max']
                 end
@@ -548,9 +546,9 @@
 
             calc_node.var_sets do |sets_node|
               question['answers'].try(:each) do |answer|
-                sets_node.var_set(:ident=>answer['id']) do |set_node|
+                sets_node.var_set(:ident => answer['id']) do |set_node|
                   answer['variables'].try(:each) do |var|
-                    set_node.var(var['value'], :name=>var['name'])
+                    set_node.var(var['value'], :name => var['name'])
                   end
                   set_node.answer answer[:answer]
                 end
@@ -568,7 +566,6 @@
           mat_node.mattext text_val, :texttype => 'text/plain'
         end
       end
-
     end
   end
 end