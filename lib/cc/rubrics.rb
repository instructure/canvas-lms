--- conflicted
+++ resolved
@@ -40,16 +40,12 @@
       ) do |rubrics_node|
         @course.rubric_associations.each do |assoc|
           rubric = assoc.rubric
-<<<<<<< HEAD
-          next if rubric.nil? || !rubric.active? || !export_object?(rubric) || imported_rubrics[rubric.id]
-=======
           next if rubric.nil? || !rubric.active? || imported_rubrics[rubric.id]
           if !export_object?(rubric)
             if assoc.association_type != "Assignment" || !export_object?(assoc.association)
               next
             end
           end
->>>>>>> 2d4c5674
           imported_rubrics[rubric.id] = true
 
           migration_id = CCHelper.create_key(rubric)
