--- conflicted
+++ resolved
@@ -290,8 +290,6 @@
         </xs:complexType>
       </xs:element>
       <xs:element name="lti_context_id" type="xs:string" minOccurs="0"/>
-<<<<<<< HEAD
-=======
       <xs:element name="asset_processors" minOccurs="0">
         <xs:complexType>
           <xs:sequence>
@@ -315,7 +313,6 @@
           </xs:sequence>
         </xs:complexType>
       </xs:element>
->>>>>>> 34de21f6
     </xs:all>
     <xs:attribute name="identifier" type="xs:ID" use="required"/>
   </xs:complexType>
