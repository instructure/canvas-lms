--- conflicted
+++ resolved
@@ -237,10 +237,7 @@
           title: export_item[:title],
           content: parse_content(item) || export_item[:text]
         }
-<<<<<<< HEAD
-=======
         item_hash[:frontPage] = export_item[:front_page] if type == :wiki_pages
->>>>>>> 0754012b
         add_assignment_details(item, item_hash) unless type == :wiki_pages
         item_hash
       end
