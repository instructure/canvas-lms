# frozen_string_literal: true

#
# Copyright (C) 2011 - present Instructure, Inc.
#
# This file is part of Canvas.
#
# Canvas is free software: you can redistribute it and/or modify it under
# the terms of the GNU Affero General Public License as published by the Free
# Software Foundation, version 3 of the License.
#
# Canvas is distributed in the hope that it will be useful, but WITHOUT ANY
# WARRANTY; without even the implied warranty of MERCHANTABILITY or FITNESS FOR
# A PARTICULAR PURPOSE. See the GNU Affero General Public License for more
# details.
#
# You should have received a copy of the GNU Affero General Public License along
# with this program. If not, see <http://www.gnu.org/licenses/>.
#
require 'set'

module CC
  module WebResources
    def file_or_folder_restricted?(obj)
      obj.hidden? || obj.locked || obj.unlock_at || obj.lock_at
    end

    def add_course_files
      return if for_course_copy

      @html_exporter.referenced_files.keys.each do |att_id|
        add_item_to_export("attachment_#{att_id}", "attachments")
      end

      course_folder = Folder.root_folders(@course).first
      files_with_metadata = { :folders => [], :files => [] }
      @added_attachments = {}

      zipper = ContentZipper.new
      zipper.user = @user
      zipper.process_folder(course_folder, @zip_file, [CCHelper::WEB_RESOURCES_FOLDER], :exporter => @manifest.exporter) do |file, folder_names|
        begin
          next if file.display_name.blank?
          if file.is_a? Folder
            dir = File.join(folder_names[1..-1])
            files_with_metadata[:folders] << [file, dir] if file_or_folder_restricted?(file)
            next
          end

          path = File.join(folder_names, file.display_name)
          @added_attachments[file.id] = path
          migration_id = create_key(file)
          if file_or_folder_restricted?(file) || file.usage_rights || file.display_name != file.unencoded_filename
            files_with_metadata[:files] << [file, migration_id]
          end
          @resources.resource(
                  "type" => CCHelper::WEBCONTENT,
                  :identifier => migration_id,
                  :href => path
          ) do |res|
            if file.locked || file.usage_rights
              res.metadata do |meta_node|
                meta_node.lom :lom do |lom_node|
                  if file.locked
                    lom_node.lom :educational do |edu_node|
                      edu_node.lom :intendedEndUserRole do |role_node|
                        role_node.lom :source, "IMSGLC_CC_Rolesv1p1"
                        role_node.lom :value, "Instructor"
                      end
                    end
                  end
                  if file.usage_rights
                    lom_node.lom :rights do |rights_node|
                      rights_node.lom :copyrightAndOtherRestrictions do |node|
                        node.lom :value, (file.usage_rights.license == 'public_domain') ? "no" : "yes"
                      end
                      description = []
                      description << file.usage_rights.legal_copyright if file.usage_rights.legal_copyright.present?
                      description << file.usage_rights.license_name unless file.usage_rights.license == 'private'
                      rights_node.lom :description do |desc|
                        desc.lom :string, description.join('\n')
                      end
                    end
                  end
                end
              end
            end
            res.file(:href=>path)
          end
        rescue
          title = file.unencoded_filename rescue I18n.t('course_exports.unknown_titles.file', "Unknown file")
          add_error(I18n.t('course_exports.errors.file', "The file \"%{file_name}\" failed to export", :file_name => title), $!)
        end
      end

      add_meta_info_for_files(files_with_metadata)
    end

    def files_meta_path
      File.join(CCHelper::COURSE_SETTINGS_DIR, CCHelper::FILES_META)
    end

    def add_meta_info_for_files(files)
      files_file = File.new(File.join(@canvas_resource_dir, CCHelper::FILES_META), 'w')
      rel_path = files_meta_path
      document = Builder::XmlMarkup.new(:target=>files_file, :indent=>2)

      document.instruct!
      document.fileMeta(
          "xmlns" => CCHelper::CANVAS_NAMESPACE,
          "xmlns:xsi"=>"http://www.w3.org/2001/XMLSchema-instance",
          "xsi:schemaLocation"=> "#{CCHelper::CANVAS_NAMESPACE} #{CCHelper::XSD_URI}"
      ) do |root_node|
        if !files[:folders].empty?
          root_node.folders do |folders_node|
            files[:folders].each do |folder, path|
              folders_node.folder(:path => path) do |folder_node|
                folder_node.locked "true" if folder.locked
                folder_node.hidden "true" if folder.hidden?
                folder_node.lock_at CCHelper::ims_datetime(folder.lock_at) if folder.lock_at
                folder_node.unlock_at CCHelper::ims_datetime(folder.unlock_at) if folder.unlock_at
              end
            end
          end
        end

        if !files[:files].empty?
          root_node.files do |files_node|
            files[:files].each do |file, migration_id|
              files_node.file(:identifier => migration_id) do |file_node|
                file_node.locked "true" if file.locked
                file_node.hidden "true" if file.hidden?
                file_node.lock_at CCHelper::ims_datetime(file.lock_at) if file.lock_at
                file_node.unlock_at CCHelper::ims_datetime(file.unlock_at) if file.unlock_at
                file_node.display_name file.display_name if file.display_name != file.unencoded_filename
                if file.usage_rights
                  file_node.usage_rights(:use_justification => file.usage_rights.use_justification) do |node|
                    node.legal_copyright file.usage_rights.legal_copyright if file.usage_rights.legal_copyright.present?
                    node.license file.usage_rights.license if file.usage_rights.license.present?
                  end
                end
              end
            end
          end
        end
      end

      files_file.close if files_file
      rel_path
    end

    def process_media_tracks(tracks, media_file_migration_id, media_obj, video_path)
      media_obj.media_tracks.each do |mt|
        track_id = create_key(mt.content)
        mt_path = video_path + ".#{mt.locale}.#{mt.kind}"
        @zip_file.get_output_stream(mt_path) do |stream|
          stream.write mt.content
        end
        @resources.resource(
            "type" => CCHelper::WEBCONTENT,
            :identifier => track_id,
            :href => mt_path
        ) do |res|
          res.file(:href => mt_path)
        end
        tracks[media_file_migration_id] ||= []
        tracks[media_file_migration_id] << {
            kind: mt.kind,
            locale: mt.locale,
            identifierref: track_id
        }
      end
    end

    def add_tracks(track_map)
      tracks_file = File.new(File.join(@canvas_resource_dir, CCHelper::MEDIA_TRACKS), 'w')
      document = Builder::XmlMarkup.new(:target=>tracks_file, :indent=>2)
      document.instruct!
      document.media_tracks(
          "xmlns" => CCHelper::CANVAS_NAMESPACE,
          "xmlns:xsi"=>"http://www.w3.org/2001/XMLSchema-instance",
          "xsi:schemaLocation"=> "#{CCHelper::CANVAS_NAMESPACE} #{CCHelper::XSD_URI}"
      ) do |root_node|
        track_map.each do |file_id, track_list|
          # <media identifierref='(media file resource id)'>
          root_node.media(identifierref: file_id) do |media_node|
            track_list.each do |track|
              # <track identifierref='(srt resource id)' kind='subtitles' locale='en'/>
              media_node.track(track)
            end
          end
        end
      end
      tracks_file.close
    end

    def export_media_objects?
      CanvasKaltura::ClientV3.config && !for_course_copy
    end

    MAX_MEDIA_OBJECT_SIZE = 4.gigabytes
    def add_media_objects(html_content_exporter)
      return unless export_media_objects?

      # check to make sure we don't export more than 4 gigabytes of media objects
      total_size = 0
      html_content_exporter.used_media_objects.each do |obj|
        next if @added_attachments&.key?(obj.attachment_id)

        info = html_content_exporter.media_object_infos[obj.id]
        next unless info && info[:asset] && info[:asset][:size]

        total_size += info[:asset][:size].to_i.kilobytes
      end
      if total_size > MAX_MEDIA_OBJECT_SIZE
        add_error(I18n.t('course_exports.errors.media_files_too_large',
                         "Media files were not exported because the total file size was too large."))
        return
      end

      client = CanvasKaltura::ClientV3.new
      client.startSession(CanvasKaltura::SessionType::ADMIN)

      tracks = {}
      html_content_exporter.used_media_objects.each do |obj|
        begin
          migration_id = create_key(obj)
          info = html_content_exporter.media_object_infos[obj.id]
          next unless info && info[:asset]

          path = File.join(CCHelper::WEB_RESOURCES_FOLDER, info[:path])

          # download from kaltura if the file wasn't already exported here in add_course_files
          if !@added_attachments || @added_attachments[obj.attachment_id] != path
            unless CanvasKaltura::ClientV3::ASSET_STATUSES[info[:asset][:status]] == :READY &&
<<<<<<< HEAD
              url = (client.flavorAssetGetPlaylistUrl(obj.media_id, info[:asset][:id]) || client.flavorAssetGetDownloadUrl(info[:asset][:id]))
=======
                   (url = (client.flavorAssetGetPlaylistUrl(obj.media_id, info[:asset][:id]) || client.flavorAssetGetDownloadUrl(info[:asset][:id])))
>>>>>>> 2d51e8e7
              add_error(I18n.t('course_exports.errors.media_file', "A media file failed to export"))
              next
            end

            CanvasHttp.get(url) do |http_response|
              raise CanvasHttp::InvalidResponseCodeError.new(http_response.code.to_i) unless http_response.code.to_i == 200
              @zip_file.get_output_stream(path) do |stream|
                http_response.read_body(stream)
              end
            end

            @resources.resource(
                    "type" => CCHelper::WEBCONTENT,
                    :identifier => migration_id,
                    :href => path
            ) do |res|
              res.file(:href => path)
            end
          end

          process_media_tracks(tracks, migration_id, obj, path)
        rescue
          add_error(I18n.t('course_exports.errors.media_file', "A media file failed to export"), $!)
        end
      end

      add_tracks(tracks) if @canvas_resource_dir
    end
  end
end<|MERGE_RESOLUTION|>--- conflicted
+++ resolved
@@ -41,6 +41,7 @@
       zipper.process_folder(course_folder, @zip_file, [CCHelper::WEB_RESOURCES_FOLDER], :exporter => @manifest.exporter) do |file, folder_names|
         begin
           next if file.display_name.blank?
+
           if file.is_a? Folder
             dir = File.join(folder_names[1..-1])
             files_with_metadata[:folders] << [file, dir] if file_or_folder_restricted?(file)
@@ -54,9 +55,9 @@
             files_with_metadata[:files] << [file, migration_id]
           end
           @resources.resource(
-                  "type" => CCHelper::WEBCONTENT,
-                  :identifier => migration_id,
-                  :href => path
+            "type" => CCHelper::WEBCONTENT,
+            :identifier => migration_id,
+            :href => path
           ) do |res|
             if file.locked || file.usage_rights
               res.metadata do |meta_node|
@@ -85,7 +86,7 @@
                 end
               end
             end
-            res.file(:href=>path)
+            res.file(:href => path)
           end
         rescue
           title = file.unencoded_filename rescue I18n.t('course_exports.unknown_titles.file', "Unknown file")
@@ -103,13 +104,13 @@
     def add_meta_info_for_files(files)
       files_file = File.new(File.join(@canvas_resource_dir, CCHelper::FILES_META), 'w')
       rel_path = files_meta_path
-      document = Builder::XmlMarkup.new(:target=>files_file, :indent=>2)
+      document = Builder::XmlMarkup.new(:target => files_file, :indent => 2)
 
       document.instruct!
       document.fileMeta(
-          "xmlns" => CCHelper::CANVAS_NAMESPACE,
-          "xmlns:xsi"=>"http://www.w3.org/2001/XMLSchema-instance",
-          "xsi:schemaLocation"=> "#{CCHelper::CANVAS_NAMESPACE} #{CCHelper::XSD_URI}"
+        "xmlns" => CCHelper::CANVAS_NAMESPACE,
+        "xmlns:xsi" => "http://www.w3.org/2001/XMLSchema-instance",
+        "xsi:schemaLocation" => "#{CCHelper::CANVAS_NAMESPACE} #{CCHelper::XSD_URI}"
       ) do |root_node|
         if !files[:folders].empty?
           root_node.folders do |folders_node|
@@ -157,29 +158,29 @@
           stream.write mt.content
         end
         @resources.resource(
-            "type" => CCHelper::WEBCONTENT,
-            :identifier => track_id,
-            :href => mt_path
+          "type" => CCHelper::WEBCONTENT,
+          :identifier => track_id,
+          :href => mt_path
         ) do |res|
           res.file(:href => mt_path)
         end
         tracks[media_file_migration_id] ||= []
         tracks[media_file_migration_id] << {
-            kind: mt.kind,
-            locale: mt.locale,
-            identifierref: track_id
+          kind: mt.kind,
+          locale: mt.locale,
+          identifierref: track_id
         }
       end
     end
 
     def add_tracks(track_map)
       tracks_file = File.new(File.join(@canvas_resource_dir, CCHelper::MEDIA_TRACKS), 'w')
-      document = Builder::XmlMarkup.new(:target=>tracks_file, :indent=>2)
+      document = Builder::XmlMarkup.new(:target => tracks_file, :indent => 2)
       document.instruct!
       document.media_tracks(
-          "xmlns" => CCHelper::CANVAS_NAMESPACE,
-          "xmlns:xsi"=>"http://www.w3.org/2001/XMLSchema-instance",
-          "xsi:schemaLocation"=> "#{CCHelper::CANVAS_NAMESPACE} #{CCHelper::XSD_URI}"
+        "xmlns" => CCHelper::CANVAS_NAMESPACE,
+        "xmlns:xsi" => "http://www.w3.org/2001/XMLSchema-instance",
+        "xsi:schemaLocation" => "#{CCHelper::CANVAS_NAMESPACE} #{CCHelper::XSD_URI}"
       ) do |root_node|
         track_map.each do |file_id, track_list|
           # <media identifierref='(media file resource id)'>
@@ -233,26 +234,23 @@
           # download from kaltura if the file wasn't already exported here in add_course_files
           if !@added_attachments || @added_attachments[obj.attachment_id] != path
             unless CanvasKaltura::ClientV3::ASSET_STATUSES[info[:asset][:status]] == :READY &&
-<<<<<<< HEAD
-              url = (client.flavorAssetGetPlaylistUrl(obj.media_id, info[:asset][:id]) || client.flavorAssetGetDownloadUrl(info[:asset][:id]))
-=======
                    (url = (client.flavorAssetGetPlaylistUrl(obj.media_id, info[:asset][:id]) || client.flavorAssetGetDownloadUrl(info[:asset][:id])))
->>>>>>> 2d51e8e7
               add_error(I18n.t('course_exports.errors.media_file', "A media file failed to export"))
               next
             end
 
             CanvasHttp.get(url) do |http_response|
               raise CanvasHttp::InvalidResponseCodeError.new(http_response.code.to_i) unless http_response.code.to_i == 200
+
               @zip_file.get_output_stream(path) do |stream|
                 http_response.read_body(stream)
               end
             end
 
             @resources.resource(
-                    "type" => CCHelper::WEBCONTENT,
-                    :identifier => migration_id,
-                    :href => path
+              "type" => CCHelper::WEBCONTENT,
+              :identifier => migration_id,
+              :href => path
             ) do |res|
               res.file(:href => path)
             end
