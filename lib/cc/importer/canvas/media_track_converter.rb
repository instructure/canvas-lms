# frozen_string_literal: true

#
# Copyright (C) 2014 - present Instructure, Inc.
#
# This file is part of Canvas.
#
# Canvas is free software: you can redistribute it and/or modify it under
# the terms of the GNU Affero General Public License as published by the Free
# Software Foundation, version 3 of the License.
#
# Canvas is distributed in the hope that it will be useful, but WITHOUT ANY
# WARRANTY; without even the implied warranty of MERCHANTABILITY or FITNESS FOR
# A PARTICULAR PURPOSE. See the GNU Affero General Public License for more
# details.
#
# You should have received a copy of the GNU Affero General Public License along
# with this program. If not, see <http://www.gnu.org/licenses/>.
#
module CC::Importer::Canvas
  module MediaTrackConverter
    include CC::Importer

    def convert_media_tracks(doc)
      track_map = {}
      return track_map unless doc
<<<<<<< HEAD
      if media_tracks = doc.at_css('media_tracks')
=======

      if (media_tracks = doc.at_css('media_tracks'))
>>>>>>> 2d51e8e7
        media_tracks.css('media').each do |media|
          file_migration_id = media['identifierref']
          tracks = []
          media.css('track').each do |track|
            track = { 'migration_id' => track['identifierref'],
                      'kind' => track['kind'],
                      'locale' => track['locale'] }
            tracks << track
          end
          track_map[file_migration_id] = tracks
        end
      end
      track_map
    end

  end
end<|MERGE_RESOLUTION|>--- conflicted
+++ resolved
@@ -24,12 +24,8 @@
     def convert_media_tracks(doc)
       track_map = {}
       return track_map unless doc
-<<<<<<< HEAD
-      if media_tracks = doc.at_css('media_tracks')
-=======
 
       if (media_tracks = doc.at_css('media_tracks'))
->>>>>>> 2d51e8e7
         media_tracks.css('media').each do |media|
           file_migration_id = media['identifierref']
           tracks = []
@@ -44,6 +40,5 @@
       end
       track_map
     end
-
   end
 end