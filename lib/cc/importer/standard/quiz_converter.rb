# frozen_string_literal: true

#
# Copyright (C) 2011 - present Instructure, Inc.
#
# This file is part of Canvas.
#
# Canvas is free software: you can redistribute it and/or modify it under
# the terms of the GNU Affero General Public License as published by the Free
# Software Foundation, version 3 of the License.
#
# Canvas is distributed in the hope that it will be useful, but WITHOUT ANY
# WARRANTY; without even the implied warranty of MERCHANTABILITY or FITNESS FOR
# A PARTICULAR PURPOSE. See the GNU Affero General Public License for more
# details.
#
# You should have received a copy of the GNU Affero General Public License along
# with this program. If not, see <http://www.gnu.org/licenses/>.
#
module CC::Importer::Standard
  module QuizConverter
    include CC::Importer

    def convert_quizzes
      quizzes = []
      questions = []
      
      conversion_dir = @package_root.item_path("temp_qti_conversions")

      resources_by_type("imsqti").each do |res|
        path = res[:href] || (res[:files] && res[:files].first && res[:files].first[:href])
        full_path = path ? get_full_path(path) : nil
        id = res[:migration_id]

        if path.nil? # inline qti
<<<<<<< HEAD
          next unless res_node = @resource_nodes_for_flat_manifest[id]
=======
          next unless (res_node = @resource_nodes_for_flat_manifest[id])

>>>>>>> 2d51e8e7
          qti_node = res_node.elements.first
          path = "#{id}_qti.xml"
          full_path = get_full_path(path)
          File.open(full_path, 'w') {|f| f << qti_node.to_xml} # write to file so we can convert with qti exporter
        end

        if File.exist?(full_path)
          qti_converted_dir = File.join(conversion_dir, id)
          if run_qti_converter(full_path, qti_converted_dir, id)
            # get quizzes/questions
            if (q_list = convert_questions(qti_converted_dir, id))
              questions += q_list
            end
            if (quiz = convert_assessment(qti_converted_dir, id))
              quizzes << quiz
            end
          end
        end
      end

      [{:assessment_questions => questions}, {:assessments => quizzes}]
    end
    
    def run_qti_converter(qti_file, out_folder, resource_id)
      # convert to 2.1
      command = Qti.get_conversion_command(out_folder, qti_file)
      logger.debug "Running migration command: #{command}"
      python_std_out = `#{command}`

      if $?.exitstatus == 0
        true
      else
        add_warning(I18n.t('lib.cc.standard.failed_to_convert_qti', 'Failed to import Assessment %{file_identifier}', :file_identifier => resource_id), "Output of QTI conversion tool: #{python_std_out.last(300)}")
        false
      end
    end

    def convert_questions(out_folder, resource_id)
      questions = nil
      begin
        manifest_file = File.join(out_folder, Qti::Converter::MANIFEST_FILE)
        questions = Qti.convert_questions(manifest_file, :flavor => Qti::Flavors::COMMON_CARTRIDGE)
        ::Canvas::Migration::MigratorHelper.prepend_id_to_questions(questions, resource_id)

        #try to replace relative urls
        questions.each do |question|
          question[:question_text] = replace_urls(question[:question_text], resource_id) if question[:question_text]
          question[:answers].each do |ans|
            ans.each_pair do |key, val|
              if key.to_s.end_with? "html"
                ans[key] = replace_urls(val, resource_id) if ans[key]
              end
            end
          end
        end
      rescue
        add_warning(I18n.t('lib.cc.standard.failed_to_convert_qti', 'Failed to import Assessment %{file_identifier}', :file_identifier => resource_id), $!)
      end
      questions
    end

    def convert_assessment(out_folder, resource_id)
      quiz = nil
      begin
        manifest_file = File.join(out_folder, Qti::Converter::MANIFEST_FILE)
        quizzes = Qti.convert_assessments(manifest_file, :flavor => Qti::Flavors::COMMON_CARTRIDGE)
        ::Canvas::Migration::MigratorHelper.prepend_id_to_assessments(quizzes, resource_id)
        if (quiz = quizzes.first)
          quiz[:migration_id] = resource_id
        end
      rescue
        add_warning(I18n.t('lib.cc.standard.failed_to_convert_qti', 'Failed to import Assessment %{file_identifier}', :file_identifier => resource_id), $!)
      end
      quiz
    end
    
  end
end<|MERGE_RESOLUTION|>--- conflicted
+++ resolved
@@ -24,7 +24,7 @@
     def convert_quizzes
       quizzes = []
       questions = []
-      
+
       conversion_dir = @package_root.item_path("temp_qti_conversions")
 
       resources_by_type("imsqti").each do |res|
@@ -33,16 +33,12 @@
         id = res[:migration_id]
 
         if path.nil? # inline qti
-<<<<<<< HEAD
-          next unless res_node = @resource_nodes_for_flat_manifest[id]
-=======
           next unless (res_node = @resource_nodes_for_flat_manifest[id])
 
->>>>>>> 2d51e8e7
           qti_node = res_node.elements.first
           path = "#{id}_qti.xml"
           full_path = get_full_path(path)
-          File.open(full_path, 'w') {|f| f << qti_node.to_xml} # write to file so we can convert with qti exporter
+          File.open(full_path, 'w') { |f| f << qti_node.to_xml } # write to file so we can convert with qti exporter
         end
 
         if File.exist?(full_path)
@@ -59,9 +55,9 @@
         end
       end
 
-      [{:assessment_questions => questions}, {:assessments => quizzes}]
+      [{ :assessment_questions => questions }, { :assessments => quizzes }]
     end
-    
+
     def run_qti_converter(qti_file, out_folder, resource_id)
       # convert to 2.1
       command = Qti.get_conversion_command(out_folder, qti_file)
@@ -83,7 +79,7 @@
         questions = Qti.convert_questions(manifest_file, :flavor => Qti::Flavors::COMMON_CARTRIDGE)
         ::Canvas::Migration::MigratorHelper.prepend_id_to_questions(questions, resource_id)
 
-        #try to replace relative urls
+        # try to replace relative urls
         questions.each do |question|
           question[:question_text] = replace_urls(question[:question_text], resource_id) if question[:question_text]
           question[:answers].each do |ans|
@@ -114,6 +110,5 @@
       end
       quiz
     end
-    
   end
 end