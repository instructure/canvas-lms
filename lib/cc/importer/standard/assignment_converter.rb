# frozen_string_literal: true

#
# Copyright (C) 2014 - present Instructure, Inc.
#
# This file is part of Canvas.
#
# Canvas is free software: you can redistribute it and/or modify it under
# the terms of the GNU Affero General Public License as published by the Free
# Software Foundation, version 3 of the License.
#
# Canvas is distributed in the hope that it will be useful, but WITHOUT ANY
# WARRANTY; without even the implied warranty of MERCHANTABILITY or FITNESS FOR
# A PARTICULAR PURPOSE. See the GNU Affero General Public License for more
# details.
#
# You should have received a copy of the GNU Affero General Public License along
# with this program. If not, see <http://www.gnu.org/licenses/>.
#
module CC::Importer::Standard
  module AssignmentConverter
    include CC::Importer

    def convert_cc_assignments(asmnts = [])
      resources_by_type("assignment", "assignment_xmlv1p0").each do |res|
        next unless (doc = get_node_or_open_file(res, "assignment"))

        path = res[:href] || (res[:files]&.first && res[:files].first[:href])
        resource_dir = File.dirname(path) if path

        asmnt = { migration_id: res[:migration_id] }.with_indifferent_access
        if res[:intended_user_role] == "Instructor"
          asmnt[:workflow_state] = "unpublished"
        end
        parse_cc_assignment_data(asmnt, doc, resource_dir)

        # FIXME: check the XML namespace to make sure it's actually a canvas assignment
        # (blocked by remove_namespaces! in lib/canvas/migration/migrator.rb)
        if (assgn_node = doc.at_css("extensions > assignment"))
          parse_canvas_assignment_data(assgn_node, nil, asmnt)
        end

        asmnts << asmnt
      end

      asmnts
    end

    def parse_cc_assignment_data(asmnt, doc, resource_dir)
      asmnt[:description] = get_node_val(doc, "text")
      asmnt[:description] = replace_urls(asmnt[:description]) unless @canvas_converter
      asmnt[:instructor_description] = get_node_val(doc, "instructor_text")
      asmnt[:title] = get_node_val(doc, "title")
      asmnt[:gradable] = get_bool_val(doc, "gradable")
      if (points_possible = get_node_att(doc, "gradable", "points_possible"))
        asmnt[:grading_type] = "points"
        asmnt[:points_possible] = points_possible.to_f
      end
      unless doc.css("submission_formats format").empty?
        asmnt[:submission_types] = []
        doc.css("submission_formats format").each do |format|
          type = format["type"]
          type = "online_text_entry" if type == "text"
          type = "online_text_entry" if type == "html"
          type = "online_url" if type == "url"
          type = "online_upload" if type == "file"
          asmnt[:submission_types] << type
        end
        asmnt[:submission_types] = asmnt[:submission_types].uniq.join ","
      end

      if doc.css("attachment")
        asmnt[:description] += "\n<ul>"
        doc.css("attachment").each do |att_node|
          # TODO: next if type is teachers
          att_path = att_node["href"]
          url = @canvas_converter ? att_path : (get_canvas_att_replacement_url(att_path, resource_dir) || att_path)
          asmnt[:description] += "\n<li><a href=\"#{url}\">#{File.basename att_path}</a>"
        end
        asmnt[:description] += "\n</ul>"
      end
    end

    def parse_canvas_assignment_data(meta_doc, html_doc = nil, assignment = {})
      if html_doc
        _title, body = get_html_title_and_body(html_doc)
        assignment["description"] = body
      end

      assignment["migration_id"] ||= get_node_att(meta_doc, "assignment", "identifier") || meta_doc["identifier"]
      assignment["assignment_group_migration_id"] = get_node_val(meta_doc, "assignment_group_identifierref")
      assignment["grading_standard_migration_id"] = get_node_val(meta_doc, "grading_standard_identifierref")
      assignment["group_category"] = get_node_val(meta_doc, "group_category")
      assignment["grading_standard_id"] = get_node_val(meta_doc, "grading_standard_external_identifier")
      assignment["rubric_migration_id"] = get_node_val(meta_doc, "rubric_identifierref")
      assignment["rubric_id"] = get_node_val(meta_doc, "rubric_external_identifier")
      assignment["quiz_migration_id"] = get_node_val(meta_doc, "quiz_identifierref")
      assignment["workflow_state"] = get_node_val(meta_doc, "workflow_state") if meta_doc.at_css("workflow_state")
      assignment["external_tool_migration_id"] = get_node_val(meta_doc, "external_tool_identifierref") if meta_doc.at_css("external_tool_identifierref")
      assignment["external_tool_id"] = get_node_val(meta_doc, "external_tool_external_identifier") if meta_doc.at_css("external_tool_external_identifier")
      assignment["tool_setting"] = get_tool_setting(meta_doc) if meta_doc.at_css("tool_setting").present?
      assignment["resource_link_lookup_uuid"] = get_node_val(meta_doc, "resource_link_lookup_uuid") if meta_doc.at_css("resource_link_lookup_uuid")

      if meta_doc.at_css("saved_rubric_comments comment")
        assignment[:saved_rubric_comments] = {}
        meta_doc.css("saved_rubric_comments comment").each do |comment_node|
          assignment[:saved_rubric_comments][comment_node["criterion_id"]] ||= []
          assignment[:saved_rubric_comments][comment_node["criterion_id"]] << comment_node.text.strip
        end
      end
      if meta_doc.at_css("similarity_detection_tool")
        node = meta_doc.at_css("similarity_detection_tool")
        similarity_settings = node.attributes.transform_values(&:value)
        assignment[:similarity_detection_tool] = similarity_settings
      end
      if meta_doc.at_css("lti_context_id")
        node = meta_doc.at_css("lti_context_id")
        lti_context_id = node.text.strip
        assignment[:lti_context_id] = lti_context_id if lti_context_id.present?
      end
<<<<<<< HEAD
=======

      if meta_doc.at_css("asset_processors")
        fields = %w[url title text custom icon window iframe report context_external_tool_url]
        asset_processors = meta_doc.css("asset_processors asset_processor").map do |ap_node|
          asset_processor_data = {}
          asset_processor_data[:migration_id] = ap_node["identifier"]
          fields.each do |field|
            val = get_node_val(ap_node, field)
            next if val.blank?

            asset_processor_data[field.to_sym] = val
          end
          global_id_val = get_node_val(ap_node, "context_external_tool_global_id")
          if global_id_val.present?
            asset_processor_data[:context_external_tool_global_id] = global_id_val.to_i
          end
          asset_processor_data
        end
        assignment[:asset_processors] = asset_processors if asset_processors.any?
      end
>>>>>>> 67acb827

      %w[title allowed_extensions grading_type submission_types external_tool_url external_tool_data_json external_tool_link_settings_json turnitin_settings time_zone_edited].each do |string_type|
        val = get_node_val(meta_doc, string_type)
        assignment[string_type] = val unless val.nil?
      end
      %w[turnitin_enabled
         vericite_enabled
         peer_reviews
         automatic_peer_reviews
         anonymous_peer_reviews
         freeze_on_copy
         grade_group_students_individually
         external_tool_new_tab
         rubric_hide_points
         rubric_hide_outcome_results
         rubric_use_for_grading
         rubric_hide_score_total
         has_group_category
         omit_from_final_grade
         hide_in_gradebook
         intra_group_peer_reviews
         only_visible_to_overrides
         post_to_sis
         moderated_grading
         grader_comments_visible_to_graders
         anonymous_grading
         graders_anonymous_to_graders
         grader_names_visible_to_final_grader
         anonymous_instructor_annotations].each do |bool_val|
        val = get_bool_val(meta_doc, bool_val)
        assignment[bool_val] = val unless val.nil?
      end
      %w[due_at lock_at unlock_at peer_reviews_due_at].each do |date_type|
        val = get_time_val(meta_doc, date_type)
        assignment[date_type] = val
      end
      ["points_possible"].each do |f_type|
        val = get_float_val(meta_doc, f_type)
        assignment[f_type] = val unless val.nil?
      end
      ["position", "allowed_attempts"].each do |i_type|
        assignment[i_type] = get_int_val(meta_doc, i_type)
      end
      assignment["peer_review_count"] = get_int_val(meta_doc, "peer_review_count")
      assignment["grader_count"] = get_int_val(meta_doc, "grader_count")
      if meta_doc.at_css("assignment_overrides override")
        assignment[:assignment_overrides] = []
        meta_doc.css("assignment_overrides override").each do |override_node|
          override = {
            set_type: override_node["set_type"],
            set_id: override_node["set_id"],
            title: override_node["title"]
          }
          AssignmentOverride.overridden_dates.each do |field|
            next unless override_node.has_attribute?(field.to_s)

            override[field] = override_node[field.to_s]
          end
          assignment[:assignment_overrides] << override
        end
      end
      if meta_doc.at_css("post_policy")
        assignment[:post_policy] = { post_manually: get_bool_val(meta_doc, "post_policy post_manually") || false }
      end
      if meta_doc.at_css("line_items")
        assignment[:line_items] = meta_doc.css("line_items line_item").map do |li_node|
          {
            client_id: get_int_val(li_node, "client_id"),
            coupled: get_bool_val(li_node, "coupled"),
            extensions: get_node_val(li_node, "extensions"),
            label: get_node_val(li_node, "label"),
            resource_id: get_node_val(li_node, "resource_id"),
            score_maximum: get_float_val(li_node, "score_maximum"),
            tag: get_node_val(li_node, "tag"),
          }.compact
        end
      end
      if meta_doc.at_css("annotatable_attachment_migration_id")
        assignment[:annotatable_attachment_migration_id] = get_node_val(meta_doc, "annotatable_attachment_migration_id")
      end
      if @is_discussion_checkpoints_enabled && meta_doc.at_css("sub_assignments")
        assignment[:sub_assignments] = parse_canvas_sub_assignment_data(meta_doc.css("sub_assignments sub_assignment"))
      end
      assignment
    end

    private

    def parse_canvas_sub_assignment_data(sub_assignments_node)
      return [] unless sub_assignments_node

      sub_assignments_node.map do |sub_assignment_node|
        sub_assignment = parse_canvas_assignment_data(sub_assignment_node)
        sub_assignment[:tag] = sub_assignment_node[:tag]
        sub_assignment
      end
    end

    def get_tool_setting(meta_doc)
      {
        product_code: meta_doc.at_css("tool_setting tool_proxy").attribute("product_code").value,
        vendor_code: meta_doc.at_css("tool_setting tool_proxy").attribute("vendor_code").value,
        custom: meta_doc.css("tool_setting custom property").each_with_object({}) { |el, hash| hash[el.attr("name")] = el.text },
        custom_parameters: meta_doc.css("tool_setting custom_parameters property").each_with_object({}) { |el, hash| hash[el.attr("name")] = el.text }
      }
    end
  end
end<|MERGE_RESOLUTION|>--- conflicted
+++ resolved
@@ -118,8 +118,6 @@
         lti_context_id = node.text.strip
         assignment[:lti_context_id] = lti_context_id if lti_context_id.present?
       end
-<<<<<<< HEAD
-=======
 
       if meta_doc.at_css("asset_processors")
         fields = %w[url title text custom icon window iframe report context_external_tool_url]
@@ -140,7 +138,6 @@
         end
         assignment[:asset_processors] = asset_processors if asset_processors.any?
       end
->>>>>>> 67acb827
 
       %w[title allowed_extensions grading_type submission_types external_tool_url external_tool_data_json external_tool_link_settings_json turnitin_settings time_zone_edited].each do |string_type|
         val = get_node_val(meta_doc, string_type)
