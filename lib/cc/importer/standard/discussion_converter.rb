# frozen_string_literal: true

#
# Copyright (C) 2011 - present Instructure, Inc.
#
# This file is part of Canvas.
#
# Canvas is free software: you can redistribute it and/or modify it under
# the terms of the GNU Affero General Public License as published by the Free
# Software Foundation, version 3 of the License.
#
# Canvas is distributed in the hope that it will be useful, but WITHOUT ANY
# WARRANTY; without even the implied warranty of MERCHANTABILITY or FITNESS FOR
# A PARTICULAR PURPOSE. See the GNU Affero General Public License for more
# details.
#
# You should have received a copy of the GNU Affero General Public License along
# with this program. If not, see <http://www.gnu.org/licenses/>.
#
module CC::Importer::Standard
  module DiscussionConverter
    include CC::Importer
    TOPIC_NODE = 'topic'

    def convert_discussions
      topics = []

      resources_by_type("imsdt").each do |res|
        path = res[:href] || (res[:files] && res[:files].first && res[:files].first[:href])
        resource_dir = File.dirname(path) if path
<<<<<<< HEAD
        if doc = get_node_or_open_file(res, TOPIC_NODE)
          topic = {:migration_id => res[:migration_id]}
=======
        if (doc = get_node_or_open_file(res, TOPIC_NODE))
          topic = { :migration_id => res[:migration_id] }
>>>>>>> 2d51e8e7
          topic[:description] = get_node_val(doc, 'text')
          topic[:description] = replace_urls(topic[:description])
          topic[:title] = get_node_val(doc, 'title')
          if res[:intended_user_role] == 'Instructor'
            topic[:workflow_state] = 'unpublished'
          end

          if doc.css('attachment').length > 1
            # canvas discussions only support one attachment, so just list them at the bottom of the description
            topic[:description] += "\n<ul>"
            doc.css('attachment').each do |att_node|
              att_path = att_node['href']
              topic[:description] +="\n<li><a href=\"#{get_canvas_att_replacement_url(att_path, resource_dir) || att_path}\">#{File.basename att_path}</a>"
            end
            topic[:description] += "\n</ul>"
          elsif (att_node = doc.at_css('attachment'))
            path = att_node['href']
            if (id = find_file_migration_id(path))
              topic[:attachment_migration_id] = id
            end
          end
          topics << topic
        end
      end

      topics
    end
  end


end<|MERGE_RESOLUTION|>--- conflicted
+++ resolved
@@ -28,13 +28,8 @@
       resources_by_type("imsdt").each do |res|
         path = res[:href] || (res[:files] && res[:files].first && res[:files].first[:href])
         resource_dir = File.dirname(path) if path
-<<<<<<< HEAD
-        if doc = get_node_or_open_file(res, TOPIC_NODE)
-          topic = {:migration_id => res[:migration_id]}
-=======
         if (doc = get_node_or_open_file(res, TOPIC_NODE))
           topic = { :migration_id => res[:migration_id] }
->>>>>>> 2d51e8e7
           topic[:description] = get_node_val(doc, 'text')
           topic[:description] = replace_urls(topic[:description])
           topic[:title] = get_node_val(doc, 'title')
@@ -47,7 +42,7 @@
             topic[:description] += "\n<ul>"
             doc.css('attachment').each do |att_node|
               att_path = att_node['href']
-              topic[:description] +="\n<li><a href=\"#{get_canvas_att_replacement_url(att_path, resource_dir) || att_path}\">#{File.basename att_path}</a>"
+              topic[:description] += "\n<li><a href=\"#{get_canvas_att_replacement_url(att_path, resource_dir) || att_path}\">#{File.basename att_path}</a>"
             end
             topic[:description] += "\n</ul>"
           elsif (att_node = doc.at_css('attachment'))
@@ -63,6 +58,4 @@
       topics
     end
   end
-
-
 end