--- conflicted
+++ resolved
@@ -3,19 +3,6 @@
 
   disable_ddl_transaction!
 
-<<<<<<< HEAD
-  def self.runnable? # TODO: Remove when we're ready to run this everywhere
-    if ENV['RUN_PSYCH_MIGRATION']
-      true
-    elsif ApplicationController.respond_to?(:test_cluster?)
-      ApplicationController.test_cluster?
-    else
-      true
-    end
-  end
-
-=======
->>>>>>> 48701f2a
   def up
     DataFixup::PsychMigration.run if CANVAS_RAILS4_0 || !Rails.env.test?
   end
