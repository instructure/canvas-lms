--- conflicted
+++ resolved
@@ -41,11 +41,7 @@
     # sometimes defining classes try to access
     # this table def and it needs to exist first
     create_table "settings", :force => true do |t|
-<<<<<<< HEAD
-      t.string   "name"
-=======
       t.string   "name", limit: 255
->>>>>>> 177a2312
       t.text     "value"
       t.datetime "created_at"
       t.datetime "updated_at"
