class DropZipFileImports < ActiveRecord::Migration
  tag :postdeploy
  disable_ddl_transaction!

  def up
<<<<<<< HEAD
    drop_table :zip_file_imports
=======
    drop_table :zip_file_imports if connection.table_exists?(:zip_file_imports)
>>>>>>> 94fd9d56

    if Attachment.where(:context_type => "ZipFileImport").exists?
      Attachment.where(:context_type => "ZipFileImport").
        where("EXISTS (SELECT 1 FROM #{Attachment.quoted_table_name} child WHERE child.root_attachment_id=attachments.id AND child.context_type <> ?)", "ZipFileImport").
        readonly(false).find_each do |root|

        # move children attachments to a non-zipfileimport attachment
<<<<<<< HEAD
        child = Attachment.where(root_attachment_id: root).where.not(:context_type => "ZipFileImport").first
=======
        child = Attachment.where(root_attachment_id: root).where.not(:context_type => "ZipFileImport").take
>>>>>>> 94fd9d56
        child.root_attachment_id = nil
        child.filename ||= root.filename
        if Attachment.s3_storage?
          if root.s3object.exists? && !child.s3object.exists?
            root.s3object.copy_to(child.s3object)
          end
        else
          child.uploaded_data = root.open
        end
        child.save!
        Attachment.where(root_attachment_id: root).where.not(:id => child).update_all(root_attachment_id: child)
      end
    end

    while Attachment.where(:context_type => "ZipFileImport").where.not(:root_attachment_id => nil).limit(1000).delete_all > 0; end
    while Attachment.where(:context_type => "ZipFileImport").limit(1000).delete_all > 0; end
  end

  def down
    create_table :zip_file_imports do |t|
      t.string    :workflow_state, :null => false
      t.datetime  :created_at
      t.datetime  :updated_at
      t.integer   :context_id, :limit => 8, :null => false
      t.string    :context_type, :null => false
      t.integer   :attachment_id, :limit => 8
      t.integer   :folder_id, :limit => 8
      t.float     :progress
      t.text      :data
    end
    add_index :zip_file_imports, :attachment_id, algorithm: :concurrently
  end
end<|MERGE_RESOLUTION|>--- conflicted
+++ resolved
@@ -3,11 +3,7 @@
   disable_ddl_transaction!
 
   def up
-<<<<<<< HEAD
-    drop_table :zip_file_imports
-=======
     drop_table :zip_file_imports if connection.table_exists?(:zip_file_imports)
->>>>>>> 94fd9d56
 
     if Attachment.where(:context_type => "ZipFileImport").exists?
       Attachment.where(:context_type => "ZipFileImport").
@@ -15,11 +11,7 @@
         readonly(false).find_each do |root|
 
         # move children attachments to a non-zipfileimport attachment
-<<<<<<< HEAD
-        child = Attachment.where(root_attachment_id: root).where.not(:context_type => "ZipFileImport").first
-=======
         child = Attachment.where(root_attachment_id: root).where.not(:context_type => "ZipFileImport").take
->>>>>>> 94fd9d56
         child.root_attachment_id = nil
         child.filename ||= root.filename
         if Attachment.s3_storage?
