# frozen_string_literal: true

#
# Copyright (C) 2018 - present Instructure, Inc.
#
# This file is part of Canvas.
#
# Canvas is free software: you can redistribute it and/or modify it under
# the terms of the GNU Affero General Public License as published by the Free
# Software Foundation, version 3 of the License.
#
# Canvas is distributed in the hope that it will be useful, but WITHOUT ANY
# WARRANTY; without even the implied warranty of MERCHANTABILITY or FITNESS FOR
# A PARTICULAR PURPOSE. See the GNU Affero General Public License for more
# details.
#
# You should have received a copy of the GNU Affero General Public License along
# with this program. If not, see <http://www.gnu.org/licenses/>.
#

class FixupObserverAlert < ActiveRecord::Migration[5.1]
  tag :predeploy
  def change
    ObserverAlert.delete_all # no data expected. This should be a no-op, but just in case
    remove_column :observer_alerts, :html_url # rubocop:disable Migration/RemoveColumn

    change_table :observer_alerts do |t|
<<<<<<< HEAD
      t.remove_belongs_to :user_observation_link, foreign_key: { to_table: 'user_observers' }
      t.references :user, null: false, foreign_key: { to_table: 'users'}
      t.references :observer, null: false, foreign_key: { to_table: 'users'}
=======
      t.remove_belongs_to :user_observation_link, foreign_key: { to_table: 'user_observers' } # rubocop:disable Migration/RemoveColumn
      t.references :user, null: false, foreign_key: { to_table: 'users' }
      t.references :observer, null: false, foreign_key: { to_table: 'users' }
>>>>>>> 2d51e8e7
    end
  end
end<|MERGE_RESOLUTION|>--- conflicted
+++ resolved
@@ -25,15 +25,9 @@
     remove_column :observer_alerts, :html_url # rubocop:disable Migration/RemoveColumn
 
     change_table :observer_alerts do |t|
-<<<<<<< HEAD
-      t.remove_belongs_to :user_observation_link, foreign_key: { to_table: 'user_observers' }
-      t.references :user, null: false, foreign_key: { to_table: 'users'}
-      t.references :observer, null: false, foreign_key: { to_table: 'users'}
-=======
       t.remove_belongs_to :user_observation_link, foreign_key: { to_table: 'user_observers' } # rubocop:disable Migration/RemoveColumn
       t.references :user, null: false, foreign_key: { to_table: 'users' }
       t.references :observer, null: false, foreign_key: { to_table: 'users' }
->>>>>>> 2d51e8e7
     end
   end
 end