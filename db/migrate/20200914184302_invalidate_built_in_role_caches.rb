--- conflicted
+++ resolved
@@ -34,19 +34,10 @@
 
     if Shard.current.default?
       # will clear cached role overrides everywhere
-<<<<<<< HEAD
-      Account.site_admin&.send_later_if_production_enqueue_args(:clear_downstream_caches,
-        {
-          priority: Delayed::LOWER_PRIORITY,
-          singleton: "clear_downstream_role_caches:#{Account.site_admin&.global_id}"
-        },
-        :role_overrides)
-=======
       Account.site_admin&.
         delay_if_production(priority: Delayed::LOWER_PRIORITY,
           singleton: "clear_downstream_role_caches:#{Account.site_admin&.global_id}").
         clear_downstream_caches(:role_overrides)
->>>>>>> 3e8349fd
     end
   end
 
