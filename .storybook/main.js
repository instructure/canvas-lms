const path = require('path')
const glob = require('glob')
const baseWebpackConfig = require('../ui-build/webpack')
const { canvasDir } = require('../ui-build/params')
const WebpackHooks = require('../ui-build/webpack/webpackHooks')

const root = path.resolve(__dirname, '..')

function globPlugins(pattern) {
  return glob.sync(`gems/plugins/*/${pattern}`, {
    absolute: true,
    cwd: canvasDir
  })
}

module.exports = {
  logLevel: 'debug',
  stories: [
    '../ui/**/*.stories.mdx',
    '../ui/**/*.stories.@(js|jsx|ts|tsx)'
  ],
  addons: [
    '@storybook/addon-links',
    '@storybook/addon-essentials'
  ],
  core: {
    builder: 'webpack5',
  },
  webpackFinal: async (config) => {
    config.module.noParse = [/i18nliner\/dist\/lib\/i18nliner/]
    config.target = baseWebpackConfig.target
    config.resolve.modules = baseWebpackConfig.resolve.modules
    config.resolve.alias = {...baseWebpackConfig.resolve.alias, ...config.resolve.alias}
    config.module.rules = [
      {
        test: /\.m?js$/,
        type: 'javascript/auto',
        include: [
          path.resolve(canvasDir, 'node_modules/graphql'),
          path.resolve(canvasDir, 'packages/datetime-moment-parser/index.js'),
          path.resolve(canvasDir, 'packages/datetime/index.js'),
        ],
        resolve: {
          fullySpecified: false
        }
      },
      {
        test: /\.js$/,
        type: 'javascript/auto',
        include: [
          path.resolve(canvasDir, 'node_modules/@instructure'),
        ]
      },
      {
        test: /\.(js|ts|tsx)$/,
        include: [
          path.resolve(canvasDir, 'ui'),
          path.resolve(canvasDir, 'packages/jquery-kyle-menu'),
          path.resolve(canvasDir, 'packages/jquery-popover'),
          path.resolve(canvasDir, 'packages/jquery-selectmenu'),
<<<<<<< HEAD
          path.resolve(canvasDir, 'packages/jquery-sticky'),
=======
>>>>>>> 0889f4aa
          path.resolve(canvasDir, 'packages/defer-promise'),
          path.resolve(canvasDir, 'packages/convert-case'),
          path.resolve(canvasDir, 'packages/html-escape'),
          path.resolve(canvasDir, 'packages/slickgrid'),
          path.resolve(canvasDir, 'packages/with-breakpoints'),
          path.resolve(canvasDir, 'spec/javascripts/jsx'),
          path.resolve(canvasDir, 'spec/coffeescripts'),
          path.resolve(canvasDir, '.storybook'),
          ...globPlugins('app/{jsx,coffeescripts}/'),
        ],
        exclude: [/node_modules/],
        parser: {
          requireInclude: 'allow'
        },
        use: {
          loader: 'babel-loader',
          options: {
            configFile: false,
            cacheDirectory: process.env.NODE_ENV !== 'production',
            assumptions: {
              setPublicClassFields: true
            },
            env: {
              development: {
                plugins: ['babel-plugin-typescript-to-proptypes']
              },
              production: {
                plugins: [
                  ['@babel/plugin-transform-runtime', {
                    helpers: true,
                    corejs: 3,
                    useESModules: true
                  }],
                  'transform-react-remove-prop-types',
                  '@babel/plugin-transform-react-inline-elements',
                  '@babel/plugin-transform-react-constant-elements'
                ]
              }
            },
            presets: [
              ['@babel/preset-typescript'],
              ['@babel/preset-env', {
                useBuiltIns: 'entry',
                corejs: '3.20',
                modules: false
              }],
              ['@babel/preset-react', { useBuiltIns: true }]
            ],
            targets: {
              browsers: 'last 2 versions',
              esmodules: true
            }
          }
        }
      },
      {
        test: /\.coffee$/,
        include: [
          path.resolve(canvasDir, 'ui'),
          path.resolve(canvasDir, 'spec/coffeescripts'),
          ...globPlugins('{app,spec_canvas}/coffeescripts/')
        ],
        use: ['coffee-loader']
      },
      {
        test: /\.handlebars$/,
        include: [
          path.resolve(canvasDir, 'ui'),
          ...globPlugins('app/views/jst/'),
        ],
        use: [
          {
            loader: require.resolve('../ui-build/webpack/i18nLinerHandlebars'),
            options: {
              // brandable_css assets are not available in test
              injectBrandableStylesheet: process.env.NODE_ENV !== 'test'
            }
          }
        ]
      },
      {
        test: /\.css$/,
        use: ['style-loader', 'css-loader']
      },
      {
        test: /\.(png|svg|gif)$/,
        loader: 'file-loader'
      },
      {
        test: /\.(woff(2)?|otf|ttf|eot)(\?v=[0-9]\.[0-9]\.[0-9])?$/,
        use: 'file-loader'
      }
    ]

    config.plugins = [
      ...config.plugins,
      new WebpackHooks()
    ]
    return config
  }
}
<|MERGE_RESOLUTION|>--- conflicted
+++ resolved
@@ -58,10 +58,6 @@
           path.resolve(canvasDir, 'packages/jquery-kyle-menu'),
           path.resolve(canvasDir, 'packages/jquery-popover'),
           path.resolve(canvasDir, 'packages/jquery-selectmenu'),
-<<<<<<< HEAD
-          path.resolve(canvasDir, 'packages/jquery-sticky'),
-=======
->>>>>>> 0889f4aa
           path.resolve(canvasDir, 'packages/defer-promise'),
           path.resolve(canvasDir, 'packages/convert-case'),
           path.resolve(canvasDir, 'packages/html-escape'),
