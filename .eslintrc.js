/*
 * Copyright (C) 2017 - present Instructure, Inc.
 *
 * This file is part of Canvas.
 *
 * Canvas is free software: you can redistribute it and/or modify it under
 * the terms of the GNU Affero General Public License as published by the Free
 * Software Foundation, version 3 of the License.
 *
 * Canvas is distributed in the hope that it will be useful, but WITHOUT ANY
 * WARRANTY; without even the implied warranty of MERCHANTABILITY or FITNESS FOR
 * A PARTICULAR PURPOSE. See the GNU Affero General Public License for more
 * details.
 *
 * You should have received a copy of the GNU Affero General Public License along
 * with this program. If not, see <http://www.gnu.org/licenses/>.
 */

const path = require('path')

module.exports = {
  env: {
    es6: true,
    amd: true,
    browser: true,
  },
  extends: [
    'airbnb',
    'prettier/react',
    'plugin:jest/recommended',
    'plugin:prettier/recommended',
    'plugin:eslint-comments/recommended',
    'plugin:promise/recommended',
  ],
  parserOptions: {
    ecmaVersion: 2020,
    ecmaFeatures: {
      jsx: true,
    },
    sourceType: 'module',
  },
  parser: '@typescript-eslint/parser',

  globals: {
    ENV: true,
    JSX: true,
    INST: true,
    tinyMCE: true,
    tinymce: true,
    structuredClone: true,
  },
  plugins: [
    'promise',
    'import',
    'notice',
    'jest',
    'prettier',
    'jsx-a11y',
    'lodash',
    'react',
    'react-hooks',
    'babel',
    '@typescript-eslint',
  ],
  rules: {
    'no-cond-assign': ['error', 'except-parens'],

    // enable the react-hooks rules
    'react-hooks/rules-of-hooks': 'error',
    'react-hooks/exhaustive-deps': 'warn',

    // These come from our extended configurations, but we don't care about them
    camelcase: 'off', // because we have a ton of `const $user_name = $('#user_name')`
    'comma-dangle': 'off',
    'class-methods-use-this': 'off',
    'consistent-return': 'off',
    'default-case': 'off',
    eqeqeq: 'warn', // great goal! but since we do it 1061 times, downgrade AirBnB's 'error' to 'warn' :(
    'func-names': 'off',
    'global-require': 'off', // every time we did this, we meant to
    'guard-for-in': 'off',
    'max-classes-per-file': 'off',
    'no-continue': 'off',
    'no-else-return': 'off',
    'no-multi-assign': 'off',
    'no-nested-ternary': 'off',
    'no-new': 'off', // because we do `new SomeView()` all the time in Backbone just for the sideffects
    'no-param-reassign': 'off',
    'no-plusplus': 'off',
    'no-prototype-builtins': 'off',
    'no-return-assign': 'off',
    'no-underscore-dangle': 'off',
    'no-use-before-define': 'off',
    '@typescript-eslint/no-use-before-define': [
      'error',
      {
        functions: false,
        classes: false,
        variables: false,
      },
    ],
    'no-useless-escape': 'off',
    'one-var': 'off',
    'prefer-destructuring': 'off',
    'prefer-rest-params': 'off',
    'prefer-template': 'off', // AirBnB says 'error', we don't care
    'eslint-comments/disable-enable-pair': ['error', {allowWholeFile: true}], // We are okay with turning rules off for the entirety of a file (though use it sparingly)
    'import/prefer-default-export': 'off',
    'jsx-a11y/label-has-for': 'off',
    'jsx-a11y/anchor-is-valid': ['error', {components: []}], // InstUI has special behavior around this
    'promise/always-return': 'off',
    'promise/catch-or-return': ['warn', {allowFinally: true}], // The recommendation is to error on this, but we downgrade it to a warning
    'promise/avoid-new': 'off',
    'promise/no-nesting': 'off',
    'react/destructuring-assignment': 'off',
    'react/forbid-prop-types': 'off', // AirBnB doesn't want you to use PropTypes.object, and we agree normally. But there are times where you just want to pass on an opaque object to something else and forcing people to make a PropTypes.shape for it doesn't add any value. People should still encourage each other to use PropTypes.shape normally, when it makes sense, in code-review but we're not going to -2 because of it.
    'react/no-typos': 'off',
    'react/sort-comp': 'off',
    'react/require-default-props': 'off',
    'react/prop-types': ['error', {skipUndeclared: true}],
    'react/default-props-match-prop-types': ['error', {allowRequiredDefaults: true}], // add the `allowRequiredDefaults: true` option to allow specifying something as a required prop (so you get propType error messages), but in case it's not present at runtime, I'll use `[]` as the default (so it is resilient)".
    'react/forbid-foreign-prop-types': ['error', {allowInPropTypes: true}], // You can refer to proptypes within proptypes, but you shouldn't use proptypes in actual app code of the component
    'react/jsx-boolean-value': [1, 'always'], // React recommends always passing values to props, see https://reactjs.org/docs/jsx-in-depth.html#props-default-to-true
    'react/jsx-no-bind': 'off',
    'react/jsx-props-no-spreading': 'off',
    'react/no-danger': 'off', // dangerouslySetInnerHTML is already pretty explicit on making you aware of its danger
    'react/no-render-return-value': 'warn', // In future versions of react this will fail
    'react/state-in-constructor': 'off',
    'react/static-property-placement': 'off',

    // don't restrict Math.pow for ** operator
    // ref: https://github.com/airbnb/javascript/blob/1f786e154f6c32385607e1688370d7f2d053f88f/packages/eslint-config-airbnb-base/rules/best-practices.js#L225
    'no-restricted-properties': [
      'error',
      {
        object: 'arguments',
        property: 'callee',
        message: 'arguments.callee is deprecated',
      },
      {
        object: 'global',
        property: 'isFinite',
        message: 'Please use Number.isFinite instead',
      },
      {
        object: 'self',
        property: 'isFinite',
        message: 'Please use Number.isFinite instead',
      },
      {
        object: 'window',
        property: 'isFinite',
        message: 'Please use Number.isFinite instead',
      },
      {
        object: 'global',
        property: 'isNaN',
        message: 'Please use Number.isNaN instead',
      },
      {
        object: 'self',
        property: 'isNaN',
        message: 'Please use Number.isNaN instead',
      },
      {
        object: 'window',
        property: 'isNaN',
        message: 'Please use Number.isNaN instead',
      },
      {
        property: '__defineGetter__',
        message: 'Please use Object.defineProperty instead.',
      },
      {
        property: '__defineSetter__',
        message: 'Please use Object.defineProperty instead.',
      },
    ],

    'no-restricted-syntax': [
      // This is here because we are turning off 2 items from what AirBnB cares about.
      'error',
      {
        selector: 'LabeledStatement',
        message:
          'Labels are a form of GOTO; using them makes code confusing and hard to maintain and understand.',
      },
      {
        selector: 'WithStatement',
        message:
          '`with` is disallowed in strict mode because it makes code impossible to predict and optimize.',
      },
    ],

    // These are discouraged, but allowed
    'no-console': 'warn',
    'jest/no-large-snapshots': 'warn',

    // These are things we care about
    'react/jsx-filename-extension': ['error', {extensions: ['.js', 'ts', 'tsx']}],
    'eslint-comments/no-unused-disable': 'error',
    'jest/no-disabled-tests': 'off',
    'import/extensions': [
      'error',
      'ignorePackages',
      {js: 'never', ts: 'never', tsx: 'never', coffee: 'never'},
    ],
    'import/no-commonjs': 'off', // This is overridden where it counts
    'import/no-extraneous-dependencies': ['error', {devDependencies: true}],
    'lodash/callback-binding': 'error',
    'lodash/collection-method-value': 'error',
    'lodash/collection-return': 'error',
    'lodash/no-extra-args': 'error',
    'lodash/no-unbound-this': 'error',
    'notice/notice': [
      'error',
      {
        templateFile: path.join(__dirname, 'config', 'copyright-template.js'),
        // purposely lenient so we don't automatically put our copyright notice on
        // top of something already copyrighted by someone else.
        mustMatch: 'Copyright ',
      },
    ],
    'no-unused-expressions': 'off', // the babel version allows optional chaining a?.b
    'babel/no-unused-expressions': ['error', {allowShortCircuit: true, allowTernary: true}],
    'prettier/prettier': 'warn',

    // Some rules need to be replaced with typescript versions to work with TS
    'no-redeclare': 'off',
    '@typescript-eslint/no-redeclare': 'error',
    'no-shadow': 'off',
    '@typescript-eslint/no-shadow': 'warn', // AirBnB says 'error', we downgrade to just 'warn'
    'no-unused-vars': 'off',
    '@typescript-eslint/no-unused-vars': [
      'error',
      {
        argsIgnorePattern: '^_',

        // allows `const {propIUse, propIDontUseButDontWantToPassOn, ...propsToPassOn} = this.props`
        ignoreRestSiblings: true,
      },
    ],
    semi: 'off',
    '@typescript-eslint/semi': ['error', 'never'],
  },
  settings: {
    'import/resolver': {
      node: {
<<<<<<< HEAD
        extensions: ['.js', '.jsx', '.json', '.coffee', '.ts', '.tsx', '.d.ts'], // add Typescript and CoffeeScript extensions
=======
        extensions: ['.js', '.jsx', '.json', '.ts', '.tsx', '.d.ts'], // add Typescript and CoffeeScript extensions
>>>>>>> 8f19c253
      },
    },
    react: {
      version: 'detect',
    },
  },
  overrides: [
    {
      files: require('./jest.config').testMatch,
      plugins: ['jest'],
      env: {
        'jest/globals': true,
      },
      rules: {
        'jest/prefer-to-be-null': 'error',
        'jest/prefer-to-be-undefined': 'error',
        'jest/prefer-to-contain': 'error',
        'jest/no-test-return-statement': 'error',
        'jest/no-large-snapshots': 'warn',
      },
    },
    {
      files: ['ui/**/*', 'spec/**/*', 'public/**/*'],
      rules: {
        // Turn off the "absolute-first" rule. Until we get rid of the `compiled/` and `jsx/`
        // stuff and use real realitive paths it will tell you to do the wrong thing
        'import/first': ['error', 'disable-absolute-first'],

        'import/no-amd': 'error',
        'import/no-commonjs': 'warn',
        'import/no-extraneous-dependencies': 'off', // allows 'i18n!webzip_exports' and 'compiled/foo/bar'
        'import/no-nodejs-modules': 'error',
        'import/order': 'off', // because it thinks 'jsx/whatever' and 'compiled/baz' should go in their groups. we don't want to encourage people to do that just so they move them back together once  those everything is in same dir
        'import/no-unresolved': 'off',
        'import/no-webpack-loader-syntax': 'off',

        'jest/no-jasmine-globals': 'error',
        'no-constant-condition': 'error',
        'react-hooks/exhaustive-deps': 'error',
        'react/prefer-stateless-function': 'error',

        // TODO: resolve and remove these overrides
        'react/no-string-refs': 'warn',
        'react/no-this-in-sfc': 'warn',
        'react/prop-types': 'warn',
        'react/no-access-state-in-setstate': 'warn',
        'react/no-find-dom-node': 'warn',
        'react/no-unused-prop-types': 'warn',
      },
    },
    {
      files: ['jest/**/*'],
      rules: {
        'import/extensions': 'off',
        'import/no-commonjs': 'off',
        'import/no-extraneous-dependencies': 'off',
        'import/order': 'off',
      },
    },
    {
      files: [
        'ui/features/quiz_log_auditing/**/*',
        'ui/features/quiz_statistics/**/*',
        'ui/shared/quiz-legacy-client-apps/**/*',
        'ui/shared/quiz-log-auditing/**/*',
      ],
      rules: {
        'react/prop-types': 'off',
        'prefer-const': 'warn',
        'react/no-string-refs': 'warn',
      },
    },
  ],
}<|MERGE_RESOLUTION|>--- conflicted
+++ resolved
@@ -246,11 +246,7 @@
   settings: {
     'import/resolver': {
       node: {
-<<<<<<< HEAD
-        extensions: ['.js', '.jsx', '.json', '.coffee', '.ts', '.tsx', '.d.ts'], // add Typescript and CoffeeScript extensions
-=======
         extensions: ['.js', '.jsx', '.json', '.ts', '.tsx', '.d.ts'], // add Typescript and CoffeeScript extensions
->>>>>>> 8f19c253
       },
     },
     react: {
