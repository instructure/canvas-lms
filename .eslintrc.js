/*
 * Copyright (C) 2017 - present Instructure, Inc.
 *
 * This file is part of Canvas.
 *
 * Canvas is free software: you can redistribute it and/or modify it under
 * the terms of the GNU Affero General Public License as published by the Free
 * Software Foundation, version 3 of the License.
 *
 * Canvas is distributed in the hope that it will be useful, but WITHOUT ANY
 * WARRANTY; without even the implied warranty of MERCHANTABILITY or FITNESS FOR
 * A PARTICULAR PURPOSE. See the GNU Affero General Public License for more
 * details.
 *
 * You should have received a copy of the GNU Affero General Public License along
 * with this program. If not, see <http://www.gnu.org/licenses/>.
 */

const path = require('path')

module.exports = {
  env: {
    es6: true,
    amd: true,
    browser: true,
  },
  extends: [
    'airbnb',
    'prettier/react',
    'plugin:jest/recommended',
    'plugin:prettier/recommended',
    'plugin:eslint-comments/recommended',
    'plugin:promise/recommended',
  ],
  parserOptions: {
    ecmaVersion: 2020,
    ecmaFeatures: {
      jsx: true,
    },
    sourceType: 'module',
  },
  parser: '@typescript-eslint/parser',

  globals: {
    ENV: true,
    JSX: true,
    INST: true,
    tinyMCE: true,
    tinymce: true,
  },
  plugins: [
    'promise',
    'import',
    'notice',
    'jest',
    'prettier',
    'jsx-a11y',
    'lodash',
    'react',
    'react-hooks',
    'babel',
    '@typescript-eslint',
  ],
  rules: {
    'no-cond-assign': ['error', 'except-parens'],

    // enable the react-hooks rules
    'react-hooks/rules-of-hooks': 'error',
    'react-hooks/exhaustive-deps': 'warn',

    // These come from our extended configurations, but we don't care about them
    camelcase: 'off', // because we have a ton of `const $user_name = $('#user_name')`
    'comma-dangle': 'off',
    'class-methods-use-this': 'off',
    'consistent-return': 'off',
    'default-case': 'off',
    eqeqeq: 'warn', // great goal! but since we do it 1061 times, downgrade AirBnB's 'error' to 'warn' :(
    'func-names': 'off',
    'global-require': 'off', // every time we did this, we meant to
    'guard-for-in': 'off',
    'max-classes-per-file': 'off',
    'no-continue': 'off',
    'no-else-return': 'off',
    'no-multi-assign': 'off',
    'no-nested-ternary': 'off',
    'no-new': 'off', // because we do `new SomeView()` all the time in Backbone just for the sideffects
    'no-param-reassign': 'off',
    'no-plusplus': 'off',
    'no-prototype-builtins': 'off',
    'no-return-assign': 'off',
    'no-underscore-dangle': 'off',
    'no-use-before-define': 'off',
    'no-useless-escape': 'off',
    'one-var': 'off',
    'prefer-destructuring': 'off',
    'prefer-rest-params': 'off',
    'prefer-template': 'off', // AirBnB says 'error', we don't care
    'eslint-comments/disable-enable-pair': ['error', {allowWholeFile: true}], // We are okay with turning rules off for the entirety of a file (though use it sparingly)
    'import/prefer-default-export': 'off',
    'jsx-a11y/label-has-for': 'off',
    'jsx-a11y/anchor-is-valid': ['error', {components: []}], // InstUI has special behavior around this
    'promise/always-return': 'off',
    'promise/catch-or-return': ['warn', {allowFinally: true}], // The recommendation is to error on this, but we downgrade it to a warning
    'promise/avoid-new': 'off',
    'promise/no-nesting': 'off',
    'react/destructuring-assignment': 'off',
    'react/forbid-prop-types': 'off', // AirBnB doesn't want you to use PropTypes.object, and we agree normally. But there are times where you just want to pass on an opaque object to something else and forcing people to make a PropTypes.shape for it doesn't add any value. People should still encourage each other to use PropTypes.shape normally, when it makes sense, in code-review but we're not going to -2 because of it.
    'react/no-typos': 'off',
    'react/sort-comp': 'off',
    'react/require-default-props': 'off',
    'react/prop-types': ['error', {skipUndeclared: true}],
    'react/default-props-match-prop-types': ['error', {allowRequiredDefaults: true}], // add the `allowRequiredDefaults: true` option to allow specifying something as a required prop (so you get propType error messages), but in case it's not present at runtime, I'll use `[]` as the default (so it is resilient)".
    'react/forbid-foreign-prop-types': ['error', {allowInPropTypes: true}], // You can refer to proptypes within proptypes, but you shouldn't use proptypes in actual app code of the component
    'react/jsx-boolean-value': [1, 'always'], // React recommends always passing values to props, see https://reactjs.org/docs/jsx-in-depth.html#props-default-to-true
    'react/jsx-no-bind': 'off',
    'react/jsx-props-no-spreading': 'off',
    'react/no-danger': 'off', // dangerouslySetInnerHTML is already pretty explicit on making you aware of its danger
    'react/no-render-return-value': 'warn', // In future versions of react this will fail
    'react/state-in-constructor': 'off',
    'react/static-property-placement': 'off',

    // don't restrict Math.pow for ** operator
    // ref: https://github.com/airbnb/javascript/blob/1f786e154f6c32385607e1688370d7f2d053f88f/packages/eslint-config-airbnb-base/rules/best-practices.js#L225
    'no-restricted-properties': [
      'error',
      {
        object: 'arguments',
        property: 'callee',
        message: 'arguments.callee is deprecated',
      },
      {
        object: 'global',
        property: 'isFinite',
        message: 'Please use Number.isFinite instead',
      },
      {
        object: 'self',
        property: 'isFinite',
        message: 'Please use Number.isFinite instead',
      },
      {
        object: 'window',
        property: 'isFinite',
        message: 'Please use Number.isFinite instead',
      },
      {
        object: 'global',
        property: 'isNaN',
        message: 'Please use Number.isNaN instead',
      },
      {
        object: 'self',
        property: 'isNaN',
        message: 'Please use Number.isNaN instead',
      },
      {
        object: 'window',
        property: 'isNaN',
        message: 'Please use Number.isNaN instead',
      },
      {
        property: '__defineGetter__',
        message: 'Please use Object.defineProperty instead.',
      },
      {
        property: '__defineSetter__',
        message: 'Please use Object.defineProperty instead.',
      },
    ],

    'no-restricted-syntax': [
      // This is here because we are turning off 2 items from what AirBnB cares about.
      'error',
      {
        selector: 'LabeledStatement',
        message:
          'Labels are a form of GOTO; using them makes code confusing and hard to maintain and understand.',
      },
      {
        selector: 'WithStatement',
        message:
          '`with` is disallowed in strict mode because it makes code impossible to predict and optimize.',
      },
    ],

    // These are discouraged, but allowed
    'no-console': 'warn',
    'jest/no-large-snapshots': 'warn',

    // These are things we care about
    'react/jsx-filename-extension': ['error', {extensions: ['.js', 'ts', 'tsx']}],
    'eslint-comments/no-unused-disable': 'error',
    'jest/no-disabled-tests': 'off',
    'import/extensions': ['error', 'ignorePackages', {js: 'never', ts: 'never', tsx: 'never'}],
    'import/no-commonjs': 'off', // This is overridden where it counts
    'import/no-extraneous-dependencies': ['error', {devDependencies: true}],
    'lodash/callback-binding': 'error',
    'lodash/collection-method-value': 'error',
    'lodash/collection-return': 'error',
    'lodash/no-extra-args': 'error',
    'lodash/no-unbound-this': 'error',
    'notice/notice': [
      'error',
      {
        templateFile: path.join(__dirname, 'config', 'copyright-template.js'),
        // purposely lenient so we don't automatically put our copyright notice on
        // top of something already copyrighted by someone else.
        mustMatch: 'Copyright ',
      },
    ],
    'no-unused-expressions': 'off', // the babel version allows optional chaining a?.b
    'babel/no-unused-expressions': ['error', {allowShortCircuit: true, allowTernary: true}],
    'prettier/prettier': 'warn',

    // Some rules need to be replaced with typescript versions to work with TS
    'no-redeclare': 'off',
    '@typescript-eslint/no-redeclare': 'error',
    'no-shadow': 'off',
    '@typescript-eslint/no-shadow': 'warn', // AirBnB says 'error', we downgrade to just 'warn'
    'no-unused-vars': 'off',
    '@typescript-eslint/no-unused-vars': [
      'error',
      {
        argsIgnorePattern: '^_',

        // allows `const {propIUse, propIDontUseButDontWantToPassOn, ...propsToPassOn} = this.props`
        ignoreRestSiblings: true,
      },
    ],
    semi: 'off',
    '@typescript-eslint/semi': ['error', 'never'],
  },
  settings: {
    'import/resolver': {
      node: {
        extensions: ['.js', '.jsx', '.json', '.ts', '.tsx', '.d.ts'], // add Typescript extensions
      },
    },
    react: {
      version: 'detect',
    },
  },
  overrides: [
    {
      files: require('./jest.config').testMatch,
      plugins: ['jest'],
      env: {
        'jest/globals': true,
      },
      rules: {
        'jest/prefer-to-be-null': 'error',
        'jest/prefer-to-be-undefined': 'error',
        'jest/prefer-to-contain': 'error',
        'jest/no-test-return-statement': 'error',
        'jest/no-large-snapshots': 'warn',
      },
    },
    {
      files: ['ui/**/*', 'spec/**/*', 'public/**/*'],
      rules: {
        // Turn off the "absolute-first" rule. Until we get rid of the `compiled/` and `jsx/`
        // stuff and use real realitive paths it will tell you to do the wrong thing
        'import/first': ['error', 'disable-absolute-first'],

        'import/no-amd': 'error',
        'import/no-commonjs': 'warn',
        'import/no-extraneous-dependencies': 'off', // allows 'i18n!webzip_exports' and 'compiled/foo/bar'
        'import/no-nodejs-modules': 'error',
        'import/order': 'off', // because it thinks 'jsx/whatever' and 'compiled/baz' should go in their groups. we don't want to encourage people to do that just so they move them back together once  those everything is in same dir
        'import/no-unresolved': 'off',
        'import/no-webpack-loader-syntax': 'off',

<<<<<<< HEAD
=======
        'jest/no-jasmine-globals': 'error',
        'no-constant-condition': 'error',
        'react-hooks/exhaustive-deps': 'error',
        'react/prefer-stateless-function': 'error',

>>>>>>> 9ea28612
        // TODO: resolve and remove these overrides
        'react/no-string-refs': 'warn',
        'react/no-this-in-sfc': 'warn',
        'react/prop-types': 'warn',
        'react/no-access-state-in-setstate': 'warn',
        'react/no-find-dom-node': 'warn',
        'react/no-unused-prop-types': 'warn',
<<<<<<< HEAD
        'react/prefer-stateless-function': 'warn',
=======
>>>>>>> 9ea28612
      },
    },
    {
      files: ['jest/**/*'],
      rules: {
        'import/extensions': 'off',
        'import/no-commonjs': 'off',
        'import/no-extraneous-dependencies': 'off',
        'import/order': 'off',
      },
    },
    {
      files: [
        'ui/features/quiz_log_auditing/**/*',
        'ui/features/quiz_statistics/**/*',
        'ui/shared/quiz-legacy-client-apps/**/*',
        'ui/shared/quiz-log-auditing/**/*',
      ],
      rules: {
        'react/prop-types': 'off',
        'prefer-const': 'warn',
        'react/no-string-refs': 'warn',
      },
    },
  ],
}<|MERGE_RESOLUTION|>--- conflicted
+++ resolved
@@ -270,14 +270,11 @@
         'import/no-unresolved': 'off',
         'import/no-webpack-loader-syntax': 'off',
 
-<<<<<<< HEAD
-=======
         'jest/no-jasmine-globals': 'error',
         'no-constant-condition': 'error',
         'react-hooks/exhaustive-deps': 'error',
         'react/prefer-stateless-function': 'error',
 
->>>>>>> 9ea28612
         // TODO: resolve and remove these overrides
         'react/no-string-refs': 'warn',
         'react/no-this-in-sfc': 'warn',
@@ -285,10 +282,6 @@
         'react/no-access-state-in-setstate': 'warn',
         'react/no-find-dom-node': 'warn',
         'react/no-unused-prop-types': 'warn',
-<<<<<<< HEAD
-        'react/prefer-stateless-function': 'warn',
-=======
->>>>>>> 9ea28612
       },
     },
     {
