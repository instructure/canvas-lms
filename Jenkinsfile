#!/usr/bin/env groovy

/*
 * Copyright (C) 2019 - present Instructure, Inc.
 *
 * This file is part of Canvas.
 *
 * Canvas is free software: you can redistribute it and/or modify it under
 * the terms of the GNU Affero General Public License as published by the Free
 * Software Foundation, version 3 of the License.
 *
 * Canvas is distributed in the hope that it will be useful, but WITHOUT ANY
 * WARRANTY; without even the implied warranty of MERCHANTABILITY or FITNESS FOR
 * A PARTICULAR PURPOSE. See the GNU Affero General Public License for more
 * details.
 *
 * You should have received a copy of the GNU Affero General Public License along
 * with this program. If not, see <http://www.gnu.org/licenses/>.
 */

final static JS_BUILD_IMAGE_STAGE = 'Javascript (Build Image)'
final static LINTERS_BUILD_IMAGE_STAGE = 'Linters (Build Image)'
final static RUN_MIGRATIONS_STAGE = 'Run Migrations'

def buildParameters = [
  string(name: 'GERRIT_REFSPEC', value: "${env.GERRIT_REFSPEC}"),
  string(name: 'GERRIT_EVENT_TYPE', value: "${env.GERRIT_EVENT_TYPE}"),
  string(name: 'GERRIT_PROJECT', value: "${env.GERRIT_PROJECT}"),
  string(name: 'GERRIT_BRANCH', value: "${env.GERRIT_BRANCH}"),
  string(name: 'GERRIT_CHANGE_NUMBER', value: "${env.GERRIT_CHANGE_NUMBER}"),
  string(name: 'GERRIT_CHANGE_SUBJECT', value: "${env.GERRIT_CHANGE_SUBJECT}"),
  string(name: 'GERRIT_PATCHSET_NUMBER', value: "${env.GERRIT_PATCHSET_NUMBER}"),
  string(name: 'GERRIT_PATCHSET_REVISION', value: "${env.GERRIT_PATCHSET_REVISION}"),
  string(name: 'GERRIT_EVENT_ACCOUNT_NAME', value: "${env.GERRIT_EVENT_ACCOUNT_NAME}"),
  string(name: 'GERRIT_EVENT_ACCOUNT_EMAIL', value: "${env.GERRIT_EVENT_ACCOUNT_EMAIL}"),
  string(name: 'GERRIT_CHANGE_COMMIT_MESSAGE', value: "${env.GERRIT_CHANGE_COMMIT_MESSAGE}"),
  string(name: 'GERRIT_HOST', value: "${env.GERRIT_HOST}"),
  string(name: 'GERGICH_PUBLISH', value: "${env.GERGICH_PUBLISH}"),
  string(name: 'MASTER_BOUNCER_RUN', value: "${env.MASTER_BOUNCER_RUN}"),
  string(name: 'CRYSTALBALL_MAP_S3_VERSION', value: "${env.CRYSTALBALL_MAP_S3_VERSION}")
]

def getSummaryUrl() {
  return "${env.BUILD_URL}/build-summary-report"
}

def getDockerWorkDir() {
  if (env.GERRIT_PROJECT == 'qti_migration_tool') {
    return "/usr/src/app/vendor/${env.GERRIT_PROJECT}"
  }

  return env.GERRIT_PROJECT == 'canvas-lms' ? '/usr/src/app' : "/usr/src/app/gems/plugins/${env.GERRIT_PROJECT}"
}

def getLocalWorkDir() {
  if (env.GERRIT_PROJECT == 'qti_migration_tool') {
    return "vendor/${env.GERRIT_PROJECT}"
  }

  return env.GERRIT_PROJECT == 'canvas-lms' ? '.' : "gems/plugins/${env.GERRIT_PROJECT}"
}

// return false if the current patchset tag doesn't match the
// mainline publishable tag. i.e. ignore pg-9.5 builds
def isPatchsetPublishable() {
  env.PATCHSET_TAG == env.PUBLISHABLE_TAG
}

def isPatchsetRetriggered() {
  if (env.IS_AUTOMATIC_RETRIGGER == '1') {
    return true
  }

  def userCause = currentBuild.getBuildCauses('com.sonyericsson.hudson.plugins.gerrit.trigger.hudsontrigger.GerritUserCause')

  return userCause && userCause[0].shortDescription.contains('Retriggered')
}

def isStartedByUser() {
  return currentBuild.getBuildCauses('hudson.model.Cause$UserIdCause')
}

def postFn(status) {
  try {
    def requestStartTime = System.currentTimeMillis()
    node('master') {
      def requestEndTime = System.currentTimeMillis()

      reportToSplunk('node_request_time', [
        'nodeName': 'master',
        'nodeLabel': 'master',
        'requestTime': requestEndTime - requestStartTime,
      ])

      buildSummaryReport.publishReport('Build Summary Report', status)

      if (isPatchsetPublishable()) {
        dockerUtils.tagRemote(env.PATCHSET_TAG, env.EXTERNAL_TAG)
      }

      if (status == 'SUCCESS' && configuration.isChangeMerged() && isPatchsetPublishable()) {
        dockerUtils.tagRemote(env.PATCHSET_TAG, env.MERGE_TAG)
        dockerUtils.tagRemote(env.CASSANDRA_IMAGE_TAG, env.CASSANDRA_MERGE_IMAGE)
        dockerUtils.tagRemote(env.DYNAMODB_IMAGE_TAG, env.DYNAMODB_MERGE_IMAGE)
        dockerUtils.tagRemote(env.POSTGRES_IMAGE_TAG, env.POSTGRES_MERGE_IMAGE)
        dockerUtils.tagRemote(env.KARMA_RUNNER_IMAGE, env.KARMA_MERGE_IMAGE)
      }

      if (isStartedByUser()) {
        gerrit.submitVerified((status == 'SUCCESS' ? '+1' : '-1'), "${env.BUILD_URL}/build-summary-report/")
      }
    }
  } finally {
    if (status == 'SUCCESS') {
      maybeSlackSendSuccess()
    } else {
      maybeSlackSendFailure()
      maybeRetrigger()
    }
  }
}

def shouldPatchsetRetrigger() {
  // NOTE: The IS_AUTOMATIC_RETRIGGER check is here to ensure that the parameter is properly defined for the triggering job.
  // If it isn't, we have the risk of triggering this job over and over in an infinite loop.
  return env.IS_AUTOMATIC_RETRIGGER == '0' && (
    env.GERRIT_EVENT_TYPE == 'change-merged' ||
    configuration.getBoolean('change-merged') && configuration.getBoolean('enable-automatic-retrigger', '0')
  )
}

def maybeRetrigger() {
  if (shouldPatchsetRetrigger() && !isPatchsetRetriggered()) {
    def retriggerParams = currentBuild.rawBuild.getAction(ParametersAction).getParameters()

    retriggerParams = retriggerParams.findAll { record ->
      record.name != 'IS_AUTOMATIC_RETRIGGER'
    }

    retriggerParams << new StringParameterValue('IS_AUTOMATIC_RETRIGGER', '1')

    build(job: env.JOB_NAME, parameters: retriggerParams, propagate: false, wait: false)
  }
}

def maybeSlackSendFailure() {
  if (configuration.isChangeMerged()) {
    def branchSegment = env.GERRIT_BRANCH ? "[$env.GERRIT_BRANCH]" : ''
    def authorSlackId = env.GERRIT_EVENT_ACCOUNT_EMAIL ? slackUserIdFromEmail(email: env.GERRIT_EVENT_ACCOUNT_EMAIL, botUser: true, tokenCredentialId: 'slack-user-id-lookup') : ''
    def authorSlackMsg = authorSlackId ? "<@$authorSlackId>" : env.GERRIT_EVENT_ACCOUNT_NAME
    def authorSegment = "Patchset <${env.GERRIT_CHANGE_URL}|#${env.GERRIT_CHANGE_NUMBER}> by ${authorSlackMsg} failed against ${branchSegment}"
    def extra = 'Oh no! Your build failed the post-merge checks. If you have a test failure not related to your build, please reach out to the owning team and ask them to skip or fix the failed test. Spec flakiness can be investigated <https://inst.splunkcloud.com/en-US/app/search/canvas_spec_tracker|here>. Otherwise, tag our @ oncall for help in diagnosing the build issue if it is unclear.'

    slackSend(
      channel: getSlackChannel(),
      color: 'danger',
      message: "${authorSegment}. Build <${getSummaryUrl()}|#${env.BUILD_NUMBER}>\n\n$extra"
    )
  }

  slackSend(
    channel: '#canvas_builds-noisy',
    color: 'danger',
    message: "${env.JOB_NAME} <${getSummaryUrl()}|#${env.BUILD_NUMBER}> failed. Patchset <${env.GERRIT_CHANGE_URL}|#${env.GERRIT_CHANGE_NUMBER}>."
  )
}

def maybeSlackSendSuccess() {
  if (configuration.isChangeMerged() && isPatchsetRetriggered()) {
    slackSend(
      channel: getSlackChannel(),
      color: 'good',
      message: "Patchset <${env.GERRIT_CHANGE_URL}|#${env.GERRIT_CHANGE_NUMBER}> succeeded on re-trigger. Build <${getSummaryUrl()}|#${env.BUILD_NUMBER}>"
    )
  }

  slackSend(
    channel: '#canvas_builds-noisy',
    color: 'good',
    message: "${env.JOB_NAME} <${getSummaryUrl()}|#${env.BUILD_NUMBER}> succeeded. Patchset <${env.GERRIT_CHANGE_URL}|#${env.GERRIT_CHANGE_NUMBER}>."
  )
}

def maybeSlackSendRetrigger() {
  if (configuration.isChangeMerged() && isPatchsetRetriggered()) {
    slackSend(
      channel: getSlackChannel(),
      color: 'warning',
      message: "Patchset <${env.GERRIT_CHANGE_URL}|#${env.GERRIT_CHANGE_NUMBER}> by ${env.GERRIT_EVENT_ACCOUNT_EMAIL} has been re-triggered. Build <${env.BUILD_URL}|#${env.BUILD_NUMBER}>"
    )
  }
}

@groovy.transform.Field final static GERRIT_CHANGE_ID_REGEX = /Change\-Id: (.*)/

def getChangeId() {
  if (env.GERRIT_CHANGE_ID) {
    return env.GERRIT_CHANGE_ID
  }
  def commitMessage = env.GERRIT_CHANGE_COMMIT_MESSAGE ? new String(env.GERRIT_CHANGE_COMMIT_MESSAGE.decodeBase64()) : null
  if (!commitMessage) {
    error 'GERRIT_CHANGE_COMMIT_MESSAGE not found! You must provide a commit message!'
  }
  return (commitMessage =~ GERRIT_CHANGE_ID_REGEX).findAll()[0][1]
}

// These functions are intentionally pinned to GERRIT_EVENT_TYPE == 'change-merged' to ensure that real post-merge
// builds always run correctly. We intentionally ignore overrides for version pins, docker image paths, etc when
// running real post-merge builds.
// =========

def getSlackChannel() {
  return env.GERRIT_EVENT_TYPE == 'change-merged' ? '#canvas_builds' : '#devx-bots'
}

@groovy.transform.Field final static CANVAS_BUILDS_REFSPEC_REGEX = /\[canvas\-builds\-refspec=(.+?)\]/

def getCanvasBuildsRefspec() {
  def commitMessage = env.GERRIT_CHANGE_COMMIT_MESSAGE ? new String(env.GERRIT_CHANGE_COMMIT_MESSAGE.decodeBase64()) : null

  if (env.GERRIT_EVENT_TYPE == 'change-merged' || !commitMessage || !(commitMessage =~ CANVAS_BUILDS_REFSPEC_REGEX).find()) {
    return env.GERRIT_BRANCH.contains('stable/') ? env.GERRIT_BRANCH : 'master'
  }

  return (commitMessage =~ CANVAS_BUILDS_REFSPEC_REGEX).findAll()[0][1]
}

@groovy.transform.Field final static CANVAS_LMS_REFSPEC_REGEX = /\[canvas\-lms\-refspec=(.+?)\]/
def getCanvasLmsRefspec() {
  // If stable branch, first search commit message for canvas-lms-refspec. If not present use stable branch head on origin.
  if (env.GERRIT_BRANCH.contains('stable/')) {
    def commitMessage = env.GERRIT_CHANGE_COMMIT_MESSAGE ? new String(env.GERRIT_CHANGE_COMMIT_MESSAGE.decodeBase64()) : null

    if ((commitMessage =~ CANVAS_LMS_REFSPEC_REGEX).find()) {
      return configuration.canvasLmsRefspec()
    }

    return "+refs/heads/$GERRIT_BRANCH:refs/remotes/origin/$GERRIT_BRANCH"
  }

  return env.GERRIT_EVENT_TYPE == 'change-merged' ? configuration.canvasLmsRefspecDefault() : configuration.canvasLmsRefspec()
}
// =========

library "canvas-builds-library@${getCanvasBuildsRefspec()}"
loadLocalLibrary('local-lib', 'build/new-jenkins/library')

configuration.setUseCommitMessageFlags(env.GERRIT_EVENT_TYPE != 'change-merged')
protectedNode.setReportUnhandledExceptions(!env.JOB_NAME.endsWith('Jenkinsfile'))

pipeline {
  agent none
  options {
    ansiColor('xterm')
    timeout(time: 8, unit: 'HOURS')
    timestamps()
  }

  environment {
    GERRIT_PORT = '29418'
    GERRIT_URL = "$GERRIT_HOST:$GERRIT_PORT"
    BUILD_REGISTRY_FQDN = configuration.buildRegistryFQDN()
    BUILD_IMAGE = configuration.buildRegistryPath()
    POSTGRES = configuration.postgres()
    POSTGRES_CLIENT = configuration.postgresClient()
    SKIP_CACHE = configuration.skipCache()
    RSPEC_PROCESSES = configuration.getInteger('rspecq-processes')
    GERRIT_CHANGE_ID = getChangeId()

    // e.g. postgres-12-ruby-2.6
    TAG_SUFFIX = imageTag.suffix()

    // e.g. canvas-lms:01.123456.78-postgres-12-ruby-2.6
    PATCHSET_TAG = imageTag.patchset()

    // e.g. canvas-lms:01.123456.78-postgres-12-ruby-2.6
    PUBLISHABLE_TAG = imageTag.publishableTag()

    // e.g. canvas-lms:master when not on another branch
    MERGE_TAG = imageTag.mergeTag()

    // e.g. canvas-lms:01.123456.78; this is for consumers like Portal 2 who want to build a patchset
    EXTERNAL_TAG = imageTag.externalTag()

    ALPINE_MIRROR = configuration.alpineMirror()
    NODE = configuration.node()
    RUBY = configuration.ruby() // RUBY_VERSION is a reserved keyword for ruby installs

    BASE_RUNNER_PREFIX = configuration.buildRegistryPath('base-runner')
    CASSANDRA_PREFIX = configuration.buildRegistryPath('cassandra-migrations')
    DYNAMODB_PREFIX = configuration.buildRegistryPath('dynamodb-migrations')
    KARMA_BUILDER_PREFIX = configuration.buildRegistryPath('karma-builder')
    KARMA_RUNNER_PREFIX = configuration.buildRegistryPath('karma-runner')
    LINTERS_RUNNER_PREFIX = configuration.buildRegistryPath('linters-runner')
    POSTGRES_PREFIX = configuration.buildRegistryPath('postgres-migrations')
    RUBY_RUNNER_PREFIX = configuration.buildRegistryPath('ruby-runner')
    YARN_RUNNER_PREFIX = configuration.buildRegistryPath('yarn-runner')
    WEBPACK_BUILDER_PREFIX = configuration.buildRegistryPath('webpack-builder')
    WEBPACK_CACHE_PREFIX = configuration.buildRegistryPath('webpack-cache')

    IMAGE_CACHE_BUILD_SCOPE = configuration.gerritChangeNumber()
    IMAGE_CACHE_MERGE_SCOPE = configuration.gerritBranchSanitized()
    IMAGE_CACHE_UNIQUE_SCOPE = "${imageTagVersion()}-$TAG_SUFFIX"

    CASSANDRA_IMAGE_TAG = "$CASSANDRA_PREFIX:$IMAGE_CACHE_UNIQUE_SCOPE"
    DYNAMODB_IMAGE_TAG = "$DYNAMODB_PREFIX:$IMAGE_CACHE_UNIQUE_SCOPE"
    POSTGRES_IMAGE_TAG = "$POSTGRES_PREFIX:$IMAGE_CACHE_UNIQUE_SCOPE"
    WEBPACK_BUILDER_IMAGE = "$WEBPACK_BUILDER_PREFIX:$IMAGE_CACHE_UNIQUE_SCOPE"

    CASSANDRA_MERGE_IMAGE = "$CASSANDRA_PREFIX:$IMAGE_CACHE_MERGE_SCOPE-${env.RSPEC_PROCESSES ?: '4'}"
    DYNAMODB_MERGE_IMAGE = "$DYNAMODB_PREFIX:$IMAGE_CACHE_MERGE_SCOPE-${env.RSPEC_PROCESSES ?: '4'}"
    KARMA_RUNNER_IMAGE = "$KARMA_RUNNER_PREFIX:$IMAGE_CACHE_UNIQUE_SCOPE"
    KARMA_MERGE_IMAGE = "$KARMA_RUNNER_PREFIX:$IMAGE_CACHE_MERGE_SCOPE"
    LINTERS_RUNNER_IMAGE = "$LINTERS_RUNNER_PREFIX:$IMAGE_CACHE_UNIQUE_SCOPE"
    POSTGRES_MERGE_IMAGE = "$POSTGRES_PREFIX:$IMAGE_CACHE_MERGE_SCOPE-${env.RSPEC_PROCESSES ?: '4'}"

    // This is primarily for the plugin build
    // for testing canvas-lms changes against plugin repo changes
    CANVAS_BUILDS_REFSPEC = getCanvasBuildsRefspec()
    CANVAS_LMS_REFSPEC = getCanvasLmsRefspec()
    DOCKER_WORKDIR = getDockerWorkDir()
    LOCAL_WORKDIR = getLocalWorkDir()

    // TEST_CACHE_CLASSES is consumed by config/environments/test.rb
    // to decide whether to allow class reloading or not.
    // in local development we usually want this unset or set to '0' because
    // we want spring to be able to reload classes between
    // spec runs, but this is expensive when running all the
    // specs for the build.  EVERYWHERE in the build we want
    // to be able to cache classes because they don't change while the build
    // is running and should never be reloaded.
    TEST_CACHE_CLASSES = '1'
  }

  stages {
    stage('Environment') {
      steps {
        script {
          lock(label: 'canvas_build_global_mutex', quantity: 1) {
            timeout(60) {
              node('master') {
                // For builds like Rails 6.1 prototype, we want to be able to see the build link, but
                // not have Gerrit vote on it. This isn't currently supported through the Gerrit Trigger
                // plugin, because the Build Started message always votes and will clear the original
                // vote. Work around this by disabling the build start message and setting EMULATE_BUILD_START=1
                // in the Build Parameters section.
                // https://issues.jenkins.io/browse/JENKINS-28339
                if (configuration.getBoolean('emulate-build-start', 'false')) {
                  gerrit.submitReview("", "Build Started ${RUN_DISPLAY_URL}")
                }

                if (configuration.skipCi()) {
                  currentBuild.result = 'NOT_BUILT'
                  gerrit.submitLintReview('-2', 'Build not executed due to [skip-ci] flag')
                  error '[skip-ci] flag enabled: skipping the build'
                  return
                } else if (extendedStage.isAllowStagesFilterUsed() || extendedStage.isIgnoreStageResultsFilterUsed() || extendedStage.isSkipStagesFilterUsed()) {
                  gerrit.submitLintReview('-2', 'One or more build flags causes a subset of the build to be run')
                } else if (setupStage.hasGemOverrides()) {
                  gerrit.submitLintReview('-2', 'One or more build flags causes the build to be run against an unmerged gem version override')
                } else {
                  gerrit.submitLintReview('0')
                }
              }

              if (isStartedByUser()) {
                env.GERRIT_PATCHSET_REVISION = git.getRevisionHash()
                buildParameters += string(name: 'GERRIT_PATCHSET_REVISION', value: "${env.GERRIT_PATCHSET_REVISION}")
              }

              // Ensure that all build flags are compatible.
              if (configuration.getBoolean('change-merged') && configuration.isValueDefault('build-registry-path')) {
                error 'Manually triggering the change-merged build path must be combined with a custom build-registry-path'
                return
              }

              maybeSlackSendRetrigger()

              def postBuildHandler = [
                onStageEnded: { stageName, stageConfig, result ->
                  buildSummaryReport.addFailureRun('Main Build', currentBuild)
                  postFn(stageConfig.status())
                }
              ]

              extendedStage('Root').hooks(postBuildHandler).obeysAllowStages(false).reportTimings(false).execute {
                def rootStages = [:]

                buildParameters += string(name: 'CANVAS_BUILDS_REFSPEC', value: "${env.CANVAS_BUILDS_REFSPEC}")
                buildParameters += string(name: 'PATCHSET_TAG', value: "${env.PATCHSET_TAG}")
                buildParameters += string(name: 'POSTGRES', value: "${env.POSTGRES}")
                buildParameters += string(name: 'RUBY', value: "${env.RUBY}")
                buildParameters += string(name: 'CANVAS_RAILS6_1', value: "${env.CANVAS_RAILS6_1}")

                // If modifying any of our Jenkinsfiles set JENKINSFILE_REFSPEC for sub-builds to use Jenkinsfiles in
                // the gerrit rather than master. Stable branches also need to check out the JENKINSFILE_REFSPEC to prevent
                // the job default from pulling master.
                if (env.GERRIT_PROJECT == 'canvas-lms' && env.JOB_NAME.endsWith('Jenkinsfile')) {
                  buildParameters += string(name: 'JENKINSFILE_REFSPEC', value: "${env.GERRIT_REFSPEC}")
                } else if (env.GERRIT_PROJECT == 'canvas-lms' && env.JOB_NAME.endsWith('stable')) {
                  buildParameters += string(name: 'JENKINSFILE_REFSPEC', value: "${env.GERRIT_REFSPEC}")
                }

                if (env.GERRIT_PROJECT != 'canvas-lms') {
                  // the plugin builds require the canvas lms refspec to be different. so only
                  // set this refspec if the main build is requesting it to be set.
                  // NOTE: this is only being set in main-from-plugin build. so main-canvas wont run this.
                  buildParameters += string(name: 'CANVAS_LMS_REFSPEC', value: env.CANVAS_LMS_REFSPEC)
                }

                extendedStage('Builder').nodeRequirements(label: 'canvas-docker', podTemplate: null).obeysAllowStages(false).reportTimings(false).queue(rootStages) {
                  extendedStage('Setup')
                    .hooks(buildSummaryReportHooks.call())
                    .obeysAllowStages(false)
                    .timeout(2)
                    .execute { setupStage() }

                  extendedStage('Rebase')
                    .hooks(buildSummaryReportHooks.call())
                    .obeysAllowStages(false)
                    .required(!configuration.isChangeMerged() && env.GERRIT_PROJECT == 'canvas-lms')
                    .timeout(2)
                    .execute { rebaseStage() }

                  extendedStage(filesChangedStage.STAGE_NAME)
                    .hooks(buildSummaryReportHooks.call())
                    .obeysAllowStages(false)
                    .timeout(2)
                    .execute(filesChangedStage.&call)

                  extendedStage('Build Docker Image (Pre-Merge)')
                    .hooks(buildSummaryReportHooks.call())
                    .obeysAllowStages(false)
                    .required(configuration.isChangeMerged())
                    .timeout(20)
                    .execute(buildDockerImageStage.&premergeCacheImage)

                  extendedStage('Build Docker Image')
                    .hooks(buildSummaryReportHooks.call())
                    .obeysAllowStages(false)
                    .timeout(20)
                    .execute(buildDockerImageStage.&patchsetImage)

                  extendedStage(RUN_MIGRATIONS_STAGE)
                    .hooks(buildSummaryReportHooks.call())
                    .obeysAllowStages(false)
                    .timeout(10)
                    .execute { runMigrationsStage() }

                  extendedStage('Generate Crystalball Prediction')
                    .hooks(buildSummaryReportHooks.call())
                    .obeysAllowStages(false)
                    .required(!configuration.isChangeMerged() && env.GERRIT_REFSPEC != "refs/heads/master")
                    .timeout(2)
                    .execute {
                      try {
                        /* groovylint-disable-next-line GStringExpressionWithinString */
                        sh '''
                          diffFrom=\$(git --git-dir $LOCAL_WORKDIR/.git rev-parse ${GERRIT_PATCHSET_REVISION}^1)
                          docker run --name=crystal --volume \$(pwd)/$LOCAL_WORKDIR/.git:$DOCKER_WORKDIR/.git \
                                     -e CRYSTALBALL_DIFF_FROM=${diffFrom} \
                                     -e CRYSTALBALL_DIFF_TO=${GERRIT_PATCHSET_REVISION} \
                                     -e CRYSTALBALL_REPO_PATH=$DOCKER_WORKDIR \
                                     $PATCHSET_TAG bundle exec crystalball --dry-run
                          docker cp \$(docker ps -qa -f name=crystal):/usr/src/app/crystalball_spec_list.txt ./tmp/crystalball_spec_list.txt
                        '''
                        archiveArtifacts allowEmptyArchive: true, artifacts: 'tmp/crystalball_spec_list.txt'

                        sh 'grep ":timestamp:" crystalball_map.yml | sed "s/:timestamp: //g" > ./tmp/crystalball_map_version.txt'
                        archiveArtifacts allowEmptyArchive: true, artifacts: 'tmp/crystalball_map_version.txt'
                      /* groovylint-disable-next-line CatchException */
                      } catch (Exception e) {
                        // don't fail build for this
                      }
                    }

                  extendedStage('Parallel Run Tests').obeysAllowStages(false).execute { stageConfig, buildConfig ->
                    def stages = [:]

                    extendedStage('Consumer Smoke Test').hooks(buildSummaryReportHooks.call()).queue(stages) {
                      sh 'build/new-jenkins/consumer-smoke-test.sh'
                    }

                    extendedStage('Zeitwerk Check').hooks(buildSummaryReportHooks.call()).queue(stages) {
                      withEnv([
                          'COMPOSE_FILE=docker-compose.new-jenkins.yml',
                          'CANVAS_ZEITWERK=1'
                      ]) {
                        // the purpose of this stage is to ensure any new code introduce to canvas or any
                        // autoloaded/eager-loaded dependencies conforms to our zeitwerk config
                        // so we can start using zeitwerk as our code loader.
                        //
                        // the generally expected file structure can be found here: https://github.com/fxn/zeitwerk#file-structure
                        sh '''
                          echo "HEY HUMAN!"
                          echo "**********"
                          echo "Are you debugging a build failure here?"
                          echo "see general zeitwerk rules, it may help: https://github.com/fxn/zeitwerk#file-structure"
                          echo "**********"
                          echo "HEY HUMAN!"
                          docker-compose -p "zeitwerk-check" run --rm canvas bash -c "./bin/rails zeitwerk:check"
                        '''
                      }
                    }

                    extendedStage(JS_BUILD_IMAGE_STAGE)
                      .hooks(buildSummaryReportHooks.call())
                      .queue(stages, buildDockerImageStage.&jsImage)

                    extendedStage(LINTERS_BUILD_IMAGE_STAGE)
                      .hooks(buildSummaryReportHooks.call())
                      .queue(stages, buildDockerImageStage.&lintersImage)

                    extendedStage('Run i18n:generate')
                      .hooks(buildSummaryReportHooks.call())
                      .required(configuration.isChangeMerged())
                      .queue(stages, buildDockerImageStage.&i18nGenerate)

                    parallel(stages)
                  }
                }

                extendedStage("${filesChangedStage.STAGE_NAME} (Waiting for Dependencies)").obeysAllowStages(false).waitsFor(filesChangedStage.STAGE_NAME, 'Builder').queue(rootStages) { stageConfig, buildConfig ->
                  def nestedStages = [:]

                  extendedStage('Local Docker Dev Build')
                    .hooks(buildSummaryReportHooks.call())
                    .required(env.GERRIT_PROJECT == 'canvas-lms' && filesChangedStage.hasDockerDevFiles(buildConfig))
                    .queue(nestedStages, jobName: '/Canvas/test-suites/local-docker-dev-smoke', buildParameters: buildParameters)

                  parallel(nestedStages)
                }

                extendedStage('Javascript (Waiting for Dependencies)').obeysAllowStages(false).waitsFor(JS_BUILD_IMAGE_STAGE, 'Builder').queue(rootStages) {
                  def nestedStages = [:]

                  extendedStage('Javascript')
                    .hooks(buildSummaryReportHooks.call())
                    .queue(nestedStages, jobName: '/Canvas/test-suites/JS', buildParameters: buildParameters + [
                      string(name: 'KARMA_RUNNER_IMAGE', value: env.KARMA_RUNNER_IMAGE),
                    ])

                  parallel(nestedStages)
                }

                extendedStage('Linters (Waiting for Dependencies)').obeysAllowStages(false).waitsFor(LINTERS_BUILD_IMAGE_STAGE, 'Builder').queue(rootStages) { stageConfig, buildConfig ->
                  extendedStage('Linters - Dependency Check')
                    .nodeRequirements(label: 'canvas-docker', podTemplate: dependencyCheckStage.nodeRequirementsTemplate(), container: 'dependency-check')
                    .required(configuration.isChangeMerged())
                    .execute(dependencyCheckStage.queueTestStage())

                  extendedStage('Linters')
                    .hooks([onNodeReleasing: lintersStage.tearDownNode()])
                    .nodeRequirements(label: 'canvas-docker', podTemplate: lintersStage.nodeRequirementsTemplate())
<<<<<<< HEAD
                    .required(!configuration.isChangeMerged() && env.GERRIT_CHANGE_ID != '0')
=======
                    .required(!configuration.isChangeMerged() && env.GERRIT_PATCHSET_REVISION != '0')
>>>>>>> cb2611a2
                    .execute {
                      def nestedStages = [:]

                      callableWithDelegate(lintersStage.codeStage(nestedStages))()
                      callableWithDelegate(lintersStage.featureFlagStage(nestedStages, buildConfig))()
                      callableWithDelegate(lintersStage.groovyStage(nestedStages, buildConfig))()
                      callableWithDelegate(lintersStage.masterBouncerStage(nestedStages))()
                      callableWithDelegate(lintersStage.webpackStage(nestedStages))()
                      callableWithDelegate(lintersStage.yarnStage(nestedStages, buildConfig))()

                      parallel(nestedStages)
                    }
                }

                extendedStage("${RUN_MIGRATIONS_STAGE} (Waiting for Dependencies)").obeysAllowStages(false).waitsFor(RUN_MIGRATIONS_STAGE, 'Builder').queue(rootStages) { stageConfig, buildConfig ->
                  def nestedStages = [:]

                  extendedStage('CDC Schema Check')
                    .hooks(buildSummaryReportHooks.call())
                    .required(filesChangedStage.hasMigrationFiles(buildConfig))
                    .queue(nestedStages, jobName: '/Canvas/cdc-event-transformer-master', buildParameters: buildParameters + [
                      string(name: 'CANVAS_LMS_IMAGE_PATH', value: "${env.PATCHSET_TAG}"),
                    ])

                  extendedStage('Contract Tests')
                    .hooks(buildSummaryReportHooks.call())
                    .queue(nestedStages, jobName: '/Canvas/test-suites/contract-tests', buildParameters: buildParameters + [
                      string(name: 'CASSANDRA_IMAGE_TAG', value: "${env.CASSANDRA_IMAGE_TAG}"),
                      string(name: 'DYNAMODB_IMAGE_TAG', value: "${env.DYNAMODB_IMAGE_TAG}"),
                      string(name: 'POSTGRES_IMAGE_TAG', value: "${env.POSTGRES_IMAGE_TAG}"),
                    ])

                  extendedStage('Flakey Spec Catcher')
                    .hooks(buildSummaryReportHooks.call())
                    .required(!configuration.isChangeMerged() && filesChangedStage.hasSpecFiles(buildConfig) || configuration.forceFailureFSC() == '1')
                    .queue(nestedStages, jobName: '/Canvas/test-suites/flakey-spec-catcher', buildParameters: buildParameters + [
                      string(name: 'CASSANDRA_IMAGE_TAG', value: "${env.CASSANDRA_IMAGE_TAG}"),
                      string(name: 'DYNAMODB_IMAGE_TAG', value: "${env.DYNAMODB_IMAGE_TAG}"),
                      string(name: 'POSTGRES_IMAGE_TAG', value: "${env.POSTGRES_IMAGE_TAG}"),
                    ])

                  extendedStage('Vendored Gems')
                    .hooks(buildSummaryReportHooks.call())
                    .queue(nestedStages, jobName: '/Canvas/test-suites/vendored-gems', buildParameters: buildParameters + [
                      string(name: 'CASSANDRA_IMAGE_TAG', value: "${env.CASSANDRA_IMAGE_TAG}"),
                      string(name: 'DYNAMODB_IMAGE_TAG', value: "${env.DYNAMODB_IMAGE_TAG}"),
                      string(name: 'POSTGRES_IMAGE_TAG', value: "${env.POSTGRES_IMAGE_TAG}"),
                    ])

                  extendedStage('RspecQ Tests')
                    .hooks(buildSummaryReportHooks.withRunManifest())
                    .queue(nestedStages, jobName: '/Canvas/test-suites/test-queue', buildParameters: buildParameters + [
                      string(name: 'CASSANDRA_IMAGE_TAG', value: "${env.CASSANDRA_IMAGE_TAG}"),
                      string(name: 'DYNAMODB_IMAGE_TAG', value: "${env.DYNAMODB_IMAGE_TAG}"),
                      string(name: 'POSTGRES_IMAGE_TAG', value: "${env.POSTGRES_IMAGE_TAG}"),
                      string(name: 'SKIP_CRYSTALBALL', value: "${env.SKIP_CRYSTALBALL || setupStage.hasGemOverrides()}"),
                      string(name: 'UPSTREAM_TAG', value: "${env.BUILD_TAG}"),
                      string(name: 'UPSTREAM', value: "${env.JOB_NAME}"),
                    ])

                  parallel(nestedStages)
                }

                parallel(rootStages)
              }
            }
          }
        } //script
      } //steps
    } //environment
  } //stages
} //pipeline<|MERGE_RESOLUTION|>--- conflicted
+++ resolved
@@ -450,7 +450,7 @@
                   extendedStage('Generate Crystalball Prediction')
                     .hooks(buildSummaryReportHooks.call())
                     .obeysAllowStages(false)
-                    .required(!configuration.isChangeMerged() && env.GERRIT_REFSPEC != "refs/heads/master")
+                    .required(!configuration.isChangeMerged())
                     .timeout(2)
                     .execute {
                       try {
@@ -552,11 +552,7 @@
                   extendedStage('Linters')
                     .hooks([onNodeReleasing: lintersStage.tearDownNode()])
                     .nodeRequirements(label: 'canvas-docker', podTemplate: lintersStage.nodeRequirementsTemplate())
-<<<<<<< HEAD
-                    .required(!configuration.isChangeMerged() && env.GERRIT_CHANGE_ID != '0')
-=======
                     .required(!configuration.isChangeMerged() && env.GERRIT_PATCHSET_REVISION != '0')
->>>>>>> cb2611a2
                     .execute {
                       def nestedStages = [:]
 
