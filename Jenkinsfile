#!/usr/bin/env groovy

/*
 * Copyright (C) 2019 - present Instructure, Inc.
 *
 * This file is part of Canvas.
 *
 * Canvas is free software: you can redistribute it and/or modify it under
 * the terms of the GNU Affero General Public License as published by the Free
 * Software Foundation, version 3 of the License.
 *
 * Canvas is distributed in the hope that it will be useful, but WITHOUT ANY
 * WARRANTY; without even the implied warranty of MERCHANTABILITY or FITNESS FOR
 * A PARTICULAR PURPOSE. See the GNU Affero General Public License for more
 * details.
 *
 * You should have received a copy of the GNU Affero General Public License along
 * with this program. If not, see <http://www.gnu.org/licenses/>.
 */

final static JS_BUILD_IMAGE_STAGE = 'Javascript (Build Image)'
final static LINTERS_BUILD_IMAGE_STAGE = 'Linters (Build Image)'
final static RUN_MIGRATIONS_STAGE = 'Run Migrations'
final static BUILD_DOCKER_IMAGE_STAGE = 'Build Docker Image'

def buildParameters = [
  string(name: 'GERRIT_REFSPEC', value: "${env.GERRIT_REFSPEC}"),
  string(name: 'GERRIT_EVENT_TYPE', value: "${env.GERRIT_EVENT_TYPE}"),
  string(name: 'GERRIT_PROJECT', value: "${env.GERRIT_PROJECT}"),
  string(name: 'GERRIT_BRANCH', value: "${env.GERRIT_BRANCH}"),
  string(name: 'GERRIT_CHANGE_NUMBER', value: "${env.GERRIT_CHANGE_NUMBER}"),
  string(name: 'GERRIT_CHANGE_SUBJECT', value: "${env.GERRIT_CHANGE_SUBJECT}"),
  string(name: 'GERRIT_PATCHSET_NUMBER', value: "${env.GERRIT_PATCHSET_NUMBER}"),
  string(name: 'GERRIT_PATCHSET_REVISION', value: "${env.GERRIT_PATCHSET_REVISION}"),
  string(name: 'GERRIT_EVENT_ACCOUNT_NAME', value: "${env.GERRIT_EVENT_ACCOUNT_NAME}"),
  string(name: 'GERRIT_EVENT_ACCOUNT_EMAIL', value: "${env.GERRIT_EVENT_ACCOUNT_EMAIL}"),
  string(name: 'GERRIT_CHANGE_COMMIT_MESSAGE', value: "${env.GERRIT_CHANGE_COMMIT_MESSAGE}"),
  string(name: 'GERRIT_HOST', value: "${env.GERRIT_HOST}"),
  string(name: 'GERGICH_PUBLISH', value: "${env.GERGICH_PUBLISH}"),
  string(name: 'MASTER_BOUNCER_RUN', value: "${env.MASTER_BOUNCER_RUN}"),
  string(name: 'CRYSTALBALL_MAP_S3_VERSION', value: "${env.CRYSTALBALL_MAP_S3_VERSION}")
]

commitMessageFlag.setEnabled(env.GERRIT_EVENT_TYPE != 'change-merged')

library "canvas-builds-library@${getCanvasBuildsRefspec()}"
loadLocalLibrary('local-lib', 'build/new-jenkins/library')

<<<<<<< HEAD
commitMessageFlag.setDefaultValues(commitMessageFlagDefaults())
configuration.setUseCommitMessageFlags(env.GERRIT_EVENT_TYPE != 'change-merged')
=======
commitMessageFlag.setDefaultValues(commitMessageFlagDefaults() + commitMessageFlagPrivateDefaults())
>>>>>>> 147b3201
protectedNode.setReportUnhandledExceptions(!env.JOB_NAME.endsWith('Jenkinsfile'))

def getSummaryUrl() {
  return "${env.BUILD_URL}/build-summary-report"
}

def getDockerWorkDir() {
  if (env.GERRIT_PROJECT == 'qti_migration_tool') {
    return "/usr/src/app/vendor/${env.GERRIT_PROJECT}"
  }

  return env.GERRIT_PROJECT == 'canvas-lms' ? '/usr/src/app/' : "/usr/src/app/gems/plugins/${env.GERRIT_PROJECT}/"
}

def getLocalWorkDir() {
  if (env.GERRIT_PROJECT == 'qti_migration_tool') {
    return "vendor/${env.GERRIT_PROJECT}"
  }

  return env.GERRIT_PROJECT == 'canvas-lms' ? '.' : "gems/plugins/${env.GERRIT_PROJECT}"
}

def isPatchsetPublishable() {
  env.PUBLISH_PATCHSET_IMAGE == "1"
}

def isPatchsetRetriggered() {
  if (env.IS_AUTOMATIC_RETRIGGER == '1') {
    return true
  }

  def userCause = currentBuild.getBuildCauses('com.sonyericsson.hudson.plugins.gerrit.trigger.hudsontrigger.GerritUserCause')

  return userCause && userCause[0].shortDescription.contains('Retriggered')
}

def isStartedByUser() {
  return currentBuild.getBuildCauses('hudson.model.Cause$UserIdCause')
}

def postFn(status) {
  try {
    def requestStartTime = System.currentTimeMillis()
    node('master') {
      def requestEndTime = System.currentTimeMillis()

      reportToSplunk('node_request_time', [
        'nodeName': 'master',
        'nodeLabel': 'master',
        'requestTime': requestEndTime - requestStartTime,
      ])

      buildSummaryReport.publishReport('Build Summary Report', status)

      if (isPatchsetPublishable()) {
        dockerUtils.tagRemote(env.PATCHSET_TAG, env.EXTERNAL_TAG)
      }

      if (status == 'SUCCESS' && configuration.isChangeMerged() && isPatchsetPublishable()) {
        dockerUtils.tagRemote(env.PATCHSET_TAG, env.MERGE_TAG)
        dockerUtils.tagRemote(env.CASSANDRA_IMAGE_TAG, env.CASSANDRA_MERGE_IMAGE)
        dockerUtils.tagRemote(env.DYNAMODB_IMAGE_TAG, env.DYNAMODB_MERGE_IMAGE)
        dockerUtils.tagRemote(env.POSTGRES_IMAGE_TAG, env.POSTGRES_MERGE_IMAGE)
        dockerUtils.tagRemote(env.KARMA_RUNNER_IMAGE, env.KARMA_MERGE_IMAGE)
      }

      if (isStartedByUser()) {
        submitGerritReview((status == 'SUCCESS' ? '--verified +1' : '--verified -1'), "${env.BUILD_URL}/build-summary-report/")
      }
    }

    build(job: "/Canvas/helpers/junit-uploader", parameters: [
      string(name: 'GERRIT_REFSPEC', value: "${env.GERRIT_REFSPEC}"),
      string(name: 'GERRIT_EVENT_TYPE', value: "${env.GERRIT_EVENT_TYPE}"),
      string(name: 'SOURCE', value: "${env.JOB_NAME}/${env.BUILD_NUMBER}"),
    ], propagate: false, wait: false)
  } finally {
    if (status == 'SUCCESS') {
      maybeSlackSendSuccess()
    } else {
      maybeSlackSendFailure()
      maybeRetrigger()
    }
  }
}

def shouldPatchsetRetrigger() {
  // NOTE: The IS_AUTOMATIC_RETRIGGER check is here to ensure that the parameter is properly defined for the triggering job.
  // If it isn't, we have the risk of triggering this job over and over in an infinite loop.
  return env.IS_AUTOMATIC_RETRIGGER == '0' && (
    configuration.isChangeMerged() && (commitMessageFlag('enable-automatic-retrigger') as Boolean)
  )
}

def maybeRetrigger() {
  if (shouldPatchsetRetrigger() && !isPatchsetRetriggered()) {
    def retriggerParams = currentBuild.rawBuild.getAction(ParametersAction).getParameters()

    retriggerParams = retriggerParams.findAll { record ->
      record.name != 'IS_AUTOMATIC_RETRIGGER'
    }

    retriggerParams << new StringParameterValue('IS_AUTOMATIC_RETRIGGER', '1')

    build(job: env.JOB_NAME, parameters: retriggerParams, propagate: false, wait: false)
  }
}

def maybeSlackSendFailure() {
  if (configuration.isChangeMerged()) {
    def extra = 'Oh no! Your build failed the post-merge checks. If you have a test failure not related to your build, please reach out to the owning team and ask them to skip or fix the failed test. Spec flakiness can be investigated <https://inst.splunkcloud.com/en-US/app/search/canvas_spec_tracker|here>. Otherwise, tag our @ oncall for help in diagnosing the build issue if it is unclear.'
    slackHelpers.sendSlackFailureWithMsg(getSlackChannel(), extra, true)
  } else {
    slackHelpers.sendSlackFailureWithDuration('#canvas_builds-noisy')
  }
}

def maybeSlackSendSuccess() {
  if (configuration.isChangeMerged() && isPatchsetRetriggered()) {
    def patchsetPrefix = env.GERRIT_CHANGE_URL ? "Patchset <${env.GERRIT_CHANGE_URL}|#${env.GERRIT_CHANGE_NUMBER}>" : env.JOB_NAME

    slackSend(
      channel: getSlackChannel(),
      color: 'good',
      message: "${patchsetPrefix} succeeded on re-trigger. Build <${getSummaryUrl()}|#${env.BUILD_NUMBER}>"
    )
  }

  slackSend(
    channel: '#canvas_builds-noisy',
    color: 'good',
    message: "${env.JOB_NAME} <${getSummaryUrl()}|#${env.BUILD_NUMBER}> succeeded. Patchset <${env.GERRIT_CHANGE_URL}|#${env.GERRIT_CHANGE_NUMBER}>. (${currentBuild.durationString})"
  )
}

def maybeSlackSendRetrigger() {
  if (configuration.isChangeMerged() && isPatchsetRetriggered()) {
    def patchsetPrefix = env.GERRIT_CHANGE_URL ? "Patchset <${env.GERRIT_CHANGE_URL}|#${env.GERRIT_CHANGE_NUMBER}>" : env.JOB_NAME

    slackSend(
      channel: getSlackChannel(),
      color: 'warning',
      message: "${patchsetPrefix} by ${env.GERRIT_EVENT_ACCOUNT_EMAIL} has been re-triggered. Build <${env.BUILD_URL}|#${env.BUILD_NUMBER}>"
    )
  }
}

@groovy.transform.Field final static GERRIT_CHANGE_ID_REGEX = /Change\-Id: (.*)/

def getChangeId() {
  if (env.GERRIT_CHANGE_ID) {
    return env.GERRIT_CHANGE_ID
  }
  def commitMessage = env.GERRIT_CHANGE_COMMIT_MESSAGE ? new String(env.GERRIT_CHANGE_COMMIT_MESSAGE.decodeBase64()) : null
  if (!commitMessage) {
    error 'GERRIT_CHANGE_COMMIT_MESSAGE not found! You must provide a commit message!'
  }
  return (commitMessage =~ GERRIT_CHANGE_ID_REGEX).findAll()[0][1]
}

// These functions are intentionally pinned to GERRIT_EVENT_TYPE == 'change-merged' to ensure that real post-merge
// builds always run correctly. We intentionally ignore overrides for version pins, docker image paths, etc when
// running real post-merge builds.
// =========

def getSlackChannel() {
  return env.SLACK_CHANNEL_OVERRIDE ?: env.GERRIT_EVENT_TYPE == 'change-merged' ? '#canvas_builds' : '#devx-bots'
}

def getCanvasBuildsRefspec() {
  def defaultValue = env.GERRIT_BRANCH.contains('stable/') ? env.GERRIT_BRANCH : 'master'

  return commitMessageFlag('canvas-builds-refspec') as String ?: defaultValue
}

def getCanvasLmsRefspec() {
  def defaultBranch = env.GERRIT_BRANCH.contains('stable/') ? env.GERRIT_BRANCH : 'master'
  def defaultValue = "+refs/heads/$defaultBranch:refs/remotes/origin/$defaultBranch"

  return commitMessageFlag('canvas-lms-refspec') as String ?: defaultValue
}
// =========

pipeline {
  agent none
  options {
    ansiColor('xterm')
    timeout(time: 8, unit: 'HOURS')
    timestamps()
  }

  environment {
    GERRIT_PORT = '29418'
    GERRIT_URL = "$GERRIT_HOST:$GERRIT_PORT"
    BUILD_REGISTRY_FQDN = configuration.buildRegistryFQDN()
    BUILD_IMAGE = configuration.buildRegistryPath()
    POSTGRES = configuration.postgres()
    POSTGRES_CLIENT = configuration.postgresClient()
    RSPEC_PROCESSES = commitMessageFlag('rspecq-processes').asType(Integer)
    GERRIT_CHANGE_ID = getChangeId()

    // e.g. postgres-12-ruby-2.6
    TAG_SUFFIX = imageTag.suffix()

    // e.g. canvas-lms:01.123456.78-postgres-12-ruby-2.6
    PATCHSET_TAG = imageTag.patchset()

    // e.g. canvas-lms:master when not on another branch
    MERGE_TAG = imageTag.mergeTag()

    // e.g. canvas-lms:01.123456.78; this is for consumers like Portal 2 who want to build a patchset
    EXTERNAL_TAG = imageTag.externalTag()

    RUBY = configuration.ruby() // RUBY_VERSION is a reserved keyword for ruby installs

    FORCE_CRYSTALBALL = "${commitMessageFlag('force-crystalball').asBooleanInteger()}"

    BASE_RUNNER_PREFIX = configuration.buildRegistryPath('base-runner')
    CASSANDRA_PREFIX = configuration.buildRegistryPath('cassandra-migrations')
    DYNAMODB_PREFIX = configuration.buildRegistryPath('dynamodb-migrations')
    KARMA_RUNNER_PREFIX = configuration.buildRegistryPath('karma-runner')
    LINTERS_RUNNER_PREFIX = configuration.buildRegistryPath('linters-runner')
    POSTGRES_PREFIX = configuration.buildRegistryPath('postgres-migrations')
    RUBY_RUNNER_PREFIX = configuration.buildRegistryPath('ruby-runner')
    YARN_RUNNER_PREFIX = configuration.buildRegistryPath('yarn-runner')
    WEBPACK_BUILDER_PREFIX = configuration.buildRegistryPath('webpack-builder')
    WEBPACK_ASSETS_PREFIX = configuration.buildRegistryPath('webpack-assets')
    WEBPACK_CACHE_PREFIX = configuration.buildRegistryPath('webpack-cache')

    IMAGE_CACHE_BUILD_SCOPE = configuration.gerritChangeNumber()
    IMAGE_CACHE_MERGE_SCOPE = configuration.gerritBranchSanitized()
    IMAGE_CACHE_UNIQUE_SCOPE = "${imageTagVersion()}-$TAG_SUFFIX"

    CASSANDRA_IMAGE_TAG = "$CASSANDRA_PREFIX:$IMAGE_CACHE_UNIQUE_SCOPE"
    DYNAMODB_IMAGE_TAG = "$DYNAMODB_PREFIX:$IMAGE_CACHE_UNIQUE_SCOPE"
    POSTGRES_IMAGE_TAG = "$POSTGRES_PREFIX:$IMAGE_CACHE_UNIQUE_SCOPE"
    WEBPACK_BUILDER_IMAGE = "$WEBPACK_BUILDER_PREFIX:$IMAGE_CACHE_UNIQUE_SCOPE"
    WEBPACK_ASSETS_IMAGE = "$WEBPACK_ASSETS_PREFIX:$IMAGE_CACHE_UNIQUE_SCOPE"

    CASSANDRA_MERGE_IMAGE = "$CASSANDRA_PREFIX:$IMAGE_CACHE_MERGE_SCOPE-${env.RSPEC_PROCESSES ?: '4'}"
    DYNAMODB_MERGE_IMAGE = "$DYNAMODB_PREFIX:$IMAGE_CACHE_MERGE_SCOPE-${env.RSPEC_PROCESSES ?: '4'}"
    KARMA_RUNNER_IMAGE = "$KARMA_RUNNER_PREFIX:$IMAGE_CACHE_UNIQUE_SCOPE"
    KARMA_MERGE_IMAGE = "$KARMA_RUNNER_PREFIX:$IMAGE_CACHE_MERGE_SCOPE"
    LINTERS_RUNNER_IMAGE = "$LINTERS_RUNNER_PREFIX:$IMAGE_CACHE_UNIQUE_SCOPE"
    POSTGRES_MERGE_IMAGE = "$POSTGRES_PREFIX:$IMAGE_CACHE_MERGE_SCOPE-${env.RSPEC_PROCESSES ?: '4'}"

    // This is primarily for the plugin build
    // for testing canvas-lms changes against plugin repo changes
    CANVAS_BUILDS_REFSPEC = getCanvasBuildsRefspec()
    CANVAS_LMS_REFSPEC = getCanvasLmsRefspec()
    DOCKER_WORKDIR = getDockerWorkDir()
    LOCAL_WORKDIR = getLocalWorkDir()

    // TEST_CACHE_CLASSES is consumed by config/environments/test.rb
    // to decide whether to allow class reloading or not.
    // in local development we usually want this unset or set to '0' because
    // we want spring to be able to reload classes between
    // spec runs, but this is expensive when running all the
    // specs for the build.  EVERYWHERE in the build we want
    // to be able to cache classes because they don't change while the build
    // is running and should never be reloaded.
    TEST_CACHE_CLASSES = '1'
  }

  stages {
    stage('Environment') {
      steps {
        script {
          lock(label: 'canvas_build_global_mutex', quantity: 1) {
            timeout(60) {
              // Skip translation builds for patchsets uploaded by svc.cloudjenkins
              if (env.GERRIT_PATCHSET_UPLOADER_EMAIL == 'svc.cloudjenkins@instructure.com' && env.GERRIT_CHANGE_SUBJECT =~ /translation$/) {
                // Set status to NOT_BUILT for pre-merge builds
                if (!configuration.isChangeMerged()) {
                  currentBuild.result = 'NOT_BUILT'
                }
                return
              }

              node('master') {
                // For builds like Rails 6.1 prototype, we want to be able to see the build link, but
                // not have Gerrit vote on it. This isn't currently supported through the Gerrit Trigger
                // plugin, because the Build Started message always votes and will clear the original
                // vote. Work around this by disabling the build start message and setting EMULATE_BUILD_START=1
                // in the Build Parameters section.
                // https://issues.jenkins.io/browse/JENKINS-28339
                if (commitMessageFlag("emulate-build-start") as Boolean) {
                  submitGerritReview("", "Build Started ${RUN_DISPLAY_URL}")
                }

                if (commitMessageFlag("skip-ci") as Boolean) {
                  currentBuild.result = 'NOT_BUILT'
                  submitGerritReview('--label Lint-Review=-2', 'Build not executed due to [skip-ci] flag')
                  error '[skip-ci] flag enabled: skipping the build'
                  return
                } else if (extendedStage.isAllowStagesFilterUsed() || extendedStage.isIgnoreStageResultsFilterUsed() || extendedStage.isSkipStagesFilterUsed()) {
                  submitGerritReview('--label Lint-Review=-2', 'One or more build flags causes a subset of the build to be run')
                } else if (setupStage.hasGemOverrides()) {
                  submitGerritReview('--label Lint-Review=-2', 'One or more build flags causes the build to be run against an unmerged gem version override')
                } else {
                  submitGerritReview('--label Lint-Review=0')
                }
              }

              if (isStartedByUser()) {
                env.GERRIT_PATCHSET_REVISION = git.getRevisionHash()
                buildParameters += string(name: 'GERRIT_PATCHSET_REVISION', value: "${env.GERRIT_PATCHSET_REVISION}")
              }

              // Ensure that all build flags are compatible.
<<<<<<< HEAD
              if (commitMessageFlag('change-merged') as Boolean && configuration.isValueDefault('build-registry-path')) {
=======
              if (commitMessageFlag('change-merged') as Boolean && configuration.buildRegistryPath() == configuration.buildRegistryPathDefault()) {
>>>>>>> 147b3201
                error 'Manually triggering the change-merged build path must be combined with a custom build-registry-path'
                return
              }

              maybeSlackSendRetrigger()

              def postBuildHandler = [
                onStageEnded: { stageName, stageConfig, result ->
                  buildSummaryReport.addFailureRun('Main Build', currentBuild)
                  postFn(stageConfig.status())
                }
              ]

              extendedStage('Root').hooks(postBuildHandler).obeysAllowStages(false).reportTimings(false).execute {
                def rootStages = [:]

                buildParameters += string(name: 'CANVAS_BUILDS_REFSPEC', value: "${env.CANVAS_BUILDS_REFSPEC}")
                buildParameters += string(name: 'PATCHSET_TAG', value: "${env.PATCHSET_TAG}")
                buildParameters += string(name: 'POSTGRES', value: "${env.POSTGRES}")
                buildParameters += string(name: 'RUBY', value: "${env.RUBY}")
                buildParameters += string(name: 'CANVAS_RAILS', value: "${env.CANVAS_RAILS}")

                // If modifying any of our Jenkinsfiles set JENKINSFILE_REFSPEC for sub-builds to use Jenkinsfiles in
                // the gerrit rather than master. Stable branches also need to check out the JENKINSFILE_REFSPEC to prevent
                // the job default from pulling master.
                if (env.GERRIT_PROJECT == 'canvas-lms' && env.JOB_NAME.endsWith('Jenkinsfile')) {
                  buildParameters += string(name: 'JENKINSFILE_REFSPEC', value: "${env.GERRIT_REFSPEC}")
                } else if (env.GERRIT_PROJECT == 'canvas-lms' && env.JOB_NAME.endsWith('stable')) {
                  buildParameters += string(name: 'JENKINSFILE_REFSPEC', value: "${env.GERRIT_REFSPEC}")
                }

                if (env.GERRIT_PROJECT != 'canvas-lms') {
                  // the plugin builds require the canvas lms refspec to be different. so only
                  // set this refspec if the main build is requesting it to be set.
                  // NOTE: this is only being set in main-from-plugin build. so main-canvas wont run this.
                  buildParameters += string(name: 'CANVAS_LMS_REFSPEC', value: env.CANVAS_LMS_REFSPEC)
                }

                extendedStage('Builder').nodeRequirements(label: nodeLabel(), podTemplate: null).obeysAllowStages(false).reportTimings(false).queue(rootStages) {
                  extendedStage('Setup')
                    .hooks(buildSummaryReportHooks.call())
                    .obeysAllowStages(false)
                    .timeout(2)
                    .execute {
                      buildDockerImageStage.preloadCacheImagesAsync()
                      setupStage()
                    }

                  extendedStage('Rebase')
                    .hooks(buildSummaryReportHooks.call())
                    .obeysAllowStages(false)
                    .required(!configuration.isChangeMerged() && env.GERRIT_PROJECT == 'canvas-lms')
                    .timeout(2)
                    .execute { rebaseStage() }

                  extendedStage(filesChangedStage.STAGE_NAME)
                    .hooks(buildSummaryReportHooks.call())
                    .obeysAllowStages(false)
                    .timeout(2)
                    .execute(filesChangedStage.&preBuild)

                  extendedStage('Build Docker Image (Pre-Merge)')
                    .hooks(buildSummaryReportHooks.call())
                    .obeysAllowStages(false)
                    .required(configuration.isChangeMerged())
                    .timeout(20)
                    .execute(buildDockerImageStage.&premergeCacheImage)

                  extendedStage(BUILD_DOCKER_IMAGE_STAGE)
                    .hooks(buildSummaryReportHooks.call())
                    .obeysAllowStages(false)
                    .timeout(20)
                    .execute {
                      def startStep = '''
                        docker run -dt --name general-build-container --volume $(pwd)/$LOCAL_WORKDIR/.git:$DOCKER_WORKDIR/.git -e RAILS_ENV=test $PATCHSET_TAG bash -c "sleep infinity"
                        docker exec -dt general-build-container bin/rails graphql:schema
                      '''

                      def crystalballStep = '''
                        diffFrom=$(git --git-dir $LOCAL_WORKDIR/.git rev-parse $GERRIT_PATCHSET_REVISION^1)
                        docker exec -dt \
                                        -e CRYSTALBALL_DIFF_FROM=$diffFrom \
                                        -e CRYSTALBALL_DIFF_TO=$GERRIT_PATCHSET_REVISION \
                                        -e CRYSTALBALL_REPO_PATH=$DOCKER_WORKDIR \
                                        -e FORCE_CRYSTALBALL=$FORCE_CRYSTALBALL \
                                        general-build-container bundle exec crystalball --dry-run
                      '''

                      def finalStep = '''
                        docker exec -t general-build-container ps aww
                      '''

                      def asyncSteps = [
                        startStep,
                        !configuration.isChangeMerged() && env.GERRIT_REFSPEC != 'refs/heads/master' ? crystalballStep : '',
                        finalStep
                      ]

                      buildDockerImageStage.patchsetImage(asyncSteps.join("\n"))
                    }

                  extendedStage(filesChangedStage.STAGE_NAME_POST_BUILD)
                    .hooks(buildSummaryReportHooks.call())
                    .obeysAllowStages(false)
                    .timeout(2)
                    .execute(filesChangedStage.&postBuild)

                  extendedStage(RUN_MIGRATIONS_STAGE)
                    .hooks(buildSummaryReportHooks.call())
                    .obeysAllowStages(false)
                    .timeout(10)
                    .execute { runMigrationsStage() }

                  extendedStage('Generate Crystalball Prediction')
                    .hooks(buildSummaryReportHooks.call())
                    .obeysAllowStages(false)
                    .required(!configuration.isChangeMerged() && env.GERRIT_REFSPEC != "refs/heads/master")
                    .timeout(2)
                    .execute {
                      try {
                        /* groovylint-disable-next-line GStringExpressionWithinString */
                        sh '''#!/bin/bash
                          set -ex

                          while docker exec -t general-build-container ps aww | grep crystalball; do
                            sleep 0.1
                          done

                          docker cp \$(docker ps -qa -f name=general-build-container):/usr/src/app/crystalball_spec_list.txt ./tmp/crystalball_spec_list.txt
                        '''
                        archiveArtifacts allowEmptyArchive: true, artifacts: 'tmp/crystalball_spec_list.txt'

                        sh 'grep ":timestamp:" crystalball_map.yml | sed "s/:timestamp: //g" > ./tmp/crystalball_map_version.txt'
                        archiveArtifacts allowEmptyArchive: true, artifacts: 'tmp/crystalball_map_version.txt'
                      /* groovylint-disable-next-line CatchException */
                      } catch (Exception e) {
                        // default to full run of specs
                        sh 'echo -n "." > tmp/crystalball_spec_list.txt'
                        sh 'echo -n "broken map, defaulting to run all tests" > tmp/crystalball_map_version.txt'

                        archiveArtifacts allowEmptyArchive: true, artifacts: 'tmp/crystalball_spec_list.txt, tmp/crystalball_map_version.txt'

                        slackSend(
                          channel: '#crystalball-noisy',
                          color: 'danger',
                          message: "${env.JOB_NAME} <${getSummaryUrl()}|#${env.BUILD_NUMBER}>\n\nFailed to generate prediction!"
                        )
                      }
                    }

                  extendedStage('Locales Only Changes')
                    .hooks(buildSummaryReportHooks.call())
                    .obeysAllowStages(false)
                    .required(!configuration.isChangeMerged() && env.GERRIT_PROJECT == 'canvas-lms' && sh(script: "${WORKSPACE}/build/new-jenkins/locales-changes.sh", returnStatus: true) == 0)
                    .execute {
                        submitGerritReview('--label Lint-Review=-2', 'This commit contains only changes to config/locales/, this could be a bad sign!')
                      }

                  extendedStage('Webpack Bundle Size Check')
                    .hooks(buildSummaryReportHooks.call())
                    .obeysAllowStages(false)
                    .required(configuration.isChangeMerged())
                    .timeout(20)
                    .execute { webpackStage.&calcBundleSizes() }

                  extendedStage('Parallel Run Tests').obeysAllowStages(false).execute { stageConfig, buildConfig ->
                    def stages = [:]

                    extendedStage('Consumer Smoke Test').hooks(buildSummaryReportHooks.call()).queue(stages) {
                      sh 'build/new-jenkins/consumer-smoke-test.sh'
                    }

                    def shouldRunJS = configuration.isChangeMerged() || commitMessageFlag('force-failure-js') as Boolean ||
                      (!configuration.isChangeMerged() && (filesChangedStage.hasGraphqlFiles(buildConfig) || filesChangedStage.hasJsFiles(buildConfig)))

                    extendedStage(JS_BUILD_IMAGE_STAGE)
                      .hooks(buildSummaryReportHooks.call())
                      .required(shouldRunJS)
                      .queue(stages, buildDockerImageStage.&jsImage)

                    extendedStage(LINTERS_BUILD_IMAGE_STAGE)
                      .hooks(buildSummaryReportHooks.call())
                      .queue(stages, buildDockerImageStage.&lintersImage)

                    extendedStage('Run i18n:extract')
                      .hooks(buildSummaryReportHooks.call())
                      .required(configuration.isChangeMerged())
                      .queue(stages, buildDockerImageStage.&i18nExtract)

                    parallel(stages)
                  }
                }

<<<<<<< HEAD
                extendedStage('ARM64 Builder')
=======
                extendedStage('ARM64 Builder - Container')
>>>>>>> 147b3201
                  .hooks(buildSummaryReportHooks.call())
                  .nodeRequirements(label: 'docker-arm64')
                  .required(configuration.isChangeMerged())
                  .queue(rootStages) {
<<<<<<< HEAD
                    setupStage()
                    // Rebase is fortunately not needed - since this only runs in post-merge
                    buildDockerImageStage.patchsetImage('', '-arm64')

                    // Wait for the AMD64 manifest to be available - then augment it with this ARM64 one
                    sh """#!/bin/bash -ex
                    while ! docker manifest inspect $PATCHSET_TAG; do
                      sleep 10
                    done

                    docker manifest create --amend $PATCHSET_TAG $PATCHSET_TAG $PATCHSET_TAG-arm64
                    docker manifest push $PATCHSET_TAG
                    """
=======
                    extendedStage('ARM64 Builder').execute {
                      setupStage()
                      // Rebase is fortunately not needed - since this only runs in post-merge
                      buildDockerImageStage.patchsetImage('', '-arm64')
                    }

                    extendedStage('Augment Manifest').waitsFor(BUILD_DOCKER_IMAGE_STAGE, 'Builder').execute {
                      sh """#!/bin/bash -ex
                      docker manifest create --amend $PATCHSET_TAG $PATCHSET_TAG $PATCHSET_TAG-arm64
                      docker manifest push $PATCHSET_TAG
                      """
                    }
>>>>>>> 147b3201
                  }

                extendedStage("${filesChangedStage.STAGE_NAME} (Waiting for Dependencies)").obeysAllowStages(false).waitsFor(filesChangedStage.STAGE_NAME, 'Builder').queue(rootStages) { stageConfig, buildConfig ->
                  def nestedStages = [:]

                  extendedStage('Local Docker Dev Build')
                    .hooks(buildSummaryReportHooks.call())
                    .required(env.GERRIT_PROJECT == 'canvas-lms' && filesChangedStage.hasDockerDevFiles(buildConfig))
                    .queue(nestedStages, jobName: '/Canvas/test-suites/local-docker-dev-smoke', buildParameters: buildParameters)

                  parallel(nestedStages)
                }

                extendedStage('Javascript (Waiting for Dependencies)').obeysAllowStages(false).waitsFor(JS_BUILD_IMAGE_STAGE, 'Builder').queue(rootStages) {
                  def nestedStages = [:]

                  extendedStage('Javascript')
                    .hooks(buildSummaryReportHooks.withRunManifest(true))
                    .queue(nestedStages, jobName: '/Canvas/test-suites/JS', buildParameters: buildParameters + [
                      string(name: 'KARMA_RUNNER_IMAGE', value: env.KARMA_RUNNER_IMAGE),
                    ])

                  parallel(nestedStages)
                }

                extendedStage('Linters (Waiting for Dependencies)').obeysAllowStages(false).waitsFor(LINTERS_BUILD_IMAGE_STAGE, 'Builder').queue(rootStages) { stageConfig, buildConfig ->
                  extendedStage('Linters - Dependency Check')
                    .nodeRequirements(label: nodeLabel(), podTemplate: dependencyCheckStage.nodeRequirementsTemplate(), container: 'dependency-check')
                    .required(configuration.isChangeMerged())
                    .execute(dependencyCheckStage.queueTestStage())

                  extendedStage('Linters')
                    .hooks([onNodeReleasing: lintersStage.tearDownNode()])
                    .nodeRequirements(label: nodeLabel(), podTemplate: lintersStage.nodeRequirementsTemplate())
                    .required(!configuration.isChangeMerged() && env.GERRIT_CHANGE_ID != '0')
                    .execute {
                      def nestedStages = [:]

                      callableWithDelegate(lintersStage.bundleStage(nestedStages, buildConfig))()
                      callableWithDelegate(lintersStage.codeStage(nestedStages))()
                      callableWithDelegate(lintersStage.groovyStage(nestedStages, buildConfig))()
                      callableWithDelegate(lintersStage.masterBouncerStage(nestedStages))()
                      callableWithDelegate(lintersStage.yarnStage(nestedStages, buildConfig))()

                      parallel(nestedStages)
                    }
                }

                extendedStage("${RUN_MIGRATIONS_STAGE} (Waiting for Dependencies)").obeysAllowStages(false).waitsFor(RUN_MIGRATIONS_STAGE, 'Builder').queue(rootStages) { stageConfig, buildConfig ->
                  def nestedStages = [:]

                  extendedStage('Contract Tests')
                    .hooks(buildSummaryReportHooks.call())
                    .queue(nestedStages, jobName: '/Canvas/test-suites/contract-tests', buildParameters: buildParameters + [
                      string(name: 'CASSANDRA_IMAGE_TAG', value: "${env.CASSANDRA_IMAGE_TAG}"),
                      string(name: 'DYNAMODB_IMAGE_TAG', value: "${env.DYNAMODB_IMAGE_TAG}"),
                      string(name: 'POSTGRES_IMAGE_TAG', value: "${env.POSTGRES_IMAGE_TAG}"),
                    ])

                  // Trigger Crystalball map build if spec files were added or removed, will not vote on builds.
                  if (configuration.isChangeMerged() && filesChangedStage.hasNewDeletedSpecFiles(buildConfig)) {
                    build(wait: false, job: 'Canvas/helpers/crystalball-map')
                  }

                  extendedStage('Flakey Spec Catcher')
                    .hooks(buildSummaryReportHooks.call())
                    .required(!configuration.isChangeMerged() && filesChangedStage.hasSpecFiles(buildConfig) || commitMessageFlag('force-failure-fsc') as Boolean)
                    .queue(nestedStages, jobName: '/Canvas/test-suites/flakey-spec-catcher', buildParameters: buildParameters + [
                      string(name: 'CASSANDRA_IMAGE_TAG', value: "${env.CASSANDRA_IMAGE_TAG}"),
                      string(name: 'DYNAMODB_IMAGE_TAG', value: "${env.DYNAMODB_IMAGE_TAG}"),
                      string(name: 'POSTGRES_IMAGE_TAG', value: "${env.POSTGRES_IMAGE_TAG}"),
                    ])

                  extendedStage('Vendored Gems')
                    .hooks(buildSummaryReportHooks.call())
                    .queue(nestedStages, jobName: '/Canvas/test-suites/vendored-gems', buildParameters: buildParameters + [
                      string(name: 'CASSANDRA_IMAGE_TAG', value: "${env.CASSANDRA_IMAGE_TAG}"),
                      string(name: 'DYNAMODB_IMAGE_TAG', value: "${env.DYNAMODB_IMAGE_TAG}"),
                      string(name: 'POSTGRES_IMAGE_TAG', value: "${env.POSTGRES_IMAGE_TAG}"),
                    ])

                  extendedStage('RspecQ Tests')
                    .hooks(buildSummaryReportHooks.withRunManifest())
                    .queue(nestedStages, jobName: '/Canvas/test-suites/test-queue', buildParameters: buildParameters + [
                      string(name: 'CASSANDRA_IMAGE_TAG', value: "${env.CASSANDRA_IMAGE_TAG}"),
                      string(name: 'DYNAMODB_IMAGE_TAG', value: "${env.DYNAMODB_IMAGE_TAG}"),
                      string(name: 'POSTGRES_IMAGE_TAG', value: "${env.POSTGRES_IMAGE_TAG}"),
                      string(name: 'SKIP_CRYSTALBALL', value: "${env.SKIP_CRYSTALBALL || setupStage.hasGemOverrides()}"),
                      string(name: 'UPSTREAM_TAG', value: "${env.BUILD_TAG}"),
                      string(name: 'UPSTREAM', value: "${env.JOB_NAME}"),
                    ])

                  parallel(nestedStages)
                }

                parallel(rootStages)
              }
            }
          }
        } // script
      } // steps
    } // environment
  } // stages
} // pipeline<|MERGE_RESOLUTION|>--- conflicted
+++ resolved
@@ -46,12 +46,7 @@
 library "canvas-builds-library@${getCanvasBuildsRefspec()}"
 loadLocalLibrary('local-lib', 'build/new-jenkins/library')
 
-<<<<<<< HEAD
-commitMessageFlag.setDefaultValues(commitMessageFlagDefaults())
-configuration.setUseCommitMessageFlags(env.GERRIT_EVENT_TYPE != 'change-merged')
-=======
 commitMessageFlag.setDefaultValues(commitMessageFlagDefaults() + commitMessageFlagPrivateDefaults())
->>>>>>> 147b3201
 protectedNode.setReportUnhandledExceptions(!env.JOB_NAME.endsWith('Jenkinsfile'))
 
 def getSummaryUrl() {
@@ -362,11 +357,7 @@
               }
 
               // Ensure that all build flags are compatible.
-<<<<<<< HEAD
-              if (commitMessageFlag('change-merged') as Boolean && configuration.isValueDefault('build-registry-path')) {
-=======
               if (commitMessageFlag('change-merged') as Boolean && configuration.buildRegistryPath() == configuration.buildRegistryPathDefault()) {
->>>>>>> 147b3201
                 error 'Manually triggering the change-merged build path must be combined with a custom build-registry-path'
                 return
               }
@@ -560,30 +551,11 @@
                   }
                 }
 
-<<<<<<< HEAD
-                extendedStage('ARM64 Builder')
-=======
                 extendedStage('ARM64 Builder - Container')
->>>>>>> 147b3201
                   .hooks(buildSummaryReportHooks.call())
                   .nodeRequirements(label: 'docker-arm64')
                   .required(configuration.isChangeMerged())
                   .queue(rootStages) {
-<<<<<<< HEAD
-                    setupStage()
-                    // Rebase is fortunately not needed - since this only runs in post-merge
-                    buildDockerImageStage.patchsetImage('', '-arm64')
-
-                    // Wait for the AMD64 manifest to be available - then augment it with this ARM64 one
-                    sh """#!/bin/bash -ex
-                    while ! docker manifest inspect $PATCHSET_TAG; do
-                      sleep 10
-                    done
-
-                    docker manifest create --amend $PATCHSET_TAG $PATCHSET_TAG $PATCHSET_TAG-arm64
-                    docker manifest push $PATCHSET_TAG
-                    """
-=======
                     extendedStage('ARM64 Builder').execute {
                       setupStage()
                       // Rebase is fortunately not needed - since this only runs in post-merge
@@ -596,7 +568,6 @@
                       docker manifest push $PATCHSET_TAG
                       """
                     }
->>>>>>> 147b3201
                   }
 
                 extendedStage("${filesChangedStage.STAGE_NAME} (Waiting for Dependencies)").obeysAllowStages(false).waitsFor(filesChangedStage.STAGE_NAME, 'Builder').queue(rootStages) { stageConfig, buildConfig ->
