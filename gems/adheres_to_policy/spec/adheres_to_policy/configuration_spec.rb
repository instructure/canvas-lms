--- conflicted
+++ resolved
@@ -28,22 +28,16 @@
     end
 
     it 'must return the literal value set' do
-      config.blacklist = %w{foo bar}
-      expect(config.blacklist).to eq %w{foo bar}
+      config.blacklist = %w[foo bar]
+      expect(config.blacklist).to eq %w[foo bar]
     end
 
     it 'must evaluate the supplied block and return the result' do
-<<<<<<< HEAD
-      config.blacklist = -> {
-        %w{baz qux}
-      }
-=======
       config.blacklist = lambda do
         %w[baz qux]
       end
->>>>>>> 2bda9f78
 
-      expect(config.blacklist).to eq %w{baz qux}
+      expect(config.blacklist).to eq %w[baz qux]
     end
   end
 
