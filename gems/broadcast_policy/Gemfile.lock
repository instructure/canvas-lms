PATH
  remote: .
  specs:
    broadcast_policy (1.0.0)
      activesupport
      after_transaction_commit

GEM
  remote: https://rubygems.org/
  specs:
    activemodel (7.0.8)
      activesupport (= 7.0.8)
    activerecord (7.0.8)
      activemodel (= 7.0.8)
      activesupport (= 7.0.8)
    activesupport (7.0.8)
      concurrent-ruby (~> 1.0, >= 1.0.2)
      i18n (>= 1.6, < 2)
      minitest (>= 5.1)
      tzinfo (~> 2.0)
    after_transaction_commit (2.2.2)
      activerecord (>= 5.2)
    coderay (1.1.3)
    concurrent-ruby (1.2.3)
<<<<<<< HEAD
    debug (1.9.0)
=======
    debug (1.9.1)
>>>>>>> 1bd50e80
      irb (~> 1.10)
      reline (>= 0.3.8)
    diff-lcs (1.5.0)
    i18n (1.14.1)
      concurrent-ruby (~> 1.0)
<<<<<<< HEAD
    io-console (0.7.1)
=======
    io-console (0.7.2)
>>>>>>> 1bd50e80
    irb (1.11.1)
      rdoc
      reline (>= 0.4.2)
    method_source (1.0.0)
    minitest (5.21.2)
    pry (0.14.2)
      coderay (~> 1.1)
      method_source (~> 1.0)
    psych (5.1.2)
      stringio
    rdoc (6.6.2)
      psych (>= 4.0.0)
    reline (0.4.2)
      io-console (~> 0.5)
    rspec (3.12.0)
      rspec-core (~> 3.12.0)
      rspec-expectations (~> 3.12.0)
      rspec-mocks (~> 3.12.0)
    rspec-core (3.12.2)
      rspec-support (~> 3.12.0)
    rspec-expectations (3.12.3)
      diff-lcs (>= 1.2.0, < 2.0)
      rspec-support (~> 3.12.0)
    rspec-mocks (3.12.6)
      diff-lcs (>= 1.2.0, < 2.0)
      rspec-support (~> 3.12.0)
    rspec-support (3.12.1)
    stringio (3.1.0)
    tzinfo (2.0.6)
      concurrent-ruby (~> 1.0)

PLATFORMS
  aarch64-linux
  arm64-darwin
  ruby
  x86_64-darwin
  x86_64-linux

DEPENDENCIES
  broadcast_policy!
  debug
  pry
  rspec (~> 3.12)

BUNDLED WITH
   2.5.3<|MERGE_RESOLUTION|>--- conflicted
+++ resolved
@@ -22,21 +22,13 @@
       activerecord (>= 5.2)
     coderay (1.1.3)
     concurrent-ruby (1.2.3)
-<<<<<<< HEAD
-    debug (1.9.0)
-=======
     debug (1.9.1)
->>>>>>> 1bd50e80
       irb (~> 1.10)
       reline (>= 0.3.8)
     diff-lcs (1.5.0)
     i18n (1.14.1)
       concurrent-ruby (~> 1.0)
-<<<<<<< HEAD
-    io-console (0.7.1)
-=======
     io-console (0.7.2)
->>>>>>> 1bd50e80
     irb (1.11.1)
       rdoc
       reline (>= 0.4.2)
