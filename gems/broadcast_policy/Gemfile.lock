PATH
  remote: .
  specs:
    broadcast_policy (1.0.0)
      activesupport
      after_transaction_commit

GEM
  remote: https://rubygems.org/
  specs:
    activemodel (7.0.8)
      activesupport (= 7.0.8)
    activerecord (7.0.8)
      activemodel (= 7.0.8)
      activesupport (= 7.0.8)
    activesupport (7.0.8)
      concurrent-ruby (~> 1.0, >= 1.0.2)
      i18n (>= 1.6, < 2)
      minitest (>= 5.1)
      tzinfo (~> 2.0)
    after_transaction_commit (2.2.2)
      activerecord (>= 5.2)
    concurrent-ruby (1.2.3)
    debug (1.9.2)
      irb (~> 1.10)
      reline (>= 0.3.8)
    diff-lcs (1.5.1)
    i18n (1.14.5)
      concurrent-ruby (~> 1.0)
    io-console (0.7.2)
    irb (1.13.1)
      rdoc (>= 4.0.0)
      reline (>= 0.4.2)
<<<<<<< HEAD
    minitest (5.23.0)
=======
    minitest (5.23.1)
>>>>>>> 3a2a498e
    psych (5.1.2)
      stringio
    rdoc (6.6.3.1)
      psych (>= 4.0.0)
    reline (0.5.7)
      io-console (~> 0.5)
    rspec (3.13.0)
      rspec-core (~> 3.13.0)
      rspec-expectations (~> 3.13.0)
      rspec-mocks (~> 3.13.0)
    rspec-core (3.13.0)
      rspec-support (~> 3.13.0)
    rspec-expectations (3.13.0)
      diff-lcs (>= 1.2.0, < 2.0)
      rspec-support (~> 3.13.0)
    rspec-mocks (3.13.1)
      diff-lcs (>= 1.2.0, < 2.0)
      rspec-support (~> 3.13.0)
    rspec-support (3.13.1)
    stringio (3.1.0)
    tzinfo (2.0.6)
      concurrent-ruby (~> 1.0)

PLATFORMS
  aarch64-linux
  arm64-darwin
  ruby
  x86_64-darwin
  x86_64-linux

DEPENDENCIES
  broadcast_policy!
  debug
  rspec (~> 3.12)

RUBY VERSION
   ruby 3.1.2p20

BUNDLED WITH
   2.5.10<|MERGE_RESOLUTION|>--- conflicted
+++ resolved
@@ -31,11 +31,7 @@
     irb (1.13.1)
       rdoc (>= 4.0.0)
       reline (>= 0.4.2)
-<<<<<<< HEAD
-    minitest (5.23.0)
-=======
     minitest (5.23.1)
->>>>>>> 3a2a498e
     psych (5.1.2)
       stringio
     rdoc (6.6.3.1)
