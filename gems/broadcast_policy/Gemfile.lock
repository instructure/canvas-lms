--- conflicted
+++ resolved
@@ -48,10 +48,6 @@
       reline (>= 0.4.2)
     logger (1.7.0)
     minitest (5.25.5)
-<<<<<<< HEAD
-    mutex_m (0.3.0)
-=======
->>>>>>> 2bd5305a
     pp (0.6.2)
       prettyprint
     prettyprint (0.2.0)
@@ -76,11 +72,7 @@
       rspec-support (~> 3.13.0)
     rspec-support (3.13.2)
     securerandom (0.4.1)
-<<<<<<< HEAD
-    stringio (3.1.6)
-=======
     stringio (3.1.7)
->>>>>>> 2bd5305a
     timeout (0.4.3)
     tzinfo (2.0.6)
       concurrent-ruby (~> 1.0)
