--- conflicted
+++ resolved
@@ -31,15 +31,7 @@
     irb (1.12.0)
       rdoc
       reline (>= 0.4.2)
-<<<<<<< HEAD
-    method_source (1.0.0)
     minitest (5.22.3)
-    pry (0.14.2)
-      coderay (~> 1.1)
-      method_source (~> 1.0)
-=======
-    minitest (5.22.3)
->>>>>>> 2017494a
     psych (5.1.2)
       stringio
     rdoc (6.6.3.1)
