--- conflicted
+++ resolved
@@ -48,10 +48,7 @@
     def generate_prior_version
       obj = self.class.new
       self.attributes.each do |attr, value|
-<<<<<<< HEAD
-=======
         next unless obj.column_for_attribute(attr)
->>>>>>> 5ab953f9
         value = changed_attributes[attr] if changed_attributes.key?(attr)
         obj.write_attribute(attr, value)
       end
