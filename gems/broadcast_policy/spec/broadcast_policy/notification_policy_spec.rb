--- conflicted
+++ resolved
@@ -28,9 +28,6 @@
   end
 
   let(:test_notification) { double(:test_notification) }
-<<<<<<< HEAD
-  let(:test_connection_class) { Class.new { def after_transaction_commit; yield; end } }
-=======
   let(:test_connection_class) do
     Class.new do
       def after_transaction_commit
@@ -38,7 +35,6 @@
       end
     end
   end
->>>>>>> 2bda9f78
 
   before do
     BroadcastPolicy.notifier = MockNotifier.new
@@ -73,14 +69,14 @@
 
   it "does not send if there is not a recipient list" do
     record = double('test object', skip_broadcasts: false, class: double(connection: test_connection_class.new))
-    subject.to = ->(_) { nil }
+    subject.to = ->(_) {}
     subject.broadcast(record)
     expect(BroadcastPolicy.notifier.messages).to be_empty
   end
 
   it "sends even if there isn't data" do
     record = double('test object', skip_broadcasts: false, class: double(connection: test_connection_class.new))
-    subject.data = ->(_) { nil }
+    subject.data = ->(_) {}
     subject.broadcast(record)
     expect(BroadcastPolicy.notifier.messages).to_not be_empty
   end
