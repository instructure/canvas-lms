--- conflicted
+++ resolved
@@ -20,11 +20,7 @@
     hashie (5.0.0)
     i18n (1.14.1)
       concurrent-ruby (~> 1.0)
-<<<<<<< HEAD
-    minitest (5.21.2)
-=======
     minitest (5.22.2)
->>>>>>> 9d21a3c2
     oauth (1.1.0)
       oauth-tty (~> 1.0, >= 1.0.1)
       snaky_hash (~> 2.0)
