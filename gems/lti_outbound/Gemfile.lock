PATH
  remote: .
  specs:
    lti_outbound (0.0.1)
      activesupport
      i18n
      oauth

GEM
  remote: https://rubygems.org/
  specs:
    activesupport (7.0.8)
      concurrent-ruby (~> 1.0, >= 1.0.2)
      i18n (>= 1.6, < 2)
      minitest (>= 5.1)
      tzinfo (~> 2.0)
    concurrent-ruby (1.2.3)
    diff-lcs (1.5.1)
    docile (1.4.0)
    hashie (5.0.0)
    i18n (1.14.5)
      concurrent-ruby (~> 1.0)
<<<<<<< HEAD
    minitest (5.23.0)
=======
    minitest (5.23.1)
>>>>>>> 4b37e285
    oauth (1.1.0)
      oauth-tty (~> 1.0, >= 1.0.1)
      snaky_hash (~> 2.0)
      version_gem (~> 1.1)
    oauth-tty (1.0.5)
      version_gem (~> 1.1, >= 1.1.1)
    rake (13.2.1)
    rspec (3.13.0)
      rspec-core (~> 3.13.0)
      rspec-expectations (~> 3.13.0)
      rspec-mocks (~> 3.13.0)
    rspec-core (3.13.0)
      rspec-support (~> 3.13.0)
    rspec-expectations (3.13.0)
      diff-lcs (>= 1.2.0, < 2.0)
      rspec-support (~> 3.13.0)
    rspec-mocks (3.13.1)
      diff-lcs (>= 1.2.0, < 2.0)
      rspec-support (~> 3.13.0)
    rspec-support (3.13.1)
    simplecov (0.22.0)
      docile (~> 1.1)
      simplecov-html (~> 0.11)
      simplecov_json_formatter (~> 0.1)
    simplecov-html (0.12.3)
    simplecov_json_formatter (0.1.4)
    snaky_hash (2.0.1)
      hashie
      version_gem (~> 1.1, >= 1.1.1)
    tzinfo (2.0.6)
      concurrent-ruby (~> 1.0)
    version_gem (1.1.4)

PLATFORMS
  aarch64-linux
  arm64-darwin
  ruby
  x86_64-darwin
  x86_64-linux

DEPENDENCIES
  bundler (~> 2.2)
  lti_outbound!
  rake
  rspec (~> 3.12)
  simplecov (~> 0.22)

RUBY VERSION
   ruby 3.1.2p20

BUNDLED WITH
   2.5.10<|MERGE_RESOLUTION|>--- conflicted
+++ resolved
@@ -20,11 +20,7 @@
     hashie (5.0.0)
     i18n (1.14.5)
       concurrent-ruby (~> 1.0)
-<<<<<<< HEAD
-    minitest (5.23.0)
-=======
     minitest (5.23.1)
->>>>>>> 4b37e285
     oauth (1.1.0)
       oauth-tty (~> 1.0, >= 1.0.1)
       snaky_hash (~> 2.0)
