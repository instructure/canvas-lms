PATH
  remote: .
  specs:
    lti_outbound (0.0.1)
      activesupport
      i18n
      oauth

GEM
  remote: https://rubygems.org/
  specs:
    activesupport (7.1.3)
      base64
      bigdecimal
      concurrent-ruby (~> 1.0, >= 1.0.2)
      connection_pool (>= 2.2.5)
      drb
      i18n (>= 1.6, < 2)
      minitest (>= 5.1)
      mutex_m
      tzinfo (~> 2.0)
    base64 (0.2.0)
    bigdecimal (3.1.8)
    concurrent-ruby (1.2.3)
    connection_pool (2.4.1)
    diff-lcs (1.5.1)
    docile (1.4.0)
    drb (2.2.1)
    hashie (5.0.0)
    i18n (1.14.5)
      concurrent-ruby (~> 1.0)
<<<<<<< HEAD
    minitest (5.23.0)
=======
    minitest (5.23.1)
>>>>>>> 4b37e285
    mutex_m (0.2.0)
    oauth (1.1.0)
      oauth-tty (~> 1.0, >= 1.0.1)
      snaky_hash (~> 2.0)
      version_gem (~> 1.1)
    oauth-tty (1.0.5)
      version_gem (~> 1.1, >= 1.1.1)
    rake (13.2.1)
    rspec (3.13.0)
      rspec-core (~> 3.13.0)
      rspec-expectations (~> 3.13.0)
      rspec-mocks (~> 3.13.0)
    rspec-core (3.13.0)
      rspec-support (~> 3.13.0)
    rspec-expectations (3.13.0)
      diff-lcs (>= 1.2.0, < 2.0)
      rspec-support (~> 3.13.0)
    rspec-mocks (3.13.1)
      diff-lcs (>= 1.2.0, < 2.0)
      rspec-support (~> 3.13.0)
    rspec-support (3.13.1)
    simplecov (0.22.0)
      docile (~> 1.1)
      simplecov-html (~> 0.11)
      simplecov_json_formatter (~> 0.1)
    simplecov-html (0.12.3)
    simplecov_json_formatter (0.1.4)
    snaky_hash (2.0.1)
      hashie
      version_gem (~> 1.1, >= 1.1.1)
    tzinfo (2.0.6)
      concurrent-ruby (~> 1.0)
    version_gem (1.1.4)

PLATFORMS
  aarch64-linux
  arm64-darwin
  ruby
  x86_64-darwin
  x86_64-linux

DEPENDENCIES
  bundler (~> 2.2)
  lti_outbound!
  rake
  rspec (~> 3.12)
  simplecov (~> 0.22)

RUBY VERSION
   ruby 3.1.2p20

BUNDLED WITH
   2.5.10<|MERGE_RESOLUTION|>--- conflicted
+++ resolved
@@ -29,11 +29,7 @@
     hashie (5.0.0)
     i18n (1.14.5)
       concurrent-ruby (~> 1.0)
-<<<<<<< HEAD
-    minitest (5.23.0)
-=======
     minitest (5.23.1)
->>>>>>> 4b37e285
     mutex_m (0.2.0)
     oauth (1.1.0)
       oauth-tty (~> 1.0, >= 1.0.1)
