PATH
  remote: ../canvas_text_helper
  specs:
    canvas_text_helper (0.0.1)
      i18n

PATH
  remote: ../html_text_helper
  specs:
    html_text_helper (0.0.1)
      activesupport (>= 3.2)
      canvas_text_helper
      nokogiri
      sanitize (~> 6.0)
      twitter-text (~> 3.1)

PATH
  remote: .
  specs:
    twitter (1.0.0)
      html_text_helper
      oauth

GEM
  remote: https://rubygems.org/
  specs:
    activesupport (7.0.8)
      concurrent-ruby (~> 1.0, >= 1.0.2)
      i18n (>= 1.6, < 2)
      minitest (>= 5.1)
      tzinfo (~> 2.0)
    concurrent-ruby (1.2.3)
    crass (1.0.6)
    debug (1.9.1)
      irb (~> 1.10)
      reline (>= 0.3.8)
    diff-lcs (1.5.0)
    hashie (5.0.0)
    i18n (1.14.1)
      concurrent-ruby (~> 1.0)
    idn-ruby (0.1.5)
<<<<<<< HEAD
    io-console (0.7.1)
=======
    io-console (0.7.2)
>>>>>>> 1bd50e80
    irb (1.11.1)
      rdoc
      reline (>= 0.4.2)
    mini_portile2 (2.8.5)
    minitest (5.21.2)
    nokogiri (1.15.5)
      mini_portile2 (~> 2.8.2)
      racc (~> 1.4)
    nokogiri (1.15.5-aarch64-linux)
      racc (~> 1.4)
    nokogiri (1.15.5-arm64-darwin)
      racc (~> 1.4)
    nokogiri (1.15.5-x86_64-darwin)
      racc (~> 1.4)
    nokogiri (1.15.5-x86_64-linux)
      racc (~> 1.4)
    oauth (1.1.0)
      oauth-tty (~> 1.0, >= 1.0.1)
      snaky_hash (~> 2.0)
      version_gem (~> 1.1)
    oauth-tty (1.0.5)
      version_gem (~> 1.1, >= 1.1.1)
    psych (5.1.2)
      stringio
    racc (1.7.3)
    rake (13.1.0)
    rdoc (6.6.2)
      psych (>= 4.0.0)
    reline (0.4.2)
      io-console (~> 0.5)
    rspec (3.12.0)
      rspec-core (~> 3.12.0)
      rspec-expectations (~> 3.12.0)
      rspec-mocks (~> 3.12.0)
    rspec-core (3.12.2)
      rspec-support (~> 3.12.0)
    rspec-expectations (3.12.3)
      diff-lcs (>= 1.2.0, < 2.0)
      rspec-support (~> 3.12.0)
    rspec-mocks (3.12.6)
      diff-lcs (>= 1.2.0, < 2.0)
      rspec-support (~> 3.12.0)
    rspec-support (3.12.1)
    sanitize (6.1.0)
      crass (~> 1.0.2)
      nokogiri (>= 1.12.0)
    snaky_hash (2.0.1)
      hashie
      version_gem (~> 1.1, >= 1.1.1)
    stringio (3.1.0)
    twitter-text (3.1.0)
      idn-ruby
      unf (~> 0.1.0)
    tzinfo (2.0.6)
      concurrent-ruby (~> 1.0)
    unf (0.1.4)
      unf_ext
    unf_ext (0.0.9.1)
    version_gem (1.1.3)

PLATFORMS
  aarch64-linux
  arm64-darwin
  ruby
  x86_64-darwin
  x86_64-linux

DEPENDENCIES
  bundler (~> 2.2)
  canvas_text_helper!
  debug
  html_text_helper!
  rake
  rspec (~> 3.12)
  twitter!

BUNDLED WITH
   2.5.3<|MERGE_RESOLUTION|>--- conflicted
+++ resolved
@@ -39,11 +39,7 @@
     i18n (1.14.1)
       concurrent-ruby (~> 1.0)
     idn-ruby (0.1.5)
-<<<<<<< HEAD
-    io-console (0.7.1)
-=======
     io-console (0.7.2)
->>>>>>> 1bd50e80
     irb (1.11.1)
       rdoc
       reline (>= 0.4.2)
