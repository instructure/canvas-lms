--- conflicted
+++ resolved
@@ -68,11 +68,7 @@
     rake (13.0.6)
     rdoc (6.5.0)
       psych (>= 4.0.0)
-<<<<<<< HEAD
-    reline (0.3.8)
-=======
     reline (0.3.9)
->>>>>>> a5918370
       io-console (~> 0.5)
     rspec (3.12.0)
       rspec-core (~> 3.12.0)
