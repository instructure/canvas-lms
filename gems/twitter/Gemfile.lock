--- conflicted
+++ resolved
@@ -93,11 +93,7 @@
       diff-lcs (>= 1.2.0, < 2.0)
       rspec-support (~> 3.13.0)
     rspec-support (3.13.1)
-<<<<<<< HEAD
-    sanitize (6.1.2)
-=======
     sanitize (6.1.3)
->>>>>>> 09faeb4f
       crass (~> 1.0.2)
       nokogiri (>= 1.12.0)
     snaky_hash (2.0.1)
