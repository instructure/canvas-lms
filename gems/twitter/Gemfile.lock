PATH
  remote: ../canvas_text_helper
  specs:
    canvas_text_helper (0.0.1)
      i18n

PATH
  remote: ../html_text_helper
  specs:
    html_text_helper (0.0.1)
      activesupport (>= 3.2)
      canvas_text_helper
      nokogiri
      sanitize (~> 6.0)
      twitter-text (~> 3.1)

PATH
  remote: .
  specs:
    twitter (1.0.0)
      html_text_helper
      oauth

GEM
  remote: https://rubygems.org/
  specs:
    activesupport (7.0.8)
      concurrent-ruby (~> 1.0, >= 1.0.2)
      i18n (>= 1.6, < 2)
      minitest (>= 5.1)
      tzinfo (~> 2.0)
    concurrent-ruby (1.2.3)
    crass (1.0.6)
    debug (1.9.1)
      irb (~> 1.10)
      reline (>= 0.3.8)
    diff-lcs (1.5.1)
    hashie (5.0.0)
    i18n (1.14.1)
      concurrent-ruby (~> 1.0)
    idn-ruby (0.1.5)
    io-console (0.7.2)
<<<<<<< HEAD
    irb (1.11.1)
      rdoc
      reline (>= 0.4.2)
    mini_portile2 (2.8.5)
    minitest (5.21.2)
=======
    irb (1.11.2)
      rdoc
      reline (>= 0.4.2)
    mini_portile2 (2.8.5)
    minitest (5.22.2)
>>>>>>> 9d21a3c2
    nokogiri (1.15.5)
      mini_portile2 (~> 2.8.2)
      racc (~> 1.4)
    nokogiri (1.15.5-aarch64-linux)
      racc (~> 1.4)
    nokogiri (1.15.5-arm64-darwin)
      racc (~> 1.4)
    nokogiri (1.15.5-x86_64-darwin)
      racc (~> 1.4)
    nokogiri (1.15.5-x86_64-linux)
      racc (~> 1.4)
    oauth (1.1.0)
      oauth-tty (~> 1.0, >= 1.0.1)
      snaky_hash (~> 2.0)
      version_gem (~> 1.1)
    oauth-tty (1.0.5)
      version_gem (~> 1.1, >= 1.1.1)
    psych (5.1.2)
      stringio
    racc (1.7.3)
    rake (13.1.0)
    rdoc (6.6.2)
      psych (>= 4.0.0)
    reline (0.4.2)
      io-console (~> 0.5)
    rspec (3.13.0)
      rspec-core (~> 3.13.0)
      rspec-expectations (~> 3.13.0)
      rspec-mocks (~> 3.13.0)
    rspec-core (3.13.0)
      rspec-support (~> 3.13.0)
    rspec-expectations (3.13.0)
      diff-lcs (>= 1.2.0, < 2.0)
      rspec-support (~> 3.13.0)
    rspec-mocks (3.13.0)
      diff-lcs (>= 1.2.0, < 2.0)
      rspec-support (~> 3.13.0)
    rspec-support (3.13.0)
    sanitize (6.1.0)
      crass (~> 1.0.2)
      nokogiri (>= 1.12.0)
    snaky_hash (2.0.1)
      hashie
      version_gem (~> 1.1, >= 1.1.1)
    stringio (3.1.0)
    twitter-text (3.1.0)
      idn-ruby
      unf (~> 0.1.0)
    tzinfo (2.0.6)
      concurrent-ruby (~> 1.0)
    unf (0.1.4)
      unf_ext
    unf_ext (0.0.9.1)
    version_gem (1.1.3)

PLATFORMS
  aarch64-linux
  arm64-darwin
  ruby
  x86_64-darwin
  x86_64-linux

DEPENDENCIES
  bundler (~> 2.2)
  canvas_text_helper!
  debug
  html_text_helper!
  rake
  rspec (~> 3.12)
  twitter!

BUNDLED WITH
   2.5.6<|MERGE_RESOLUTION|>--- conflicted
+++ resolved
@@ -40,19 +40,11 @@
       concurrent-ruby (~> 1.0)
     idn-ruby (0.1.5)
     io-console (0.7.2)
-<<<<<<< HEAD
-    irb (1.11.1)
-      rdoc
-      reline (>= 0.4.2)
-    mini_portile2 (2.8.5)
-    minitest (5.21.2)
-=======
     irb (1.11.2)
       rdoc
       reline (>= 0.4.2)
     mini_portile2 (2.8.5)
     minitest (5.22.2)
->>>>>>> 9d21a3c2
     nokogiri (1.15.5)
       mini_portile2 (~> 2.8.2)
       racc (~> 1.4)
