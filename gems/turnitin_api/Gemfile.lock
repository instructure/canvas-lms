--- conflicted
+++ resolved
@@ -55,11 +55,7 @@
     hashdiff (1.1.2)
     i18n (1.14.6)
       concurrent-ruby (~> 1.0)
-<<<<<<< HEAD
-    inst_statsd (3.1.0)
-=======
     inst_statsd (3.3.0)
->>>>>>> 1c55606d
       aroi (>= 0.0.7)
       dogstatsd-ruby (>= 4.2, < 6.0, != 5.0.0)
       statsd-ruby (~> 1.0)
