--- conflicted
+++ resolved
@@ -67,11 +67,7 @@
       uri
     public_suffix (6.0.1)
     rake (13.2.1)
-<<<<<<< HEAD
-    rexml (3.3.2)
-=======
     rexml (3.3.4)
->>>>>>> a8262229
       strscan
     rspec (3.13.0)
       rspec-core (~> 3.13.0)
