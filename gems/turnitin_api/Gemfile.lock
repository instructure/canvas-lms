PATH
  remote: .
  specs:
    turnitin_api (0.1.0)
      activesupport
      faraday (~> 2.7)
      faraday-follow_redirects (~> 0.3)
      faraday-multipart (~> 1.0)
      inst_statsd
      simple_oauth (~> 0.3)

GEM
  remote: https://rubygems.org/
  specs:
    activemodel (7.1.5.1)
      activesupport (= 7.1.5.1)
    activerecord (7.1.5.1)
      activemodel (= 7.1.5.1)
      activesupport (= 7.1.5.1)
      timeout (>= 0.4.0)
    activesupport (7.1.5.1)
      base64
      benchmark (>= 0.3)
      bigdecimal
      concurrent-ruby (~> 1.0, >= 1.0.2)
      connection_pool (>= 2.2.5)
      drb
      i18n (>= 1.6, < 2)
      logger (>= 1.4.2)
      minitest (>= 5.1)
      mutex_m
      securerandom (>= 0.3)
      tzinfo (~> 2.0)
    addressable (2.8.7)
      public_suffix (>= 2.0.2, < 7.0)
    aroi (1.0.0)
      activerecord (>= 5.2)
      activesupport (>= 5.2)
    base64 (0.2.0)
    benchmark (0.4.0)
    bigdecimal (3.1.9)
    concurrent-ruby (1.3.5)
    connection_pool (2.5.0)
    crack (1.0.0)
      bigdecimal
      rexml
    diff-lcs (1.6.0)
    dogstatsd-ruby (5.6.3)
    drb (2.2.1)
    faraday (2.12.2)
      faraday-net_http (>= 2.0, < 3.5)
      json
      logger
    faraday-follow_redirects (0.3.0)
      faraday (>= 1, < 3)
    faraday-multipart (1.0.4)
      multipart-post (~> 2)
    faraday-net_http (3.4.0)
      net-http (>= 0.5.0)
    hashdiff (1.1.2)
    i18n (1.14.6)
      concurrent-ruby (~> 1.0)
<<<<<<< HEAD
    inst_statsd (3.3.2)
=======
    inst_statsd (3.4.0)
>>>>>>> 0ef5b089
      aroi (>= 0.0.7)
      dogstatsd-ruby (>= 4.2, < 6.0, != 5.0.0)
      statsd-ruby (~> 1.0)
    json (2.10.1)
    logger (1.6.6)
    minitest (5.25.4)
    multipart-post (2.4.1)
    mutex_m (0.3.0)
    net-http (0.6.0)
      uri
    public_suffix (6.0.1)
    rake (13.2.1)
    rexml (3.4.0)
    rspec (3.13.0)
      rspec-core (~> 3.13.0)
      rspec-expectations (~> 3.13.0)
      rspec-mocks (~> 3.13.0)
    rspec-core (3.13.2)
      rspec-support (~> 3.13.0)
    rspec-expectations (3.13.3)
      diff-lcs (>= 1.2.0, < 2.0)
      rspec-support (~> 3.13.0)
    rspec-mocks (3.13.2)
      diff-lcs (>= 1.2.0, < 2.0)
      rspec-support (~> 3.13.0)
    rspec-support (3.13.2)
    securerandom (0.4.1)
    simple_oauth (0.3.1)
    statsd-ruby (1.5.0)
    timeout (0.4.3)
    tzinfo (2.0.6)
      concurrent-ruby (~> 1.0)
    uri (1.0.2)
    webmock (3.25.0)
      addressable (>= 2.8.0)
      crack (>= 0.3.2)
      hashdiff (>= 0.4.0, < 2.0.0)

PLATFORMS
  aarch64-linux
  arm64-darwin
  ruby
  x86_64-darwin
  x86_64-linux

DEPENDENCIES
  bundler (~> 2.2)
  rake
  rspec (~> 3.12)
  turnitin_api!
  webmock (~> 3.0)

RUBY VERSION
   ruby 3.3.3p89

BUNDLED WITH
   2.5.10<|MERGE_RESOLUTION|>--- conflicted
+++ resolved
@@ -60,11 +60,7 @@
     hashdiff (1.1.2)
     i18n (1.14.6)
       concurrent-ruby (~> 1.0)
-<<<<<<< HEAD
-    inst_statsd (3.3.2)
-=======
     inst_statsd (3.4.0)
->>>>>>> 0ef5b089
       aroi (>= 0.0.7)
       dogstatsd-ruby (>= 4.2, < 6.0, != 5.0.0)
       statsd-ruby (~> 1.0)
