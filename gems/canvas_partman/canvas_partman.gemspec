# frozen_string_literal: true

require_relative "lib/canvas_partman/version"

Gem::Specification.new do |spec|
  spec.name          = "canvas_partman"
  spec.version       = CanvasPartman::VERSION
  spec.authors       = ["Ahmad Amireh"]
  spec.email         = ["ahmad@instructure.com"]
  spec.summary       = "PostgreSQL partitioning manager and helper."
  spec.files         = Dir.glob("{lib,spec}/**/*") + %w[Gemfile LICENSE.txt README.md]
  spec.test_files    = spec.files.grep(/spec/)
  spec.require_paths = ["lib"]
  spec.license       = "AGPL"

<<<<<<< HEAD
  spec.add_dependency "activerecord", ">= 6.1", "< 7.0"
=======
  spec.add_dependency "activerecord", ">= 6.1", "< 7.1"
>>>>>>> a3ab1d4e
  spec.add_dependency "activerecord-pg-extensions", "~> 0.4"
  spec.add_dependency "pg", ">= 0.17", "< 2.0"

  spec.add_development_dependency "bundler", "~> 2.2"
  spec.add_development_dependency "rspec", "~> 3.5.0"
end<|MERGE_RESOLUTION|>--- conflicted
+++ resolved
@@ -13,11 +13,7 @@
   spec.require_paths = ["lib"]
   spec.license       = "AGPL"
 
-<<<<<<< HEAD
-  spec.add_dependency "activerecord", ">= 6.1", "< 7.0"
-=======
   spec.add_dependency "activerecord", ">= 6.1", "< 7.1"
->>>>>>> a3ab1d4e
   spec.add_dependency "activerecord-pg-extensions", "~> 0.4"
   spec.add_dependency "pg", ">= 0.17", "< 2.0"
 
