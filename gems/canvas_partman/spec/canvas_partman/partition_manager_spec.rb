--- conflicted
+++ resolved
@@ -70,13 +70,8 @@
 
     describe "#prune_partitions" do
       it "prunes the proper number of partitions" do
-<<<<<<< HEAD
-        expect(Time).to receive(:now).and_return(Time.utc(2015, 05, 02))
-        expect(subject).to receive(:partition_tables).and_return(%w{
-=======
         expect(Time).to receive(:now).and_return(Time.utc(2015, 5, 2))
         expect(subject).to receive(:partition_tables).and_return(%w[
->>>>>>> 118dd2ea
                                                                    partman_animals_2014_9
                                                                    partman_animals_2014_10
                                                                    partman_animals_2014_11
@@ -87,7 +82,7 @@
                                                                    partman_animals_2015_4
                                                                    partman_animals_2015_5
                                                                    partman_animals_2015_6
-                                                                 })
+                                                                 ])
 
         expect(subject.base_class.connection).to receive(:drop_table).with('partman_animals_2014_9')
         expect(subject.base_class.connection).to receive(:drop_table).with('partman_animals_2014_10')
@@ -97,14 +92,14 @@
       it "prunes weekly partitions too" do
         expect(Time).to receive(:now).and_return(Time.utc(2015, 2, 5))
         allow(Animal).to receive(:partitioning_interval).and_return(:weeks)
-        expect(subject).to receive(:partition_tables).and_return(%w{
+        expect(subject).to receive(:partition_tables).and_return(%w[
                                                                    partman_animals_2015_01
                                                                    partman_animals_2015_02
                                                                    partman_animals_2015_03
                                                                    partman_animals_2015_04
                                                                    partman_animals_2015_05
                                                                    partman_animals_2015_06
-                                                                 })
+                                                                 ])
 
         expect(subject.base_class.connection).to receive(:drop_table).with('partman_animals_2015_01')
         expect(subject.base_class.connection).to receive(:drop_table).with('partman_animals_2015_02')
