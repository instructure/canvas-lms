--- conflicted
+++ resolved
@@ -73,18 +73,6 @@
     mini_portile2 (2.8.8)
     minitest (5.25.4)
     mutex_m (0.3.0)
-<<<<<<< HEAD
-    nokogiri (1.18.2)
-      mini_portile2 (~> 2.8.2)
-      racc (~> 1.4)
-    nokogiri (1.18.2-aarch64-linux-gnu)
-      racc (~> 1.4)
-    nokogiri (1.18.2-arm64-darwin)
-      racc (~> 1.4)
-    nokogiri (1.18.2-x86_64-darwin)
-      racc (~> 1.4)
-    nokogiri (1.18.2-x86_64-linux-gnu)
-=======
     nokogiri (1.18.3)
       mini_portile2 (~> 2.8.2)
       racc (~> 1.4)
@@ -95,7 +83,6 @@
     nokogiri (1.18.3-x86_64-darwin)
       racc (~> 1.4)
     nokogiri (1.18.3-x86_64-linux-gnu)
->>>>>>> 605b35ff
       racc (~> 1.4)
     pg (1.5.9)
     pp (0.6.2)
@@ -105,11 +92,7 @@
       date
       stringio
     racc (1.8.1)
-<<<<<<< HEAD
-    rack (3.0.12)
-=======
     rack (3.0.14)
->>>>>>> 605b35ff
     rack-session (2.1.0)
       base64 (>= 0.1.0)
       rack (>= 3.0.0)
