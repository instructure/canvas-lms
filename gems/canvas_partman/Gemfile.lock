PATH
  remote: .
  specs:
    canvas_partman (2.0.0)
      activerecord (>= 6.1, < 7.2)
      activerecord-pg-extensions (~> 0.4)
      pg (>= 0.17, < 2.0)

GEM
  remote: https://rubygems.org/
  specs:
    actionpack (7.1.3)
      actionview (= 7.1.3)
      activesupport (= 7.1.3)
      nokogiri (>= 1.8.5)
      racc
      rack (>= 2.2.4)
      rack-session (>= 1.0.1)
      rack-test (>= 0.6.3)
      rails-dom-testing (~> 2.2)
      rails-html-sanitizer (~> 1.6)
    actionview (7.1.3)
      activesupport (= 7.1.3)
      builder (~> 3.1)
      erubi (~> 1.11)
      rails-dom-testing (~> 2.2)
      rails-html-sanitizer (~> 1.6)
    activemodel (7.1.3)
      activesupport (= 7.1.3)
    activerecord (7.1.3)
      activemodel (= 7.1.3)
      activesupport (= 7.1.3)
      timeout (>= 0.4.0)
    activerecord-pg-extensions (0.5.4)
      activerecord (>= 7.0, < 7.2)
      railties (>= 7.0, < 7.2)
    activesupport (7.1.3)
      base64
      bigdecimal
      concurrent-ruby (~> 1.0, >= 1.0.2)
      connection_pool (>= 2.2.5)
      drb
      i18n (>= 1.6, < 2)
      minitest (>= 5.1)
      mutex_m
      tzinfo (~> 2.0)
    base64 (0.2.0)
    bigdecimal (3.1.8)
    builder (3.3.0)
    concurrent-ruby (1.3.4)
    connection_pool (2.4.1)
    crass (1.0.6)
<<<<<<< HEAD
    date (3.3.4)
=======
    date (3.4.1)
>>>>>>> 80d4da09
    diff-lcs (1.5.1)
    docile (1.4.1)
    drb (2.2.1)
    erubi (1.13.0)
    i18n (1.14.6)
      concurrent-ruby (~> 1.0)
    io-console (0.8.0)
    irb (1.14.2)
      rdoc (>= 4.0.0)
      reline (>= 0.4.2)
    loofah (2.23.1)
      crass (~> 1.0.2)
      nokogiri (>= 1.12.0)
    mini_portile2 (2.8.8)
    minitest (5.25.4)
    mutex_m (0.3.0)
    nokogiri (1.17.2)
      mini_portile2 (~> 2.8.2)
      racc (~> 1.4)
    nokogiri (1.17.2-aarch64-linux)
      racc (~> 1.4)
    nokogiri (1.17.2-arm64-darwin)
      racc (~> 1.4)
    nokogiri (1.17.2-x86_64-darwin)
      racc (~> 1.4)
    nokogiri (1.17.2-x86_64-linux)
      racc (~> 1.4)
<<<<<<< HEAD
    pg (1.5.8)
=======
    pg (1.5.9)
>>>>>>> 80d4da09
    psych (5.2.1)
      date
      stringio
    racc (1.8.1)
    rack (3.0.11)
    rack-session (2.0.0)
      rack (>= 3.0.0)
    rack-test (2.1.0)
      rack (>= 1.3)
    rackup (2.2.1)
      rack (>= 3)
    rails-dom-testing (2.2.0)
      activesupport (>= 5.0.0)
      minitest
      nokogiri (>= 1.6)
    rails-html-sanitizer (1.6.2)
      loofah (~> 2.21)
      nokogiri (>= 1.15.7, != 1.16.7, != 1.16.6, != 1.16.5, != 1.16.4, != 1.16.3, != 1.16.2, != 1.16.1, != 1.16.0.rc1, != 1.16.0)
    railties (7.1.3)
      actionpack (= 7.1.3)
      activesupport (= 7.1.3)
      irb
      rackup (>= 1.0.0)
      rake (>= 12.2)
      thor (~> 1.0, >= 1.2.2)
      zeitwerk (~> 2.6)
    rake (13.2.1)
    rdoc (6.9.1)
      psych (>= 4.0.0)
    reline (0.6.0)
      io-console (~> 0.5)
    rspec (3.13.0)
      rspec-core (~> 3.13.0)
      rspec-expectations (~> 3.13.0)
      rspec-mocks (~> 3.13.0)
    rspec-core (3.13.2)
      rspec-support (~> 3.13.0)
    rspec-expectations (3.13.3)
      diff-lcs (>= 1.2.0, < 2.0)
      rspec-support (~> 3.13.0)
    rspec-mocks (3.13.2)
      diff-lcs (>= 1.2.0, < 2.0)
      rspec-support (~> 3.13.0)
    rspec-support (3.13.2)
    simplecov (0.22.0)
      docile (~> 1.1)
      simplecov-html (~> 0.11)
      simplecov_json_formatter (~> 0.1)
    simplecov-html (0.13.1)
    simplecov_json_formatter (0.1.4)
    stringio (3.1.2)
    thor (1.3.2)
    timeout (0.4.3)
    tzinfo (2.0.6)
      concurrent-ruby (~> 1.0)
    zeitwerk (2.7.1)

PLATFORMS
  aarch64-linux
  arm64-darwin
  ruby
  x86_64-darwin
  x86_64-linux

DEPENDENCIES
  bundler (~> 2.2)
  canvas_partman!
  rspec (~> 3.12)
  simplecov (~> 0.22)

RUBY VERSION
   ruby 3.3.3p89

BUNDLED WITH
   2.5.10<|MERGE_RESOLUTION|>--- conflicted
+++ resolved
@@ -50,11 +50,7 @@
     concurrent-ruby (1.3.4)
     connection_pool (2.4.1)
     crass (1.0.6)
-<<<<<<< HEAD
-    date (3.3.4)
-=======
     date (3.4.1)
->>>>>>> 80d4da09
     diff-lcs (1.5.1)
     docile (1.4.1)
     drb (2.2.1)
@@ -82,11 +78,7 @@
       racc (~> 1.4)
     nokogiri (1.17.2-x86_64-linux)
       racc (~> 1.4)
-<<<<<<< HEAD
-    pg (1.5.8)
-=======
     pg (1.5.9)
->>>>>>> 80d4da09
     psych (5.2.1)
       date
       stringio
