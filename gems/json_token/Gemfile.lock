PATH
  remote: .
  specs:
    json_token (0.0.1)
      json

GEM
  remote: https://rubygems.org/
  specs:
    diff-lcs (1.6.0)
<<<<<<< HEAD
    json (2.10.1)
=======
    json (2.10.2)
>>>>>>> 605b35ff
    rake (13.2.1)
    rspec (3.13.0)
      rspec-core (~> 3.13.0)
      rspec-expectations (~> 3.13.0)
      rspec-mocks (~> 3.13.0)
    rspec-core (3.13.2)
      rspec-support (~> 3.13.0)
    rspec-expectations (3.13.3)
      diff-lcs (>= 1.2.0, < 2.0)
      rspec-support (~> 3.13.0)
    rspec-mocks (3.13.2)
      diff-lcs (>= 1.2.0, < 2.0)
      rspec-support (~> 3.13.0)
    rspec-support (3.13.2)

PLATFORMS
  aarch64-linux
  arm64-darwin
  ruby
  x86_64-darwin
  x86_64-linux

DEPENDENCIES
  bundler (~> 2.2)
  json_token!
  rake
  rspec (~> 3.12)

RUBY VERSION
   ruby 3.3.3p89

BUNDLED WITH
   2.5.10<|MERGE_RESOLUTION|>--- conflicted
+++ resolved
@@ -8,11 +8,7 @@
   remote: https://rubygems.org/
   specs:
     diff-lcs (1.6.0)
-<<<<<<< HEAD
-    json (2.10.1)
-=======
     json (2.10.2)
->>>>>>> 605b35ff
     rake (13.2.1)
     rspec (3.13.0)
       rspec-core (~> 3.13.0)
