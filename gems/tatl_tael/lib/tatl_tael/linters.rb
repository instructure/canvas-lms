--- conflicted
+++ resolved
@@ -7,12 +7,8 @@
     class BaseLinter
       class << self
         def inherited(subclass)
-<<<<<<< HEAD
-          Linters.linters << subclass unless subclass.name =~ /SimpleLinter/
-=======
           super
           Linters.linters << subclass unless subclass.name&.include?('SimpleLinter')
->>>>>>> bc2f4e5f
         end
       end
 
