--- conflicted
+++ resolved
@@ -11,11 +11,7 @@
       reline (>= 0.3.8)
     diff-lcs (1.5.1)
     io-console (0.7.2)
-<<<<<<< HEAD
-    irb (1.13.2)
-=======
     irb (1.14.0)
->>>>>>> 4f488e94
       rdoc (>= 4.0.0)
       reline (>= 0.4.2)
     psych (5.1.2)
