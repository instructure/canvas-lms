--- conflicted
+++ resolved
@@ -35,11 +35,7 @@
     i18n (1.14.1)
       concurrent-ruby (~> 1.0)
     io-console (0.6.0)
-<<<<<<< HEAD
-    irb (1.8.3)
-=======
     irb (1.9.0)
->>>>>>> ad43e8f4
       rdoc
       reline (>= 0.3.8)
     loofah (2.21.4)
@@ -61,11 +57,7 @@
       racc (~> 1.4)
     psych (5.1.1.1)
       stringio
-<<<<<<< HEAD
-    racc (1.7.2)
-=======
     racc (1.7.3)
->>>>>>> ad43e8f4
     rack (2.2.8)
     rack-test (2.1.0)
       rack (>= 1.3)
