--- conflicted
+++ resolved
@@ -10,36 +10,10 @@
       irb (~> 1.10)
       reline (>= 0.3.8)
     diff-lcs (1.5.1)
-<<<<<<< HEAD
-    erubi (1.12.0)
-    i18n (1.14.4)
-      concurrent-ruby (~> 1.0)
-=======
->>>>>>> b0031674
     io-console (0.7.2)
     irb (1.12.0)
       rdoc
       reline (>= 0.4.2)
-<<<<<<< HEAD
-    loofah (2.22.0)
-      crass (~> 1.0.2)
-      nokogiri (>= 1.12.0)
-    method_source (1.0.0)
-    mini_portile2 (2.8.5)
-    minitest (5.22.3)
-    nokogiri (1.15.5)
-      mini_portile2 (~> 2.8.2)
-      racc (~> 1.4)
-    nokogiri (1.15.5-aarch64-linux)
-      racc (~> 1.4)
-    nokogiri (1.15.5-arm64-darwin)
-      racc (~> 1.4)
-    nokogiri (1.15.5-x86_64-darwin)
-      racc (~> 1.4)
-    nokogiri (1.15.5-x86_64-linux)
-      racc (~> 1.4)
-=======
->>>>>>> b0031674
     psych (5.1.2)
       stringio
     rdoc (6.6.3.1)
