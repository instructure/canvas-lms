--- conflicted
+++ resolved
@@ -18,11 +18,7 @@
       stringio
     rdoc (6.7.0)
       psych (>= 4.0.0)
-<<<<<<< HEAD
-    reline (0.5.8)
-=======
     reline (0.5.9)
->>>>>>> fb326791
       io-console (~> 0.5)
     rspec (3.13.0)
       rspec-core (~> 3.13.0)
