--- conflicted
+++ resolved
@@ -16,12 +16,9 @@
       pp (>= 0.6.0)
       rdoc (>= 4.0.0)
       reline (>= 0.4.2)
-<<<<<<< HEAD
-=======
     pp (0.6.2)
       prettyprint
     prettyprint (0.2.0)
->>>>>>> 0ef5b089
     psych (5.2.3)
       date
       stringio
