# frozen_string_literal: true

#
# Copyright (C) 2015 - present Instructure, Inc.
#
# This file is part of Canvas.
#
# Canvas is free software: you can redistribute it and/or modify it under
# the terms of the GNU Affero General Public License as published by the Free
# Software Foundation, version 3 of the License.
#
# Canvas is distributed in the hope that it will be useful, but WITHOUT ANY
# WARRANTY; without even the implied warranty of MERCHANTABILITY or FITNESS FOR
# A PARTICULAR PURPOSE. See the GNU Affero General Public License for more
# details.
#
# You should have received a copy of the GNU Affero General Public License along
# with this program. If not, see <http://www.gnu.org/licenses/>.

require_relative "autoextend/extension"

module Autoextend
<<<<<<< HEAD
  class << self
    def ae_const_added(const, source:, recursive: false)
      const_name = const.is_a?(String) ? const : const.name
      return [] unless const_name

      extensions_list = extensions_hash.fetch(const_name.to_sym, [])
      ret = sorted_extensions(extensions_list).each do |extension|
        if const == const_name
          const = Object.const_get(const_name, false)
        end
        extension.extend(const, source:)
      end

      if recursive
        const.constants(false).each do |child|
          # If the constant is set to autoload, don't accidentally autoload it
          # If we are processing a constant's parent while processing the child
          # the constant will be return by constants, but not defined, so just skip it
          next if const.autoload?(child) || !const.const_defined?(child, false)

          child_const = const.const_get(child, false)
          next unless child_const.is_a?(Module)

          ae_const_added(child_const, source:, recursive: true)
        end
=======
  @trace = TracePoint.trace(:end) do |tp|
    const = tp.binding.receiver
    next unless const.name

    TracePoint.allow_reentry do
      extensions_list = extensions_hash.fetch(const.name.to_sym, [])
      sorted_extensions(extensions_list).each do |extension|
        extension.extend(const)
>>>>>>> 2017494a
      end
    end
  end

  class << self
    # Add a hook to automatically extend a class or module with a module,
    # or by calling a block, when it is extended (module or class)
    # or defined (class only).
    #
    #   Autoextend.hook(:User, :MyUserExtension)
    #
    #   Autoextend.hook(:User, :"MyUserExtension::ClassMethods", singleton: true)
    #
    #   Autoextend.hook(:User) do |klass|
    #     klass.include MyUserExtension
    #   end
    #
    # If User is already defined, it will immediately include
    # the MyUserExtension module into it. It then sets up a hook
    # to automatically include in User if it becomes defined again
    # (like from ActiveSupport reloading).
    #
    # You can make an extension optional, which is for information only,
    # so that if you have a spec that checks if all extensions were used
    # it can ignore optional extensions.
    def hook(const_name,
             module_name = nil,
             method: :include,
             singleton: false,
             after_load: false,
             optional: false,
             before: [],
             after: [],
             &block)
      raise ArgumentError, "block is required if module_name is not passed" if !module_name && !block
      raise ArgumentError, "cannot pass both a module_name and a block" if module_name && block

      extension = Extension.new(const_name,
                                module_name,
                                method,
                                block,
                                singleton,
                                optional,
                                Array(before),
                                Array(after))

      const_extensions = extensions_hash[const_name.to_sym] ||= []
      const_extensions << extension

      if module_name.is_a?(Module)
        module_name = module_name.name
      end

      # immediately extend the class if it's already defined
      # If autoload? is true, don't use const_defined? as it is set up to be autoloaded but hasn't been loaded yet
      module_chain = const_name.to_s.split("::").inject([]) { |all, val| all + [[(all.last ? "#{all.last.first}::#{all.last[1]}" : nil), val]] }
      exists_and_not_to_autoload = module_chain.all? do |mod, name|
        mod = mod.nil? ? Object : Object.const_get(mod)
        !mod.autoload?(name) && mod.const_defined?(name.to_s, false)
      end
      if exists_and_not_to_autoload
        extension.before.each do |before_module|
          if const_extensions.any? { |ext| ext.module_name == before_module }
            raise "Already included #{before_module}; cannot include #{module_name} first"
          end
        end
        extension.after.each do |after_module|
          unless const_extensions.any? { |ext| ext.module_name == after_module }
            raise "Could not find #{after_module}; cannot include #{module_name} after"
          end
        end
        extension.extend(Object.const_get(const_name.to_s, false))
      end
      nil
    end

    def extensions
      extensions_hash.values.flatten
    end

<<<<<<< HEAD
    def inject_into_zetwerk
      return unless Object.const_defined?(:Rails)

      Rails.autoloaders.each do |loader|
        loader.on_load do |_cpath, value, _abspath|
          next unless value.is_a?(Module)

          Autoextend.ae_const_added(value, source: :Zeitwerk, recursive: true)
        end
      end
    end

=======
>>>>>>> 2017494a
    private

    def sorted_extensions(extensions_list)
      cloned_list = extensions_list.dup
      cloned_list.each do |ext|
        ext.before.each do |before_module|
          other_ext = cloned_list.find { |other| other.module_name == before_module }
          raise "Could not find #{before_module} to include after #{ext.module_name}" unless other_ext

          other_ext.after << ext.module_name
        end
        # This isn't needed to build the DAG, but it's useful for sanity
        ext.after.each do |after_module|
          other_ext = cloned_list.find { |other| other.module_name == after_module }
          raise "Could not find #{after_module} to include before #{ext.module_name}" unless other_ext

          other_ext.before << ext.module_name
        end
      end
      # Let's avoid having extra copies of things for no reason (makes debugging easier)
      cloned_list.each do |ext|
        ext.before.uniq!
        ext.after.uniq!
      end
      ExtensionArray.new(cloned_list).tsort
    end

    def extensions_hash
      @extensions ||= {}
    end
  end
<<<<<<< HEAD
end

module Autoextend::ClassMethods
  def inherited(klass)
    Autoextend.ae_const_added(klass, source: :inherited)
    super
  end
end

# NOTE: Autoextend can't detect a module being defined,
# only when it gets included into a class.
module Autoextend::ModuleMethods
  def prepended(klass)
    Autoextend.ae_const_added(self, source: :prepended).each do |extension|
      extension.extend(klass, source: :prepended)
    end
    super
  end

  def included(klass)
    Autoextend.ae_const_added(self, source: :included).each do |extension|
      extension.extend(klass, source: :included)
    end
    super
  end
end

Module.prepend(Autoextend::ModuleMethods)
Class.prepend(Autoextend::ClassMethods)
=======
end
>>>>>>> 2017494a
<|MERGE_RESOLUTION|>--- conflicted
+++ resolved
@@ -20,33 +20,6 @@
 require_relative "autoextend/extension"
 
 module Autoextend
-<<<<<<< HEAD
-  class << self
-    def ae_const_added(const, source:, recursive: false)
-      const_name = const.is_a?(String) ? const : const.name
-      return [] unless const_name
-
-      extensions_list = extensions_hash.fetch(const_name.to_sym, [])
-      ret = sorted_extensions(extensions_list).each do |extension|
-        if const == const_name
-          const = Object.const_get(const_name, false)
-        end
-        extension.extend(const, source:)
-      end
-
-      if recursive
-        const.constants(false).each do |child|
-          # If the constant is set to autoload, don't accidentally autoload it
-          # If we are processing a constant's parent while processing the child
-          # the constant will be return by constants, but not defined, so just skip it
-          next if const.autoload?(child) || !const.const_defined?(child, false)
-
-          child_const = const.const_get(child, false)
-          next unless child_const.is_a?(Module)
-
-          ae_const_added(child_const, source:, recursive: true)
-        end
-=======
   @trace = TracePoint.trace(:end) do |tp|
     const = tp.binding.receiver
     next unless const.name
@@ -55,7 +28,6 @@
       extensions_list = extensions_hash.fetch(const.name.to_sym, [])
       sorted_extensions(extensions_list).each do |extension|
         extension.extend(const)
->>>>>>> 2017494a
       end
     end
   end
@@ -136,21 +108,6 @@
       extensions_hash.values.flatten
     end
 
-<<<<<<< HEAD
-    def inject_into_zetwerk
-      return unless Object.const_defined?(:Rails)
-
-      Rails.autoloaders.each do |loader|
-        loader.on_load do |_cpath, value, _abspath|
-          next unless value.is_a?(Module)
-
-          Autoextend.ae_const_added(value, source: :Zeitwerk, recursive: true)
-        end
-      end
-    end
-
-=======
->>>>>>> 2017494a
     private
 
     def sorted_extensions(extensions_list)
@@ -182,36 +139,4 @@
       @extensions ||= {}
     end
   end
-<<<<<<< HEAD
-end
-
-module Autoextend::ClassMethods
-  def inherited(klass)
-    Autoextend.ae_const_added(klass, source: :inherited)
-    super
-  end
-end
-
-# NOTE: Autoextend can't detect a module being defined,
-# only when it gets included into a class.
-module Autoextend::ModuleMethods
-  def prepended(klass)
-    Autoextend.ae_const_added(self, source: :prepended).each do |extension|
-      extension.extend(klass, source: :prepended)
-    end
-    super
-  end
-
-  def included(klass)
-    Autoextend.ae_const_added(self, source: :included).each do |extension|
-      extension.extend(klass, source: :included)
-    end
-    super
-  end
-end
-
-Module.prepend(Autoextend::ModuleMethods)
-Class.prepend(Autoextend::ClassMethods)
-=======
-end
->>>>>>> 2017494a
+end