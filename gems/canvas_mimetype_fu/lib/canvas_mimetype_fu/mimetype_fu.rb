# frozen_string_literal: true

#
# Copyright (C) 2011 - present Instructure, Inc.
#
# This file is part of Canvas.
#
# Canvas is free software: you can redistribute it and/or modify it under
# the terms of the GNU Affero General Public License as published by the Free
# Software Foundation, version 3 of the License.
#
# Canvas is distributed in the hope that it will be useful, but WITHOUT ANY
# WARRANTY; without even the implied warranty of MERCHANTABILITY or FITNESS FOR
# A PARTICULAR PURPOSE. See the GNU Affero General Public License for more
# details.
#
# You should have received a copy of the GNU Affero General Public License along
# with this program. If not, see <http://www.gnu.org/licenses/>.

class File
  def self.mime_type?(file)
    # INSTRUCTURE: added condition, file.class can also be Tempfile
<<<<<<< HEAD
    if file.class == File || file.class == Tempfile
      unless RUBY_PLATFORM.include? 'mswin32'
        # INSTRUCTURE: changed to IO.popen to avoid shell injection attacks when paths include user defined content
        mime = IO.popen(['file', '--mime', '--brief', '--raw', '--', file.path], &:read).strip
      else
        mime = extensions[File.extname(file.path).gsub('.', '').downcase] rescue nil
      end
    elsif file.class == String
=======
    if file.instance_of?(File) || file.instance_of?(Tempfile)
      mime = unless RUBY_PLATFORM.include? 'mswin32'
               # INSTRUCTURE: changed to IO.popen to avoid shell injection attacks when paths include user defined content
               IO.popen(['file', '--mime', '--brief', '--raw', '--', file.path], &:read).strip
             else
               extensions[File.extname(file.path).delete('.').downcase] rescue nil
             end
    elsif file.instance_of?(String)
>>>>>>> 118dd2ea
      mime = extensions[(file[file.rindex('.') + 1, file.size]).downcase] rescue nil
    elsif file.respond_to?(:string)
      temp = File.open(Dir.tmpdir + '/upload_file.' + Process.pid.to_s, "wb")
      temp << file.string
      temp.close
      # INSTRUCTURE: changed to IO.popen to be sane and consistent. This one shouldn't be able to contain a user
      # specified path, but that's no reason to not do things the right way.
      mime = IO.popen(['file', '--mime', '--brief', '--raw', '--', temp.path], &:read).strip
      mime = mime.gsub(/^.*: */, "")
      mime = mime.gsub(/;.*$/, "")
      mime = mime.gsub(/,.*$/, "")
      File.delete(temp.path)
    end

    mime = mime && mime.split(";").first
    mime = nil unless mime_types[mime]

    if mime
      return mime
    else
      'unknown/unknown'
    end
  end

  def self.mime_types
    @@mime_types ||=
      extensions.each_with_object({}) do |(extension, mimes), new_hash|
        mimes.split(';').each { |mime| new_hash[mime] = extension }
      end
  end

  class << self
    private

    def extensions
      @@extensions ||= ::MimetypeFu::EXTENSIONS
    end
  end
end<|MERGE_RESOLUTION|>--- conflicted
+++ resolved
@@ -20,16 +20,6 @@
 class File
   def self.mime_type?(file)
     # INSTRUCTURE: added condition, file.class can also be Tempfile
-<<<<<<< HEAD
-    if file.class == File || file.class == Tempfile
-      unless RUBY_PLATFORM.include? 'mswin32'
-        # INSTRUCTURE: changed to IO.popen to avoid shell injection attacks when paths include user defined content
-        mime = IO.popen(['file', '--mime', '--brief', '--raw', '--', file.path], &:read).strip
-      else
-        mime = extensions[File.extname(file.path).gsub('.', '').downcase] rescue nil
-      end
-    elsif file.class == String
-=======
     if file.instance_of?(File) || file.instance_of?(Tempfile)
       mime = unless RUBY_PLATFORM.include? 'mswin32'
                # INSTRUCTURE: changed to IO.popen to avoid shell injection attacks when paths include user defined content
@@ -38,7 +28,6 @@
                extensions[File.extname(file.path).delete('.').downcase] rescue nil
              end
     elsif file.instance_of?(String)
->>>>>>> 118dd2ea
       mime = extensions[(file[file.rindex('.') + 1, file.size]).downcase] rescue nil
     elsif file.respond_to?(:string)
       temp = File.open(Dir.tmpdir + '/upload_file.' + Process.pid.to_s, "wb")
@@ -53,14 +42,10 @@
       File.delete(temp.path)
     end
 
-    mime = mime && mime.split(";").first
+    mime = mime&.split(";")&.first
     mime = nil unless mime_types[mime]
 
-    if mime
-      return mime
-    else
-      'unknown/unknown'
-    end
+    mime || 'unknown/unknown'
   end
 
   def self.mime_types
