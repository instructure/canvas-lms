--- conflicted
+++ resolved
@@ -249,7 +249,7 @@
         response
       end
 
-      SET_COMMANDS = %i{set setex}.freeze
+      SET_COMMANDS = %i[set setex].freeze
       def log_request_response(request, response, start_time)
         return if request.nil? # redis client does internal keepalives and connection commands
         return if CanvasCache::Redis.log_style == 'off'
@@ -265,15 +265,11 @@
           host: location,
         }
         unless NON_KEY_COMMANDS.include?(command)
-          message[:key] = if command == :mset
+          message[:key] = case command
+                          when :mset
                             # This is an array with a single element: an array alternating key/values
-<<<<<<< HEAD
-                            request.first { |v| v.first }.select.with_index { |_, i| i % 2 == 0 }
-                          elsif command == :mget
-=======
                             request.first(&:first).select.with_index { |_, i| i.even? }
                           when :mget
->>>>>>> 118dd2ea
                             request
                           else
                             request.first
@@ -365,7 +361,6 @@
       # one-off in script/console if you aren't using twemproxy, or in specs:
       ALLOWED_UNSUPPORTED = %w[
         keys
-        auth
         quit
         flushall
         flushdb
