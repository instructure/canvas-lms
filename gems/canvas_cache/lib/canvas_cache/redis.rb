--- conflicted
+++ resolved
@@ -34,30 +34,7 @@
       end
     end
 
-<<<<<<< HEAD
-    def self.config
-      @config ||= ConfigFile.load("redis")
-    end
-
-    def self.enabled?
-      @enabled ||= config.present?
-    end
-
-    def self.disconnect!
-      return unless @redis
-      # We're sharing redis connections between CanvasCache::Redis.redis and Rails.cache,
-      # so don't call disconnect on the cache too.
-      return if Rails.cache.respond_to?(:redis) && @redis == Rails.cache.redis
-
-      @redis = nil
-    end
-
-    def self.reset_config!
-      @config = nil
-      @enabled = nil
-=======
     class UnsupportedRedisMethod < RuntimeError
->>>>>>> a5918370
     end
 
     module Client
@@ -82,13 +59,8 @@
       def pipelined(key = nil, ...)
         return super(...) unless key
 
-<<<<<<< HEAD
-    def self.ignore_redis_failures?
-      settings_store.get("ignore_redis_failures", "true", skip_cache: true) == "true"
-=======
         node_for(key).pipelined(...)
       end
->>>>>>> a5918370
     end
 
     class << self
@@ -114,45 +86,6 @@
         # so don't call disconnect on the cache too.
         return if Rails.cache.respond_to?(:redis) && @redis == Rails.cache.redis
 
-<<<<<<< HEAD
-    def self.handle_redis_failure(failure_retval, redis_name)
-      if redis_failure?(redis_name)
-        Rails.logger.warn("  [REDIS] Short circuiting due to recent redis failure (#{redis_name})")
-        return failure_retval
-      end
-      reply = yield
-      raise reply if reply.is_a?(Exception)
-
-      reply
-    rescue ::Redis::BaseConnectionError, SystemCallError, ::Redis::CommandError => e
-      # spring calls its after_fork hooks _after_ establishing a new db connection
-      # after forking. so we don't get a chance to close the connection. just ignore
-      # the error (but lets use logging to make sure we know if it happens)
-      Rails.logger.error("  [REDIS] Query failure #{e.inspect} (#{redis_name})")
-      return failure_retval if e.is_a?(::Redis::InheritedError) && defined?(Spring)
-
-      # We want to rescue errors such as "max number of clients reached", but not
-      # actual logic errors such as trying to evalsha a script that doesn't
-      # exist.
-      # These are both CommandErrors, so we can only differentiate based on the
-      # exception message.
-      if e.is_a?(::Redis::CommandError) && e.message !~ /\bmax number of clients reached\b/
-        raise
-      end
-
-      InstStatsd::Statsd.increment("redis.errors.all")
-      InstStatsd::Statsd.increment("redis.errors.#{InstStatsd::Statsd.escape(redis_name)}",
-                                   short_stat: "redis.errors",
-                                   tags: { redis_name: InstStatsd::Statsd.escape(redis_name) })
-      Rails.logger.error "Failure handling redis command on #{redis_name}: #{e.inspect}"
-
-      raise unless ignore_redis_failures?
-
-      CanvasCache.invoke_on_captured_error(e)
-      last_redis_failure[redis_name] = Time.now.utc
-      failure_retval
-    end
-=======
         @redis.close
         @redis = nil
       end
@@ -161,7 +94,6 @@
         @config = nil
         @enabled = nil
       end
->>>>>>> a5918370
 
       # try to grab a lock in Redis, returning false if the lock can't be held. If
       # the lock is grabbed and `ttl` is given, it'll be set to expire after `ttl`
