--- conflicted
+++ resolved
@@ -27,11 +27,7 @@
       ActiveSupport::Cache::RedisCacheStore.singleton_class.prepend(self)
 
       # Rails.version < "7.1"
-<<<<<<< HEAD
-      unless ActiveSupport.version < "7.1"
-=======
       unless ActiveSupport.version < Gem::Version.new("7.1")
->>>>>>> ce0ea233
         def retrieve_pool_options(_options)
           false
         end
