# frozen_string_literal: true

#
# Copyright (C) 2011 - present Instructure, Inc.
#
# This file is part of Canvas.
#
# Canvas is free software: you can redistribute it and/or modify it under
# the terms of the GNU Affero General Public License as published by the Free
# Software Foundation, version 3 of the License.
#
# Canvas is distributed in the hope that it will be useful, but WITHOUT ANY
# WARRANTY; without even the implied warranty of MERCHANTABILITY or FITNESS FOR
# A PARTICULAR PURPOSE. See the GNU Affero General Public License for more
# details.
#
# You should have received a copy of the GNU Affero General Public License along
# with this program. If not, see <http://www.gnu.org/licenses/>.
#

require "redis/cluster"
require "spec_helper"
require "timecop"

describe CanvasCache::Redis do
  include_context "caching_helpers"

  describe ".enabled?" do
    before do
      CanvasCache::Redis.reset_config!
    end

    after do
      CanvasCache::Redis.reset_config!
    end

    it "is true when it finds a config" do
      allow(ConfigFile).to receive(:load).with("redis").and_return({ some: :data })
      expect(CanvasCache::Redis).to be_enabled
    end

    it "is false when config-less" do
      allow(ConfigFile).to receive(:load).with("redis").and_return(nil)
      expect(CanvasCache::Redis).to_not be_enabled
    end
  end

  describe "with redis" do
    before do
      skip("redis required to test") unless CanvasCache::Redis.enabled?
    end

    let(:redis_client) { CanvasCache::Redis.redis }

    it "doesn't marshall" do
      redis_client.set("test", 1)
      expect(redis_client.get("test")).to eq "1"
    end

    describe ".disconnect!" do
      it "generates a new client" do
        r = CanvasCache::Redis.redis
        expect(r).to eq(redis_client)
        CanvasCache::Redis.disconnect!
        r2 = CanvasCache::Redis.redis
        expect(r2).to_not be_nil
        expect(r2).to_not eq(r)
      end
    end

    describe "locking" do
      it "succeeds if the lock isn't taken" do
        expect(CanvasCache::Redis.lock("test1")).to be true
        expect(CanvasCache::Redis.lock("test2")).to be true
      end

      it "fails if the lock is taken" do
        expect(CanvasCache::Redis.lock("test1")).to be true
        expect(CanvasCache::Redis.lock("test1")).to be false
        expect(CanvasCache::Redis.unlock("test1")).to be true
        expect(CanvasCache::Redis.lock("test1")).to be true
      end

      it "lives forever if no expire time is given" do
        expect(CanvasCache::Redis.lock("test1")).to be true
        expect(CanvasCache::Redis.redis.ttl(CanvasCache::Redis.lock_key("test1"))).to eq(-1)
      end

      it "sets the expire time if given" do
        expect(CanvasCache::Redis.lock("test1", 15)).to be true
        ttl = CanvasCache::Redis.redis.ttl(CanvasCache::Redis.lock_key("test1"))
        expect(ttl).to be > 0
        expect(ttl).to be <= 15
      end
    end

    describe "exceptions" do
      it "protects against max # of client errors" do
        expect(redis_client._client.send(:raw_connection)).to receive(:call).and_raise(RedisClient::CommandError.new("ERR max number of clients reached")).once
        expect { redis_client.set("blah", "blah") }.to raise_error(Redis::ConnectionError)
        # a second call has tripped the circuit breaker
        expect { redis_client.set("blah", "blah") }.to raise_error(Redis::CannotConnectError)
      end

      it "passes through other command errors" do
        expect(redis_client._client.send(:raw_connection)).to receive(:call).and_raise(RedisClient::CommandError.new("NOSCRIPT No matching script. Please use EVAL.")).once
        expect { redis_client.evalsha("xxx") }.to raise_error(Redis::CommandError)

        expect(redis_client._client.send(:raw_connection)).to receive(:call).and_raise(RedisClient::CommandError.new("ERR no such key")).once
        expect { redis_client.get("no-such-key") }.to raise_error(Redis::CommandError)
      end

      describe "redis failure" do
        let(:cache) { ActiveSupport::Cache::RedisCacheStore.new(url: "redis://localhost:1234", circuit_breaker: { error_threshold: 1, error_timeout: 2 }) }

        before do
          allow(RedisClient::RubyConnection).to receive(:new).and_raise(RedisClient::TimeoutError)
        end

        it "does not fail cache.read" do
          override_cache(cache) do
            expect(Rails.cache.read("blah")).to be_nil
          end
        end

        it "does not call redis again after an error" do
          override_cache(cache) do
            expect(Rails.cache.read("blah")).to be_nil
            # call again, the .once means that if it hits Redis::Client again it'll fail
            expect(Rails.cache.read("blah")).to be_nil
          end
        end

        it "does not fail cache.write" do
          override_cache(cache) do
            expect(Rails.cache.write("blah", "someval")).to be false
          end
        end

        it "does not fail cache.delete" do
          override_cache(cache) do
            expect(Rails.cache.delete("blah")).to be false
          end
        end

        it "does not fail cache.delete for a ring" do
          override_cache(ActiveSupport::Cache::RedisCacheStore.new(url: ["redis://localhost:1234", "redis://localhost:4567"])) do
            expect(Rails.cache.delete("blah")).to be false
          end
        end

        it "does not fail cache.exist?" do
          override_cache(cache) do
            expect(Rails.cache.exist?("blah")).to be_falsey
          end
        end
      end
    end

    describe "json logging" do
      let(:key) { "mykey" }
      let(:key2) { "mykey2" }
      let(:val) { "myvalue" }

      before { allow(CanvasCache::Redis).to receive(:log_style).and_return("json") }

      it "logs information on the redis request" do
        log_lines = capture_log_messages do
          redis_client.set(key, val)
        end
        message = JSON.parse(log_lines.pop)
        expect(message["message"]).to eq("redis_request")
        expect(message["command"]).to eq("set")
        expect(message["key"]).to eq("mykey")
        expect(message["request_size"]).to eq((key + val).size)
        expect(message["response_size"]).to eq(2) # "OK"
        expect(message["host"]).not_to be_nil
        expect(message["request_time_ms"]).to be_a(Float)
      end

      it "does not log the lua eval code" do
        log_lines = capture_log_messages do
          redis_client.eval("local a = 1")
        end
        message = log_lines[0]
        expect(message["key"]).to be_nil
      end

      it "logs error on redis error response" do
        log_lines = capture_log_messages do
          expect { redis_client.eval("totes not lua") }.to raise_error(Redis::CommandError)
        end
        message = JSON.parse(log_lines.first)
        expect(message["response_size"]).to eq(0)
        expect(message["error"]).to be_a(String)
      end

      context "rails caching" do
        let(:cache) do
          ActiveSupport::Cache::RedisCacheStore.new(redis: redis_client)
        end

        it "logs the cache fetch block generation time" do
          Timecop.freeze do
            log_lines = capture_log_messages do
              # make sure this works with fetching nested fetches
              cache.fetch(key, force: true) do
                val = +"a1"
                val << cache.fetch(key2, force: true) do
                  Timecop.travel(Time.now.utc + 1.second)
                  # Cheat to cover the missing ActiveSupport::Notifications.subscription in config/inititalizers/cache_store.rb
                  # TODO: remove this hack when initializer is ported to gem and incorporated
                  Thread.current[:last_cache_generate] = 1
                  "b1"
                end
                Timecop.travel(Time.now.utc + 2.seconds)
                # Cheat to cover the missing ActiveSupport::Notifications.subscription in config/inititalizers/cache_store.rb
                # TODO: remove this hack when initializer is ported to gem and incorporated
                Thread.current[:last_cache_generate] = 3
                val << "a2"
              end
            end
            outer_message = JSON.parse(log_lines.pop)
            expect(outer_message["command"]).to eq("set")
            expect(outer_message["key"]).to end_with(key)
            expect(outer_message["request_time_ms"]).to be_a(Float)
            # 3000 (3s) == 2s outer fetch + 1s inner fetch
            expect(outer_message["generate_time_ms"]).to be_within(500).of(3000)

            inner_message = JSON.parse(log_lines.pop)
            expect(inner_message["command"]).to eq("set")
            expect(inner_message["key"]).to end_with(key2)
            expect(inner_message["request_time_ms"]).to be_a(Float)
            expect(inner_message["generate_time_ms"]).to be_within(500).of(1000)
          end
        end

        it "logs zero response size on cache miss" do
          cache.delete(key)
          log_lines = capture_log_messages do
            expect(cache.read(key)).to be_nil
          end
          message = JSON.parse(log_lines.pop)
          expect(message["command"]).to eq("get")
          expect(message["response_size"]).to eq(0)
        end
      end
    end

    it "logs compactly by default on the redis request" do
      # cache to avoid capturing a log line for db lookup
      CanvasCache::Redis.log_style
      log_lines = capture_log_messages do
        redis_client.set("mykey", "myvalue")
      end
      msg = log_lines.pop
      expect(msg).to match(/Redis \(\d+\.\d+ms\) set mykey \[.*\]/)
    end

    it "allows disabling redis logging" do
      allow(CanvasCache::Redis).to receive(:log_style).and_return("off")
      log_lines = capture_log_messages do
        redis_client.set("mykey", "myvalue")
      end
      expect(log_lines).to be_empty
    end

    describe "RedisClient::Twemproxy" do
      it "raises on unsupported commands" do
        expect { redis_client.keys }.to raise_error(CanvasCache::Redis::UnsupportedRedisMethod)
      end
    end

    context "with error protection" do
      before do
        CanvasCache::Redis.reset_config!
        CanvasCache::Redis.disconnect!
      end

      after do
        CanvasCache::Redis.reset_config!
        CanvasCache::Redis.disconnect!
      end

      it "uses the circuit breaker properly" do
        expect(ConfigFile).to receive(:load).with("redis").and_return(url: ["redis://redis-test-node-42:9999/"], reconnect_attempts: 0)
        expect(RedisClient::RubyConnection).to receive(:new).and_raise(RedisClient::TimeoutError, "intentional failure").twice

        now = Process.clock_gettime(Process::CLOCK_MONOTONIC)
        allow(Process).to receive(:clock_gettime).and_return(now)
        expect { redis_client.get("mykey") }.to raise_error(Redis::CannotConnectError)

        allow(Process).to receive(:clock_gettime).and_return(now + 4)
        expect { redis_client.get("mykey") }.to raise_error(Redis::CannotConnectError)
      end

      it "support failsafe with pipeline" do
        expect(redis_client.pipelined(failsafe: 2) { raise Redis::CannotConnectError }).to eq(2)
      end

      it "support failsafe with pipeline on a distributed client" do
        client = Redis::Distributed.new([redis_client.id])
        expect(client.pipelined("key", failsafe: 2) { raise Redis::CannotConnectError }).to eq(2)
      end
    end
  end

  describe "#disconnect_if_idle" do
    let(:redis) { CanvasCache::Redis.redis }
    let(:client) { redis._client }
    let(:raw_client) { client }

    shared_examples "disconnect_if_idle" do
      it "closes the connection if no command was ever received" do
        expect(raw_client).to receive(:close)
        client.disconnect_if_idle(Process.clock_gettime(Process::CLOCK_MONOTONIC))
      end
<<<<<<< HEAD

      it "does not close the connection if a commmand was recently received" do
        redis.get("key")
        expect(raw_client).not_to receive(:close)
        client.disconnect_if_idle(Process.clock_gettime(Process::CLOCK_MONOTONIC) - 10)
      end

=======

      it "does not close the connection if a commmand was recently received" do
        redis.get("key")
        expect(raw_client).not_to receive(:close)
        client.disconnect_if_idle(Process.clock_gettime(Process::CLOCK_MONOTONIC) - 10)
      end

>>>>>>> de91dde6
      it "closes the connection if a commmand was received, but not recently" do
        redis.get("key")
        expect(raw_client).to receive(:close)
        client.disconnect_if_idle(Process.clock_gettime(Process::CLOCK_MONOTONIC) + 10)
      end
    end

    include_examples "disconnect_if_idle"

    context "with a cluster" do
      let(:redis) do
        allow_any_instance_of(RedisClient::Cluster::Node).to receive(:refetch_node_info_list).and_return(
          [RedisClient::Cluster::Node::Info.new(
            id: "id",
            node_key: "#{CanvasCache::Redis.redis._client.host}:#{CanvasCache::Redis.redis._client.port}",
            role: "master",
            primary_id: "-",
            slots: [[0, 16_383]]
          )]
        )
        Redis::Cluster.new(nodes: [CanvasCache::Redis.redis.id], connect_with_original_config: true)
      end

      let(:raw_client) do
        router = client.instance_variable_get(:@router)
        router.find_node(router.find_node_key(""))
      end

      include_examples "disconnect_if_idle"
    end
  end
end<|MERGE_RESOLUTION|>--- conflicted
+++ resolved
@@ -315,7 +315,6 @@
         expect(raw_client).to receive(:close)
         client.disconnect_if_idle(Process.clock_gettime(Process::CLOCK_MONOTONIC))
       end
-<<<<<<< HEAD
 
       it "does not close the connection if a commmand was recently received" do
         redis.get("key")
@@ -323,15 +322,6 @@
         client.disconnect_if_idle(Process.clock_gettime(Process::CLOCK_MONOTONIC) - 10)
       end
 
-=======
-
-      it "does not close the connection if a commmand was recently received" do
-        redis.get("key")
-        expect(raw_client).not_to receive(:close)
-        client.disconnect_if_idle(Process.clock_gettime(Process::CLOCK_MONOTONIC) - 10)
-      end
-
->>>>>>> de91dde6
       it "closes the connection if a commmand was received, but not recently" do
         redis.get("key")
         expect(raw_client).to receive(:close)
