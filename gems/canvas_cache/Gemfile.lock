PATH
  remote: ../config_file
  specs:
    config_file (0.1.0)
      railties (>= 5.0)

PATH
  remote: .
  specs:
    canvas_cache (0.1.0)
      activesupport
      config_file
      digest-murmurhash (>= 1.1.0)
      guardrail (>= 2.0.0)
      redis (~> 5.0)
      redis-clustering (~> 5.0)
      redis-scripting (>= 1.0.0)

GEM
  remote: https://rubygems.org/
  specs:
    actionpack (7.1.3)
      actionview (= 7.1.3)
      activesupport (= 7.1.3)
      nokogiri (>= 1.8.5)
      racc
      rack (>= 2.2.4)
      rack-session (>= 1.0.1)
      rack-test (>= 0.6.3)
      rails-dom-testing (~> 2.2)
      rails-html-sanitizer (~> 1.6)
    actionview (7.1.3)
      activesupport (= 7.1.3)
      builder (~> 3.1)
      erubi (~> 1.11)
      rails-dom-testing (~> 2.2)
      rails-html-sanitizer (~> 1.6)
    activemodel (7.1.3)
      activesupport (= 7.1.3)
    activerecord (7.1.3)
      activemodel (= 7.1.3)
      activesupport (= 7.1.3)
      timeout (>= 0.4.0)
    activesupport (7.1.3)
      base64
      bigdecimal
      concurrent-ruby (~> 1.0, >= 1.0.2)
      connection_pool (>= 2.2.5)
      drb
      i18n (>= 1.6, < 2)
      minitest (>= 5.1)
      mutex_m
      tzinfo (~> 2.0)
    base64 (0.2.0)
    bigdecimal (3.1.8)
    builder (3.3.0)
    concurrent-ruby (1.3.3)
    connection_pool (2.4.1)
    crass (1.0.6)
    debug (1.9.2)
      irb (~> 1.10)
      reline (>= 0.3.8)
    diff-lcs (1.5.1)
    digest-murmurhash (1.1.1)
    drb (2.2.1)
    erubi (1.13.0)
    guardrail (3.0.3)
      activerecord (>= 6.1, < 7.2)
      railties (>= 6.1, < 7.2)
    i18n (1.14.5)
      concurrent-ruby (~> 1.0)
    io-console (0.7.2)
<<<<<<< HEAD
    irb (1.13.2)
=======
    irb (1.14.0)
>>>>>>> 4f488e94
      rdoc (>= 4.0.0)
      reline (>= 0.4.2)
    loofah (2.22.0)
      crass (~> 1.0.2)
      nokogiri (>= 1.12.0)
<<<<<<< HEAD
    minitest (5.24.1)
    mutex_m (0.2.0)
    nokogiri (1.16.6-aarch64-linux)
      racc (~> 1.4)
    nokogiri (1.16.6-arm64-darwin)
      racc (~> 1.4)
    nokogiri (1.16.6-x86_64-darwin)
      racc (~> 1.4)
=======
    mini_portile2 (2.8.7)
    minitest (5.24.1)
    mutex_m (0.2.0)
    nokogiri (1.16.6)
      mini_portile2 (~> 2.8.2)
      racc (~> 1.4)
    nokogiri (1.16.6-aarch64-linux)
      racc (~> 1.4)
    nokogiri (1.16.6-arm64-darwin)
      racc (~> 1.4)
    nokogiri (1.16.6-x86_64-darwin)
      racc (~> 1.4)
>>>>>>> 4f488e94
    nokogiri (1.16.6-x86_64-linux)
      racc (~> 1.4)
    psych (5.1.2)
      stringio
    racc (1.8.0)
    rack (3.0.11)
    rack-session (2.0.0)
      rack (>= 3.0.0)
    rack-test (2.1.0)
      rack (>= 1.3)
    rackup (2.1.0)
      rack (>= 3)
      webrick (~> 1.8)
    rails-dom-testing (2.2.0)
      activesupport (>= 5.0.0)
      minitest
      nokogiri (>= 1.6)
    rails-html-sanitizer (1.6.0)
      loofah (~> 2.21)
      nokogiri (~> 1.14)
    railties (7.1.3)
      actionpack (= 7.1.3)
      activesupport (= 7.1.3)
      irb
      rackup (>= 1.0.0)
      rake (>= 12.2)
      thor (~> 1.0, >= 1.2.2)
      zeitwerk (~> 2.6)
    rake (13.2.1)
    rdoc (6.7.0)
      psych (>= 4.0.0)
    redis (5.2.0)
      redis-client (>= 0.22.0)
    redis-client (0.22.2)
      connection_pool
    redis-cluster-client (0.10.0)
      redis-client (~> 0.22)
    redis-clustering (5.2.0)
      redis (= 5.2.0)
      redis-cluster-client (>= 0.7.11)
    redis-scripting (1.0.1)
      redis (>= 3.0)
    reline (0.5.9)
      io-console (~> 0.5)
    rspec (3.13.0)
      rspec-core (~> 3.13.0)
      rspec-expectations (~> 3.13.0)
      rspec-mocks (~> 3.13.0)
    rspec-core (3.13.0)
      rspec-support (~> 3.13.0)
    rspec-expectations (3.13.1)
      diff-lcs (>= 1.2.0, < 2.0)
      rspec-support (~> 3.13.0)
    rspec-mocks (3.13.1)
      diff-lcs (>= 1.2.0, < 2.0)
      rspec-support (~> 3.13.0)
    rspec-support (3.13.1)
    stringio (3.1.1)
    thor (1.3.1)
    timecop (0.9.10)
    timeout (0.4.1)
    tzinfo (2.0.6)
      concurrent-ruby (~> 1.0)
    webrick (1.8.1)
    zeitwerk (2.6.16)

PLATFORMS
  aarch64-linux
  arm64-darwin
  ruby
  x86_64-darwin
  x86_64-linux

DEPENDENCIES
  bundler
  canvas_cache!
  config_file!
  debug
  rspec
  timecop

RUBY VERSION
   ruby 3.1.2p20

BUNDLED WITH
   2.5.10<|MERGE_RESOLUTION|>--- conflicted
+++ resolved
@@ -70,26 +70,12 @@
     i18n (1.14.5)
       concurrent-ruby (~> 1.0)
     io-console (0.7.2)
-<<<<<<< HEAD
-    irb (1.13.2)
-=======
     irb (1.14.0)
->>>>>>> 4f488e94
       rdoc (>= 4.0.0)
       reline (>= 0.4.2)
     loofah (2.22.0)
       crass (~> 1.0.2)
       nokogiri (>= 1.12.0)
-<<<<<<< HEAD
-    minitest (5.24.1)
-    mutex_m (0.2.0)
-    nokogiri (1.16.6-aarch64-linux)
-      racc (~> 1.4)
-    nokogiri (1.16.6-arm64-darwin)
-      racc (~> 1.4)
-    nokogiri (1.16.6-x86_64-darwin)
-      racc (~> 1.4)
-=======
     mini_portile2 (2.8.7)
     minitest (5.24.1)
     mutex_m (0.2.0)
@@ -102,7 +88,6 @@
       racc (~> 1.4)
     nokogiri (1.16.6-x86_64-darwin)
       racc (~> 1.4)
->>>>>>> 4f488e94
     nokogiri (1.16.6-x86_64-linux)
       racc (~> 1.4)
     psych (5.1.2)
