PATH
  remote: ../config_file
  specs:
    config_file (0.1.0)
      railties (>= 5.0)

PATH
  remote: .
  specs:
    canvas_cache (0.1.0)
      activesupport
      config_file
      digest-murmurhash (>= 1.1.0)
      guardrail (>= 2.0.0)
      redis (~> 5.0)
      redis-clustering (~> 5.0)
      redis-scripting (>= 1.0.0)

GEM
  remote: https://rubygems.org/
  specs:
    actionpack (7.0.8)
      actionview (= 7.0.8)
      activesupport (= 7.0.8)
      rack (~> 2.0, >= 2.2.4)
      rack-test (>= 0.6.3)
      rails-dom-testing (~> 2.0)
      rails-html-sanitizer (~> 1.0, >= 1.2.0)
    actionview (7.0.8)
      activesupport (= 7.0.8)
      builder (~> 3.1)
      erubi (~> 1.4)
      rails-dom-testing (~> 2.0)
      rails-html-sanitizer (~> 1.1, >= 1.2.0)
    activemodel (7.0.8)
      activesupport (= 7.0.8)
    activerecord (7.0.8)
      activemodel (= 7.0.8)
      activesupport (= 7.0.8)
    activesupport (7.0.8)
      concurrent-ruby (~> 1.0, >= 1.0.2)
      i18n (>= 1.6, < 2)
      minitest (>= 5.1)
      tzinfo (~> 2.0)
    builder (3.2.4)
    concurrent-ruby (1.2.3)
    connection_pool (2.4.1)
    crass (1.0.6)
    debug (1.9.0)
      irb (~> 1.10)
      reline (>= 0.3.8)
    diff-lcs (1.5.0)
    digest-murmurhash (1.1.1)
    erubi (1.12.0)
    guardrail (3.0.3)
      activerecord (>= 6.1, < 7.2)
      railties (>= 6.1, < 7.2)
    i18n (1.14.1)
      concurrent-ruby (~> 1.0)
    io-console (0.7.1)
<<<<<<< HEAD
    irb (1.10.1)
=======
    irb (1.11.1)
>>>>>>> cdbe51e4
      rdoc
      reline (>= 0.4.2)
    loofah (2.22.0)
      crass (~> 1.0.2)
      nokogiri (>= 1.12.0)
    method_source (1.0.0)
    mini_portile2 (2.8.5)
    minitest (5.20.0)
    nokogiri (1.15.5)
      mini_portile2 (~> 2.8.2)
      racc (~> 1.4)
    nokogiri (1.15.5-aarch64-linux)
      racc (~> 1.4)
    nokogiri (1.15.5-arm64-darwin)
      racc (~> 1.4)
    nokogiri (1.15.5-x86_64-darwin)
      racc (~> 1.4)
    nokogiri (1.15.5-x86_64-linux)
      racc (~> 1.4)
    psych (5.1.2)
      stringio
    racc (1.7.3)
    rack (2.2.8)
    rack-test (2.1.0)
      rack (>= 1.3)
    rails-dom-testing (2.2.0)
      activesupport (>= 5.0.0)
      minitest
      nokogiri (>= 1.6)
    rails-html-sanitizer (1.6.0)
      loofah (~> 2.21)
      nokogiri (~> 1.14)
    railties (7.0.8)
      actionpack (= 7.0.8)
      activesupport (= 7.0.8)
      method_source
      rake (>= 12.2)
      thor (~> 1.0)
      zeitwerk (~> 2.5)
    rake (13.1.0)
    rdoc (6.6.2)
      psych (>= 4.0.0)
    redis (5.0.8)
      redis-client (>= 0.17.0)
<<<<<<< HEAD
    redis-client (0.19.0)
=======
    redis-client (0.19.1)
>>>>>>> cdbe51e4
      connection_pool
    redis-cluster-client (0.7.5)
      redis-client (~> 0.12)
    redis-clustering (5.0.8)
      redis (= 5.0.8)
      redis-cluster-client (>= 0.7.0)
    redis-scripting (1.0.1)
      redis (>= 3.0)
    reline (0.4.2)
      io-console (~> 0.5)
    rspec (3.12.0)
      rspec-core (~> 3.12.0)
      rspec-expectations (~> 3.12.0)
      rspec-mocks (~> 3.12.0)
    rspec-core (3.12.2)
      rspec-support (~> 3.12.0)
    rspec-expectations (3.12.3)
      diff-lcs (>= 1.2.0, < 2.0)
      rspec-support (~> 3.12.0)
    rspec-mocks (3.12.6)
      diff-lcs (>= 1.2.0, < 2.0)
      rspec-support (~> 3.12.0)
    rspec-support (3.12.1)
    stringio (3.1.0)
    thor (1.3.0)
    timecop (0.9.8)
    tzinfo (2.0.6)
      concurrent-ruby (~> 1.0)
    zeitwerk (2.6.12)

PLATFORMS
  aarch64-linux
  arm64-darwin
  ruby
  x86_64-darwin
  x86_64-linux

DEPENDENCIES
  bundler
  canvas_cache!
  config_file!
  debug
  rspec
  timecop

BUNDLED WITH
   2.5.3<|MERGE_RESOLUTION|>--- conflicted
+++ resolved
@@ -58,11 +58,7 @@
     i18n (1.14.1)
       concurrent-ruby (~> 1.0)
     io-console (0.7.1)
-<<<<<<< HEAD
-    irb (1.10.1)
-=======
     irb (1.11.1)
->>>>>>> cdbe51e4
       rdoc
       reline (>= 0.4.2)
     loofah (2.22.0)
@@ -107,11 +103,7 @@
       psych (>= 4.0.0)
     redis (5.0.8)
       redis-client (>= 0.17.0)
-<<<<<<< HEAD
-    redis-client (0.19.0)
-=======
     redis-client (0.19.1)
->>>>>>> cdbe51e4
       connection_pool
     redis-cluster-client (0.7.5)
       redis-client (~> 0.12)
