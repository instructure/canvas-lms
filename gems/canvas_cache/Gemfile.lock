PATH
  remote: ../config_file
  specs:
    config_file (0.1.0)
      railties (>= 5.0)

PATH
  remote: .
  specs:
    canvas_cache (0.1.0)
      activesupport
      config_file
      digest-murmurhash (>= 1.1.0)
      guardrail (>= 2.0.0)
      redis (~> 5.0)
      redis-clustering (~> 5.0)
      redis-scripting (>= 1.0.0)

GEM
  remote: https://rubygems.org/
  specs:
    actionpack (7.0.8)
      actionview (= 7.0.8)
      activesupport (= 7.0.8)
      rack (~> 2.0, >= 2.2.4)
      rack-test (>= 0.6.3)
      rails-dom-testing (~> 2.0)
      rails-html-sanitizer (~> 1.0, >= 1.2.0)
    actionview (7.0.8)
      activesupport (= 7.0.8)
      builder (~> 3.1)
      erubi (~> 1.4)
      rails-dom-testing (~> 2.0)
      rails-html-sanitizer (~> 1.1, >= 1.2.0)
    activemodel (7.0.8)
      activesupport (= 7.0.8)
    activerecord (7.0.8)
      activemodel (= 7.0.8)
      activesupport (= 7.0.8)
    activesupport (7.0.8)
      concurrent-ruby (~> 1.0, >= 1.0.2)
      i18n (>= 1.6, < 2)
      minitest (>= 5.1)
      tzinfo (~> 2.0)
    builder (3.2.4)
    concurrent-ruby (1.2.2)
    connection_pool (2.4.1)
    crass (1.0.6)
    debug (1.8.0)
      irb (>= 1.5.0)
      reline (>= 0.3.1)
    diff-lcs (1.5.0)
    digest-murmurhash (1.1.1)
    erubi (1.12.0)
    guardrail (3.0.3)
      activerecord (>= 6.1, < 7.2)
      railties (>= 6.1, < 7.2)
    i18n (1.14.1)
      concurrent-ruby (~> 1.0)
<<<<<<< HEAD
    inst_statsd (3.0.4)
      aroi (>= 0.0.7)
      dogstatsd-ruby (>= 4.2, < 6.0, != 5.0.0)
      statsd-ruby (~> 1.0)
=======
>>>>>>> a5918370
    io-console (0.6.0)
    irb (1.8.1)
      rdoc
      reline (>= 0.3.8)
<<<<<<< HEAD
    loofah (2.21.3)
=======
    loofah (2.21.4)
>>>>>>> a5918370
      crass (~> 1.0.2)
      nokogiri (>= 1.12.0)
    method_source (1.0.0)
    mini_portile2 (2.8.4)
    minitest (5.20.0)
    nokogiri (1.15.4)
      mini_portile2 (~> 2.8.2)
      racc (~> 1.4)
    nokogiri (1.15.4-aarch64-linux)
      racc (~> 1.4)
    nokogiri (1.15.4-arm64-darwin)
      racc (~> 1.4)
    nokogiri (1.15.4-x86_64-darwin)
      racc (~> 1.4)
    nokogiri (1.15.4-x86_64-linux)
      racc (~> 1.4)
    psych (5.1.1)
      stringio
    racc (1.7.1)
    rack (2.2.8)
    rack-test (2.1.0)
      rack (>= 1.3)
    rails-dom-testing (2.2.0)
      activesupport (>= 5.0.0)
      minitest
      nokogiri (>= 1.6)
    rails-html-sanitizer (1.6.0)
      loofah (~> 2.21)
      nokogiri (~> 1.14)
    railties (7.0.8)
      actionpack (= 7.0.8)
      activesupport (= 7.0.8)
      method_source
      rake (>= 12.2)
      thor (~> 1.0)
      zeitwerk (~> 2.5)
    rake (13.0.6)
    rdoc (6.5.0)
      psych (>= 4.0.0)
<<<<<<< HEAD
    redis (4.1.4)
    redis-scripting (1.0.1)
      redis (>= 3.0)
    reline (0.3.8)
=======
    redis (5.0.7)
      redis-client (>= 0.9.0)
    redis-client (0.17.0)
      connection_pool
    redis-cluster-client (0.7.4)
      redis-client (~> 0.12)
    redis-clustering (5.0.7)
      redis (= 5.0.7)
      redis-cluster-client (>= 0.3.7)
    redis-scripting (1.0.1)
      redis (>= 3.0)
    reline (0.3.9)
>>>>>>> a5918370
      io-console (~> 0.5)
    rspec (3.12.0)
      rspec-core (~> 3.12.0)
      rspec-expectations (~> 3.12.0)
      rspec-mocks (~> 3.12.0)
    rspec-core (3.12.2)
      rspec-support (~> 3.12.0)
    rspec-expectations (3.12.3)
      diff-lcs (>= 1.2.0, < 2.0)
      rspec-support (~> 3.12.0)
    rspec-mocks (3.12.6)
      diff-lcs (>= 1.2.0, < 2.0)
      rspec-support (~> 3.12.0)
    rspec-support (3.12.1)
<<<<<<< HEAD
    sentry-ruby (5.11.0)
      concurrent-ruby (~> 1.0, >= 1.0.2)
    statsd-ruby (1.5.0)
=======
>>>>>>> a5918370
    stringio (3.0.8)
    thor (1.2.2)
    timecop (0.9.8)
    tzinfo (2.0.6)
      concurrent-ruby (~> 1.0)
    zeitwerk (2.6.12)

PLATFORMS
  aarch64-linux
  arm64-darwin
  ruby
  x86_64-darwin
  x86_64-linux

DEPENDENCIES
  bundler
  canvas_cache!
  config_file!
  debug
  rspec
  timecop

BUNDLED WITH
   2.4.20<|MERGE_RESOLUTION|>--- conflicted
+++ resolved
@@ -57,22 +57,11 @@
       railties (>= 6.1, < 7.2)
     i18n (1.14.1)
       concurrent-ruby (~> 1.0)
-<<<<<<< HEAD
-    inst_statsd (3.0.4)
-      aroi (>= 0.0.7)
-      dogstatsd-ruby (>= 4.2, < 6.0, != 5.0.0)
-      statsd-ruby (~> 1.0)
-=======
->>>>>>> a5918370
     io-console (0.6.0)
     irb (1.8.1)
       rdoc
       reline (>= 0.3.8)
-<<<<<<< HEAD
-    loofah (2.21.3)
-=======
     loofah (2.21.4)
->>>>>>> a5918370
       crass (~> 1.0.2)
       nokogiri (>= 1.12.0)
     method_source (1.0.0)
@@ -112,12 +101,6 @@
     rake (13.0.6)
     rdoc (6.5.0)
       psych (>= 4.0.0)
-<<<<<<< HEAD
-    redis (4.1.4)
-    redis-scripting (1.0.1)
-      redis (>= 3.0)
-    reline (0.3.8)
-=======
     redis (5.0.7)
       redis-client (>= 0.9.0)
     redis-client (0.17.0)
@@ -130,7 +113,6 @@
     redis-scripting (1.0.1)
       redis (>= 3.0)
     reline (0.3.9)
->>>>>>> a5918370
       io-console (~> 0.5)
     rspec (3.12.0)
       rspec-core (~> 3.12.0)
@@ -145,12 +127,6 @@
       diff-lcs (>= 1.2.0, < 2.0)
       rspec-support (~> 3.12.0)
     rspec-support (3.12.1)
-<<<<<<< HEAD
-    sentry-ruby (5.11.0)
-      concurrent-ruby (~> 1.0, >= 1.0.2)
-    statsd-ruby (1.5.0)
-=======
->>>>>>> a5918370
     stringio (3.0.8)
     thor (1.2.2)
     timecop (0.9.8)
