PATH
  remote: .
  specs:
    canvas_breach_mitigation (0.0.1)
      activesupport

GEM
  remote: https://rubygems.org/
  specs:
    activesupport (7.0.8)
      concurrent-ruby (~> 1.0, >= 1.0.2)
      i18n (>= 1.6, < 2)
      minitest (>= 5.1)
      tzinfo (~> 2.0)
    concurrent-ruby (1.2.3)
    diff-lcs (1.5.1)
    docile (1.4.0)
    i18n (1.14.5)
      concurrent-ruby (~> 1.0)
<<<<<<< HEAD
    minitest (5.23.0)
=======
    minitest (5.23.1)
>>>>>>> 4b37e285
    rspec (3.13.0)
      rspec-core (~> 3.13.0)
      rspec-expectations (~> 3.13.0)
      rspec-mocks (~> 3.13.0)
    rspec-core (3.13.0)
      rspec-support (~> 3.13.0)
    rspec-expectations (3.13.0)
      diff-lcs (>= 1.2.0, < 2.0)
      rspec-support (~> 3.13.0)
    rspec-mocks (3.13.1)
      diff-lcs (>= 1.2.0, < 2.0)
      rspec-support (~> 3.13.0)
    rspec-support (3.13.1)
    simplecov (0.22.0)
      docile (~> 1.1)
      simplecov-html (~> 0.11)
      simplecov_json_formatter (~> 0.1)
    simplecov-html (0.12.3)
    simplecov_json_formatter (0.1.4)
    tzinfo (2.0.6)
      concurrent-ruby (~> 1.0)

PLATFORMS
  aarch64-linux
  arm64-darwin
  ruby
  x86_64-darwin
  x86_64-linux

DEPENDENCIES
  bundler (~> 2.2)
  canvas_breach_mitigation!
  rspec (~> 3.12)
  simplecov (~> 0.22)

RUBY VERSION
   ruby 3.1.2p20

BUNDLED WITH
   2.5.10<|MERGE_RESOLUTION|>--- conflicted
+++ resolved
@@ -17,11 +17,7 @@
     docile (1.4.0)
     i18n (1.14.5)
       concurrent-ruby (~> 1.0)
-<<<<<<< HEAD
-    minitest (5.23.0)
-=======
     minitest (5.23.1)
->>>>>>> 4b37e285
     rspec (3.13.0)
       rspec-core (~> 3.13.0)
       rspec-expectations (~> 3.13.0)
