PATH
  remote: ../canvas_slug
  specs:
    canvas_slug (0.0.1)
      swearjar (~> 1.4)

PATH
  remote: .
  specs:
    legacy_multipart (0.0.1)
      base64
      canvas_slug
      mime-types (~> 3.2)

GEM
  remote: https://rubygems.org/
  specs:
<<<<<<< HEAD
=======
    base64 (0.2.0)
>>>>>>> 9432ec57
    diff-lcs (1.6.1)
    logger (1.7.0)
    mime-types (3.6.2)
      logger
      mime-types-data (~> 3.2015)
<<<<<<< HEAD
    mime-types-data (3.2025.0408)
=======
    mime-types-data (3.2025.0429)
>>>>>>> 9432ec57
    rack (2.2.9)
    rack-test (2.2.0)
      rack (>= 1.3)
    rake (13.2.1)
    rspec (3.13.0)
      rspec-core (~> 3.13.0)
      rspec-expectations (~> 3.13.0)
      rspec-mocks (~> 3.13.0)
    rspec-core (3.13.3)
      rspec-support (~> 3.13.0)
    rspec-expectations (3.13.3)
      diff-lcs (>= 1.2.0, < 2.0)
      rspec-support (~> 3.13.0)
    rspec-mocks (3.13.2)
      diff-lcs (>= 1.2.0, < 2.0)
      rspec-support (~> 3.13.0)
    rspec-support (3.13.2)
    swearjar (1.4.0)

PLATFORMS
  aarch64-linux
  arm64-darwin
  ruby
  x86_64-darwin
  x86_64-linux

DEPENDENCIES
  canvas_slug!
  legacy_multipart!
  rack (~> 2.2)
  rack-test (~> 2.1)
  rake
  rspec (~> 3.12)

RUBY VERSION
   ruby 3.3.3p89

BUNDLED WITH
   2.6.7<|MERGE_RESOLUTION|>--- conflicted
+++ resolved
@@ -15,20 +15,13 @@
 GEM
   remote: https://rubygems.org/
   specs:
-<<<<<<< HEAD
-=======
     base64 (0.2.0)
->>>>>>> 9432ec57
     diff-lcs (1.6.1)
     logger (1.7.0)
     mime-types (3.6.2)
       logger
       mime-types-data (~> 3.2015)
-<<<<<<< HEAD
-    mime-types-data (3.2025.0408)
-=======
     mime-types-data (3.2025.0429)
->>>>>>> 9432ec57
     rack (2.2.9)
     rack-test (2.2.0)
       rack (>= 1.3)
