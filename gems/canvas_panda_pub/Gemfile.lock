PATH
  remote: ../canvas_cache
  specs:
    canvas_cache (0.1.0)
      activesupport
      config_file
      digest-murmurhash (>= 1.1.0)
      guardrail (>= 2.0.0)
      redis (~> 5.0)
      redis-clustering (~> 5.0)
      redis-scripting (>= 1.0.0)

PATH
  remote: ../canvas_http
  specs:
    canvas_http (1.0.0)
      canvas_cache
      legacy_multipart

PATH
  remote: ../canvas_slug
  specs:
    canvas_slug (0.0.1)
      swearjar (~> 1.4)

PATH
  remote: ../config_file
  specs:
    config_file (0.1.0)
      railties (>= 5.0)

PATH
  remote: ../legacy_multipart
  specs:
    legacy_multipart (0.0.1)
      canvas_slug
      mime-types (~> 3.2)

PATH
  remote: .
  specs:
    canvas_panda_pub (1.0.0)
      canvas_http
      json-jwt (~> 1.10)

GEM
  remote: https://rubygems.org/
  specs:
    actionpack (7.1.3)
      actionview (= 7.1.3)
      activesupport (= 7.1.3)
      nokogiri (>= 1.8.5)
      racc
      rack (>= 2.2.4)
      rack-session (>= 1.0.1)
      rack-test (>= 0.6.3)
      rails-dom-testing (~> 2.2)
      rails-html-sanitizer (~> 1.6)
    actionview (7.1.3)
      activesupport (= 7.1.3)
      builder (~> 3.1)
      erubi (~> 1.11)
      rails-dom-testing (~> 2.2)
      rails-html-sanitizer (~> 1.6)
    activemodel (7.1.3)
      activesupport (= 7.1.3)
    activerecord (7.1.3)
      activemodel (= 7.1.3)
      activesupport (= 7.1.3)
      timeout (>= 0.4.0)
    activesupport (7.1.3)
      base64
      bigdecimal
      concurrent-ruby (~> 1.0, >= 1.0.2)
      connection_pool (>= 2.2.5)
      drb
      i18n (>= 1.6, < 2)
      minitest (>= 5.1)
      mutex_m
      tzinfo (~> 2.0)
    addressable (2.8.7)
      public_suffix (>= 2.0.2, < 7.0)
    aes_key_wrap (1.1.0)
    base64 (0.2.0)
    bigdecimal (3.1.8)
    bindata (2.5.0)
    builder (3.3.0)
    concurrent-ruby (1.3.4)
    connection_pool (2.4.1)
    crack (1.0.0)
      bigdecimal
      rexml
    crass (1.0.6)
    diff-lcs (1.5.1)
    digest-murmurhash (1.1.1)
    drb (2.2.1)
    erubi (1.13.0)
    faraday (2.10.1)
      faraday-net_http (>= 2.0, < 3.2)
      logger
    faraday-follow_redirects (0.3.0)
      faraday (>= 1, < 3)
    faraday-net_http (3.1.1)
      net-http
    guardrail (3.0.3)
      activerecord (>= 6.1, < 7.2)
      railties (>= 6.1, < 7.2)
    hashdiff (1.1.1)
    i18n (1.14.5)
      concurrent-ruby (~> 1.0)
    io-console (0.7.2)
    irb (1.14.0)
      rdoc (>= 4.0.0)
      reline (>= 0.4.2)
    json-jwt (1.16.6)
      activesupport (>= 4.2)
      aes_key_wrap
      base64
      bindata
      faraday (~> 2.0)
      faraday-follow_redirects
    logger (1.6.0)
    loofah (2.22.0)
      crass (~> 1.0.2)
      nokogiri (>= 1.12.0)
    mime-types (3.5.2)
      mime-types-data (~> 3.2015)
<<<<<<< HEAD
    mime-types-data (3.2024.0806)
=======
    mime-types-data (3.2024.0820)
>>>>>>> 09faeb4f
    mini_portile2 (2.8.7)
    minitest (5.25.1)
    mutex_m (0.2.0)
    net-http (0.4.1)
      uri
    nokogiri (1.16.7)
      mini_portile2 (~> 2.8.2)
      racc (~> 1.4)
    nokogiri (1.16.7-aarch64-linux)
      racc (~> 1.4)
    nokogiri (1.16.7-arm64-darwin)
      racc (~> 1.4)
    nokogiri (1.16.7-x86_64-darwin)
      racc (~> 1.4)
    nokogiri (1.16.7-x86_64-linux)
      racc (~> 1.4)
    psych (5.1.2)
      stringio
    public_suffix (6.0.1)
    racc (1.8.1)
    rack (3.0.11)
    rack-session (2.0.0)
      rack (>= 3.0.0)
    rack-test (2.1.0)
      rack (>= 1.3)
    rackup (2.1.0)
      rack (>= 3)
      webrick (~> 1.8)
    rails-dom-testing (2.2.0)
      activesupport (>= 5.0.0)
      minitest
      nokogiri (>= 1.6)
    rails-html-sanitizer (1.6.0)
      loofah (~> 2.21)
      nokogiri (~> 1.14)
    railties (7.1.3)
      actionpack (= 7.1.3)
      activesupport (= 7.1.3)
      irb
      rackup (>= 1.0.0)
      rake (>= 12.2)
      thor (~> 1.0, >= 1.2.2)
      zeitwerk (~> 2.6)
    rake (13.2.1)
    rdoc (6.7.0)
      psych (>= 4.0.0)
    redis (5.3.0)
      redis-client (>= 0.22.0)
    redis-client (0.22.2)
      connection_pool
    redis-cluster-client (0.11.0)
      redis-client (~> 0.22)
    redis-clustering (5.3.0)
      redis (= 5.3.0)
      redis-cluster-client (>= 0.10.0)
    redis-scripting (1.0.1)
      redis (>= 3.0)
    reline (0.5.9)
      io-console (~> 0.5)
<<<<<<< HEAD
    rexml (3.3.4)
=======
    rexml (3.3.6)
>>>>>>> 09faeb4f
      strscan
    rspec (3.13.0)
      rspec-core (~> 3.13.0)
      rspec-expectations (~> 3.13.0)
      rspec-mocks (~> 3.13.0)
    rspec-core (3.13.0)
      rspec-support (~> 3.13.0)
    rspec-expectations (3.13.1)
      diff-lcs (>= 1.2.0, < 2.0)
      rspec-support (~> 3.13.0)
    rspec-mocks (3.13.1)
      diff-lcs (>= 1.2.0, < 2.0)
      rspec-support (~> 3.13.0)
    rspec-support (3.13.1)
    stringio (3.1.1)
    strscan (3.1.0)
    swearjar (1.4.0)
    thor (1.3.1)
    timeout (0.4.1)
    tzinfo (2.0.6)
      concurrent-ruby (~> 1.0)
    uri (0.13.0)
    webmock (3.23.1)
      addressable (>= 2.8.0)
      crack (>= 0.3.2)
      hashdiff (>= 0.4.0, < 2.0.0)
    webrick (1.8.1)
    zeitwerk (2.6.17)

PLATFORMS
  aarch64-linux
  arm64-darwin
  ruby
  x86_64-darwin
  x86_64-linux

DEPENDENCIES
  bundler (>= 1.5, < 3)
  canvas_cache!
  canvas_http!
  canvas_panda_pub!
  canvas_slug!
  config_file!
  legacy_multipart!
  rake
  rspec (~> 3.0)
  webmock (~> 3.0)

RUBY VERSION
   ruby 3.1.2p20

BUNDLED WITH
   2.5.10<|MERGE_RESOLUTION|>--- conflicted
+++ resolved
@@ -125,11 +125,7 @@
       nokogiri (>= 1.12.0)
     mime-types (3.5.2)
       mime-types-data (~> 3.2015)
-<<<<<<< HEAD
-    mime-types-data (3.2024.0806)
-=======
     mime-types-data (3.2024.0820)
->>>>>>> 09faeb4f
     mini_portile2 (2.8.7)
     minitest (5.25.1)
     mutex_m (0.2.0)
@@ -189,11 +185,7 @@
       redis (>= 3.0)
     reline (0.5.9)
       io-console (~> 0.5)
-<<<<<<< HEAD
-    rexml (3.3.4)
-=======
     rexml (3.3.6)
->>>>>>> 09faeb4f
       strscan
     rspec (3.13.0)
       rspec-core (~> 3.13.0)
