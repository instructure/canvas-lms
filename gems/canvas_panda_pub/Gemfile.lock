--- conflicted
+++ resolved
@@ -110,13 +110,8 @@
     method_source (1.1.0)
     mime-types (3.5.2)
       mime-types-data (~> 3.2015)
-<<<<<<< HEAD
-    mime-types-data (3.2024.0507)
-    mini_portile2 (2.8.6)
-=======
     mime-types-data (3.2024.0604)
     mini_portile2 (2.8.7)
->>>>>>> 19b70d1c
     minitest (5.23.1)
     net-http (0.4.1)
       uri
