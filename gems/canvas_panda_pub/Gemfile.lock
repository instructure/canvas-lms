--- conflicted
+++ resolved
@@ -123,11 +123,7 @@
     nokogiri (1.15.4-x86_64-linux)
       racc (~> 1.4)
     public_suffix (5.0.3)
-<<<<<<< HEAD
-    racc (1.7.2)
-=======
     racc (1.7.3)
->>>>>>> 418ffca1
     rack (2.2.8)
     rack-test (2.1.0)
       rack (>= 1.3)
@@ -145,11 +141,7 @@
       rake (>= 12.2)
       thor (~> 1.0)
       zeitwerk (~> 2.5)
-<<<<<<< HEAD
-    rake (13.0.6)
-=======
     rake (13.1.0)
->>>>>>> 418ffca1
     redis (5.0.8)
       redis-client (>= 0.17.0)
     redis-client (0.18.0)
