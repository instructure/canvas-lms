PATH
  remote: ../canvas_cache
  specs:
    canvas_cache (0.1.0)
      activesupport
      config_file
      digest-murmurhash (>= 1.1.0)
      guardrail (>= 2.0.0)
      redis (~> 5.0)
      redis-clustering (~> 5.0)
      redis-scripting (>= 1.0.0)

PATH
  remote: ../canvas_http
  specs:
    canvas_http (1.0.0)
      canvas_cache
      legacy_multipart
      logger (~> 1.5)

PATH
  remote: ../canvas_slug
  specs:
    canvas_slug (0.0.1)
      swearjar (~> 1.4)

PATH
  remote: ../config_file
  specs:
    config_file (0.1.0)
      railties (>= 5.0)

PATH
  remote: ../legacy_multipart
  specs:
    legacy_multipart (0.0.1)
      base64
      canvas_slug
      mime-types (~> 3.2)

PATH
  remote: .
  specs:
    canvas_panda_pub (1.0.0)
      canvas_http
      json-jwt (~> 1.10)

GEM
  remote: https://rubygems.org/
  specs:
    actionpack (7.2.2.1)
      actionview (= 7.2.2.1)
      activesupport (= 7.2.2.1)
      nokogiri (>= 1.8.5)
      racc
      rack (>= 2.2.4, < 3.2)
      rack-session (>= 1.0.1)
      rack-test (>= 0.6.3)
      rails-dom-testing (~> 2.2)
      rails-html-sanitizer (~> 1.6)
      useragent (~> 0.16)
    actionview (7.2.2.1)
      activesupport (= 7.2.2.1)
      builder (~> 3.1)
      erubi (~> 1.11)
      rails-dom-testing (~> 2.2)
      rails-html-sanitizer (~> 1.6)
    activemodel (7.2.2.1)
      activesupport (= 7.2.2.1)
    activerecord (7.2.2.1)
      activemodel (= 7.2.2.1)
      activesupport (= 7.2.2.1)
      timeout (>= 0.4.0)
    activesupport (7.2.2.1)
      base64
      benchmark (>= 0.3)
      bigdecimal
      concurrent-ruby (~> 1.0, >= 1.3.1)
      connection_pool (>= 2.2.5)
      drb
      i18n (>= 1.6, < 2)
      logger (>= 1.4.2)
      minitest (>= 5.1)
      securerandom (>= 0.3)
      tzinfo (~> 2.0, >= 2.0.5)
    addressable (2.8.7)
      public_suffix (>= 2.0.2, < 7.0)
    aes_key_wrap (1.1.0)
    base64 (0.2.0)
    benchmark (0.4.0)
    bigdecimal (3.1.9)
    bindata (2.5.1)
    builder (3.3.0)
    concurrent-ruby (1.3.5)
    connection_pool (2.5.3)
    crack (1.0.0)
      bigdecimal
      rexml
    crass (1.0.6)
    date (3.4.1)
    diff-lcs (1.6.1)
    digest-murmurhash (1.1.1)
    drb (2.2.1)
    erubi (1.13.1)
<<<<<<< HEAD
    faraday (2.13.0)
=======
    faraday (2.13.1)
>>>>>>> 9432ec57
      faraday-net_http (>= 2.0, < 3.5)
      json
      logger
    faraday-follow_redirects (0.3.0)
      faraday (>= 1, < 3)
    faraday-net_http (3.4.0)
      net-http (>= 0.5.0)
    guardrail (3.0.4)
      activerecord (>= 6.1, < 8.0)
      railties (>= 6.1, < 8.0)
    hashdiff (1.1.2)
    i18n (1.14.7)
      concurrent-ruby (~> 1.0)
    io-console (0.8.0)
    irb (1.15.2)
      pp (>= 0.6.0)
      rdoc (>= 4.0.0)
      reline (>= 0.4.2)
    json (2.11.3)
    json-jwt (1.16.7)
      activesupport (>= 4.2)
      aes_key_wrap
      base64
      bindata
      faraday (~> 2.0)
      faraday-follow_redirects
    logger (1.7.0)
    loofah (2.24.0)
      crass (~> 1.0.2)
      nokogiri (>= 1.12.0)
    mime-types (3.6.2)
      logger
      mime-types-data (~> 3.2015)
<<<<<<< HEAD
    mime-types-data (3.2025.0408)
    mini_portile2 (2.8.8)
    minitest (5.25.5)
    mutex_m (0.3.0)
    net-http (0.6.0)
      uri
    nokogiri (1.18.7)
      mini_portile2 (~> 2.8.2)
      racc (~> 1.4)
    nokogiri (1.18.7-aarch64-linux-gnu)
      racc (~> 1.4)
    nokogiri (1.18.7-arm64-darwin)
      racc (~> 1.4)
    nokogiri (1.18.7-x86_64-darwin)
      racc (~> 1.4)
    nokogiri (1.18.7-x86_64-linux-gnu)
=======
    mime-types-data (3.2025.0429)
    mini_portile2 (2.8.8)
    minitest (5.25.5)
    net-http (0.6.0)
      uri
    nokogiri (1.18.8)
      mini_portile2 (~> 2.8.2)
      racc (~> 1.4)
    nokogiri (1.18.8-aarch64-linux-gnu)
      racc (~> 1.4)
    nokogiri (1.18.8-arm64-darwin)
      racc (~> 1.4)
    nokogiri (1.18.8-x86_64-darwin)
      racc (~> 1.4)
    nokogiri (1.18.8-x86_64-linux-gnu)
>>>>>>> 9432ec57
      racc (~> 1.4)
    pp (0.6.2)
      prettyprint
    prettyprint (0.2.0)
    psych (5.2.3)
      date
      stringio
    public_suffix (6.0.2)
    racc (1.8.1)
    rack (3.1.13)
    rack-session (2.1.0)
      base64 (>= 0.1.0)
      rack (>= 3.0.0)
    rack-test (2.2.0)
      rack (>= 1.3)
    rackup (2.2.1)
      rack (>= 3)
    rails-dom-testing (2.2.0)
      activesupport (>= 5.0.0)
      minitest
      nokogiri (>= 1.6)
    rails-html-sanitizer (1.6.2)
      loofah (~> 2.21)
      nokogiri (>= 1.15.7, != 1.16.7, != 1.16.6, != 1.16.5, != 1.16.4, != 1.16.3, != 1.16.2, != 1.16.1, != 1.16.0.rc1, != 1.16.0)
    railties (7.2.2.1)
      actionpack (= 7.2.2.1)
      activesupport (= 7.2.2.1)
      irb (~> 1.13)
      rackup (>= 1.0.0)
      rake (>= 12.2)
      thor (~> 1.0, >= 1.2.2)
      zeitwerk (~> 2.6)
    rake (13.2.1)
    rdoc (6.13.1)
      psych (>= 4.0.0)
    redis (5.4.0)
      redis-client (>= 0.22.0)
    redis-client (0.24.0)
      connection_pool
    redis-cluster-client (0.13.4)
      redis-client (~> 0.24)
    redis-clustering (5.4.0)
      redis (= 5.4.0)
      redis-cluster-client (>= 0.10.0)
    redis-scripting (1.0.1)
      redis (>= 3.0)
    reline (0.6.1)
      io-console (~> 0.5)
    rexml (3.4.1)
    rspec (3.13.0)
      rspec-core (~> 3.13.0)
      rspec-expectations (~> 3.13.0)
      rspec-mocks (~> 3.13.0)
    rspec-core (3.13.3)
      rspec-support (~> 3.13.0)
    rspec-expectations (3.13.3)
      diff-lcs (>= 1.2.0, < 2.0)
      rspec-support (~> 3.13.0)
    rspec-mocks (3.13.2)
      diff-lcs (>= 1.2.0, < 2.0)
      rspec-support (~> 3.13.0)
    rspec-support (3.13.2)
    securerandom (0.4.1)
<<<<<<< HEAD
    stringio (3.1.6)
=======
    stringio (3.1.7)
>>>>>>> 9432ec57
    swearjar (1.4.0)
    thor (1.3.2)
    timeout (0.4.3)
    tzinfo (2.0.6)
      concurrent-ruby (~> 1.0)
    uri (1.0.3)
<<<<<<< HEAD
=======
    useragent (0.16.11)
>>>>>>> 9432ec57
    webmock (3.25.1)
      addressable (>= 2.8.0)
      crack (>= 0.3.2)
      hashdiff (>= 0.4.0, < 2.0.0)
    zeitwerk (2.7.2)

PLATFORMS
  aarch64-linux
  arm64-darwin
  ruby
  x86_64-darwin
  x86_64-linux

DEPENDENCIES
  canvas_cache!
  canvas_http!
  canvas_panda_pub!
  canvas_slug!
  config_file!
  legacy_multipart!
  rake
  rspec (~> 3.0)
  webmock (~> 3.0)

RUBY VERSION
   ruby 3.3.3p89

BUNDLED WITH
   2.6.7<|MERGE_RESOLUTION|>--- conflicted
+++ resolved
@@ -102,11 +102,7 @@
     digest-murmurhash (1.1.1)
     drb (2.2.1)
     erubi (1.13.1)
-<<<<<<< HEAD
-    faraday (2.13.0)
-=======
     faraday (2.13.1)
->>>>>>> 9432ec57
       faraday-net_http (>= 2.0, < 3.5)
       json
       logger
@@ -140,24 +136,6 @@
     mime-types (3.6.2)
       logger
       mime-types-data (~> 3.2015)
-<<<<<<< HEAD
-    mime-types-data (3.2025.0408)
-    mini_portile2 (2.8.8)
-    minitest (5.25.5)
-    mutex_m (0.3.0)
-    net-http (0.6.0)
-      uri
-    nokogiri (1.18.7)
-      mini_portile2 (~> 2.8.2)
-      racc (~> 1.4)
-    nokogiri (1.18.7-aarch64-linux-gnu)
-      racc (~> 1.4)
-    nokogiri (1.18.7-arm64-darwin)
-      racc (~> 1.4)
-    nokogiri (1.18.7-x86_64-darwin)
-      racc (~> 1.4)
-    nokogiri (1.18.7-x86_64-linux-gnu)
-=======
     mime-types-data (3.2025.0429)
     mini_portile2 (2.8.8)
     minitest (5.25.5)
@@ -173,7 +151,6 @@
     nokogiri (1.18.8-x86_64-darwin)
       racc (~> 1.4)
     nokogiri (1.18.8-x86_64-linux-gnu)
->>>>>>> 9432ec57
       racc (~> 1.4)
     pp (0.6.2)
       prettyprint
@@ -237,21 +214,14 @@
       rspec-support (~> 3.13.0)
     rspec-support (3.13.2)
     securerandom (0.4.1)
-<<<<<<< HEAD
-    stringio (3.1.6)
-=======
     stringio (3.1.7)
->>>>>>> 9432ec57
     swearjar (1.4.0)
     thor (1.3.2)
     timeout (0.4.3)
     tzinfo (2.0.6)
       concurrent-ruby (~> 1.0)
     uri (1.0.3)
-<<<<<<< HEAD
-=======
     useragent (0.16.11)
->>>>>>> 9432ec57
     webmock (3.25.1)
       addressable (>= 2.8.0)
       crack (>= 0.3.2)
