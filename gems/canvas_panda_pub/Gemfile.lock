--- conflicted
+++ resolved
@@ -108,11 +108,7 @@
     i18n (1.14.5)
       concurrent-ruby (~> 1.0)
     io-console (0.7.2)
-<<<<<<< HEAD
-    irb (1.13.2)
-=======
     irb (1.14.0)
->>>>>>> 2099f615
       rdoc (>= 4.0.0)
       reline (>= 0.4.2)
     json-jwt (1.16.6)
@@ -127,22 +123,15 @@
       nokogiri (>= 1.12.0)
     mime-types (3.5.2)
       mime-types-data (~> 3.2015)
-<<<<<<< HEAD
-    mime-types-data (3.2024.0604)
-=======
     mime-types-data (3.2024.0702)
     mini_portile2 (2.8.7)
->>>>>>> 2099f615
     minitest (5.24.1)
     mutex_m (0.2.0)
     net-http (0.4.1)
       uri
-<<<<<<< HEAD
-=======
     nokogiri (1.16.6)
       mini_portile2 (~> 2.8.2)
       racc (~> 1.4)
->>>>>>> 2099f615
     nokogiri (1.16.6-aarch64-linux)
       racc (~> 1.4)
     nokogiri (1.16.6-arm64-darwin)
