PATH
  remote: ../canvas_cache
  specs:
    canvas_cache (0.1.0)
      activesupport
      config_file
      digest-murmurhash (>= 1.1.0)
      guardrail (>= 2.0.0)
      redis (~> 5.0)
      redis-clustering (~> 5.0)
      redis-scripting (>= 1.0.0)

PATH
  remote: ../canvas_http
  specs:
    canvas_http (1.0.0)
      canvas_cache
      legacy_multipart

PATH
  remote: ../canvas_slug
  specs:
    canvas_slug (0.0.1)
      swearjar (~> 1.4)

PATH
  remote: ../config_file
  specs:
    config_file (0.1.0)
      railties (>= 5.0)

PATH
  remote: ../legacy_multipart
  specs:
    legacy_multipart (0.0.1)
      canvas_slug
      mime-types (~> 3.2)

PATH
  remote: .
  specs:
    canvas_panda_pub (1.0.0)
      canvas_http
      json-jwt (~> 1.10)

GEM
  remote: https://rubygems.org/
  specs:
    actionpack (7.0.8)
      actionview (= 7.0.8)
      activesupport (= 7.0.8)
      rack (~> 2.0, >= 2.2.4)
      rack-test (>= 0.6.3)
      rails-dom-testing (~> 2.0)
      rails-html-sanitizer (~> 1.0, >= 1.2.0)
    actionview (7.0.8)
      activesupport (= 7.0.8)
      builder (~> 3.1)
      erubi (~> 1.4)
      rails-dom-testing (~> 2.0)
      rails-html-sanitizer (~> 1.1, >= 1.2.0)
    activemodel (7.0.8)
      activesupport (= 7.0.8)
    activerecord (7.0.8)
      activemodel (= 7.0.8)
      activesupport (= 7.0.8)
    activesupport (7.0.8)
      concurrent-ruby (~> 1.0, >= 1.0.2)
      i18n (>= 1.6, < 2)
      minitest (>= 5.1)
      tzinfo (~> 2.0)
    addressable (2.8.5)
      public_suffix (>= 2.0.2, < 6.0)
    aes_key_wrap (1.1.0)
    base64 (0.2.0)
    bindata (2.4.15)
    builder (3.2.4)
    concurrent-ruby (1.2.2)
    connection_pool (2.4.1)
    crack (0.4.5)
      rexml
    crass (1.0.6)
    diff-lcs (1.5.0)
    digest-murmurhash (1.1.1)
    erubi (1.12.0)
    faraday (2.7.12)
      base64
      faraday-net_http (>= 2.0, < 3.1)
      ruby2_keywords (>= 0.0.4)
    faraday-follow_redirects (0.3.0)
      faraday (>= 1, < 3)
    faraday-net_http (3.0.2)
    guardrail (3.0.3)
      activerecord (>= 6.1, < 7.2)
      railties (>= 6.1, < 7.2)
    hashdiff (1.0.1)
    i18n (1.14.1)
      concurrent-ruby (~> 1.0)
    json-jwt (1.16.3)
      activesupport (>= 4.2)
      aes_key_wrap
      bindata
      faraday (~> 2.0)
      faraday-follow_redirects
    loofah (2.22.0)
      crass (~> 1.0.2)
      nokogiri (>= 1.12.0)
    method_source (1.0.0)
    mime-types (3.5.1)
      mime-types-data (~> 3.2015)
    mime-types-data (3.2023.1003)
    mini_portile2 (2.8.5)
    minitest (5.20.0)
    nokogiri (1.15.5)
      mini_portile2 (~> 2.8.2)
      racc (~> 1.4)
    nokogiri (1.15.5-aarch64-linux)
      racc (~> 1.4)
    nokogiri (1.15.5-arm64-darwin)
      racc (~> 1.4)
    nokogiri (1.15.5-x86_64-darwin)
      racc (~> 1.4)
    nokogiri (1.15.5-x86_64-linux)
      racc (~> 1.4)
<<<<<<< HEAD
    public_suffix (5.0.3)
=======
    public_suffix (5.0.4)
>>>>>>> 0cb031ce
    racc (1.7.3)
    rack (2.2.8)
    rack-test (2.1.0)
      rack (>= 1.3)
    rails-dom-testing (2.2.0)
      activesupport (>= 5.0.0)
      minitest
      nokogiri (>= 1.6)
    rails-html-sanitizer (1.6.0)
      loofah (~> 2.21)
      nokogiri (~> 1.14)
    railties (7.0.8)
      actionpack (= 7.0.8)
      activesupport (= 7.0.8)
      method_source
      rake (>= 12.2)
      thor (~> 1.0)
      zeitwerk (~> 2.5)
    rake (13.1.0)
    redis (5.0.8)
      redis-client (>= 0.17.0)
    redis-client (0.18.0)
      connection_pool
    redis-cluster-client (0.7.5)
      redis-client (~> 0.12)
    redis-clustering (5.0.8)
      redis (= 5.0.8)
      redis-cluster-client (>= 0.7.0)
    redis-scripting (1.0.1)
      redis (>= 3.0)
    rexml (3.2.6)
    rspec (3.12.0)
      rspec-core (~> 3.12.0)
      rspec-expectations (~> 3.12.0)
      rspec-mocks (~> 3.12.0)
    rspec-core (3.12.2)
      rspec-support (~> 3.12.0)
    rspec-expectations (3.12.3)
      diff-lcs (>= 1.2.0, < 2.0)
      rspec-support (~> 3.12.0)
    rspec-mocks (3.12.6)
      diff-lcs (>= 1.2.0, < 2.0)
      rspec-support (~> 3.12.0)
    rspec-support (3.12.1)
    ruby2_keywords (0.0.5)
    swearjar (1.4.0)
    thor (1.3.0)
    tzinfo (2.0.6)
      concurrent-ruby (~> 1.0)
    webmock (3.19.1)
      addressable (>= 2.8.0)
      crack (>= 0.3.2)
      hashdiff (>= 0.4.0, < 2.0.0)
    zeitwerk (2.6.12)

PLATFORMS
  aarch64-linux
  arm64-darwin
  ruby
  x86_64-darwin
  x86_64-linux

DEPENDENCIES
  bundler (>= 1.5, < 3)
  canvas_cache!
  canvas_http!
  canvas_panda_pub!
  canvas_slug!
  config_file!
  legacy_multipart!
  rake
  rspec (~> 3.0)
  webmock (~> 3.0)

BUNDLED WITH
   2.4.20<|MERGE_RESOLUTION|>--- conflicted
+++ resolved
@@ -122,11 +122,7 @@
       racc (~> 1.4)
     nokogiri (1.15.5-x86_64-linux)
       racc (~> 1.4)
-<<<<<<< HEAD
-    public_suffix (5.0.3)
-=======
     public_suffix (5.0.4)
->>>>>>> 0cb031ce
     racc (1.7.3)
     rack (2.2.8)
     rack-test (2.1.0)
