PATH
  remote: ../canvas_cache
  specs:
    canvas_cache (0.1.0)
      activesupport
      config_file
      digest-murmurhash (>= 1.1.0)
      guardrail (>= 2.0.0)
      redis (~> 5.0)
      redis-clustering (~> 5.0)
      redis-scripting (>= 1.0.0)

PATH
  remote: ../canvas_http
  specs:
    canvas_http (1.0.0)
      canvas_cache
      legacy_multipart

PATH
  remote: ../canvas_slug
  specs:
    canvas_slug (0.0.1)
      swearjar (~> 1.4)

PATH
  remote: ../config_file
  specs:
    config_file (0.1.0)
      railties (>= 5.0)

PATH
  remote: ../legacy_multipart
  specs:
    legacy_multipart (0.0.1)
      canvas_slug
      mime-types (~> 3.2)

PATH
  remote: .
  specs:
    canvas_panda_pub (1.0.0)
      canvas_http
      json-jwt (~> 1.10)

GEM
  remote: https://rubygems.org/
  specs:
    actionpack (7.1.3)
      actionview (= 7.1.3)
      activesupport (= 7.1.3)
      nokogiri (>= 1.8.5)
      racc
      rack (>= 2.2.4)
      rack-session (>= 1.0.1)
      rack-test (>= 0.6.3)
      rails-dom-testing (~> 2.2)
      rails-html-sanitizer (~> 1.6)
    actionview (7.1.3)
      activesupport (= 7.1.3)
      builder (~> 3.1)
      erubi (~> 1.11)
      rails-dom-testing (~> 2.2)
      rails-html-sanitizer (~> 1.6)
    activemodel (7.1.3)
      activesupport (= 7.1.3)
    activerecord (7.1.3)
      activemodel (= 7.1.3)
      activesupport (= 7.1.3)
      timeout (>= 0.4.0)
    activesupport (7.1.3)
      base64
      bigdecimal
      concurrent-ruby (~> 1.0, >= 1.0.2)
      connection_pool (>= 2.2.5)
      drb
      i18n (>= 1.6, < 2)
      minitest (>= 5.1)
      mutex_m
      tzinfo (~> 2.0)
    addressable (2.8.7)
      public_suffix (>= 2.0.2, < 7.0)
    aes_key_wrap (1.1.0)
    base64 (0.2.0)
    bigdecimal (3.1.8)
    bindata (2.5.0)
    builder (3.3.0)
    concurrent-ruby (1.3.3)
    connection_pool (2.4.1)
    crack (1.0.0)
      bigdecimal
      rexml
    crass (1.0.6)
    diff-lcs (1.5.1)
    digest-murmurhash (1.1.1)
<<<<<<< HEAD
    erubi (1.12.0)
    faraday (2.9.1)
=======
    drb (2.2.1)
    erubi (1.13.0)
    faraday (2.9.2)
>>>>>>> fb326791
      faraday-net_http (>= 2.0, < 3.2)
    faraday-follow_redirects (0.3.0)
      faraday (>= 1, < 3)
    faraday-net_http (3.1.0)
      net-http
    guardrail (3.0.3)
      activerecord (>= 6.1, < 7.2)
      railties (>= 6.1, < 7.2)
    hashdiff (1.1.0)
    i18n (1.14.5)
      concurrent-ruby (~> 1.0)
    io-console (0.7.2)
    irb (1.13.2)
      rdoc (>= 4.0.0)
      reline (>= 0.4.2)
    json-jwt (1.16.6)
      activesupport (>= 4.2)
      aes_key_wrap
      base64
      bindata
      faraday (~> 2.0)
      faraday-follow_redirects
    loofah (2.22.0)
      crass (~> 1.0.2)
      nokogiri (>= 1.12.0)
    mime-types (3.5.2)
      mime-types-data (~> 3.2015)
    mime-types-data (3.2024.0604)
<<<<<<< HEAD
    mini_portile2 (2.8.7)
    minitest (5.23.1)
=======
    minitest (5.24.1)
    mutex_m (0.2.0)
>>>>>>> fb326791
    net-http (0.4.1)
      uri
    nokogiri (1.16.6-aarch64-linux)
      racc (~> 1.4)
    nokogiri (1.16.6-arm64-darwin)
      racc (~> 1.4)
    nokogiri (1.16.6-x86_64-darwin)
      racc (~> 1.4)
    nokogiri (1.16.6-x86_64-linux)
      racc (~> 1.4)
    psych (5.1.2)
      stringio
    public_suffix (6.0.0)
    racc (1.8.0)
    rack (3.0.11)
    rack-session (2.0.0)
      rack (>= 3.0.0)
    rack-test (2.1.0)
      rack (>= 1.3)
    rackup (2.1.0)
      rack (>= 3)
      webrick (~> 1.8)
    rails-dom-testing (2.2.0)
      activesupport (>= 5.0.0)
      minitest
      nokogiri (>= 1.6)
    rails-html-sanitizer (1.6.0)
      loofah (~> 2.21)
      nokogiri (~> 1.14)
    railties (7.1.3)
      actionpack (= 7.1.3)
      activesupport (= 7.1.3)
      irb
      rackup (>= 1.0.0)
      rake (>= 12.2)
      thor (~> 1.0, >= 1.2.2)
      zeitwerk (~> 2.6)
    rake (13.2.1)
    rdoc (6.7.0)
      psych (>= 4.0.0)
    redis (5.2.0)
      redis-client (>= 0.22.0)
    redis-client (0.22.2)
      connection_pool
    redis-cluster-client (0.10.0)
      redis-client (~> 0.22)
    redis-clustering (5.2.0)
      redis (= 5.2.0)
      redis-cluster-client (>= 0.7.11)
    redis-scripting (1.0.1)
      redis (>= 3.0)
<<<<<<< HEAD
    rexml (3.2.9)
=======
    reline (0.5.9)
      io-console (~> 0.5)
    rexml (3.3.1)
>>>>>>> fb326791
      strscan
    rspec (3.13.0)
      rspec-core (~> 3.13.0)
      rspec-expectations (~> 3.13.0)
      rspec-mocks (~> 3.13.0)
    rspec-core (3.13.0)
      rspec-support (~> 3.13.0)
    rspec-expectations (3.13.1)
      diff-lcs (>= 1.2.0, < 2.0)
      rspec-support (~> 3.13.0)
    rspec-mocks (3.13.1)
      diff-lcs (>= 1.2.0, < 2.0)
      rspec-support (~> 3.13.0)
    rspec-support (3.13.1)
    stringio (3.1.1)
    strscan (3.1.0)
    swearjar (1.4.0)
    thor (1.3.1)
    timeout (0.4.1)
    tzinfo (2.0.6)
      concurrent-ruby (~> 1.0)
    uri (0.13.0)
    webmock (3.23.1)
      addressable (>= 2.8.0)
      crack (>= 0.3.2)
      hashdiff (>= 0.4.0, < 2.0.0)
<<<<<<< HEAD
    zeitwerk (2.6.15)
=======
    webrick (1.8.1)
    zeitwerk (2.6.16)
>>>>>>> fb326791

PLATFORMS
  aarch64-linux
  arm64-darwin
  ruby
  x86_64-darwin
  x86_64-linux

DEPENDENCIES
  bundler (>= 1.5, < 3)
  canvas_cache!
  canvas_http!
  canvas_panda_pub!
  canvas_slug!
  config_file!
  legacy_multipart!
  rake
  rspec (~> 3.0)
  webmock (~> 3.0)

RUBY VERSION
   ruby 3.1.2p20

BUNDLED WITH
   2.5.10<|MERGE_RESOLUTION|>--- conflicted
+++ resolved
@@ -93,14 +93,9 @@
     crass (1.0.6)
     diff-lcs (1.5.1)
     digest-murmurhash (1.1.1)
-<<<<<<< HEAD
-    erubi (1.12.0)
-    faraday (2.9.1)
-=======
     drb (2.2.1)
     erubi (1.13.0)
     faraday (2.9.2)
->>>>>>> fb326791
       faraday-net_http (>= 2.0, < 3.2)
     faraday-follow_redirects (0.3.0)
       faraday (>= 1, < 3)
@@ -129,13 +124,8 @@
     mime-types (3.5.2)
       mime-types-data (~> 3.2015)
     mime-types-data (3.2024.0604)
-<<<<<<< HEAD
-    mini_portile2 (2.8.7)
-    minitest (5.23.1)
-=======
     minitest (5.24.1)
     mutex_m (0.2.0)
->>>>>>> fb326791
     net-http (0.4.1)
       uri
     nokogiri (1.16.6-aarch64-linux)
@@ -187,13 +177,9 @@
       redis-cluster-client (>= 0.7.11)
     redis-scripting (1.0.1)
       redis (>= 3.0)
-<<<<<<< HEAD
-    rexml (3.2.9)
-=======
     reline (0.5.9)
       io-console (~> 0.5)
     rexml (3.3.1)
->>>>>>> fb326791
       strscan
     rspec (3.13.0)
       rspec-core (~> 3.13.0)
@@ -220,12 +206,8 @@
       addressable (>= 2.8.0)
       crack (>= 0.3.2)
       hashdiff (>= 0.4.0, < 2.0.0)
-<<<<<<< HEAD
-    zeitwerk (2.6.15)
-=======
     webrick (1.8.1)
     zeitwerk (2.6.16)
->>>>>>> fb326791
 
 PLATFORMS
   aarch64-linux
