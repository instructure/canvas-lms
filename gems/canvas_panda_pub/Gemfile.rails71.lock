--- conflicted
+++ resolved
@@ -172,11 +172,7 @@
       psych (>= 4.0.0)
     redis (5.1.0)
       redis-client (>= 0.17.0)
-<<<<<<< HEAD
-    redis-client (0.21.0)
-=======
     redis-client (0.21.1)
->>>>>>> 2017494a
       connection_pool
     redis-cluster-client (0.7.11)
       redis-client (~> 0.12)
