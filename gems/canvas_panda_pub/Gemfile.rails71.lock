--- conflicted
+++ resolved
@@ -108,11 +108,7 @@
     i18n (1.14.5)
       concurrent-ruby (~> 1.0)
     io-console (0.7.2)
-<<<<<<< HEAD
-    irb (1.13.0)
-=======
     irb (1.13.1)
->>>>>>> f6b60bb3
       rdoc (>= 4.0.0)
       reline (>= 0.4.2)
     json-jwt (1.16.6)
@@ -185,11 +181,7 @@
       redis-cluster-client (>= 0.7.11)
     redis-scripting (1.0.1)
       redis (>= 3.0)
-<<<<<<< HEAD
-    reline (0.5.5)
-=======
     reline (0.5.7)
->>>>>>> f6b60bb3
       io-console (~> 0.5)
     rexml (3.2.8)
       strscan (>= 3.0.9)
