--- conflicted
+++ resolved
@@ -117,11 +117,7 @@
       railties (>= 6.1, < 7.2)
     i18n (1.14.4)
       concurrent-ruby (~> 1.0)
-<<<<<<< HEAD
-    inst-jobs (3.1.16)
-=======
     inst-jobs (3.1.17)
->>>>>>> 68d85f52
       activerecord (>= 6.0)
       activerecord-pg-extensions (~> 0.4)
       activesupport (>= 6.0)
@@ -148,18 +144,6 @@
     mutex_m (0.2.0)
     net-http (0.4.1)
       uri
-<<<<<<< HEAD
-    nokogiri (1.16.3)
-      mini_portile2 (~> 2.8.2)
-      racc (~> 1.4)
-    nokogiri (1.16.3-aarch64-linux)
-      racc (~> 1.4)
-    nokogiri (1.16.3-arm64-darwin)
-      racc (~> 1.4)
-    nokogiri (1.16.3-x86_64-darwin)
-      racc (~> 1.4)
-    nokogiri (1.16.3-x86_64-linux)
-=======
     nokogiri (1.16.4)
       mini_portile2 (~> 2.8.2)
       racc (~> 1.4)
@@ -170,7 +154,6 @@
     nokogiri (1.16.4-x86_64-darwin)
       racc (~> 1.4)
     nokogiri (1.16.4-x86_64-linux)
->>>>>>> 68d85f52
       racc (~> 1.4)
     packs-specification (0.0.10)
       sorbet-runtime
@@ -215,11 +198,7 @@
       redis-cluster-client (>= 0.7.0)
     redis-scripting (1.0.1)
       redis (>= 3.0)
-<<<<<<< HEAD
-    reline (0.5.1)
-=======
     reline (0.5.2)
->>>>>>> 68d85f52
       io-console (~> 0.5)
     rspec (3.13.0)
       rspec-core (~> 3.13.0)
@@ -267,8 +246,4 @@
    ruby 3.1.2p20
 
 BUNDLED WITH
-<<<<<<< HEAD
-   2.5.7
-=======
-   2.5.9
->>>>>>> 68d85f52
+   2.5.9