--- conflicted
+++ resolved
@@ -140,11 +140,7 @@
       crass (~> 1.0.2)
       nokogiri (>= 1.12.0)
     mini_portile2 (2.8.6)
-<<<<<<< HEAD
-    minitest (5.23.0)
-=======
     minitest (5.23.1)
->>>>>>> 4b37e285
     mutex_m (0.2.0)
     net-http (0.4.1)
       uri
@@ -193,11 +189,7 @@
       psych (>= 4.0.0)
     redis (5.2.0)
       redis-client (>= 0.22.0)
-<<<<<<< HEAD
-    redis-client (0.22.1)
-=======
     redis-client (0.22.2)
->>>>>>> 4b37e285
       connection_pool
     redis-cluster-client (0.10.0)
       redis-client (~> 0.22)
