PATH
  remote: ..
  specs:
    canvas_cache (0.1.0)
      activesupport
      config_file
      digest-murmurhash (>= 1.1.0)
      guardrail (>= 2.0.0)
      redis (~> 5.0)
      redis-clustering (~> 5.0)
      redis-scripting (>= 1.0.0)
    canvas_errors (0.1.0)
      activesupport
      code_ownership
      inst-jobs
    canvas_security (0.1.0)
      activesupport
      canvas_cache
      canvas_errors
      dynamic_settings
      json-jwt
    config_file (0.1.0)
      railties (>= 5.0)
    dynamic_settings (0.1.0)
      activesupport (>= 5.0)
      config_file
      diplomat (>= 2.5.1)
      railties

PATH
  remote: .
  specs:
    request_context (0.1.0)
      actionpack
      canvas_security
      railties

GEM
  remote: https://rubygems.org/
  specs:
    actionpack (7.0.8)
      actionview (= 7.0.8)
      activesupport (= 7.0.8)
      rack (~> 2.0, >= 2.2.4)
      rack-test (>= 0.6.3)
      rails-dom-testing (~> 2.0)
      rails-html-sanitizer (~> 1.0, >= 1.2.0)
    actionview (7.0.8)
      activesupport (= 7.0.8)
      builder (~> 3.1)
      erubi (~> 1.4)
      rails-dom-testing (~> 2.0)
      rails-html-sanitizer (~> 1.1, >= 1.2.0)
    activemodel (7.0.8)
      activesupport (= 7.0.8)
    activerecord (7.0.8)
      activemodel (= 7.0.8)
      activesupport (= 7.0.8)
    activerecord-pg-extensions (0.5.4)
      activerecord (>= 7.0, < 7.2)
      railties (>= 7.0, < 7.2)
    activesupport (7.0.8)
      concurrent-ruby (~> 1.0, >= 1.0.2)
      i18n (>= 1.6, < 2)
      minitest (>= 5.1)
      tzinfo (~> 2.0)
    aes_key_wrap (1.1.0)
    after_transaction_commit (2.2.2)
      activerecord (>= 5.2)
    base64 (0.2.0)
    bindata (2.5.0)
    builder (3.2.4)
    code_ownership (1.36.2)
      code_teams (~> 1.0)
      packs-specification
      sorbet-runtime (>= 0.5.11249)
    code_teams (1.0.2)
      sorbet-runtime
    concurrent-ruby (1.2.3)
    connection_pool (2.4.1)
    crass (1.0.6)
    debug (1.9.2)
      irb (~> 1.10)
      reline (>= 0.3.8)
    debug_inspector (1.2.0)
    deep_merge (1.2.2)
    diff-lcs (1.5.1)
    digest-murmurhash (1.1.1)
    diplomat (2.6.4)
      deep_merge (~> 1.2)
      faraday (>= 0.9, < 3.0, != 2.0.0)
    erubi (1.12.0)
<<<<<<< HEAD
    et-orbi (1.2.9)
=======
    et-orbi (1.2.11)
>>>>>>> 2017494a
      tzinfo
    faraday (2.9.0)
      faraday-net_http (>= 2.0, < 3.2)
    faraday-follow_redirects (0.3.0)
      faraday (>= 1, < 3)
    faraday-net_http (3.1.0)
      net-http
    fugit (1.10.1)
      et-orbi (~> 1, >= 1.2.7)
      raabro (~> 1.4)
    guardrail (3.0.3)
      activerecord (>= 6.1, < 7.2)
      railties (>= 6.1, < 7.2)
    i18n (1.14.4)
      concurrent-ruby (~> 1.0)
<<<<<<< HEAD
    inst-jobs (3.1.15)
=======
    inst-jobs (3.1.16)
>>>>>>> 2017494a
      activerecord (>= 6.0)
      activerecord-pg-extensions (~> 0.4)
      activesupport (>= 6.0)
      after_transaction_commit (>= 1.0, < 3)
      debug_inspector (~> 1.0)
      fugit (~> 1.3)
      railties (>= 6.0)
    io-console (0.7.2)
    irb (1.12.0)
      rdoc
      reline (>= 0.4.2)
    json-jwt (1.16.6)
      activesupport (>= 4.2)
      aes_key_wrap
      base64
      bindata
      faraday (~> 2.0)
      faraday-follow_redirects
    loofah (2.22.0)
      crass (~> 1.0.2)
      nokogiri (>= 1.12.0)
    method_source (1.0.0)
    mini_portile2 (2.8.5)
    minitest (5.22.3)
    net-http (0.4.1)
      uri
    nokogiri (1.16.3)
      mini_portile2 (~> 2.8.2)
      racc (~> 1.4)
    nokogiri (1.16.3-aarch64-linux)
      racc (~> 1.4)
    nokogiri (1.16.3-arm64-darwin)
      racc (~> 1.4)
    nokogiri (1.16.3-x86_64-darwin)
      racc (~> 1.4)
    nokogiri (1.16.3-x86_64-linux)
      racc (~> 1.4)
    packs-specification (0.0.10)
      sorbet-runtime
    psych (5.1.2)
      stringio
    raabro (1.4.0)
    racc (1.7.3)
    rack (2.2.9)
    rack-test (2.1.0)
      rack (>= 1.3)
    rails-dom-testing (2.2.0)
      activesupport (>= 5.0.0)
      minitest
      nokogiri (>= 1.6)
    rails-html-sanitizer (1.6.0)
      loofah (~> 2.21)
      nokogiri (~> 1.14)
    railties (7.0.8)
      actionpack (= 7.0.8)
      activesupport (= 7.0.8)
      method_source
      rake (>= 12.2)
      thor (~> 1.0)
      zeitwerk (~> 2.5)
    rake (13.2.1)
    rdoc (6.6.3.1)
      psych (>= 4.0.0)
    redis (5.1.0)
      redis-client (>= 0.17.0)
<<<<<<< HEAD
    redis-client (0.21.0)
=======
    redis-client (0.21.1)
>>>>>>> 2017494a
      connection_pool
    redis-cluster-client (0.7.11)
      redis-client (~> 0.12)
    redis-clustering (5.1.0)
      redis (= 5.1.0)
      redis-cluster-client (>= 0.7.0)
    redis-scripting (1.0.1)
      redis (>= 3.0)
    reline (0.5.1)
      io-console (~> 0.5)
    rspec (3.13.0)
      rspec-core (~> 3.13.0)
      rspec-expectations (~> 3.13.0)
      rspec-mocks (~> 3.13.0)
    rspec-core (3.13.0)
      rspec-support (~> 3.13.0)
    rspec-expectations (3.13.0)
      diff-lcs (>= 1.2.0, < 2.0)
      rspec-support (~> 3.13.0)
    rspec-mocks (3.13.0)
      diff-lcs (>= 1.2.0, < 2.0)
      rspec-support (~> 3.13.0)
    rspec-support (3.13.1)
    sorbet-runtime (0.5.11262)
    stringio (3.1.0)
    thor (1.3.1)
    timecop (0.9.8)
    tzinfo (2.0.6)
      concurrent-ruby (~> 1.0)
    uri (0.13.0)
    zeitwerk (2.6.13)

PLATFORMS
  aarch64-linux
  arm64-darwin
  ruby
  x86_64-darwin
  x86_64-linux

DEPENDENCIES
  bundler
  canvas_cache!
  canvas_security!
  config_file!
  debug
  dynamic_settings!
  request_context!
  rspec
  timecop

RUBY VERSION
   ruby 3.1.2p20

BUNDLED WITH
   2.5.7<|MERGE_RESOLUTION|>--- conflicted
+++ resolved
@@ -90,11 +90,7 @@
       deep_merge (~> 1.2)
       faraday (>= 0.9, < 3.0, != 2.0.0)
     erubi (1.12.0)
-<<<<<<< HEAD
-    et-orbi (1.2.9)
-=======
     et-orbi (1.2.11)
->>>>>>> 2017494a
       tzinfo
     faraday (2.9.0)
       faraday-net_http (>= 2.0, < 3.2)
@@ -110,11 +106,7 @@
       railties (>= 6.1, < 7.2)
     i18n (1.14.4)
       concurrent-ruby (~> 1.0)
-<<<<<<< HEAD
-    inst-jobs (3.1.15)
-=======
     inst-jobs (3.1.16)
->>>>>>> 2017494a
       activerecord (>= 6.0)
       activerecord-pg-extensions (~> 0.4)
       activesupport (>= 6.0)
@@ -180,11 +172,7 @@
       psych (>= 4.0.0)
     redis (5.1.0)
       redis-client (>= 0.17.0)
-<<<<<<< HEAD
-    redis-client (0.21.0)
-=======
     redis-client (0.21.1)
->>>>>>> 2017494a
       connection_pool
     redis-cluster-client (0.7.11)
       redis-client (~> 0.12)
