PATH
  remote: ..
  specs:
    canvas_cache (0.1.0)
      activesupport
      config_file
      digest-murmurhash (>= 1.1.0)
      guardrail (>= 2.0.0)
      redis (~> 5.0)
      redis-clustering (~> 5.0)
      redis-scripting (>= 1.0.0)
    canvas_errors (0.1.0)
      activesupport
      code_ownership
      inst-jobs
    canvas_security (0.1.0)
      activesupport
      canvas_cache
      canvas_errors
      dynamic_settings
      json-jwt
    config_file (0.1.0)
      railties (>= 5.0)
    dynamic_settings (0.1.0)
      activesupport (>= 5.0)
      config_file
      diplomat (>= 2.5.1)
      railties

PATH
  remote: .
  specs:
    request_context (0.1.0)
      actionpack
      canvas_security
      railties

GEM
  remote: https://rubygems.org/
  specs:
    actionpack (7.0.8)
      actionview (= 7.0.8)
      activesupport (= 7.0.8)
      rack (~> 2.0, >= 2.2.4)
      rack-test (>= 0.6.3)
      rails-dom-testing (~> 2.0)
      rails-html-sanitizer (~> 1.0, >= 1.2.0)
    actionview (7.0.8)
      activesupport (= 7.0.8)
      builder (~> 3.1)
      erubi (~> 1.4)
      rails-dom-testing (~> 2.0)
      rails-html-sanitizer (~> 1.1, >= 1.2.0)
    activemodel (7.0.8)
      activesupport (= 7.0.8)
    activerecord (7.0.8)
      activemodel (= 7.0.8)
      activesupport (= 7.0.8)
    activerecord-pg-extensions (0.5.4)
      activerecord (>= 7.0, < 7.2)
      railties (>= 7.0, < 7.2)
    activesupport (7.0.8)
      concurrent-ruby (~> 1.0, >= 1.0.2)
      i18n (>= 1.6, < 2)
      minitest (>= 5.1)
      tzinfo (~> 2.0)
    aes_key_wrap (1.1.0)
    after_transaction_commit (2.2.2)
      activerecord (>= 5.2)
    base64 (0.2.0)
    bindata (2.4.15)
    builder (3.2.4)
    code_ownership (1.36.0)
      code_teams (~> 1.0)
      packs-specification
      sorbet-runtime (>= 0.5.10821)
    code_teams (1.0.2)
      sorbet-runtime
    concurrent-ruby (1.2.2)
    connection_pool (2.4.1)
    crass (1.0.6)
    debug (1.8.0)
      irb (>= 1.5.0)
      reline (>= 0.3.1)
    debug_inspector (1.1.0)
    deep_merge (1.2.2)
    diff-lcs (1.5.0)
    digest-murmurhash (1.1.1)
    diplomat (2.6.4)
      deep_merge (~> 1.2)
      faraday (>= 0.9, < 3.0, != 2.0.0)
    erubi (1.12.0)
    et-orbi (1.2.7)
      tzinfo
    faraday (2.7.12)
      base64
      faraday-net_http (>= 2.0, < 3.1)
      ruby2_keywords (>= 0.0.4)
    faraday-follow_redirects (0.3.0)
      faraday (>= 1, < 3)
    faraday-net_http (3.0.2)
    fugit (1.9.0)
      et-orbi (~> 1, >= 1.2.7)
      raabro (~> 1.4)
    guardrail (3.0.3)
      activerecord (>= 6.1, < 7.2)
      railties (>= 6.1, < 7.2)
    i18n (1.14.1)
      concurrent-ruby (~> 1.0)
    inst-jobs (3.1.14)
      activerecord (>= 6.0)
      activerecord-pg-extensions (~> 0.4)
      activesupport (>= 6.0)
      after_transaction_commit (>= 1.0, < 3)
      debug_inspector (~> 1.0)
      fugit (~> 1.3)
      railties (>= 6.0)
    io-console (0.6.0)
<<<<<<< HEAD
    irb (1.9.0)
=======
    irb (1.10.0)
>>>>>>> 474bf526
      rdoc
      reline (>= 0.3.8)
    json-jwt (1.16.3)
      activesupport (>= 4.2)
      aes_key_wrap
      bindata
      faraday (~> 2.0)
      faraday-follow_redirects
    loofah (2.22.0)
      crass (~> 1.0.2)
      nokogiri (>= 1.12.0)
    method_source (1.0.0)
    mini_portile2 (2.8.5)
    minitest (5.20.0)
    nokogiri (1.15.5)
      mini_portile2 (~> 2.8.2)
      racc (~> 1.4)
    nokogiri (1.15.5-aarch64-linux)
      racc (~> 1.4)
    nokogiri (1.15.5-arm64-darwin)
      racc (~> 1.4)
    nokogiri (1.15.5-x86_64-darwin)
      racc (~> 1.4)
    nokogiri (1.15.5-x86_64-linux)
      racc (~> 1.4)
    packs-specification (0.0.10)
      sorbet-runtime
    psych (5.1.1.1)
      stringio
    raabro (1.4.0)
    racc (1.7.3)
    rack (2.2.8)
    rack-test (2.1.0)
      rack (>= 1.3)
    rails-dom-testing (2.2.0)
      activesupport (>= 5.0.0)
      minitest
      nokogiri (>= 1.6)
    rails-html-sanitizer (1.6.0)
      loofah (~> 2.21)
      nokogiri (~> 1.14)
    railties (7.0.8)
      actionpack (= 7.0.8)
      activesupport (= 7.0.8)
      method_source
      rake (>= 12.2)
      thor (~> 1.0)
      zeitwerk (~> 2.5)
    rake (13.1.0)
    rdoc (6.6.0)
      psych (>= 4.0.0)
    redis (5.0.8)
      redis-client (>= 0.17.0)
    redis-client (0.18.0)
      connection_pool
    redis-cluster-client (0.7.5)
      redis-client (~> 0.12)
    redis-clustering (5.0.8)
      redis (= 5.0.8)
      redis-cluster-client (>= 0.7.0)
    redis-scripting (1.0.1)
      redis (>= 3.0)
<<<<<<< HEAD
    reline (0.4.0)
=======
    reline (0.4.1)
>>>>>>> 474bf526
      io-console (~> 0.5)
    rspec (3.12.0)
      rspec-core (~> 3.12.0)
      rspec-expectations (~> 3.12.0)
      rspec-mocks (~> 3.12.0)
    rspec-core (3.12.2)
      rspec-support (~> 3.12.0)
    rspec-expectations (3.12.3)
      diff-lcs (>= 1.2.0, < 2.0)
      rspec-support (~> 3.12.0)
    rspec-mocks (3.12.6)
      diff-lcs (>= 1.2.0, < 2.0)
      rspec-support (~> 3.12.0)
    rspec-support (3.12.1)
    ruby2_keywords (0.0.5)
    sorbet-runtime (0.5.10965)
    stringio (3.1.0)
    thor (1.3.0)
    timecop (0.9.8)
    tzinfo (2.0.6)
      concurrent-ruby (~> 1.0)
    zeitwerk (2.6.12)

PLATFORMS
  aarch64-linux
  arm64-darwin
  ruby
  x86_64-darwin
  x86_64-linux

DEPENDENCIES
  bundler
  canvas_cache!
  canvas_security!
  config_file!
  debug
  dynamic_settings!
  request_context!
  rspec
  timecop

BUNDLED WITH
   2.4.20<|MERGE_RESOLUTION|>--- conflicted
+++ resolved
@@ -116,11 +116,7 @@
       fugit (~> 1.3)
       railties (>= 6.0)
     io-console (0.6.0)
-<<<<<<< HEAD
-    irb (1.9.0)
-=======
     irb (1.10.0)
->>>>>>> 474bf526
       rdoc
       reline (>= 0.3.8)
     json-jwt (1.16.3)
@@ -183,11 +179,7 @@
       redis-cluster-client (>= 0.7.0)
     redis-scripting (1.0.1)
       redis (>= 3.0)
-<<<<<<< HEAD
-    reline (0.4.0)
-=======
     reline (0.4.1)
->>>>>>> 474bf526
       io-console (~> 0.5)
     rspec (3.12.0)
       rspec-core (~> 3.12.0)
