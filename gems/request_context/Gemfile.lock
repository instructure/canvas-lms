PATH
  remote: ..
  specs:
    canvas_cache (0.1.0)
      activesupport
      config_file
      digest-murmurhash (>= 1.1.0)
      guardrail (>= 2.0.0)
      redis (~> 5.0)
      redis-clustering (~> 5.0)
      redis-scripting (>= 1.0.0)
    canvas_errors (0.1.0)
      activesupport
      code_ownership
      inst-jobs
    canvas_security (0.1.0)
      activesupport
      canvas_cache
      canvas_errors
      dynamic_settings
      json-jwt
    config_file (0.1.0)
      railties (>= 5.0)
    dynamic_settings (0.1.0)
      activesupport (>= 5.0)
      config_file
      diplomat (>= 2.5.1)
      railties

PATH
  remote: .
  specs:
    request_context (0.1.0)
      actionpack
      canvas_security
      railties

GEM
  remote: https://rubygems.org/
  specs:
    actionpack (7.0.8)
      actionview (= 7.0.8)
      activesupport (= 7.0.8)
      rack (~> 2.0, >= 2.2.4)
      rack-test (>= 0.6.3)
      rails-dom-testing (~> 2.0)
      rails-html-sanitizer (~> 1.0, >= 1.2.0)
    actionview (7.0.8)
      activesupport (= 7.0.8)
      builder (~> 3.1)
      erubi (~> 1.4)
      rails-dom-testing (~> 2.0)
      rails-html-sanitizer (~> 1.1, >= 1.2.0)
    activemodel (7.0.8)
      activesupport (= 7.0.8)
    activerecord (7.0.8)
      activemodel (= 7.0.8)
      activesupport (= 7.0.8)
    activerecord-pg-extensions (0.5.4)
      activerecord (>= 7.0, < 7.2)
      railties (>= 7.0, < 7.2)
    activesupport (7.0.8)
      concurrent-ruby (~> 1.0, >= 1.0.2)
      i18n (>= 1.6, < 2)
      minitest (>= 5.1)
      tzinfo (~> 2.0)
    aes_key_wrap (1.1.0)
    after_transaction_commit (2.2.2)
      activerecord (>= 5.2)
    base64 (0.2.0)
    bindata (2.4.15)
    builder (3.2.4)
    code_ownership (1.36.1)
      code_teams (~> 1.0)
      packs-specification
      sorbet-runtime (>= 0.5.10821)
    code_teams (1.0.2)
      sorbet-runtime
    concurrent-ruby (1.2.3)
    connection_pool (2.4.1)
    crass (1.0.6)
    debug (1.9.1)
      irb (~> 1.10)
      reline (>= 0.3.8)
    debug_inspector (1.2.0)
    deep_merge (1.2.2)
    diff-lcs (1.5.0)
    digest-murmurhash (1.1.1)
    diplomat (2.6.4)
      deep_merge (~> 1.2)
      faraday (>= 0.9, < 3.0, != 2.0.0)
    erubi (1.12.0)
    et-orbi (1.2.7)
      tzinfo
    faraday (2.7.12)
      base64
      faraday-net_http (>= 2.0, < 3.1)
      ruby2_keywords (>= 0.0.4)
    faraday-follow_redirects (0.3.0)
      faraday (>= 1, < 3)
    faraday-net_http (3.0.2)
    fugit (1.9.0)
      et-orbi (~> 1, >= 1.2.7)
      raabro (~> 1.4)
    guardrail (3.0.3)
      activerecord (>= 6.1, < 7.2)
      railties (>= 6.1, < 7.2)
    i18n (1.14.1)
      concurrent-ruby (~> 1.0)
    inst-jobs (3.1.14)
      activerecord (>= 6.0)
      activerecord-pg-extensions (~> 0.4)
      activesupport (>= 6.0)
      after_transaction_commit (>= 1.0, < 3)
      debug_inspector (~> 1.0)
      fugit (~> 1.3)
      railties (>= 6.0)
<<<<<<< HEAD
    io-console (0.7.1)
    irb (1.11.1)
      rdoc
      reline (>= 0.4.2)
    json-jwt (1.16.3)
=======
    io-console (0.7.2)
    irb (1.11.1)
      rdoc
      reline (>= 0.4.2)
    json-jwt (1.16.5)
>>>>>>> 1bd50e80
      activesupport (>= 4.2)
      aes_key_wrap
      base64
      bindata
      faraday (~> 2.0)
      faraday-follow_redirects
    loofah (2.22.0)
      crass (~> 1.0.2)
      nokogiri (>= 1.12.0)
    method_source (1.0.0)
    mini_portile2 (2.8.5)
    minitest (5.21.2)
    nokogiri (1.15.5)
      mini_portile2 (~> 2.8.2)
      racc (~> 1.4)
    nokogiri (1.15.5-aarch64-linux)
      racc (~> 1.4)
    nokogiri (1.15.5-arm64-darwin)
      racc (~> 1.4)
    nokogiri (1.15.5-x86_64-darwin)
      racc (~> 1.4)
    nokogiri (1.15.5-x86_64-linux)
      racc (~> 1.4)
    packs-specification (0.0.10)
      sorbet-runtime
    psych (5.1.2)
      stringio
    raabro (1.4.0)
    racc (1.7.3)
    rack (2.2.8)
    rack-test (2.1.0)
      rack (>= 1.3)
    rails-dom-testing (2.2.0)
      activesupport (>= 5.0.0)
      minitest
      nokogiri (>= 1.6)
    rails-html-sanitizer (1.6.0)
      loofah (~> 2.21)
      nokogiri (~> 1.14)
    railties (7.0.8)
      actionpack (= 7.0.8)
      activesupport (= 7.0.8)
      method_source
      rake (>= 12.2)
      thor (~> 1.0)
      zeitwerk (~> 2.5)
    rake (13.1.0)
    rdoc (6.6.2)
      psych (>= 4.0.0)
    redis (5.0.8)
      redis-client (>= 0.17.0)
    redis-client (0.19.1)
      connection_pool
    redis-cluster-client (0.7.5)
      redis-client (~> 0.12)
    redis-clustering (5.0.8)
      redis (= 5.0.8)
      redis-cluster-client (>= 0.7.0)
    redis-scripting (1.0.1)
      redis (>= 3.0)
    reline (0.4.2)
      io-console (~> 0.5)
    rspec (3.12.0)
      rspec-core (~> 3.12.0)
      rspec-expectations (~> 3.12.0)
      rspec-mocks (~> 3.12.0)
    rspec-core (3.12.2)
      rspec-support (~> 3.12.0)
    rspec-expectations (3.12.3)
      diff-lcs (>= 1.2.0, < 2.0)
      rspec-support (~> 3.12.0)
    rspec-mocks (3.12.6)
      diff-lcs (>= 1.2.0, < 2.0)
      rspec-support (~> 3.12.0)
    rspec-support (3.12.1)
    ruby2_keywords (0.0.5)
    sorbet-runtime (0.5.10965)
    stringio (3.1.0)
    thor (1.3.0)
    timecop (0.9.8)
    tzinfo (2.0.6)
      concurrent-ruby (~> 1.0)
    zeitwerk (2.6.12)

PLATFORMS
  aarch64-linux
  arm64-darwin
  ruby
  x86_64-darwin
  x86_64-linux

DEPENDENCIES
  bundler
  canvas_cache!
  canvas_security!
  config_file!
  debug
  dynamic_settings!
  request_context!
  rspec
  timecop

BUNDLED WITH
   2.5.3<|MERGE_RESOLUTION|>--- conflicted
+++ resolved
@@ -115,19 +115,11 @@
       debug_inspector (~> 1.0)
       fugit (~> 1.3)
       railties (>= 6.0)
-<<<<<<< HEAD
-    io-console (0.7.1)
-    irb (1.11.1)
-      rdoc
-      reline (>= 0.4.2)
-    json-jwt (1.16.3)
-=======
     io-console (0.7.2)
     irb (1.11.1)
       rdoc
       reline (>= 0.4.2)
     json-jwt (1.16.5)
->>>>>>> 1bd50e80
       activesupport (>= 4.2)
       aes_key_wrap
       base64
