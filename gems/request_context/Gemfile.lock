PATH
  remote: ..
  specs:
    canvas_cache (0.1.0)
      activesupport
      config_file
      digest-murmurhash (>= 1.1.0)
      guardrail (>= 2.0.0)
      redis (~> 5.0)
      redis-clustering (~> 5.0)
      redis-scripting (>= 1.0.0)
    canvas_errors (0.1.0)
      activesupport
      code_ownership
      inst-jobs
    canvas_security (0.1.0)
      activesupport
      canvas_cache
      canvas_errors
      dynamic_settings
      json-jwt
    config_file (0.1.0)
      railties (>= 5.0)
    dynamic_settings (0.1.0)
      activesupport (>= 5.0)
      config_file
      diplomat (>= 2.5.1)
      logger (~> 1.5)
      railties

PATH
  remote: .
  specs:
    request_context (0.1.0)
      actionpack
      canvas_security
      railties

GEM
  remote: https://rubygems.org/
  specs:
    actionpack (7.2.2.2)
      actionview (= 7.2.2.2)
      activesupport (= 7.2.2.2)
      nokogiri (>= 1.8.5)
      racc
      rack (>= 2.2.4, < 3.2)
      rack-session (>= 1.0.1)
      rack-test (>= 0.6.3)
      rails-dom-testing (~> 2.2)
      rails-html-sanitizer (~> 1.6)
      useragent (~> 0.16)
    actionview (7.2.2.2)
      activesupport (= 7.2.2.2)
      builder (~> 3.1)
      erubi (~> 1.11)
      rails-dom-testing (~> 2.2)
      rails-html-sanitizer (~> 1.6)
    activemodel (7.2.2.2)
      activesupport (= 7.2.2.2)
    activerecord (7.2.2.2)
      activemodel (= 7.2.2.2)
      activesupport (= 7.2.2.2)
      timeout (>= 0.4.0)
    activerecord-pg-extensions (0.6.0)
      activerecord (>= 7.0, < 8.1)
      railties (>= 7.0, < 8.1)
    activesupport (7.2.2.2)
      base64
      benchmark (>= 0.3)
      bigdecimal
      concurrent-ruby (~> 1.0, >= 1.3.1)
      connection_pool (>= 2.2.5)
      drb
      i18n (>= 1.6, < 2)
      logger (>= 1.4.2)
      minitest (>= 5.1)
      securerandom (>= 0.3)
      tzinfo (~> 2.0, >= 2.0.5)
    aes_key_wrap (1.1.0)
    after_transaction_commit (2.2.2)
      activerecord (>= 5.2)
    base64 (0.3.0)
    benchmark (0.4.1)
    bigdecimal (3.2.2)
    bindata (2.5.1)
    builder (3.3.0)
    code_ownership (1.39.0)
      code_teams (~> 1.0)
      packs-specification
      sorbet-runtime (>= 0.5.11249)
    code_teams (1.1.0)
      sorbet-runtime
    concurrent-ruby (1.3.5)
    connection_pool (2.5.3)
    crass (1.0.6)
    date (3.4.1)
    debug (1.11.0)
      irb (~> 1.10)
      reline (>= 0.3.8)
    debug_inspector (1.2.0)
    deep_merge (1.2.2)
    diff-lcs (1.6.2)
    digest-murmurhash (1.1.1)
    diplomat (2.6.4)
      deep_merge (~> 1.2)
      faraday (>= 0.9, < 3.0, != 2.0.0)
    drb (2.2.3)
    erb (5.0.2)
    erubi (1.13.1)
    et-orbi (1.2.11)
      tzinfo
    faraday (2.13.2)
      faraday-net_http (>= 2.0, < 3.5)
      json
      logger
    faraday-follow_redirects (0.3.0)
      faraday (>= 1, < 3)
    faraday-net_http (3.4.1)
      net-http (>= 0.5.0)
    fugit (1.11.1)
      et-orbi (~> 1, >= 1.2.11)
      raabro (~> 1.4)
    guardrail (3.0.4)
      activerecord (>= 6.1, < 8.0)
      railties (>= 6.1, < 8.0)
    i18n (1.14.7)
      concurrent-ruby (~> 1.0)
    inst-jobs (3.1.18.1)
      activerecord (>= 7.0)
      activerecord-pg-extensions (~> 0.4)
      activesupport (>= 7.0)
      after_transaction_commit (>= 1.0, < 3)
      debug_inspector (~> 1.0)
      fugit (~> 1.3)
      railties (>= 6.0)
    io-console (0.8.1)
    irb (1.15.2)
      pp (>= 0.6.0)
      rdoc (>= 4.0.0)
      reline (>= 0.4.2)
    json (2.13.0)
    json-jwt (1.16.7)
      activesupport (>= 4.2)
      aes_key_wrap
      base64
      bindata
      faraday (~> 2.0)
      faraday-follow_redirects
    logger (1.7.0)
    loofah (2.24.0)
      crass (~> 1.0.2)
      nokogiri (>= 1.12.0)
<<<<<<< HEAD
    mini_portile2 (2.8.9)
    minitest (5.25.5)
    net-http (0.6.0)
      uri
    nokogiri (1.18.9)
      mini_portile2 (~> 2.8.2)
      racc (~> 1.4)
    nokogiri (1.18.9-aarch64-linux-gnu)
      racc (~> 1.4)
    nokogiri (1.18.9-arm64-darwin)
      racc (~> 1.4)
    nokogiri (1.18.9-x86_64-darwin)
      racc (~> 1.4)
=======
    minitest (5.25.5)
    net-http (0.6.0)
      uri
    nokogiri (1.18.9-aarch64-linux-gnu)
      racc (~> 1.4)
    nokogiri (1.18.9-arm64-darwin)
      racc (~> 1.4)
    nokogiri (1.18.9-x86_64-darwin)
      racc (~> 1.4)
>>>>>>> feeb4546
    nokogiri (1.18.9-x86_64-linux-gnu)
      racc (~> 1.4)
    packs-specification (0.0.10)
      sorbet-runtime
    pp (0.6.2)
      prettyprint
    prettyprint (0.2.0)
    psych (5.2.6)
      date
      stringio
    raabro (1.4.0)
    racc (1.8.1)
    rack (3.1.16)
    rack-session (2.1.0)
      base64 (>= 0.1.0)
      rack (>= 3.0.0)
    rack-test (2.2.0)
      rack (>= 1.3)
    rackup (2.2.1)
      rack (>= 3)
    rails-dom-testing (2.2.0)
      activesupport (>= 5.0.0)
      minitest
      nokogiri (>= 1.6)
    rails-html-sanitizer (1.6.2)
      loofah (~> 2.21)
      nokogiri (>= 1.15.7, != 1.16.7, != 1.16.6, != 1.16.5, != 1.16.4, != 1.16.3, != 1.16.2, != 1.16.1, != 1.16.0.rc1, != 1.16.0)
    railties (7.2.2.2)
      actionpack (= 7.2.2.2)
      activesupport (= 7.2.2.2)
      irb (~> 1.13)
      rackup (>= 1.0.0)
      rake (>= 12.2)
      thor (~> 1.0, >= 1.2.2)
      zeitwerk (~> 2.6)
    rake (13.2.1)
    rdoc (6.14.2)
      erb
      psych (>= 4.0.0)
    redis (5.4.0)
      redis-client (>= 0.22.0)
    redis-client (0.24.0)
      connection_pool
    redis-cluster-client (0.13.4)
      redis-client (~> 0.24)
    redis-clustering (5.4.0)
      redis (= 5.4.0)
      redis-cluster-client (>= 0.10.0)
    redis-scripting (1.0.1)
      redis (>= 3.0)
    reline (0.6.2)
      io-console (~> 0.5)
    rspec (3.13.0)
      rspec-core (~> 3.13.0)
      rspec-expectations (~> 3.13.0)
      rspec-mocks (~> 3.13.0)
    rspec-core (3.13.3)
      rspec-support (~> 3.13.0)
    rspec-expectations (3.13.3)
      diff-lcs (>= 1.2.0, < 2.0)
      rspec-support (~> 3.13.0)
    rspec-mocks (3.13.2)
      diff-lcs (>= 1.2.0, < 2.0)
      rspec-support (~> 3.13.0)
    rspec-support (3.13.2)
    securerandom (0.4.1)
    sorbet-runtime (0.5.12216)
    stringio (3.1.7)
    thor (1.3.2)
    timecop (0.9.10)
    timeout (0.4.3)
    tzinfo (2.0.6)
      concurrent-ruby (~> 1.0)
    uri (1.0.3)
    useragent (0.16.11)
    zeitwerk (2.7.2)

PLATFORMS
  aarch64-linux
  arm64-darwin
  ruby
  x86_64-darwin
  x86_64-linux

DEPENDENCIES
  canvas_cache!
  canvas_security!
  config_file!
  debug
  dynamic_settings!
  request_context!
  rspec
  timecop

RUBY VERSION
   ruby 3.4.1p0

BUNDLED WITH
   2.6.7<|MERGE_RESOLUTION|>--- conflicted
+++ resolved
@@ -151,21 +151,6 @@
     loofah (2.24.0)
       crass (~> 1.0.2)
       nokogiri (>= 1.12.0)
-<<<<<<< HEAD
-    mini_portile2 (2.8.9)
-    minitest (5.25.5)
-    net-http (0.6.0)
-      uri
-    nokogiri (1.18.9)
-      mini_portile2 (~> 2.8.2)
-      racc (~> 1.4)
-    nokogiri (1.18.9-aarch64-linux-gnu)
-      racc (~> 1.4)
-    nokogiri (1.18.9-arm64-darwin)
-      racc (~> 1.4)
-    nokogiri (1.18.9-x86_64-darwin)
-      racc (~> 1.4)
-=======
     minitest (5.25.5)
     net-http (0.6.0)
       uri
@@ -175,7 +160,6 @@
       racc (~> 1.4)
     nokogiri (1.18.9-x86_64-darwin)
       racc (~> 1.4)
->>>>>>> feeb4546
     nokogiri (1.18.9-x86_64-linux-gnu)
       racc (~> 1.4)
     packs-specification (0.0.10)
