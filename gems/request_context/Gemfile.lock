--- conflicted
+++ resolved
@@ -70,11 +70,7 @@
     base64 (0.2.0)
     bindata (2.4.15)
     builder (3.2.4)
-<<<<<<< HEAD
-    code_ownership (1.36.0)
-=======
     code_ownership (1.36.1)
->>>>>>> 96ecb267
       code_teams (~> 1.0)
       packs-specification
       sorbet-runtime (>= 0.5.10821)
@@ -119,13 +115,8 @@
       debug_inspector (~> 1.0)
       fugit (~> 1.3)
       railties (>= 6.0)
-<<<<<<< HEAD
-    io-console (0.6.0)
-    irb (1.10.0)
-=======
     io-console (0.7.1)
     irb (1.10.1)
->>>>>>> 96ecb267
       rdoc
       reline (>= 0.3.8)
     json-jwt (1.16.3)
