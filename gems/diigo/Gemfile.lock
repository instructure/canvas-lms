--- conflicted
+++ resolved
@@ -8,19 +8,6 @@
   remote: https://rubygems.org/
   specs:
     diff-lcs (1.5.1)
-<<<<<<< HEAD
-    mini_portile2 (2.8.5)
-    nokogiri (1.16.3)
-      mini_portile2 (~> 2.8.2)
-      racc (~> 1.4)
-    nokogiri (1.16.3-aarch64-linux)
-      racc (~> 1.4)
-    nokogiri (1.16.3-arm64-darwin)
-      racc (~> 1.4)
-    nokogiri (1.16.3-x86_64-darwin)
-      racc (~> 1.4)
-    nokogiri (1.16.3-x86_64-linux)
-=======
     mini_portile2 (2.8.6)
     nokogiri (1.16.4)
       mini_portile2 (~> 2.8.2)
@@ -32,7 +19,6 @@
     nokogiri (1.16.4-x86_64-darwin)
       racc (~> 1.4)
     nokogiri (1.16.4-x86_64-linux)
->>>>>>> 5aaae7d3
       racc (~> 1.4)
     racc (1.7.3)
     rake (13.2.1)
@@ -67,8 +53,4 @@
    ruby 3.1.2p20
 
 BUNDLED WITH
-<<<<<<< HEAD
-   2.5.7
-=======
-   2.5.9
->>>>>>> 5aaae7d3
+   2.5.9