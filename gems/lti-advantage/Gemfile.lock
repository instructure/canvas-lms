PATH
  remote: .
  specs:
    lti-advantage (0.1.0)
      activemodel (>= 5.1)
      json-jwt (~> 1.5)

GEM
  remote: https://rubygems.org/
  specs:
    activemodel (7.1.5.1)
      activesupport (= 7.1.5.1)
    activesupport (7.1.5.1)
      base64
      benchmark (>= 0.3)
      bigdecimal
      concurrent-ruby (~> 1.0, >= 1.0.2)
      connection_pool (>= 2.2.5)
      drb
      i18n (>= 1.6, < 2)
      logger (>= 1.4.2)
      minitest (>= 5.1)
      mutex_m
      securerandom (>= 0.3)
      tzinfo (~> 2.0)
    aes_key_wrap (1.1.0)
    base64 (0.2.0)
    benchmark (0.4.0)
    bigdecimal (3.1.9)
    bindata (2.5.0)
    concurrent-ruby (1.3.5)
    connection_pool (2.5.0)
    diff-lcs (1.6.0)
    drb (2.2.1)
    faraday (2.12.2)
      faraday-net_http (>= 2.0, < 3.5)
      json
      logger
    faraday-follow_redirects (0.3.0)
      faraday (>= 1, < 3)
    faraday-net_http (3.4.0)
      net-http (>= 0.5.0)
    i18n (1.14.6)
      concurrent-ruby (~> 1.0)
<<<<<<< HEAD
    json (2.10.1)
=======
    json (2.10.2)
>>>>>>> 21440366
    json-jwt (1.16.7)
      activesupport (>= 4.2)
      aes_key_wrap
      base64
      bindata
      faraday (~> 2.0)
      faraday-follow_redirects
    logger (1.6.6)
    minitest (5.25.4)
    mutex_m (0.3.0)
    net-http (0.6.0)
      uri
    rake (13.2.1)
    redcarpet (3.6.0)
    rspec (3.13.0)
      rspec-core (~> 3.13.0)
      rspec-expectations (~> 3.13.0)
      rspec-mocks (~> 3.13.0)
    rspec-core (3.13.2)
      rspec-support (~> 3.13.0)
    rspec-expectations (3.13.3)
      diff-lcs (>= 1.2.0, < 2.0)
      rspec-support (~> 3.13.0)
    rspec-mocks (3.13.2)
      diff-lcs (>= 1.2.0, < 2.0)
      rspec-support (~> 3.13.0)
    rspec-support (3.13.2)
    securerandom (0.4.1)
    tzinfo (2.0.6)
      concurrent-ruby (~> 1.0)
    uri (1.0.3)

PLATFORMS
  aarch64-linux
  arm64-darwin
  ruby
  x86_64-darwin
  x86_64-linux

DEPENDENCIES
  bundler (~> 2.2)
  lti-advantage!
  rake
  redcarpet
  rspec (~> 3.0)

RUBY VERSION
   ruby 3.3.3p89

BUNDLED WITH
   2.5.10<|MERGE_RESOLUTION|>--- conflicted
+++ resolved
@@ -42,11 +42,7 @@
       net-http (>= 0.5.0)
     i18n (1.14.6)
       concurrent-ruby (~> 1.0)
-<<<<<<< HEAD
-    json (2.10.1)
-=======
     json (2.10.2)
->>>>>>> 21440366
     json-jwt (1.16.7)
       activesupport (>= 4.2)
       aes_key_wrap
