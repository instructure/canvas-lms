PATH
  remote: .
  specs:
    lti-advantage (0.1.0)
      activemodel (>= 5.1)
      json-jwt (~> 1.5)

GEM
  remote: https://rubygems.org/
  specs:
    activemodel (7.1.3)
      activesupport (= 7.1.3)
    activesupport (7.1.3)
      base64
      bigdecimal
      concurrent-ruby (~> 1.0, >= 1.0.2)
      connection_pool (>= 2.2.5)
      drb
      i18n (>= 1.6, < 2)
      minitest (>= 5.1)
      mutex_m
      tzinfo (~> 2.0)
    aes_key_wrap (1.1.0)
    base64 (0.2.0)
    bigdecimal (3.1.8)
    bindata (2.5.0)
    concurrent-ruby (1.3.4)
    connection_pool (2.4.1)
    diff-lcs (1.5.1)
    drb (2.2.1)
    faraday (2.10.1)
      faraday-net_http (>= 2.0, < 3.2)
      logger
    faraday-follow_redirects (0.3.0)
      faraday (>= 1, < 3)
    faraday-net_http (3.1.1)
      net-http
    i18n (1.14.5)
      concurrent-ruby (~> 1.0)
    json-jwt (1.16.6)
      activesupport (>= 4.2)
      aes_key_wrap
      base64
      bindata
      faraday (~> 2.0)
      faraday-follow_redirects
<<<<<<< HEAD
    logger (1.6.0)
=======
    logger (1.6.1)
>>>>>>> 40f900be
    minitest (5.25.1)
    mutex_m (0.2.0)
    net-http (0.4.1)
      uri
    rake (13.2.1)
    redcarpet (3.6.0)
    rspec (3.13.0)
      rspec-core (~> 3.13.0)
      rspec-expectations (~> 3.13.0)
      rspec-mocks (~> 3.13.0)
    rspec-core (3.13.1)
      rspec-support (~> 3.13.0)
    rspec-expectations (3.13.2)
      diff-lcs (>= 1.2.0, < 2.0)
      rspec-support (~> 3.13.0)
    rspec-mocks (3.13.1)
      diff-lcs (>= 1.2.0, < 2.0)
      rspec-support (~> 3.13.0)
    rspec-support (3.13.1)
    tzinfo (2.0.6)
      concurrent-ruby (~> 1.0)
    uri (0.13.1)

PLATFORMS
  aarch64-linux
  arm64-darwin
  ruby
  x86_64-darwin
  x86_64-linux

DEPENDENCIES
  bundler (~> 2.2)
  lti-advantage!
  rake
  redcarpet
  rspec (~> 3.0)

RUBY VERSION
   ruby 3.1.2p20

BUNDLED WITH
   2.5.10<|MERGE_RESOLUTION|>--- conflicted
+++ resolved
@@ -44,11 +44,7 @@
       bindata
       faraday (~> 2.0)
       faraday-follow_redirects
-<<<<<<< HEAD
-    logger (1.6.0)
-=======
     logger (1.6.1)
->>>>>>> 40f900be
     minitest (5.25.1)
     mutex_m (0.2.0)
     net-http (0.4.1)
