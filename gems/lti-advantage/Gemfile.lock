--- conflicted
+++ resolved
@@ -26,11 +26,7 @@
     aes_key_wrap (1.1.0)
     base64 (0.3.0)
     benchmark (0.4.1)
-<<<<<<< HEAD
-    bigdecimal (3.2.3)
-=======
     bigdecimal (3.3.1)
->>>>>>> 99838eca
     bindata (2.5.1)
     concurrent-ruby (1.3.5)
     connection_pool (2.5.4)
