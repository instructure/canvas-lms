--- conflicted
+++ resolved
@@ -45,11 +45,7 @@
       faraday (~> 2.0)
       faraday-follow_redirects
     logger (1.6.0)
-<<<<<<< HEAD
-    minitest (5.24.1)
-=======
     minitest (5.25.1)
->>>>>>> 37d6122c
     mutex_m (0.2.0)
     net-http (0.4.1)
       uri
