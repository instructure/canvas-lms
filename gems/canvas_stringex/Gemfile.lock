--- conflicted
+++ resolved
@@ -23,11 +23,7 @@
       concurrent-ruby (~> 1.0)
     mini_portile2 (2.8.5)
     minitest (5.22.3)
-<<<<<<< HEAD
-    rake (13.1.0)
-=======
     rake (13.2.1)
->>>>>>> 2017494a
     rspec (3.13.0)
       rspec-core (~> 3.13.0)
       rspec-expectations (~> 3.13.0)
