PATH
  remote: .
  specs:
    canvas_stringex (0.0.1)

GEM
  remote: https://rubygems.org/
  specs:
    activemodel (7.0.8)
      activesupport (= 7.0.8)
    activerecord (7.0.8)
      activemodel (= 7.0.8)
      activesupport (= 7.0.8)
    activesupport (7.0.8)
      concurrent-ruby (~> 1.0, >= 1.0.2)
      i18n (>= 1.6, < 2)
      minitest (>= 5.1)
      tzinfo (~> 2.0)
    concurrent-ruby (1.2.3)
    diff-lcs (1.5.1)
    docile (1.4.0)
    i18n (1.14.1)
      concurrent-ruby (~> 1.0)
    mini_portile2 (2.8.5)
<<<<<<< HEAD
    minitest (5.21.2)
=======
    minitest (5.22.2)
>>>>>>> 9d21a3c2
    rake (13.1.0)
    rspec (3.13.0)
      rspec-core (~> 3.13.0)
      rspec-expectations (~> 3.13.0)
      rspec-mocks (~> 3.13.0)
    rspec-core (3.13.0)
      rspec-support (~> 3.13.0)
    rspec-expectations (3.13.0)
      diff-lcs (>= 1.2.0, < 2.0)
      rspec-support (~> 3.13.0)
    rspec-mocks (3.13.0)
      diff-lcs (>= 1.2.0, < 2.0)
      rspec-support (~> 3.13.0)
    rspec-support (3.13.0)
    simplecov (0.22.0)
      docile (~> 1.1)
      simplecov-html (~> 0.11)
      simplecov_json_formatter (~> 0.1)
    simplecov-html (0.12.3)
    simplecov_json_formatter (0.1.4)
    sqlite3 (1.7.2)
      mini_portile2 (~> 2.8.0)
    sqlite3 (1.7.2-aarch64-linux)
    sqlite3 (1.7.2-arm64-darwin)
    sqlite3 (1.7.2-x86_64-darwin)
    sqlite3 (1.7.2-x86_64-linux)
    tzinfo (2.0.6)
      concurrent-ruby (~> 1.0)

PLATFORMS
  aarch64-linux
  arm64-darwin
  ruby
  x86_64-darwin
  x86_64-linux

DEPENDENCIES
  activerecord
  bundler (>= 1.5, < 3)
  canvas_stringex!
  rake
  rspec (~> 3.12)
  simplecov (~> 0.22)
  sqlite3

BUNDLED WITH
   2.5.6<|MERGE_RESOLUTION|>--- conflicted
+++ resolved
@@ -22,11 +22,7 @@
     i18n (1.14.1)
       concurrent-ruby (~> 1.0)
     mini_portile2 (2.8.5)
-<<<<<<< HEAD
-    minitest (5.21.2)
-=======
     minitest (5.22.2)
->>>>>>> 9d21a3c2
     rake (13.1.0)
     rspec (3.13.0)
       rspec-core (~> 3.13.0)
