PATH
  remote: .
  specs:
    canvas_stringex (0.0.1)

GEM
  remote: https://rubygems.org/
  specs:
    activemodel (7.0.8)
      activesupport (= 7.0.8)
    activerecord (7.0.8)
      activemodel (= 7.0.8)
      activesupport (= 7.0.8)
    activesupport (7.0.8)
      concurrent-ruby (~> 1.0, >= 1.0.2)
      i18n (>= 1.6, < 2)
      minitest (>= 5.1)
      tzinfo (~> 2.0)
    concurrent-ruby (1.3.3)
    diff-lcs (1.5.1)
    docile (1.4.0)
    i18n (1.14.5)
      concurrent-ruby (~> 1.0)
<<<<<<< HEAD
    mini_portile2 (2.8.6)
=======
    mini_portile2 (2.8.7)
>>>>>>> 19b70d1c
    minitest (5.23.1)
    rake (13.2.1)
    rspec (3.13.0)
      rspec-core (~> 3.13.0)
      rspec-expectations (~> 3.13.0)
      rspec-mocks (~> 3.13.0)
    rspec-core (3.13.0)
      rspec-support (~> 3.13.0)
    rspec-expectations (3.13.0)
      diff-lcs (>= 1.2.0, < 2.0)
      rspec-support (~> 3.13.0)
    rspec-mocks (3.13.1)
      diff-lcs (>= 1.2.0, < 2.0)
      rspec-support (~> 3.13.0)
    rspec-support (3.13.1)
    simplecov (0.22.0)
      docile (~> 1.1)
      simplecov-html (~> 0.11)
      simplecov_json_formatter (~> 0.1)
    simplecov-html (0.12.3)
    simplecov_json_formatter (0.1.4)
    sqlite3 (1.7.3)
      mini_portile2 (~> 2.8.0)
    sqlite3 (1.7.3-aarch64-linux)
    sqlite3 (1.7.3-arm64-darwin)
    sqlite3 (1.7.3-x86_64-darwin)
    sqlite3 (1.7.3-x86_64-linux)
    tzinfo (2.0.6)
      concurrent-ruby (~> 1.0)

PLATFORMS
  aarch64-linux
  arm64-darwin
  ruby
  x86_64-darwin
  x86_64-linux

DEPENDENCIES
  activerecord
  bundler (>= 1.5, < 3)
  canvas_stringex!
  rake
  rspec (~> 3.12)
  simplecov (~> 0.22)
  sqlite3

RUBY VERSION
   ruby 3.1.2p20

BUNDLED WITH
   2.5.10<|MERGE_RESOLUTION|>--- conflicted
+++ resolved
@@ -21,11 +21,7 @@
     docile (1.4.0)
     i18n (1.14.5)
       concurrent-ruby (~> 1.0)
-<<<<<<< HEAD
-    mini_portile2 (2.8.6)
-=======
     mini_portile2 (2.8.7)
->>>>>>> 19b70d1c
     minitest (5.23.1)
     rake (13.2.1)
     rspec (3.13.0)
