--- conflicted
+++ resolved
@@ -29,11 +29,7 @@
     diff-lcs (1.5.1)
     docile (1.4.0)
     drb (2.2.1)
-<<<<<<< HEAD
-    i18n (1.14.1)
-=======
     i18n (1.14.4)
->>>>>>> 28150b7e
       concurrent-ruby (~> 1.0)
     mini_portile2 (2.8.5)
     minitest (5.22.3)
