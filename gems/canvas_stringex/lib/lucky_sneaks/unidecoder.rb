# frozen_string_literal: true

#
# Copyright (C) 2011 - present Instructure, Inc.
#
# This file is part of Canvas.
#
# Canvas is free software: you can redistribute it and/or modify it under
# the terms of the GNU Affero General Public License as published by the Free
# Software Foundation, version 3 of the License.
#
# Canvas is distributed in the hope that it will be useful, but WITHOUT ANY
# WARRANTY; without even the implied warranty of MERCHANTABILITY or FITNESS FOR
# A PARTICULAR PURPOSE. See the GNU Affero General Public License for more
# details.
#
# You should have received a copy of the GNU Affero General Public License along
# with this program. If not, see <http://www.gnu.org/licenses/>.

require "json"

module LuckySneaks
  module Unidecoder
    # Contains Unicode codepoints, loading as needed from JSON files
<<<<<<< HEAD
    CODEPOINTS = Hash.new { |h, k|
      h[k] = JSON.load(File.read(File.join(File.dirname(__FILE__), "unidecoder_data", "#{k}.json")))
    } unless defined?(CODEPOINTS)
=======
    unless defined?(CODEPOINTS)
      CODEPOINTS = Hash.new do |h, k|
        h[k] = JSON.parse(File.read(File.join(File.dirname(__FILE__), "unidecoder_data", "#{k}.json")))
      end
    end
>>>>>>> 2bda9f78

    class << self
      # Returns string with its UTF-8 characters transliterated to ASCII ones
      #
      # You're probably better off just using the added String#to_ascii
      def decode(string)
        string.gsub(/[^\x00-\x7f]/u) do |codepoint|
          unpacked = codepoint.unpack("U")[0]
          begin
            CODEPOINTS[code_group(unpacked)][grouped_point(unpacked)]
          rescue
            # Hopefully this won't come up much
            "?"
          end
        end
      end

      # Returns character for the given Unicode codepoint
      def encode(codepoint)
        ["0x#{codepoint}".to_i(16)].pack("U")
      end

      # Returns string indicating which file (and line) contains the
      # transliteration value for the character
      def in_json_file(character)
        unpacked = character.unpack("U")[0]
        "#{code_group(unpacked)}.json (line #{grouped_point(unpacked) + 2})"
      end

      private

      # Returns the Unicode codepoint grouping for the given character
      def code_group(unpacked_character)
        "x%02x" % (unpacked_character >> 8)
      end

      # Returns the index of the given character in the YAML file for its codepoint group
      def grouped_point(unpacked_character)
        unpacked_character & 255
      end
    end
  end
end

module LuckySneaks
  module StringExtensions
    # Returns string with its UTF-8 characters transliterated to ASCII ones. Example:
    #
    #   "⠋⠗⠁⠝⠉⠑".to_ascii #=> "braille"
    def to_ascii
      LuckySneaks::Unidecoder.decode(self)
    end
  end
end<|MERGE_RESOLUTION|>--- conflicted
+++ resolved
@@ -22,17 +22,11 @@
 module LuckySneaks
   module Unidecoder
     # Contains Unicode codepoints, loading as needed from JSON files
-<<<<<<< HEAD
-    CODEPOINTS = Hash.new { |h, k|
-      h[k] = JSON.load(File.read(File.join(File.dirname(__FILE__), "unidecoder_data", "#{k}.json")))
-    } unless defined?(CODEPOINTS)
-=======
     unless defined?(CODEPOINTS)
       CODEPOINTS = Hash.new do |h, k|
         h[k] = JSON.parse(File.read(File.join(File.dirname(__FILE__), "unidecoder_data", "#{k}.json")))
       end
     end
->>>>>>> 2bda9f78
 
     class << self
       # Returns string with its UTF-8 characters transliterated to ASCII ones
@@ -40,7 +34,7 @@
       # You're probably better off just using the added String#to_ascii
       def decode(string)
         string.gsub(/[^\x00-\x7f]/u) do |codepoint|
-          unpacked = codepoint.unpack("U")[0]
+          unpacked = codepoint.unpack1("U")
           begin
             CODEPOINTS[code_group(unpacked)][grouped_point(unpacked)]
           rescue
@@ -58,7 +52,7 @@
       # Returns string indicating which file (and line) contains the
       # transliteration value for the character
       def in_json_file(character)
-        unpacked = character.unpack("U")[0]
+        unpacked = character.unpack1("U")
         "#{code_group(unpacked)}.json (line #{grouped_point(unpacked) + 2})"
       end
 
