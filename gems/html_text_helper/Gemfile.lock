PATH
  remote: ../canvas_text_helper
  specs:
    canvas_text_helper (0.0.1)
      i18n

PATH
  remote: .
  specs:
    html_text_helper (0.0.1)
      activesupport (>= 3.2)
      canvas_text_helper
      nokogiri
      sanitize (~> 6.0)
      twitter-text (~> 3.1)

GEM
  remote: https://rubygems.org/
  specs:
    activesupport (7.0.8)
      concurrent-ruby (~> 1.0, >= 1.0.2)
      i18n (>= 1.6, < 2)
      minitest (>= 5.1)
      tzinfo (~> 2.0)
    concurrent-ruby (1.2.3)
    crass (1.0.6)
    diff-lcs (1.5.1)
    docile (1.4.0)
    i18n (1.14.5)
      concurrent-ruby (~> 1.0)
    idn-ruby (0.1.5)
    mini_portile2 (2.8.6)
<<<<<<< HEAD
    minitest (5.23.0)
=======
    minitest (5.23.1)
>>>>>>> 4b37e285
    nokogiri (1.16.5)
      mini_portile2 (~> 2.8.2)
      racc (~> 1.4)
    nokogiri (1.16.5-aarch64-linux)
      racc (~> 1.4)
    nokogiri (1.16.5-arm64-darwin)
      racc (~> 1.4)
    nokogiri (1.16.5-x86_64-darwin)
      racc (~> 1.4)
    nokogiri (1.16.5-x86_64-linux)
      racc (~> 1.4)
    racc (1.8.0)
    rspec (3.13.0)
      rspec-core (~> 3.13.0)
      rspec-expectations (~> 3.13.0)
      rspec-mocks (~> 3.13.0)
    rspec-core (3.13.0)
      rspec-support (~> 3.13.0)
    rspec-expectations (3.13.0)
      diff-lcs (>= 1.2.0, < 2.0)
      rspec-support (~> 3.13.0)
    rspec-mocks (3.13.1)
      diff-lcs (>= 1.2.0, < 2.0)
      rspec-support (~> 3.13.0)
    rspec-support (3.13.1)
    sanitize (6.1.0)
      crass (~> 1.0.2)
      nokogiri (>= 1.12.0)
    simplecov (0.22.0)
      docile (~> 1.1)
      simplecov-html (~> 0.11)
      simplecov_json_formatter (~> 0.1)
    simplecov-html (0.12.3)
    simplecov_json_formatter (0.1.4)
    twitter-text (3.1.0)
      idn-ruby
      unf (~> 0.1.0)
    tzinfo (2.0.6)
      concurrent-ruby (~> 1.0)
    unf (0.1.4)
      unf_ext
    unf_ext (0.0.9.1)

PLATFORMS
  aarch64-linux
  arm64-darwin
  ruby
  x86_64-darwin
  x86_64-linux

DEPENDENCIES
  bundler (~> 2.2)
  canvas_text_helper!
  html_text_helper!
  rspec (~> 3.12)
  simplecov (~> 0.22)

RUBY VERSION
   ruby 3.1.2p20

BUNDLED WITH
   2.5.10<|MERGE_RESOLUTION|>--- conflicted
+++ resolved
@@ -30,11 +30,7 @@
       concurrent-ruby (~> 1.0)
     idn-ruby (0.1.5)
     mini_portile2 (2.8.6)
-<<<<<<< HEAD
-    minitest (5.23.0)
-=======
     minitest (5.23.1)
->>>>>>> 4b37e285
     nokogiri (1.16.5)
       mini_portile2 (~> 2.8.2)
       racc (~> 1.4)
