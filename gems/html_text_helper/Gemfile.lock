PATH
  remote: ../canvas_text_helper
  specs:
    canvas_text_helper (0.0.1)
      i18n

PATH
  remote: .
  specs:
    html_text_helper (0.0.1)
      activesupport (>= 3.2)
      canvas_text_helper
      nokogiri
      sanitize (~> 6.0)
      twitter-text (~> 3.1)

GEM
  remote: https://rubygems.org/
  specs:
    activesupport (7.0.8)
      concurrent-ruby (~> 1.0, >= 1.0.2)
      i18n (>= 1.6, < 2)
      minitest (>= 5.1)
      tzinfo (~> 2.0)
    concurrent-ruby (1.3.3)
    crass (1.0.6)
    diff-lcs (1.5.1)
    docile (1.4.0)
    i18n (1.14.5)
      concurrent-ruby (~> 1.0)
    idn-ruby (0.1.5)
<<<<<<< HEAD
    mini_portile2 (2.8.6)
=======
    mini_portile2 (2.8.7)
>>>>>>> 6d644d6a
    minitest (5.23.1)
    nokogiri (1.16.5)
      mini_portile2 (~> 2.8.2)
      racc (~> 1.4)
    nokogiri (1.16.5-aarch64-linux)
      racc (~> 1.4)
    nokogiri (1.16.5-arm64-darwin)
      racc (~> 1.4)
    nokogiri (1.16.5-x86_64-darwin)
      racc (~> 1.4)
    nokogiri (1.16.5-x86_64-linux)
      racc (~> 1.4)
    racc (1.8.0)
    rspec (3.13.0)
      rspec-core (~> 3.13.0)
      rspec-expectations (~> 3.13.0)
      rspec-mocks (~> 3.13.0)
    rspec-core (3.13.0)
      rspec-support (~> 3.13.0)
    rspec-expectations (3.13.0)
      diff-lcs (>= 1.2.0, < 2.0)
      rspec-support (~> 3.13.0)
    rspec-mocks (3.13.1)
      diff-lcs (>= 1.2.0, < 2.0)
      rspec-support (~> 3.13.0)
    rspec-support (3.13.1)
    sanitize (6.1.0)
      crass (~> 1.0.2)
      nokogiri (>= 1.12.0)
    simplecov (0.22.0)
      docile (~> 1.1)
      simplecov-html (~> 0.11)
      simplecov_json_formatter (~> 0.1)
    simplecov-html (0.12.3)
    simplecov_json_formatter (0.1.4)
    twitter-text (3.1.0)
      idn-ruby
      unf (~> 0.1.0)
    tzinfo (2.0.6)
      concurrent-ruby (~> 1.0)
    unf (0.1.4)
      unf_ext
    unf_ext (0.0.9.1)

PLATFORMS
  aarch64-linux
  arm64-darwin
  ruby
  x86_64-darwin
  x86_64-linux

DEPENDENCIES
  bundler (~> 2.2)
  canvas_text_helper!
  html_text_helper!
  rspec (~> 3.12)
  simplecov (~> 0.22)

RUBY VERSION
   ruby 3.1.2p20

BUNDLED WITH
   2.5.10<|MERGE_RESOLUTION|>--- conflicted
+++ resolved
@@ -29,11 +29,7 @@
     i18n (1.14.5)
       concurrent-ruby (~> 1.0)
     idn-ruby (0.1.5)
-<<<<<<< HEAD
-    mini_portile2 (2.8.6)
-=======
     mini_portile2 (2.8.7)
->>>>>>> 6d644d6a
     minitest (5.23.1)
     nokogiri (1.16.5)
       mini_portile2 (~> 2.8.2)
