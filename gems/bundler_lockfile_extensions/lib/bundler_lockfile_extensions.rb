# frozen_string_literal: true

#
# Copyright (C) 2023 - present Instructure, Inc.
#
# This file is part of Canvas.
#
# Canvas is free software: you can redistribute it and/or modify it under
# the terms of the GNU Affero General Public License as published by the Free
# Software Foundation, version 3 of the License.
#
# Canvas is distributed in the hope that it will be useful, but WITHOUT ANY
# WARRANTY; without even the implied warranty of MERCHANTABILITY or FITNESS FOR
# A PARTICULAR PURPOSE. See the GNU Affero General Public License for more
# details.
#
# You should have received a copy of the GNU Affero General Public License along
# with this program. If not, see <http://www.gnu.org/licenses/>.
#

require "bundler_lockfile_extensions/bundler"
require "bundler_lockfile_extensions/bundler/definition"
require "bundler_lockfile_extensions/bundler/dsl"
require "bundler_lockfile_extensions/bundler/source_list"

# Extends Bundler to allow arbitrarily many lockfiles (and Gemfiles!)
# for variations of the Gemfile, while keeping all of the lockfiles in sync.
#
# `bundle install`, `bundle lock`, and `bundle update` will operate only on
# the default lockfile (Gemfile.lock), afterwhich all other lockfiles will
# be re-created based on this default lockfile. Additional lockfiles can be
# based on the same Gemfile, but vary at runtime based on something like an
# environment variable, global variable, or constant. When defining such a
# lockfile, you should use a prepare callback that sets up the proper
# environment for that variation, even if that's not what would otherwise
# be selected by the launching environment.
#
# Alternately (or in addition!), you can define a lockfile to use a completely
# different Gemfile. This will have the effect that common dependencies between
# the two Gemfiles will stay locked to the same version in each lockfile.
#
# A lockfile definition can opt in to requiring explicit pinning for
# any dependency that exists in that variation, but does not exist in the default
# lockfile. This is especially useful if for some reason a given
# lockfile will _not_ be committed to version control (such as a variation
# that will include private plugins).
#
# Finally, `bundle check` will enforce additional checks to compare the final
# locked versions of dependencies between the various lockfiles to ensure
# they end up the same. This check might be tripped if Gemfile variations
# (accidentally!) have conflicting version constraints on a dependency, that
# are still self-consistent with that single Gemfile variation.
# `bundle install`, `bundle lock`, and `bundle update` will also verify these
# additional checks. You can additionally explicitly allow version variations
# between explicit dependencies (and their sub-dependencies), for cases where
# the lockfile variation is specifically to transition to a new version of
# a dependency (like a Rails upgrade).
#
module BundlerLockfileExtensions
  class << self
    attr_reader :lockfile_definitions

    def enabled?
      @lockfile_definitions
    end

    # @param lockfile [String] The lockfile path
    # @param Builder [::Bundler::DSL] The Bundler DSL
    # @param gemfile [String, nil]
    #   The Gemfile for this lockfile (defaults to Gemfile)
    # @param current [true, false] If this is the currently active combination
    # @param prepare [Proc, nil]
    #   The callback to set up the environment so your Gemfile knows this is
    #   the intended lockfile, and to select dependencies appropriately.
    # @param allow_mismatched_dependencies [true, false]
    #   Allows version differences in dependencies between this lockfile and
    #   the default lockfile. Note that even with this option, only top-level
    #   dependencies that differ from the default lockfile, and their transitive
    #   depedencies, are allowed to mismatch.
    # @param enforce_pinned_additional_dependencies [true, false]
    #   If dependencies are present in this lockfile that are not present in the
    #   default lockfile, enforce that they are pinned.
    def add_lockfile(lockfile = nil,
                     builder:,
                     gemfile: nil,
                     current: false,
                     prepare: nil,
                     allow_mismatched_dependencies: true,
                     enforce_pinned_additional_dependencies: false)
      enable unless enabled?

      default = gemfile.nil? && lockfile.nil?
      if default && default_lockfile_definition
        raise ArgumentError, "Only one default lockfile (gemfile and lockfile unspecified) is allowed"
      end
      if current && @lockfile_definitions.any? { |definition| definition[:current] }
        raise ArgumentError, "Only one lockfile can be flagged as the current lockfile"
      end

      @lockfile_definitions << (lockfile_def = {
        gemfile: (gemfile && ::Bundler.root.join(gemfile).expand_path) || ::Bundler.default_gemfile,
        lockfile: (lockfile && ::Bundler.root.join(lockfile).expand_path) || ::Bundler.default_lockfile,
<<<<<<< HEAD
        default: default,
        current: current,
        prepare: prepare,
        allow_mismatched_dependencies: allow_mismatched_dependencies,
        enforce_pinned_additional_dependencies: enforce_pinned_additional_dependencies
=======
        default:,
        current:,
        prepare:,
        allow_mismatched_dependencies:,
        enforce_pinned_additional_dependencies:
>>>>>>> a9d918a9
      }.freeze)

      # if BUNDLE_LOCKFILE is specified, explicitly use only that lockfile, regardless of the command
      if ENV["BUNDLE_LOCKFILE"]
        if File.expand_path(ENV["BUNDLE_LOCKFILE"]) == lockfile_def[:lockfile].to_s
          prepare&.call
          set_lockfile = true
          # we started evaluating the project's primary gemfile, but got told to use a lockfile
          # associated with a different Gemfile. so we need to evaluate that Gemfile instead
          if lockfile_def[:gemfile] != ::Bundler.default_gemfile
            # share a cache between all lockfiles
            ::Bundler.cache_root = ::Bundler.root
            ENV["BUNDLE_GEMFILE"] = lockfile_def[:gemfile].to_s
            ::Bundler.root = ::Bundler.default_gemfile.dirname
            ::Bundler.default_lockfile = lockfile_def[:lockfile]

            builder.eval_gemfile(::Bundler.default_gemfile)

            return false
          end
        end
      else
        # always use the default lockfile for `bundle check`, `bundle install`,
        # `bundle lock`, and `bundle update`. `bundle cache` delegates to
        # `bundle install`, but we want that to run as-normal.
        set_lockfile = if (defined?(::Bundler::CLI::Check) ||
          defined?(::Bundler::CLI::Install) ||
          defined?(::Bundler::CLI::Lock) ||
          defined?(::Bundler::CLI::Update)) &&
                          !defined?(::Bundler::CLI::Cache)
                         prepare&.call if default
                         default
                       else
                         current
                       end
      end
      ::Bundler.default_lockfile = lockfile_def[:lockfile] if set_lockfile
      true
    end

    # @!visibility private
    def after_install_all(install: true)
      previous_recursive = @recursive

      return unless enabled?
      return if ENV["BUNDLE_LOCKFILE"] # explicitly working against a single lockfile

      # must be running `bundle cache`
      return unless ::Bundler.default_lockfile == default_lockfile_definition[:lockfile]

      if ::Bundler.frozen_bundle? && !install
        # only do the checks if we're frozen
        require "bundler_lockfile_extensions/check"

        exit 1 unless Check.run
        return
      end

      # this hook will be called recursively when it has to install gems
      # for a secondary lockfile. defend against that
      return if @recursive

      @recursive = true

      require "tempfile"
      require "bundler_lockfile_extensions/lockfile_generator"

      ::Bundler.ui.info ""

      default_lockfile_contents = ::Bundler.default_lockfile.read.freeze
      default_specs = ::Bundler::LockfileParser.new(default_lockfile_contents).specs.to_h do |spec| # rubocop:disable Rails/IndexBy
        [[spec.name, spec.platform], spec]
      end
      default_root = ::Bundler.root

      ::Bundler.settings.temporary(cache_all_platforms: true, suppress_install_using_messages: true) do
        @lockfile_definitions.each do |lockfile_definition|
          # we already wrote the default lockfile
          next if lockfile_definition[:default]

          # root needs to be set so that paths are output relative to the correct root in the lockfile
          ::Bundler.root = lockfile_definition[:gemfile].dirname

          relative_lockfile = lockfile_definition[:lockfile].relative_path_from(Dir.pwd)
          if ::Bundler.frozen_bundle?
            # if we're frozen, you have to use the pre-existing lockfile
            unless lockfile_definition[:lockfile].exist?
              ::Bundler.ui.error("The bundle is locked, but #{relative_lockfile} is missing. Please make sure you have checked #{relative_lockfile} into version control before deploying.")
              exit 1
            end

            ::Bundler.ui.info("Installing gems for #{relative_lockfile}...")
<<<<<<< HEAD
            write_lockfile(lockfile_definition, lockfile_definition[:lockfile], install: install)
=======
            write_lockfile(lockfile_definition, lockfile_definition[:lockfile], install:)
>>>>>>> a9d918a9
          else
            ::Bundler.ui.info("Syncing to #{relative_lockfile}...")

            # adjust locked paths from the default lockfile to be relative to _this_ gemfile
            adjusted_default_lockfile_contents = default_lockfile_contents.gsub(/PATH\n  remote: ([^\n]+)\n/) do |remote|
              remote_path = Pathname.new($1)
              next remote if remote_path.absolute?

              relative_remote_path = remote_path.expand_path(default_root).relative_path_from(::Bundler.root).to_s
              remote.sub($1, relative_remote_path)
            end

            # add a source for the current gem
            gem_spec = default_specs[[File.basename(::Bundler.root), "ruby"]]

            if gem_spec
              adjusted_default_lockfile_contents += <<~TEXT
                PATH
                  remote: .
                  specs:
                #{gem_spec.to_lock}
              TEXT
            end

            if lockfile_definition[:lockfile].exist?
              # if the lockfile already exists, "merge" it together
              default_lockfile = ::Bundler::LockfileParser.new(adjusted_default_lockfile_contents)
              lockfile = ::Bundler::LockfileParser.new(lockfile_definition[:lockfile].read)

              # replace any duplicate specs with what's in the default lockfile
              lockfile.specs.map! do |spec|
                default_specs[[spec.name, spec.platform]] || spec
              end
              lockfile.specs.replace(default_lockfile.specs + lockfile.specs).uniq!
              lockfile.sources.replace(default_lockfile.sources + lockfile.sources).uniq!
              lockfile.platforms.concat(default_lockfile.platforms).uniq!
              lockfile.instance_variable_set(:@ruby_version, default_lockfile.ruby_version)
              lockfile.instance_variable_set(:@bundler_version, default_lockfile.bundler_version)

              new_contents = LockfileGenerator.generate(lockfile)
            else
              # no lockfile? just start out with the default lockfile's contents to inherit its
              # locked gems
              new_contents = adjusted_default_lockfile_contents
            end

            # Now build a definition based on the given Gemfile, with the combined lockfile
            Tempfile.create do |temp_lockfile|
              temp_lockfile.write(new_contents)
              temp_lockfile.flush

<<<<<<< HEAD
              write_lockfile(lockfile_definition, temp_lockfile.path, install: install)
=======
              write_lockfile(lockfile_definition, temp_lockfile.path, install:)
>>>>>>> a9d918a9
            end
          end
        end
      end

      require "bundler_lockfile_extensions/check"

      exit 1 unless Check.run
    ensure
      @recursive = previous_recursive
    end

    private

    def enable
      @lockfile_definitions ||= []

      ::Bundler.singleton_class.prepend(Bundler::ClassMethods)
      ::Bundler::Definition.prepend(Bundler::Definition)
      ::Bundler::SourceList.prepend(Bundler::SourceList)
    end

    def default_lockfile_definition
      @default_lockfile_definition ||= @lockfile_definitions.find { |d| d[:default] }
    end

    def write_lockfile(lockfile_definition, lockfile, install:)
      lockfile_definition[:prepare]&.call
      definition = ::Bundler::Definition.build(lockfile_definition[:gemfile], lockfile, false)

      resolved_remotely = false
      begin
        previous_ui_level = ::Bundler.ui.level
        ::Bundler.ui.level = "warn"
        begin
          definition.resolve_with_cache!
        rescue ::Bundler::GemNotFound
          definition = ::Bundler::Definition.build(lockfile_definition[:gemfile], lockfile, false)
          definition.resolve_remotely!
          resolved_remotely = true
        end
        definition.lock(lockfile_definition[:lockfile], true)
      ensure
        ::Bundler.ui.level = previous_ui_level
      end

      # if we're running `bundle install` or `bundle update`, and something is missing from
      # the secondary lockfile, install it.
      if install && (definition.missing_specs.any? || resolved_remotely)
        ::Bundler.with_default_lockfile(lockfile_definition[:lockfile]) do
          ::Bundler::Installer.install(lockfile_definition[:gemfile].dirname, definition, {})
        end
      end
    end
  end

  @recursive = false
end

Bundler::Dsl.include(BundlerLockfileExtensions::Bundler::Dsl)

# this is terrible, but we can't prepend into any module because we only load
# _inside_ of the CLI commands already running
if defined?(Bundler::CLI::Check)
  require "bundler_lockfile_extensions/check"
  at_exit do
    next unless $!.nil?
    next if $!.is_a?(SystemExit) && !$!.success?

    next if BundlerLockfileExtensions::Check.run

    Bundler.ui.warn("You can attempt to fix by running `bundle install`")
    exit 1
  end
end
if defined?(Bundler::CLI::Lock)
  at_exit do
    next unless $!.nil?
    next if $!.is_a?(SystemExit) && !$!.success?

    BundlerLockfileExtensions.after_install_all(install: false)
  end
end<|MERGE_RESOLUTION|>--- conflicted
+++ resolved
@@ -100,19 +100,11 @@
       @lockfile_definitions << (lockfile_def = {
         gemfile: (gemfile && ::Bundler.root.join(gemfile).expand_path) || ::Bundler.default_gemfile,
         lockfile: (lockfile && ::Bundler.root.join(lockfile).expand_path) || ::Bundler.default_lockfile,
-<<<<<<< HEAD
-        default: default,
-        current: current,
-        prepare: prepare,
-        allow_mismatched_dependencies: allow_mismatched_dependencies,
-        enforce_pinned_additional_dependencies: enforce_pinned_additional_dependencies
-=======
         default:,
         current:,
         prepare:,
         allow_mismatched_dependencies:,
         enforce_pinned_additional_dependencies:
->>>>>>> a9d918a9
       }.freeze)
 
       # if BUNDLE_LOCKFILE is specified, explicitly use only that lockfile, regardless of the command
@@ -205,11 +197,7 @@
             end
 
             ::Bundler.ui.info("Installing gems for #{relative_lockfile}...")
-<<<<<<< HEAD
-            write_lockfile(lockfile_definition, lockfile_definition[:lockfile], install: install)
-=======
             write_lockfile(lockfile_definition, lockfile_definition[:lockfile], install:)
->>>>>>> a9d918a9
           else
             ::Bundler.ui.info("Syncing to #{relative_lockfile}...")
 
@@ -261,11 +249,7 @@
               temp_lockfile.write(new_contents)
               temp_lockfile.flush
 
-<<<<<<< HEAD
-              write_lockfile(lockfile_definition, temp_lockfile.path, install: install)
-=======
               write_lockfile(lockfile_definition, temp_lockfile.path, install:)
->>>>>>> a9d918a9
             end
           end
         end
