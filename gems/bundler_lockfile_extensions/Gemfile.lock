PATH
  remote: .
  specs:
    bundler_lockfile_extensions (0.0.2)

GEM
  remote: https://rubygems.org/
  specs:
    byebug (11.1.3)
    diff-lcs (1.5.0)
    rspec (3.12.0)
      rspec-core (~> 3.12.0)
      rspec-expectations (~> 3.12.0)
      rspec-mocks (~> 3.12.0)
    rspec-core (3.12.1)
      rspec-support (~> 3.12.0)
    rspec-expectations (3.12.2)
      diff-lcs (>= 1.2.0, < 2.0)
      rspec-support (~> 3.12.0)
    rspec-mocks (3.12.5)
      diff-lcs (>= 1.2.0, < 2.0)
      rspec-support (~> 3.12.0)
    rspec-support (3.12.0)

PLATFORMS
  aarch64-linux
  arm64-darwin
  x86_64-darwin
  x86_64-linux

DEPENDENCIES
  bundler_lockfile_extensions!
<<<<<<< HEAD
=======
  byebug
>>>>>>> b546d3a2
  rspec (~> 3.12)

BUNDLED WITH
   2.3.26<|MERGE_RESOLUTION|>--- conflicted
+++ resolved
@@ -30,10 +30,7 @@
 
 DEPENDENCIES
   bundler_lockfile_extensions!
-<<<<<<< HEAD
-=======
   byebug
->>>>>>> b546d3a2
   rspec (~> 3.12)
 
 BUNDLED WITH
