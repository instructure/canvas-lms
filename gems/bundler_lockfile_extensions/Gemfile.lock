PATH
  remote: .
  specs:
    bundler_lockfile_extensions (0.0.2)

GEM
  remote: https://rubygems.org/
  specs:
    byebug (11.1.3)
    diff-lcs (1.5.0)
    rspec (3.12.0)
      rspec-core (~> 3.12.0)
      rspec-expectations (~> 3.12.0)
      rspec-mocks (~> 3.12.0)
    rspec-core (3.12.1)
      rspec-support (~> 3.12.0)
    rspec-expectations (3.12.2)
      diff-lcs (>= 1.2.0, < 2.0)
      rspec-support (~> 3.12.0)
    rspec-mocks (3.12.5)
      diff-lcs (>= 1.2.0, < 2.0)
      rspec-support (~> 3.12.0)
    rspec-support (3.12.0)

PLATFORMS
  aarch64-linux
  arm64-darwin
  x86_64-darwin
  x86_64-linux

DEPENDENCIES
  bundler_lockfile_extensions!
<<<<<<< HEAD
=======
  byebug
>>>>>>> 87563733
  rspec (~> 3.12)

BUNDLED WITH
   2.3.26<|MERGE_RESOLUTION|>--- conflicted
+++ resolved
@@ -30,10 +30,7 @@
 
 DEPENDENCIES
   bundler_lockfile_extensions!
-<<<<<<< HEAD
-=======
   byebug
->>>>>>> 87563733
   rspec (~> 3.12)
 
 BUNDLED WITH
