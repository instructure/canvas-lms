--- conflicted
+++ resolved
@@ -87,24 +87,14 @@
       activerecord (>= 5.2)
       activesupport (>= 5.2)
     aws-eventstream (1.3.0)
-<<<<<<< HEAD
-    aws-partitions (1.933.0)
-    aws-sdk-core (3.196.1)
-=======
     aws-partitions (1.942.0)
     aws-sdk-core (3.197.0)
->>>>>>> 19b70d1c
       aws-eventstream (~> 1, >= 1.3.0)
       aws-partitions (~> 1, >= 1.651.0)
       aws-sigv4 (~> 1.8)
       jmespath (~> 1, >= 1.6.1)
-<<<<<<< HEAD
-    aws-sdk-kms (1.82.0)
-      aws-sdk-core (~> 3, >= 3.193.0)
-=======
     aws-sdk-kms (1.83.0)
       aws-sdk-core (~> 3, >= 3.197.0)
->>>>>>> 19b70d1c
       aws-sigv4 (~> 1.1)
     aws-sdk-s3 (1.152.1)
       aws-sdk-core (~> 3, >= 3.197.0)
@@ -170,11 +160,7 @@
       net-pop
       net-smtp
     mini_mime (1.1.5)
-<<<<<<< HEAD
-    mini_portile2 (2.8.6)
-=======
     mini_portile2 (2.8.7)
->>>>>>> 19b70d1c
     minitest (5.23.1)
     mutex_m (0.2.0)
     net-imap (0.4.12)
