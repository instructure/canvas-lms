# frozen_string_literal: true

#
# Copyright (C) 2015 - present Instructure, Inc.
#
# This file is part of Canvas.
#
# Canvas is free software: you can redistribute it and/or modify it under
# the terms of the GNU Affero General Public License as published by the Free
# Software Foundation, version 3 of the License.
#
# Canvas is distributed in the hope that it will be useful, but WITHOUT ANY
# WARRANTY; without even the implied warranty of MERCHANTABILITY or FITNESS FOR
# A PARTICULAR PURPOSE. See the GNU Affero General Public License for more
# details.
#
# You should have received a copy of the GNU Affero General Public License along
# with this program. If not, see <http://www.gnu.org/licenses/>.
#

require 'spec_helper'

describe IncomingMailProcessor::SqsMailbox do
  subject { IncomingMailProcessor::SqsMailbox.new(default_config) }

  let(:message_bucket) { double(object: double(get: double(body: StringIO.new("raw email")))) }
  let(:sqs_message) { double(body: sqs_message_body) }
  let(:sqs_message_body) do
    {
      Message: {
        mail: {
          messageId: 's3_key'
        }
      }.to_json
    }.to_json
  end
  let(:queue) { double }
  let(:default_config) do
    {
      access_key_id: 'access-key',
      secret_access_key: 'secret-access-key',
      incoming_mail_queue_name: 'incoming-mail-queue',
      error_folder: 'error-mail-queue',
      idle_timeout: 1,
      incoming_mail_bucket: 'bucket',
      region: 'us-east-1'
    }
  end

<<<<<<< HEAD
  let(:queue) { double }
  let(:sqs_message_body) {
    {
      Message: {
        mail: {
          messageId: 's3_key'
        }
      }.to_json
    }.to_json
  }
  let(:sqs_message) { double(body: sqs_message_body) }
  let(:message_bucket) { double(object: double(get: double(body: StringIO.new("raw email")))) }

  subject { IncomingMailProcessor::SqsMailbox.new(default_config) }
=======
  include_examples 'Mailbox'
>>>>>>> 0c292493

  describe '#connect' do
    it 'returns the incoming mail queue' do
      expect_any_instance_of(Aws::SQS::Client).to receive(:get_queue_url).and_return(double(queue_url: 'some_url'))
      expect(subject.connect).to be_a Aws::SQS::QueuePoller
    end
  end

  describe '#each_message' do
    it 'yields the SQS message and raw message content from S3' do
      s3 = double()
      expect(s3).to receive(:bucket)
        .with(default_config[:incoming_mail_bucket])
        .and_return(message_bucket)
      expect(Aws::S3::Resource).to receive(:new).and_return(s3)
      sqs = double()
      expect(sqs).to receive(:get_queue_url)
        .with(queue_name: default_config[:incoming_mail_queue_name])
        .and_return(double(queue_url: 'some_url'))
      expect(Aws::SQS::Client).to receive(:new).and_return(sqs)
      expect(Aws::SQS::QueuePoller).to receive(:new).and_return(queue)
      expect(queue).to receive(:before_request)
      expect(queue).to receive(:poll).and_yield(sqs_message)
      subject.connect
      subject.each_message do |msg, contents|
        expect(msg).to eq sqs_message
        expect(contents).to eq 'raw email'
      end
    end
  end

  describe '#move_message' do
    it 're-enqueues messages in the given queue' do
      msg = double
      expect(msg).to receive(:body).and_return('msg body')

      sqs = double()
      expect(Aws::SQS::Client).to receive(:new).and_return(sqs)
      expect(sqs).to receive(:get_queue_url)
        .with(queue_name: default_config[:incoming_mail_queue_name])
        .and_return(double(queue_url: 'incoming_url'))
      expect(sqs).to receive(:get_queue_url)
        .with(queue_name: default_config[:error_folder])
        .and_return(double(queue_url: 'error_url'))
      expect(sqs).to receive(:send_message)
        .with(message_body: 'msg body', queue_url: 'error_url')
      subject.connect
      subject.move_message(msg, default_config[:error_folder])
    end
  end

  describe '#unprocessed_message_count' do
    it 'fetches the number of visible messages from the queue' do
      sqs = double()
      expect(Aws::SQS::Client).to receive(:new).and_return(sqs)
      expect(sqs).to receive(:get_queue_url)
        .with(queue_name: default_config[:incoming_mail_queue_name])
        .and_return(double(queue_url: 'my_url'))
      response = double(attributes: { 'ApproximateNumberOfMessages' => '5' })
      expect(sqs).to receive(:get_queue_attributes)
        .with(queue_url: 'my_url', attribute_names: ['ApproximateNumberOfMessages'])
        .and_return(response)
      expect(subject.unprocessed_message_count).to eq 5
    end
  end
end<|MERGE_RESOLUTION|>--- conflicted
+++ resolved
@@ -47,24 +47,7 @@
     }
   end
 
-<<<<<<< HEAD
-  let(:queue) { double }
-  let(:sqs_message_body) {
-    {
-      Message: {
-        mail: {
-          messageId: 's3_key'
-        }
-      }.to_json
-    }.to_json
-  }
-  let(:sqs_message) { double(body: sqs_message_body) }
-  let(:message_bucket) { double(object: double(get: double(body: StringIO.new("raw email")))) }
-
-  subject { IncomingMailProcessor::SqsMailbox.new(default_config) }
-=======
   include_examples 'Mailbox'
->>>>>>> 0c292493
 
   describe '#connect' do
     it 'returns the incoming mail queue' do
@@ -75,12 +58,12 @@
 
   describe '#each_message' do
     it 'yields the SQS message and raw message content from S3' do
-      s3 = double()
+      s3 = double
       expect(s3).to receive(:bucket)
         .with(default_config[:incoming_mail_bucket])
         .and_return(message_bucket)
       expect(Aws::S3::Resource).to receive(:new).and_return(s3)
-      sqs = double()
+      sqs = double
       expect(sqs).to receive(:get_queue_url)
         .with(queue_name: default_config[:incoming_mail_queue_name])
         .and_return(double(queue_url: 'some_url'))
@@ -101,7 +84,7 @@
       msg = double
       expect(msg).to receive(:body).and_return('msg body')
 
-      sqs = double()
+      sqs = double
       expect(Aws::SQS::Client).to receive(:new).and_return(sqs)
       expect(sqs).to receive(:get_queue_url)
         .with(queue_name: default_config[:incoming_mail_queue_name])
@@ -118,7 +101,7 @@
 
   describe '#unprocessed_message_count' do
     it 'fetches the number of visible messages from the queue' do
-      sqs = double()
+      sqs = double
       expect(Aws::SQS::Client).to receive(:new).and_return(sqs)
       expect(sqs).to receive(:get_queue_url)
         .with(queue_name: default_config[:incoming_mail_queue_name])
