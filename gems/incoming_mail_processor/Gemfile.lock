PATH
  remote: ../canvas_errors
  specs:
    canvas_errors (0.1.0)
      activesupport
      code_ownership
      inst-jobs

PATH
  remote: ../canvas_text_helper
  specs:
    canvas_text_helper (0.0.1)
      i18n

PATH
  remote: ../html_text_helper
  specs:
    html_text_helper (0.0.1)
      activesupport
      canvas_text_helper
      nokogiri
      sanitize (~> 7.0)
      twitter-text (~> 3.1)

PATH
  remote: ../utf8_cleaner
  specs:
    utf8_cleaner (0.0.1)

PATH
  remote: .
  specs:
    incoming_mail_processor (0.0.1)
      activesupport (>= 3.2)
      aws-sdk-s3
      aws-sdk-sqs
      canvas_errors
      html_text_helper
      inst_statsd
      mail (~> 2.8)
      net-imap
      net-pop
      net-smtp
      utf8_cleaner

GEM
  remote: https://rubygems.org/
  specs:
    actionpack (8.0.3)
      actionview (= 8.0.3)
      activesupport (= 8.0.3)
      nokogiri (>= 1.8.5)
      rack (>= 2.2.4)
      rack-session (>= 1.0.1)
      rack-test (>= 0.6.3)
      rails-dom-testing (~> 2.2)
      rails-html-sanitizer (~> 1.6)
      useragent (~> 0.16)
    actionview (8.0.3)
      activesupport (= 8.0.3)
      builder (~> 3.1)
      erubi (~> 1.11)
      rails-dom-testing (~> 2.2)
      rails-html-sanitizer (~> 1.6)
    activemodel (8.0.3)
      activesupport (= 8.0.3)
    activerecord (8.0.3)
      activemodel (= 8.0.3)
      activesupport (= 8.0.3)
      timeout (>= 0.4.0)
    activerecord-pg-extensions (0.6.0)
      activerecord (>= 7.0, < 8.1)
      railties (>= 7.0, < 8.1)
    activesupport (8.0.3)
      base64
      benchmark (>= 0.3)
      bigdecimal
      concurrent-ruby (~> 1.0, >= 1.3.1)
      connection_pool (>= 2.2.5)
      drb
      i18n (>= 1.6, < 2)
      logger (>= 1.4.2)
      minitest (>= 5.1)
      securerandom (>= 0.3)
      tzinfo (~> 2.0, >= 2.0.5)
      uri (>= 0.13.1)
    after_transaction_commit (2.2.2)
      activerecord (>= 5.2)
    aroi (1.0.0)
      activerecord (>= 5.2)
      activesupport (>= 5.2)
    aws-eventstream (1.4.0)
    aws-partitions (1.1167.0)
    aws-sdk-core (3.218.1)
      aws-eventstream (~> 1, >= 1.3.0)
      aws-partitions (~> 1, >= 1.992.0)
      aws-sigv4 (~> 1.9)
      base64
      jmespath (~> 1, >= 1.6.1)
    aws-sdk-kms (1.101.0)
      aws-sdk-core (~> 3, >= 3.216.0)
      aws-sigv4 (~> 1.5)
    aws-sdk-s3 (1.186.1)
      aws-sdk-core (~> 3, >= 3.216.0)
      aws-sdk-kms (~> 1)
      aws-sigv4 (~> 1.5)
    aws-sdk-sqs (1.95.0)
      aws-sdk-core (~> 3, >= 3.216.0)
      aws-sigv4 (~> 1.5)
    aws-sigv4 (1.12.1)
      aws-eventstream (~> 1, >= 1.0.2)
    base64 (0.3.0)
    benchmark (0.4.1)
<<<<<<< HEAD
    bigdecimal (3.2.3)
=======
    bigdecimal (3.3.1)
>>>>>>> 99838eca
    builder (3.3.0)
    code_ownership (1.39.0)
      code_teams (~> 1.0)
      packs-specification
      sorbet-runtime (>= 0.5.11249)
    code_teams (1.1.0)
      sorbet-runtime
    concurrent-ruby (1.3.5)
    connection_pool (2.5.4)
    crass (1.0.6)
    date (3.4.1)
    debug (1.11.0)
      irb (~> 1.10)
      reline (>= 0.3.8)
    debug_inspector (1.2.0)
    diff-lcs (1.6.2)
    dogstatsd-ruby (5.7.1)
    drb (2.2.3)
    erb (5.1.1)
    erubi (1.13.1)
    et-orbi (1.4.0)
      tzinfo
<<<<<<< HEAD
    fugit (1.12.0)
=======
    fugit (1.12.1)
>>>>>>> 99838eca
      et-orbi (~> 1.4)
      raabro (~> 1.4)
    i18n (1.14.7)
      concurrent-ruby (~> 1.0)
    idn-ruby (0.1.5)
    inst-jobs (3.3.2)
      activerecord (>= 7.1)
      activerecord-pg-extensions (~> 0.4)
      activesupport (>= 7.1)
      after_transaction_commit (>= 1.0, < 3)
      debug_inspector (~> 1.0)
      fugit (~> 1.3)
      railties (>= 6.0)
    inst_statsd (3.4.0)
      aroi (>= 0.0.7)
      dogstatsd-ruby (>= 4.2, < 6.0, != 5.0.0)
      statsd-ruby (~> 1.0)
    io-console (0.8.1)
    irb (1.15.2)
      pp (>= 0.6.0)
      rdoc (>= 4.0.0)
      reline (>= 0.4.2)
    jmespath (1.6.2)
    logger (1.7.0)
    loofah (2.24.1)
      crass (~> 1.0.2)
      nokogiri (>= 1.12.0)
    mail (2.8.1)
      mini_mime (>= 0.1.1)
      net-imap
      net-pop
      net-smtp
    mini_mime (1.1.5)
<<<<<<< HEAD
    minitest (5.25.5)
=======
    minitest (5.26.0)
>>>>>>> 99838eca
    net-imap (0.5.11)
      date
      net-protocol
    net-pop (0.1.2)
      net-protocol
    net-protocol (0.2.2)
      timeout
    net-smtp (0.5.1)
      net-protocol
    nokogiri (1.18.10-aarch64-linux-gnu)
      racc (~> 1.4)
    nokogiri (1.18.10-arm64-darwin)
      racc (~> 1.4)
    nokogiri (1.18.10-x86_64-darwin)
      racc (~> 1.4)
    nokogiri (1.18.10-x86_64-linux-gnu)
      racc (~> 1.4)
    packs-specification (0.0.10)
      sorbet-runtime
    pp (0.6.3)
      prettyprint
    prettyprint (0.2.0)
    psych (5.2.6)
      date
      stringio
    raabro (1.4.0)
    racc (1.8.1)
<<<<<<< HEAD
    rack (3.1.17)
=======
    rack (3.2.3)
>>>>>>> 99838eca
    rack-session (2.1.1)
      base64 (>= 0.1.0)
      rack (>= 3.0.0)
    rack-test (2.2.0)
      rack (>= 1.3)
    rackup (2.2.1)
      rack (>= 3)
    rails-dom-testing (2.3.0)
      activesupport (>= 5.0.0)
      minitest
      nokogiri (>= 1.6)
    rails-html-sanitizer (1.6.2)
      loofah (~> 2.21)
      nokogiri (>= 1.15.7, != 1.16.7, != 1.16.6, != 1.16.5, != 1.16.4, != 1.16.3, != 1.16.2, != 1.16.1, != 1.16.0.rc1, != 1.16.0)
    railties (8.0.3)
      actionpack (= 8.0.3)
      activesupport (= 8.0.3)
      irb (~> 1.13)
      rackup (>= 1.0.0)
      rake (>= 12.2)
      thor (~> 1.0, >= 1.2.2)
      tsort (>= 0.2)
      zeitwerk (~> 2.6)
    rake (13.3.0)
<<<<<<< HEAD
    rdoc (6.14.2)
=======
    rdoc (6.15.0)
>>>>>>> 99838eca
      erb
      psych (>= 4.0.0)
      tsort
    reline (0.6.2)
      io-console (~> 0.5)
    rspec (3.13.1)
      rspec-core (~> 3.13.0)
      rspec-expectations (~> 3.13.0)
      rspec-mocks (~> 3.13.0)
    rspec-core (3.13.5)
      rspec-support (~> 3.13.0)
    rspec-expectations (3.13.5)
      diff-lcs (>= 1.2.0, < 2.0)
      rspec-support (~> 3.13.0)
    rspec-mocks (3.13.5)
      diff-lcs (>= 1.2.0, < 2.0)
      rspec-support (~> 3.13.0)
    rspec-support (3.13.6)
    sanitize (7.0.0)
      crass (~> 1.0.2)
      nokogiri (>= 1.16.8)
    securerandom (0.4.1)
    sorbet-runtime (0.5.12216)
    statsd-ruby (1.5.0)
    stringio (3.1.7)
    thor (1.4.0)
    timecop (0.9.10)
    timeout (0.4.3)
    tsort (0.2.0)
    twitter-text (3.1.0)
      idn-ruby
      unf (~> 0.1.0)
    tzinfo (2.0.6)
      concurrent-ruby (~> 1.0)
    unf (0.1.4)
      unf_ext
    unf_ext (0.0.9.1)
    uri (1.0.4)
    useragent (0.16.11)
    webrick (1.9.1)
    zeitwerk (2.7.3)

PLATFORMS
  aarch64-linux
  arm64-darwin
  ruby
  x86_64-darwin
  x86_64-linux

DEPENDENCIES
  canvas_errors!
  canvas_text_helper!
  debug
  html_text_helper!
  incoming_mail_processor!
  rspec (~> 3.12)
  timecop (~> 0.9.5)
  utf8_cleaner!
  webrick

RUBY VERSION
   ruby 3.4.1p0

BUNDLED WITH
   2.6.7<|MERGE_RESOLUTION|>--- conflicted
+++ resolved
@@ -111,11 +111,7 @@
       aws-eventstream (~> 1, >= 1.0.2)
     base64 (0.3.0)
     benchmark (0.4.1)
-<<<<<<< HEAD
-    bigdecimal (3.2.3)
-=======
     bigdecimal (3.3.1)
->>>>>>> 99838eca
     builder (3.3.0)
     code_ownership (1.39.0)
       code_teams (~> 1.0)
@@ -138,11 +134,7 @@
     erubi (1.13.1)
     et-orbi (1.4.0)
       tzinfo
-<<<<<<< HEAD
-    fugit (1.12.0)
-=======
     fugit (1.12.1)
->>>>>>> 99838eca
       et-orbi (~> 1.4)
       raabro (~> 1.4)
     i18n (1.14.7)
@@ -176,11 +168,7 @@
       net-pop
       net-smtp
     mini_mime (1.1.5)
-<<<<<<< HEAD
-    minitest (5.25.5)
-=======
     minitest (5.26.0)
->>>>>>> 99838eca
     net-imap (0.5.11)
       date
       net-protocol
@@ -208,11 +196,7 @@
       stringio
     raabro (1.4.0)
     racc (1.8.1)
-<<<<<<< HEAD
-    rack (3.1.17)
-=======
     rack (3.2.3)
->>>>>>> 99838eca
     rack-session (2.1.1)
       base64 (>= 0.1.0)
       rack (>= 3.0.0)
@@ -237,11 +221,7 @@
       tsort (>= 0.2)
       zeitwerk (~> 2.6)
     rake (13.3.0)
-<<<<<<< HEAD
-    rdoc (6.14.2)
-=======
     rdoc (6.15.0)
->>>>>>> 99838eca
       erb
       psych (>= 4.0.0)
       tsort
