--- conflicted
+++ resolved
@@ -78,21 +78,13 @@
       activerecord (>= 5.2)
       activesupport (>= 5.2)
     aws-eventstream (1.3.0)
-<<<<<<< HEAD
-    aws-partitions (1.931.0)
-=======
     aws-partitions (1.933.0)
->>>>>>> 3a2a498e
     aws-sdk-core (3.196.1)
       aws-eventstream (~> 1, >= 1.3.0)
       aws-partitions (~> 1, >= 1.651.0)
       aws-sigv4 (~> 1.8)
       jmespath (~> 1, >= 1.6.1)
-<<<<<<< HEAD
-    aws-sdk-kms (1.81.0)
-=======
     aws-sdk-kms (1.82.0)
->>>>>>> 3a2a498e
       aws-sdk-core (~> 3, >= 3.193.0)
       aws-sigv4 (~> 1.1)
     aws-sdk-s3 (1.151.0)
@@ -157,11 +149,7 @@
     method_source (1.1.0)
     mini_mime (1.1.5)
     mini_portile2 (2.8.6)
-<<<<<<< HEAD
-    minitest (5.23.0)
-=======
     minitest (5.23.1)
->>>>>>> 3a2a498e
     net-imap (0.4.11)
       date
       net-protocol
