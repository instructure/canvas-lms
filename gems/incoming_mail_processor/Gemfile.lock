--- conflicted
+++ resolved
@@ -78,30 +78,17 @@
       activerecord (>= 5.2)
       activesupport (>= 5.2)
     aws-eventstream (1.3.0)
-<<<<<<< HEAD
-    aws-partitions (1.903.0)
-    aws-sdk-core (3.191.5)
-=======
     aws-partitions (1.914.0)
     aws-sdk-core (3.192.0)
->>>>>>> 68d85f52
       aws-eventstream (~> 1, >= 1.3.0)
       aws-partitions (~> 1, >= 1.651.0)
       aws-sigv4 (~> 1.8)
       jmespath (~> 1, >= 1.6.1)
-<<<<<<< HEAD
-    aws-sdk-kms (1.78.0)
-      aws-sdk-core (~> 3, >= 3.191.0)
-      aws-sigv4 (~> 1.1)
-    aws-sdk-s3 (1.146.1)
-      aws-sdk-core (~> 3, >= 3.191.0)
-=======
     aws-sdk-kms (1.79.0)
       aws-sdk-core (~> 3, >= 3.191.0)
       aws-sigv4 (~> 1.1)
     aws-sdk-s3 (1.147.0)
       aws-sdk-core (~> 3, >= 3.192.0)
->>>>>>> 68d85f52
       aws-sdk-kms (~> 1)
       aws-sigv4 (~> 1.8)
     aws-sdk-sqs (1.70.0)
@@ -134,11 +121,7 @@
     i18n (1.14.4)
       concurrent-ruby (~> 1.0)
     idn-ruby (0.1.5)
-<<<<<<< HEAD
-    inst-jobs (3.1.16)
-=======
     inst-jobs (3.1.17)
->>>>>>> 68d85f52
       activerecord (>= 6.0)
       activerecord-pg-extensions (~> 0.4)
       activesupport (>= 6.0)
@@ -176,18 +159,6 @@
       timeout
     net-smtp (0.5.0)
       net-protocol
-<<<<<<< HEAD
-    nokogiri (1.16.3)
-      mini_portile2 (~> 2.8.2)
-      racc (~> 1.4)
-    nokogiri (1.16.3-aarch64-linux)
-      racc (~> 1.4)
-    nokogiri (1.16.3-arm64-darwin)
-      racc (~> 1.4)
-    nokogiri (1.16.3-x86_64-darwin)
-      racc (~> 1.4)
-    nokogiri (1.16.3-x86_64-linux)
-=======
     nokogiri (1.16.4)
       mini_portile2 (~> 2.8.2)
       racc (~> 1.4)
@@ -198,7 +169,6 @@
     nokogiri (1.16.4-x86_64-darwin)
       racc (~> 1.4)
     nokogiri (1.16.4-x86_64-linux)
->>>>>>> 68d85f52
       racc (~> 1.4)
     packs-specification (0.0.10)
       sorbet-runtime
@@ -226,11 +196,7 @@
     rake (13.2.1)
     rdoc (6.6.3.1)
       psych (>= 4.0.0)
-<<<<<<< HEAD
-    reline (0.5.1)
-=======
     reline (0.5.2)
->>>>>>> 68d85f52
       io-console (~> 0.5)
     rspec (3.13.0)
       rspec-core (~> 3.13.0)
@@ -288,8 +254,4 @@
    ruby 3.1.2p20
 
 BUNDLED WITH
-<<<<<<< HEAD
-   2.5.7
-=======
-   2.5.9
->>>>>>> 68d85f52
+   2.5.9