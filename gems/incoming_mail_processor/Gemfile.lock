PATH
  remote: ../canvas_errors
  specs:
    canvas_errors (0.1.0)
      activesupport
      code_ownership
      inst-jobs

PATH
  remote: ../canvas_text_helper
  specs:
    canvas_text_helper (0.0.1)
      i18n

PATH
  remote: ../html_text_helper
  specs:
    html_text_helper (0.0.1)
      activesupport (>= 3.2)
      canvas_text_helper
      nokogiri
      sanitize (~> 6.0)
      twitter-text (~> 3.1)

PATH
  remote: ../utf8_cleaner
  specs:
    utf8_cleaner (0.0.1)

PATH
  remote: .
  specs:
    incoming_mail_processor (0.0.1)
      activesupport (>= 3.2)
      aws-sdk-s3
      aws-sdk-sqs
      canvas_errors
      html_text_helper
      inst_statsd
      mail (~> 2.8)
      net-imap
      net-pop
      net-smtp
      utf8_cleaner

GEM
  remote: https://rubygems.org/
  specs:
    actionpack (7.0.8)
      actionview (= 7.0.8)
      activesupport (= 7.0.8)
      rack (~> 2.0, >= 2.2.4)
      rack-test (>= 0.6.3)
      rails-dom-testing (~> 2.0)
      rails-html-sanitizer (~> 1.0, >= 1.2.0)
    actionview (7.0.8)
      activesupport (= 7.0.8)
      builder (~> 3.1)
      erubi (~> 1.4)
      rails-dom-testing (~> 2.0)
      rails-html-sanitizer (~> 1.1, >= 1.2.0)
    activemodel (7.0.8)
      activesupport (= 7.0.8)
    activerecord (7.0.8)
      activemodel (= 7.0.8)
      activesupport (= 7.0.8)
    activerecord-pg-extensions (0.5.4)
      activerecord (>= 7.0, < 7.2)
      railties (>= 7.0, < 7.2)
    activesupport (7.0.8)
      concurrent-ruby (~> 1.0, >= 1.0.2)
      i18n (>= 1.6, < 2)
      minitest (>= 5.1)
      tzinfo (~> 2.0)
    after_transaction_commit (2.2.2)
      activerecord (>= 5.2)
    aroi (1.0.0)
      activerecord (>= 5.2)
      activesupport (>= 5.2)
    aws-eventstream (1.2.0)
<<<<<<< HEAD
    aws-partitions (1.843.0)
    aws-sdk-core (3.185.2)
=======
    aws-partitions (1.848.0)
    aws-sdk-core (3.186.0)
>>>>>>> ad43e8f4
      aws-eventstream (~> 1, >= 1.0.2)
      aws-partitions (~> 1, >= 1.651.0)
      aws-sigv4 (~> 1.5)
      jmespath (~> 1, >= 1.6.1)
    aws-sdk-kms (1.72.0)
      aws-sdk-core (~> 3, >= 3.184.0)
      aws-sigv4 (~> 1.1)
    aws-sdk-s3 (1.136.0)
      aws-sdk-core (~> 3, >= 3.181.0)
      aws-sdk-kms (~> 1)
      aws-sigv4 (~> 1.6)
<<<<<<< HEAD
    aws-sdk-sqs (1.65.0)
=======
    aws-sdk-sqs (1.67.0)
>>>>>>> ad43e8f4
      aws-sdk-core (~> 3, >= 3.184.0)
      aws-sigv4 (~> 1.1)
    aws-sigv4 (1.6.1)
      aws-eventstream (~> 1, >= 1.0.2)
    builder (3.2.4)
    code_ownership (1.34.2)
      code_teams (~> 1.0)
      packs-specification
      sorbet-runtime (>= 0.5.10821)
    code_teams (1.0.2)
      sorbet-runtime
    concurrent-ruby (1.2.2)
    crass (1.0.6)
    date (3.3.4)
    debug (1.8.0)
      irb (>= 1.5.0)
      reline (>= 0.3.1)
    debug_inspector (1.1.0)
    diff-lcs (1.5.0)
    dogstatsd-ruby (5.6.1)
    erubi (1.12.0)
    et-orbi (1.2.7)
      tzinfo
    fugit (1.9.0)
      et-orbi (~> 1, >= 1.2.7)
      raabro (~> 1.4)
    i18n (1.14.1)
      concurrent-ruby (~> 1.0)
    idn-ruby (0.1.5)
    inst-jobs (3.1.13)
      activerecord (>= 6.0)
      activerecord-pg-extensions (~> 0.4)
      activesupport (>= 6.0)
      after_transaction_commit (>= 1.0, < 3)
      debug_inspector (~> 1.0)
      fugit (~> 1.3)
      railties (>= 6.0)
    inst_statsd (3.0.4)
      aroi (>= 0.0.7)
      dogstatsd-ruby (>= 4.2, < 6.0, != 5.0.0)
      statsd-ruby (~> 1.0)
    io-console (0.6.0)
<<<<<<< HEAD
    irb (1.8.3)
=======
    irb (1.9.0)
>>>>>>> ad43e8f4
      rdoc
      reline (>= 0.3.8)
    jmespath (1.6.2)
    loofah (2.21.4)
      crass (~> 1.0.2)
      nokogiri (>= 1.12.0)
    mail (2.8.1)
      mini_mime (>= 0.1.1)
      net-imap
      net-pop
      net-smtp
    method_source (1.0.0)
    mini_mime (1.1.5)
    mini_portile2 (2.8.5)
    minitest (5.20.0)
<<<<<<< HEAD
    net-imap (0.4.3)
=======
    net-imap (0.4.5)
>>>>>>> ad43e8f4
      date
      net-protocol
    net-pop (0.1.2)
      net-protocol
    net-protocol (0.2.2)
      timeout
    net-smtp (0.4.0)
      net-protocol
    nokogiri (1.15.4)
      mini_portile2 (~> 2.8.2)
      racc (~> 1.4)
    nokogiri (1.15.4-aarch64-linux)
      racc (~> 1.4)
    nokogiri (1.15.4-arm64-darwin)
      racc (~> 1.4)
    nokogiri (1.15.4-x86_64-darwin)
      racc (~> 1.4)
    nokogiri (1.15.4-x86_64-linux)
      racc (~> 1.4)
    packs-specification (0.0.10)
      sorbet-runtime
    psych (5.1.1.1)
      stringio
    raabro (1.4.0)
<<<<<<< HEAD
    racc (1.7.2)
=======
    racc (1.7.3)
>>>>>>> ad43e8f4
    rack (2.2.8)
    rack-test (2.1.0)
      rack (>= 1.3)
    rails-dom-testing (2.2.0)
      activesupport (>= 5.0.0)
      minitest
      nokogiri (>= 1.6)
    rails-html-sanitizer (1.6.0)
      loofah (~> 2.21)
      nokogiri (~> 1.14)
    railties (7.0.8)
      actionpack (= 7.0.8)
      activesupport (= 7.0.8)
      method_source
      rake (>= 12.2)
      thor (~> 1.0)
      zeitwerk (~> 2.5)
    rake (13.1.0)
    rdoc (6.6.0)
      psych (>= 4.0.0)
    reline (0.4.0)
      io-console (~> 0.5)
    rspec (3.12.0)
      rspec-core (~> 3.12.0)
      rspec-expectations (~> 3.12.0)
      rspec-mocks (~> 3.12.0)
    rspec-core (3.12.2)
      rspec-support (~> 3.12.0)
    rspec-expectations (3.12.3)
      diff-lcs (>= 1.2.0, < 2.0)
      rspec-support (~> 3.12.0)
    rspec-mocks (3.12.6)
      diff-lcs (>= 1.2.0, < 2.0)
      rspec-support (~> 3.12.0)
    rspec-support (3.12.1)
    sanitize (6.1.0)
      crass (~> 1.0.2)
      nokogiri (>= 1.12.0)
    sorbet-runtime (0.5.10965)
    statsd-ruby (1.5.0)
    stringio (3.1.0)
    thor (1.3.0)
    timecop (0.9.8)
    timeout (0.4.1)
    twitter-text (3.1.0)
      idn-ruby
      unf (~> 0.1.0)
    tzinfo (2.0.6)
      concurrent-ruby (~> 1.0)
    unf (0.1.4)
      unf_ext
    unf_ext (0.0.9)
    webrick (1.8.1)
    zeitwerk (2.6.12)

PLATFORMS
  aarch64-linux
  arm64-darwin
  ruby
  x86_64-darwin
  x86_64-linux

DEPENDENCIES
  bundler (~> 2.2)
  canvas_errors!
  canvas_text_helper!
  debug
  html_text_helper!
  incoming_mail_processor!
  rspec (~> 3.12)
  timecop (~> 0.9.5)
  utf8_cleaner!
  webrick

BUNDLED WITH
   2.4.20<|MERGE_RESOLUTION|>--- conflicted
+++ resolved
@@ -78,13 +78,8 @@
       activerecord (>= 5.2)
       activesupport (>= 5.2)
     aws-eventstream (1.2.0)
-<<<<<<< HEAD
-    aws-partitions (1.843.0)
-    aws-sdk-core (3.185.2)
-=======
     aws-partitions (1.848.0)
     aws-sdk-core (3.186.0)
->>>>>>> ad43e8f4
       aws-eventstream (~> 1, >= 1.0.2)
       aws-partitions (~> 1, >= 1.651.0)
       aws-sigv4 (~> 1.5)
@@ -96,11 +91,7 @@
       aws-sdk-core (~> 3, >= 3.181.0)
       aws-sdk-kms (~> 1)
       aws-sigv4 (~> 1.6)
-<<<<<<< HEAD
-    aws-sdk-sqs (1.65.0)
-=======
     aws-sdk-sqs (1.67.0)
->>>>>>> ad43e8f4
       aws-sdk-core (~> 3, >= 3.184.0)
       aws-sigv4 (~> 1.1)
     aws-sigv4 (1.6.1)
@@ -143,11 +134,7 @@
       dogstatsd-ruby (>= 4.2, < 6.0, != 5.0.0)
       statsd-ruby (~> 1.0)
     io-console (0.6.0)
-<<<<<<< HEAD
-    irb (1.8.3)
-=======
     irb (1.9.0)
->>>>>>> ad43e8f4
       rdoc
       reline (>= 0.3.8)
     jmespath (1.6.2)
@@ -163,11 +150,7 @@
     mini_mime (1.1.5)
     mini_portile2 (2.8.5)
     minitest (5.20.0)
-<<<<<<< HEAD
-    net-imap (0.4.3)
-=======
     net-imap (0.4.5)
->>>>>>> ad43e8f4
       date
       net-protocol
     net-pop (0.1.2)
@@ -192,11 +175,7 @@
     psych (5.1.1.1)
       stringio
     raabro (1.4.0)
-<<<<<<< HEAD
-    racc (1.7.2)
-=======
     racc (1.7.3)
->>>>>>> ad43e8f4
     rack (2.2.8)
     rack-test (2.1.0)
       rack (>= 1.3)
