PATH
  remote: ../canvas_errors
  specs:
    canvas_errors (0.1.0)
      activesupport
      code_ownership
      inst-jobs

PATH
  remote: ../canvas_text_helper
  specs:
    canvas_text_helper (0.0.1)
      i18n

PATH
  remote: ../html_text_helper
  specs:
    html_text_helper (0.0.1)
      activesupport (>= 3.2)
      canvas_text_helper
      nokogiri
      sanitize (~> 6.0)
      twitter-text (~> 3.1)

PATH
  remote: ../utf8_cleaner
  specs:
    utf8_cleaner (0.0.1)

PATH
  remote: .
  specs:
    incoming_mail_processor (0.0.1)
      activesupport (>= 3.2)
      aws-sdk-s3
      aws-sdk-sqs
      canvas_errors
      html_text_helper
      inst_statsd
      mail (~> 2.8)
      net-imap
      net-pop
      net-smtp
      utf8_cleaner

GEM
  remote: https://rubygems.org/
  specs:
    actionpack (7.1.3)
      actionview (= 7.1.3)
      activesupport (= 7.1.3)
      nokogiri (>= 1.8.5)
      racc
      rack (>= 2.2.4)
      rack-session (>= 1.0.1)
      rack-test (>= 0.6.3)
      rails-dom-testing (~> 2.2)
      rails-html-sanitizer (~> 1.6)
    actionview (7.1.3)
      activesupport (= 7.1.3)
      builder (~> 3.1)
      erubi (~> 1.11)
      rails-dom-testing (~> 2.2)
      rails-html-sanitizer (~> 1.6)
    activemodel (7.1.3)
      activesupport (= 7.1.3)
    activerecord (7.1.3)
      activemodel (= 7.1.3)
      activesupport (= 7.1.3)
      timeout (>= 0.4.0)
    activerecord-pg-extensions (0.5.4)
      activerecord (>= 7.0, < 7.2)
      railties (>= 7.0, < 7.2)
    activesupport (7.1.3)
      base64
      bigdecimal
      concurrent-ruby (~> 1.0, >= 1.0.2)
      connection_pool (>= 2.2.5)
      drb
      i18n (>= 1.6, < 2)
      minitest (>= 5.1)
      mutex_m
      tzinfo (~> 2.0)
    after_transaction_commit (2.2.2)
      activerecord (>= 5.2)
    aroi (1.0.0)
      activerecord (>= 5.2)
      activesupport (>= 5.2)
    aws-eventstream (1.3.0)
<<<<<<< HEAD
    aws-partitions (1.962.0)
    aws-sdk-core (3.201.4)
=======
    aws-partitions (1.968.0)
    aws-sdk-core (3.201.5)
>>>>>>> 37d6122c
      aws-eventstream (~> 1, >= 1.3.0)
      aws-partitions (~> 1, >= 1.651.0)
      aws-sigv4 (~> 1.9)
      jmespath (~> 1, >= 1.6.1)
    aws-sdk-kms (1.88.0)
      aws-sdk-core (~> 3, >= 3.201.0)
      aws-sigv4 (~> 1.5)
<<<<<<< HEAD
    aws-sdk-s3 (1.157.0)
=======
    aws-sdk-s3 (1.159.0)
>>>>>>> 37d6122c
      aws-sdk-core (~> 3, >= 3.201.0)
      aws-sdk-kms (~> 1)
      aws-sigv4 (~> 1.5)
    aws-sdk-sqs (1.80.0)
      aws-sdk-core (~> 3, >= 3.201.0)
      aws-sigv4 (~> 1.5)
    aws-sigv4 (1.9.1)
      aws-eventstream (~> 1, >= 1.0.2)
    base64 (0.2.0)
    bigdecimal (3.1.8)
    builder (3.3.0)
<<<<<<< HEAD
    code_ownership (1.36.3)
=======
    code_ownership (1.37.0)
>>>>>>> 37d6122c
      code_teams (~> 1.0)
      packs-specification
      sorbet-runtime (>= 0.5.11249)
    code_teams (1.0.2)
      sorbet-runtime
    concurrent-ruby (1.3.4)
    connection_pool (2.4.1)
    crass (1.0.6)
    date (3.3.4)
    debug (1.9.2)
      irb (~> 1.10)
      reline (>= 0.3.8)
    debug_inspector (1.2.0)
    diff-lcs (1.5.1)
    dogstatsd-ruby (5.6.1)
    drb (2.2.1)
    erubi (1.13.0)
    et-orbi (1.2.11)
      tzinfo
    fugit (1.11.1)
      et-orbi (~> 1, >= 1.2.11)
      raabro (~> 1.4)
    i18n (1.14.5)
      concurrent-ruby (~> 1.0)
    idn-ruby (0.1.5)
    inst-jobs (3.1.17)
      activerecord (>= 6.0)
      activerecord-pg-extensions (~> 0.4)
      activesupport (>= 6.0)
      after_transaction_commit (>= 1.0, < 3)
      debug_inspector (~> 1.0)
      fugit (~> 1.3)
      railties (>= 6.0)
    inst_statsd (3.0.4)
      aroi (>= 0.0.7)
      dogstatsd-ruby (>= 4.2, < 6.0, != 5.0.0)
      statsd-ruby (~> 1.0)
    io-console (0.7.2)
    irb (1.14.0)
      rdoc (>= 4.0.0)
      reline (>= 0.4.2)
    jmespath (1.6.2)
    loofah (2.22.0)
      crass (~> 1.0.2)
      nokogiri (>= 1.12.0)
    mail (2.8.1)
      mini_mime (>= 0.1.1)
      net-imap
      net-pop
      net-smtp
    mini_mime (1.1.5)
    mini_portile2 (2.8.7)
    minitest (5.25.1)
    mutex_m (0.2.0)
    net-imap (0.4.14)
      date
      net-protocol
    net-pop (0.1.2)
      net-protocol
    net-protocol (0.2.2)
      timeout
    net-smtp (0.5.0)
      net-protocol
    nokogiri (1.16.7)
      mini_portile2 (~> 2.8.2)
      racc (~> 1.4)
    nokogiri (1.16.7-aarch64-linux)
      racc (~> 1.4)
    nokogiri (1.16.7-arm64-darwin)
      racc (~> 1.4)
    nokogiri (1.16.7-x86_64-darwin)
      racc (~> 1.4)
    nokogiri (1.16.7-x86_64-linux)
      racc (~> 1.4)
    packs-specification (0.0.10)
      sorbet-runtime
    psych (5.1.2)
      stringio
    raabro (1.4.0)
    racc (1.8.1)
    rack (3.0.11)
    rack-session (2.0.0)
      rack (>= 3.0.0)
    rack-test (2.1.0)
      rack (>= 1.3)
    rackup (2.1.0)
      rack (>= 3)
      webrick (~> 1.8)
    rails-dom-testing (2.2.0)
      activesupport (>= 5.0.0)
      minitest
      nokogiri (>= 1.6)
    rails-html-sanitizer (1.6.0)
      loofah (~> 2.21)
      nokogiri (~> 1.14)
    railties (7.1.3)
      actionpack (= 7.1.3)
      activesupport (= 7.1.3)
      irb
      rackup (>= 1.0.0)
      rake (>= 12.2)
      thor (~> 1.0, >= 1.2.2)
      zeitwerk (~> 2.6)
    rake (13.2.1)
    rdoc (6.7.0)
      psych (>= 4.0.0)
    reline (0.5.9)
      io-console (~> 0.5)
    rspec (3.13.0)
      rspec-core (~> 3.13.0)
      rspec-expectations (~> 3.13.0)
      rspec-mocks (~> 3.13.0)
    rspec-core (3.13.0)
      rspec-support (~> 3.13.0)
    rspec-expectations (3.13.1)
      diff-lcs (>= 1.2.0, < 2.0)
      rspec-support (~> 3.13.0)
    rspec-mocks (3.13.1)
      diff-lcs (>= 1.2.0, < 2.0)
      rspec-support (~> 3.13.0)
    rspec-support (3.13.1)
<<<<<<< HEAD
    sanitize (6.1.2)
      crass (~> 1.0.2)
      nokogiri (>= 1.12.0)
    sorbet-runtime (0.5.11501)
=======
    sanitize (6.1.3)
      crass (~> 1.0.2)
      nokogiri (>= 1.12.0)
    sorbet-runtime (0.5.11519)
>>>>>>> 37d6122c
    statsd-ruby (1.5.0)
    stringio (3.1.1)
    thor (1.3.1)
    timecop (0.9.10)
    timeout (0.4.1)
    twitter-text (3.1.0)
      idn-ruby
      unf (~> 0.1.0)
    tzinfo (2.0.6)
      concurrent-ruby (~> 1.0)
    unf (0.1.4)
      unf_ext
    unf_ext (0.0.9.1)
    webrick (1.8.1)
    zeitwerk (2.6.17)

PLATFORMS
  aarch64-linux
  arm64-darwin
  ruby
  x86_64-darwin
  x86_64-linux

DEPENDENCIES
  bundler (~> 2.2)
  canvas_errors!
  canvas_text_helper!
  debug
  html_text_helper!
  incoming_mail_processor!
  rspec (~> 3.12)
  timecop (~> 0.9.5)
  utf8_cleaner!
  webrick

RUBY VERSION
   ruby 3.1.2p20

BUNDLED WITH
   2.5.10<|MERGE_RESOLUTION|>--- conflicted
+++ resolved
@@ -87,13 +87,8 @@
       activerecord (>= 5.2)
       activesupport (>= 5.2)
     aws-eventstream (1.3.0)
-<<<<<<< HEAD
-    aws-partitions (1.962.0)
-    aws-sdk-core (3.201.4)
-=======
     aws-partitions (1.968.0)
     aws-sdk-core (3.201.5)
->>>>>>> 37d6122c
       aws-eventstream (~> 1, >= 1.3.0)
       aws-partitions (~> 1, >= 1.651.0)
       aws-sigv4 (~> 1.9)
@@ -101,11 +96,7 @@
     aws-sdk-kms (1.88.0)
       aws-sdk-core (~> 3, >= 3.201.0)
       aws-sigv4 (~> 1.5)
-<<<<<<< HEAD
-    aws-sdk-s3 (1.157.0)
-=======
     aws-sdk-s3 (1.159.0)
->>>>>>> 37d6122c
       aws-sdk-core (~> 3, >= 3.201.0)
       aws-sdk-kms (~> 1)
       aws-sigv4 (~> 1.5)
@@ -117,11 +108,7 @@
     base64 (0.2.0)
     bigdecimal (3.1.8)
     builder (3.3.0)
-<<<<<<< HEAD
-    code_ownership (1.36.3)
-=======
     code_ownership (1.37.0)
->>>>>>> 37d6122c
       code_teams (~> 1.0)
       packs-specification
       sorbet-runtime (>= 0.5.11249)
@@ -243,17 +230,10 @@
       diff-lcs (>= 1.2.0, < 2.0)
       rspec-support (~> 3.13.0)
     rspec-support (3.13.1)
-<<<<<<< HEAD
-    sanitize (6.1.2)
-      crass (~> 1.0.2)
-      nokogiri (>= 1.12.0)
-    sorbet-runtime (0.5.11501)
-=======
     sanitize (6.1.3)
       crass (~> 1.0.2)
       nokogiri (>= 1.12.0)
     sorbet-runtime (0.5.11519)
->>>>>>> 37d6122c
     statsd-ruby (1.5.0)
     stringio (3.1.1)
     thor (1.3.1)
