--- conflicted
+++ resolved
@@ -87,28 +87,12 @@
       activerecord (>= 5.2)
       activesupport (>= 5.2)
     aws-eventstream (1.3.0)
-<<<<<<< HEAD
-    aws-partitions (1.970.0)
-    aws-sdk-core (3.203.0)
-=======
     aws-partitions (1.977.0)
     aws-sdk-core (3.207.0)
->>>>>>> f00ce2da
       aws-eventstream (~> 1, >= 1.3.0)
       aws-partitions (~> 1, >= 1.651.0)
       aws-sigv4 (~> 1.9)
       jmespath (~> 1, >= 1.6.1)
-<<<<<<< HEAD
-    aws-sdk-kms (1.89.0)
-      aws-sdk-core (~> 3, >= 3.203.0)
-      aws-sigv4 (~> 1.5)
-    aws-sdk-s3 (1.160.0)
-      aws-sdk-core (~> 3, >= 3.203.0)
-      aws-sdk-kms (~> 1)
-      aws-sigv4 (~> 1.5)
-    aws-sdk-sqs (1.81.0)
-      aws-sdk-core (~> 3, >= 3.203.0)
-=======
     aws-sdk-kms (1.92.0)
       aws-sdk-core (~> 3, >= 3.207.0)
       aws-sigv4 (~> 1.5)
@@ -118,7 +102,6 @@
       aws-sigv4 (~> 1.5)
     aws-sdk-sqs (1.84.0)
       aws-sdk-core (~> 3, >= 3.207.0)
->>>>>>> f00ce2da
       aws-sigv4 (~> 1.5)
     aws-sigv4 (1.10.0)
       aws-eventstream (~> 1, >= 1.0.2)
@@ -240,11 +223,7 @@
       rspec-mocks (~> 3.13.0)
     rspec-core (3.13.1)
       rspec-support (~> 3.13.0)
-<<<<<<< HEAD
-    rspec-expectations (3.13.2)
-=======
     rspec-expectations (3.13.3)
->>>>>>> f00ce2da
       diff-lcs (>= 1.2.0, < 2.0)
       rspec-support (~> 3.13.0)
     rspec-mocks (3.13.1)
