--- conflicted
+++ resolved
@@ -147,11 +147,7 @@
       debug_inspector (~> 1.0)
       fugit (~> 1.3)
       railties (>= 6.0)
-<<<<<<< HEAD
-    inst_statsd (3.3.2)
-=======
     inst_statsd (3.4.0)
->>>>>>> 0ef5b089
       aroi (>= 0.0.7)
       dogstatsd-ruby (>= 4.2, < 6.0, != 5.0.0)
       statsd-ruby (~> 1.0)
@@ -196,12 +192,9 @@
       racc (~> 1.4)
     packs-specification (0.0.10)
       sorbet-runtime
-<<<<<<< HEAD
-=======
     pp (0.6.2)
       prettyprint
     prettyprint (0.2.0)
->>>>>>> 0ef5b089
     psych (5.2.3)
       date
       stringio
