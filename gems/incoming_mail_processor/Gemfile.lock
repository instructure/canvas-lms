--- conflicted
+++ resolved
@@ -77,17 +77,10 @@
     aroi (1.0.0)
       activerecord (>= 5.2)
       activesupport (>= 5.2)
-<<<<<<< HEAD
-    aws-eventstream (1.2.0)
-    aws-partitions (1.848.0)
-    aws-sdk-core (3.186.0)
-      aws-eventstream (~> 1, >= 1.0.2)
-=======
     aws-eventstream (1.3.0)
     aws-partitions (1.862.0)
     aws-sdk-core (3.190.0)
       aws-eventstream (~> 1, >= 1.3.0)
->>>>>>> 0cb031ce
       aws-partitions (~> 1, >= 1.651.0)
       aws-sigv4 (~> 1.8)
       jmespath (~> 1, >= 1.6.1)
@@ -97,15 +90,9 @@
     aws-sdk-s3 (1.141.0)
       aws-sdk-core (~> 3, >= 3.189.0)
       aws-sdk-kms (~> 1)
-<<<<<<< HEAD
-      aws-sigv4 (~> 1.6)
-    aws-sdk-sqs (1.67.0)
-      aws-sdk-core (~> 3, >= 3.184.0)
-=======
       aws-sigv4 (~> 1.8)
     aws-sdk-sqs (1.69.0)
       aws-sdk-core (~> 3, >= 3.188.0)
->>>>>>> 0cb031ce
       aws-sigv4 (~> 1.1)
     aws-sigv4 (1.8.0)
       aws-eventstream (~> 1, >= 1.0.2)
@@ -147,11 +134,7 @@
       dogstatsd-ruby (>= 4.2, < 6.0, != 5.0.0)
       statsd-ruby (~> 1.0)
     io-console (0.6.0)
-<<<<<<< HEAD
-    irb (1.9.0)
-=======
     irb (1.10.0)
->>>>>>> 0cb031ce
       rdoc
       reline (>= 0.3.8)
     jmespath (1.6.2)
@@ -167,11 +150,7 @@
     mini_mime (1.1.5)
     mini_portile2 (2.8.5)
     minitest (5.20.0)
-<<<<<<< HEAD
-    net-imap (0.4.5)
-=======
     net-imap (0.4.7)
->>>>>>> 0cb031ce
       date
       net-protocol
     net-pop (0.1.2)
@@ -217,11 +196,7 @@
     rake (13.1.0)
     rdoc (6.6.0)
       psych (>= 4.0.0)
-<<<<<<< HEAD
-    reline (0.4.0)
-=======
     reline (0.4.1)
->>>>>>> 0cb031ce
       io-console (~> 0.5)
     rspec (3.12.0)
       rspec-core (~> 3.12.0)
@@ -252,11 +227,7 @@
       concurrent-ruby (~> 1.0)
     unf (0.1.4)
       unf_ext
-<<<<<<< HEAD
-    unf_ext (0.0.9)
-=======
     unf_ext (0.0.9.1)
->>>>>>> 0cb031ce
     webrick (1.8.1)
     zeitwerk (2.6.12)
 
