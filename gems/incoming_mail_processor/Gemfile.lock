PATH
  remote: ../canvas_errors
  specs:
    canvas_errors (0.1.0)
      activesupport
      code_ownership
      inst-jobs

PATH
  remote: ../canvas_text_helper
  specs:
    canvas_text_helper (0.0.1)
      i18n

PATH
  remote: ../html_text_helper
  specs:
    html_text_helper (0.0.1)
      activesupport (>= 3.2)
      canvas_text_helper
      nokogiri
      sanitize (~> 6.0)
      twitter-text (~> 3.1)

PATH
  remote: ../utf8_cleaner
  specs:
    utf8_cleaner (0.0.1)

PATH
  remote: .
  specs:
    incoming_mail_processor (0.0.1)
      activesupport (>= 3.2)
      aws-sdk-s3
      aws-sdk-sqs
      canvas_errors
      html_text_helper
      inst_statsd
      mail (~> 2.8)
      net-imap
      net-pop
      net-smtp
      utf8_cleaner

GEM
  remote: https://rubygems.org/
  specs:
    actionpack (7.1.3)
      actionview (= 7.1.3)
      activesupport (= 7.1.3)
      nokogiri (>= 1.8.5)
      racc
      rack (>= 2.2.4)
      rack-session (>= 1.0.1)
      rack-test (>= 0.6.3)
      rails-dom-testing (~> 2.2)
      rails-html-sanitizer (~> 1.6)
    actionview (7.1.3)
      activesupport (= 7.1.3)
      builder (~> 3.1)
      erubi (~> 1.11)
      rails-dom-testing (~> 2.2)
      rails-html-sanitizer (~> 1.6)
    activemodel (7.1.3)
      activesupport (= 7.1.3)
    activerecord (7.1.3)
      activemodel (= 7.1.3)
      activesupport (= 7.1.3)
      timeout (>= 0.4.0)
    activerecord-pg-extensions (0.5.4)
      activerecord (>= 7.0, < 7.2)
      railties (>= 7.0, < 7.2)
    activesupport (7.1.3)
      base64
      bigdecimal
      concurrent-ruby (~> 1.0, >= 1.0.2)
      connection_pool (>= 2.2.5)
      drb
      i18n (>= 1.6, < 2)
      minitest (>= 5.1)
      mutex_m
      tzinfo (~> 2.0)
    after_transaction_commit (2.2.2)
      activerecord (>= 5.2)
    aroi (1.0.0)
      activerecord (>= 5.2)
      activesupport (>= 5.2)
    aws-eventstream (1.3.0)
<<<<<<< HEAD
    aws-partitions (1.942.0)
    aws-sdk-core (3.197.0)
=======
    aws-partitions (1.949.0)
    aws-sdk-core (3.200.0)
>>>>>>> fb326791
      aws-eventstream (~> 1, >= 1.3.0)
      aws-partitions (~> 1, >= 1.651.0)
      aws-sigv4 (~> 1.8)
      jmespath (~> 1, >= 1.6.1)
<<<<<<< HEAD
    aws-sdk-kms (1.83.0)
      aws-sdk-core (~> 3, >= 3.197.0)
      aws-sigv4 (~> 1.1)
    aws-sdk-s3 (1.152.1)
      aws-sdk-core (~> 3, >= 3.197.0)
      aws-sdk-kms (~> 1)
      aws-sigv4 (~> 1.8)
    aws-sdk-sqs (1.76.0)
      aws-sdk-core (~> 3, >= 3.197.0)
      aws-sigv4 (~> 1.1)
    aws-sigv4 (1.8.0)
      aws-eventstream (~> 1, >= 1.0.2)
=======
    aws-sdk-kms (1.87.0)
      aws-sdk-core (~> 3, >= 3.199.0)
      aws-sigv4 (~> 1.1)
    aws-sdk-s3 (1.155.0)
      aws-sdk-core (~> 3, >= 3.199.0)
      aws-sdk-kms (~> 1)
      aws-sigv4 (~> 1.8)
    aws-sdk-sqs (1.79.0)
      aws-sdk-core (~> 3, >= 3.199.0)
      aws-sigv4 (~> 1.1)
    aws-sigv4 (1.8.0)
      aws-eventstream (~> 1, >= 1.0.2)
    base64 (0.2.0)
    bigdecimal (3.1.8)
>>>>>>> fb326791
    builder (3.3.0)
    code_ownership (1.36.2)
      code_teams (~> 1.0)
      packs-specification
      sorbet-runtime (>= 0.5.11249)
    code_teams (1.0.2)
      sorbet-runtime
    concurrent-ruby (1.3.3)
<<<<<<< HEAD
=======
    connection_pool (2.4.1)
>>>>>>> fb326791
    crass (1.0.6)
    date (3.3.4)
    debug (1.9.2)
      irb (~> 1.10)
      reline (>= 0.3.8)
    debug_inspector (1.2.0)
    diff-lcs (1.5.1)
    dogstatsd-ruby (5.6.1)
    drb (2.2.1)
    erubi (1.13.0)
    et-orbi (1.2.11)
      tzinfo
    fugit (1.11.0)
      et-orbi (~> 1, >= 1.2.11)
      raabro (~> 1.4)
    i18n (1.14.5)
      concurrent-ruby (~> 1.0)
    idn-ruby (0.1.5)
    inst-jobs (3.1.17)
      activerecord (>= 6.0)
      activerecord-pg-extensions (~> 0.4)
      activesupport (>= 6.0)
      after_transaction_commit (>= 1.0, < 3)
      debug_inspector (~> 1.0)
      fugit (~> 1.3)
      railties (>= 6.0)
    inst_statsd (3.0.4)
      aroi (>= 0.0.7)
      dogstatsd-ruby (>= 4.2, < 6.0, != 5.0.0)
      statsd-ruby (~> 1.0)
    io-console (0.7.2)
    irb (1.13.2)
      rdoc (>= 4.0.0)
      reline (>= 0.4.2)
    jmespath (1.6.2)
    loofah (2.22.0)
      crass (~> 1.0.2)
      nokogiri (>= 1.12.0)
    mail (2.8.1)
      mini_mime (>= 0.1.1)
      net-imap
      net-pop
      net-smtp
    mini_mime (1.1.5)
    mini_portile2 (2.8.7)
<<<<<<< HEAD
    minitest (5.23.1)
    net-imap (0.4.12)
=======
    minitest (5.24.1)
    mutex_m (0.2.0)
    net-imap (0.4.14)
>>>>>>> fb326791
      date
      net-protocol
    net-pop (0.1.2)
      net-protocol
    net-protocol (0.2.2)
      timeout
    net-smtp (0.5.0)
      net-protocol
    nokogiri (1.16.6)
      mini_portile2 (~> 2.8.2)
      racc (~> 1.4)
    nokogiri (1.16.6-aarch64-linux)
      racc (~> 1.4)
    nokogiri (1.16.6-arm64-darwin)
      racc (~> 1.4)
    nokogiri (1.16.6-x86_64-darwin)
      racc (~> 1.4)
    nokogiri (1.16.6-x86_64-linux)
      racc (~> 1.4)
    packs-specification (0.0.10)
      sorbet-runtime
    psych (5.1.2)
      stringio
    raabro (1.4.0)
    racc (1.8.0)
    rack (3.0.11)
    rack-session (2.0.0)
      rack (>= 3.0.0)
    rack-test (2.1.0)
      rack (>= 1.3)
    rackup (2.1.0)
      rack (>= 3)
      webrick (~> 1.8)
    rails-dom-testing (2.2.0)
      activesupport (>= 5.0.0)
      minitest
      nokogiri (>= 1.6)
    rails-html-sanitizer (1.6.0)
      loofah (~> 2.21)
      nokogiri (~> 1.14)
    railties (7.1.3)
      actionpack (= 7.1.3)
      activesupport (= 7.1.3)
      irb
      rackup (>= 1.0.0)
      rake (>= 12.2)
      thor (~> 1.0, >= 1.2.2)
      zeitwerk (~> 2.6)
    rake (13.2.1)
    rdoc (6.7.0)
      psych (>= 4.0.0)
<<<<<<< HEAD
    reline (0.5.8)
=======
    reline (0.5.9)
>>>>>>> fb326791
      io-console (~> 0.5)
    rspec (3.13.0)
      rspec-core (~> 3.13.0)
      rspec-expectations (~> 3.13.0)
      rspec-mocks (~> 3.13.0)
    rspec-core (3.13.0)
      rspec-support (~> 3.13.0)
    rspec-expectations (3.13.1)
      diff-lcs (>= 1.2.0, < 2.0)
      rspec-support (~> 3.13.0)
    rspec-mocks (3.13.1)
      diff-lcs (>= 1.2.0, < 2.0)
      rspec-support (~> 3.13.0)
    rspec-support (3.13.1)
    sanitize (6.1.1)
      crass (~> 1.0.2)
      nokogiri (>= 1.12.0)
    sorbet-runtime (0.5.11262)
    statsd-ruby (1.5.0)
    stringio (3.1.1)
    thor (1.3.1)
<<<<<<< HEAD
    timecop (0.9.9)
=======
    timecop (0.9.10)
>>>>>>> fb326791
    timeout (0.4.1)
    twitter-text (3.1.0)
      idn-ruby
      unf (~> 0.1.0)
    tzinfo (2.0.6)
      concurrent-ruby (~> 1.0)
    unf (0.1.4)
      unf_ext
    unf_ext (0.0.9.1)
    webrick (1.8.1)
<<<<<<< HEAD
    zeitwerk (2.6.15)
=======
    zeitwerk (2.6.16)
>>>>>>> fb326791

PLATFORMS
  aarch64-linux
  arm64-darwin
  ruby
  x86_64-darwin
  x86_64-linux

DEPENDENCIES
  bundler (~> 2.2)
  canvas_errors!
  canvas_text_helper!
  debug
  html_text_helper!
  incoming_mail_processor!
  rspec (~> 3.12)
  timecop (~> 0.9.5)
  utf8_cleaner!
  webrick

RUBY VERSION
   ruby 3.1.2p20

BUNDLED WITH
   2.5.10<|MERGE_RESOLUTION|>--- conflicted
+++ resolved
@@ -87,31 +87,12 @@
       activerecord (>= 5.2)
       activesupport (>= 5.2)
     aws-eventstream (1.3.0)
-<<<<<<< HEAD
-    aws-partitions (1.942.0)
-    aws-sdk-core (3.197.0)
-=======
     aws-partitions (1.949.0)
     aws-sdk-core (3.200.0)
->>>>>>> fb326791
       aws-eventstream (~> 1, >= 1.3.0)
       aws-partitions (~> 1, >= 1.651.0)
       aws-sigv4 (~> 1.8)
       jmespath (~> 1, >= 1.6.1)
-<<<<<<< HEAD
-    aws-sdk-kms (1.83.0)
-      aws-sdk-core (~> 3, >= 3.197.0)
-      aws-sigv4 (~> 1.1)
-    aws-sdk-s3 (1.152.1)
-      aws-sdk-core (~> 3, >= 3.197.0)
-      aws-sdk-kms (~> 1)
-      aws-sigv4 (~> 1.8)
-    aws-sdk-sqs (1.76.0)
-      aws-sdk-core (~> 3, >= 3.197.0)
-      aws-sigv4 (~> 1.1)
-    aws-sigv4 (1.8.0)
-      aws-eventstream (~> 1, >= 1.0.2)
-=======
     aws-sdk-kms (1.87.0)
       aws-sdk-core (~> 3, >= 3.199.0)
       aws-sigv4 (~> 1.1)
@@ -126,7 +107,6 @@
       aws-eventstream (~> 1, >= 1.0.2)
     base64 (0.2.0)
     bigdecimal (3.1.8)
->>>>>>> fb326791
     builder (3.3.0)
     code_ownership (1.36.2)
       code_teams (~> 1.0)
@@ -135,10 +115,7 @@
     code_teams (1.0.2)
       sorbet-runtime
     concurrent-ruby (1.3.3)
-<<<<<<< HEAD
-=======
     connection_pool (2.4.1)
->>>>>>> fb326791
     crass (1.0.6)
     date (3.3.4)
     debug (1.9.2)
@@ -184,14 +161,9 @@
       net-smtp
     mini_mime (1.1.5)
     mini_portile2 (2.8.7)
-<<<<<<< HEAD
-    minitest (5.23.1)
-    net-imap (0.4.12)
-=======
     minitest (5.24.1)
     mutex_m (0.2.0)
     net-imap (0.4.14)
->>>>>>> fb326791
       date
       net-protocol
     net-pop (0.1.2)
@@ -243,11 +215,7 @@
     rake (13.2.1)
     rdoc (6.7.0)
       psych (>= 4.0.0)
-<<<<<<< HEAD
-    reline (0.5.8)
-=======
     reline (0.5.9)
->>>>>>> fb326791
       io-console (~> 0.5)
     rspec (3.13.0)
       rspec-core (~> 3.13.0)
@@ -269,11 +237,7 @@
     statsd-ruby (1.5.0)
     stringio (3.1.1)
     thor (1.3.1)
-<<<<<<< HEAD
-    timecop (0.9.9)
-=======
     timecop (0.9.10)
->>>>>>> fb326791
     timeout (0.4.1)
     twitter-text (3.1.0)
       idn-ruby
@@ -284,11 +248,7 @@
       unf_ext
     unf_ext (0.0.9.1)
     webrick (1.8.1)
-<<<<<<< HEAD
-    zeitwerk (2.6.15)
-=======
     zeitwerk (2.6.16)
->>>>>>> fb326791
 
 PLATFORMS
   aarch64-linux
