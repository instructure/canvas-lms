PATH
  remote: ../canvas_errors
  specs:
    canvas_errors (0.1.0)
      activesupport
      code_ownership
      inst-jobs

PATH
  remote: ../canvas_text_helper
  specs:
    canvas_text_helper (0.0.1)
      i18n

PATH
  remote: ../html_text_helper
  specs:
    html_text_helper (0.0.1)
      activesupport
      canvas_text_helper
      nokogiri
      sanitize (~> 7.0)
      twitter-text (~> 3.1)

PATH
  remote: ../utf8_cleaner
  specs:
    utf8_cleaner (0.0.1)

PATH
  remote: .
  specs:
    incoming_mail_processor (0.0.1)
      activesupport (>= 3.2)
      aws-sdk-s3
      aws-sdk-sqs
      canvas_errors
      html_text_helper
      inst_statsd
      mail (~> 2.8)
      net-imap
      net-pop
      net-smtp
      utf8_cleaner

GEM
  remote: https://rubygems.org/
  specs:
    actionpack (7.2.2.2)
      actionview (= 7.2.2.2)
      activesupport (= 7.2.2.2)
      nokogiri (>= 1.8.5)
      racc
      rack (>= 2.2.4, < 3.2)
      rack-session (>= 1.0.1)
      rack-test (>= 0.6.3)
      rails-dom-testing (~> 2.2)
      rails-html-sanitizer (~> 1.6)
      useragent (~> 0.16)
    actionview (7.2.2.2)
      activesupport (= 7.2.2.2)
      builder (~> 3.1)
      erubi (~> 1.11)
      rails-dom-testing (~> 2.2)
      rails-html-sanitizer (~> 1.6)
    activemodel (7.2.2.2)
      activesupport (= 7.2.2.2)
    activerecord (7.2.2.2)
      activemodel (= 7.2.2.2)
      activesupport (= 7.2.2.2)
      timeout (>= 0.4.0)
    activerecord-pg-extensions (0.6.0)
      activerecord (>= 7.0, < 8.1)
      railties (>= 7.0, < 8.1)
    activesupport (7.2.2.2)
      base64
      benchmark (>= 0.3)
      bigdecimal
      concurrent-ruby (~> 1.0, >= 1.3.1)
      connection_pool (>= 2.2.5)
      drb
      i18n (>= 1.6, < 2)
      logger (>= 1.4.2)
      minitest (>= 5.1)
      securerandom (>= 0.3)
      tzinfo (~> 2.0, >= 2.0.5)
    after_transaction_commit (2.2.2)
      activerecord (>= 5.2)
    aroi (1.0.0)
      activerecord (>= 5.2)
      activesupport (>= 5.2)
    aws-eventstream (1.3.2)
    aws-partitions (1.1095.0)
    aws-sdk-core (3.218.1)
      aws-eventstream (~> 1, >= 1.3.0)
      aws-partitions (~> 1, >= 1.992.0)
      aws-sigv4 (~> 1.9)
      base64
      jmespath (~> 1, >= 1.6.1)
    aws-sdk-kms (1.99.0)
      aws-sdk-core (~> 3, >= 3.216.0)
      aws-sigv4 (~> 1.5)
    aws-sdk-s3 (1.184.0)
      aws-sdk-core (~> 3, >= 3.216.0)
      aws-sdk-kms (~> 1)
      aws-sigv4 (~> 1.5)
    aws-sdk-sqs (1.93.0)
      aws-sdk-core (~> 3, >= 3.216.0)
      aws-sigv4 (~> 1.5)
    aws-sigv4 (1.11.0)
      aws-eventstream (~> 1, >= 1.0.2)
    base64 (0.3.0)
    benchmark (0.4.1)
    bigdecimal (3.2.2)
    builder (3.3.0)
    code_ownership (1.39.0)
      code_teams (~> 1.0)
      packs-specification
      sorbet-runtime (>= 0.5.11249)
    code_teams (1.1.0)
      sorbet-runtime
    concurrent-ruby (1.3.5)
    connection_pool (2.5.3)
    crass (1.0.6)
    date (3.4.1)
    debug (1.11.0)
      irb (~> 1.10)
      reline (>= 0.3.8)
    debug_inspector (1.2.0)
    diff-lcs (1.6.2)
    dogstatsd-ruby (5.7.0)
    drb (2.2.3)
    erb (5.0.2)
    erubi (1.13.1)
    et-orbi (1.2.11)
      tzinfo
    fugit (1.11.1)
      et-orbi (~> 1, >= 1.2.11)
      raabro (~> 1.4)
    i18n (1.14.7)
      concurrent-ruby (~> 1.0)
    idn-ruby (0.1.5)
    inst-jobs (3.1.18.1)
      activerecord (>= 7.0)
      activerecord-pg-extensions (~> 0.4)
      activesupport (>= 7.0)
      after_transaction_commit (>= 1.0, < 3)
      debug_inspector (~> 1.0)
      fugit (~> 1.3)
      railties (>= 6.0)
    inst_statsd (3.4.0)
      aroi (>= 0.0.7)
      dogstatsd-ruby (>= 4.2, < 6.0, != 5.0.0)
      statsd-ruby (~> 1.0)
    io-console (0.8.1)
    irb (1.15.2)
      pp (>= 0.6.0)
      rdoc (>= 4.0.0)
      reline (>= 0.4.2)
    jmespath (1.6.2)
    logger (1.7.0)
    loofah (2.24.0)
      crass (~> 1.0.2)
      nokogiri (>= 1.12.0)
    mail (2.8.1)
      mini_mime (>= 0.1.1)
      net-imap
      net-pop
      net-smtp
    mini_mime (1.1.5)
<<<<<<< HEAD
    mini_portile2 (2.8.9)
=======
>>>>>>> feeb4546
    minitest (5.25.5)
    net-imap (0.5.8)
      date
      net-protocol
    net-pop (0.1.2)
      net-protocol
    net-protocol (0.2.2)
      timeout
    net-smtp (0.5.1)
      net-protocol
<<<<<<< HEAD
    nokogiri (1.18.9)
      mini_portile2 (~> 2.8.2)
      racc (~> 1.4)
    nokogiri (1.18.9-aarch64-linux-gnu)
      racc (~> 1.4)
    nokogiri (1.18.9-arm64-darwin)
      racc (~> 1.4)
    nokogiri (1.18.9-x86_64-darwin)
      racc (~> 1.4)
=======
    nokogiri (1.18.9-aarch64-linux-gnu)
      racc (~> 1.4)
    nokogiri (1.18.9-arm64-darwin)
      racc (~> 1.4)
    nokogiri (1.18.9-x86_64-darwin)
      racc (~> 1.4)
>>>>>>> feeb4546
    nokogiri (1.18.9-x86_64-linux-gnu)
      racc (~> 1.4)
    packs-specification (0.0.10)
      sorbet-runtime
    pp (0.6.2)
      prettyprint
    prettyprint (0.2.0)
    psych (5.2.6)
      date
      stringio
    raabro (1.4.0)
    racc (1.8.1)
    rack (3.1.16)
    rack-session (2.1.0)
      base64 (>= 0.1.0)
      rack (>= 3.0.0)
    rack-test (2.2.0)
      rack (>= 1.3)
    rackup (2.2.1)
      rack (>= 3)
    rails-dom-testing (2.2.0)
      activesupport (>= 5.0.0)
      minitest
      nokogiri (>= 1.6)
    rails-html-sanitizer (1.6.2)
      loofah (~> 2.21)
      nokogiri (>= 1.15.7, != 1.16.7, != 1.16.6, != 1.16.5, != 1.16.4, != 1.16.3, != 1.16.2, != 1.16.1, != 1.16.0.rc1, != 1.16.0)
    railties (7.2.2.2)
      actionpack (= 7.2.2.2)
      activesupport (= 7.2.2.2)
      irb (~> 1.13)
      rackup (>= 1.0.0)
      rake (>= 12.2)
      thor (~> 1.0, >= 1.2.2)
      zeitwerk (~> 2.6)
    rake (13.2.1)
    rdoc (6.14.2)
      erb
      psych (>= 4.0.0)
    reline (0.6.2)
      io-console (~> 0.5)
    rspec (3.13.0)
      rspec-core (~> 3.13.0)
      rspec-expectations (~> 3.13.0)
      rspec-mocks (~> 3.13.0)
    rspec-core (3.13.3)
      rspec-support (~> 3.13.0)
    rspec-expectations (3.13.3)
      diff-lcs (>= 1.2.0, < 2.0)
      rspec-support (~> 3.13.0)
    rspec-mocks (3.13.2)
      diff-lcs (>= 1.2.0, < 2.0)
      rspec-support (~> 3.13.0)
    rspec-support (3.13.2)
    sanitize (7.0.0)
      crass (~> 1.0.2)
      nokogiri (>= 1.16.8)
    securerandom (0.4.1)
    sorbet-runtime (0.5.12216)
    statsd-ruby (1.5.0)
    stringio (3.1.7)
    thor (1.3.2)
    timecop (0.9.10)
    timeout (0.4.3)
    twitter-text (3.1.0)
      idn-ruby
      unf (~> 0.1.0)
    tzinfo (2.0.6)
      concurrent-ruby (~> 1.0)
    unf (0.1.4)
      unf_ext
    unf_ext (0.0.9.1)
    useragent (0.16.11)
    webrick (1.9.1)
    zeitwerk (2.7.2)

PLATFORMS
  aarch64-linux
  arm64-darwin
  ruby
  x86_64-darwin
  x86_64-linux

DEPENDENCIES
  canvas_errors!
  canvas_text_helper!
  debug
  html_text_helper!
  incoming_mail_processor!
  rspec (~> 3.12)
  timecop (~> 0.9.5)
  utf8_cleaner!
  webrick

RUBY VERSION
   ruby 3.4.1p0

BUNDLED WITH
   2.6.7<|MERGE_RESOLUTION|>--- conflicted
+++ resolved
@@ -168,10 +168,6 @@
       net-pop
       net-smtp
     mini_mime (1.1.5)
-<<<<<<< HEAD
-    mini_portile2 (2.8.9)
-=======
->>>>>>> feeb4546
     minitest (5.25.5)
     net-imap (0.5.8)
       date
@@ -182,24 +178,12 @@
       timeout
     net-smtp (0.5.1)
       net-protocol
-<<<<<<< HEAD
-    nokogiri (1.18.9)
-      mini_portile2 (~> 2.8.2)
-      racc (~> 1.4)
     nokogiri (1.18.9-aarch64-linux-gnu)
       racc (~> 1.4)
     nokogiri (1.18.9-arm64-darwin)
       racc (~> 1.4)
     nokogiri (1.18.9-x86_64-darwin)
       racc (~> 1.4)
-=======
-    nokogiri (1.18.9-aarch64-linux-gnu)
-      racc (~> 1.4)
-    nokogiri (1.18.9-arm64-darwin)
-      racc (~> 1.4)
-    nokogiri (1.18.9-x86_64-darwin)
-      racc (~> 1.4)
->>>>>>> feeb4546
     nokogiri (1.18.9-x86_64-linux-gnu)
       racc (~> 1.4)
     packs-specification (0.0.10)
