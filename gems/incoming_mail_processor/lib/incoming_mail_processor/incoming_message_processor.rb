#
# Copyright (C) 2011-2013 Instructure, Inc.
#
# This file is part of Canvas.
#
# Canvas is free software: you can redistribute it and/or modify it under
# the terms of the GNU Affero General Public License as published by the Free
# Software Foundation, version 3 of the License.
#
# Canvas is distributed in the hope that it will be useful, but WITHOUT ANY
# WARRANTY; without even the implied warranty of MERCHANTABILITY or FITNESS FOR
# A PARTICULAR PURPOSE. See the GNU Affero General Public License for more
# details.
#
# You should have received a copy of the GNU Affero General Public License along
# with this program. If not, see <http://www.gnu.org/licenses/>.
#

require 'iconv'
require 'mail'

module IncomingMailProcessor

  class IncomingMessageProcessor

    extend HtmlTextHelper

    MailboxClasses = {
      :imap => IncomingMailProcessor::ImapMailbox,
      :directory => IncomingMailProcessor::DirectoryMailbox,
      :pop3 => IncomingMailProcessor::Pop3Mailbox,
    }.freeze

    ImportantHeaders = %w(To From Subject Content-Type)

    class << self
      attr_accessor :mailbox_accounts, :settings, :deprecated_settings, :logger
    end

    def initialize(message_handler, error_reporter)
      @message_handler = message_handler
      @error_reporter = error_reporter
    end

    # See config/incoming_mail.yml.example for documentation on how to configure incoming mail
    def self.configure(config)
      configure_settings(config.except(*mailbox_keys))
      configure_accounts(config.slice(*mailbox_keys))
    end

    def self.workers
      settings.workers || 1
    end

    # True if we should launch N workers per mailbox, false to just launch N workers overall
    def self.dedicated_workers_per_mailbox
      settings.dedicated_workers_per_mailbox.nil? ? false : settings.dedicated_workers_per_mailbox
    end

    def self.run_periodically?
      if settings.run_periodically.nil?
        # check backwards compatibility settings
        deprecated_settings.poll_interval == 0 && deprecated_settings.ignore_stdin == true
      else
        !!settings.run_periodically
      end
    end

    def process(opts={})
      if opts[:mailbox_account_address]
        # Find the one with that address, or do nothing if none exists (probably means we're in the middle of a deploy)
        accounts_to_process = self.class.mailbox_accounts.select { |a| a.address == opts[:mailbox_account_address] }
      else
        accounts_to_process = self.class.mailbox_accounts
      end

      accounts_to_process.each do |account|
        mailbox = self.class.create_mailbox(account)
        mailbox_opts = {}
        mailbox_opts = {offset: opts[:worker_id], stride: self.class.workers} if opts[:worker_id] && self.class.workers > 1
        process_mailbox(mailbox, account, mailbox_opts)
      end
    end

    def process_single(incoming_message, tag, mailbox_account = IncomingMailProcessor::MailboxAccount.new)
      return if self.class.bounce_message?(incoming_message)

      body, html_body = extract_body(incoming_message)

      handle = @message_handler.handle(mailbox_account.address, body, html_body, incoming_message, tag)
<<<<<<< HEAD
      CanvasStatsd::Statsd.increment("incoming_mail_processor.incoming_message_processed")
=======

      report_stats(incoming_message, mailbox_account)

>>>>>>> 4cfec0f1
      handle
    end

    private

    def extract_body(incoming_message)

      if incoming_message.multipart?
        html_part = incoming_message.html_part
        text_part =  incoming_message.text_part

        html_body = self.class.utf8ify(html_part.body.decoded, html_part.charset) if html_part
        text_body = self.class.utf8ify(text_part.body.decoded, text_part.charset) if text_part
      else
        case incoming_message.mime_type
        when 'text/plain'
          text_body = self.class.utf8ify(incoming_message.body.decoded, incoming_message.charset)
        when 'text/html'
          html_body = self.class.utf8ify(incoming_message.body.decoded, incoming_message.charset)
        else
          raise "Unrecognized Content-Type: #{incoming_message.mime_type.inspect}"
        end
      end

      if html_body && !text_body
        text_body = self.class.html_to_text(html_body)
      end

      if text_body && !html_body
        html_body = self.class.format_message(text_body).first
      end

      return text_body, html_body
    end

    def report_stats(incoming_message, mailbox_account)
      CanvasStatsd::Statsd.increment("incoming_mail_processor.incoming_message_processed")

      age = age(incoming_message)
      if age
        stat_name = "incoming_mail_processor.message_age.#{mailbox_account.escaped_address}"
        CanvasStatsd::Statsd.timing(stat_name, age)
      end
    end

    def age(message)
      datetime = message.date
      (Time.now - datetime).to_i * 1000 if datetime # age in ms, please
    end

    def self.mailbox_keys
      MailboxClasses.keys.map(&:to_s)
    end

    def self.get_mailbox_class(account)
      MailboxClasses.fetch(account.protocol)
    end

    def self.create_mailbox(account)
      mailbox_class = get_mailbox_class(account)
      mailbox = mailbox_class.new(account.config)
      mailbox.set_timeout_method(&method(:timeout_method))
      return mailbox
    end

    def self.timeout_method
      Canvas.timeout_protection("incoming_message_processor", raise_on_timeout: true) do
        yield
      end
    end

    def self.configure_settings(config)
      @settings = IncomingMailProcessor::Settings.new
      @deprecated_settings = IncomingMailProcessor::DeprecatedSettings.new

      config.symbolize_keys.each do |key, value|
        if IncomingMailProcessor::Settings.members.map(&:to_sym).include?(key)
          self.settings.send("#{key}=", value)
        elsif IncomingMailProcessor::DeprecatedSettings.members.map(&:to_sym).include?(key)
          logger.warn("deprecated setting sent to IncomingMessageProcessor: #{key}") if logger
          self.deprecated_settings.send("#{key}=", value)
        else
          raise "unrecognized setting sent to IncomingMessageProcessor: #{key}"
        end
      end
    end

    def self.configure_accounts(account_configs)
      flat_account_configs = flatten_account_configs(account_configs)
      self.mailbox_accounts = flat_account_configs.map do |mailbox_protocol, mailbox_config|
        error_folder = mailbox_config.delete(:error_folder)
        address = mailbox_config[:address] || mailbox_config[:username]
        IncomingMailProcessor::MailboxAccount.new({
          :protocol => mailbox_protocol.to_sym,
          :config => mailbox_config,
          :address => address,
          :error_folder => error_folder,
        })
      end
    end

    def self.flatten_account_configs(account_configs)
      account_configs.reduce([]) do |flat_account_configs, (mailbox_protocol, mailbox_config)|
        flat_mailbox_configs = flatten_mailbox_overrides(mailbox_config)
        flat_mailbox_configs.each do |single_mailbox_config|
          flat_account_configs << [mailbox_protocol, single_mailbox_config]
        end

        flat_account_configs
      end
    end

    def self.flatten_mailbox_overrides(mailbox_config)
      mailbox_defaults = mailbox_config.except('accounts')
      mailbox_overrides = mailbox_config['accounts'] || [{}]
      mailbox_overrides.map do |override_config|
        mailbox_defaults.merge(override_config).symbolize_keys
      end
    end

    def self.error_report_category
      "incoming_message_processor"
    end

    def self.bounce_message?(mail)
      mail.header.fields.any? do |field|
        case field.name

        # RFC-3834
        when 'Auto-Submitted' then field.value != 'no'

        # old klugey stuff uses this
        when 'Precedence' then ['bulk', 'list', 'junk'].include?(field.value)

        # Exchange sets this
        when 'X-Auto-Response-Suppress' then true

        # some other random headers I found that are easy to check
        when 'X-Autoreply', 'X-Autorespond', 'X-Autoresponder' then true

        # not a bounce header we care about
        else false
        end
      end

    end

    def self.utf8ify(string, encoding)
      encoding ||= 'UTF-8'
      encoding = encoding.upcase
      # change encoding; if it throws an exception (i.e. unrecognized encoding), just strip invalid UTF-8
      Iconv.conv('UTF-8//TRANSLIT//IGNORE', encoding, string) rescue Utf8Cleaner.strip_invalid_utf8(string)
    end


    def process_mailbox(mailbox, account, opts={})
      error_folder = account.error_folder
      mailbox.connect
      mailbox.each_message(opts) do |message_id, raw_contents|
        message, errors = parse_message(raw_contents)
        if message && !errors.present?
          process_message(message, account)
          mailbox.delete_message(message_id)
        else
          mailbox.move_message(message_id, error_folder)
          if message
            @error_reporter.log_error(self.class.error_report_category, {
              :message => "Error parsing email",
              :backtrace => message.errors.flatten.map(&:to_s).join("\n"),
              :from => message.from.try(:first),
              :to => message.to.to_s,
            })
          end
        end
      end
      mailbox.disconnect
    rescue => e
      # any exception that makes it here probably means the connection is broken
      # skip this account, but the rest of the accounts should still be tried
      @error_reporter.log_exception(self.class.error_report_category, e, {})
    end

    def parse_message(raw_contents)
      message = Mail.new(raw_contents)
      errors = select_relevant_errors(message)

      # access some of the fields to make sure they don't raise errors when accessed
      message.subject

      return message, errors
    rescue => e
      @error_reporter.log_exception(self.class.error_report_category, e, {})
      nil
    end

    def select_relevant_errors(message)
      # message.errors is an array of arrays containing header parsing errors:
      # [["header-name", "header-value", parser_exception], ...]
      message.errors.select do |error|
        IncomingMessageProcessor::ImportantHeaders.include?(error[0])
      end
    end

    def process_message(message, account)
      tag = self.class.extract_address_tag(message, account)
      # TODO: Add bounce processing and handling of other email to the default notification address.
      return unless tag
      process_single(message, tag, account)
    rescue => e
      @error_reporter.log_exception(self.class.error_report_category, e,
        :from => message.from.try(:first),
        :to => message.to.to_s)
    end

    def self.extract_address_tag(message, account)
      addr, domain = account.address.split(/@/)
      regex = Regexp.new("#{Regexp.escape(addr)}\\+([^@]+)@#{Regexp.escape(domain)}")
      message.to.each do |address|
        if match = regex.match(address)
          return match[1]
        end
      end

      # if no match is found, return false
      # so that self.process message stops processing.
      false
    end
  end
end<|MERGE_RESOLUTION|>--- conflicted
+++ resolved
@@ -88,13 +88,9 @@
       body, html_body = extract_body(incoming_message)
 
       handle = @message_handler.handle(mailbox_account.address, body, html_body, incoming_message, tag)
-<<<<<<< HEAD
-      CanvasStatsd::Statsd.increment("incoming_mail_processor.incoming_message_processed")
-=======
 
       report_stats(incoming_message, mailbox_account)
 
->>>>>>> 4cfec0f1
       handle
     end
 
