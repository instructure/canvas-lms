--- conflicted
+++ resolved
@@ -21,9 +21,7 @@
 require 'mail'
 
 module IncomingMailProcessor
-
   class IncomingMessageProcessor
-
     extend HtmlTextHelper
 
     MailboxClasses = {
@@ -51,13 +49,13 @@
           if self.dedicated_workers_per_mailbox
             # Launch one per mailbox
             self.mailbox_accounts.each do |account|
-              imp.delay(singleton: "IncomingMailProcessor::IncomingMessageProcessor#process:#{worker_id}:#{account.address}").
-                process({worker_id: worker_id, mailbox_account_address: account.address})
+              imp.delay(singleton: "IncomingMailProcessor::IncomingMessageProcessor#process:#{worker_id}:#{account.address}")
+                 .process({ worker_id: worker_id, mailbox_account_address: account.address })
             end
           else
             # Just launch the one
-            imp.delay(singleton: "IncomingMailProcessor::IncomingMessageProcessor#process:#{worker_id}").
-              process({worker_id: worker_id})
+            imp.delay(singleton: "IncomingMailProcessor::IncomingMessageProcessor#process:#{worker_id}")
+               .process({ worker_id: worker_id })
           end
         end
       end
@@ -87,9 +85,6 @@
       end
     end
 
-<<<<<<< HEAD
-    def process(opts={})
-=======
     def self.healthy?
       mailbox_accounts.each do |account|
         mailbox = create_mailbox(account)
@@ -100,7 +95,6 @@
     end
 
     def process(opts = {})
->>>>>>> 75b2b932
       if opts[:mailbox_account_address]
         # Find the one with that address, or do nothing if none exists (probably means we're in the middle of a deploy)
         accounts_to_process = self.class.mailbox_accounts.select { |a| a.address == opts[:mailbox_account_address] }
@@ -111,7 +105,7 @@
       accounts_to_process.each do |account|
         mailbox = self.class.create_mailbox(account)
         mailbox_opts = {}
-        mailbox_opts = {offset: opts[:worker_id], stride: self.class.workers} if opts[:worker_id] && self.class.workers > 1
+        mailbox_opts = { offset: opts[:worker_id], stride: self.class.workers } if opts[:worker_id] && self.class.workers > 1
         process_mailbox(mailbox, account, mailbox_opts)
       end
     end
@@ -131,10 +125,9 @@
     private
 
     def extract_body(incoming_message)
-
       if incoming_message.multipart?
         html_part = incoming_message.html_part
-        text_part =  incoming_message.text_part
+        text_part = incoming_message.text_part
 
         html_body = self.class.utf8ify(html_part.body.decoded, html_part.charset) if html_part
         text_body = self.class.utf8ify(text_part.body.decoded, text_part.charset) if text_part
@@ -163,13 +156,13 @@
     def report_stats(incoming_message, mailbox_account)
       InstStatsd::Statsd.increment("incoming_mail_processor.incoming_message_processed.#{mailbox_account.escaped_address}",
                                    short_stat: 'incoming_mail_processor.incoming_message_processed',
-                                   tags: {mailbox: mailbox_account.escaped_address})
+                                   tags: { mailbox: mailbox_account.escaped_address })
       age = age(incoming_message)
       if age
         stat_name = "incoming_mail_processor.message_age.#{mailbox_account.escaped_address}"
         InstStatsd::Statsd.timing(stat_name, age,
                                   short_stat: 'incoming_mail_processor.message_age',
-                                  tags: {mailbox: mailbox_account.escaped_address})
+                                  tags: { mailbox: mailbox_account.escaped_address })
       end
     end
 
@@ -221,11 +214,11 @@
         error_folder = mailbox_config.delete(:error_folder)
         address = mailbox_config[:address] || mailbox_config[:username]
         IncomingMailProcessor::MailboxAccount.new({
-          :protocol => mailbox_protocol.to_sym,
-          :config => mailbox_config,
-          :address => address,
-          :error_folder => error_folder,
-        })
+                                                    :protocol => mailbox_protocol.to_sym,
+                                                    :config => mailbox_config,
+                                                    :address => address,
+                                                    :error_folder => error_folder,
+                                                  })
       end
     end
 
@@ -272,7 +265,6 @@
         else false
         end
       end
-
     end
 
     def self.utf8ify(string, encoding)
@@ -285,8 +277,7 @@
       new_string&.valid_encoding? ? new_string : Utf8Cleaner.strip_invalid_utf8(string)
     end
 
-
-    def process_mailbox(mailbox, account, opts={})
+    def process_mailbox(mailbox, account, opts = {})
       error_folder = account.error_folder
       mailbox.connect
       mailbox.each_message(opts) do |message_id, raw_contents|
@@ -298,11 +289,11 @@
           mailbox.move_message(message_id, error_folder)
           if message
             @error_reporter.log_error(self.class.error_report_category, {
-              :message => "Error parsing email",
-              :backtrace => message.errors.flatten.map(&:to_s).join("\n"),
-              :from => message.from.try(:first),
-              :to => message.to.to_s,
-            })
+                                        :message => "Error parsing email",
+                                        :backtrace => message.errors.flatten.map(&:to_s).join("\n"),
+                                        :from => message.from.try(:first),
+                                        :to => message.to.to_s,
+                                      })
           end
         end
       end
@@ -338,18 +329,19 @@
       tag = self.class.extract_address_tag(message, account)
       # TODO: Add bounce processing and handling of other email to the default notification address.
       return unless tag
+
       process_single(message, tag, account)
     rescue => e
       @error_reporter.log_exception(self.class.error_report_category, e,
-        :from => message.from.try(:first),
-        :to => message.to.to_s)
+                                    :from => message.from.try(:first),
+                                    :to => message.to.to_s)
     end
 
     def self.extract_address_tag(message, account)
       addr, domain = account.address.split(/@/)
       regex = Regexp.new("#{Regexp.escape(addr)}\\+([^@]+)@#{Regexp.escape(domain)}")
       message.to&.each do |address|
-        if match = regex.match(address)
+        if (match = regex.match(address))
           return match[1]
         end
       end
