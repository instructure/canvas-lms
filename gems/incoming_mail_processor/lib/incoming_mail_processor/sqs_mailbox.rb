--- conflicted
+++ resolved
@@ -86,12 +86,7 @@
       sqs_body = JSON.parse(msg.body)
       sns_body = JSON.parse(sqs_body["Message"])
       key = sns_body["mail"]["messageId"]
-<<<<<<< HEAD
-      s3 = Aws::S3::Resource.new(access_key_id: config[:access_key_id],
-                                 secret_access_key: config[:secret_access_key],
-=======
       s3 = Aws::S3::Resource.new(credentials: config[:credentials],
->>>>>>> 87563733
                                  region: config[:region] || "us-east-1")
       obj = s3.bucket(config[:incoming_mail_bucket]).object(key)
       obj.get.body.read
