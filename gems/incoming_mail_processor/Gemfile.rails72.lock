--- conflicted
+++ resolved
@@ -168,11 +168,7 @@
       net-smtp
     mini_mime (1.1.5)
     mini_portile2 (2.8.8)
-<<<<<<< HEAD
-    minitest (5.25.4)
-=======
     minitest (5.25.5)
->>>>>>> 005bce2c
     net-imap (0.5.6)
       date
       net-protocol
