PATH
  remote: .
  specs:
    csv_diff (1.0.0)
      sqlite3

GEM
  remote: https://rubygems.org/
  specs:
    diff-lcs (1.5.1)
<<<<<<< HEAD
    mini_portile2 (2.8.5)
=======
    mini_portile2 (2.8.6)
>>>>>>> 68d85f52
    rake (13.2.1)
    rspec (3.13.0)
      rspec-core (~> 3.13.0)
      rspec-expectations (~> 3.13.0)
      rspec-mocks (~> 3.13.0)
    rspec-core (3.13.0)
      rspec-support (~> 3.13.0)
    rspec-expectations (3.13.0)
      diff-lcs (>= 1.2.0, < 2.0)
      rspec-support (~> 3.13.0)
    rspec-mocks (3.13.0)
      diff-lcs (>= 1.2.0, < 2.0)
      rspec-support (~> 3.13.0)
    rspec-support (3.13.1)
    sqlite3 (1.7.3)
      mini_portile2 (~> 2.8.0)
    sqlite3 (1.7.3-aarch64-linux)
    sqlite3 (1.7.3-arm64-darwin)
    sqlite3 (1.7.3-x86_64-darwin)
    sqlite3 (1.7.3-x86_64-linux)

PLATFORMS
  aarch64-linux
  arm64-darwin
  ruby
  x86_64-darwin
  x86_64-linux

DEPENDENCIES
  bundler (~> 2.2)
  csv_diff!
  rake
  rspec (~> 3.12)

RUBY VERSION
   ruby 3.1.2p20

BUNDLED WITH
<<<<<<< HEAD
   2.5.7
=======
   2.5.9
>>>>>>> 68d85f52
<|MERGE_RESOLUTION|>--- conflicted
+++ resolved
@@ -8,11 +8,7 @@
   remote: https://rubygems.org/
   specs:
     diff-lcs (1.5.1)
-<<<<<<< HEAD
-    mini_portile2 (2.8.5)
-=======
     mini_portile2 (2.8.6)
->>>>>>> 68d85f52
     rake (13.2.1)
     rspec (3.13.0)
       rspec-core (~> 3.13.0)
@@ -51,8 +47,4 @@
    ruby 3.1.2p20
 
 BUNDLED WITH
-<<<<<<< HEAD
-   2.5.7
-=======
-   2.5.9
->>>>>>> 68d85f52
+   2.5.9