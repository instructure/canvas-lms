--- conflicted
+++ resolved
@@ -8,13 +8,8 @@
 GEM
   remote: https://rubygems.org/
   specs:
-<<<<<<< HEAD
-    diff-lcs (1.6.1)
-    mini_portile2 (2.8.8)
-=======
     csv (3.3.4)
     diff-lcs (1.6.1)
->>>>>>> 2bd5305a
     rake (13.2.1)
     rspec (3.13.0)
       rspec-core (~> 3.13.0)
