PATH
  remote: .
  specs:
    csv_diff (1.0.0)
      sqlite3

GEM
  remote: https://rubygems.org/
  specs:
    diff-lcs (1.5.0)
    mini_portile2 (2.8.5)
<<<<<<< HEAD
    rake (13.0.6)
=======
    rake (13.1.0)
>>>>>>> 418ffca1
    rspec (3.12.0)
      rspec-core (~> 3.12.0)
      rspec-expectations (~> 3.12.0)
      rspec-mocks (~> 3.12.0)
    rspec-core (3.12.2)
      rspec-support (~> 3.12.0)
    rspec-expectations (3.12.3)
      diff-lcs (>= 1.2.0, < 2.0)
      rspec-support (~> 3.12.0)
    rspec-mocks (3.12.6)
      diff-lcs (>= 1.2.0, < 2.0)
      rspec-support (~> 3.12.0)
    rspec-support (3.12.1)
    sqlite3 (1.6.8)
      mini_portile2 (~> 2.8.0)
    sqlite3 (1.6.8-aarch64-linux)
    sqlite3 (1.6.8-arm64-darwin)
    sqlite3 (1.6.8-x86_64-darwin)
    sqlite3 (1.6.8-x86_64-linux)

PLATFORMS
  aarch64-linux
  arm64-darwin
  ruby
  x86_64-darwin
  x86_64-linux

DEPENDENCIES
  bundler (~> 2.2)
  csv_diff!
  rake
  rspec (~> 3.12)

BUNDLED WITH
   2.4.20<|MERGE_RESOLUTION|>--- conflicted
+++ resolved
@@ -9,11 +9,7 @@
   specs:
     diff-lcs (1.5.0)
     mini_portile2 (2.8.5)
-<<<<<<< HEAD
-    rake (13.0.6)
-=======
     rake (13.1.0)
->>>>>>> 418ffca1
     rspec (3.12.0)
       rspec-core (~> 3.12.0)
       rspec-expectations (~> 3.12.0)
