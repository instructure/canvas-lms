--- conflicted
+++ resolved
@@ -10,11 +10,7 @@
   specs:
     diff-lcs (1.5.1)
     folio-pagination (0.0.12)
-<<<<<<< HEAD
-    mini_portile2 (2.8.5)
-=======
     mini_portile2 (2.8.6)
->>>>>>> 68d85f52
     rake (13.2.1)
     rspec (3.13.0)
       rspec-core (~> 3.13.0)
@@ -55,8 +51,4 @@
    ruby 3.1.2p20
 
 BUNDLED WITH
-<<<<<<< HEAD
-   2.5.7
-=======
-   2.5.9
->>>>>>> 68d85f52
+   2.5.9