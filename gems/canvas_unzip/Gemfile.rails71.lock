PATH
  remote: ../canvas_mimetype_fu
  specs:
    canvas_mimetype_fu (0.0.1)

PATH
  remote: .
  specs:
    canvas_unzip (0.0.1)
      activesupport
      canvas_mimetype_fu
      rubyzip (~> 2.0)

GEM
  remote: https://rubygems.org/
  specs:
    activesupport (7.1.3)
      base64
      bigdecimal
      concurrent-ruby (~> 1.0, >= 1.0.2)
      connection_pool (>= 2.2.5)
      drb
      i18n (>= 1.6, < 2)
      minitest (>= 5.1)
      mutex_m
      tzinfo (~> 2.0)
    base64 (0.2.0)
    bigdecimal (3.1.8)
    concurrent-ruby (1.2.3)
    connection_pool (2.4.1)
    diff-lcs (1.5.1)
    drb (2.2.1)
    i18n (1.14.5)
      concurrent-ruby (~> 1.0)
<<<<<<< HEAD
    minitest (5.23.0)
=======
    minitest (5.23.1)
>>>>>>> 3a2a498e
    mutex_m (0.2.0)
    rake (13.2.1)
    rspec (3.13.0)
      rspec-core (~> 3.13.0)
      rspec-expectations (~> 3.13.0)
      rspec-mocks (~> 3.13.0)
    rspec-core (3.13.0)
      rspec-support (~> 3.13.0)
    rspec-expectations (3.13.0)
      diff-lcs (>= 1.2.0, < 2.0)
      rspec-support (~> 3.13.0)
    rspec-mocks (3.13.1)
      diff-lcs (>= 1.2.0, < 2.0)
      rspec-support (~> 3.13.0)
    rspec-support (3.13.1)
    rubyzip (2.3.2)
    tzinfo (2.0.6)
      concurrent-ruby (~> 1.0)

PLATFORMS
  aarch64-linux
  arm64-darwin
  ruby
  x86_64-darwin
  x86_64-linux

DEPENDENCIES
  bundler
  canvas_mimetype_fu!
  canvas_unzip!
  rake
  rspec (~> 3.12)

RUBY VERSION
   ruby 3.1.2p20

BUNDLED WITH
   2.5.10<|MERGE_RESOLUTION|>--- conflicted
+++ resolved
@@ -32,11 +32,7 @@
     drb (2.2.1)
     i18n (1.14.5)
       concurrent-ruby (~> 1.0)
-<<<<<<< HEAD
-    minitest (5.23.0)
-=======
     minitest (5.23.1)
->>>>>>> 3a2a498e
     mutex_m (0.2.0)
     rake (13.2.1)
     rspec (3.13.0)
