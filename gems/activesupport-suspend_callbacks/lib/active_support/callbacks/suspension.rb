# frozen_string_literal: true

#
# Copyright (C) 2014 - present Instructure, Inc.
#
# This file is part of Canvas.
#
# Canvas is free software: you can redistribute it and/or modify it under
# the terms of the GNU Affero General Public License as published by the Free
# Software Foundation, version 3 of the License.
#
# Canvas is distributed in the hope that it will be useful, but WITHOUT ANY
# WARRANTY; without even the implied warranty of MERCHANTABILITY or FITNESS FOR
# A PARTICULAR PURPOSE. See the GNU Affero General Public License for more
# details.
#
# You should have received a copy of the GNU Affero General Public License along
# with this program. If not, see <http://www.gnu.org/licenses/>.

require 'active_support/callbacks/suspension/registry'
require 'active_support/core_ext/array' # extract_options!
require 'active_support/version'

module ActiveSupport::Callbacks
  module Suspension
    # Ignores the specified callbacks for the duration of the block.
    #
    # suspend_callbacks{ ... }
    #   all callbacks ignored
    #
    # suspend_callbacks(:validate) { ... }
    #   callbacks to validate ignored
    #
    # suspend_callbacks(kind: :save) { ... }
    #   save callbacks ignored
    #
    # suspend_callbacks(kind: :save, type: :before) { ... }
    #   before save callbacks ignored
    #
    # suspend_callbacks(:validate, kind: :save) { ... }
    #   save callbacks to validate ignored
    #
    # suspend_callbacks(:validate, kind: :save, type: :before) { ... }
    #   before save callbacks to validate ignored
    def suspend_callbacks(*callbacks)
      options = callbacks.extract_options!
      kinds = Array(options[:kind])
      types = Array(options[:type])
      delta = suspended_callbacks.update(callbacks, kinds, types)
      yield
    ensure
      suspended_callbacks.revert(delta)
    end

    protected
    # checks whether a specific callback combination (e.g. :validate, :save,
    # :before) is currently suspended, whether by the receiver or the
    # receiver's ancestor (its class for an instance, its superclass for a
    # class). ancestry check is so that the following example can work:
    #
    #   class Person < ActiveRecord::Base; end
    #   class Student < Person; end
    #   @student = Student.first
    #
    #   Person.suspend_callbacks(:validate) do
    #     Person.send(:suspended_callback?, :validate, :save, :before) #=> true
    #     Student.send(:suspended_callback?, :validate, :save, :before) #=> true
    #     @student.send(:suspended_callback?, :validate, :save, :before) #=> true
    #   end
    #
    #   Student.suspend_callbacks(:validate) do
    #     Person.send(:suspended_callback?, :validate, :save, :before) #=> false
    #     Student.send(:suspended_callback?, :validate, :save, :before) #=> true
    #     @student.send(:suspended_callback?, :validate, :save, :before) #=> true
    #   end
    #
    #   @student.suspend_callbacks(:validate) do
    #     Person.send(:suspended_callback?, :validate, :save, :before) #=> false
    #     Student.send(:suspended_callback?, :validate, :save, :before) #=> false
    #     @student.send(:suspended_callback?, :validate, :save, :before) #=> true
    #   end
    #
    def suspended_callback?(callback, kind, type=nil)
      val = suspended_callbacks_defined? &&
        suspended_callbacks.include?(callback, kind, type) ||
      suspended_callback_ancestor&.suspended_callback?(callback, kind, type)

      val
    end

    def any_suspensions_active?(kind)
      (suspended_callbacks_defined? && suspended_callbacks.any_registered?(kind)) ||
        suspended_callback_ancestor&.any_suspensions_active?(kind)
    end

    def suspended_callback_ancestor
      unless defined?(@suspended_callback_ancestor)
        @suspended_callback_ancestor = is_a?(Class) ? superclass : self.class
        @suspended_callback_ancestor = nil unless @suspended_callback_ancestor.respond_to?(:suspended_callback?, true)
      end
      @suspended_callback_ancestor
    end

    module ClassMethods
      def suspended_callbacks_defined?
        # If this is a class, we need to save the suspension state in thread
        # storage to remain thread safe. We could also instead store a Hash on
        # the class of <Thread, Hash>, but that would grow indefinitely as threads
        # will grow faster than number of classes.
        all_classes_state = Thread.current[:suspended_callbacks]
        all_classes_state && all_classes_state[self]
      end

      def suspended_callbacks
        all_classes_state = Thread.current[:suspended_callbacks] ||= {}
        all_classes_state[self] ||= Registry.new
      end
    end

    module InstanceMethods
      def suspended_callbacks_defined?
        instance_variable_defined?(:@suspended_callbacks)
      end

      def suspended_callbacks
        @suspended_callbacks ||= Registry.new
      end

      def filter_callbacks(callbacks)
<<<<<<< HEAD
=======
        # common case, we can skip a bunch of tests
        return callbacks if callbacks.empty?
>>>>>>> 11ac194a
        # short-circuit re-allocating the chain if no suspensions are active
        return callbacks unless any_suspensions_active?(callbacks.name)

        filtered = ActiveSupport::Callbacks::CallbackChain.new(callbacks.name, callbacks.config)
        callbacks.each{ |cb| filtered.insert(-1, cb) unless suspended_callback?(cb.filter, callbacks.name, cb.kind) }
        filtered
      end

      # this are copy/paste, except wrapping in a filter_callbacks
      def run_callbacks(kind)
        callbacks = filter_callbacks(__callbacks[kind.to_sym])

        if callbacks.empty?
          yield if block_given?
        else
          env = Filters::Environment.new(self, false, nil)
          next_sequence = callbacks.compile

          invoke_sequence = Proc.new do
            skipped = nil
            while true
              current = next_sequence
              current.invoke_before(env)
              if current.final?
                env.value = !env.halted && (!block_given? || yield)
              elsif current.skip?(env)
                (skipped ||= []) << current
                next_sequence = next_sequence.nested
                next
              else
                next_sequence = next_sequence.nested
                begin
                  target, block, method, *arguments = current.expand_call_template(env, invoke_sequence)
                  target.send(method, *arguments, &block)
                ensure
                  next_sequence = current
                end
              end
              current.invoke_after(env)
              skipped.pop.invoke_after(env) while skipped && skipped.first
              break env.value
            end
          end

          # Common case: no 'around' callbacks defined
          if next_sequence.final?
            next_sequence.invoke_before(env)
            env.value = !env.halted && (!block_given? || yield)
            next_sequence.invoke_after(env)
            env.value
          else
            invoke_sequence.call
          end
        end
      end
    end

    def self.included(base)
      # use extend to avoid this callback being called again
      base.extend(self)
      base.singleton_class.include(ClassMethods)
      base.include(InstanceMethods)
    end
  end
end<|MERGE_RESOLUTION|>--- conflicted
+++ resolved
@@ -127,11 +127,8 @@
       end
 
       def filter_callbacks(callbacks)
-<<<<<<< HEAD
-=======
         # common case, we can skip a bunch of tests
         return callbacks if callbacks.empty?
->>>>>>> 11ac194a
         # short-circuit re-allocating the chain if no suspensions are active
         return callbacks unless any_suspensions_active?(callbacks.name)
 
