--- conflicted
+++ resolved
@@ -53,6 +53,7 @@
     end
 
     protected
+
     # checks whether a specific callback combination (e.g. :validate, :save,
     # :before) is currently suspended, whether by the receiver or the
     # receiver's ancestor (its class for an instance, its superclass for a
@@ -80,17 +81,10 @@
     #     @student.send(:suspended_callback?, :validate, :save, :before) #=> true
     #   end
     #
-<<<<<<< HEAD
-    def suspended_callback?(callback, kind, type=nil)
-      val = suspended_callbacks_defined? &&
-        suspended_callbacks.include?(callback, kind, type) ||
-      suspended_callback_ancestor&.suspended_callback?(callback, kind, type)
-=======
     def suspended_callback?(callback, kind, type = nil)
       val = (suspended_callbacks_defined? &&
             suspended_callbacks.include?(callback, kind, type)) ||
             suspended_callback_ancestor&.suspended_callback?(callback, kind, type)
->>>>>>> 2d51e8e7
 
       val
     end
@@ -140,7 +134,7 @@
         return callbacks unless any_suspensions_active?(callbacks.name)
 
         filtered = ActiveSupport::Callbacks::CallbackChain.new(callbacks.name, callbacks.config)
-        callbacks.each{ |cb| filtered.insert(-1, cb) unless suspended_callback?(cb.filter, callbacks.name, cb.kind) }
+        callbacks.each { |cb| filtered.insert(-1, cb) unless suspended_callback?(cb.filter, callbacks.name, cb.kind) }
         filtered
       end
 
