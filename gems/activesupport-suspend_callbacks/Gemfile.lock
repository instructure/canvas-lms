PATH
  remote: .
  specs:
    activesupport-suspend_callbacks (0.0.1)
      activesupport (>= 3.2, < 7.2)

GEM
  remote: https://rubygems.org/
  specs:
    activesupport (7.1.3)
      base64
      bigdecimal
      concurrent-ruby (~> 1.0, >= 1.0.2)
      connection_pool (>= 2.2.5)
      drb
      i18n (>= 1.6, < 2)
      minitest (>= 5.1)
      mutex_m
      tzinfo (~> 2.0)
    base64 (0.2.0)
    bigdecimal (3.1.8)
    concurrent-ruby (1.3.4)
    connection_pool (2.4.1)
    date (3.4.1)
    debug (1.9.2)
      irb (~> 1.10)
      reline (>= 0.3.8)
    diff-lcs (1.5.1)
    docile (1.4.1)
    drb (2.2.1)
    i18n (1.14.6)
      concurrent-ruby (~> 1.0)
    io-console (0.8.0)
    irb (1.14.2)
      rdoc (>= 4.0.0)
      reline (>= 0.4.2)
<<<<<<< HEAD
    minitest (5.25.1)
    mutex_m (0.2.0)
=======
    minitest (5.25.4)
    mutex_m (0.3.0)
>>>>>>> 1c55606d
    psych (5.2.1)
      date
      stringio
    rake (13.2.1)
    rdoc (6.9.1)
      psych (>= 4.0.0)
    reline (0.6.0)
      io-console (~> 0.5)
    rspec (3.13.0)
      rspec-core (~> 3.13.0)
      rspec-expectations (~> 3.13.0)
      rspec-mocks (~> 3.13.0)
    rspec-core (3.13.2)
      rspec-support (~> 3.13.0)
    rspec-expectations (3.13.3)
      diff-lcs (>= 1.2.0, < 2.0)
      rspec-support (~> 3.13.0)
    rspec-mocks (3.13.2)
      diff-lcs (>= 1.2.0, < 2.0)
      rspec-support (~> 3.13.0)
    rspec-support (3.13.2)
    simplecov (0.22.0)
      docile (~> 1.1)
      simplecov-html (~> 0.11)
      simplecov_json_formatter (~> 0.1)
    simplecov-html (0.13.1)
    simplecov_json_formatter (0.1.4)
    stringio (3.1.2)
    tzinfo (2.0.6)
      concurrent-ruby (~> 1.0)

PLATFORMS
  aarch64-linux
  arm64-darwin
  ruby
  x86_64-darwin
  x86_64-linux

DEPENDENCIES
  activesupport-suspend_callbacks!
  bundler (~> 2.2)
  debug
  rake
  rspec (~> 3.12)
  simplecov (~> 0.22)

RUBY VERSION
   ruby 3.3.3p89

BUNDLED WITH
   2.5.10<|MERGE_RESOLUTION|>--- conflicted
+++ resolved
@@ -34,13 +34,8 @@
     irb (1.14.2)
       rdoc (>= 4.0.0)
       reline (>= 0.4.2)
-<<<<<<< HEAD
-    minitest (5.25.1)
-    mutex_m (0.2.0)
-=======
     minitest (5.25.4)
     mutex_m (0.3.0)
->>>>>>> 1c55606d
     psych (5.2.1)
       date
       stringio
