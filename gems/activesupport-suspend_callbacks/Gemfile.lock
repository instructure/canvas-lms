--- conflicted
+++ resolved
@@ -17,14 +17,10 @@
       minitest (>= 5.1)
       mutex_m
       tzinfo (~> 2.0)
-<<<<<<< HEAD
-    concurrent-ruby (1.3.3)
-=======
     base64 (0.2.0)
     bigdecimal (3.1.8)
     concurrent-ruby (1.3.3)
     connection_pool (2.4.1)
->>>>>>> c0c653e9
     debug (1.9.2)
       irb (~> 1.10)
       reline (>= 0.3.8)
@@ -44,11 +40,7 @@
     rake (13.2.1)
     rdoc (6.7.0)
       psych (>= 4.0.0)
-<<<<<<< HEAD
-    reline (0.5.8)
-=======
     reline (0.5.9)
->>>>>>> c0c653e9
       io-console (~> 0.5)
     rspec (3.13.0)
       rspec-core (~> 3.13.0)
