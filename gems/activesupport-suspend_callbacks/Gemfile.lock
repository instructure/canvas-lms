PATH
  remote: .
  specs:
    activesupport-suspend_callbacks (0.0.1)
      activesupport (>= 3.2, < 7.2)

GEM
  remote: https://rubygems.org/
  specs:
    activesupport (7.1.3)
      base64
      bigdecimal
      concurrent-ruby (~> 1.0, >= 1.0.2)
      connection_pool (>= 2.2.5)
      drb
      i18n (>= 1.6, < 2)
      minitest (>= 5.1)
      mutex_m
      tzinfo (~> 2.0)
    base64 (0.2.0)
    bigdecimal (3.1.8)
    concurrent-ruby (1.3.4)
    connection_pool (2.4.1)
<<<<<<< HEAD
    date (3.3.4)
=======
    date (3.4.1)
>>>>>>> 80d4da09
    debug (1.9.2)
      irb (~> 1.10)
      reline (>= 0.3.8)
    diff-lcs (1.5.1)
    docile (1.4.1)
    drb (2.2.1)
    i18n (1.14.6)
      concurrent-ruby (~> 1.0)
    io-console (0.8.0)
    irb (1.14.2)
      rdoc (>= 4.0.0)
      reline (>= 0.4.2)
<<<<<<< HEAD
    minitest (5.25.1)
    mutex_m (0.2.0)
=======
    minitest (5.25.4)
    mutex_m (0.3.0)
>>>>>>> 80d4da09
    psych (5.2.1)
      date
      stringio
    rake (13.2.1)
    rdoc (6.9.1)
      psych (>= 4.0.0)
    reline (0.6.0)
      io-console (~> 0.5)
    rspec (3.13.0)
      rspec-core (~> 3.13.0)
      rspec-expectations (~> 3.13.0)
      rspec-mocks (~> 3.13.0)
    rspec-core (3.13.2)
      rspec-support (~> 3.13.0)
    rspec-expectations (3.13.3)
      diff-lcs (>= 1.2.0, < 2.0)
      rspec-support (~> 3.13.0)
    rspec-mocks (3.13.2)
      diff-lcs (>= 1.2.0, < 2.0)
      rspec-support (~> 3.13.0)
    rspec-support (3.13.2)
    simplecov (0.22.0)
      docile (~> 1.1)
      simplecov-html (~> 0.11)
      simplecov_json_formatter (~> 0.1)
    simplecov-html (0.13.1)
    simplecov_json_formatter (0.1.4)
    stringio (3.1.2)
    tzinfo (2.0.6)
      concurrent-ruby (~> 1.0)

PLATFORMS
  aarch64-linux
  arm64-darwin
  ruby
  x86_64-darwin
  x86_64-linux

DEPENDENCIES
  activesupport-suspend_callbacks!
  bundler (~> 2.2)
  debug
  rake
  rspec (~> 3.12)
  simplecov (~> 0.22)

RUBY VERSION
   ruby 3.3.3p89

BUNDLED WITH
   2.5.10<|MERGE_RESOLUTION|>--- conflicted
+++ resolved
@@ -21,11 +21,7 @@
     bigdecimal (3.1.8)
     concurrent-ruby (1.3.4)
     connection_pool (2.4.1)
-<<<<<<< HEAD
-    date (3.3.4)
-=======
     date (3.4.1)
->>>>>>> 80d4da09
     debug (1.9.2)
       irb (~> 1.10)
       reline (>= 0.3.8)
@@ -38,13 +34,8 @@
     irb (1.14.2)
       rdoc (>= 4.0.0)
       reline (>= 0.4.2)
-<<<<<<< HEAD
-    minitest (5.25.1)
-    mutex_m (0.2.0)
-=======
     minitest (5.25.4)
     mutex_m (0.3.0)
->>>>>>> 80d4da09
     psych (5.2.1)
       date
       stringio
