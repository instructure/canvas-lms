--- conflicted
+++ resolved
@@ -22,11 +22,7 @@
       uri (>= 0.13.1)
     base64 (0.3.0)
     benchmark (0.4.1)
-<<<<<<< HEAD
-    bigdecimal (3.2.3)
-=======
     bigdecimal (3.3.1)
->>>>>>> 8d1d98d9
     concurrent-ruby (1.3.5)
     connection_pool (2.5.4)
     date (3.4.1)
@@ -53,11 +49,7 @@
       date
       stringio
     rake (13.3.0)
-<<<<<<< HEAD
-    rdoc (6.14.2)
-=======
     rdoc (6.15.0)
->>>>>>> 8d1d98d9
       erb
       psych (>= 4.0.0)
       tsort
