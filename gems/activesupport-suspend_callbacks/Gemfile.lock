--- conflicted
+++ resolved
@@ -21,17 +21,10 @@
     i18n (1.14.1)
       concurrent-ruby (~> 1.0)
     io-console (0.7.2)
-<<<<<<< HEAD
-    irb (1.11.1)
-      rdoc
-      reline (>= 0.4.2)
-    minitest (5.21.2)
-=======
     irb (1.11.2)
       rdoc
       reline (>= 0.4.2)
     minitest (5.22.2)
->>>>>>> ce0ea233
     psych (5.1.2)
       stringio
     rake (13.1.0)
