PATH
  remote: .
  specs:
    activesupport-suspend_callbacks (0.0.1)
      activesupport (>= 3.2, < 7.1)

GEM
  remote: https://rubygems.org/
  specs:
    activesupport (7.0.8)
      concurrent-ruby (~> 1.0, >= 1.0.2)
      i18n (>= 1.6, < 2)
      minitest (>= 5.1)
      tzinfo (~> 2.0)
    concurrent-ruby (1.2.2)
    debug (1.8.0)
      irb (>= 1.5.0)
      reline (>= 0.3.1)
    diff-lcs (1.5.0)
    docile (1.4.0)
    i18n (1.14.1)
      concurrent-ruby (~> 1.0)
    io-console (0.6.0)
<<<<<<< HEAD
    irb (1.8.3)
=======
    irb (1.9.0)
>>>>>>> 418ffca1
      rdoc
      reline (>= 0.3.8)
    minitest (5.20.0)
    psych (5.1.1.1)
      stringio
    rake (13.1.0)
    rdoc (6.6.0)
      psych (>= 4.0.0)
    reline (0.4.0)
      io-console (~> 0.5)
    rspec (3.12.0)
      rspec-core (~> 3.12.0)
      rspec-expectations (~> 3.12.0)
      rspec-mocks (~> 3.12.0)
    rspec-core (3.12.2)
      rspec-support (~> 3.12.0)
    rspec-expectations (3.12.3)
      diff-lcs (>= 1.2.0, < 2.0)
      rspec-support (~> 3.12.0)
    rspec-mocks (3.12.6)
      diff-lcs (>= 1.2.0, < 2.0)
      rspec-support (~> 3.12.0)
    rspec-support (3.12.1)
    simplecov (0.22.0)
      docile (~> 1.1)
      simplecov-html (~> 0.11)
      simplecov_json_formatter (~> 0.1)
    simplecov-html (0.12.3)
    simplecov_json_formatter (0.1.4)
    stringio (3.0.9)
    tzinfo (2.0.6)
      concurrent-ruby (~> 1.0)

PLATFORMS
  aarch64-linux
  arm64-darwin
  ruby
  x86_64-darwin
  x86_64-linux

DEPENDENCIES
  activesupport-suspend_callbacks!
  bundler (~> 2.2)
  debug
  rake
  rspec (~> 3.12)
  simplecov (~> 0.22)

BUNDLED WITH
   2.4.20<|MERGE_RESOLUTION|>--- conflicted
+++ resolved
@@ -21,11 +21,7 @@
     i18n (1.14.1)
       concurrent-ruby (~> 1.0)
     io-console (0.6.0)
-<<<<<<< HEAD
-    irb (1.8.3)
-=======
     irb (1.9.0)
->>>>>>> 418ffca1
       rdoc
       reline (>= 0.3.8)
     minitest (5.20.0)
