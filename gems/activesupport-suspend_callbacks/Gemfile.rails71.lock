--- conflicted
+++ resolved
@@ -27,11 +27,7 @@
     diff-lcs (1.5.1)
     docile (1.4.0)
     drb (2.2.1)
-<<<<<<< HEAD
-    i18n (1.14.1)
-=======
     i18n (1.14.4)
->>>>>>> 28150b7e
       concurrent-ruby (~> 1.0)
     io-console (0.7.2)
     irb (1.12.0)
