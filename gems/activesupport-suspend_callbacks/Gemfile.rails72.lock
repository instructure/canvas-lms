--- conflicted
+++ resolved
@@ -38,13 +38,8 @@
       pp (>= 0.6.0)
       rdoc (>= 4.0.0)
       reline (>= 0.4.2)
-<<<<<<< HEAD
-    logger (1.6.6)
-    minitest (5.25.4)
-=======
     logger (1.7.0)
     minitest (5.25.5)
->>>>>>> c345be2d
     pp (0.6.2)
       prettyprint
     prettyprint (0.2.0)
