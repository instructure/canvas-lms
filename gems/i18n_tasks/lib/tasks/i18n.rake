--- conflicted
+++ resolved
@@ -7,7 +7,7 @@
 namespace :i18n do
   desc "Verifies all translation calls"
   task :check => :i18n_environment do
-    Hash.include I18nTasks::HashExtensions unless Hash.new.kind_of?(I18nTasks::HashExtensions)
+    Hash.include I18nTasks::HashExtensions unless {}.is_a?(I18nTasks::HashExtensions)
 
     def I18nliner.manual_translations
       I18n.available_locales
@@ -28,7 +28,7 @@
 
     Process.wait js_pid
     if $?.exitstatus > 0
-      $stderr.puts "Error extracting JS/HBS translations; confirm that `./gems/canvas_i18nliner/bin/i18nliner export` works"
+      warn "Error extracting JS/HBS translations; confirm that `./gems/canvas_i18nliner/bin/i18nliner export` works"
       exit $?.exitstatus
     end
     js_translations = JSON.parse(File.read("config/locales/generated/en.json"))["en"].flatten_keys
@@ -44,9 +44,8 @@
       sort = lambda do |node|
         case node
         when Hash
-          node.keys.sort.reduce({}) do |acc, key|
-            acc[key] = sort[node[key]]
-            acc
+          node.keys.sort.index_with do |key|
+            sort[node[key]]
           end
         else
           node
@@ -59,16 +58,16 @@
     yaml_dir = './config/locales/generated'
     FileUtils.mkdir_p(File.join(yaml_dir))
     yaml_file = File.join(yaml_dir, "en.yml")
-    special_keys = %w{
+    special_keys = %w[
       locales
       crowdsourced
       custom
       bigeasy_locale
       fullcalendar_locale
       moment_locale
-    }.freeze
-
-    File.open(Rails.root.join(yaml_file), "w") do |file|
+    ].freeze
+
+    Rails.root.join(yaml_file).open("w") do |file|
       file.write(
         {
           'en' => deep_sort_hash_by_keys(
@@ -100,10 +99,10 @@
     require 'active_record'
     require 'will_paginate'
     I18n.load_path.unshift(*WillPaginate::I18n.load_path)
-    I18n.load_path += Dir[Rails.root.join('gems', 'plugins', '*', 'config', 'locales', '*.{rb,yml}')]
-    I18n.load_path += Dir[Rails.root.join('config', 'locales', '*.{rb,yml}')]
-    I18n.load_path += Dir[Rails.root.join('config', 'locales', 'locales.yml')]
-    I18n.load_path += Dir[Rails.root.join('config', 'locales', 'community.csv')]
+    I18n.load_path += Dir[Rails.root.join('gems/plugins/*/config/locales/*.{rb,yml}')]
+    I18n.load_path += Dir[Rails.root.join('config/locales/*.{rb,yml}')]
+    I18n.load_path += Dir[Rails.root.join('config/locales/locales.yml')]
+    I18n.load_path += Dir[Rails.root.join('config/locales/community.csv')]
 
     I18n::Backend::Simple.include I18nTasks::CsvBackend
     I18n::Backend::Simple.include I18n::Backend::Fallbacks
@@ -118,7 +117,7 @@
 
   desc "Generates JS bundle i18n files (non-en) and adds them to assets.yml"
   task :generate_js => :i18n_environment do
-    Hash.include I18nTasks::HashExtensions unless Hash.new.kind_of?(I18nTasks::HashExtensions)
+    Hash.include I18nTasks::HashExtensions unless {}.is_a?(I18nTasks::HashExtensions)
 
     locales = I18n.available_locales
     all_translations = I18n.backend.send(:translations)
@@ -132,7 +131,7 @@
 
     system "./gems/canvas_i18nliner/bin/i18nliner generate_js"
     if $?.exitstatus > 0
-      $stderr.puts "Error extracting JS translations; confirm that `./gems/canvas_i18nliner/bin/i18nliner generate_js` works"
+      warn "Error extracting JS translations; confirm that `./gems/canvas_i18nliner/bin/i18nliner generate_js` works"
       exit $?.exitstatus
     end
     file_translations = JSON.parse(File.read("config/locales/generated/js_bundles.json"))
@@ -155,16 +154,9 @@
 
     # in addition to getting the non-en stuff into each scope_file, we need to get the core
     # formats and stuff for all languages (en included) into the common scope_file
-<<<<<<< HEAD
-    core_translations = I18n.available_locales.inject({}) { |h1, locale|
-      h1[locale.to_s] = all_translations[locale].slice(*I18nTasks::Utils::CORE_KEYS)
-      h1
-    }
-=======
     core_translations = I18n.available_locales.each_with_object({}) do |locale, h1|
       h1[locale.to_s] = all_translations[locale].slice(*I18nTasks::Utils::CORE_KEYS)
     end
->>>>>>> 2bda9f78
     dump_translations.call('_core_en', { 'en' => core_translations.delete('en') })
     dump_translations.call('_core', core_translations)
   end
@@ -172,18 +164,19 @@
   desc "Generate the pseudo-translation file lolz"
   task :generate_lolz => [:generate, :environment] do
     strings_processed = 0
-    process_lolz = Proc.new do |val|
-      if val.is_a?(Hash)
+    process_lolz = proc do |val|
+      case val
+      when Hash
         processed = strings_processed
 
-        hash = Hash.new
-        val.keys.each { |key| hash[key] = process_lolz.call(val[key]) }
+        hash = {}
+        val.each_key { |key| hash[key] = process_lolz.call(val[key]) }
 
         print '.' if strings_processed > processed
         hash
-      elsif val.is_a?(Array)
+      when Array
         val.each.map { |v| process_lolz.call(v) }
-      elsif val.is_a?(String)
+      when String
         strings_processed += 1
         I18n.let_there_be_lols(val)
       else
@@ -195,7 +188,7 @@
     translations = YAML.safe_load(open('config/locales/generated/en.yml'))
 
     I18n.extend I18nTasks::Lolcalize
-    lolz_translations = Hash.new
+    lolz_translations = {}
     lolz_translations['lolz'] = process_lolz.call(translations['en'])
     puts
 
@@ -223,7 +216,7 @@
 
   desc "Exports new/changed English strings to be translated"
   task :export => :environment do
-    Hash.include I18nTasks::HashExtensions unless Hash.new.kind_of?(I18nTasks::HashExtensions)
+    Hash.include I18nTasks::HashExtensions unless {}.is_a?(I18nTasks::HashExtensions)
 
     begin
       base_filename = "config/locales/generated/en.yml"
@@ -244,7 +237,7 @@
         arg = $stdin.gets.strip
         if arg.blank?
           last_export = { :type => :none }
-        elsif arg =~ /\A[a-f0-9]{7,}\z/
+        elsif /\A[a-f0-9]{7,}\z/.match?(arg)
           puts "Fetching previous export..."
           ret = `git show --name-only --oneline #{arg}`
           if $?.exitstatus == 0
@@ -253,13 +246,13 @@
               if (previous = YAML.safe_load(File.read(base_filename)).flatten_keys rescue nil)
                 last_export = { :type => :commit, :data => previous }
               else
-                $stderr.puts "Unable to load en.yml file"
+                warn "Unable to load en.yml file"
               end
             else
-              $stderr.puts "Commit contains no en.yml file"
+              warn "Commit contains no en.yml file"
             end
           else
-            $stderr.puts "Invalid commit hash"
+            warn "Invalid commit hash"
           end
           `git status -s | grep -v '^\?\?' | wc -l`
         else
@@ -268,10 +261,10 @@
             if (previous = YAML.safe_load(File.read(arg)).flatten_keys rescue nil)
               last_export = { :type => :file, :data => previous }
             else
-              $stderr.puts "Unable to load yml file"
+              warn "Unable to load yml file"
             end
           else
-            $stderr.puts "Invalid path"
+            warn "Invalid path"
           end
         end
         break if last_export
@@ -290,14 +283,6 @@
 
       puts "Exporting #{last_export[:data] ? "new/changed" : "all"} en translations..."
       current_strings = YAML.safe_load(File.read(base_filename)).flatten_keys
-<<<<<<< HEAD
-      new_strings = last_export[:data] ?
-        current_strings.inject({}) { |h, (k, v)|
-          h[k] = v unless last_export[:data][k] == v
-          h
-        } :
-        current_strings
-=======
       new_strings = if last_export[:data]
                       current_strings.each_with_object({}) do |(k, v), h|
                         h[k] = v unless last_export[:data][k] == v
@@ -305,7 +290,6 @@
                     else
                       current_strings
                     end
->>>>>>> 2bda9f78
       File.open(export_filename, "w") { |f| f.write new_strings.expand_keys.to_yaml(line_width: -1) }
 
       push = 'n'
@@ -340,10 +324,10 @@
   desc "Validates and imports new translations"
   task :import, [:source_file, :translated_file] => :environment do |_t, args|
     require 'open-uri'
-    Hash.include I18nTasks::HashExtensions unless Hash.new.kind_of?(I18nTasks::HashExtensions)
+    Hash.include I18nTasks::HashExtensions unless {}.is_a?(I18nTasks::HashExtensions)
 
     if args[:source_file]
-      source_translations = YAML.safe_load(open(args[:source_file]))
+      source_translations = YAML.safe_load(File.read(args[:source_file]))
     else
       loop do
         puts "Enter path to original en.yml file:"
@@ -353,7 +337,7 @@
     end
 
     if args[:translated_file]
-      new_translations = YAML.safe_load(open(args[:translated_file]))
+      new_translations = YAML.safe_load(File.read(args[:translated_file]))
     else
       loop do
         puts "Enter path to translated file:"
@@ -391,12 +375,12 @@
   task :autoimport, [:translated_file, :source_file] => :environment do |_t, args|
     require 'open-uri'
 
-    if args[:source_file].present?
-      source_translations = YAML.safe_load(open(args[:source_file]))
-    else
-      source_translations = YAML.safe_load(open("config/locales/generated/en.yml"))
-    end
-    new_translations = YAML.safe_load(open(args[:translated_file]))
+    source_translations = if args[:source_file].present?
+                            YAML.safe_load(File.read(args[:source_file]))
+                          else
+                            YAML.safe_load(File.read("config/locales/generated/en.yml"))
+                          end
+    new_translations = YAML.safe_load(File.read(args[:translated_file]))
     autoimport(source_translations, new_translations)
   end
 
@@ -420,7 +404,7 @@
   end
 
   def autoimport(source_translations, new_translations)
-    Hash.include I18nTasks::HashExtensions unless Hash.new.kind_of?(I18nTasks::HashExtensions)
+    Hash.include I18nTasks::HashExtensions unless {}.is_a?(I18nTasks::HashExtensions)
 
     raise "Need source translations" unless source_translations
     raise "Need translated_file" unless new_translations
@@ -441,16 +425,11 @@
     end
     raise "got no translations" if complete_translations.nil?
 
-<<<<<<< HEAD
-    File.open("config/locales/#{import.language}.yml", "w") { |f|
-      f.write <<~HEADER
-=======
     File.open("config/locales/#{import.language}.yml", "w") do |f|
       f.write <<~YAML
->>>>>>> 2bda9f78
         # This YAML file is auto-generated from a Transifex import.
         # Do not edit it by hand, your changes will be overwritten.
-      HEADER
+      YAML
       f.write({ import.language => complete_translations }.to_yaml(line_width: -1))
     end
 
@@ -463,12 +442,12 @@
   def parsed_languages(languages)
     if languages.present?
       if languages.include?('>')
-        Hash[languages.split(',').map { |lang| lang.split('>') }]
+        languages.split(',').map { |lang| lang.split('>') }.to_h
       else
         languages.split(',')
       end
     else
-      %w(ar zh fr ja pt es ru)
+      %w[ar zh fr ja pt es ru]
     end
   end
 
@@ -476,7 +455,7 @@
     require 'json'
     languages = parsed_languages(args[:languages])
     source_file = args[:source_file] || 'config/locales/generated/en.yml'
-    source_translations = YAML.safe_load(open(source_file))
+    source_translations = YAML.safe_load(File.read(source_file))
 
     languages.each do |lang|
       if lang.is_a?(Array)
@@ -495,7 +474,7 @@
           s3_download(args[:s3_bucket], remote_lang)
         end
       File.write("tmp/#{lang}.yml", yml)
-      new_translations = { lang => YAML.load(yml)[remote_lang] }
+      new_translations = { lang => YAML.safe_load(yml)[remote_lang] }
 
       puts "Importing #{lang}.yml"
       autoimport(source_translations, new_translations)
@@ -529,12 +508,12 @@
   end
 
   desc "Download language files from Transifex and import them"
-  task :transifeximport, [:user, :password, :languages, :source_file] => :environment do |_t, args|
+  task :transifeximport, %i[user password languages source_file] => :environment do |_t, args|
     import_languages(:transifex, args)
   end
 
   desc "Download language files from s3 and import them"
-  task :s3import, [:s3_bucket, :languages, :source_file] => :environment do |_t, args|
+  task :s3import, %i[s3_bucket languages source_file] => :environment do |_t, args|
     import_languages(:s3, args)
   end
 
@@ -564,7 +543,7 @@
       exit
     end
 
-    Dir.chdir(Rails.root.join("config", "locales"))
+    Dir.chdir(Rails.root.join("config/locales"))
     locales_data = YAML.safe_load(open("locales.yml"))
 
     Dir.each_child(".") do |filename|
@@ -574,7 +553,7 @@
       locale = File.basename(filename, ".yml")
       next if options[:locales].present? && !options[:locales].include?(locale)
 
-      data = YAML.safe_load(open(filename))
+      data = YAML.safe_load(File.read(filename))
 
       options[:keys].each do |path|
         search = data[locale]
