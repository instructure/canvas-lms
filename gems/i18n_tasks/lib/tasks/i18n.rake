--- conflicted
+++ resolved
@@ -20,7 +20,7 @@
     puts "\nRuby..."
     require 'i18nliner/commands/check'
 
-    options = {:only => ENV['ONLY']}
+    options = { :only => ENV['ONLY'] }
     @command = I18nliner::Commands::Check.run(options)
     @command.success? or exit 1
     @translations = @command.translations
@@ -104,15 +104,9 @@
     I18n.load_path += Dir[Rails.root.join('config', 'locales', '*.{rb,yml}')]
     I18n.load_path += Dir[Rails.root.join('config', 'locales', 'locales.yml')]
     I18n.load_path += Dir[Rails.root.join('config', 'locales', 'community.csv')]
-<<<<<<< HEAD
-    
-    I18n::Backend::Simple.send(:include, I18nTasks::CsvBackend)
-    I18n::Backend::Simple.send(:include, I18n::Backend::Fallbacks)
-=======
 
     I18n::Backend::Simple.include I18nTasks::CsvBackend
     I18n::Backend::Simple.include I18n::Backend::Fallbacks
->>>>>>> 2d51e8e7
 
     require 'i18nliner/extractors/translation_hash'
     I18nliner::Extractors::TranslationHash.class_eval do
@@ -147,14 +141,14 @@
       file = "public/javascripts/translations/#{translation_name}.js"
       content = I18nTasks::Utils.dump_js(translations)
       if !File.exist?(file) || File.read(file) != content
-        File.open(file, "w"){ |f| f.write content }
+        File.open(file, "w") { |f| f.write content }
       end
     end
 
     file_translations.each do |scope, keys|
       translations = {}
       locales.each do |locale|
-        translations.update flat_translations.slice(*keys.map{ |k| k.gsub(/\A/, "#{locale}.") })
+        translations.update flat_translations.slice(*keys.map { |k| k.gsub(/\A/, "#{locale}.") })
       end
       dump_translations.call(scope, translations.expand_keys)
     end
@@ -165,7 +159,7 @@
       h1[locale.to_s] = all_translations[locale].slice(*I18nTasks::Utils::CORE_KEYS)
       h1
     }
-    dump_translations.call('_core_en', {'en' => core_translations.delete('en')})
+    dump_translations.call('_core_en', { 'en' => core_translations.delete('en') })
     dump_translations.call('_core', core_translations)
   end
 
@@ -243,15 +237,15 @@
         puts "Enter path or hash of previous export base (omit to export all):"
         arg = $stdin.gets.strip
         if arg.blank?
-          last_export = {:type => :none}
+          last_export = { :type => :none }
         elsif arg =~ /\A[a-f0-9]{7,}\z/
           puts "Fetching previous export..."
           ret = `git show --name-only --oneline #{arg}`
           if $?.exitstatus == 0
             if ret.include?(base_filename)
               `git checkout #{arg}`
-              if previous = YAML.safe_load(File.read(base_filename)).flatten_keys rescue nil
-                last_export = {:type => :commit, :data => previous}
+              if (previous = YAML.safe_load(File.read(base_filename)).flatten_keys rescue nil)
+                last_export = { :type => :commit, :data => previous }
               else
                 $stderr.puts "Unable to load en.yml file"
               end
@@ -265,8 +259,8 @@
         else
           puts "Loading previous export..."
           if File.exist?(arg)
-            if previous = YAML.safe_load(File.read(arg)).flatten_keys rescue nil
-              last_export = {:type => :file, :data => previous}
+            if (previous = YAML.safe_load(File.read(arg)).flatten_keys rescue nil)
+              last_export = { :type => :file, :data => previous }
             else
               $stderr.puts "Unable to load yml file"
             end
@@ -289,12 +283,12 @@
       puts "Exporting #{last_export[:data] ? "new/changed" : "all"} en translations..."
       current_strings = YAML.safe_load(File.read(base_filename)).flatten_keys
       new_strings = last_export[:data] ?
-        current_strings.inject({}){ |h, (k, v)|
+        current_strings.inject({}) { |h, (k, v)|
           h[k] = v unless last_export[:data][k] == v
           h
         } :
         current_strings
-      File.open(export_filename, "w"){ |f| f.write new_strings.expand_keys.to_yaml(line_width: -1) }
+      File.open(export_filename, "w") { |f| f.write new_strings.expand_keys.to_yaml(line_width: -1) }
 
       push = 'n'
       begin
@@ -360,7 +354,7 @@
         puts " [Q] quit"
         case (command = $stdin.gets.upcase.strip)
         when 'Q' then return :abort
-        when 'D' then debugger
+        when 'D' then debugger # rubocop:disable Lint/Debugger
         when 'V' then puts error_items.join("\n")
         end
       end while command != 'C'
@@ -370,7 +364,7 @@
     next if complete_translations.nil?
 
     File.open("config/locales/#{import.language}.yml", "w") { |f|
-      f.write({import.language => complete_translations}.to_yaml(line_width: -1))
+      f.write({ import.language => complete_translations }.to_yaml(line_width: -1))
     }
   end
 
@@ -395,7 +389,7 @@
     process = ->(node) do
       case node
       when Hash
-        node.delete_if { |k,v| process.call(v).nil? }
+        node.delete_if { |k, v| process.call(v).nil? }
       when Proc
         nil
       else
@@ -429,11 +423,11 @@
     raise "got no translations" if complete_translations.nil?
 
     File.open("config/locales/#{import.language}.yml", "w") { |f|
-      f.write <<-HEADER
-# This YAML file is auto-generated from a Transifex import.
-# Do not edit it by hand, your changes will be overwritten.
-HEADER
-      f.write({import.language => complete_translations}.to_yaml(line_width: -1))
+      f.write <<~HEADER
+        # This YAML file is auto-generated from a Transifex import.
+        # Do not edit it by hand, your changes will be overwritten.
+      HEADER
+      f.write({ import.language => complete_translations }.to_yaml(line_width: -1))
     }
 
     puts({
@@ -477,7 +471,7 @@
           s3_download(args[:s3_bucket], remote_lang)
         end
       File.write("tmp/#{lang}.yml", yml)
-      new_translations = {lang => YAML.load(yml)[remote_lang]}
+      new_translations = { lang => YAML.load(yml)[remote_lang] }
 
       puts "Importing #{lang}.yml"
       autoimport(source_translations, new_translations)
