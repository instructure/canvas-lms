--- conflicted
+++ resolved
@@ -95,11 +95,7 @@
     folio-pagination (0.0.12)
     i18n (1.14.6)
       concurrent-ruby (~> 1.0)
-<<<<<<< HEAD
-    inst_statsd (3.3.2)
-=======
     inst_statsd (3.4.0)
->>>>>>> 438cae6b
       aroi (>= 0.0.7)
       dogstatsd-ruby (>= 4.2, < 6.0, != 5.0.0)
       statsd-ruby (~> 1.0)
@@ -127,12 +123,9 @@
       racc (~> 1.4)
     nokogiri (1.18.2-x86_64-linux-gnu)
       racc (~> 1.4)
-<<<<<<< HEAD
-=======
     pp (0.6.2)
       prettyprint
     prettyprint (0.2.0)
->>>>>>> 438cae6b
     psych (5.2.3)
       date
       stringio
