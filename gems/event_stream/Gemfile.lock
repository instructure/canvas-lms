--- conflicted
+++ resolved
@@ -112,11 +112,7 @@
       nokogiri (>= 1.12.0)
     method_source (1.0.0)
     mini_portile2 (2.8.5)
-<<<<<<< HEAD
-    minitest (5.21.2)
-=======
     minitest (5.22.2)
->>>>>>> ce0ea233
     nokogiri (1.15.5)
       mini_portile2 (~> 2.8.2)
       racc (~> 1.4)
