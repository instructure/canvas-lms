--- conflicted
+++ resolved
@@ -82,11 +82,7 @@
     concurrent-ruby (1.3.4)
     connection_pool (2.4.1)
     crass (1.0.6)
-<<<<<<< HEAD
-    date (3.3.4)
-=======
     date (3.4.1)
->>>>>>> 80d4da09
     diff-lcs (1.5.1)
     docile (1.4.1)
     dogstatsd-ruby (5.6.3)
@@ -95,11 +91,7 @@
     folio-pagination (0.0.12)
     i18n (1.14.6)
       concurrent-ruby (~> 1.0)
-<<<<<<< HEAD
-    inst_statsd (3.1.0)
-=======
     inst_statsd (3.3.0)
->>>>>>> 80d4da09
       aroi (>= 0.0.7)
       dogstatsd-ruby (>= 4.2, < 6.0, != 5.0.0)
       statsd-ruby (~> 1.0)
