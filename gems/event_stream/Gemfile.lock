--- conflicted
+++ resolved
@@ -105,30 +105,13 @@
       pp (>= 0.6.0)
       rdoc (>= 4.0.0)
       reline (>= 0.4.2)
-<<<<<<< HEAD
-    json (2.10.2)
-=======
     json (2.11.3)
->>>>>>> 2bd5305a
     logger (1.7.0)
     loofah (2.24.0)
       crass (~> 1.0.2)
       nokogiri (>= 1.12.0)
     mini_portile2 (2.8.8)
     minitest (5.25.5)
-<<<<<<< HEAD
-    mutex_m (0.3.0)
-    nokogiri (1.18.7)
-      mini_portile2 (~> 2.8.2)
-      racc (~> 1.4)
-    nokogiri (1.18.7-aarch64-linux-gnu)
-      racc (~> 1.4)
-    nokogiri (1.18.7-arm64-darwin)
-      racc (~> 1.4)
-    nokogiri (1.18.7-x86_64-darwin)
-      racc (~> 1.4)
-    nokogiri (1.18.7-x86_64-linux-gnu)
-=======
     nokogiri (1.18.8)
       mini_portile2 (~> 2.8.2)
       racc (~> 1.4)
@@ -139,7 +122,6 @@
     nokogiri (1.18.8-x86_64-darwin)
       racc (~> 1.4)
     nokogiri (1.18.8-x86_64-linux-gnu)
->>>>>>> 2bd5305a
       racc (~> 1.4)
     pp (0.6.2)
       prettyprint
@@ -203,11 +185,7 @@
     sqlite3 (2.6.0-x86_64-darwin)
     sqlite3 (2.6.0-x86_64-linux-gnu)
     statsd-ruby (1.5.0)
-<<<<<<< HEAD
-    stringio (3.1.6)
-=======
     stringio (3.1.7)
->>>>>>> 2bd5305a
     thor (1.3.2)
     timeout (0.4.3)
     tzinfo (2.0.6)
