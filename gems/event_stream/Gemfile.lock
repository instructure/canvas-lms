--- conflicted
+++ resolved
@@ -90,11 +90,7 @@
     folio-pagination (0.0.12)
     i18n (1.14.6)
       concurrent-ruby (~> 1.0)
-<<<<<<< HEAD
-    inst_statsd (3.0.6)
-=======
     inst_statsd (3.1.0)
->>>>>>> cafde123
       aroi (>= 0.0.7)
       dogstatsd-ruby (>= 4.2, < 6.0, != 5.0.0)
       statsd-ruby (~> 1.0)
