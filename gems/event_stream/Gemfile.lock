GIT
  remote: https://github.com/kreynolds/cassandra-cql.git
  revision: 02b5abbe441a345c051a180327932566fd66bb36
  ref: 02b5abbe441a345c051a180327932566fd66bb36
  specs:
    cassandra-cql (1.2.3)
      simple_uuid (>= 0.2.0)
      thrift_client (>= 0.7.1, < 0.10)

GIT
  remote: https://github.com/twitter/thrift_client.git
  revision: 5c10d59881825cb8e26ab1aa8f1d2738e88c0e83
  ref: 5c10d59881825cb8e26ab1aa8f1d2738e88c0e83
  specs:
    thrift_client (0.9.3)
      thrift (~> 0.9.0)

PATH
  remote: ../bookmarked_collection
  specs:
    bookmarked_collection (1.0.0)
      activerecord (>= 3.2)
      folio-pagination (~> 0.0.12)
      json_token
      paginated_collection
      railties (>= 3.2)
      will_paginate (>= 3.0, < 5.0)

PATH
  remote: ../canvas_cassandra
  specs:
    canvas_cassandra (0.1.0)
      cassandra-cql (~> 1.2.2)
      config_file

PATH
  remote: ../config_file
  specs:
    config_file (0.1.0)
      railties (>= 5.0)

PATH
  remote: ../json_token
  specs:
    json_token (0.0.1)
      json

PATH
  remote: ../paginated_collection
  specs:
    paginated_collection (1.0.0)
      folio-pagination (~> 0.0.12)
      will_paginate (>= 3.0, < 5.0)

PATH
  remote: .
  specs:
    event_stream (0.1.0)
      activerecord (>= 4.2)
      bookmarked_collection
      canvas_cassandra
      inst_statsd
      json_token
      paginated_collection

GEM
  remote: https://rubygems.org/
  specs:
    actionpack (7.0.8)
      actionview (= 7.0.8)
      activesupport (= 7.0.8)
      rack (~> 2.0, >= 2.2.4)
      rack-test (>= 0.6.3)
      rails-dom-testing (~> 2.0)
      rails-html-sanitizer (~> 1.0, >= 1.2.0)
    actionview (7.0.8)
      activesupport (= 7.0.8)
      builder (~> 3.1)
      erubi (~> 1.4)
      rails-dom-testing (~> 2.0)
      rails-html-sanitizer (~> 1.1, >= 1.2.0)
    activemodel (7.0.8)
      activesupport (= 7.0.8)
    activerecord (7.0.8)
      activemodel (= 7.0.8)
      activesupport (= 7.0.8)
    activesupport (7.0.8)
      concurrent-ruby (~> 1.0, >= 1.0.2)
      i18n (>= 1.6, < 2)
      minitest (>= 5.1)
      tzinfo (~> 2.0)
    aroi (1.0.0)
      activerecord (>= 5.2)
      activesupport (>= 5.2)
    builder (3.2.4)
    concurrent-ruby (1.2.2)
    crass (1.0.6)
    diff-lcs (1.5.0)
    docile (1.4.0)
    dogstatsd-ruby (5.6.1)
    erubi (1.12.0)
    folio-pagination (0.0.12)
    i18n (1.14.1)
      concurrent-ruby (~> 1.0)
    inst_statsd (3.0.4)
      aroi (>= 0.0.7)
      dogstatsd-ruby (>= 4.2, < 6.0, != 5.0.0)
      statsd-ruby (~> 1.0)
    json (2.7.0)
<<<<<<< HEAD
    loofah (2.21.4)
=======
    loofah (2.22.0)
>>>>>>> 474bf526
      crass (~> 1.0.2)
      nokogiri (>= 1.12.0)
    method_source (1.0.0)
    mini_portile2 (2.8.5)
    minitest (5.20.0)
    nokogiri (1.15.5)
      mini_portile2 (~> 2.8.2)
      racc (~> 1.4)
    nokogiri (1.15.5-aarch64-linux)
      racc (~> 1.4)
    nokogiri (1.15.5-arm64-darwin)
      racc (~> 1.4)
    nokogiri (1.15.5-x86_64-darwin)
      racc (~> 1.4)
    nokogiri (1.15.5-x86_64-linux)
      racc (~> 1.4)
    racc (1.7.3)
    rack (2.2.8)
    rack-test (2.1.0)
      rack (>= 1.3)
    rails-dom-testing (2.2.0)
      activesupport (>= 5.0.0)
      minitest
      nokogiri (>= 1.6)
    rails-html-sanitizer (1.6.0)
      loofah (~> 2.21)
      nokogiri (~> 1.14)
    railties (7.0.8)
      actionpack (= 7.0.8)
      activesupport (= 7.0.8)
      method_source
      rake (>= 12.2)
      thor (~> 1.0)
      zeitwerk (~> 2.5)
    rake (13.1.0)
    rspec (3.12.0)
      rspec-core (~> 3.12.0)
      rspec-expectations (~> 3.12.0)
      rspec-mocks (~> 3.12.0)
    rspec-core (3.12.2)
      rspec-support (~> 3.12.0)
    rspec-expectations (3.12.3)
      diff-lcs (>= 1.2.0, < 2.0)
      rspec-support (~> 3.12.0)
    rspec-mocks (3.12.6)
      diff-lcs (>= 1.2.0, < 2.0)
      rspec-support (~> 3.12.0)
    rspec-support (3.12.1)
    simple_uuid (0.4.0)
    simplecov (0.22.0)
      docile (~> 1.1)
      simplecov-html (~> 0.11)
      simplecov_json_formatter (~> 0.1)
    simplecov-html (0.12.3)
    simplecov_json_formatter (0.1.4)
    sqlite3 (1.6.9)
      mini_portile2 (~> 2.8.0)
    sqlite3 (1.6.9-aarch64-linux)
    sqlite3 (1.6.9-arm64-darwin)
    sqlite3 (1.6.9-x86_64-darwin)
    sqlite3 (1.6.9-x86_64-linux)
    statsd-ruby (1.5.0)
    thor (1.3.0)
    thrift (0.9.3.0)
    tzinfo (2.0.6)
      concurrent-ruby (~> 1.0)
    will_paginate (4.0.0)
    zeitwerk (2.6.12)

PLATFORMS
  aarch64-linux
  arm64-darwin
  ruby
  x86_64-darwin
  x86_64-linux

DEPENDENCIES
  bookmarked_collection!
  bundler (~> 2.2)
  canvas_cassandra!
  cassandra-cql (= 1.2.3)!
  config_file!
  event_stream!
  json_token!
  paginated_collection!
  rspec (~> 3.12)
  simplecov (~> 0.22)
  sqlite3
  thrift_client (= 0.9.3)!

BUNDLED WITH
   2.4.20<|MERGE_RESOLUTION|>--- conflicted
+++ resolved
@@ -107,11 +107,7 @@
       dogstatsd-ruby (>= 4.2, < 6.0, != 5.0.0)
       statsd-ruby (~> 1.0)
     json (2.7.0)
-<<<<<<< HEAD
-    loofah (2.21.4)
-=======
     loofah (2.22.0)
->>>>>>> 474bf526
       crass (~> 1.0.2)
       nokogiri (>= 1.12.0)
     method_source (1.0.0)
