GIT
  remote: https://github.com/kreynolds/cassandra-cql.git
  revision: 02b5abbe441a345c051a180327932566fd66bb36
  ref: 02b5abbe441a345c051a180327932566fd66bb36
  specs:
    cassandra-cql (1.2.3)
      simple_uuid (>= 0.2.0)
      thrift_client (>= 0.7.1, < 0.10)

GIT
  remote: https://github.com/twitter/thrift_client.git
  revision: 5c10d59881825cb8e26ab1aa8f1d2738e88c0e83
  ref: 5c10d59881825cb8e26ab1aa8f1d2738e88c0e83
  specs:
    thrift_client (0.9.3)
      thrift (~> 0.9.0)

PATH
  remote: ../bookmarked_collection
  specs:
    bookmarked_collection (1.0.0)
      activerecord (>= 3.2)
      folio-pagination (~> 0.0.12)
      json_token
      paginated_collection
      railties (>= 3.2)
      will_paginate (>= 3.0, < 5.0)

PATH
  remote: ../canvas_cassandra
  specs:
    canvas_cassandra (0.1.0)
      cassandra-cql (~> 1.2.2)
      config_file

PATH
  remote: ../config_file
  specs:
    config_file (0.1.0)
      railties (>= 5.0)

PATH
  remote: ../json_token
  specs:
    json_token (0.0.1)
      json

PATH
  remote: ../paginated_collection
  specs:
    paginated_collection (1.0.0)
      folio-pagination (~> 0.0.12)
      will_paginate (>= 3.0, < 5.0)

PATH
  remote: .
  specs:
    event_stream (0.1.0)
      activerecord (>= 4.2)
      bookmarked_collection
      canvas_cassandra
      inst_statsd
      json_token
      paginated_collection

GEM
  remote: https://rubygems.org/
  specs:
    actionpack (7.0.8)
      actionview (= 7.0.8)
      activesupport (= 7.0.8)
      rack (~> 2.0, >= 2.2.4)
      rack-test (>= 0.6.3)
      rails-dom-testing (~> 2.0)
      rails-html-sanitizer (~> 1.0, >= 1.2.0)
    actionview (7.0.8)
      activesupport (= 7.0.8)
      builder (~> 3.1)
      erubi (~> 1.4)
      rails-dom-testing (~> 2.0)
      rails-html-sanitizer (~> 1.1, >= 1.2.0)
    activemodel (7.0.8)
      activesupport (= 7.0.8)
    activerecord (7.0.8)
      activemodel (= 7.0.8)
      activesupport (= 7.0.8)
    activesupport (7.0.8)
      concurrent-ruby (~> 1.0, >= 1.0.2)
      i18n (>= 1.6, < 2)
      minitest (>= 5.1)
      tzinfo (~> 2.0)
    aroi (1.0.0)
      activerecord (>= 5.2)
      activesupport (>= 5.2)
    builder (3.2.4)
    concurrent-ruby (1.2.2)
    crass (1.0.6)
    diff-lcs (1.5.0)
    docile (1.4.0)
    dogstatsd-ruby (5.6.1)
    erubi (1.12.0)
    folio-pagination (0.0.12)
    i18n (1.14.1)
      concurrent-ruby (~> 1.0)
    inst_statsd (3.0.4)
      aroi (>= 0.0.7)
      dogstatsd-ruby (>= 4.2, < 6.0, != 5.0.0)
      statsd-ruby (~> 1.0)
    json (2.7.0)
    loofah (2.21.4)
      crass (~> 1.0.2)
      nokogiri (>= 1.12.0)
    method_source (1.0.0)
    mini_portile2 (2.8.5)
    minitest (5.20.0)
    nokogiri (1.15.4)
      mini_portile2 (~> 2.8.2)
      racc (~> 1.4)
    nokogiri (1.15.4-aarch64-linux)
      racc (~> 1.4)
    nokogiri (1.15.4-arm64-darwin)
      racc (~> 1.4)
    nokogiri (1.15.4-x86_64-darwin)
      racc (~> 1.4)
    nokogiri (1.15.4-x86_64-linux)
      racc (~> 1.4)
<<<<<<< HEAD
    racc (1.7.2)
=======
    racc (1.7.3)
>>>>>>> ad43e8f4
    rack (2.2.8)
    rack-test (2.1.0)
      rack (>= 1.3)
    rails-dom-testing (2.2.0)
      activesupport (>= 5.0.0)
      minitest
      nokogiri (>= 1.6)
    rails-html-sanitizer (1.6.0)
      loofah (~> 2.21)
      nokogiri (~> 1.14)
    railties (7.0.8)
      actionpack (= 7.0.8)
      activesupport (= 7.0.8)
      method_source
      rake (>= 12.2)
      thor (~> 1.0)
      zeitwerk (~> 2.5)
    rake (13.1.0)
    rspec (3.12.0)
      rspec-core (~> 3.12.0)
      rspec-expectations (~> 3.12.0)
      rspec-mocks (~> 3.12.0)
    rspec-core (3.12.2)
      rspec-support (~> 3.12.0)
    rspec-expectations (3.12.3)
      diff-lcs (>= 1.2.0, < 2.0)
      rspec-support (~> 3.12.0)
    rspec-mocks (3.12.6)
      diff-lcs (>= 1.2.0, < 2.0)
      rspec-support (~> 3.12.0)
    rspec-support (3.12.1)
    simple_uuid (0.4.0)
    simplecov (0.22.0)
      docile (~> 1.1)
      simplecov-html (~> 0.11)
      simplecov_json_formatter (~> 0.1)
    simplecov-html (0.12.3)
    simplecov_json_formatter (0.1.4)
    sqlite3 (1.6.8)
      mini_portile2 (~> 2.8.0)
    sqlite3 (1.6.8-aarch64-linux)
    sqlite3 (1.6.8-arm64-darwin)
    sqlite3 (1.6.8-x86_64-darwin)
    sqlite3 (1.6.8-x86_64-linux)
    statsd-ruby (1.5.0)
    thor (1.3.0)
    thrift (0.9.3.0)
    tzinfo (2.0.6)
      concurrent-ruby (~> 1.0)
    will_paginate (4.0.0)
    zeitwerk (2.6.12)

PLATFORMS
  aarch64-linux
  arm64-darwin
  ruby
  x86_64-darwin
  x86_64-linux

DEPENDENCIES
  bookmarked_collection!
  bundler (~> 2.2)
  canvas_cassandra!
  cassandra-cql (= 1.2.3)!
  config_file!
  event_stream!
  json_token!
  paginated_collection!
  rspec (~> 3.12)
  simplecov (~> 0.22)
  sqlite3
  thrift_client (= 0.9.3)!

BUNDLED WITH
   2.4.20<|MERGE_RESOLUTION|>--- conflicted
+++ resolved
@@ -124,11 +124,7 @@
       racc (~> 1.4)
     nokogiri (1.15.4-x86_64-linux)
       racc (~> 1.4)
-<<<<<<< HEAD
-    racc (1.7.2)
-=======
     racc (1.7.3)
->>>>>>> ad43e8f4
     rack (2.2.8)
     rack-test (2.1.0)
       rack (>= 1.3)
