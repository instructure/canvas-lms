--- conflicted
+++ resolved
@@ -27,13 +27,8 @@
                 return value if value.nil? || value.respond_to?(:call)
 
                 raise(ArgumentError, "Expected attribute #{name} to be a Proc: #{value.class}")
-<<<<<<< HEAD
-              }
-    }
-=======
               end
     }.freeze
->>>>>>> 2bda9f78
 
     def attr_config_defaults
       @attr_config_defaults ||= {}
@@ -45,11 +40,11 @@
 
     def attr_config(name, options = {})
       attr_config_known << name
-      if options.has_key?(:type)
+      if options.key?(:type)
         type = options[:type]
         typecast = CASTS[type]
       end
-      required = !options.has_key?(:default)
+      required = !options.key?(:default)
       unless required
         default = options[:default]
         default = typecast.call(name, default) if default && typecast
@@ -89,7 +84,7 @@
 
   def attr_config_validate
     self.class.attr_config_defaults.each do |key, value|
-      unless attr_config_values.has_key?(key)
+      unless attr_config_values.key?(key)
         attr_config_values[key] = value
       end
     end
