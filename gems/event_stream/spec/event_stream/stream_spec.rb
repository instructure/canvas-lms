# frozen_string_literal: true

#
# Copyright (C) 2014 - present Instructure, Inc.
#
# This file is part of Canvas.
#
# Canvas is free software: you can redistribute it and/or modify it under
# the terms of the GNU Affero General Public License as published by the Free
# Software Foundation, version 3 of the License.
#
# Canvas is distributed in the hope that it will be useful, but WITHOUT ANY
# WARRANTY; without even the implied warranty of MERCHANTABILITY or FITNESS FOR
# A PARTICULAR PURPOSE. See the GNU Affero General Public License for more
# details.
#
# You should have received a copy of the GNU Affero General Public License along
# with this program. If not, see <http://www.gnu.org/licenses/>.
#

require 'canvas_cassandra'
require 'spec_helper'

describe EventStream::Stream do
  let(:database) do
    database = double('database')
    def database.batch; yield; end

    def database.update_record(*args); end

    def database.insert_record(*args); end

    def database.update(*args); end

    def database.available?; true end

    def database.keyspace; 'test_db' end
    database
  end

  context "setup block" do
    before do
      double(:to_s => double('table'))
    end

    it "sets values as expected" do
      # can't access spec ivars inside instance_exec
      database, table = self.database, @table
      id_column = double(:to_s => double('id_column'))
      record_type = double('record_type')

      stream = EventStream::Stream.new do
        self.database database
        self.table table
        self.id_column id_column
        self.record_type record_type
        self.read_consistency_level 'ALL'
      end

      expect(stream.database).to eq database
      expect(stream.database_name).to eq database.keyspace
      expect(stream.table).to eq table.to_s
      expect(stream.id_column).to eq id_column.to_s
      expect(stream.record_type).to eq record_type
      expect(stream.read_consistency_level).to eq 'ALL'
    end

    it "requires database_name and table" do
      # can't access spec ivars inside instance_exec
      database, table = self.database, @table

      expect do
        EventStream::Stream.new(database) { self.database database }
      end.to raise_exception ArgumentError

      expect do
        EventStream::Stream.new(database) { self.table table }
      end.to raise_exception ArgumentError
    end

    context "defaults" do
      before do
        # can't access spec ivars inside instance_exec
        database, table = self.database, @table
        @stream = EventStream::Stream.new do
          self.database database
          self.table table
        end
      end

      it "defaults read_consistancy_level to nil" do
        expect(@stream.read_consistency_level).to be_nil
      end

      it "defaults id_column to 'id'" do
        expect(@stream.id_column).to eq 'id'
      end

      it "defaults record_type to EventStream::Record" do
        expect(@stream.record_type).to eq EventStream::Record
      end
    end
  end

  context "#available?" do
    it "returns true when available and configured" do
      # can't access spec ivars inside instance_exec
      database, table = self.database, @table
      id_column = double(:to_s => double('id_column'))
      record_type = double('record_type')

      stream = EventStream::Stream.new do
        self.database -> { database }
        self.table table
        self.id_column id_column
        self.record_type record_type
        self.read_consistency_level 'ALL'
      end

      expect(stream.database).to be database
      expect(stream.available?).to be true
    end

    it "returns false when not available" do
      # can't access spec ivars inside instance_exec
      database, table = self.database, @table
      allow(database).to receive(:available?).and_return(false)
      id_column = double(:to_s => double('id_column'))
      record_type = double('record_type')

      stream = EventStream::Stream.new do
        self.database database
        self.table table
        self.id_column id_column
        self.record_type record_type
        self.read_consistency_level 'ALL'
      end

      expect(stream.database).to be database
      expect(stream.available?).to be false
    end

    it "returns false when not configured" do
      # can't access spec ivars inside instance_exec
      table = @table
      id_column = double(:to_s => double('id_column'))
      record_type = double('record_type')

      stream = EventStream::Stream.new do
        self.database -> { nil }
        self.table table
        self.id_column id_column
        self.record_type record_type
        self.read_consistency_level 'ALL'
      end

      expect(stream.database).to be nil
      expect(stream.available?).to be false
    end
  end

  describe ".database_name" do
    it "returns backend db name from AR" do
      # can't access spec ivars inside instance_exec
      table = @table
      id_column = double(:to_s => double('id_column'))
      record_type = double('record_type')

      ar_type = Class.new do
        def self.connection
          self
        end\

        def self.shard
          self
        end

        def self.name
          "active_record_db"
        end
      end

      stream = EventStream::Stream.new do
        self.backend_strategy -> { :active_record }
        self.database -> { nil }
        self.table table
        self.id_column id_column
        self.record_type record_type
        self.read_consistency_level 'ALL'
        self.active_record_type ar_type
      end

      expect(stream.database_name).to eq("active_record_db")
    end
  end

  context "usage" do
    before do
      @table = double(:to_s => "expected_table")
      database, table = self.database, @table
      @stream = EventStream::Stream.new do
        self.database database
        self.table table
      end
    end

    describe "on_insert" do
      before do
        @record = double(:id => double('id'), :created_at => Time.now, :attributes => double('attributes'))
      end

      it "registers callback for execution during insert" do
        spy = double('spy')
        @stream.on_insert { spy.trigger }
        expect(spy).to receive(:trigger).once
        @stream.insert(@record)
      end

      it "includes the record in the callback invocation" do
        spy = double('spy')
        @stream.on_insert { |record| spy.trigger(record) }
        expect(spy).to receive(:trigger).once.with(@record)
        @stream.insert(@record)
      end

      it "stacks multiple callbacks" do
        spy = double('spy')
        @stream.on_insert { spy.trigger1 }
        @stream.on_insert { spy.trigger2 }
        expect(spy).to receive(:trigger1).once
        expect(spy).to receive(:trigger2).once
        @stream.insert(@record)
      end
    end

    describe "current_backend" do
      it "changes at runtime with different setting" do
        strat_value = :cassandra
        stream = EventStream::Stream.new do
          self.backend_strategy -> { strat_value }
          self.table "table"
        end
        expect(stream.current_backend.class).to eq(EventStream::Backend::Cassandra)
        strat_value = :active_record
        expect(stream.current_backend.class).to eq(EventStream::Backend::ActiveRecord)
      end
    end

    describe "insert" do
      before do
        @timestamp = Time.now
        @record = double(:id => double('id'), :created_at => @timestamp, :attributes => double('attributes'))
      end

      it "inserts into the configured database" do
        expect(database).to receive(:insert_record).once
        @stream.insert(@record)
      end

      it "inserts into the configured table" do
        expect(database).to receive(:insert_record).with(@table.to_s, anything, anything, anything)
        @stream.insert(@record)
      end

      it "inserts by the record's id into the configured id column" do
        id_column = double(:to_s => double('id_column'))
        @stream.id_column id_column
        expect(database).to receive(:insert_record).with(anything, { id_column.to_s => @record.id }, anything, anything)
        @stream.insert(@record)
      end

      it "inserts the record's attributes" do
        expect(database).to receive(:insert_record).with(anything, anything, @record.attributes, anything)
        @stream.insert(@record)
      end

      it "sets the record's ttl" do
        expect(database).to receive(:insert_record).with(anything, anything, anything, @stream.ttl_seconds(@timestamp))
        @stream.insert(@record)
      end

      it "executes its commands in a batch" do
        spy = double('spy')
        @stream.on_insert { spy.trigger }
        expect(database).to receive(:batch).once
        expect(database).not_to receive(:insert_record)
        expect(spy).not_to receive(:trigger)
        @stream.insert(@record)
      end
    end

    describe "on_update" do
      before do
        @record = double(:id => double('id'), :created_at => Time.now, :changes => double('changes'))
      end

      it "registers callback for execution during update" do
        spy = double('spy')
        @stream.on_update { spy.trigger }
        expect(spy).to receive(:trigger).once
        @stream.update(@record)
      end

      it "includes the record in the callback invocation" do
        spy = double('spy')
        @stream.on_update { |record| spy.trigger(record) }
        expect(spy).to receive(:trigger).once.with(@record)
        @stream.update(@record)
      end

      it "stacks multiple callbacks" do
        spy = double('spy')
        @stream.on_update { spy.trigger1 }
        @stream.on_update { spy.trigger2 }
        expect(spy).to receive(:trigger1).once
        expect(spy).to receive(:trigger2).once
        @stream.update(@record)
      end
    end

    describe "update" do
      before do
        @timestamp = Time.now
        @record = double(:id => double('id'), :created_at => @timestamp, :changes => double('changes'))
      end

      it "updates in the configured database" do
        expect(database).to receive(:update_record).once
        @stream.update(@record)
      end

      it "updates in the configured table" do
        expect(database).to receive(:update_record).with(@table.to_s, anything, anything, anything)
        @stream.update(@record)
      end

      it "updates by the record's id in the configured id column" do
        id_column = double(:to_s => double('id_column'))
        @stream.id_column id_column
        expect(database).to receive(:update_record).with(anything, { id_column.to_s => @record.id }, anything, anything)
        @stream.update(@record)
      end

      it "updates the record's changes" do
        expect(database).to receive(:update_record).with(anything, anything, @record.changes, anything)
        @stream.update(@record)
      end

      it "sets the record's ttl" do
        expect(database).to receive(:update_record).with(anything, anything, anything, @stream.ttl_seconds(@timestamp))
        @stream.update(@record)
      end

      it "executes its commands in a batch" do
        spy = double('spy')
        @stream.on_update { spy.trigger }
        expect(database).to receive(:batch).once
        expect(database).not_to receive(:update_record)
        expect(spy).not_to receive(:trigger)
        @stream.update(@record)
      end
    end

    describe "fetch" do
      before do
        @results = double(:fetch => nil)
      end

      it "uses the configured database" do
        expect(database).to receive(:execute).once.and_return(@results)
        @stream.fetch([1])
      end

      it "uses the configured table" do
        expect(database).to receive(:execute).once.with(/ FROM #{@table} /, anything, anything).and_return(@results)
        @stream.fetch([1])
      end

      it "uses the configured id column" do
        id_column = double(:to_s => "expected_id_column")
        @stream.id_column id_column
        expect(database).to receive(:execute).once.with(/ WHERE #{id_column}/, anything, anything).and_return(@results)
        @stream.fetch([1])
      end

      it "passes the given ids to the execute" do
        ids = double('ids', :empty? => false)
        expect(database).to receive(:execute).once.with(anything, ids, anything).and_return(@results)
        @stream.fetch(ids)
      end

      it "maps the returned rows to the configured record type" do
        record_type = double('record_type')
        raw_result = double('raw_result')
        cql_result = double('cql_result', :to_hash => raw_result)
        typed_result = double('typed_result')
        expect(record_type).to receive(:from_attributes).with(raw_result).and_return(typed_result)

        @stream.record_type record_type
        expect(@results).to receive(:fetch).and_yield(cql_result)
        expect(database).to receive(:execute).once.and_return(@results)
        results = @stream.fetch([1])
        expect(results).to eq [typed_result]
      end

      it "skips the fetch if no ids were given" do
        expect(database).not_to receive(:execute)
        @stream.fetch([])
      end

      it "uses the configured consistency level" do
        expect(database).to receive(:execute).once.with(/%CONSISTENCY% WHERE/, anything, consistency: nil).and_return(@results)
        @stream.fetch([1])

        @stream.reset_backend!
        @stream.read_consistency_level 'ALL'
        expect(database).to receive(:execute).once.with(/%CONSISTENCY% WHERE/, anything, consistency: "ALL").and_return(@results)
        @stream.fetch([1])
      end

      it "can fetch batch one-by-one" do
        expect(database).to receive(:execute).exactly(3).times.and_return(@results)
        @stream.fetch(['asdf', 'sdfg', 'dfgh'], strategy: :serial)
      end
    end

    describe "add_index" do
      before do
        @table = double('table')
        table = @table
        @index = @stream.add_index :thing do
          self.table table
<<<<<<< HEAD
          self.entry_proc lambda { |record| record.entry }
=======
          entry_proc ->(record) { record.entry }
>>>>>>> 2bda9f78
        end
        @index_strategy = @index.strategy_for(:cassandra)

        @key = double('key')
        @entry = double('entry', :key => @key)
      end

      describe "generated on_insert callback" do
        before do
          @record = double(
            :id => double('id'),
            :created_at => Time.now,
            :attributes => double('attributes'),
            :changes => double('changes'),
            :entry => @entry
          )
        end

        it "inserts the provided record into the index" do
          expect(@index_strategy).to receive(:insert).once.with(@record, anything)
          @stream.insert(@record)
        end

        it "translates the record through the entry_proc for the key" do
          expect(@index_strategy).to receive(:insert).once.with(anything, @entry)
          @stream.insert(@record)
        end

        it "skips insert if entry_proc and_return nil" do
<<<<<<< HEAD
          @index.entry_proc lambda { |_record| nil }
=======
          @index.entry_proc ->(_record) { }
>>>>>>> 2bda9f78
          expect(@index_strategy).not_to receive(:insert)
          @stream.insert(@record)
        end

        it "translates the result of the entry_proc through the key_proc if present" do
          @index.key_proc ->(entry) { entry.key }
          expect(@index_strategy).to receive(:insert).once.with(anything, @key)
          @stream.insert(@record)
        end

        it "does not index in cassandra if a backend override is supplied" do
          expect(@index_strategy).to_not receive(:insert)
          @stream.insert(@record, backend_strategy: :active_record)
        end
      end

      describe "generated for_thing method" do
        it "forwards argument to index's find_with" do
          expect(@index).to receive(:find_with).once.with([@entry], { :strategy => :cassandra })
          @stream.for_thing(@entry)
        end
      end
    end

    describe "failure" do
      before do
        @database = double('database')
        def @database.available?; true end
        allow(@stream).to receive(:database).and_return(@database)
        @record = double(
          :id => 'id',
          :created_at => Time.zone.now,
          :attributes => { 'attribute' => 'attribute_value' },
          :changes => { 'changed_attribute' => 'changed_value' }
        )
        @exception = StandardError.new
      end

      shared_examples_for "error callbacks" do
        it "triggers callbacks on failed inserts" do
          spy = double('spy')
          @stream.on_error { |*args| spy.capture(*args) }
          expect(spy).to receive(:capture).once.with(:insert, @record, @exception)
          @stream.insert(@record)
        end

        it "triggers callbacks on failed updates" do
          spy = double('spy')
          @stream.on_error { |*args| spy.capture(*args) }
          expect(spy).to receive(:capture).once.with(:update, @record, @exception)
          @stream.update(@record)
        end

        it "raises error if raises_on_error is true, but still calls callbacks" do
          spy = double('spy')
          @stream.raise_on_error = true
          @stream.on_error { spy.trigger }
          expect(spy).to receive(:trigger).once
          expect { @stream.insert(@record) }.to raise_exception(StandardError)
        end
      end

      context "failing database" do
        before do
          allow(@database).to receive(:batch).and_raise(@exception)
        end

        include_examples "error callbacks"
      end

      context "failing callbacks" do
        before do
          allow(@database).to receive(:batch).and_yield
          allow(@database).to receive(:insert_record)
          allow(@database).to receive(:update_record)
          allow(@database).to receive(:keyspace)

          exception = @exception
          @stream.on_insert { raise exception }
          @stream.on_update { raise exception }
        end

        it "does not insert a record when insert callback fails" do
          expect(@database).not_to receive(:execute)
          @stream.insert(@record)
        end

        it "does not update a record when update callback fails" do
          expect(@database).not_to receive(:execute)
          @stream.update(@record)
        end

        include_examples "error callbacks"
      end
    end
  end
end<|MERGE_RESOLUTION|>--- conflicted
+++ resolved
@@ -24,17 +24,23 @@
 describe EventStream::Stream do
   let(:database) do
     database = double('database')
-    def database.batch; yield; end
-
-    def database.update_record(*args); end
-
-    def database.insert_record(*args); end
-
-    def database.update(*args); end
-
-    def database.available?; true end
-
-    def database.keyspace; 'test_db' end
+    def database.batch
+      yield
+    end
+
+    def database.update_record(*); end
+
+    def database.insert_record(*); end
+
+    def database.update(*); end
+
+    def database.available?
+      true
+    end
+
+    def database.keyspace
+      'test_db'
+    end
     database
   end
 
@@ -54,7 +60,7 @@
         self.table table
         self.id_column id_column
         self.record_type record_type
-        self.read_consistency_level 'ALL'
+        read_consistency_level 'ALL'
       end
 
       expect(stream.database).to eq database
@@ -114,7 +120,7 @@
         self.table table
         self.id_column id_column
         self.record_type record_type
-        self.read_consistency_level 'ALL'
+        read_consistency_level 'ALL'
       end
 
       expect(stream.database).to be database
@@ -133,7 +139,7 @@
         self.table table
         self.id_column id_column
         self.record_type record_type
-        self.read_consistency_level 'ALL'
+        read_consistency_level 'ALL'
       end
 
       expect(stream.database).to be database
@@ -147,11 +153,11 @@
       record_type = double('record_type')
 
       stream = EventStream::Stream.new do
-        self.database -> { nil }
+        self.database -> {}
         self.table table
         self.id_column id_column
         self.record_type record_type
-        self.read_consistency_level 'ALL'
+        read_consistency_level 'ALL'
       end
 
       expect(stream.database).to be nil
@@ -181,13 +187,13 @@
       end
 
       stream = EventStream::Stream.new do
-        self.backend_strategy -> { :active_record }
-        self.database -> { nil }
+        backend_strategy -> { :active_record }
+        self.database -> {}
         self.table table
         self.id_column id_column
         self.record_type record_type
-        self.read_consistency_level 'ALL'
-        self.active_record_type ar_type
+        read_consistency_level 'ALL'
+        active_record_type ar_type
       end
 
       expect(stream.database_name).to eq("active_record_db")
@@ -237,7 +243,7 @@
       it "changes at runtime with different setting" do
         strat_value = :cassandra
         stream = EventStream::Stream.new do
-          self.backend_strategy -> { strat_value }
+          backend_strategy -> { strat_value }
           self.table "table"
         end
         expect(stream.current_backend.class).to eq(EventStream::Backend::Cassandra)
@@ -420,7 +426,7 @@
 
       it "can fetch batch one-by-one" do
         expect(database).to receive(:execute).exactly(3).times.and_return(@results)
-        @stream.fetch(['asdf', 'sdfg', 'dfgh'], strategy: :serial)
+        @stream.fetch(%w[asdf sdfg dfgh], strategy: :serial)
       end
     end
 
@@ -430,11 +436,7 @@
         table = @table
         @index = @stream.add_index :thing do
           self.table table
-<<<<<<< HEAD
-          self.entry_proc lambda { |record| record.entry }
-=======
           entry_proc ->(record) { record.entry }
->>>>>>> 2bda9f78
         end
         @index_strategy = @index.strategy_for(:cassandra)
 
@@ -464,11 +466,7 @@
         end
 
         it "skips insert if entry_proc and_return nil" do
-<<<<<<< HEAD
-          @index.entry_proc lambda { |_record| nil }
-=======
           @index.entry_proc ->(_record) { }
->>>>>>> 2bda9f78
           expect(@index_strategy).not_to receive(:insert)
           @stream.insert(@record)
         end
@@ -496,7 +494,9 @@
     describe "failure" do
       before do
         @database = double('database')
-        def @database.available?; true end
+        def @database.available?
+          true
+        end
         allow(@stream).to receive(:database).and_return(@database)
         @record = double(
           :id => 'id',
