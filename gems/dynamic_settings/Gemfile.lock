--- conflicted
+++ resolved
@@ -55,11 +55,7 @@
     i18n (1.14.1)
       concurrent-ruby (~> 1.0)
     io-console (0.7.1)
-<<<<<<< HEAD
-    irb (1.10.1)
-=======
     irb (1.11.1)
->>>>>>> bc086b28
       rdoc
       reline (>= 0.4.2)
     loofah (2.22.0)
