--- conflicted
+++ resolved
@@ -132,11 +132,7 @@
       rspec-support (~> 3.13.0)
     rspec-support (3.13.1)
     stringio (3.1.0)
-<<<<<<< HEAD
-    thor (1.3.0)
-=======
     thor (1.3.1)
->>>>>>> f80453be
     timecop (0.9.8)
     tzinfo (2.0.6)
       concurrent-ruby (~> 1.0)
