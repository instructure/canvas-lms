--- conflicted
+++ resolved
@@ -83,11 +83,8 @@
       unknown_kwargs = kwargs.keys - [:failsafe]
       raise ArgumentError, "unknown keyword(s): #{unknown_kwargs.map(&:inspect).join(', ')}" unless unknown_kwargs.empty?
 
-<<<<<<< HEAD
-=======
       retry_count = 1
 
->>>>>>> 958fa740
       keys = [
         full_key(key),
         [tree, service, environment, prefix, key].compact.join("/"),
@@ -151,18 +148,6 @@
           end
           return result if result
         end
-<<<<<<< HEAD
-        return result if result
-      end
-      DynamicSettings.logger.warn("[DYNAMIC_SETTINGS] config requested which was found no-where (#{key})")
-      nil
-    rescue Diplomat::KeyNotFound, Diplomat::UnknownStatus, Diplomat::PathNotFound, Errno::ECONNREFUSED => e
-      if cache.respond_to?(:fetch_without_expiration)
-        cache.fetch_without_expiration(CACHE_KEY_PREFIX + keys.first).tap do |val|
-          if val
-            DynamicSettings.on_fallback_recovery(e)
-            return val
-=======
         DynamicSettings.logger.warn("[DYNAMIC_SETTINGS] config requested which was found no-where (#{key})")
         nil
       rescue Diplomat::KeyNotFound, Diplomat::UnknownStatus, Diplomat::PathNotFound, Errno::ECONNREFUSED => e
@@ -172,7 +157,6 @@
               DynamicSettings.on_fallback_recovery(e)
               return val
             end
->>>>>>> 958fa740
           end
         end
 
@@ -196,9 +180,6 @@
 
         raise
       end
-
-      return kwargs[:failsafe] if kwargs.key?(:failsafe)
-      raise
     end
     alias [] fetch
 
