--- conflicted
+++ resolved
@@ -32,11 +32,7 @@
     i18n (1.14.5)
       concurrent-ruby (~> 1.0)
     mini_portile2 (2.8.6)
-<<<<<<< HEAD
-    minitest (5.23.0)
-=======
     minitest (5.23.1)
->>>>>>> 3a2a498e
     mutex_m (0.2.0)
     rspec (3.13.0)
       rspec-core (~> 3.13.0)
