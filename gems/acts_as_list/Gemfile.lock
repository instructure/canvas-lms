PATH
  remote: .
  specs:
    acts_as_list (0.0.1)
      activerecord (>= 3.2)

GEM
  remote: https://rubygems.org/
  specs:
    activemodel (7.1.3)
      activesupport (= 7.1.3)
    activerecord (7.1.3)
      activemodel (= 7.1.3)
      activesupport (= 7.1.3)
      timeout (>= 0.4.0)
    activesupport (7.1.3)
      base64
      bigdecimal
      concurrent-ruby (~> 1.0, >= 1.0.2)
      connection_pool (>= 2.2.5)
      drb
      i18n (>= 1.6, < 2)
      minitest (>= 5.1)
      mutex_m
      tzinfo (~> 2.0)
<<<<<<< HEAD
    concurrent-ruby (1.3.3)
=======
    base64 (0.2.0)
    bigdecimal (3.1.8)
    concurrent-ruby (1.3.3)
    connection_pool (2.4.1)
>>>>>>> c0c653e9
    diff-lcs (1.5.1)
    drb (2.2.1)
    i18n (1.14.5)
      concurrent-ruby (~> 1.0)
    mini_portile2 (2.8.7)
<<<<<<< HEAD
    minitest (5.23.1)
=======
    minitest (5.24.1)
    mutex_m (0.2.0)
>>>>>>> c0c653e9
    rspec (3.13.0)
      rspec-core (~> 3.13.0)
      rspec-expectations (~> 3.13.0)
      rspec-mocks (~> 3.13.0)
    rspec-core (3.13.0)
      rspec-support (~> 3.13.0)
    rspec-expectations (3.13.1)
      diff-lcs (>= 1.2.0, < 2.0)
      rspec-support (~> 3.13.0)
    rspec-mocks (3.13.1)
      diff-lcs (>= 1.2.0, < 2.0)
      rspec-support (~> 3.13.0)
    rspec-support (3.13.1)
    sqlite3 (1.7.3)
      mini_portile2 (~> 2.8.0)
    sqlite3 (1.7.3-aarch64-linux)
    sqlite3 (1.7.3-arm64-darwin)
    sqlite3 (1.7.3-x86_64-darwin)
    sqlite3 (1.7.3-x86_64-linux)
    timeout (0.4.1)
    tzinfo (2.0.6)
      concurrent-ruby (~> 1.0)

PLATFORMS
  aarch64-linux
  arm64-darwin
  ruby
  x86_64-darwin
  x86_64-linux

DEPENDENCIES
  acts_as_list!
  bundler (>= 1.5, < 3.0)
  rspec (~> 3.12)
  sqlite3

RUBY VERSION
   ruby 3.1.2p20

BUNDLED WITH
   2.5.10<|MERGE_RESOLUTION|>--- conflicted
+++ resolved
@@ -23,25 +23,17 @@
       minitest (>= 5.1)
       mutex_m
       tzinfo (~> 2.0)
-<<<<<<< HEAD
-    concurrent-ruby (1.3.3)
-=======
     base64 (0.2.0)
     bigdecimal (3.1.8)
     concurrent-ruby (1.3.3)
     connection_pool (2.4.1)
->>>>>>> c0c653e9
     diff-lcs (1.5.1)
     drb (2.2.1)
     i18n (1.14.5)
       concurrent-ruby (~> 1.0)
     mini_portile2 (2.8.7)
-<<<<<<< HEAD
-    minitest (5.23.1)
-=======
     minitest (5.24.1)
     mutex_m (0.2.0)
->>>>>>> c0c653e9
     rspec (3.13.0)
       rspec-core (~> 3.13.0)
       rspec-expectations (~> 3.13.0)
