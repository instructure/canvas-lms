PATH
  remote: .
  specs:
    acts_as_list (0.0.1)
      activerecord (>= 3.2)

GEM
  remote: https://rubygems.org/
  specs:
    activemodel (7.0.8)
      activesupport (= 7.0.8)
    activerecord (7.0.8)
      activemodel (= 7.0.8)
      activesupport (= 7.0.8)
    activesupport (7.0.8)
      concurrent-ruby (~> 1.0, >= 1.0.2)
      i18n (>= 1.6, < 2)
      minitest (>= 5.1)
      tzinfo (~> 2.0)
    concurrent-ruby (1.2.3)
    diff-lcs (1.5.1)
    i18n (1.14.1)
      concurrent-ruby (~> 1.0)
    mini_portile2 (2.8.5)
<<<<<<< HEAD
    minitest (5.21.2)
    rspec (3.12.0)
      rspec-core (~> 3.12.0)
      rspec-expectations (~> 3.12.0)
      rspec-mocks (~> 3.12.0)
    rspec-core (3.12.2)
      rspec-support (~> 3.12.0)
    rspec-expectations (3.12.3)
=======
    minitest (5.22.2)
    rspec (3.13.0)
      rspec-core (~> 3.13.0)
      rspec-expectations (~> 3.13.0)
      rspec-mocks (~> 3.13.0)
    rspec-core (3.13.0)
      rspec-support (~> 3.13.0)
    rspec-expectations (3.13.0)
>>>>>>> 9d21a3c2
      diff-lcs (>= 1.2.0, < 2.0)
      rspec-support (~> 3.13.0)
    rspec-mocks (3.13.0)
      diff-lcs (>= 1.2.0, < 2.0)
<<<<<<< HEAD
      rspec-support (~> 3.12.0)
    rspec-support (3.12.1)
=======
      rspec-support (~> 3.13.0)
    rspec-support (3.13.0)
>>>>>>> 9d21a3c2
    sqlite3 (1.7.2)
      mini_portile2 (~> 2.8.0)
    sqlite3 (1.7.2-aarch64-linux)
    sqlite3 (1.7.2-arm64-darwin)
    sqlite3 (1.7.2-x86_64-darwin)
    sqlite3 (1.7.2-x86_64-linux)
    tzinfo (2.0.6)
      concurrent-ruby (~> 1.0)

PLATFORMS
  aarch64-linux
  arm64-darwin
  ruby
  x86_64-darwin
  x86_64-linux

DEPENDENCIES
  acts_as_list!
  bundler (>= 1.5, < 3.0)
  rspec (~> 3.12)
  sqlite3

BUNDLED WITH
   2.5.6<|MERGE_RESOLUTION|>--- conflicted
+++ resolved
@@ -22,16 +22,6 @@
     i18n (1.14.1)
       concurrent-ruby (~> 1.0)
     mini_portile2 (2.8.5)
-<<<<<<< HEAD
-    minitest (5.21.2)
-    rspec (3.12.0)
-      rspec-core (~> 3.12.0)
-      rspec-expectations (~> 3.12.0)
-      rspec-mocks (~> 3.12.0)
-    rspec-core (3.12.2)
-      rspec-support (~> 3.12.0)
-    rspec-expectations (3.12.3)
-=======
     minitest (5.22.2)
     rspec (3.13.0)
       rspec-core (~> 3.13.0)
@@ -40,18 +30,12 @@
     rspec-core (3.13.0)
       rspec-support (~> 3.13.0)
     rspec-expectations (3.13.0)
->>>>>>> 9d21a3c2
       diff-lcs (>= 1.2.0, < 2.0)
       rspec-support (~> 3.13.0)
     rspec-mocks (3.13.0)
       diff-lcs (>= 1.2.0, < 2.0)
-<<<<<<< HEAD
-      rspec-support (~> 3.12.0)
-    rspec-support (3.12.1)
-=======
       rspec-support (~> 3.13.0)
     rspec-support (3.13.0)
->>>>>>> 9d21a3c2
     sqlite3 (1.7.2)
       mini_portile2 (~> 2.8.0)
     sqlite3 (1.7.2-aarch64-linux)
