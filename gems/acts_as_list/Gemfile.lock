--- conflicted
+++ resolved
@@ -21,11 +21,7 @@
     diff-lcs (1.5.1)
     i18n (1.14.5)
       concurrent-ruby (~> 1.0)
-<<<<<<< HEAD
-    mini_portile2 (2.8.6)
-=======
     mini_portile2 (2.8.7)
->>>>>>> 6d644d6a
     minitest (5.23.1)
     rspec (3.13.0)
       rspec-core (~> 3.13.0)
