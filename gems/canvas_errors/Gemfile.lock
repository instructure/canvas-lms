PATH
  remote: .
  specs:
    canvas_errors (0.1.0)
      activesupport
      code_ownership
      inst-jobs

GEM
  remote: https://rubygems.org/
  specs:
    actionpack (7.0.8)
      actionview (= 7.0.8)
      activesupport (= 7.0.8)
      rack (~> 2.0, >= 2.2.4)
      rack-test (>= 0.6.3)
      rails-dom-testing (~> 2.0)
      rails-html-sanitizer (~> 1.0, >= 1.2.0)
    actionview (7.0.8)
      activesupport (= 7.0.8)
      builder (~> 3.1)
      erubi (~> 1.4)
      rails-dom-testing (~> 2.0)
      rails-html-sanitizer (~> 1.1, >= 1.2.0)
    activemodel (7.0.8)
      activesupport (= 7.0.8)
    activerecord (7.0.8)
      activemodel (= 7.0.8)
      activesupport (= 7.0.8)
    activerecord-pg-extensions (0.5.4)
      activerecord (>= 7.0, < 7.2)
      railties (>= 7.0, < 7.2)
    activesupport (7.0.8)
      concurrent-ruby (~> 1.0, >= 1.0.2)
      i18n (>= 1.6, < 2)
      minitest (>= 5.1)
      tzinfo (~> 2.0)
    after_transaction_commit (2.2.2)
      activerecord (>= 5.2)
    builder (3.2.4)
    code_ownership (1.36.1)
      code_teams (~> 1.0)
      packs-specification
      sorbet-runtime (>= 0.5.10821)
    code_teams (1.0.2)
      sorbet-runtime
    concurrent-ruby (1.2.3)
    crass (1.0.6)
    debug (1.9.1)
      irb (~> 1.10)
      reline (>= 0.3.8)
    debug_inspector (1.2.0)
    diff-lcs (1.5.1)
    erubi (1.12.0)
    et-orbi (1.2.7)
      tzinfo
    fugit (1.9.0)
      et-orbi (~> 1, >= 1.2.7)
      raabro (~> 1.4)
    i18n (1.14.1)
      concurrent-ruby (~> 1.0)
    inst-jobs (3.1.14)
      activerecord (>= 6.0)
      activerecord-pg-extensions (~> 0.4)
      activesupport (>= 6.0)
      after_transaction_commit (>= 1.0, < 3)
      debug_inspector (~> 1.0)
      fugit (~> 1.3)
      railties (>= 6.0)
    io-console (0.7.2)
<<<<<<< HEAD
    irb (1.11.1)
=======
    irb (1.11.2)
>>>>>>> ce0ea233
      rdoc
      reline (>= 0.4.2)
    loofah (2.22.0)
      crass (~> 1.0.2)
      nokogiri (>= 1.12.0)
    method_source (1.0.0)
    mini_portile2 (2.8.5)
<<<<<<< HEAD
    minitest (5.21.2)
=======
    minitest (5.22.2)
>>>>>>> ce0ea233
    nokogiri (1.15.5)
      mini_portile2 (~> 2.8.2)
      racc (~> 1.4)
    nokogiri (1.15.5-aarch64-linux)
      racc (~> 1.4)
    nokogiri (1.15.5-arm64-darwin)
      racc (~> 1.4)
    nokogiri (1.15.5-x86_64-darwin)
      racc (~> 1.4)
    nokogiri (1.15.5-x86_64-linux)
      racc (~> 1.4)
    packs-specification (0.0.10)
      sorbet-runtime
    psych (5.1.2)
      stringio
    raabro (1.4.0)
    racc (1.7.3)
    rack (2.2.8)
    rack-test (2.1.0)
      rack (>= 1.3)
    rails-dom-testing (2.2.0)
      activesupport (>= 5.0.0)
      minitest
      nokogiri (>= 1.6)
    rails-html-sanitizer (1.6.0)
      loofah (~> 2.21)
      nokogiri (~> 1.14)
    railties (7.0.8)
      actionpack (= 7.0.8)
      activesupport (= 7.0.8)
      method_source
      rake (>= 12.2)
      thor (~> 1.0)
      zeitwerk (~> 2.5)
    rake (13.1.0)
    rdoc (6.6.2)
      psych (>= 4.0.0)
    reline (0.4.2)
      io-console (~> 0.5)
    rspec (3.13.0)
      rspec-core (~> 3.13.0)
      rspec-expectations (~> 3.13.0)
      rspec-mocks (~> 3.13.0)
    rspec-core (3.13.0)
      rspec-support (~> 3.13.0)
    rspec-expectations (3.13.0)
      diff-lcs (>= 1.2.0, < 2.0)
      rspec-support (~> 3.13.0)
    rspec-mocks (3.13.0)
      diff-lcs (>= 1.2.0, < 2.0)
      rspec-support (~> 3.13.0)
    rspec-support (3.13.0)
    sorbet-runtime (0.5.10965)
    stringio (3.1.0)
    thor (1.3.0)
    tzinfo (2.0.6)
      concurrent-ruby (~> 1.0)
    zeitwerk (2.6.13)

PLATFORMS
  aarch64-linux
  arm64-darwin
  ruby
  x86_64-darwin
  x86_64-linux

DEPENDENCIES
  bundler
  canvas_errors!
  debug
  rspec

BUNDLED WITH
   2.5.6<|MERGE_RESOLUTION|>--- conflicted
+++ resolved
@@ -68,11 +68,7 @@
       fugit (~> 1.3)
       railties (>= 6.0)
     io-console (0.7.2)
-<<<<<<< HEAD
-    irb (1.11.1)
-=======
     irb (1.11.2)
->>>>>>> ce0ea233
       rdoc
       reline (>= 0.4.2)
     loofah (2.22.0)
@@ -80,11 +76,7 @@
       nokogiri (>= 1.12.0)
     method_source (1.0.0)
     mini_portile2 (2.8.5)
-<<<<<<< HEAD
-    minitest (5.21.2)
-=======
     minitest (5.22.2)
->>>>>>> ce0ea233
     nokogiri (1.15.5)
       mini_portile2 (~> 2.8.2)
       racc (~> 1.4)
