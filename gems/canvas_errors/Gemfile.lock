PATH
  remote: .
  specs:
    canvas_errors (0.1.0)
      activesupport
      code_ownership
      inst-jobs

GEM
  remote: https://rubygems.org/
  specs:
    actionpack (7.2.2.1)
      actionview (= 7.2.2.1)
      activesupport (= 7.2.2.1)
      nokogiri (>= 1.8.5)
      racc
      rack (>= 2.2.4, < 3.2)
      rack-session (>= 1.0.1)
      rack-test (>= 0.6.3)
      rails-dom-testing (~> 2.2)
      rails-html-sanitizer (~> 1.6)
      useragent (~> 0.16)
    actionview (7.2.2.1)
      activesupport (= 7.2.2.1)
      builder (~> 3.1)
      erubi (~> 1.11)
      rails-dom-testing (~> 2.2)
      rails-html-sanitizer (~> 1.6)
    activemodel (7.2.2.1)
      activesupport (= 7.2.2.1)
    activerecord (7.2.2.1)
      activemodel (= 7.2.2.1)
      activesupport (= 7.2.2.1)
      timeout (>= 0.4.0)
    activerecord-pg-extensions (0.6.0)
      activerecord (>= 7.0, < 8.1)
      railties (>= 7.0, < 8.1)
    activesupport (7.2.2.1)
      base64
      benchmark (>= 0.3)
      bigdecimal
      concurrent-ruby (~> 1.0, >= 1.3.1)
      connection_pool (>= 2.2.5)
      drb
      i18n (>= 1.6, < 2)
      logger (>= 1.4.2)
      minitest (>= 5.1)
      securerandom (>= 0.3)
      tzinfo (~> 2.0, >= 2.0.5)
    after_transaction_commit (2.2.2)
      activerecord (>= 5.2)
    base64 (0.2.0)
    benchmark (0.4.0)
    bigdecimal (3.1.9)
    builder (3.3.0)
    code_ownership (1.39.0)
      code_teams (~> 1.0)
      packs-specification
      sorbet-runtime (>= 0.5.11249)
    code_teams (1.0.2)
      sorbet-runtime
    concurrent-ruby (1.3.5)
    connection_pool (2.5.3)
    crass (1.0.6)
    date (3.4.1)
    debug (1.10.0)
      irb (~> 1.10)
      reline (>= 0.3.8)
    debug_inspector (1.2.0)
    diff-lcs (1.6.1)
    drb (2.2.1)
    erubi (1.13.1)
    et-orbi (1.2.11)
      tzinfo
    fugit (1.11.1)
      et-orbi (~> 1, >= 1.2.11)
      raabro (~> 1.4)
    i18n (1.14.7)
      concurrent-ruby (~> 1.0)
    inst-jobs (3.1.18.1)
      activerecord (>= 7.0)
      activerecord-pg-extensions (~> 0.4)
      activesupport (>= 7.0)
      after_transaction_commit (>= 1.0, < 3)
      debug_inspector (~> 1.0)
      fugit (~> 1.3)
      railties (>= 6.0)
    io-console (0.8.0)
    irb (1.15.2)
      pp (>= 0.6.0)
      rdoc (>= 4.0.0)
      reline (>= 0.4.2)
    logger (1.7.0)
    loofah (2.24.0)
      crass (~> 1.0.2)
      nokogiri (>= 1.12.0)
    mini_portile2 (2.8.8)
    minitest (5.25.5)
    nokogiri (1.18.8)
      mini_portile2 (~> 2.8.2)
      racc (~> 1.4)
    nokogiri (1.18.8-aarch64-linux-gnu)
      racc (~> 1.4)
    nokogiri (1.18.8-arm64-darwin)
      racc (~> 1.4)
    nokogiri (1.18.8-x86_64-darwin)
      racc (~> 1.4)
    nokogiri (1.18.8-x86_64-linux-gnu)
      racc (~> 1.4)
    packs-specification (0.0.10)
      sorbet-runtime
    pp (0.6.2)
      prettyprint
    prettyprint (0.2.0)
    psych (5.2.3)
      date
      stringio
    raabro (1.4.0)
    racc (1.8.1)
<<<<<<< HEAD
    rack (3.1.13)
=======
    rack (3.1.14)
>>>>>>> 66de4dda
    rack-session (2.1.0)
      base64 (>= 0.1.0)
      rack (>= 3.0.0)
    rack-test (2.2.0)
      rack (>= 1.3)
    rackup (2.2.1)
      rack (>= 3)
    rails-dom-testing (2.2.0)
      activesupport (>= 5.0.0)
      minitest
      nokogiri (>= 1.6)
    rails-html-sanitizer (1.6.2)
      loofah (~> 2.21)
      nokogiri (>= 1.15.7, != 1.16.7, != 1.16.6, != 1.16.5, != 1.16.4, != 1.16.3, != 1.16.2, != 1.16.1, != 1.16.0.rc1, != 1.16.0)
    railties (7.2.2.1)
      actionpack (= 7.2.2.1)
      activesupport (= 7.2.2.1)
      irb (~> 1.13)
      rackup (>= 1.0.0)
      rake (>= 12.2)
      thor (~> 1.0, >= 1.2.2)
      zeitwerk (~> 2.6)
    rake (13.2.1)
    rdoc (6.13.1)
      psych (>= 4.0.0)
    reline (0.6.1)
      io-console (~> 0.5)
    rspec (3.13.0)
      rspec-core (~> 3.13.0)
      rspec-expectations (~> 3.13.0)
      rspec-mocks (~> 3.13.0)
    rspec-core (3.13.3)
      rspec-support (~> 3.13.0)
    rspec-expectations (3.13.3)
      diff-lcs (>= 1.2.0, < 2.0)
      rspec-support (~> 3.13.0)
    rspec-mocks (3.13.2)
      diff-lcs (>= 1.2.0, < 2.0)
      rspec-support (~> 3.13.0)
    rspec-support (3.13.2)
    securerandom (0.4.1)
    sorbet-runtime (0.5.12048)
    stringio (3.1.7)
    thor (1.3.2)
    timeout (0.4.3)
    tzinfo (2.0.6)
      concurrent-ruby (~> 1.0)
    useragent (0.16.11)
    zeitwerk (2.7.2)

PLATFORMS
  aarch64-linux
  arm64-darwin
  ruby
  x86_64-darwin
  x86_64-linux

DEPENDENCIES
  canvas_errors!
  debug
  rspec

RUBY VERSION
   ruby 3.3.3p89

BUNDLED WITH
   2.6.7<|MERGE_RESOLUTION|>--- conflicted
+++ resolved
@@ -117,11 +117,7 @@
       stringio
     raabro (1.4.0)
     racc (1.8.1)
-<<<<<<< HEAD
-    rack (3.1.13)
-=======
     rack (3.1.14)
->>>>>>> 66de4dda
     rack-session (2.1.0)
       base64 (>= 0.1.0)
       rack (>= 3.0.0)
