--- conflicted
+++ resolved
@@ -52,22 +52,14 @@
     debug_inspector (1.2.0)
     diff-lcs (1.5.1)
     erubi (1.12.0)
-<<<<<<< HEAD
-    et-orbi (1.2.9)
-=======
     et-orbi (1.2.11)
->>>>>>> 2017494a
       tzinfo
     fugit (1.10.1)
       et-orbi (~> 1, >= 1.2.7)
       raabro (~> 1.4)
     i18n (1.14.4)
       concurrent-ruby (~> 1.0)
-<<<<<<< HEAD
-    inst-jobs (3.1.15)
-=======
     inst-jobs (3.1.16)
->>>>>>> 2017494a
       activerecord (>= 6.0)
       activerecord-pg-extensions (~> 0.4)
       activesupport (>= 6.0)
@@ -85,11 +77,7 @@
     method_source (1.0.0)
     mini_portile2 (2.8.5)
     minitest (5.22.3)
-<<<<<<< HEAD
-    nokogiri (1.15.5)
-=======
     nokogiri (1.16.3)
->>>>>>> 2017494a
       mini_portile2 (~> 2.8.2)
       racc (~> 1.4)
     nokogiri (1.16.3-aarch64-linux)
