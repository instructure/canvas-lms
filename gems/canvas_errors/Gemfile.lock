PATH
  remote: .
  specs:
    canvas_errors (0.1.0)
      activesupport
      code_ownership
      inst-jobs

GEM
  remote: https://rubygems.org/
  specs:
    actionpack (8.0.3)
      actionview (= 8.0.3)
      activesupport (= 8.0.3)
      nokogiri (>= 1.8.5)
      rack (>= 2.2.4)
      rack-session (>= 1.0.1)
      rack-test (>= 0.6.3)
      rails-dom-testing (~> 2.2)
      rails-html-sanitizer (~> 1.6)
      useragent (~> 0.16)
    actionview (8.0.3)
      activesupport (= 8.0.3)
      builder (~> 3.1)
      erubi (~> 1.11)
      rails-dom-testing (~> 2.2)
      rails-html-sanitizer (~> 1.6)
    activemodel (8.0.3)
      activesupport (= 8.0.3)
    activerecord (8.0.3)
      activemodel (= 8.0.3)
      activesupport (= 8.0.3)
      timeout (>= 0.4.0)
    activerecord-pg-extensions (0.6.0)
      activerecord (>= 7.0, < 8.1)
      railties (>= 7.0, < 8.1)
    activesupport (8.0.3)
      base64
      benchmark (>= 0.3)
      bigdecimal
      concurrent-ruby (~> 1.0, >= 1.3.1)
      connection_pool (>= 2.2.5)
      drb
      i18n (>= 1.6, < 2)
      logger (>= 1.4.2)
      minitest (>= 5.1)
      securerandom (>= 0.3)
      tzinfo (~> 2.0, >= 2.0.5)
      uri (>= 0.13.1)
    after_transaction_commit (2.2.2)
      activerecord (>= 5.2)
    base64 (0.3.0)
    benchmark (0.4.1)
<<<<<<< HEAD
    bigdecimal (3.2.3)
=======
    bigdecimal (3.3.1)
>>>>>>> 8d1d98d9
    builder (3.3.0)
    code_ownership (1.39.0)
      code_teams (~> 1.0)
      packs-specification
      sorbet-runtime (>= 0.5.11249)
    code_teams (1.1.0)
      sorbet-runtime
    concurrent-ruby (1.3.5)
    connection_pool (2.5.4)
    crass (1.0.6)
    date (3.4.1)
    debug (1.11.0)
      irb (~> 1.10)
      reline (>= 0.3.8)
    debug_inspector (1.2.0)
    diff-lcs (1.6.2)
    drb (2.2.3)
    erb (5.1.1)
    erubi (1.13.1)
    et-orbi (1.4.0)
      tzinfo
<<<<<<< HEAD
    fugit (1.12.0)
=======
    fugit (1.12.1)
>>>>>>> 8d1d98d9
      et-orbi (~> 1.4)
      raabro (~> 1.4)
    i18n (1.14.7)
      concurrent-ruby (~> 1.0)
    inst-jobs (3.3.2)
      activerecord (>= 7.1)
      activerecord-pg-extensions (~> 0.4)
      activesupport (>= 7.1)
      after_transaction_commit (>= 1.0, < 3)
      debug_inspector (~> 1.0)
      fugit (~> 1.3)
      railties (>= 6.0)
    io-console (0.8.1)
    irb (1.15.2)
      pp (>= 0.6.0)
      rdoc (>= 4.0.0)
      reline (>= 0.4.2)
    logger (1.7.0)
    loofah (2.24.1)
      crass (~> 1.0.2)
      nokogiri (>= 1.12.0)
<<<<<<< HEAD
    minitest (5.25.5)
=======
    minitest (5.26.0)
>>>>>>> 8d1d98d9
    nokogiri (1.18.10-aarch64-linux-gnu)
      racc (~> 1.4)
    nokogiri (1.18.10-arm64-darwin)
      racc (~> 1.4)
    nokogiri (1.18.10-x86_64-darwin)
      racc (~> 1.4)
    nokogiri (1.18.10-x86_64-linux-gnu)
      racc (~> 1.4)
    packs-specification (0.0.10)
      sorbet-runtime
    pp (0.6.3)
      prettyprint
    prettyprint (0.2.0)
    psych (5.2.6)
      date
      stringio
    raabro (1.4.0)
    racc (1.8.1)
<<<<<<< HEAD
    rack (3.1.17)
=======
    rack (3.2.3)
>>>>>>> 8d1d98d9
    rack-session (2.1.1)
      base64 (>= 0.1.0)
      rack (>= 3.0.0)
    rack-test (2.2.0)
      rack (>= 1.3)
    rackup (2.2.1)
      rack (>= 3)
    rails-dom-testing (2.3.0)
      activesupport (>= 5.0.0)
      minitest
      nokogiri (>= 1.6)
    rails-html-sanitizer (1.6.2)
      loofah (~> 2.21)
      nokogiri (>= 1.15.7, != 1.16.7, != 1.16.6, != 1.16.5, != 1.16.4, != 1.16.3, != 1.16.2, != 1.16.1, != 1.16.0.rc1, != 1.16.0)
    railties (8.0.3)
      actionpack (= 8.0.3)
      activesupport (= 8.0.3)
      irb (~> 1.13)
      rackup (>= 1.0.0)
      rake (>= 12.2)
      thor (~> 1.0, >= 1.2.2)
      tsort (>= 0.2)
      zeitwerk (~> 2.6)
    rake (13.3.0)
<<<<<<< HEAD
    rdoc (6.14.2)
=======
    rdoc (6.15.0)
>>>>>>> 8d1d98d9
      erb
      psych (>= 4.0.0)
      tsort
    reline (0.6.2)
      io-console (~> 0.5)
    rspec (3.13.1)
      rspec-core (~> 3.13.0)
      rspec-expectations (~> 3.13.0)
      rspec-mocks (~> 3.13.0)
    rspec-core (3.13.5)
      rspec-support (~> 3.13.0)
    rspec-expectations (3.13.5)
      diff-lcs (>= 1.2.0, < 2.0)
      rspec-support (~> 3.13.0)
    rspec-mocks (3.13.5)
      diff-lcs (>= 1.2.0, < 2.0)
      rspec-support (~> 3.13.0)
    rspec-support (3.13.6)
    securerandom (0.4.1)
    sorbet-runtime (0.5.12216)
    stringio (3.1.7)
    thor (1.4.0)
    timeout (0.4.3)
    tsort (0.2.0)
    tzinfo (2.0.6)
      concurrent-ruby (~> 1.0)
    uri (1.0.4)
    useragent (0.16.11)
    zeitwerk (2.7.3)

PLATFORMS
  aarch64-linux
  arm64-darwin
  ruby
  x86_64-darwin
  x86_64-linux

DEPENDENCIES
  canvas_errors!
  debug
  rspec

RUBY VERSION
   ruby 3.4.1p0

BUNDLED WITH
   2.6.7<|MERGE_RESOLUTION|>--- conflicted
+++ resolved
@@ -51,11 +51,7 @@
       activerecord (>= 5.2)
     base64 (0.3.0)
     benchmark (0.4.1)
-<<<<<<< HEAD
-    bigdecimal (3.2.3)
-=======
     bigdecimal (3.3.1)
->>>>>>> 8d1d98d9
     builder (3.3.0)
     code_ownership (1.39.0)
       code_teams (~> 1.0)
@@ -77,11 +73,7 @@
     erubi (1.13.1)
     et-orbi (1.4.0)
       tzinfo
-<<<<<<< HEAD
-    fugit (1.12.0)
-=======
     fugit (1.12.1)
->>>>>>> 8d1d98d9
       et-orbi (~> 1.4)
       raabro (~> 1.4)
     i18n (1.14.7)
@@ -103,11 +95,7 @@
     loofah (2.24.1)
       crass (~> 1.0.2)
       nokogiri (>= 1.12.0)
-<<<<<<< HEAD
-    minitest (5.25.5)
-=======
     minitest (5.26.0)
->>>>>>> 8d1d98d9
     nokogiri (1.18.10-aarch64-linux-gnu)
       racc (~> 1.4)
     nokogiri (1.18.10-arm64-darwin)
@@ -126,11 +114,7 @@
       stringio
     raabro (1.4.0)
     racc (1.8.1)
-<<<<<<< HEAD
-    rack (3.1.17)
-=======
     rack (3.2.3)
->>>>>>> 8d1d98d9
     rack-session (2.1.1)
       base64 (>= 0.1.0)
       rack (>= 3.0.0)
@@ -155,11 +139,7 @@
       tsort (>= 0.2)
       zeitwerk (~> 2.6)
     rake (13.3.0)
-<<<<<<< HEAD
-    rdoc (6.14.2)
-=======
     rdoc (6.15.0)
->>>>>>> 8d1d98d9
       erb
       psych (>= 4.0.0)
       tsort
