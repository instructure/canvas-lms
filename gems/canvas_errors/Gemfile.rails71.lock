--- conflicted
+++ resolved
@@ -65,22 +65,14 @@
     diff-lcs (1.5.1)
     drb (2.2.1)
     erubi (1.12.0)
-<<<<<<< HEAD
-    et-orbi (1.2.9)
-=======
     et-orbi (1.2.11)
->>>>>>> b0031674
       tzinfo
     fugit (1.10.1)
       et-orbi (~> 1, >= 1.2.7)
       raabro (~> 1.4)
     i18n (1.14.4)
       concurrent-ruby (~> 1.0)
-<<<<<<< HEAD
-    inst-jobs (3.1.15)
-=======
     inst-jobs (3.1.16)
->>>>>>> b0031674
       activerecord (>= 6.0)
       activerecord-pg-extensions (~> 0.4)
       activesupport (>= 6.0)
