--- conflicted
+++ resolved
@@ -21,12 +21,12 @@
 require "spec_helper"
 
 describe CanvasCassandra do
-  let(:conn) { double() }
+  let(:conn) { double }
 
   let(:db) do
     CanvasCassandra::Database.allocate.tap do |db|
       db.send(:instance_variable_set, :@db, conn)
-      db.send(:instance_variable_set, :@logger, double().as_null_object)
+      db.send(:instance_variable_set, :@logger, double.as_null_object)
       allow(db).to receive(:sanitize).and_return("")
     end
   end
@@ -99,14 +99,10 @@
       db.batch { db.update("1") }
 
       expect(db).to receive(:execute).with("BEGIN BATCH UPDATE ? ? UPDATE ? ? APPLY BATCH", 1, 2, 3, 4, {})
-<<<<<<< HEAD
-      db.batch { db.update("UPDATE ? ?", 1, 2); db.update("UPDATE ? ?", 3, 4) }
-=======
       db.batch do
         db.update("UPDATE ? ?", 1, 2)
         db.update("UPDATE ? ?", 3, 4)
       end
->>>>>>> 2bda9f78
     end
 
     it "does not batch up execute statements" do
