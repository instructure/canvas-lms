--- conflicted
+++ resolved
@@ -61,11 +61,7 @@
     i18n (1.14.1)
       concurrent-ruby (~> 1.0)
     io-console (0.6.0)
-<<<<<<< HEAD
-    irb (1.8.3)
-=======
     irb (1.9.0)
->>>>>>> 418ffca1
       rdoc
       reline (>= 0.3.8)
     loofah (2.21.4)
@@ -87,11 +83,7 @@
       racc (~> 1.4)
     psych (5.1.1.1)
       stringio
-<<<<<<< HEAD
-    racc (1.7.2)
-=======
     racc (1.7.3)
->>>>>>> 418ffca1
     rack (2.2.8)
     rack-test (2.1.0)
       rack (>= 1.3)
