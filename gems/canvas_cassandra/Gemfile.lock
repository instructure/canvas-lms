--- conflicted
+++ resolved
@@ -70,18 +70,6 @@
     method_source (1.1.0)
     mini_portile2 (2.8.6)
     minitest (5.22.3)
-<<<<<<< HEAD
-    nokogiri (1.16.3)
-      mini_portile2 (~> 2.8.2)
-      racc (~> 1.4)
-    nokogiri (1.16.3-aarch64-linux)
-      racc (~> 1.4)
-    nokogiri (1.16.3-arm64-darwin)
-      racc (~> 1.4)
-    nokogiri (1.16.3-x86_64-darwin)
-      racc (~> 1.4)
-    nokogiri (1.16.3-x86_64-linux)
-=======
     nokogiri (1.16.4)
       mini_portile2 (~> 2.8.2)
       racc (~> 1.4)
@@ -92,7 +80,6 @@
     nokogiri (1.16.4-x86_64-darwin)
       racc (~> 1.4)
     nokogiri (1.16.4-x86_64-linux)
->>>>>>> 68d85f52
       racc (~> 1.4)
     psych (5.1.2)
       stringio
@@ -117,11 +104,7 @@
     rake (13.2.1)
     rdoc (6.6.3.1)
       psych (>= 4.0.0)
-<<<<<<< HEAD
-    reline (0.5.1)
-=======
     reline (0.5.2)
->>>>>>> 68d85f52
       io-console (~> 0.5)
     rspec (3.13.0)
       rspec-core (~> 3.13.0)
@@ -172,8 +155,4 @@
    ruby 3.1.2p20
 
 BUNDLED WITH
-<<<<<<< HEAD
-   2.5.7
-=======
-   2.5.9
->>>>>>> 68d85f52
+   2.5.9