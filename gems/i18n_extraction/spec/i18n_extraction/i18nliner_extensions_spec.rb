--- conflicted
+++ resolved
@@ -29,89 +29,78 @@
     Hash[translations]
   end
 
-
   context "labels" do
-    it "should interpret symbol names as the key" do
-      expect(extract("label :thing, :the_foo, :foo, :en => 'Foo'")).to eq({'asdf.labels.foo' => "Foo"})
-      expect(extract("f.label :the_foo, :foo, :en => 'Foo'")).to eq({'asdf.labels.foo' => "Foo"})
-      expect(extract("label_tag :the_foo, :foo, :en => 'Foo'")).to eq({'asdf.labels.foo' => "Foo"})
+    it "interprets symbol names as the key" do
+      expect(extract("label :thing, :the_foo, :foo, :en => 'Foo'")).to eq({ 'asdf.labels.foo' => "Foo" })
+      expect(extract("f.label :the_foo, :foo, :en => 'Foo'")).to eq({ 'asdf.labels.foo' => "Foo" })
+      expect(extract("label_tag :the_foo, :foo, :en => 'Foo'")).to eq({ 'asdf.labels.foo' => "Foo" })
     end
 
-    it "should infer the key from the method if not provided" do
-      expect(extract("label :thing, :the_foo, :en => 'Foo'")).to eq({'asdf.labels.the_foo' => "Foo"})
-      expect(extract("f.label :the_foo, :en => 'Foo'")).to eq({'asdf.labels.the_foo' => "Foo"})
-      expect(extract("label_tag :the_foo, :en => 'Foo'")).to eq({'asdf.labels.the_foo' => "Foo"})
+    it "infers the key from the method if not provided" do
+      expect(extract("label :thing, :the_foo, :en => 'Foo'")).to eq({ 'asdf.labels.the_foo' => "Foo" })
+      expect(extract("f.label :the_foo, :en => 'Foo'")).to eq({ 'asdf.labels.the_foo' => "Foo" })
+      expect(extract("label_tag :the_foo, :en => 'Foo'")).to eq({ 'asdf.labels.the_foo' => "Foo" })
     end
 
-    it "should skip label calls with non-symbol keys (i.e. just a standard label)" do
+    it "skips label calls with non-symbol keys (i.e. just a standard label)" do
       expect(extract("label :thing, :the_foo, 'foo'")).to eq({})
       expect(extract("f.label :the_foo, 'foo'")).to eq({})
       expect(extract("label_tag :thing, 'foo'")).to eq({})
     end
 
-    it "should not auto-scope absolute keys" do
-      expect(extract("label :thing, :the_foo, :'#foo', :en => 'Foo'")).to eq({"foo" => "Foo"})
-      expect(extract("f.label :the_foo, :'#foo', :en => 'Foo'")).to eq({"foo" => "Foo"})
-      expect(extract("label_tag :the_foo, :'#foo', :en => 'Foo'")).to eq({"foo" => "Foo"})
+    it "does not auto-scope absolute keys" do
+      expect(extract("label :thing, :the_foo, :'#foo', :en => 'Foo'")).to eq({ "foo" => "Foo" })
+      expect(extract("f.label :the_foo, :'#foo', :en => 'Foo'")).to eq({ "foo" => "Foo" })
+      expect(extract("label_tag :the_foo, :'#foo', :en => 'Foo'")).to eq({ "foo" => "Foo" })
     end
   end
 
   context "nesting" do
-    it "should ignore i18n calls within i18n method definitions" do
+    it "ignores i18n calls within i18n method definitions" do
       expect(extract("def t(*args); other.t *args; end")).to eq({})
     end
   end
 
   context "scoping" do
-    it "should auto-scope relative keys to the current scope" do
-      expect(extract("t 'foo', 'Foo'")).to eq({'asdf.foo' => "Foo"})
+    it "auto-scopes relative keys to the current scope" do
+      expect(extract("t 'foo', 'Foo'")).to eq({ 'asdf.foo' => "Foo" })
     end
 
-    it "should not auto-scope absolute keys" do
-      expect(extract("t '#foo', 'Foo'")).to eq({'foo' => "Foo"})
+    it "does not auto-scope absolute keys" do
+      expect(extract("t '#foo', 'Foo'")).to eq({ 'foo' => "Foo" })
     end
 
-    it "should not auto-scope keys with I18n as the receiver" do
-      expect(extract("I18n.t 'foo', 'Foo'")).to eq({'foo' => 'Foo'})
+    it "does not auto-scope keys with I18n as the receiver" do
+      expect(extract("I18n.t 'foo', 'Foo'")).to eq({ 'foo' => 'Foo' })
     end
 
-    it "should auto-scope plugin registration" do
+    it "auto-scopes plugin registration" do
       expect(extract("Canvas::Plugin.register('dim_dim', :web_conferencing, {:name => lambda{ t :name, \"DimDim\" }})")).to eq(
-          {'plugins.dim_dim.name' => "DimDim"}
+        { 'plugins.dim_dim.name' => "DimDim" }
       )
     end
 
-<<<<<<< HEAD
-    it "should require explicit keys if a key is provided and there is no scope" do
-      expect { extract("t 'foo', 'Foo'", I18nliner::Scope.root) }.to raise_error /ambiguous translation key/
-=======
     it "requires explicit keys if a key is provided and there is no scope" do
       expect { extract("t 'foo', 'Foo'", I18nliner::Scope.root) }.to raise_error(/ambiguous translation key/)
->>>>>>> 2d51e8e7
     end
 
-    it "should not require explicit keys if the key is inferred and there is no scope" do
-      expect(extract("t 'Foo'", I18nliner::Scope.root)).to eq({'foo_f44ad75d' => 'Foo'})
+    it "does not require explicit keys if the key is inferred and there is no scope" do
+      expect(extract("t 'Foo'", I18nliner::Scope.root)).to eq({ 'foo_f44ad75d' => 'Foo' })
     end
 
-    it "should not scope inferred keys" do
-      expect(extract("t 'Hello World'")).to eq({'hello_world_e2033670' => 'Hello World'})
+    it "does not scope inferred keys" do
+      expect(extract("t 'Hello World'")).to eq({ 'hello_world_e2033670' => 'Hello World' })
     end
   end
 
   context "sanitization" do
-<<<<<<< HEAD
-    it "should reject stuff that looks sufficiently html-y" do
-      expect { extract "t 'dude', 'this is <em>important</em>'" }.to raise_error /html tags in default translation/
-=======
     it "rejects stuff that looks sufficiently html-y" do
       expect { extract "t 'dude', 'this is <em>important</em>'" }.to raise_error(/html tags in default translation/)
->>>>>>> 2d51e8e7
     end
 
-    it "should generally be ok with angle brackets" do
-      expect(extract("t 'obvious', 'TIL 1 < 2'")).to eq({'asdf.obvious' => 'TIL 1 < 2'})
-      expect(extract("t 'email', 'please enter an email, e.g. Joe User <joe@example.com>'")).to eq({'asdf.email' => 'please enter an email, e.g. Joe User <joe@example.com>'})
+    it "generallies be ok with angle brackets" do
+      expect(extract("t 'obvious', 'TIL 1 < 2'")).to eq({ 'asdf.obvious' => 'TIL 1 < 2' })
+      expect(extract("t 'email', 'please enter an email, e.g. Joe User <joe@example.com>'")).to eq({ 'asdf.email' => 'please enter an email, e.g. Joe User <joe@example.com>' })
     end
   end
 end