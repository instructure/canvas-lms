--- conflicted
+++ resolved
@@ -32,11 +32,7 @@
       sexp_processor (~> 4.10)
       ya2yaml (= 0.31)
     mini_portile2 (2.8.5)
-<<<<<<< HEAD
-    minitest (5.21.2)
-=======
     minitest (5.22.2)
->>>>>>> 9d21a3c2
     nokogiri (1.15.5)
       mini_portile2 (~> 2.8.2)
       racc (~> 1.4)
