PATH
  remote: .
  specs:
    i18n_extraction (0.0.1)
      activesupport (>= 3.2)
      i18nliner (~> 0.1)
      ruby_parser (~> 3.7)
      sexp_processor (~> 4.14, >= 4.14.1)

GEM
  remote: https://rubygems.org/
  specs:
    activesupport (7.0.8)
      concurrent-ruby (~> 1.0, >= 1.0.2)
      i18n (>= 1.6, < 2)
      minitest (>= 5.1)
      tzinfo (~> 2.0)
    concurrent-ruby (1.2.3)
    diff-lcs (1.5.1)
    erubi (1.12.0)
    globby (0.1.2)
    i18n (1.14.4)
      concurrent-ruby (~> 1.0)
    i18nliner (0.2.4)
      activesupport (>= 6.0)
      erubi (~> 1.7)
      globby (>= 0.1.1)
      i18n (>= 1.8.6)
      nokogiri (>= 1.5.0)
      ruby2ruby (~> 2.4)
      ruby_parser (~> 3.10)
      sexp_processor (~> 4.10)
      ya2yaml (= 0.31)
    mini_portile2 (2.8.5)
    minitest (5.22.3)
<<<<<<< HEAD
    nokogiri (1.15.5)
=======
    nokogiri (1.16.3)
>>>>>>> 2017494a
      mini_portile2 (~> 2.8.2)
      racc (~> 1.4)
    nokogiri (1.16.3-aarch64-linux)
      racc (~> 1.4)
    nokogiri (1.16.3-arm64-darwin)
      racc (~> 1.4)
    nokogiri (1.16.3-x86_64-darwin)
      racc (~> 1.4)
    nokogiri (1.16.3-x86_64-linux)
      racc (~> 1.4)
    racc (1.7.3)
    rake (13.2.1)
    rspec (3.13.0)
      rspec-core (~> 3.13.0)
      rspec-expectations (~> 3.13.0)
      rspec-mocks (~> 3.13.0)
    rspec-core (3.13.0)
      rspec-support (~> 3.13.0)
    rspec-expectations (3.13.0)
      diff-lcs (>= 1.2.0, < 2.0)
      rspec-support (~> 3.13.0)
    rspec-mocks (3.13.0)
      diff-lcs (>= 1.2.0, < 2.0)
      rspec-support (~> 3.13.0)
    rspec-support (3.13.1)
    ruby2ruby (2.5.0)
      ruby_parser (~> 3.1)
      sexp_processor (~> 4.6)
    ruby_parser (3.21.0)
      racc (~> 1.5)
      sexp_processor (~> 4.16)
    sexp_processor (4.17.1)
    tzinfo (2.0.6)
      concurrent-ruby (~> 1.0)
    ya2yaml (0.31)

PLATFORMS
  aarch64-linux
  arm64-darwin
  ruby
  x86_64-darwin
  x86_64-linux

DEPENDENCIES
  bundler (~> 2.2)
  i18n_extraction!
  i18nliner (~> 0.2.4)
  rake
  rspec (~> 3.12)

RUBY VERSION
   ruby 3.1.2p20

BUNDLED WITH
   2.5.7<|MERGE_RESOLUTION|>--- conflicted
+++ resolved
@@ -33,11 +33,7 @@
       ya2yaml (= 0.31)
     mini_portile2 (2.8.5)
     minitest (5.22.3)
-<<<<<<< HEAD
-    nokogiri (1.15.5)
-=======
     nokogiri (1.16.3)
->>>>>>> 2017494a
       mini_portile2 (~> 2.8.2)
       racc (~> 1.4)
     nokogiri (1.16.3-aarch64-linux)
