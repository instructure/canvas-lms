--- conflicted
+++ resolved
@@ -31,11 +31,7 @@
       ruby_parser (~> 3.10)
       sexp_processor (~> 4.10)
       ya2yaml (= 0.31)
-<<<<<<< HEAD
-    mini_portile2 (2.8.6)
-=======
     mini_portile2 (2.8.7)
->>>>>>> 6d644d6a
     minitest (5.23.1)
     nokogiri (1.16.5)
       mini_portile2 (~> 2.8.2)
