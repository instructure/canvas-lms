--- conflicted
+++ resolved
@@ -21,9 +21,5 @@
 
 module CanvasExt
   project_root = File.dirname(File.absolute_path(__FILE__))
-<<<<<<< HEAD
-  Dir.glob(project_root + '/canvas_ext/*') {|file| require file}
-=======
   Dir.glob(project_root + '/canvas_ext/*').sort.each { |file| require file }
->>>>>>> 2d51e8e7
 end