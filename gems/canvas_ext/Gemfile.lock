PATH
  remote: .
  specs:
    canvas_ext (1.0.0)
      activesupport (>= 3.2)
      tzinfo

GEM
  remote: https://rubygems.org/
  specs:
    activesupport (7.0.8)
      concurrent-ruby (~> 1.0, >= 1.0.2)
      i18n (>= 1.6, < 2)
      minitest (>= 5.1)
      tzinfo (~> 2.0)
    concurrent-ruby (1.2.3)
    diff-lcs (1.5.1)
    i18n (1.14.5)
      concurrent-ruby (~> 1.0)
<<<<<<< HEAD
    minitest (5.23.0)
=======
    minitest (5.23.1)
>>>>>>> 4b37e285
    rake (13.2.1)
    rspec (3.13.0)
      rspec-core (~> 3.13.0)
      rspec-expectations (~> 3.13.0)
      rspec-mocks (~> 3.13.0)
    rspec-core (3.13.0)
      rspec-support (~> 3.13.0)
    rspec-expectations (3.13.0)
      diff-lcs (>= 1.2.0, < 2.0)
      rspec-support (~> 3.13.0)
    rspec-mocks (3.13.1)
      diff-lcs (>= 1.2.0, < 2.0)
      rspec-support (~> 3.13.0)
    rspec-support (3.13.1)
    tzinfo (2.0.6)
      concurrent-ruby (~> 1.0)

PLATFORMS
  aarch64-linux
  arm64-darwin
  ruby
  x86_64-darwin
  x86_64-linux

DEPENDENCIES
  bundler (~> 2.2)
  canvas_ext!
  rake
  rspec (~> 3.12)

RUBY VERSION
   ruby 3.1.2p20

BUNDLED WITH
   2.5.10<|MERGE_RESOLUTION|>--- conflicted
+++ resolved
@@ -17,11 +17,7 @@
     diff-lcs (1.5.1)
     i18n (1.14.5)
       concurrent-ruby (~> 1.0)
-<<<<<<< HEAD
-    minitest (5.23.0)
-=======
     minitest (5.23.1)
->>>>>>> 4b37e285
     rake (13.2.1)
     rspec (3.13.0)
       rspec-core (~> 3.13.0)
