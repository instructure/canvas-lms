#
# Copyright (C) 2011 Instructure, Inc.
#
# This file is part of Canvas.
#
# Canvas is free software: you can redistribute it and/or modify it under
# the terms of the GNU Affero General Public License as published by the Free
# Software Foundation, version 3 of the License.
#
# Canvas is distributed in the hope that it will be useful, but WITHOUT ANY
# WARRANTY; without even the implied warranty of MERCHANTABILITY or FITNESS FOR
# A PARTICULAR PURPOSE. See the GNU Affero General Public License for more
# details.
#
# You should have received a copy of the GNU Affero General Public License along
# with this program. If not, see <http://www.gnu.org/licenses/>.
#

# See Google Docs API documentation here:
# http://code.google.com/apis/documents/docs/2.0/developers_guide_protocol.html
module GoogleDocs
  class DriveConnectionException < RuntimeError
  end

  class DriveConnection
    def initialize(refresh_token, access_token)
      @refresh_token = refresh_token
      @access_token = access_token
    end

    def retrieve_access_token
      @access_token || api_client
    end

    def service_type
      'google_drive'
    end

    def download(document_id, extensions)
      response = api_client.execute!(
        :api_method => drive.files.get,
        :parameters => { :fileId => document_id }
      )

      file = response.data.to_hash
      entry = GoogleDocs::DriveEntry.new(file, extensions)
      result = api_client.execute(:uri => entry.download_url)
      if result.status == 200

        # hack to make it seem like the old object
        result.define_singleton_method(:content_type) do
          result.headers['Content-Type'].sub(/; charset=[^;]+/, '')
        end

        # TODO: get extension from response header
        [result, file['title'],  entry.extension]
      else
        raise DriveConnectionException
      end
    end

    def list_with_extension_filter(extensions)
      list extensions
    end

    def create_doc(name)
      file_data = {
        :title => name,
        :mimeType => 'application/vnd.google-apps.document'
      }

      api_client.authorization.update_token!
      file = drive.files.insert.request_schema.new(file_data)

      result = api_client.execute(
        :api_method => drive.files.insert,
        :body_object => file
      )

      if result.status == 200
        result
      else
        raise DriveConnectionException
      end
    end

    def delete_doc(document_id)
      api_client.authorization.update_token!
      result = api_client.execute(
        :api_method => drive.files.delete,
        :parameters => { :fileId => document_id })
      if result.error? && !result.error_message.include?('File not found')
        raise DriveConnectionException
      end
    end

    def acl_remove(document_id, users)
      api_client.authorization.update_token!
      users.each do |user_id|
        next if user_id.blank? || /@/.match(user_id) # google drive ids are numeric, google docs are emails. if it is a google doc email just skip it
        result = api_client.execute(
          :api_method => drive.permissions.delete,
          :parameters => {
            :fileId => document_id,
            :permissionId => user_id })
        if result.error?
          raise DriveConnectionException, result
        end
      end
    end

    # Public: Add users to a Google Doc ACL list.
    #
    # document_id - The id of the Google Doc to add users to.
    # users - An array of user objects.
    # domain - The string domain to restrict additions to (e.g. "example.com").
    #   Accounts not on this domain will be ignored.
    #
    # Returns nothing.
    def acl_add(document_id, users, domain = nil)
      # TODO: support domain
      api_client.authorization.update_token!
      users.each do |user_id|
        new_permission = drive.permissions.insert.request_schema.new({
           :id => user_id,
           :type => 'user',
           :role => 'writer'
        })
        result = api_client.execute(
          :api_method => drive.permissions.insert,
          :body_object => new_permission,
          :parameters => { :fileId => document_id }
        )
        if result.error?
          raise DriveConnectionException
        end
      end
    end

    def verify_access_token
      api_client.authorization.update_token!
      api_client.execute(:api_method => drive.about.get).status == 200
    end

    def self.config_check(settings)
      raise DriveConnectionException("No config check")
    end

    def self.config=(config)
      unless config.is_a?(Proc)
        raise 'Config must be a Proc'
      end
      @config = config
    end

    def self.config
      @config.call
    end

    private

    def list(extensions)
      folderize_list(api_client.execute!(:api_method => drive.files.list, :parameters => {:maxResults => 0}).data.to_hash, extensions)
    end


    def folderize_list(documents, extensions)
      root = GoogleDocs::DriveFolder.new('/')
      folders = {nil => root}

      documents['items'].each do |doc_entry|
<<<<<<< HEAD
=======
        next unless doc_entry['exportLinks']
>>>>>>> 954f58a2
        entry = GoogleDocs::DriveEntry.new(doc_entry, extensions)
        if folders.has_key?(entry.folder)
          folder = folders[entry.folder]
        else
          folder = GoogleDocs::DriveFolder.new(get_folder_name_by_id(documents['items'], entry.folder))
          root.add_folder folder
          folders[entry.folder] = folder
        end
        folder.add_file(entry) unless doc_entry['mimeType'] && doc_entry['mimeType'] == 'application/vnd.google-apps.folder'
      end

      if extensions && extensions.length > 0
<<<<<<< HEAD
        root.select { |e| extensions.include?(e.extension) }
      else
        root
      end
=======
        root = root.select { |e| extensions.include?(e.extension) }
      end

      root.select { |e| !e.in_trash? }
>>>>>>> 954f58a2
    end

    def get_folder_name_by_id(entries, folder_id)
      elements = entries.select do |entry|
        entry['id'] == folder_id
      end
      elements.first ? elements.first['title'] : 'Unknown Folder'
    end

    def api_client
      return nil if GoogleDocs::DriveConnection.config.nil?
      @api_client ||= GoogleDrive::Client.create(GoogleDocs::DriveConnection.config, @refresh_token, @access_token)
    end

    def drive
      api_client.discovered_api('drive', 'v2')
    end

  end
end
<|MERGE_RESOLUTION|>--- conflicted
+++ resolved
@@ -169,10 +169,7 @@
       folders = {nil => root}
 
       documents['items'].each do |doc_entry|
-<<<<<<< HEAD
-=======
         next unless doc_entry['exportLinks']
->>>>>>> 954f58a2
         entry = GoogleDocs::DriveEntry.new(doc_entry, extensions)
         if folders.has_key?(entry.folder)
           folder = folders[entry.folder]
@@ -185,17 +182,10 @@
       end
 
       if extensions && extensions.length > 0
-<<<<<<< HEAD
-        root.select { |e| extensions.include?(e.extension) }
-      else
-        root
-      end
-=======
         root = root.select { |e| extensions.include?(e.extension) }
       end
 
       root.select { |e| !e.in_trash? }
->>>>>>> 954f58a2
     end
 
     def get_folder_name_by_id(entries, folder_id)
