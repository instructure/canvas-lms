#
# Copyright (C) 2011 Instructure, Inc.
#
# This file is part of Canvas.
#
# Canvas is free software: you can redistribute it and/or modify it under
# the terms of the GNU Affero General Public License as published by the Free
# Software Foundation, version 3 of the License.
#
# Canvas is distributed in the hope that it will be useful, but WITHOUT ANY
# WARRANTY; without even the implied warranty of MERCHANTABILITY or FITNESS FOR
# A PARTICULAR PURPOSE. See the GNU Affero General Public License for more
# details.
#
# You should have received a copy of the GNU Affero General Public License along
# with this program. If not, see <http://www.gnu.org/licenses/>.
#
module GoogleDocs
  class Entry
    def self.extension_looker_upper
      @extension_looker_upper
    end

    def self.extension_looker_upper=(extension_looker_upper)
      @extension_looker_upper=extension_looker_upper
    end

    attr_reader :document_id, :folder, :entry

    def initialize(entry)
      if entry.is_a?(String)
        @entry = Atom::Entry.load_entry(entry)
      else
        @entry = entry
      end
      set_document_id_from @entry
      @folder = @entry.categories.find { |c| c.scheme.match(/\Ahttp:\/\/schemas.google.com\/docs\/2007\/folders/) }.label rescue nil
    end

    def alternate_url
      link = @entry.links.find { |link| link.rel == "alternate" && link.type == "text/html" }
      link || "http://docs.google.com"
    end

    def edit_url
      "https://docs.google.com/feeds/documents/private/full/#{@document_id}"
    end

    def content_type
      @entry.content && @entry.content.type
    end

    def extension
      if @extension.nil?
        # first, try and chose and extension by content-types we can scribd
        if !content_type.nil? && !content_type.strip.empty? && self.class.extension_looker_upper && mimetype = self.class.extension_looker_upper.find_by_name(content_type)
          @extension = mimetype.extension
        end
        # second, look at the document id itself for any clues
        if !@document_id.nil? && !@document_id.strip.empty?
          @extension ||= case @document_id
                           when /\Aspreadsheet/ then
                             "xls"
                           when /\Apresentation/ then
                             "ppt"
                           when /\Adocument/ then
                             "doc"
                         end
        end
        # finally, just declare it unknown
        @extension ||= "unknown"
      end
      @extension == "unknown" ? nil : @extension
    end

    def display_name
      @entry.title || "google_doc.#{extension}"
    end

<<<<<<< HEAD
  def download_url
    url = @entry.content.src
    if url && (parsed_url = (URI.parse(url) rescue nil)) && (ext = extension)
      parsed_url.query = [parsed_url.query, "exportFormat=#{ext}", "format=#{ext}"].compact.join("&")
      url = parsed_url.to_s
    end
    url
  end
=======
    def download_url
      url = @entry.content.src
      if url && (parsed_url = (URI.parse(url) rescue nil)) && (ext = extension)
        parsed_url.query = [parsed_url.query, "exportFormat=#{ext}", "format=#{ext}"].compact.join("&")
        url = parsed_url.to_s
      end
      url
    end
>>>>>>> e5143687

    def to_hash
      {
        "name" => display_name,
        "document_id" => @document_id,
        "extension" => extension,
        "alternate_url" => alternate_url
      }
    end

    private

    def set_document_id_from(entry)
      doc_id = entry.simple_extensions["{http://schemas.google.com/g/2005,resourceId}"]
      @document_id = doc_id.first.to_s
    end
  end
end<|MERGE_RESOLUTION|>--- conflicted
+++ resolved
@@ -77,16 +77,6 @@
       @entry.title || "google_doc.#{extension}"
     end
 
-<<<<<<< HEAD
-  def download_url
-    url = @entry.content.src
-    if url && (parsed_url = (URI.parse(url) rescue nil)) && (ext = extension)
-      parsed_url.query = [parsed_url.query, "exportFormat=#{ext}", "format=#{ext}"].compact.join("&")
-      url = parsed_url.to_s
-    end
-    url
-  end
-=======
     def download_url
       url = @entry.content.src
       if url && (parsed_url = (URI.parse(url) rescue nil)) && (ext = extension)
@@ -95,7 +85,6 @@
       end
       url
     end
->>>>>>> e5143687
 
     def to_hash
       {
