--- conflicted
+++ resolved
@@ -14,11 +14,7 @@
     diff-lcs (1.5.0)
     docile (1.4.0)
     io-console (0.6.0)
-<<<<<<< HEAD
-    irb (1.8.3)
-=======
     irb (1.9.0)
->>>>>>> 418ffca1
       rdoc
       reline (>= 0.3.8)
     mini_portile2 (2.8.5)
@@ -35,15 +31,9 @@
       racc (~> 1.4)
     psych (5.1.1.1)
       stringio
-<<<<<<< HEAD
-    racc (1.7.2)
-    rake (13.0.6)
-    rdoc (6.5.0)
-=======
     racc (1.7.3)
     rake (13.1.0)
     rdoc (6.6.0)
->>>>>>> 418ffca1
       psych (>= 4.0.0)
     reline (0.4.0)
       io-console (~> 0.5)
