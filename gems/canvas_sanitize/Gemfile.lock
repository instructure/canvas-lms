--- conflicted
+++ resolved
@@ -14,11 +14,7 @@
     diff-lcs (1.5.0)
     docile (1.4.0)
     io-console (0.7.1)
-<<<<<<< HEAD
-    irb (1.10.1)
-=======
     irb (1.11.1)
->>>>>>> bc086b28
       rdoc
       reline (>= 0.4.2)
     mini_portile2 (2.8.5)
