--- conflicted
+++ resolved
@@ -20,21 +20,6 @@
       pp (>= 0.6.0)
       rdoc (>= 4.0.0)
       reline (>= 0.4.2)
-<<<<<<< HEAD
-    mini_portile2 (2.8.9)
-    nokogiri (1.18.10)
-      mini_portile2 (~> 2.8.2)
-      racc (~> 1.4)
-    nokogiri (1.18.10-aarch64-linux-gnu)
-      racc (~> 1.4)
-    nokogiri (1.18.10-arm64-darwin)
-      racc (~> 1.4)
-    nokogiri (1.18.10-x86_64-darwin)
-      racc (~> 1.4)
-    nokogiri (1.18.10-x86_64-linux-gnu)
-      racc (~> 1.4)
-    pp (0.6.2)
-=======
     nokogiri (1.18.10-aarch64-linux-gnu)
       racc (~> 1.4)
     nokogiri (1.18.10-arm64-darwin)
@@ -44,7 +29,6 @@
     nokogiri (1.18.10-x86_64-linux-gnu)
       racc (~> 1.4)
     pp (0.6.3)
->>>>>>> 8d1d98d9
       prettyprint
     prettyprint (0.2.0)
     psych (5.2.6)
@@ -52,11 +36,7 @@
       stringio
     racc (1.8.1)
     rake (13.3.0)
-<<<<<<< HEAD
-    rdoc (6.14.2)
-=======
     rdoc (6.15.0)
->>>>>>> 8d1d98d9
       erb
       psych (>= 4.0.0)
       tsort
