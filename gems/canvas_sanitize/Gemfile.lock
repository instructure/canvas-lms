--- conflicted
+++ resolved
@@ -18,11 +18,7 @@
       rdoc (>= 4.0.0)
       reline (>= 0.4.2)
     mini_portile2 (2.8.7)
-<<<<<<< HEAD
-    nokogiri (1.16.5)
-=======
     nokogiri (1.16.6)
->>>>>>> c0c653e9
       mini_portile2 (~> 2.8.2)
       racc (~> 1.4)
     nokogiri (1.16.6-aarch64-linux)
@@ -39,11 +35,7 @@
     rake (13.2.1)
     rdoc (6.7.0)
       psych (>= 4.0.0)
-<<<<<<< HEAD
-    reline (0.5.8)
-=======
     reline (0.5.9)
->>>>>>> c0c653e9
       io-console (~> 0.5)
     rspec (3.13.0)
       rspec-core (~> 3.13.0)
