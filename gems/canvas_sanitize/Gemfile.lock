--- conflicted
+++ resolved
@@ -20,18 +20,6 @@
       rdoc (>= 4.0.0)
       reline (>= 0.4.2)
     mini_portile2 (2.8.8)
-<<<<<<< HEAD
-    nokogiri (1.18.7)
-      mini_portile2 (~> 2.8.2)
-      racc (~> 1.4)
-    nokogiri (1.18.7-aarch64-linux-gnu)
-      racc (~> 1.4)
-    nokogiri (1.18.7-arm64-darwin)
-      racc (~> 1.4)
-    nokogiri (1.18.7-x86_64-darwin)
-      racc (~> 1.4)
-    nokogiri (1.18.7-x86_64-linux-gnu)
-=======
     nokogiri (1.18.8)
       mini_portile2 (~> 2.8.2)
       racc (~> 1.4)
@@ -42,7 +30,6 @@
     nokogiri (1.18.8-x86_64-darwin)
       racc (~> 1.4)
     nokogiri (1.18.8-x86_64-linux-gnu)
->>>>>>> 2bd5305a
       racc (~> 1.4)
     pp (0.6.2)
       prettyprint
@@ -78,11 +65,7 @@
       simplecov_json_formatter (~> 0.1)
     simplecov-html (0.13.1)
     simplecov_json_formatter (0.1.4)
-<<<<<<< HEAD
-    stringio (3.1.6)
-=======
     stringio (3.1.7)
->>>>>>> 2bd5305a
 
 PLATFORMS
   aarch64-linux
