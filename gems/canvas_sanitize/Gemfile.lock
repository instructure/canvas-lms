PATH
  remote: .
  specs:
    canvas_sanitize (0.0.1)
      sanitize (~> 6.0)

GEM
  remote: https://rubygems.org/
  specs:
    crass (1.0.6)
    debug (1.9.1)
      irb (~> 1.10)
      reline (>= 0.3.8)
    diff-lcs (1.5.0)
    docile (1.4.0)
<<<<<<< HEAD
    io-console (0.7.1)
=======
    io-console (0.7.2)
>>>>>>> db6a4b12
    irb (1.11.1)
      rdoc
      reline (>= 0.4.2)
    mini_portile2 (2.8.5)
    nokogiri (1.15.5)
      mini_portile2 (~> 2.8.2)
      racc (~> 1.4)
    nokogiri (1.15.5-aarch64-linux)
      racc (~> 1.4)
    nokogiri (1.15.5-arm64-darwin)
      racc (~> 1.4)
    nokogiri (1.15.5-x86_64-darwin)
      racc (~> 1.4)
    nokogiri (1.15.5-x86_64-linux)
      racc (~> 1.4)
    psych (5.1.2)
      stringio
    racc (1.7.3)
    rake (13.1.0)
    rdoc (6.6.2)
      psych (>= 4.0.0)
    reline (0.4.2)
      io-console (~> 0.5)
    rspec (3.12.0)
      rspec-core (~> 3.12.0)
      rspec-expectations (~> 3.12.0)
      rspec-mocks (~> 3.12.0)
    rspec-core (3.12.2)
      rspec-support (~> 3.12.0)
    rspec-expectations (3.12.3)
      diff-lcs (>= 1.2.0, < 2.0)
      rspec-support (~> 3.12.0)
    rspec-mocks (3.12.6)
      diff-lcs (>= 1.2.0, < 2.0)
      rspec-support (~> 3.12.0)
    rspec-support (3.12.1)
    sanitize (6.1.0)
      crass (~> 1.0.2)
      nokogiri (>= 1.12.0)
    simplecov (0.22.0)
      docile (~> 1.1)
      simplecov-html (~> 0.11)
      simplecov_json_formatter (~> 0.1)
    simplecov-html (0.12.3)
    simplecov_json_formatter (0.1.4)
    stringio (3.1.0)

PLATFORMS
  aarch64-linux
  arm64-darwin
  ruby
  x86_64-darwin
  x86_64-linux

DEPENDENCIES
  bundler (~> 2.2)
  canvas_sanitize!
  debug
  rake
  rspec (~> 3.12)
  simplecov (~> 0.22)

BUNDLED WITH
   2.5.3<|MERGE_RESOLUTION|>--- conflicted
+++ resolved
@@ -13,11 +13,7 @@
       reline (>= 0.3.8)
     diff-lcs (1.5.0)
     docile (1.4.0)
-<<<<<<< HEAD
-    io-console (0.7.1)
-=======
     io-console (0.7.2)
->>>>>>> db6a4b12
     irb (1.11.1)
       rdoc
       reline (>= 0.4.2)
