--- conflicted
+++ resolved
@@ -14,11 +14,7 @@
     diff-lcs (1.5.1)
     docile (1.4.0)
     io-console (0.7.2)
-<<<<<<< HEAD
-    irb (1.11.1)
-=======
     irb (1.11.2)
->>>>>>> 9d21a3c2
       rdoc
       reline (>= 0.4.2)
     mini_portile2 (2.8.5)
