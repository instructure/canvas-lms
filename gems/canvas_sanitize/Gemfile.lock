PATH
  remote: .
  specs:
    canvas_sanitize (0.0.1)
      sanitize (~> 6.0)

GEM
  remote: https://rubygems.org/
  specs:
    crass (1.0.6)
    debug (1.9.2)
      irb (~> 1.10)
      reline (>= 0.3.8)
    diff-lcs (1.5.1)
    docile (1.4.0)
    io-console (0.7.2)
<<<<<<< HEAD
    irb (1.13.2)
=======
    irb (1.14.0)
>>>>>>> 4f488e94
      rdoc (>= 4.0.0)
      reline (>= 0.4.2)
    mini_portile2 (2.8.7)
    nokogiri (1.16.6)
      mini_portile2 (~> 2.8.2)
      racc (~> 1.4)
    nokogiri (1.16.6-aarch64-linux)
      racc (~> 1.4)
    nokogiri (1.16.6-arm64-darwin)
      racc (~> 1.4)
    nokogiri (1.16.6-x86_64-darwin)
      racc (~> 1.4)
    nokogiri (1.16.6-x86_64-linux)
      racc (~> 1.4)
    psych (5.1.2)
      stringio
    racc (1.8.0)
    rake (13.2.1)
    rdoc (6.7.0)
      psych (>= 4.0.0)
    reline (0.5.9)
      io-console (~> 0.5)
    rspec (3.13.0)
      rspec-core (~> 3.13.0)
      rspec-expectations (~> 3.13.0)
      rspec-mocks (~> 3.13.0)
    rspec-core (3.13.0)
      rspec-support (~> 3.13.0)
    rspec-expectations (3.13.1)
      diff-lcs (>= 1.2.0, < 2.0)
      rspec-support (~> 3.13.0)
    rspec-mocks (3.13.1)
      diff-lcs (>= 1.2.0, < 2.0)
      rspec-support (~> 3.13.0)
    rspec-support (3.13.1)
    sanitize (6.1.1)
      crass (~> 1.0.2)
      nokogiri (>= 1.12.0)
    simplecov (0.22.0)
      docile (~> 1.1)
      simplecov-html (~> 0.11)
      simplecov_json_formatter (~> 0.1)
    simplecov-html (0.12.3)
    simplecov_json_formatter (0.1.4)
    stringio (3.1.1)

PLATFORMS
  aarch64-linux
  arm64-darwin
  ruby
  x86_64-darwin
  x86_64-linux

DEPENDENCIES
  bundler (~> 2.2)
  canvas_sanitize!
  debug
  rake
  rspec (~> 3.12)
  simplecov (~> 0.22)

RUBY VERSION
   ruby 3.1.2p20

BUNDLED WITH
   2.5.10<|MERGE_RESOLUTION|>--- conflicted
+++ resolved
@@ -14,11 +14,7 @@
     diff-lcs (1.5.1)
     docile (1.4.0)
     io-console (0.7.2)
-<<<<<<< HEAD
-    irb (1.13.2)
-=======
     irb (1.14.0)
->>>>>>> 4f488e94
       rdoc (>= 4.0.0)
       reline (>= 0.4.2)
     mini_portile2 (2.8.7)
