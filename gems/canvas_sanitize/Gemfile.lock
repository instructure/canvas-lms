PATH
  remote: .
  specs:
    canvas_sanitize (0.0.1)
      sanitize (~> 6.0)

GEM
  remote: https://rubygems.org/
  specs:
    crass (1.0.6)
    debug (1.8.0)
      irb (>= 1.5.0)
      reline (>= 0.3.1)
    diff-lcs (1.5.0)
    docile (1.4.0)
    io-console (0.6.0)
<<<<<<< HEAD
    irb (1.9.0)
=======
    irb (1.10.0)
>>>>>>> 0cb031ce
      rdoc
      reline (>= 0.3.8)
    mini_portile2 (2.8.5)
    nokogiri (1.15.5)
      mini_portile2 (~> 2.8.2)
      racc (~> 1.4)
    nokogiri (1.15.5-aarch64-linux)
      racc (~> 1.4)
    nokogiri (1.15.5-arm64-darwin)
      racc (~> 1.4)
    nokogiri (1.15.5-x86_64-darwin)
      racc (~> 1.4)
    nokogiri (1.15.5-x86_64-linux)
      racc (~> 1.4)
    psych (5.1.1.1)
      stringio
    racc (1.7.3)
    rake (13.1.0)
    rdoc (6.6.0)
      psych (>= 4.0.0)
<<<<<<< HEAD
    reline (0.4.0)
=======
    reline (0.4.1)
>>>>>>> 0cb031ce
      io-console (~> 0.5)
    rspec (3.12.0)
      rspec-core (~> 3.12.0)
      rspec-expectations (~> 3.12.0)
      rspec-mocks (~> 3.12.0)
    rspec-core (3.12.2)
      rspec-support (~> 3.12.0)
    rspec-expectations (3.12.3)
      diff-lcs (>= 1.2.0, < 2.0)
      rspec-support (~> 3.12.0)
    rspec-mocks (3.12.6)
      diff-lcs (>= 1.2.0, < 2.0)
      rspec-support (~> 3.12.0)
    rspec-support (3.12.1)
    sanitize (6.1.0)
      crass (~> 1.0.2)
      nokogiri (>= 1.12.0)
    simplecov (0.22.0)
      docile (~> 1.1)
      simplecov-html (~> 0.11)
      simplecov_json_formatter (~> 0.1)
    simplecov-html (0.12.3)
    simplecov_json_formatter (0.1.4)
    stringio (3.1.0)

PLATFORMS
  aarch64-linux
  arm64-darwin
  ruby
  x86_64-darwin
  x86_64-linux

DEPENDENCIES
  bundler (~> 2.2)
  canvas_sanitize!
  debug
  rake
  rspec (~> 3.12)
  simplecov (~> 0.22)

BUNDLED WITH
   2.4.20<|MERGE_RESOLUTION|>--- conflicted
+++ resolved
@@ -14,11 +14,7 @@
     diff-lcs (1.5.0)
     docile (1.4.0)
     io-console (0.6.0)
-<<<<<<< HEAD
-    irb (1.9.0)
-=======
     irb (1.10.0)
->>>>>>> 0cb031ce
       rdoc
       reline (>= 0.3.8)
     mini_portile2 (2.8.5)
@@ -39,11 +35,7 @@
     rake (13.1.0)
     rdoc (6.6.0)
       psych (>= 4.0.0)
-<<<<<<< HEAD
-    reline (0.4.0)
-=======
     reline (0.4.1)
->>>>>>> 0cb031ce
       io-console (~> 0.5)
     rspec (3.12.0)
       rspec-core (~> 3.12.0)
