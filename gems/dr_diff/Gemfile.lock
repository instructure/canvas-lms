PATH
  remote: .
  specs:
    dr_diff (0.0.1)
      gergich (~> 2.1)

GEM
  remote: https://rubygems.org/
  specs:
<<<<<<< HEAD
    bigdecimal (3.2.3)
=======
    bigdecimal (3.3.1)
>>>>>>> 8d1d98d9
    csv (3.3.5)
    date (3.4.1)
    debug (1.11.0)
      irb (~> 1.10)
      reline (>= 0.3.8)
    diff-lcs (1.6.2)
    erb (5.1.1)
    gergich (2.2.1)
      httparty (~> 0.17)
      sqlite3 (>= 1.4, < 3.0)
    httparty (0.23.1)
      csv
      mini_mime (>= 1.0.0)
      multi_xml (>= 0.5.2)
    io-console (0.8.1)
    irb (1.15.2)
      pp (>= 0.6.0)
      rdoc (>= 4.0.0)
      reline (>= 0.4.2)
    mini_mime (1.1.5)
    multi_xml (0.7.2)
      bigdecimal (~> 3.1)
    pp (0.6.3)
      prettyprint
    prettyprint (0.2.0)
    psych (5.2.6)
      date
      stringio
    rdoc (6.15.0)
      erb
      psych (>= 4.0.0)
      tsort
    reline (0.6.2)
      io-console (~> 0.5)
    rspec (3.13.1)
      rspec-core (~> 3.13.0)
      rspec-expectations (~> 3.13.0)
      rspec-mocks (~> 3.13.0)
    rspec-core (3.13.5)
      rspec-support (~> 3.13.0)
    rspec-expectations (3.13.5)
      diff-lcs (>= 1.2.0, < 2.0)
      rspec-support (~> 3.13.0)
    rspec-mocks (3.13.5)
      diff-lcs (>= 1.2.0, < 2.0)
      rspec-support (~> 3.13.0)
    rspec-support (3.13.6)
    sqlite3 (2.7.4-aarch64-linux-gnu)
    sqlite3 (2.7.4-arm64-darwin)
    sqlite3 (2.7.4-x86_64-darwin)
    sqlite3 (2.7.4-x86_64-linux-gnu)
    stringio (3.1.7)
    tsort (0.2.0)

PLATFORMS
  aarch64-linux
  arm64-darwin
  ruby
  x86_64-darwin
  x86_64-linux

DEPENDENCIES
  debug
  dr_diff!
  rspec (~> 3.12)
  rspec-mocks

RUBY VERSION
   ruby 3.4.1p0

BUNDLED WITH
   2.6.7<|MERGE_RESOLUTION|>--- conflicted
+++ resolved
@@ -7,11 +7,7 @@
 GEM
   remote: https://rubygems.org/
   specs:
-<<<<<<< HEAD
-    bigdecimal (3.2.3)
-=======
     bigdecimal (3.3.1)
->>>>>>> 8d1d98d9
     csv (3.3.5)
     date (3.4.1)
     debug (1.11.0)
