--- conflicted
+++ resolved
@@ -28,11 +28,7 @@
       stringio
     rdoc (6.5.0)
       psych (>= 4.0.0)
-<<<<<<< HEAD
-    reline (0.3.8)
-=======
     reline (0.3.9)
->>>>>>> a5918370
       io-console (~> 0.5)
     rspec (3.12.0)
       rspec-core (~> 3.12.0)
@@ -47,21 +43,12 @@
       diff-lcs (>= 1.2.0, < 2.0)
       rspec-support (~> 3.12.0)
     rspec-support (3.12.1)
-<<<<<<< HEAD
-    sqlite3 (1.6.6)
-      mini_portile2 (~> 2.8.0)
-    sqlite3 (1.6.6-aarch64-linux)
-    sqlite3 (1.6.6-arm64-darwin)
-    sqlite3 (1.6.6-x86_64-darwin)
-    sqlite3 (1.6.6-x86_64-linux)
-=======
     sqlite3 (1.6.7)
       mini_portile2 (~> 2.8.0)
     sqlite3 (1.6.7-aarch64-linux)
     sqlite3 (1.6.7-arm64-darwin)
     sqlite3 (1.6.7-x86_64-darwin)
     sqlite3 (1.6.7-x86_64-linux)
->>>>>>> a5918370
     stringio (3.0.8)
 
 PLATFORMS
