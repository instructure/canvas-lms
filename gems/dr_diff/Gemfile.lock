--- conflicted
+++ resolved
@@ -17,13 +17,8 @@
     httparty (0.21.0)
       mini_mime (>= 1.0.0)
       multi_xml (>= 0.5.2)
-<<<<<<< HEAD
-    io-console (0.6.0)
-    irb (1.10.0)
-=======
     io-console (0.7.1)
     irb (1.10.1)
->>>>>>> 96ecb267
       rdoc
       reline (>= 0.3.8)
     mini_mime (1.1.5)
