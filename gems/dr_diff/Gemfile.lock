PATH
  remote: .
  specs:
    dr_diff (0.0.1)
      gergich (~> 2.1)

GEM
  remote: https://rubygems.org/
  specs:
    debug (1.9.0)
      irb (~> 1.10)
      reline (>= 0.3.8)
    diff-lcs (1.5.0)
    gergich (2.1.2)
      httparty (~> 0.17)
      sqlite3 (~> 1.4)
    httparty (0.21.0)
      mini_mime (>= 1.0.0)
      multi_xml (>= 0.5.2)
    io-console (0.7.1)
<<<<<<< HEAD
    irb (1.10.1)
=======
    irb (1.11.1)
>>>>>>> cdbe51e4
      rdoc
      reline (>= 0.4.2)
    mini_mime (1.1.5)
    mini_portile2 (2.8.5)
    multi_xml (0.6.0)
    psych (5.1.2)
      stringio
    rdoc (6.6.2)
      psych (>= 4.0.0)
    reline (0.4.2)
      io-console (~> 0.5)
    rspec (3.12.0)
      rspec-core (~> 3.12.0)
      rspec-expectations (~> 3.12.0)
      rspec-mocks (~> 3.12.0)
    rspec-core (3.12.2)
      rspec-support (~> 3.12.0)
    rspec-expectations (3.12.3)
      diff-lcs (>= 1.2.0, < 2.0)
      rspec-support (~> 3.12.0)
    rspec-mocks (3.12.6)
      diff-lcs (>= 1.2.0, < 2.0)
      rspec-support (~> 3.12.0)
    rspec-support (3.12.1)
    sqlite3 (1.7.0)
      mini_portile2 (~> 2.8.0)
    sqlite3 (1.7.0-aarch64-linux)
    sqlite3 (1.7.0-arm64-darwin)
    sqlite3 (1.7.0-x86_64-darwin)
    sqlite3 (1.7.0-x86_64-linux)
    stringio (3.1.0)

PLATFORMS
  aarch64-linux
  arm64-darwin
  ruby
  x86_64-darwin
  x86_64-linux

DEPENDENCIES
  debug
  dr_diff!
  rspec (~> 3.12)
  rspec-mocks

BUNDLED WITH
   2.5.3<|MERGE_RESOLUTION|>--- conflicted
+++ resolved
@@ -18,11 +18,7 @@
       mini_mime (>= 1.0.0)
       multi_xml (>= 0.5.2)
     io-console (0.7.1)
-<<<<<<< HEAD
-    irb (1.10.1)
-=======
     irb (1.11.1)
->>>>>>> cdbe51e4
       rdoc
       reline (>= 0.4.2)
     mini_mime (1.1.5)
