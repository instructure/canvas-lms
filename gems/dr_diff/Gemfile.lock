--- conflicted
+++ resolved
@@ -18,11 +18,7 @@
       mini_mime (>= 1.0.0)
       multi_xml (>= 0.5.2)
     io-console (0.7.2)
-<<<<<<< HEAD
-    irb (1.11.1)
-=======
     irb (1.11.2)
->>>>>>> ce0ea233
       rdoc
       reline (>= 0.4.2)
     mini_mime (1.1.5)
@@ -45,13 +41,8 @@
       rspec-support (~> 3.13.0)
     rspec-mocks (3.13.0)
       diff-lcs (>= 1.2.0, < 2.0)
-<<<<<<< HEAD
-      rspec-support (~> 3.12.0)
-    rspec-support (3.12.1)
-=======
       rspec-support (~> 3.13.0)
     rspec-support (3.13.0)
->>>>>>> ce0ea233
     sqlite3 (1.7.2)
       mini_portile2 (~> 2.8.0)
     sqlite3 (1.7.2-aarch64-linux)
