--- conflicted
+++ resolved
@@ -52,21 +52,11 @@
       diff-lcs (>= 1.2.0, < 2.0)
       rspec-support (~> 3.13.0)
     rspec-support (3.13.2)
-<<<<<<< HEAD
-    sqlite3 (1.7.3)
-      mini_portile2 (~> 2.8.0)
-    sqlite3 (1.7.3-aarch64-linux)
-    sqlite3 (1.7.3-arm64-darwin)
-    sqlite3 (1.7.3-x86_64-darwin)
-    sqlite3 (1.7.3-x86_64-linux)
-    stringio (3.1.6)
-=======
     sqlite3 (2.6.0-aarch64-linux-gnu)
     sqlite3 (2.6.0-arm64-darwin)
     sqlite3 (2.6.0-x86_64-darwin)
     sqlite3 (2.6.0-x86_64-linux-gnu)
     stringio (3.1.7)
->>>>>>> 2bd5305a
 
 PLATFORMS
   aarch64-linux
