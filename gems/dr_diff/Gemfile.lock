--- conflicted
+++ resolved
@@ -30,12 +30,9 @@
     mini_portile2 (2.8.8)
     multi_xml (0.7.1)
       bigdecimal (~> 3.1)
-<<<<<<< HEAD
-=======
     pp (0.6.2)
       prettyprint
     prettyprint (0.2.0)
->>>>>>> 0ef5b089
     psych (5.2.3)
       date
       stringio
