--- conflicted
+++ resolved
@@ -21,26 +21,25 @@
 
 module DrDiff
   class Manager
-    attr_reader :git
+    attr_reader :git, :git_dir, :campsite, :heavy, :base_dir, :severe_anywhere
+
     private :git
-
-    attr_reader :git_dir
     private :git_dir
-
-    attr_reader :campsite
     private :campsite
-
-    attr_reader :base_dir
+    private :heavy
     private :base_dir
+    private :severe_anywhere
 
     # all levels: %w(error warn info)
     SEVERE_LEVELS = %w(error warn).freeze
 
-    def initialize(git: nil, git_dir: nil, sha: nil, campsite: true, base_dir: nil)
+    def initialize(git: nil, git_dir: nil, sha: nil, campsite: true, heavy: false, base_dir: nil, severe_anywhere: true)
       @git_dir = git_dir
       @git = git || GitProxy.new(git_dir: git_dir, sha: sha)
       @campsite = campsite
+      @heavy = heavy
       @base_dir = base_dir || ""
+      @severe_anywhere = severe_anywhere
     end
 
     extend Forwardable
@@ -63,19 +62,13 @@
                  severe_levels: SEVERE_LEVELS)
 
       command_comments = CommandCapture.run(format, command)
-      diff = DiffParser.new(git.diff, true, campsite)
+      diff = DiffParser.new(git.diff, raw: true, campsite: campsite)
 
       result = []
 
       command_comments.each do |comment|
         path = comment[:path]
         path = path[git_dir.length..-1] if git_dir
-<<<<<<< HEAD
-        if diff.relevant?(path, comment[:position], severe?(comment[:severity], severe_levels))
-          comment[:path] = path unless include_git_dir_in_output
-          result << comment
-        end
-=======
         severe = severe?(comment[:severity], severe_levels)
         next unless heavy ||
                     (severe && severe_anywhere) ||
@@ -84,7 +77,6 @@
 
         comment[:path] = path unless include_git_dir_in_output
         result << comment
->>>>>>> 2d51e8e7
       end
 
       result
