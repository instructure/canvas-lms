--- conflicted
+++ resolved
@@ -23,13 +23,8 @@
       activerecord (>= 5.2)
       activesupport (>= 5.2)
     aws-eventstream (1.3.0)
-<<<<<<< HEAD
-    aws-partitions (1.884.0)
-    aws-sdk-core (3.191.0)
-=======
     aws-partitions (1.889.0)
     aws-sdk-core (3.191.1)
->>>>>>> ce0ea233
       aws-eventstream (~> 1, >= 1.3.0)
       aws-partitions (~> 1, >= 1.651.0)
       aws-sigv4 (~> 1.8)
@@ -52,20 +47,12 @@
       dogstatsd-ruby (>= 4.2, < 6.0, != 5.0.0)
       statsd-ruby (~> 1.0)
     io-console (0.7.2)
-<<<<<<< HEAD
-    irb (1.11.1)
-=======
     irb (1.11.2)
->>>>>>> ce0ea233
       rdoc
       reline (>= 0.4.2)
     jmespath (1.6.2)
     mini_portile2 (2.8.5)
-<<<<<<< HEAD
-    minitest (5.21.2)
-=======
     minitest (5.22.2)
->>>>>>> ce0ea233
     nokogiri (1.15.5)
       mini_portile2 (~> 2.8.2)
       racc (~> 1.4)
