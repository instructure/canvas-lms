PATH
  remote: .
  specs:
    live_events (1.0.0)
      activesupport
      aws-sdk-kinesis
      inst_statsd

GEM
  remote: https://rubygems.org/
  specs:
    activemodel (7.1.3)
      activesupport (= 7.1.3)
    activerecord (7.1.3)
      activemodel (= 7.1.3)
      activesupport (= 7.1.3)
      timeout (>= 0.4.0)
    activesupport (7.1.3)
      base64
      bigdecimal
      concurrent-ruby (~> 1.0, >= 1.0.2)
      connection_pool (>= 2.2.5)
      drb
      i18n (>= 1.6, < 2)
      minitest (>= 5.1)
      mutex_m
      tzinfo (~> 2.0)
    aroi (1.0.0)
      activerecord (>= 5.2)
      activesupport (>= 5.2)
    aws-eventstream (1.3.0)
<<<<<<< HEAD
    aws-partitions (1.949.0)
    aws-sdk-core (3.200.0)
=======
    aws-partitions (1.951.0)
    aws-sdk-core (3.201.0)
>>>>>>> 2099f615
      aws-eventstream (~> 1, >= 1.3.0)
      aws-partitions (~> 1, >= 1.651.0)
      aws-sigv4 (~> 1.8)
      jmespath (~> 1, >= 1.6.1)
<<<<<<< HEAD
    aws-sdk-kinesis (1.61.0)
      aws-sdk-core (~> 3, >= 3.199.0)
      aws-sigv4 (~> 1.1)
=======
    aws-sdk-kinesis (1.62.0)
      aws-sdk-core (~> 3, >= 3.201.0)
      aws-sigv4 (~> 1.5)
>>>>>>> 2099f615
    aws-sigv4 (1.8.0)
      aws-eventstream (~> 1, >= 1.0.2)
    base64 (0.2.0)
    bigdecimal (3.1.8)
    concurrent-ruby (1.3.3)
    connection_pool (2.4.1)
    debug (1.9.2)
      irb (~> 1.10)
      reline (>= 0.3.8)
    diff-lcs (1.5.1)
    dogstatsd-ruby (5.6.1)
    drb (2.2.1)
    i18n (1.14.5)
      concurrent-ruby (~> 1.0)
    inst_statsd (3.0.4)
      aroi (>= 0.0.7)
      dogstatsd-ruby (>= 4.2, < 6.0, != 5.0.0)
      statsd-ruby (~> 1.0)
    io-console (0.7.2)
<<<<<<< HEAD
    irb (1.13.2)
=======
    irb (1.14.0)
>>>>>>> 2099f615
      rdoc (>= 4.0.0)
      reline (>= 0.4.2)
    jmespath (1.6.2)
    mini_portile2 (2.8.7)
    minitest (5.24.1)
    mutex_m (0.2.0)
    nokogiri (1.16.6)
      mini_portile2 (~> 2.8.2)
      racc (~> 1.4)
    nokogiri (1.16.6-aarch64-linux)
      racc (~> 1.4)
    nokogiri (1.16.6-arm64-darwin)
      racc (~> 1.4)
    nokogiri (1.16.6-x86_64-darwin)
      racc (~> 1.4)
    nokogiri (1.16.6-x86_64-linux)
      racc (~> 1.4)
    psych (5.1.2)
      stringio
    racc (1.8.0)
    rake (13.2.1)
    rdoc (6.7.0)
      psych (>= 4.0.0)
    reline (0.5.9)
      io-console (~> 0.5)
    rspec (3.13.0)
      rspec-core (~> 3.13.0)
      rspec-expectations (~> 3.13.0)
      rspec-mocks (~> 3.13.0)
    rspec-core (3.13.0)
      rspec-support (~> 3.13.0)
    rspec-expectations (3.13.1)
      diff-lcs (>= 1.2.0, < 2.0)
      rspec-support (~> 3.13.0)
    rspec-mocks (3.13.1)
      diff-lcs (>= 1.2.0, < 2.0)
      rspec-support (~> 3.13.0)
    rspec-support (3.13.1)
    statsd-ruby (1.5.0)
    stringio (3.1.1)
    timeout (0.4.1)
    tzinfo (2.0.6)
      concurrent-ruby (~> 1.0)

PLATFORMS
  aarch64-linux
  arm64-darwin
  ruby
  x86_64-darwin
  x86_64-linux

DEPENDENCIES
  bundler (~> 2.2)
  debug
  live_events!
  nokogiri
  rake
  rspec (~> 3.12)

RUBY VERSION
   ruby 3.1.2p20

BUNDLED WITH
   2.5.10<|MERGE_RESOLUTION|>--- conflicted
+++ resolved
@@ -29,26 +29,15 @@
       activerecord (>= 5.2)
       activesupport (>= 5.2)
     aws-eventstream (1.3.0)
-<<<<<<< HEAD
-    aws-partitions (1.949.0)
-    aws-sdk-core (3.200.0)
-=======
     aws-partitions (1.951.0)
     aws-sdk-core (3.201.0)
->>>>>>> 2099f615
       aws-eventstream (~> 1, >= 1.3.0)
       aws-partitions (~> 1, >= 1.651.0)
       aws-sigv4 (~> 1.8)
       jmespath (~> 1, >= 1.6.1)
-<<<<<<< HEAD
-    aws-sdk-kinesis (1.61.0)
-      aws-sdk-core (~> 3, >= 3.199.0)
-      aws-sigv4 (~> 1.1)
-=======
     aws-sdk-kinesis (1.62.0)
       aws-sdk-core (~> 3, >= 3.201.0)
       aws-sigv4 (~> 1.5)
->>>>>>> 2099f615
     aws-sigv4 (1.8.0)
       aws-eventstream (~> 1, >= 1.0.2)
     base64 (0.2.0)
@@ -68,11 +57,7 @@
       dogstatsd-ruby (>= 4.2, < 6.0, != 5.0.0)
       statsd-ruby (~> 1.0)
     io-console (0.7.2)
-<<<<<<< HEAD
-    irb (1.13.2)
-=======
     irb (1.14.0)
->>>>>>> 2099f615
       rdoc (>= 4.0.0)
       reline (>= 0.4.2)
     jmespath (1.6.2)
