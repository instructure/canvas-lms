PATH
  remote: .
  specs:
    live_events (1.0.0)
      activesupport
      aws-sdk-kinesis
      inst_statsd

GEM
  remote: https://rubygems.org/
  specs:
    activemodel (7.1.3)
      activesupport (= 7.1.3)
    activerecord (7.1.3)
      activemodel (= 7.1.3)
      activesupport (= 7.1.3)
      timeout (>= 0.4.0)
    activesupport (7.1.3)
      base64
      bigdecimal
      concurrent-ruby (~> 1.0, >= 1.0.2)
      connection_pool (>= 2.2.5)
      drb
      i18n (>= 1.6, < 2)
      minitest (>= 5.1)
      mutex_m
      tzinfo (~> 2.0)
    aroi (1.0.0)
      activerecord (>= 5.2)
      activesupport (>= 5.2)
    aws-eventstream (1.3.0)
    aws-partitions (1.1023.0)
    aws-sdk-core (3.214.0)
      aws-eventstream (~> 1, >= 1.3.0)
      aws-partitions (~> 1, >= 1.992.0)
      aws-sigv4 (~> 1.9)
      jmespath (~> 1, >= 1.6.1)
    aws-sdk-kinesis (1.71.0)
      aws-sdk-core (~> 3, >= 3.210.0)
      aws-sigv4 (~> 1.5)
    aws-sigv4 (1.10.1)
      aws-eventstream (~> 1, >= 1.0.2)
    base64 (0.2.0)
    bigdecimal (3.1.8)
    concurrent-ruby (1.3.4)
    connection_pool (2.4.1)
<<<<<<< HEAD
    date (3.3.4)
=======
    date (3.4.1)
>>>>>>> 80d4da09
    debug (1.9.2)
      irb (~> 1.10)
      reline (>= 0.3.8)
    diff-lcs (1.5.1)
    dogstatsd-ruby (5.6.3)
    drb (2.2.1)
    i18n (1.14.6)
      concurrent-ruby (~> 1.0)
<<<<<<< HEAD
    inst_statsd (3.1.0)
=======
    inst_statsd (3.3.0)
>>>>>>> 80d4da09
      aroi (>= 0.0.7)
      dogstatsd-ruby (>= 4.2, < 6.0, != 5.0.0)
      statsd-ruby (~> 1.0)
    io-console (0.8.0)
    irb (1.14.2)
      rdoc (>= 4.0.0)
      reline (>= 0.4.2)
    jmespath (1.6.2)
    mini_portile2 (2.8.8)
    minitest (5.25.4)
    mutex_m (0.3.0)
    nokogiri (1.17.2)
      mini_portile2 (~> 2.8.2)
      racc (~> 1.4)
    nokogiri (1.17.2-aarch64-linux)
      racc (~> 1.4)
    nokogiri (1.17.2-arm64-darwin)
      racc (~> 1.4)
    nokogiri (1.17.2-x86_64-darwin)
      racc (~> 1.4)
    nokogiri (1.17.2-x86_64-linux)
      racc (~> 1.4)
    psych (5.2.1)
      date
      stringio
    racc (1.8.1)
    rake (13.2.1)
    rdoc (6.9.1)
      psych (>= 4.0.0)
    reline (0.6.0)
      io-console (~> 0.5)
    rspec (3.13.0)
      rspec-core (~> 3.13.0)
      rspec-expectations (~> 3.13.0)
      rspec-mocks (~> 3.13.0)
    rspec-core (3.13.2)
      rspec-support (~> 3.13.0)
    rspec-expectations (3.13.3)
      diff-lcs (>= 1.2.0, < 2.0)
      rspec-support (~> 3.13.0)
    rspec-mocks (3.13.2)
      diff-lcs (>= 1.2.0, < 2.0)
      rspec-support (~> 3.13.0)
    rspec-support (3.13.2)
    statsd-ruby (1.5.0)
    stringio (3.1.2)
<<<<<<< HEAD
    timeout (0.4.1)
=======
    timeout (0.4.3)
>>>>>>> 80d4da09
    tzinfo (2.0.6)
      concurrent-ruby (~> 1.0)

PLATFORMS
  aarch64-linux
  arm64-darwin
  ruby
  x86_64-darwin
  x86_64-linux

DEPENDENCIES
  bundler (~> 2.2)
  debug
  live_events!
  nokogiri
  rake
  rspec (~> 3.12)

RUBY VERSION
   ruby 3.3.3p89

BUNDLED WITH
   2.5.10<|MERGE_RESOLUTION|>--- conflicted
+++ resolved
@@ -44,11 +44,7 @@
     bigdecimal (3.1.8)
     concurrent-ruby (1.3.4)
     connection_pool (2.4.1)
-<<<<<<< HEAD
-    date (3.3.4)
-=======
     date (3.4.1)
->>>>>>> 80d4da09
     debug (1.9.2)
       irb (~> 1.10)
       reline (>= 0.3.8)
@@ -57,11 +53,7 @@
     drb (2.2.1)
     i18n (1.14.6)
       concurrent-ruby (~> 1.0)
-<<<<<<< HEAD
-    inst_statsd (3.1.0)
-=======
     inst_statsd (3.3.0)
->>>>>>> 80d4da09
       aroi (>= 0.0.7)
       dogstatsd-ruby (>= 4.2, < 6.0, != 5.0.0)
       statsd-ruby (~> 1.0)
@@ -108,11 +100,7 @@
     rspec-support (3.13.2)
     statsd-ruby (1.5.0)
     stringio (3.1.2)
-<<<<<<< HEAD
-    timeout (0.4.1)
-=======
     timeout (0.4.3)
->>>>>>> 80d4da09
     tzinfo (2.0.6)
       concurrent-ruby (~> 1.0)
 
