--- conflicted
+++ resolved
@@ -23,24 +23,14 @@
       activerecord (>= 5.2)
       activesupport (>= 5.2)
     aws-eventstream (1.2.0)
-<<<<<<< HEAD
-    aws-partitions (1.828.0)
-    aws-sdk-core (3.183.1)
-=======
     aws-partitions (1.834.0)
     aws-sdk-core (3.185.1)
->>>>>>> a5918370
       aws-eventstream (~> 1, >= 1.0.2)
       aws-partitions (~> 1, >= 1.651.0)
       aws-sigv4 (~> 1.5)
       jmespath (~> 1, >= 1.6.1)
-<<<<<<< HEAD
-    aws-sdk-kinesis (1.51.0)
-      aws-sdk-core (~> 3, >= 3.177.0)
-=======
     aws-sdk-kinesis (1.52.0)
       aws-sdk-core (~> 3, >= 3.184.0)
->>>>>>> a5918370
       aws-sigv4 (~> 1.1)
     aws-sigv4 (1.6.0)
       aws-eventstream (~> 1, >= 1.0.2)
@@ -80,11 +70,7 @@
     rake (13.0.6)
     rdoc (6.5.0)
       psych (>= 4.0.0)
-<<<<<<< HEAD
-    reline (0.3.8)
-=======
     reline (0.3.9)
->>>>>>> a5918370
       io-console (~> 0.5)
     rspec (3.12.0)
       rspec-core (~> 3.12.0)
