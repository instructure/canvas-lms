--- conflicted
+++ resolved
@@ -23,13 +23,8 @@
       activerecord (>= 5.2)
       activesupport (>= 5.2)
     aws-eventstream (1.2.0)
-<<<<<<< HEAD
-    aws-partitions (1.843.0)
-    aws-sdk-core (3.185.2)
-=======
     aws-partitions (1.848.0)
     aws-sdk-core (3.186.0)
->>>>>>> ad43e8f4
       aws-eventstream (~> 1, >= 1.0.2)
       aws-partitions (~> 1, >= 1.651.0)
       aws-sigv4 (~> 1.5)
@@ -52,11 +47,7 @@
       dogstatsd-ruby (>= 4.2, < 6.0, != 5.0.0)
       statsd-ruby (~> 1.0)
     io-console (0.6.0)
-<<<<<<< HEAD
-    irb (1.8.3)
-=======
     irb (1.9.0)
->>>>>>> ad43e8f4
       rdoc
       reline (>= 0.3.8)
     jmespath (1.6.2)
@@ -75,15 +66,9 @@
       racc (~> 1.4)
     psych (5.1.1.1)
       stringio
-<<<<<<< HEAD
-    racc (1.7.2)
-    rake (13.0.6)
-    rdoc (6.5.0)
-=======
     racc (1.7.3)
     rake (13.1.0)
     rdoc (6.6.0)
->>>>>>> ad43e8f4
       psych (>= 4.0.0)
     reline (0.4.0)
       io-console (~> 0.5)
