--- conflicted
+++ resolved
@@ -29,25 +29,12 @@
       activerecord (>= 5.2)
       activesupport (>= 5.2)
     aws-eventstream (1.3.0)
-<<<<<<< HEAD
-    aws-partitions (1.942.0)
-    aws-sdk-core (3.197.0)
-=======
     aws-partitions (1.949.0)
     aws-sdk-core (3.200.0)
->>>>>>> c0c653e9
       aws-eventstream (~> 1, >= 1.3.0)
       aws-partitions (~> 1, >= 1.651.0)
       aws-sigv4 (~> 1.8)
       jmespath (~> 1, >= 1.6.1)
-<<<<<<< HEAD
-    aws-sdk-kinesis (1.58.0)
-      aws-sdk-core (~> 3, >= 3.197.0)
-      aws-sigv4 (~> 1.1)
-    aws-sigv4 (1.8.0)
-      aws-eventstream (~> 1, >= 1.0.2)
-    concurrent-ruby (1.3.3)
-=======
     aws-sdk-kinesis (1.61.0)
       aws-sdk-core (~> 3, >= 3.199.0)
       aws-sigv4 (~> 1.1)
@@ -57,7 +44,6 @@
     bigdecimal (3.1.8)
     concurrent-ruby (1.3.3)
     connection_pool (2.4.1)
->>>>>>> c0c653e9
     debug (1.9.2)
       irb (~> 1.10)
       reline (>= 0.3.8)
@@ -76,14 +62,9 @@
       reline (>= 0.4.2)
     jmespath (1.6.2)
     mini_portile2 (2.8.7)
-<<<<<<< HEAD
-    minitest (5.23.1)
-    nokogiri (1.16.5)
-=======
     minitest (5.24.1)
     mutex_m (0.2.0)
     nokogiri (1.16.6)
->>>>>>> c0c653e9
       mini_portile2 (~> 2.8.2)
       racc (~> 1.4)
     nokogiri (1.16.6-aarch64-linux)
@@ -100,11 +81,7 @@
     rake (13.2.1)
     rdoc (6.7.0)
       psych (>= 4.0.0)
-<<<<<<< HEAD
-    reline (0.5.8)
-=======
     reline (0.5.9)
->>>>>>> c0c653e9
       io-console (~> 0.5)
     rspec (3.13.0)
       rspec-core (~> 3.13.0)
@@ -121,10 +98,7 @@
     rspec-support (3.13.1)
     statsd-ruby (1.5.0)
     stringio (3.1.1)
-<<<<<<< HEAD
-=======
     timeout (0.4.1)
->>>>>>> c0c653e9
     tzinfo (2.0.6)
       concurrent-ruby (~> 1.0)
 
