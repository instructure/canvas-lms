--- conflicted
+++ resolved
@@ -29,11 +29,7 @@
       activerecord (>= 5.2)
       activesupport (>= 5.2)
     aws-eventstream (1.3.0)
-<<<<<<< HEAD
-    aws-partitions (1.895.0)
-=======
     aws-partitions (1.896.0)
->>>>>>> 8d19f9d4
     aws-sdk-core (3.191.3)
       aws-eventstream (~> 1, >= 1.3.0)
       aws-partitions (~> 1, >= 1.651.0)
@@ -54,11 +50,7 @@
     diff-lcs (1.5.1)
     dogstatsd-ruby (5.6.1)
     drb (2.2.1)
-<<<<<<< HEAD
-    i18n (1.14.1)
-=======
     i18n (1.14.4)
->>>>>>> 8d19f9d4
       concurrent-ruby (~> 1.0)
     inst_statsd (3.0.4)
       aroi (>= 0.0.7)
