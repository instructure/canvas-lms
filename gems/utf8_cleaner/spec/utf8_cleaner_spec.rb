#
# Copyright (C) 2011 - present Instructure, Inc.
#
# This file is part of Canvas.
#
# Canvas is free software: you can redistribute it and/or modify it under
# the terms of the GNU Affero General Public License as published by the Free
# Software Foundation, version 3 of the License.
#
# Canvas is distributed in the hope that it will be useful, but WITHOUT ANY
# WARRANTY; without even the implied warranty of MERCHANTABILITY or FITNESS FOR
# A PARTICULAR PURPOSE. See the GNU Affero General Public License for more
# details.
#
# You should have received a copy of the GNU Affero General Public License along
# with this program. If not, see <http://www.gnu.org/licenses/>.
#

require "spec_helper"

describe Utf8Cleaner do
  it "strips out invalid utf-8" do
    test_strings = {
      "hai\xfb" => "hai",
      "hai\xfb there" => "hai there",
      "hai\xfba" => "haia",
      "hai\xfbab" => "haiab",
      "hai\xfbabc" => "haiabc",
      "hai\xfbabcd" => "haiabcd",
      "o\bhai" => "ohai",
      "\x7Fohai" => "ohai"
    }

    test_strings.each do |input, output|
      input = input.dup.force_encoding("UTF-8")
      expect(Utf8Cleaner.strip_invalid_utf8(input)).to eq(output)
    end
  end

<<<<<<< HEAD
  it "can strip non-UTF-8 strings" do
    input_string = String.new("\x7Fohai", encoding: Encoding::ASCII)
    expect(Utf8Cleaner.strip_invalid_utf8(input_string)).to eq("ohai")
  end

  it "can strip frozen strings" do
    input_string = "\x7Fohai".freeze
    expect(Utf8Cleaner.strip_invalid_utf8(input_string)).to eq("ohai")
=======
  it "strips out invalid characters from non-UTF-8 strings" do
    ascii = String.new("\x7Fohai", encoding: Encoding::ASCII)
    expect(Utf8Cleaner.strip_invalid_utf8(ascii)).to eql("ohai")
  end

  it "strips out invalid characters from frozen strings" do
    frozen = "\x7Fohai".freeze
    expect(Utf8Cleaner.strip_invalid_utf8(frozen)).to eql("ohai")
  end

  it "strips out invalid characters from frozen non-UTF-8 strings" do
    frigidus = String.new("\x7Ffrigidus", encoding: Encoding::ISO_8859_1)
    frigidus.freeze
    expect(Utf8Cleaner.strip_invalid_utf8(frigidus)).to eql("frigidus")
>>>>>>> dfab5753
  end
end<|MERGE_RESOLUTION|>--- conflicted
+++ resolved
@@ -37,16 +37,6 @@
     end
   end
 
-<<<<<<< HEAD
-  it "can strip non-UTF-8 strings" do
-    input_string = String.new("\x7Fohai", encoding: Encoding::ASCII)
-    expect(Utf8Cleaner.strip_invalid_utf8(input_string)).to eq("ohai")
-  end
-
-  it "can strip frozen strings" do
-    input_string = "\x7Fohai".freeze
-    expect(Utf8Cleaner.strip_invalid_utf8(input_string)).to eq("ohai")
-=======
   it "strips out invalid characters from non-UTF-8 strings" do
     ascii = String.new("\x7Fohai", encoding: Encoding::ASCII)
     expect(Utf8Cleaner.strip_invalid_utf8(ascii)).to eql("ohai")
@@ -61,6 +51,5 @@
     frigidus = String.new("\x7Ffrigidus", encoding: Encoding::ISO_8859_1)
     frigidus.freeze
     expect(Utf8Cleaner.strip_invalid_utf8(frigidus)).to eql("frigidus")
->>>>>>> dfab5753
   end
 end