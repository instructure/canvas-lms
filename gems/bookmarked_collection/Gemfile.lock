PATH
  remote: ../json_token
  specs:
    json_token (0.0.1)
      json

PATH
  remote: ../paginated_collection
  specs:
    paginated_collection (1.0.0)
      folio-pagination (~> 0.0.12)
      will_paginate (>= 3.0, < 5.0)

PATH
  remote: .
  specs:
    bookmarked_collection (1.0.0)
      activerecord (>= 3.2)
      folio-pagination (~> 0.0.12)
      json_token
      paginated_collection
      railties (>= 3.2)
      will_paginate (>= 3.0, < 5.0)

GEM
  remote: https://rubygems.org/
  specs:
    actionpack (7.0.8)
      actionview (= 7.0.8)
      activesupport (= 7.0.8)
      rack (~> 2.0, >= 2.2.4)
      rack-test (>= 0.6.3)
      rails-dom-testing (~> 2.0)
      rails-html-sanitizer (~> 1.0, >= 1.2.0)
    actionview (7.0.8)
      activesupport (= 7.0.8)
      builder (~> 3.1)
      erubi (~> 1.4)
      rails-dom-testing (~> 2.0)
      rails-html-sanitizer (~> 1.1, >= 1.2.0)
    activemodel (7.0.8)
      activesupport (= 7.0.8)
    activerecord (7.0.8)
      activemodel (= 7.0.8)
      activesupport (= 7.0.8)
    activesupport (7.0.8)
      concurrent-ruby (~> 1.0, >= 1.0.2)
      i18n (>= 1.6, < 2)
      minitest (>= 5.1)
      tzinfo (~> 2.0)
    builder (3.2.4)
    concurrent-ruby (1.2.3)
    crass (1.0.6)
    debug (1.9.0)
      irb (~> 1.10)
      reline (>= 0.3.8)
    diff-lcs (1.5.0)
    erubi (1.12.0)
    folio-pagination (0.0.12)
    i18n (1.14.1)
      concurrent-ruby (~> 1.0)
    io-console (0.7.1)
<<<<<<< HEAD
    irb (1.10.1)
      rdoc
      reline (>= 0.3.8)
=======
    irb (1.11.1)
      rdoc
      reline (>= 0.4.2)
>>>>>>> bc086b28
    json (2.7.1)
    loofah (2.22.0)
      crass (~> 1.0.2)
      nokogiri (>= 1.12.0)
    method_source (1.0.0)
    mini_portile2 (2.8.5)
    minitest (5.20.0)
    nokogiri (1.15.5)
      mini_portile2 (~> 2.8.2)
      racc (~> 1.4)
    nokogiri (1.15.5-aarch64-linux)
      racc (~> 1.4)
    nokogiri (1.15.5-arm64-darwin)
      racc (~> 1.4)
    nokogiri (1.15.5-x86_64-darwin)
      racc (~> 1.4)
    nokogiri (1.15.5-x86_64-linux)
      racc (~> 1.4)
    psych (5.1.2)
      stringio
    racc (1.7.3)
    rack (2.2.8)
    rack-test (2.1.0)
      rack (>= 1.3)
    rails-dom-testing (2.2.0)
      activesupport (>= 5.0.0)
      minitest
      nokogiri (>= 1.6)
    rails-html-sanitizer (1.6.0)
      loofah (~> 2.21)
      nokogiri (~> 1.14)
    railties (7.0.8)
      actionpack (= 7.0.8)
      activesupport (= 7.0.8)
      method_source
      rake (>= 12.2)
      thor (~> 1.0)
      zeitwerk (~> 2.5)
    rake (13.1.0)
    rdoc (6.6.2)
      psych (>= 4.0.0)
    reline (0.4.2)
      io-console (~> 0.5)
    rspec (3.12.0)
      rspec-core (~> 3.12.0)
      rspec-expectations (~> 3.12.0)
      rspec-mocks (~> 3.12.0)
    rspec-core (3.12.2)
      rspec-support (~> 3.12.0)
    rspec-expectations (3.12.3)
      diff-lcs (>= 1.2.0, < 2.0)
      rspec-support (~> 3.12.0)
    rspec-mocks (3.12.6)
      diff-lcs (>= 1.2.0, < 2.0)
      rspec-support (~> 3.12.0)
    rspec-support (3.12.1)
    sqlite3 (1.7.0)
      mini_portile2 (~> 2.8.0)
    sqlite3 (1.7.0-aarch64-linux)
    sqlite3 (1.7.0-arm64-darwin)
    sqlite3 (1.7.0-x86_64-darwin)
    sqlite3 (1.7.0-x86_64-linux)
    stringio (3.1.0)
    thor (1.3.0)
    tzinfo (2.0.6)
      concurrent-ruby (~> 1.0)
    will_paginate (4.0.0)
    zeitwerk (2.6.12)

PLATFORMS
  aarch64-linux
  arm64-darwin
  ruby
  x86_64-darwin
  x86_64-linux

DEPENDENCIES
  bookmarked_collection!
  bundler (~> 2.2)
  debug
  json_token!
  paginated_collection!
  rake
  rspec (~> 3.12)
  sqlite3

BUNDLED WITH
   2.5.3<|MERGE_RESOLUTION|>--- conflicted
+++ resolved
@@ -60,15 +60,9 @@
     i18n (1.14.1)
       concurrent-ruby (~> 1.0)
     io-console (0.7.1)
-<<<<<<< HEAD
-    irb (1.10.1)
-      rdoc
-      reline (>= 0.3.8)
-=======
     irb (1.11.1)
       rdoc
       reline (>= 0.4.2)
->>>>>>> bc086b28
     json (2.7.1)
     loofah (2.22.0)
       crass (~> 1.0.2)
