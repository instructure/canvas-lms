PATH
  remote: ../json_token
  specs:
    json_token (0.0.1)
      json

PATH
  remote: ../paginated_collection
  specs:
    paginated_collection (1.0.0)
      folio-pagination (~> 0.0.12)
      will_paginate (>= 3.0, < 5.0)

PATH
  remote: .
  specs:
    bookmarked_collection (1.0.0)
      activerecord (>= 3.2)
      folio-pagination (~> 0.0.12)
      json_token
      paginated_collection
      railties (>= 3.2)
      will_paginate (>= 3.0, < 5.0)

GEM
  remote: https://rubygems.org/
  specs:
    actionpack (7.1.3)
      actionview (= 7.1.3)
      activesupport (= 7.1.3)
      nokogiri (>= 1.8.5)
      racc
      rack (>= 2.2.4)
      rack-session (>= 1.0.1)
      rack-test (>= 0.6.3)
      rails-dom-testing (~> 2.2)
      rails-html-sanitizer (~> 1.6)
    actionview (7.1.3)
      activesupport (= 7.1.3)
      builder (~> 3.1)
      erubi (~> 1.11)
      rails-dom-testing (~> 2.2)
      rails-html-sanitizer (~> 1.6)
    activemodel (7.1.3)
      activesupport (= 7.1.3)
    activerecord (7.1.3)
      activemodel (= 7.1.3)
      activesupport (= 7.1.3)
      timeout (>= 0.4.0)
    activesupport (7.1.3)
      base64
      bigdecimal
      concurrent-ruby (~> 1.0, >= 1.0.2)
      connection_pool (>= 2.2.5)
      drb
      i18n (>= 1.6, < 2)
      minitest (>= 5.1)
      mutex_m
      tzinfo (~> 2.0)
    base64 (0.2.0)
    bigdecimal (3.1.8)
    builder (3.3.0)
    concurrent-ruby (1.3.4)
    connection_pool (2.4.1)
    crass (1.0.6)
    date (3.4.1)
    debug (1.9.2)
      irb (~> 1.10)
      reline (>= 0.3.8)
    diff-lcs (1.5.1)
    drb (2.2.1)
    erubi (1.13.0)
    folio-pagination (0.0.12)
    i18n (1.14.6)
      concurrent-ruby (~> 1.0)
    io-console (0.8.0)
    irb (1.14.2)
      rdoc (>= 4.0.0)
      reline (>= 0.4.2)
    json (2.9.0)
<<<<<<< HEAD
    loofah (2.22.0)
=======
    loofah (2.23.1)
>>>>>>> 1c55606d
      crass (~> 1.0.2)
      nokogiri (>= 1.12.0)
    mini_portile2 (2.8.8)
    minitest (5.25.4)
    mutex_m (0.3.0)
    nokogiri (1.17.2)
      mini_portile2 (~> 2.8.2)
      racc (~> 1.4)
    nokogiri (1.17.2-aarch64-linux)
      racc (~> 1.4)
    nokogiri (1.17.2-arm64-darwin)
      racc (~> 1.4)
    nokogiri (1.17.2-x86_64-darwin)
      racc (~> 1.4)
    nokogiri (1.17.2-x86_64-linux)
      racc (~> 1.4)
    psych (5.2.1)
      date
      stringio
    racc (1.8.1)
    rack (3.0.11)
    rack-session (2.0.0)
      rack (>= 3.0.0)
    rack-test (2.1.0)
      rack (>= 1.3)
    rackup (2.2.1)
      rack (>= 3)
    rails-dom-testing (2.2.0)
      activesupport (>= 5.0.0)
      minitest
      nokogiri (>= 1.6)
    rails-html-sanitizer (1.6.2)
      loofah (~> 2.21)
      nokogiri (>= 1.15.7, != 1.16.7, != 1.16.6, != 1.16.5, != 1.16.4, != 1.16.3, != 1.16.2, != 1.16.1, != 1.16.0.rc1, != 1.16.0)
    railties (7.1.3)
      actionpack (= 7.1.3)
      activesupport (= 7.1.3)
      irb
      rackup (>= 1.0.0)
      rake (>= 12.2)
      thor (~> 1.0, >= 1.2.2)
      zeitwerk (~> 2.6)
    rake (13.2.1)
    rdoc (6.9.1)
      psych (>= 4.0.0)
    reline (0.6.0)
      io-console (~> 0.5)
    rspec (3.13.0)
      rspec-core (~> 3.13.0)
      rspec-expectations (~> 3.13.0)
      rspec-mocks (~> 3.13.0)
    rspec-core (3.13.2)
      rspec-support (~> 3.13.0)
    rspec-expectations (3.13.3)
      diff-lcs (>= 1.2.0, < 2.0)
      rspec-support (~> 3.13.0)
    rspec-mocks (3.13.2)
      diff-lcs (>= 1.2.0, < 2.0)
      rspec-support (~> 3.13.0)
    rspec-support (3.13.2)
    sqlite3 (1.7.3)
      mini_portile2 (~> 2.8.0)
    sqlite3 (1.7.3-aarch64-linux)
    sqlite3 (1.7.3-arm64-darwin)
    sqlite3 (1.7.3-x86_64-darwin)
    sqlite3 (1.7.3-x86_64-linux)
    stringio (3.1.2)
    thor (1.3.2)
    timeout (0.4.3)
    tzinfo (2.0.6)
      concurrent-ruby (~> 1.0)
    will_paginate (4.0.1)
    zeitwerk (2.7.1)

PLATFORMS
  aarch64-linux
  arm64-darwin
  ruby
  x86_64-darwin
  x86_64-linux

DEPENDENCIES
  bookmarked_collection!
  bundler (~> 2.2)
  debug
  json_token!
  paginated_collection!
  rake
  rspec (~> 3.12)
  sqlite3

RUBY VERSION
   ruby 3.3.3p89

BUNDLED WITH
   2.5.10<|MERGE_RESOLUTION|>--- conflicted
+++ resolved
@@ -78,11 +78,7 @@
       rdoc (>= 4.0.0)
       reline (>= 0.4.2)
     json (2.9.0)
-<<<<<<< HEAD
-    loofah (2.22.0)
-=======
     loofah (2.23.1)
->>>>>>> 1c55606d
       crass (~> 1.0.2)
       nokogiri (>= 1.12.0)
     mini_portile2 (2.8.8)
