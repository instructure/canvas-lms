--- conflicted
+++ resolved
@@ -60,19 +60,11 @@
     i18n (1.14.1)
       concurrent-ruby (~> 1.0)
     io-console (0.6.0)
-<<<<<<< HEAD
-    irb (1.9.0)
-      rdoc
-      reline (>= 0.3.8)
-    json (2.7.0)
-    loofah (2.21.4)
-=======
     irb (1.10.0)
       rdoc
       reline (>= 0.3.8)
     json (2.7.0)
     loofah (2.22.0)
->>>>>>> 474bf526
       crass (~> 1.0.2)
       nokogiri (>= 1.12.0)
     method_source (1.0.0)
@@ -112,11 +104,7 @@
     rake (13.1.0)
     rdoc (6.6.0)
       psych (>= 4.0.0)
-<<<<<<< HEAD
-    reline (0.4.0)
-=======
     reline (0.4.1)
->>>>>>> 474bf526
       io-console (~> 0.5)
     rspec (3.12.0)
       rspec-core (~> 3.12.0)
@@ -133,17 +121,10 @@
     rspec-support (3.12.1)
     sqlite3 (1.6.9)
       mini_portile2 (~> 2.8.0)
-<<<<<<< HEAD
-    sqlite3 (1.6.8-aarch64-linux)
-    sqlite3 (1.6.8-arm64-darwin)
-    sqlite3 (1.6.8-x86_64-darwin)
-    sqlite3 (1.6.8-x86_64-linux)
-=======
     sqlite3 (1.6.9-aarch64-linux)
     sqlite3 (1.6.9-arm64-darwin)
     sqlite3 (1.6.9-x86_64-darwin)
     sqlite3 (1.6.9-x86_64-linux)
->>>>>>> 474bf526
     stringio (3.1.0)
     thor (1.3.0)
     tzinfo (2.0.6)
