PATH
  remote: .
  specs:
    canvas_dynamodb (0.0.1)
      aws-sdk-applicationautoscaling (~> 1.26)
      aws-sdk-dynamodb (~> 1.32)

GEM
  remote: https://rubygems.org/
  specs:
    aws-eventstream (1.3.0)
<<<<<<< HEAD
    aws-partitions (1.889.0)
    aws-sdk-applicationautoscaling (1.80.0)
      aws-sdk-core (~> 3, >= 3.191.0)
      aws-sigv4 (~> 1.1)
    aws-sdk-core (3.191.1)
=======
    aws-partitions (1.894.0)
    aws-sdk-applicationautoscaling (1.80.0)
      aws-sdk-core (~> 3, >= 3.191.0)
      aws-sigv4 (~> 1.1)
    aws-sdk-core (3.191.3)
>>>>>>> 2a5b008b
      aws-eventstream (~> 1, >= 1.3.0)
      aws-partitions (~> 1, >= 1.651.0)
      aws-sigv4 (~> 1.8)
      jmespath (~> 1, >= 1.6.1)
<<<<<<< HEAD
    aws-sdk-dynamodb (1.102.0)
=======
    aws-sdk-dynamodb (1.104.0)
>>>>>>> 2a5b008b
      aws-sdk-core (~> 3, >= 3.191.0)
      aws-sigv4 (~> 1.1)
    aws-sigv4 (1.8.0)
      aws-eventstream (~> 1, >= 1.0.2)
    diff-lcs (1.5.1)
    docile (1.4.0)
    jmespath (1.6.2)
    rake (13.1.0)
    rspec (3.13.0)
      rspec-core (~> 3.13.0)
      rspec-expectations (~> 3.13.0)
      rspec-mocks (~> 3.13.0)
    rspec-core (3.13.0)
      rspec-support (~> 3.13.0)
    rspec-expectations (3.13.0)
      diff-lcs (>= 1.2.0, < 2.0)
      rspec-support (~> 3.13.0)
    rspec-mocks (3.13.0)
      diff-lcs (>= 1.2.0, < 2.0)
      rspec-support (~> 3.13.0)
    rspec-support (3.13.0)
    simplecov (0.22.0)
      docile (~> 1.1)
      simplecov-html (~> 0.11)
      simplecov_json_formatter (~> 0.1)
    simplecov-html (0.12.3)
    simplecov_json_formatter (0.1.4)

PLATFORMS
  aarch64-linux
  arm64-darwin
  ruby
  x86_64-darwin
  x86_64-linux

DEPENDENCIES
  bundler (~> 2.2)
  canvas_dynamodb!
  rake
  rspec (~> 3.12)
  simplecov (~> 0.22)

BUNDLED WITH
   2.5.6<|MERGE_RESOLUTION|>--- conflicted
+++ resolved
@@ -9,28 +9,16 @@
   remote: https://rubygems.org/
   specs:
     aws-eventstream (1.3.0)
-<<<<<<< HEAD
-    aws-partitions (1.889.0)
-    aws-sdk-applicationautoscaling (1.80.0)
-      aws-sdk-core (~> 3, >= 3.191.0)
-      aws-sigv4 (~> 1.1)
-    aws-sdk-core (3.191.1)
-=======
     aws-partitions (1.894.0)
     aws-sdk-applicationautoscaling (1.80.0)
       aws-sdk-core (~> 3, >= 3.191.0)
       aws-sigv4 (~> 1.1)
     aws-sdk-core (3.191.3)
->>>>>>> 2a5b008b
       aws-eventstream (~> 1, >= 1.3.0)
       aws-partitions (~> 1, >= 1.651.0)
       aws-sigv4 (~> 1.8)
       jmespath (~> 1, >= 1.6.1)
-<<<<<<< HEAD
-    aws-sdk-dynamodb (1.102.0)
-=======
     aws-sdk-dynamodb (1.104.0)
->>>>>>> 2a5b008b
       aws-sdk-core (~> 3, >= 3.191.0)
       aws-sigv4 (~> 1.1)
     aws-sigv4 (1.8.0)
