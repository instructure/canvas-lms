PATH
  remote: .
  specs:
    canvas_dynamodb (0.0.1)
      aws-sdk-applicationautoscaling (~> 1.26)
      aws-sdk-dynamodb (~> 1.32)

GEM
  remote: https://rubygems.org/
  specs:
    aws-eventstream (1.2.0)
<<<<<<< HEAD
    aws-partitions (1.843.0)
    aws-sdk-applicationautoscaling (1.76.0)
      aws-sdk-core (~> 3, >= 3.184.0)
      aws-sigv4 (~> 1.1)
    aws-sdk-core (3.185.2)
=======
    aws-partitions (1.848.0)
    aws-sdk-applicationautoscaling (1.76.0)
      aws-sdk-core (~> 3, >= 3.184.0)
      aws-sigv4 (~> 1.1)
    aws-sdk-core (3.186.0)
>>>>>>> 418ffca1
      aws-eventstream (~> 1, >= 1.0.2)
      aws-partitions (~> 1, >= 1.651.0)
      aws-sigv4 (~> 1.5)
      jmespath (~> 1, >= 1.6.1)
    aws-sdk-dynamodb (1.96.0)
      aws-sdk-core (~> 3, >= 3.184.0)
      aws-sigv4 (~> 1.1)
    aws-sigv4 (1.6.1)
      aws-eventstream (~> 1, >= 1.0.2)
    diff-lcs (1.5.0)
    docile (1.4.0)
    jmespath (1.6.2)
    rake (13.1.0)
    rspec (3.12.0)
      rspec-core (~> 3.12.0)
      rspec-expectations (~> 3.12.0)
      rspec-mocks (~> 3.12.0)
    rspec-core (3.12.2)
      rspec-support (~> 3.12.0)
    rspec-expectations (3.12.3)
      diff-lcs (>= 1.2.0, < 2.0)
      rspec-support (~> 3.12.0)
    rspec-mocks (3.12.6)
      diff-lcs (>= 1.2.0, < 2.0)
      rspec-support (~> 3.12.0)
    rspec-support (3.12.1)
    simplecov (0.22.0)
      docile (~> 1.1)
      simplecov-html (~> 0.11)
      simplecov_json_formatter (~> 0.1)
    simplecov-html (0.12.3)
    simplecov_json_formatter (0.1.4)

PLATFORMS
  aarch64-linux
  arm64-darwin
  ruby
  x86_64-darwin
  x86_64-linux

DEPENDENCIES
  bundler (~> 2.2)
  canvas_dynamodb!
  rake
  rspec (~> 3.12)
  simplecov (~> 0.22)

BUNDLED WITH
   2.4.20<|MERGE_RESOLUTION|>--- conflicted
+++ resolved
@@ -9,19 +9,11 @@
   remote: https://rubygems.org/
   specs:
     aws-eventstream (1.2.0)
-<<<<<<< HEAD
-    aws-partitions (1.843.0)
-    aws-sdk-applicationautoscaling (1.76.0)
-      aws-sdk-core (~> 3, >= 3.184.0)
-      aws-sigv4 (~> 1.1)
-    aws-sdk-core (3.185.2)
-=======
     aws-partitions (1.848.0)
     aws-sdk-applicationautoscaling (1.76.0)
       aws-sdk-core (~> 3, >= 3.184.0)
       aws-sigv4 (~> 1.1)
     aws-sdk-core (3.186.0)
->>>>>>> 418ffca1
       aws-eventstream (~> 1, >= 1.0.2)
       aws-partitions (~> 1, >= 1.651.0)
       aws-sigv4 (~> 1.5)
