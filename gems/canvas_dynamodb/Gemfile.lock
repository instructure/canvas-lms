PATH
  remote: .
  specs:
    canvas_dynamodb (0.0.1)
      aws-sdk-applicationautoscaling (~> 1.26)
      aws-sdk-dynamodb (~> 1.32)

GEM
  remote: https://rubygems.org/
  specs:
    aws-eventstream (1.3.0)
<<<<<<< HEAD
    aws-partitions (1.884.0)
    aws-sdk-applicationautoscaling (1.80.0)
      aws-sdk-core (~> 3, >= 3.191.0)
      aws-sigv4 (~> 1.1)
    aws-sdk-core (3.191.0)
=======
    aws-partitions (1.889.0)
    aws-sdk-applicationautoscaling (1.80.0)
      aws-sdk-core (~> 3, >= 3.191.0)
      aws-sigv4 (~> 1.1)
    aws-sdk-core (3.191.1)
>>>>>>> ce0ea233
      aws-eventstream (~> 1, >= 1.3.0)
      aws-partitions (~> 1, >= 1.651.0)
      aws-sigv4 (~> 1.8)
      jmespath (~> 1, >= 1.6.1)
<<<<<<< HEAD
    aws-sdk-dynamodb (1.101.0)
=======
    aws-sdk-dynamodb (1.102.0)
>>>>>>> ce0ea233
      aws-sdk-core (~> 3, >= 3.191.0)
      aws-sigv4 (~> 1.1)
    aws-sigv4 (1.8.0)
      aws-eventstream (~> 1, >= 1.0.2)
    diff-lcs (1.5.1)
    docile (1.4.0)
    jmespath (1.6.2)
    rake (13.1.0)
    rspec (3.13.0)
      rspec-core (~> 3.13.0)
      rspec-expectations (~> 3.13.0)
      rspec-mocks (~> 3.13.0)
    rspec-core (3.13.0)
      rspec-support (~> 3.13.0)
    rspec-expectations (3.13.0)
      diff-lcs (>= 1.2.0, < 2.0)
      rspec-support (~> 3.13.0)
    rspec-mocks (3.13.0)
      diff-lcs (>= 1.2.0, < 2.0)
      rspec-support (~> 3.13.0)
    rspec-support (3.13.0)
    simplecov (0.22.0)
      docile (~> 1.1)
      simplecov-html (~> 0.11)
      simplecov_json_formatter (~> 0.1)
    simplecov-html (0.12.3)
    simplecov_json_formatter (0.1.4)

PLATFORMS
  aarch64-linux
  arm64-darwin
  ruby
  x86_64-darwin
  x86_64-linux

DEPENDENCIES
  bundler (~> 2.2)
  canvas_dynamodb!
  rake
  rspec (~> 3.12)
  simplecov (~> 0.22)

BUNDLED WITH
   2.5.6<|MERGE_RESOLUTION|>--- conflicted
+++ resolved
@@ -9,28 +9,16 @@
   remote: https://rubygems.org/
   specs:
     aws-eventstream (1.3.0)
-<<<<<<< HEAD
-    aws-partitions (1.884.0)
-    aws-sdk-applicationautoscaling (1.80.0)
-      aws-sdk-core (~> 3, >= 3.191.0)
-      aws-sigv4 (~> 1.1)
-    aws-sdk-core (3.191.0)
-=======
     aws-partitions (1.889.0)
     aws-sdk-applicationautoscaling (1.80.0)
       aws-sdk-core (~> 3, >= 3.191.0)
       aws-sigv4 (~> 1.1)
     aws-sdk-core (3.191.1)
->>>>>>> ce0ea233
       aws-eventstream (~> 1, >= 1.3.0)
       aws-partitions (~> 1, >= 1.651.0)
       aws-sigv4 (~> 1.8)
       jmespath (~> 1, >= 1.6.1)
-<<<<<<< HEAD
-    aws-sdk-dynamodb (1.101.0)
-=======
     aws-sdk-dynamodb (1.102.0)
->>>>>>> ce0ea233
       aws-sdk-core (~> 3, >= 3.191.0)
       aws-sigv4 (~> 1.1)
     aws-sigv4 (1.8.0)
