PATH
  remote: .
  specs:
    canvas_dynamodb (0.0.1)
      aws-sdk-applicationautoscaling (~> 1.26)
      aws-sdk-dynamodb (~> 1.32)

GEM
  remote: https://rubygems.org/
  specs:
    aws-eventstream (1.3.0)
<<<<<<< HEAD
    aws-partitions (1.933.0)
    aws-sdk-applicationautoscaling (1.83.0)
      aws-sdk-core (~> 3, >= 3.193.0)
=======
    aws-partitions (1.942.0)
    aws-sdk-applicationautoscaling (1.84.0)
      aws-sdk-core (~> 3, >= 3.197.0)
>>>>>>> 6d644d6a
      aws-sigv4 (~> 1.1)
    aws-sdk-core (3.197.0)
      aws-eventstream (~> 1, >= 1.3.0)
      aws-partitions (~> 1, >= 1.651.0)
      aws-sigv4 (~> 1.8)
      jmespath (~> 1, >= 1.6.1)
    aws-sdk-dynamodb (1.112.0)
      aws-sdk-core (~> 3, >= 3.197.0)
      aws-sigv4 (~> 1.1)
    aws-sigv4 (1.8.0)
      aws-eventstream (~> 1, >= 1.0.2)
    diff-lcs (1.5.1)
    docile (1.4.0)
    jmespath (1.6.2)
    rake (13.2.1)
    rspec (3.13.0)
      rspec-core (~> 3.13.0)
      rspec-expectations (~> 3.13.0)
      rspec-mocks (~> 3.13.0)
    rspec-core (3.13.0)
      rspec-support (~> 3.13.0)
    rspec-expectations (3.13.0)
      diff-lcs (>= 1.2.0, < 2.0)
      rspec-support (~> 3.13.0)
    rspec-mocks (3.13.1)
      diff-lcs (>= 1.2.0, < 2.0)
      rspec-support (~> 3.13.0)
    rspec-support (3.13.1)
    simplecov (0.22.0)
      docile (~> 1.1)
      simplecov-html (~> 0.11)
      simplecov_json_formatter (~> 0.1)
    simplecov-html (0.12.3)
    simplecov_json_formatter (0.1.4)

PLATFORMS
  aarch64-linux
  arm64-darwin
  ruby
  x86_64-darwin
  x86_64-linux

DEPENDENCIES
  bundler (~> 2.2)
  canvas_dynamodb!
  rake
  rspec (~> 3.12)
  simplecov (~> 0.22)

RUBY VERSION
   ruby 3.1.2p20

BUNDLED WITH
   2.5.10<|MERGE_RESOLUTION|>--- conflicted
+++ resolved
@@ -9,15 +9,9 @@
   remote: https://rubygems.org/
   specs:
     aws-eventstream (1.3.0)
-<<<<<<< HEAD
-    aws-partitions (1.933.0)
-    aws-sdk-applicationautoscaling (1.83.0)
-      aws-sdk-core (~> 3, >= 3.193.0)
-=======
     aws-partitions (1.942.0)
     aws-sdk-applicationautoscaling (1.84.0)
       aws-sdk-core (~> 3, >= 3.197.0)
->>>>>>> 6d644d6a
       aws-sigv4 (~> 1.1)
     aws-sdk-core (3.197.0)
       aws-eventstream (~> 1, >= 1.3.0)
