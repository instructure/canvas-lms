PATH
  remote: .
  specs:
    canvas_dynamodb (0.0.1)
      aws-sdk-applicationautoscaling (~> 1.26)
      aws-sdk-dynamodb (~> 1.32)

GEM
  remote: https://rubygems.org/
  specs:
    aws-eventstream (1.3.0)
<<<<<<< HEAD
    aws-partitions (1.903.0)
    aws-sdk-applicationautoscaling (1.80.0)
      aws-sdk-core (~> 3, >= 3.191.0)
      aws-sigv4 (~> 1.1)
    aws-sdk-core (3.191.5)
=======
    aws-partitions (1.914.0)
    aws-sdk-applicationautoscaling (1.80.0)
      aws-sdk-core (~> 3, >= 3.191.0)
      aws-sigv4 (~> 1.1)
    aws-sdk-core (3.192.0)
>>>>>>> 5aaae7d3
      aws-eventstream (~> 1, >= 1.3.0)
      aws-partitions (~> 1, >= 1.651.0)
      aws-sigv4 (~> 1.8)
      jmespath (~> 1, >= 1.6.1)
    aws-sdk-dynamodb (1.106.0)
      aws-sdk-core (~> 3, >= 3.191.0)
      aws-sigv4 (~> 1.1)
    aws-sigv4 (1.8.0)
      aws-eventstream (~> 1, >= 1.0.2)
    diff-lcs (1.5.1)
    docile (1.4.0)
    jmespath (1.6.2)
    rake (13.2.1)
    rspec (3.13.0)
      rspec-core (~> 3.13.0)
      rspec-expectations (~> 3.13.0)
      rspec-mocks (~> 3.13.0)
    rspec-core (3.13.0)
      rspec-support (~> 3.13.0)
    rspec-expectations (3.13.0)
      diff-lcs (>= 1.2.0, < 2.0)
      rspec-support (~> 3.13.0)
    rspec-mocks (3.13.0)
      diff-lcs (>= 1.2.0, < 2.0)
      rspec-support (~> 3.13.0)
    rspec-support (3.13.1)
    simplecov (0.22.0)
      docile (~> 1.1)
      simplecov-html (~> 0.11)
      simplecov_json_formatter (~> 0.1)
    simplecov-html (0.12.3)
    simplecov_json_formatter (0.1.4)

PLATFORMS
  aarch64-linux
  arm64-darwin
  ruby
  x86_64-darwin
  x86_64-linux

DEPENDENCIES
  bundler (~> 2.2)
  canvas_dynamodb!
  rake
  rspec (~> 3.12)
  simplecov (~> 0.22)

RUBY VERSION
   ruby 3.1.2p20

BUNDLED WITH
<<<<<<< HEAD
   2.5.7
=======
   2.5.9
>>>>>>> 5aaae7d3
<|MERGE_RESOLUTION|>--- conflicted
+++ resolved
@@ -9,19 +9,11 @@
   remote: https://rubygems.org/
   specs:
     aws-eventstream (1.3.0)
-<<<<<<< HEAD
-    aws-partitions (1.903.0)
-    aws-sdk-applicationautoscaling (1.80.0)
-      aws-sdk-core (~> 3, >= 3.191.0)
-      aws-sigv4 (~> 1.1)
-    aws-sdk-core (3.191.5)
-=======
     aws-partitions (1.914.0)
     aws-sdk-applicationautoscaling (1.80.0)
       aws-sdk-core (~> 3, >= 3.191.0)
       aws-sigv4 (~> 1.1)
     aws-sdk-core (3.192.0)
->>>>>>> 5aaae7d3
       aws-eventstream (~> 1, >= 1.3.0)
       aws-partitions (~> 1, >= 1.651.0)
       aws-sigv4 (~> 1.8)
@@ -73,8 +65,4 @@
    ruby 3.1.2p20
 
 BUNDLED WITH
-<<<<<<< HEAD
-   2.5.7
-=======
-   2.5.9
->>>>>>> 5aaae7d3
+   2.5.9