--- conflicted
+++ resolved
@@ -9,19 +9,11 @@
   remote: https://rubygems.org/
   specs:
     aws-eventstream (1.2.0)
-<<<<<<< HEAD
-    aws-partitions (1.828.0)
-    aws-sdk-applicationautoscaling (1.75.0)
-      aws-sdk-core (~> 3, >= 3.177.0)
-      aws-sigv4 (~> 1.1)
-    aws-sdk-core (3.183.1)
-=======
     aws-partitions (1.834.0)
     aws-sdk-applicationautoscaling (1.76.0)
       aws-sdk-core (~> 3, >= 3.184.0)
       aws-sigv4 (~> 1.1)
     aws-sdk-core (3.185.1)
->>>>>>> a5918370
       aws-eventstream (~> 1, >= 1.0.2)
       aws-partitions (~> 1, >= 1.651.0)
       aws-sigv4 (~> 1.5)
