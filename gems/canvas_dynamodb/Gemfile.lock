--- conflicted
+++ resolved
@@ -9,28 +9,16 @@
   remote: https://rubygems.org/
   specs:
     aws-eventstream (1.3.0)
-<<<<<<< HEAD
-    aws-partitions (1.923.0)
-    aws-sdk-applicationautoscaling (1.81.0)
-      aws-sdk-core (~> 3, >= 3.193.0)
-      aws-sigv4 (~> 1.1)
-    aws-sdk-core (3.194.0)
-=======
     aws-partitions (1.931.0)
     aws-sdk-applicationautoscaling (1.83.0)
       aws-sdk-core (~> 3, >= 3.193.0)
       aws-sigv4 (~> 1.1)
     aws-sdk-core (3.196.1)
->>>>>>> f6b60bb3
       aws-eventstream (~> 1, >= 1.3.0)
       aws-partitions (~> 1, >= 1.651.0)
       aws-sigv4 (~> 1.8)
       jmespath (~> 1, >= 1.6.1)
-<<<<<<< HEAD
-    aws-sdk-dynamodb (1.108.0)
-=======
     aws-sdk-dynamodb (1.109.0)
->>>>>>> f6b60bb3
       aws-sdk-core (~> 3, >= 3.193.0)
       aws-sigv4 (~> 1.1)
     aws-sigv4 (1.8.0)
