# frozen_string_literal: true

#
# Copyright (C) 2018 - present Instructure, Inc.
#
# This file is part of Canvas.
#
# Canvas is free software: you can redistribute it and/or modify it under
# the terms of the GNU Affero General Public License as published by the Free
# Software Foundation, version 3 of the License.
#
# Canvas is distributed in the hope that it will be useful, but WITHOUT ANY
# WARRANTY; without even the implied warranty of MERCHANTABILITY or FITNESS FOR
# A PARTICULAR PURPOSE. See the GNU Affero General Public License for more
# details.
#
# You should have received a copy of the GNU Affero General Public License along
# with this program. If not, see <http://www.gnu.org/licenses/>.
#
module CanvasDynamoDB

  class BatchBuilderBase

    MAX_BACKOFF_EXP = 10

    def initialize(database, backoff_exp = 0)
      if backoff_exp > MAX_BACKOFF_EXP
        raise "Exceeded maximum number of backoff attempts for batch" 
      end
      @database = database
      @backoff_exp = backoff_exp
      @pairs = []
    end

    def add(table_name, *vals)
      raise "Cannot add to an executed batch" if @result
      vals.each { |val| @pairs << [table_name, val] }
      self
    end

    def add_unprocessed(unprocessed)
      unprocessed.each_key do |table_name|
        add(table_name, *unprocessed[table_name])
      end
      self
    end

    def request_items(tables)
      tables
    end

    def execute_raw
      responses = []
      @pairs.each_slice(batch_size) do |batch|
        tables = {}
        batch.each do |pair|
          tables[pair[0]] ||= []
          tables[pair[0]] << pair[1]
        end
<<<<<<< HEAD
        sleep 2 ** @backoff_exp / 1000 if @backoff_exp > 0
=======
        sleep (2**@backoff_exp) / 1000 if @backoff_exp > 0
>>>>>>> 2d51e8e7
        resp = @database.send(operation, { request_items: request_items(tables) })
        responses << resp
        until resp.send(unprocessed_attr).empty?
          unprocessed_batch = self.class.new(@database, @backoff_exp + 1)
          unprocessed_batch.add_unprocessed(resp.send(unprocessed_attr))
          resp = unprocessed_batch.execute_raw(batch_size, unprocessed_attr)
          responses << resp
        end
      end
      responses
    end

  end

end<|MERGE_RESOLUTION|>--- conflicted
+++ resolved
@@ -18,15 +18,14 @@
 # with this program. If not, see <http://www.gnu.org/licenses/>.
 #
 module CanvasDynamoDB
-
   class BatchBuilderBase
-
     MAX_BACKOFF_EXP = 10
 
     def initialize(database, backoff_exp = 0)
       if backoff_exp > MAX_BACKOFF_EXP
-        raise "Exceeded maximum number of backoff attempts for batch" 
+        raise "Exceeded maximum number of backoff attempts for batch"
       end
+
       @database = database
       @backoff_exp = backoff_exp
       @pairs = []
@@ -34,6 +33,7 @@
 
     def add(table_name, *vals)
       raise "Cannot add to an executed batch" if @result
+
       vals.each { |val| @pairs << [table_name, val] }
       self
     end
@@ -57,11 +57,7 @@
           tables[pair[0]] ||= []
           tables[pair[0]] << pair[1]
         end
-<<<<<<< HEAD
-        sleep 2 ** @backoff_exp / 1000 if @backoff_exp > 0
-=======
         sleep (2**@backoff_exp) / 1000 if @backoff_exp > 0
->>>>>>> 2d51e8e7
         resp = @database.send(operation, { request_items: request_items(tables) })
         responses << resp
         until resp.send(unprocessed_attr).empty?
@@ -73,7 +69,5 @@
       end
       responses
     end
-
   end
-
 end