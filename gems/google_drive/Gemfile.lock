--- conflicted
+++ resolved
@@ -62,12 +62,9 @@
     net-http (0.6.0)
       uri
     os (1.1.4)
-<<<<<<< HEAD
-=======
     pp (0.6.2)
       prettyprint
     prettyprint (0.2.0)
->>>>>>> 0ef5b089
     psych (5.2.3)
       date
       stringio
