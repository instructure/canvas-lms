--- conflicted
+++ resolved
@@ -61,11 +61,7 @@
     rake (13.2.1)
     rdoc (6.6.3.1)
       psych (>= 4.0.0)
-<<<<<<< HEAD
-    reline (0.5.1)
-=======
     reline (0.5.2)
->>>>>>> 68d85f52
       io-console (~> 0.5)
     representable (3.2.0)
       declarative (< 0.1.0)
@@ -121,8 +117,4 @@
    ruby 3.1.2p20
 
 BUNDLED WITH
-<<<<<<< HEAD
-   2.5.7
-=======
-   2.5.9
->>>>>>> 68d85f52
+   2.5.9