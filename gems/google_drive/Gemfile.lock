--- conflicted
+++ resolved
@@ -10,11 +10,7 @@
     addressable (2.8.7)
       public_suffix (>= 2.0.2, < 7.0)
     base64 (0.3.0)
-<<<<<<< HEAD
-    bigdecimal (3.2.3)
-=======
     bigdecimal (3.3.1)
->>>>>>> 8d1d98d9
     crack (1.0.0)
       bigdecimal
       rexml
@@ -24,11 +20,7 @@
       reline (>= 0.3.8)
     declarative (0.0.20)
     diff-lcs (1.6.2)
-<<<<<<< HEAD
-    erb (5.0.2)
-=======
     erb (5.1.1)
->>>>>>> 8d1d98d9
     faraday (2.14.0)
       faraday-net_http (>= 2.0, < 3.5)
       json
@@ -82,11 +74,7 @@
       stringio
     public_suffix (6.0.2)
     rake (13.3.0)
-<<<<<<< HEAD
-    rdoc (6.14.2)
-=======
     rdoc (6.15.0)
->>>>>>> 8d1d98d9
       erb
       psych (>= 4.0.0)
       tsort
