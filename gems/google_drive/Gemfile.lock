--- conflicted
+++ resolved
@@ -45,11 +45,7 @@
     hashdiff (1.1.0)
     httpclient (2.8.3)
     io-console (0.7.2)
-<<<<<<< HEAD
-    irb (1.13.2)
-=======
     irb (1.14.0)
->>>>>>> 2099f615
       rdoc (>= 4.0.0)
       reline (>= 0.4.2)
     jwt (2.8.2)
