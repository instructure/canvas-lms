PATH
  remote: .
  specs:
    google_drive (1.0.0)
      google-apis-drive_v3 (~> 0.43)

GEM
  remote: https://rubygems.org/
  specs:
    addressable (2.8.6)
      public_suffix (>= 2.0.2, < 6.0)
    bigdecimal (3.1.6)
    crack (1.0.0)
      bigdecimal
      rexml
    debug (1.9.1)
      irb (~> 1.10)
      reline (>= 0.3.8)
    declarative (0.0.20)
    diff-lcs (1.5.1)
    faraday (2.9.0)
      faraday-net_http (>= 2.0, < 3.2)
    faraday-net_http (3.1.0)
      net-http
    google-apis-core (0.13.0)
      addressable (~> 2.5, >= 2.5.1)
      googleauth (~> 1.9)
      httpclient (>= 2.8.1, < 3.a)
      mini_mime (~> 1.0)
      representable (~> 3.0)
      retriable (>= 2.0, < 4.a)
      rexml
    google-apis-drive_v3 (0.48.0)
      google-apis-core (>= 0.12.0, < 2.a)
    google-cloud-env (2.1.1)
      faraday (>= 1.0, < 3.a)
<<<<<<< HEAD
    googleauth (1.10.0)
=======
    googleauth (1.11.0)
>>>>>>> e0cb78f8
      faraday (>= 1.0, < 3.a)
      google-cloud-env (~> 2.1)
      jwt (>= 1.4, < 3.0)
      multi_json (~> 1.11)
      os (>= 0.9, < 2.0)
      signet (>= 0.16, < 2.a)
    hashdiff (1.1.0)
    httpclient (2.8.3)
    io-console (0.7.2)
    irb (1.11.2)
      rdoc
      reline (>= 0.4.2)
    jwt (2.8.0)
      base64
    mini_mime (1.1.5)
    multi_json (1.15.0)
    net-http (0.4.1)
      uri
    os (1.1.4)
    psych (5.1.2)
      stringio
    public_suffix (5.0.4)
    rake (13.1.0)
    rdoc (6.6.2)
      psych (>= 4.0.0)
    reline (0.4.2)
      io-console (~> 0.5)
    representable (3.2.0)
      declarative (< 0.1.0)
      trailblazer-option (>= 0.1.1, < 0.2.0)
      uber (< 0.2.0)
    retriable (3.1.2)
    rexml (3.2.6)
    rspec (3.13.0)
      rspec-core (~> 3.13.0)
      rspec-expectations (~> 3.13.0)
      rspec-mocks (~> 3.13.0)
    rspec-core (3.13.0)
      rspec-support (~> 3.13.0)
    rspec-expectations (3.13.0)
      diff-lcs (>= 1.2.0, < 2.0)
      rspec-support (~> 3.13.0)
    rspec-mocks (3.13.0)
      diff-lcs (>= 1.2.0, < 2.0)
      rspec-support (~> 3.13.0)
    rspec-support (3.13.0)
<<<<<<< HEAD
    signet (0.18.0)
=======
    signet (0.19.0)
>>>>>>> e0cb78f8
      addressable (~> 2.8)
      faraday (>= 0.17.5, < 3.a)
      jwt (>= 1.5, < 3.0)
      multi_json (~> 1.10)
    stringio (3.1.0)
    timecop (0.9.8)
    trailblazer-option (0.1.2)
    uber (0.1.0)
    uri (0.13.0)
<<<<<<< HEAD
    webmock (3.20.0)
=======
    webmock (3.22.0)
>>>>>>> e0cb78f8
      addressable (>= 2.8.0)
      crack (>= 0.3.2)
      hashdiff (>= 0.4.0, < 2.0.0)

PLATFORMS
  aarch64-linux
  arm64-darwin
  ruby
  x86_64-darwin
  x86_64-linux

DEPENDENCIES
  bundler
  debug
  google_drive!
  rake
  rspec (~> 3.12)
  timecop
  webmock

BUNDLED WITH
   2.5.6<|MERGE_RESOLUTION|>--- conflicted
+++ resolved
@@ -9,6 +9,7 @@
   specs:
     addressable (2.8.6)
       public_suffix (>= 2.0.2, < 6.0)
+    base64 (0.2.0)
     bigdecimal (3.1.6)
     crack (1.0.0)
       bigdecimal
@@ -34,11 +35,7 @@
       google-apis-core (>= 0.12.0, < 2.a)
     google-cloud-env (2.1.1)
       faraday (>= 1.0, < 3.a)
-<<<<<<< HEAD
-    googleauth (1.10.0)
-=======
     googleauth (1.11.0)
->>>>>>> e0cb78f8
       faraday (>= 1.0, < 3.a)
       google-cloud-env (~> 2.1)
       jwt (>= 1.4, < 3.0)
@@ -85,11 +82,7 @@
       diff-lcs (>= 1.2.0, < 2.0)
       rspec-support (~> 3.13.0)
     rspec-support (3.13.0)
-<<<<<<< HEAD
-    signet (0.18.0)
-=======
     signet (0.19.0)
->>>>>>> e0cb78f8
       addressable (~> 2.8)
       faraday (>= 0.17.5, < 3.a)
       jwt (>= 1.5, < 3.0)
@@ -99,11 +92,7 @@
     trailblazer-option (0.1.2)
     uber (0.1.0)
     uri (0.13.0)
-<<<<<<< HEAD
-    webmock (3.20.0)
-=======
     webmock (3.22.0)
->>>>>>> e0cb78f8
       addressable (>= 2.8.0)
       crack (>= 0.3.2)
       hashdiff (>= 0.4.0, < 2.0.0)
