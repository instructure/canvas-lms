--- conflicted
+++ resolved
@@ -30,10 +30,6 @@
       representable (~> 3.0)
       retriable (>= 2.0, < 4.a)
       rexml
-<<<<<<< HEAD
-      webrick
-=======
->>>>>>> cdbe51e4
     google-apis-drive_v3 (0.46.0)
       google-apis-core (>= 0.11.0, < 2.a)
     google-cloud-env (2.1.0)
@@ -48,11 +44,7 @@
     hashdiff (1.1.0)
     httpclient (2.8.3)
     io-console (0.7.1)
-<<<<<<< HEAD
-    irb (1.10.1)
-=======
     irb (1.11.1)
->>>>>>> cdbe51e4
       rdoc
       reline (>= 0.4.2)
     jwt (2.7.1)
