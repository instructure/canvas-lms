PATH
  remote: .
  specs:
    google_drive (1.0.0)
      google-apis-drive_v3 (~> 0.43)

GEM
  remote: https://rubygems.org/
  specs:
    addressable (2.8.6)
      public_suffix (>= 2.0.2, < 6.0)
<<<<<<< HEAD
    base64 (0.2.0)
    bigdecimal (3.1.6)
    crack (0.4.6)
=======
    bigdecimal (3.1.6)
    crack (1.0.0)
>>>>>>> 9d21a3c2
      bigdecimal
      rexml
    debug (1.9.1)
      irb (~> 1.10)
      reline (>= 0.3.8)
    declarative (0.0.20)
<<<<<<< HEAD
    diff-lcs (1.5.0)
    faraday (2.7.12)
      base64
      faraday-net_http (>= 2.0, < 3.1)
      ruby2_keywords (>= 0.0.4)
    faraday-net_http (3.0.2)
=======
    diff-lcs (1.5.1)
    faraday (2.9.0)
      faraday-net_http (>= 2.0, < 3.2)
    faraday-net_http (3.1.0)
      net-http
>>>>>>> 9d21a3c2
    google-apis-core (0.13.0)
      addressable (~> 2.5, >= 2.5.1)
      googleauth (~> 1.9)
      httpclient (>= 2.8.1, < 3.a)
      mini_mime (~> 1.0)
      representable (~> 3.0)
      retriable (>= 2.0, < 4.a)
      rexml
    google-apis-drive_v3 (0.48.0)
      google-apis-core (>= 0.12.0, < 2.a)
<<<<<<< HEAD
    google-cloud-env (2.1.0)
      faraday (>= 1.0, < 3.a)
    googleauth (1.9.2)
=======
    google-cloud-env (2.1.1)
      faraday (>= 1.0, < 3.a)
    googleauth (1.10.0)
>>>>>>> 9d21a3c2
      faraday (>= 1.0, < 3.a)
      google-cloud-env (~> 2.1)
      jwt (>= 1.4, < 3.0)
      multi_json (~> 1.11)
      os (>= 0.9, < 2.0)
      signet (>= 0.16, < 2.a)
    hashdiff (1.1.0)
    httpclient (2.8.3)
    io-console (0.7.2)
<<<<<<< HEAD
    irb (1.11.1)
=======
    irb (1.11.2)
>>>>>>> 9d21a3c2
      rdoc
      reline (>= 0.4.2)
    jwt (2.7.1)
    mini_mime (1.1.5)
    multi_json (1.15.0)
    net-http (0.4.1)
      uri
    os (1.1.4)
    psych (5.1.2)
      stringio
    public_suffix (5.0.4)
    rake (13.1.0)
    rdoc (6.6.2)
      psych (>= 4.0.0)
    reline (0.4.2)
      io-console (~> 0.5)
    representable (3.2.0)
      declarative (< 0.1.0)
      trailblazer-option (>= 0.1.1, < 0.2.0)
      uber (< 0.2.0)
    retriable (3.1.2)
    rexml (3.2.6)
    rspec (3.13.0)
      rspec-core (~> 3.13.0)
      rspec-expectations (~> 3.13.0)
      rspec-mocks (~> 3.13.0)
    rspec-core (3.13.0)
      rspec-support (~> 3.13.0)
    rspec-expectations (3.13.0)
      diff-lcs (>= 1.2.0, < 2.0)
      rspec-support (~> 3.13.0)
    rspec-mocks (3.13.0)
      diff-lcs (>= 1.2.0, < 2.0)
      rspec-support (~> 3.13.0)
    rspec-support (3.13.0)
    signet (0.18.0)
      addressable (~> 2.8)
      faraday (>= 0.17.5, < 3.a)
      jwt (>= 1.5, < 3.0)
      multi_json (~> 1.10)
    stringio (3.1.0)
    timecop (0.9.8)
    trailblazer-option (0.1.2)
    uber (0.1.0)
    uri (0.13.0)
    webmock (3.20.0)
      addressable (>= 2.8.0)
      crack (>= 0.3.2)
      hashdiff (>= 0.4.0, < 2.0.0)

PLATFORMS
  aarch64-linux
  arm64-darwin
  ruby
  x86_64-darwin
  x86_64-linux

DEPENDENCIES
  bundler
  debug
  google_drive!
  rake
  rspec (~> 3.12)
  timecop
  webmock

BUNDLED WITH
   2.5.6<|MERGE_RESOLUTION|>--- conflicted
+++ resolved
@@ -9,34 +9,19 @@
   specs:
     addressable (2.8.6)
       public_suffix (>= 2.0.2, < 6.0)
-<<<<<<< HEAD
-    base64 (0.2.0)
-    bigdecimal (3.1.6)
-    crack (0.4.6)
-=======
     bigdecimal (3.1.6)
     crack (1.0.0)
->>>>>>> 9d21a3c2
       bigdecimal
       rexml
     debug (1.9.1)
       irb (~> 1.10)
       reline (>= 0.3.8)
     declarative (0.0.20)
-<<<<<<< HEAD
-    diff-lcs (1.5.0)
-    faraday (2.7.12)
-      base64
-      faraday-net_http (>= 2.0, < 3.1)
-      ruby2_keywords (>= 0.0.4)
-    faraday-net_http (3.0.2)
-=======
     diff-lcs (1.5.1)
     faraday (2.9.0)
       faraday-net_http (>= 2.0, < 3.2)
     faraday-net_http (3.1.0)
       net-http
->>>>>>> 9d21a3c2
     google-apis-core (0.13.0)
       addressable (~> 2.5, >= 2.5.1)
       googleauth (~> 1.9)
@@ -47,15 +32,9 @@
       rexml
     google-apis-drive_v3 (0.48.0)
       google-apis-core (>= 0.12.0, < 2.a)
-<<<<<<< HEAD
-    google-cloud-env (2.1.0)
-      faraday (>= 1.0, < 3.a)
-    googleauth (1.9.2)
-=======
     google-cloud-env (2.1.1)
       faraday (>= 1.0, < 3.a)
     googleauth (1.10.0)
->>>>>>> 9d21a3c2
       faraday (>= 1.0, < 3.a)
       google-cloud-env (~> 2.1)
       jwt (>= 1.4, < 3.0)
@@ -65,11 +44,7 @@
     hashdiff (1.1.0)
     httpclient (2.8.3)
     io-console (0.7.2)
-<<<<<<< HEAD
-    irb (1.11.1)
-=======
     irb (1.11.2)
->>>>>>> 9d21a3c2
       rdoc
       reline (>= 0.4.2)
     jwt (2.7.1)
