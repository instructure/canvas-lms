PATH
  remote: .
  specs:
    google_drive (1.0.0)
      google-apis-drive_v3 (~> 0.43)

GEM
  remote: https://rubygems.org/
  specs:
    addressable (2.8.7)
      public_suffix (>= 2.0.2, < 7.0)
    base64 (0.2.0)
    bigdecimal (3.1.8)
    crack (1.0.0)
      bigdecimal
      rexml
    debug (1.9.2)
      irb (~> 1.10)
      reline (>= 0.3.8)
    declarative (0.0.20)
    diff-lcs (1.5.1)
    faraday (2.10.1)
      faraday-net_http (>= 2.0, < 3.2)
      logger
    faraday-net_http (3.1.1)
      net-http
    google-apis-core (0.15.1)
      addressable (~> 2.5, >= 2.5.1)
      googleauth (~> 1.9)
      httpclient (>= 2.8.3, < 3.a)
      mini_mime (~> 1.0)
      mutex_m
      representable (~> 3.0)
      retriable (>= 2.0, < 4.a)
    google-apis-drive_v3 (0.55.0)
      google-apis-core (>= 0.15.0, < 2.a)
    google-cloud-env (2.2.0)
      faraday (>= 1.0, < 3.a)
    googleauth (1.11.0)
      faraday (>= 1.0, < 3.a)
      google-cloud-env (~> 2.1)
      jwt (>= 1.4, < 3.0)
      multi_json (~> 1.11)
      os (>= 0.9, < 2.0)
      signet (>= 0.16, < 2.a)
    hashdiff (1.1.1)
    httpclient (2.8.3)
    io-console (0.7.2)
    irb (1.14.0)
      rdoc (>= 4.0.0)
      reline (>= 0.4.2)
    jwt (2.8.2)
      base64
    logger (1.6.1)
    mini_mime (1.1.5)
    multi_json (1.15.0)
    mutex_m (0.2.0)
    net-http (0.4.1)
      uri
    os (1.1.4)
    psych (5.1.2)
      stringio
    public_suffix (6.0.1)
    rake (13.2.1)
    rdoc (6.7.0)
      psych (>= 4.0.0)
    reline (0.5.9)
      io-console (~> 0.5)
    representable (3.2.0)
      declarative (< 0.1.0)
      trailblazer-option (>= 0.1.1, < 0.2.0)
      uber (< 0.2.0)
    retriable (3.1.2)
<<<<<<< HEAD
    rexml (3.3.6)
      strscan
=======
    rexml (3.3.7)
>>>>>>> 40f900be
    rspec (3.13.0)
      rspec-core (~> 3.13.0)
      rspec-expectations (~> 3.13.0)
      rspec-mocks (~> 3.13.0)
    rspec-core (3.13.1)
      rspec-support (~> 3.13.0)
    rspec-expectations (3.13.2)
      diff-lcs (>= 1.2.0, < 2.0)
      rspec-support (~> 3.13.0)
    rspec-mocks (3.13.1)
      diff-lcs (>= 1.2.0, < 2.0)
      rspec-support (~> 3.13.0)
    rspec-support (3.13.1)
    signet (0.19.0)
      addressable (~> 2.8)
      faraday (>= 0.17.5, < 3.a)
      jwt (>= 1.5, < 3.0)
      multi_json (~> 1.10)
    stringio (3.1.1)
    timecop (0.9.10)
    trailblazer-option (0.1.2)
    uber (0.1.0)
    uri (0.13.1)
    webmock (3.23.1)
      addressable (>= 2.8.0)
      crack (>= 0.3.2)
      hashdiff (>= 0.4.0, < 2.0.0)

PLATFORMS
  aarch64-linux
  arm64-darwin
  ruby
  x86_64-darwin
  x86_64-linux

DEPENDENCIES
  bundler
  debug
  google_drive!
  rake
  rspec (~> 3.12)
  timecop
  webmock

RUBY VERSION
   ruby 3.1.2p20

BUNDLED WITH
   2.5.10<|MERGE_RESOLUTION|>--- conflicted
+++ resolved
@@ -71,12 +71,7 @@
       trailblazer-option (>= 0.1.1, < 0.2.0)
       uber (< 0.2.0)
     retriable (3.1.2)
-<<<<<<< HEAD
-    rexml (3.3.6)
-      strscan
-=======
     rexml (3.3.7)
->>>>>>> 40f900be
     rspec (3.13.0)
       rspec-core (~> 3.13.0)
       rspec-expectations (~> 3.13.0)
