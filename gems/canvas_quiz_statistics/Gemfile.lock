--- conflicted
+++ resolved
@@ -49,11 +49,7 @@
       concurrent-ruby (~> 1.0)
     idn-ruby (0.1.5)
     io-console (0.7.2)
-<<<<<<< HEAD
-    irb (1.13.2)
-=======
     irb (1.14.0)
->>>>>>> 4f488e94
       rdoc (>= 4.0.0)
       reline (>= 0.4.2)
     mini_portile2 (2.8.7)
