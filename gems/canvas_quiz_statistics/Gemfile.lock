--- conflicted
+++ resolved
@@ -60,19 +60,6 @@
     logger (1.7.0)
     mini_portile2 (2.8.8)
     minitest (5.25.5)
-<<<<<<< HEAD
-    mutex_m (0.3.0)
-    nokogiri (1.18.7)
-      mini_portile2 (~> 2.8.2)
-      racc (~> 1.4)
-    nokogiri (1.18.7-aarch64-linux-gnu)
-      racc (~> 1.4)
-    nokogiri (1.18.7-arm64-darwin)
-      racc (~> 1.4)
-    nokogiri (1.18.7-x86_64-darwin)
-      racc (~> 1.4)
-    nokogiri (1.18.7-x86_64-linux-gnu)
-=======
     nokogiri (1.18.8)
       mini_portile2 (~> 2.8.2)
       racc (~> 1.4)
@@ -83,7 +70,6 @@
     nokogiri (1.18.8-x86_64-darwin)
       racc (~> 1.4)
     nokogiri (1.18.8-x86_64-linux-gnu)
->>>>>>> 2bd5305a
       racc (~> 1.4)
     pp (0.6.2)
       prettyprint
@@ -120,11 +106,7 @@
       simplecov_json_formatter (~> 0.1)
     simplecov-html (0.13.1)
     simplecov_json_formatter (0.1.4)
-<<<<<<< HEAD
-    stringio (3.1.6)
-=======
     stringio (3.1.7)
->>>>>>> 2bd5305a
     twitter-text (3.1.0)
       idn-ruby
       unf (~> 0.1.0)
