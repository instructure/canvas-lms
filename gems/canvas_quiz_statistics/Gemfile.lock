--- conflicted
+++ resolved
@@ -87,11 +87,7 @@
       diff-lcs (>= 1.2.0, < 2.0)
       rspec-support (~> 3.13.0)
     rspec-support (3.13.1)
-<<<<<<< HEAD
-    sanitize (6.1.2)
-=======
     sanitize (6.1.3)
->>>>>>> 37d6122c
       crass (~> 1.0.2)
       nokogiri (>= 1.12.0)
     simplecov (0.22.0)
