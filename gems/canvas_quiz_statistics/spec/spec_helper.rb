# frozen_string_literal: true

#
# Copyright (C) 2014 - present Instructure, Inc.
#
# This file is part of Canvas.
#
# Canvas is free software: you can redistribute it and/or modify it under
# the terms of the GNU Affero General Public License as published by the Free
# Software Foundation, version 3 of the License.
#
# Canvas is distributed in the hope that it will be useful, but WITHOUT ANY
# WARRANTY; without even the implied warranty of MERCHANTABILITY or FITNESS FOR
# A PARTICULAR PURPOSE. See the GNU Affero General Public License for more
# details.
#
# You should have received a copy of the GNU Affero General Public License along
# with this program. If not, see <http://www.gnu.org/licenses/>.

begin
  require '../../spec/coverage_tool.rb'
  CoverageTool.start('canvas-quiz-statistics-gem')
rescue LoadError => e
  puts "Error: #{e} "
end

require 'byebug'
require 'canvas_quiz_statistics'

Constants = CanvasQuizStatistics::Analyzers::Base::Constants

RSpec.configure do |config|
  config.run_all_when_everything_filtered = true
  config.filter_run :focus
  config.color = true
  config.order = 'random'
end

File.join(File.dirname(__FILE__), 'canvas_quiz_statistics').tap do |cwd|
  # spec support in support/
  Dir.glob(File.join([
<<<<<<< HEAD
                         cwd, 'support', '**', '*.rb'
                     ])).each { |file| require file }

  # specs for shared metrics in analyzers/shared_metrics
  Dir.glob(File.join([
                         cwd, 'analyzers', 'shared_metrics', '**', '*.rb'
                     ])).each { |file| require file }
=======
                       cwd, 'support', '**', '*.rb'
                     ])).sort.each { |file| require file }

  # specs for shared metrics in analyzers/shared_metrics
  Dir.glob(File.join([
                       cwd, 'analyzers', 'shared_metrics', '**', '*.rb'
                     ])).sort.each { |file| require file }
>>>>>>> 2d51e8e7
end<|MERGE_RESOLUTION|>--- conflicted
+++ resolved
@@ -39,15 +39,6 @@
 File.join(File.dirname(__FILE__), 'canvas_quiz_statistics').tap do |cwd|
   # spec support in support/
   Dir.glob(File.join([
-<<<<<<< HEAD
-                         cwd, 'support', '**', '*.rb'
-                     ])).each { |file| require file }
-
-  # specs for shared metrics in analyzers/shared_metrics
-  Dir.glob(File.join([
-                         cwd, 'analyzers', 'shared_metrics', '**', '*.rb'
-                     ])).each { |file| require file }
-=======
                        cwd, 'support', '**', '*.rb'
                      ])).sort.each { |file| require file }
 
@@ -55,5 +46,4 @@
   Dir.glob(File.join([
                        cwd, 'analyzers', 'shared_metrics', '**', '*.rb'
                      ])).sort.each { |file| require file }
->>>>>>> 2d51e8e7
 end