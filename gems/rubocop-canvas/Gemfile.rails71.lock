PATH
  remote: .
  specs:
    rubocop-canvas (1.0.0)
      activesupport (>= 7.0)
      jira_ref_parser (= 1.0.1)
      outrigger (~> 3.0, >= 3.0.1)
      railties (~> 7.0)
      rubocop (~> 1.19)
      rubocop-rails (~> 2.19)

GEM
  remote: https://rubygems.org/
  specs:
    actionpack (7.1.3)
      actionview (= 7.1.3)
      activesupport (= 7.1.3)
      nokogiri (>= 1.8.5)
      racc
      rack (>= 2.2.4)
      rack-session (>= 1.0.1)
      rack-test (>= 0.6.3)
      rails-dom-testing (~> 2.2)
      rails-html-sanitizer (~> 1.6)
    actionview (7.1.3)
      activesupport (= 7.1.3)
      builder (~> 3.1)
      erubi (~> 1.11)
      rails-dom-testing (~> 2.2)
      rails-html-sanitizer (~> 1.6)
    activemodel (7.1.3)
      activesupport (= 7.1.3)
    activerecord (7.1.3)
      activemodel (= 7.1.3)
      activesupport (= 7.1.3)
      timeout (>= 0.4.0)
    activesupport (7.1.3)
      base64
      bigdecimal
      concurrent-ruby (~> 1.0, >= 1.0.2)
      connection_pool (>= 2.2.5)
      drb
      i18n (>= 1.6, < 2)
      minitest (>= 5.1)
      mutex_m
      tzinfo (~> 2.0)
    ast (2.4.2)
    base64 (0.2.0)
    bigdecimal (3.1.7)
    builder (3.2.4)
    concurrent-ruby (1.2.3)
    connection_pool (2.4.1)
    crass (1.0.6)
    debug (1.9.2)
      irb (~> 1.10)
      reline (>= 0.3.8)
    diff-lcs (1.5.1)
    drb (2.2.1)
    erubi (1.12.0)
    i18n (1.14.4)
      concurrent-ruby (~> 1.0)
    io-console (0.7.2)
    irb (1.12.0)
      rdoc
      reline (>= 0.4.2)
    jira_ref_parser (1.0.1)
    json (2.7.1)
    language_server-protocol (3.17.0.3)
    loofah (2.22.0)
      crass (~> 1.0.2)
      nokogiri (>= 1.12.0)
<<<<<<< HEAD
    mini_portile2 (2.8.5)
    minitest (5.22.3)
    mutex_m (0.2.0)
    nokogiri (1.16.3)
      mini_portile2 (~> 2.8.2)
      racc (~> 1.4)
    nokogiri (1.16.3-aarch64-linux)
      racc (~> 1.4)
    nokogiri (1.16.3-arm64-darwin)
      racc (~> 1.4)
    nokogiri (1.16.3-x86_64-darwin)
      racc (~> 1.4)
    nokogiri (1.16.3-x86_64-linux)
=======
    mini_portile2 (2.8.6)
    minitest (5.22.3)
    mutex_m (0.2.0)
    nokogiri (1.16.4)
      mini_portile2 (~> 2.8.2)
      racc (~> 1.4)
    nokogiri (1.16.4-aarch64-linux)
      racc (~> 1.4)
    nokogiri (1.16.4-arm64-darwin)
      racc (~> 1.4)
    nokogiri (1.16.4-x86_64-darwin)
      racc (~> 1.4)
    nokogiri (1.16.4-x86_64-linux)
>>>>>>> 5aaae7d3
      racc (~> 1.4)
    outrigger (3.0.2)
      activerecord (>= 6.0, < 7.2)
      railties (>= 6.0, < 7.2)
    parallel (1.24.0)
    parser (3.3.0.5)
      ast (~> 2.4.1)
      racc
    psych (5.1.2)
      stringio
    racc (1.7.3)
    rack (3.0.10)
    rack-session (2.0.0)
      rack (>= 3.0.0)
    rack-test (2.1.0)
      rack (>= 1.3)
    rackup (2.1.0)
      rack (>= 3)
      webrick (~> 1.8)
    rails-dom-testing (2.2.0)
      activesupport (>= 5.0.0)
      minitest
      nokogiri (>= 1.6)
    rails-html-sanitizer (1.6.0)
      loofah (~> 2.21)
      nokogiri (~> 1.14)
    railties (7.1.3)
      actionpack (= 7.1.3)
      activesupport (= 7.1.3)
      irb
      rackup (>= 1.0.0)
      rake (>= 12.2)
      thor (~> 1.0, >= 1.2.2)
      zeitwerk (~> 2.6)
    rainbow (3.1.1)
    rake (13.2.1)
    rdoc (6.6.3.1)
      psych (>= 4.0.0)
    regexp_parser (2.9.0)
<<<<<<< HEAD
    reline (0.5.1)
=======
    reline (0.5.2)
>>>>>>> 5aaae7d3
      io-console (~> 0.5)
    rexml (3.2.6)
    rspec (3.13.0)
      rspec-core (~> 3.13.0)
      rspec-expectations (~> 3.13.0)
      rspec-mocks (~> 3.13.0)
    rspec-core (3.13.0)
      rspec-support (~> 3.13.0)
    rspec-expectations (3.13.0)
      diff-lcs (>= 1.2.0, < 2.0)
      rspec-support (~> 3.13.0)
    rspec-mocks (3.13.0)
      diff-lcs (>= 1.2.0, < 2.0)
      rspec-support (~> 3.13.0)
    rspec-support (3.13.1)
<<<<<<< HEAD
    rubocop (1.63.1)
=======
    rubocop (1.63.2)
>>>>>>> 5aaae7d3
      json (~> 2.3)
      language_server-protocol (>= 3.17.0)
      parallel (~> 1.10)
      parser (>= 3.3.0.2)
      rainbow (>= 2.2.2, < 4.0)
      regexp_parser (>= 1.8, < 3.0)
      rexml (>= 3.2.5, < 4.0)
      rubocop-ast (>= 1.31.1, < 2.0)
      ruby-progressbar (~> 1.7)
      unicode-display_width (>= 2.4.0, < 3.0)
    rubocop-ast (1.31.2)
      parser (>= 3.3.0.4)
    rubocop-rails (2.24.1)
      activesupport (>= 4.2.0)
      rack (>= 1.1)
      rubocop (>= 1.33.0, < 2.0)
      rubocop-ast (>= 1.31.1, < 2.0)
    ruby-progressbar (1.13.0)
    stringio (3.1.0)
    thor (1.3.1)
    timeout (0.4.1)
    tzinfo (2.0.6)
      concurrent-ruby (~> 1.0)
    unicode-display_width (2.5.0)
    webrick (1.8.1)
    zeitwerk (2.6.13)

PLATFORMS
  aarch64-linux
  arm64-darwin
  ruby
  x86_64-darwin
  x86_64-linux

DEPENDENCIES
  bundler (~> 2.2)
  debug
  rake
  rspec (~> 3.12)
  rubocop-canvas!

RUBY VERSION
   ruby 3.1.2p20

BUNDLED WITH
<<<<<<< HEAD
   2.5.7
=======
   2.5.9
>>>>>>> 5aaae7d3
<|MERGE_RESOLUTION|>--- conflicted
+++ resolved
@@ -69,21 +69,6 @@
     loofah (2.22.0)
       crass (~> 1.0.2)
       nokogiri (>= 1.12.0)
-<<<<<<< HEAD
-    mini_portile2 (2.8.5)
-    minitest (5.22.3)
-    mutex_m (0.2.0)
-    nokogiri (1.16.3)
-      mini_portile2 (~> 2.8.2)
-      racc (~> 1.4)
-    nokogiri (1.16.3-aarch64-linux)
-      racc (~> 1.4)
-    nokogiri (1.16.3-arm64-darwin)
-      racc (~> 1.4)
-    nokogiri (1.16.3-x86_64-darwin)
-      racc (~> 1.4)
-    nokogiri (1.16.3-x86_64-linux)
-=======
     mini_portile2 (2.8.6)
     minitest (5.22.3)
     mutex_m (0.2.0)
@@ -97,7 +82,6 @@
     nokogiri (1.16.4-x86_64-darwin)
       racc (~> 1.4)
     nokogiri (1.16.4-x86_64-linux)
->>>>>>> 5aaae7d3
       racc (~> 1.4)
     outrigger (3.0.2)
       activerecord (>= 6.0, < 7.2)
@@ -137,11 +121,7 @@
     rdoc (6.6.3.1)
       psych (>= 4.0.0)
     regexp_parser (2.9.0)
-<<<<<<< HEAD
-    reline (0.5.1)
-=======
     reline (0.5.2)
->>>>>>> 5aaae7d3
       io-console (~> 0.5)
     rexml (3.2.6)
     rspec (3.13.0)
@@ -157,11 +137,7 @@
       diff-lcs (>= 1.2.0, < 2.0)
       rspec-support (~> 3.13.0)
     rspec-support (3.13.1)
-<<<<<<< HEAD
-    rubocop (1.63.1)
-=======
     rubocop (1.63.2)
->>>>>>> 5aaae7d3
       json (~> 2.3)
       language_server-protocol (>= 3.17.0)
       parallel (~> 1.10)
@@ -207,8 +183,4 @@
    ruby 3.1.2p20
 
 BUNDLED WITH
-<<<<<<< HEAD
-   2.5.7
-=======
-   2.5.9
->>>>>>> 5aaae7d3
+   2.5.9