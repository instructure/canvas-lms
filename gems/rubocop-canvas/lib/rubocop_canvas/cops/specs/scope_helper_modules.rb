--- conflicted
+++ resolved
@@ -36,6 +36,7 @@
 
         def on_def(node)
           return unless top_level_def?(node)
+
           add_offense node, message: MSG, severity: :warning
         end
 
@@ -45,14 +46,10 @@
           return false unless node.def_type?
           return false if node.ancestors.any? do |ancestor|
             ancestor.module_type? || ancestor.class_type? ||
-<<<<<<< HEAD
-              ancestor.type == :block &&
-                WHITELISTED_BLOCKS.include?(ancestor.method_name)
-=======
             (ancestor.type == :block &&
             WHITELISTED_BLOCKS.include?(ancestor.method_name))
->>>>>>> 2d51e8e7
           end
+
           true
         end
       end
