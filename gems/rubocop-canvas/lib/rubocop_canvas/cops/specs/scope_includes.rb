# frozen_string_literal: true

#
# Copyright (C) 2017 - present Instructure, Inc.
#
# This file is part of Canvas.
#
# Canvas is free software: you can redistribute it and/or modify it under
# the terms of the GNU Affero General Public License as published by the Free
# Software Foundation, version 3 of the License.
#
# Canvas is distributed in the hope that it will be useful, but WITHOUT ANY
# WARRANTY; without even the implied warranty of MERCHANTABILITY or FITNESS FOR
# A PARTICULAR PURPOSE. See the GNU Affero General Public License for more
# details.
#
# You should have received a copy of the GNU Affero General Public License along
# with this program. If not, see <http://www.gnu.org/licenses/>.

# frozen_string_literal: true
module RuboCop
  module Cop
    module Specs
      class ScopeIncludes < Cop
        MSG = "Never `include` a module at the top-level. Otherwise its "\
              "methods will be added to `Object` (and thus everything), "\
              "causing all sorts of mayhem. Move this inside a `describe`, "\
              "`shared_context`, etc."

        WHITELISTED_BLOCKS = %i[
          class_eval
          context
          describe
          shared_context
          shared_examples
          shared_examples_for
          new
        ].freeze

        def on_send(node)
          receiver, method_name, *_args = *node
          return unless receiver.nil?
          return unless method_name == :include
          return if whitelisted_ancestor?(node)

          add_offense node, message: MSG, severity: :error
        end

        private

        def whitelisted_ancestor?(node)
          node.ancestors.any? do |ancestor|
            ancestor.module_type? ||
<<<<<<< HEAD
            ancestor.class_type? ||
            ancestor.def_type? ||
            ancestor.block_type? &&
              WHITELISTED_BLOCKS.include?(ancestor.method_name)
=======
              ancestor.class_type? ||
              ancestor.def_type? ||
              (ancestor.block_type? &&
                WHITELISTED_BLOCKS.include?(ancestor.method_name))
>>>>>>> 2d51e8e7
          end
        end
      end
    end
  end
end<|MERGE_RESOLUTION|>--- conflicted
+++ resolved
@@ -18,6 +18,7 @@
 # with this program. If not, see <http://www.gnu.org/licenses/>.
 
 # frozen_string_literal: true
+
 module RuboCop
   module Cop
     module Specs
@@ -51,17 +52,10 @@
         def whitelisted_ancestor?(node)
           node.ancestors.any? do |ancestor|
             ancestor.module_type? ||
-<<<<<<< HEAD
-            ancestor.class_type? ||
-            ancestor.def_type? ||
-            ancestor.block_type? &&
-              WHITELISTED_BLOCKS.include?(ancestor.method_name)
-=======
               ancestor.class_type? ||
               ancestor.def_type? ||
               (ancestor.block_type? &&
                 WHITELISTED_BLOCKS.include?(ancestor.method_name))
->>>>>>> 2d51e8e7
           end
         end
       end
