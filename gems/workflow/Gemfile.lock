PATH
  remote: .
  specs:
    workflow (0.0.1)
      activesupport (>= 3.2)

GEM
  remote: https://rubygems.org/
  specs:
    activemodel (7.1.3)
      activesupport (= 7.1.3)
    activerecord (7.1.3)
      activemodel (= 7.1.3)
      activesupport (= 7.1.3)
      timeout (>= 0.4.0)
    activesupport (7.1.3)
      base64
      bigdecimal
      concurrent-ruby (~> 1.0, >= 1.0.2)
      connection_pool (>= 2.2.5)
      drb
      i18n (>= 1.6, < 2)
      minitest (>= 5.1)
      mutex_m
      tzinfo (~> 2.0)
<<<<<<< HEAD
    concurrent-ruby (1.3.3)
=======
    base64 (0.2.0)
    bigdecimal (3.1.8)
    concurrent-ruby (1.3.3)
    connection_pool (2.4.1)
    drb (2.2.1)
>>>>>>> c0c653e9
    i18n (1.14.5)
      concurrent-ruby (~> 1.0)
    minitest (5.24.1)
    mutex_m (0.2.0)
    rake (13.2.1)
    timeout (0.4.1)
    tzinfo (2.0.6)
      concurrent-ruby (~> 1.0)

PLATFORMS
  aarch64-linux
  arm64-darwin
  ruby
  x86_64-darwin
  x86_64-linux

DEPENDENCIES
  activerecord (>= 3.2)
  bundler (~> 2.2)
  rake
  workflow!

RUBY VERSION
   ruby 3.1.2p20

BUNDLED WITH
   2.5.10<|MERGE_RESOLUTION|>--- conflicted
+++ resolved
@@ -23,15 +23,11 @@
       minitest (>= 5.1)
       mutex_m
       tzinfo (~> 2.0)
-<<<<<<< HEAD
-    concurrent-ruby (1.3.3)
-=======
     base64 (0.2.0)
     bigdecimal (3.1.8)
     concurrent-ruby (1.3.3)
     connection_pool (2.4.1)
     drb (2.2.1)
->>>>>>> c0c653e9
     i18n (1.14.5)
       concurrent-ruby (~> 1.0)
     minitest (5.24.1)
