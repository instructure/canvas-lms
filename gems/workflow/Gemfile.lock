PATH
  remote: .
  specs:
    workflow (0.0.1)
<<<<<<< HEAD
      activesupport (>= 3.2, < 7.2)
=======
      activesupport (>= 3.2, < 8.0)
>>>>>>> 1b4a2133

GEM
  remote: https://rubygems.org/
  specs:
    activemodel (7.1.5.1)
      activesupport (= 7.1.5.1)
    activerecord (7.1.5.1)
      activemodel (= 7.1.5.1)
      activesupport (= 7.1.5.1)
      timeout (>= 0.4.0)
    activesupport (7.1.5.1)
      base64
      benchmark (>= 0.3)
      bigdecimal
      concurrent-ruby (~> 1.0, >= 1.0.2)
      connection_pool (>= 2.2.5)
      drb
      i18n (>= 1.6, < 2)
      logger (>= 1.4.2)
      minitest (>= 5.1)
      mutex_m
      securerandom (>= 0.3)
      tzinfo (~> 2.0)
    base64 (0.2.0)
    benchmark (0.4.0)
    bigdecimal (3.1.9)
    concurrent-ruby (1.3.5)
    connection_pool (2.5.0)
    drb (2.2.1)
    i18n (1.14.6)
      concurrent-ruby (~> 1.0)
    logger (1.6.6)
    minitest (5.25.4)
    mutex_m (0.3.0)
    rake (13.2.1)
    securerandom (0.4.1)
    timeout (0.4.3)
    tzinfo (2.0.6)
      concurrent-ruby (~> 1.0)

PLATFORMS
  aarch64-linux
  arm64-darwin
  ruby
  x86_64-darwin
  x86_64-linux

DEPENDENCIES
<<<<<<< HEAD
  activerecord (>= 3.2, < 7.2)
=======
  activerecord (>= 3.2, < 8.0)
>>>>>>> 1b4a2133
  bundler (~> 2.2)
  rake
  workflow!

RUBY VERSION
   ruby 3.3.3p89

BUNDLED WITH
   2.5.10<|MERGE_RESOLUTION|>--- conflicted
+++ resolved
@@ -2,11 +2,7 @@
   remote: .
   specs:
     workflow (0.0.1)
-<<<<<<< HEAD
-      activesupport (>= 3.2, < 7.2)
-=======
       activesupport (>= 3.2, < 8.0)
->>>>>>> 1b4a2133
 
 GEM
   remote: https://rubygems.org/
@@ -55,11 +51,7 @@
   x86_64-linux
 
 DEPENDENCIES
-<<<<<<< HEAD
-  activerecord (>= 3.2, < 7.2)
-=======
   activerecord (>= 3.2, < 8.0)
->>>>>>> 1b4a2133
   bundler (~> 2.2)
   rake
   workflow!
