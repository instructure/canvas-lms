PATH
  remote: .
  specs:
    workflow (0.0.1)
      activesupport (>= 3.2, < 8.0)

GEM
  remote: https://rubygems.org/
  specs:
    activemodel (7.2.2.1)
      activesupport (= 7.2.2.1)
    activerecord (7.2.2.1)
      activemodel (= 7.2.2.1)
      activesupport (= 7.2.2.1)
      timeout (>= 0.4.0)
    activesupport (7.2.2.1)
      base64
      benchmark (>= 0.3)
      bigdecimal
      concurrent-ruby (~> 1.0, >= 1.3.1)
      connection_pool (>= 2.2.5)
      drb
      i18n (>= 1.6, < 2)
      logger (>= 1.4.2)
      minitest (>= 5.1)
      securerandom (>= 0.3)
      tzinfo (~> 2.0, >= 2.0.5)
    base64 (0.2.0)
    benchmark (0.4.0)
    bigdecimal (3.1.9)
    concurrent-ruby (1.3.5)
    connection_pool (2.5.3)
    drb (2.2.1)
    i18n (1.14.7)
      concurrent-ruby (~> 1.0)
    logger (1.7.0)
    minitest (5.25.5)
<<<<<<< HEAD
    mutex_m (0.3.0)
=======
>>>>>>> 9432ec57
    rake (13.2.1)
    securerandom (0.4.1)
    timeout (0.4.3)
    tzinfo (2.0.6)
      concurrent-ruby (~> 1.0)

PLATFORMS
  aarch64-linux
  arm64-darwin
  ruby
  x86_64-darwin
  x86_64-linux

DEPENDENCIES
  activerecord (>= 3.2, < 8.0)
  rake
  workflow!

RUBY VERSION
   ruby 3.3.3p89

BUNDLED WITH
   2.6.7<|MERGE_RESOLUTION|>--- conflicted
+++ resolved
@@ -35,10 +35,6 @@
       concurrent-ruby (~> 1.0)
     logger (1.7.0)
     minitest (5.25.5)
-<<<<<<< HEAD
-    mutex_m (0.3.0)
-=======
->>>>>>> 9432ec57
     rake (13.2.1)
     securerandom (0.4.1)
     timeout (0.4.3)
