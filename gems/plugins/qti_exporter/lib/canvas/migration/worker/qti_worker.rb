# frozen_string_literal: true

#
# Copyright (C) 2011 - present Instructure, Inc.
#
# This file is part of Canvas.
#
# Canvas is free software: you can redistribute it and/or modify it under
# the terms of the GNU Affero General Public License as published by the Free
# Software Foundation, version 3 of the License.
#
# Canvas is distributed in the hope that it will be useful, but WITHOUT ANY
# WARRANTY; without even the implied warranty of MERCHANTABILITY or FITNESS FOR
# A PARTICULAR PURPOSE. See the GNU Affero General Public License for more
# details.
#
# You should have received a copy of the GNU Affero General Public License along
# with this program. If not, see <http://www.gnu.org/licenses/>.

module Canvas::Migration
  module Worker
    class QtiWorker < Base

      def perform
        cm = ContentMigration.where(id: migration_id).first
        begin
          cm.reset_job_progress
          cm.job_progress.start
          cm.update_conversion_progress(1)
          plugin = Canvas::Plugin.find(:qti_converter)
          unless plugin && plugin.settings[:enabled]
            raise "Can't export QTI without the python converter tool installed."
          end
          settings = cm.migration_settings.clone
          settings[:content_migration_id] = migration_id
          settings[:user_id] = cm.user_id
          settings[:content_migration] = cm

          if cm.attachment
            settings[:attachment_id] = cm.attachment.id
          elsif settings[:file_url]
            att = Canvas::Migration::Worker.download_attachment(cm, settings[:file_url])
            settings[:attachment_id] = att.id
          elsif !settings[:no_archive_file]
            raise Canvas::Migration::Error, I18n.t(:no_migration_file, "File required for content migration.")
          end

          converter = Qti::Converter.new(settings)
          assessments = converter.export
          export_folder_path = assessments[:export_folder_path]
          overview_file_path = assessments[:overview_file_path]
          cm.update_conversion_progress(50)

          if overview_file_path
            file = File.new(overview_file_path)
            Canvas::Migration::Worker::upload_overview_file(file, cm)
          end
          if export_folder_path
            Canvas::Migration::Worker::upload_exported_data(export_folder_path, cm)
            Canvas::Migration::Worker::clear_exported_data(export_folder_path)
          end
          cm.update_conversion_progress(100)

<<<<<<< HEAD
          cm.migration_settings[:migration_ids_to_import] = {:copy=>{:everything=>true}}.merge(cm.migration_settings[:migration_ids_to_import] || {})
          if path = converter.course[:files_import_root_path]
=======
          cm.migration_settings[:migration_ids_to_import] = { :copy => { :everything => true } }.merge(cm.migration_settings[:migration_ids_to_import] || {})
          if (path = converter.course[:files_import_root_path])
>>>>>>> 2d51e8e7
            cm.migration_settings[:files_import_root_path] = path
          end
          cm.save
          cm.import_content_without_send_later
          cm.workflow_state = :imported
          cm.save
          cm.update_import_progress(100)
        rescue => e
          cm.fail_with_error!(e) if cm
        end
      end

      def self.enqueue(content_migration)
        Delayed::Job.enqueue(new(content_migration.id),
                             :priority => Delayed::LOW_PRIORITY,
                             :max_attempts => 1)
      end
    end
  end
end<|MERGE_RESOLUTION|>--- conflicted
+++ resolved
@@ -20,7 +20,6 @@
 module Canvas::Migration
   module Worker
     class QtiWorker < Base
-
       def perform
         cm = ContentMigration.where(id: migration_id).first
         begin
@@ -31,6 +30,7 @@
           unless plugin && plugin.settings[:enabled]
             raise "Can't export QTI without the python converter tool installed."
           end
+
           settings = cm.migration_settings.clone
           settings[:content_migration_id] = migration_id
           settings[:user_id] = cm.user_id
@@ -61,13 +61,8 @@
           end
           cm.update_conversion_progress(100)
 
-<<<<<<< HEAD
-          cm.migration_settings[:migration_ids_to_import] = {:copy=>{:everything=>true}}.merge(cm.migration_settings[:migration_ids_to_import] || {})
-          if path = converter.course[:files_import_root_path]
-=======
           cm.migration_settings[:migration_ids_to_import] = { :copy => { :everything => true } }.merge(cm.migration_settings[:migration_ids_to_import] || {})
           if (path = converter.course[:files_import_root_path])
->>>>>>> 2d51e8e7
             cm.migration_settings[:files_import_root_path] = path
           end
           cm.save
