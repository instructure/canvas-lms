--- conflicted
+++ resolved
@@ -20,25 +20,17 @@
 require 'nokogiri'
 
 module Qti
-class AssociateInteraction < AssessmentItemConverter
-  include Canvas::Migration::XMLHelper
-
-  def initialize(opts)
-    super(opts)
-    @question[:matches] = []
-    @question[:question_type] = 'matching_question'
-    # to mark whether it's bb8/vista/respondus_matching if needed
-    @custom_type = opts[:custom_type]
-  end
-
-<<<<<<< HEAD
-  def parse_question_data
-    if @doc.at_css('associateInteraction')
-      match_map = {}
-      get_all_matches_with_interaction(match_map)
-      if pair_node = @doc.at_css('responseDeclaration[baseType=pair][cardinality=multiple]')
-        get_answers_from_matching_pairs(pair_node, match_map)
-=======
+  class AssociateInteraction < AssessmentItemConverter
+    include Canvas::Migration::XMLHelper
+
+    def initialize(opts)
+      super(opts)
+      @question[:matches] = []
+      @question[:question_type] = 'matching_question'
+      # to mark whether it's bb8/vista/respondus_matching if needed
+      @custom_type = opts[:custom_type]
+    end
+
     def parse_question_data
       if @doc.at_css('associateInteraction')
         match_map = {}
@@ -62,36 +54,19 @@
       elsif is_crazy_n_squared_match_by_index_thing?
         get_all_matches_from_body
         get_all_answers_for_crazy_n_squared_match_by_index_thing
->>>>>>> 2d51e8e7
       else
-        get_all_answers_with_interaction(match_map)
-        check_for_meta_matches
-      end
-    elsif node = @doc.at_css('matchInteraction')
-      get_all_match_interaction(node)
-    elsif @custom_type == 'respondus_matching'
-      get_respondus_answers
-      get_respondus_matches
-    elsif @custom_type == 'canvas_matching'
-      match_map = {}
-      get_canvas_matches(match_map)
-      get_canvas_answers(match_map)
-      attach_feedback_values(@question[:answers])
-    elsif is_crazy_n_squared_match_by_index_thing?
-      get_all_matches_from_body
-      get_all_answers_for_crazy_n_squared_match_by_index_thing
-    else
-      get_all_matches_from_body
-      get_all_answers_from_body
-    end
-
-    get_feedback()
-    ensure_correct_format
-
-<<<<<<< HEAD
-    @question
-  end
-=======
+        get_all_matches_from_body
+        get_all_answers_from_body
+      end
+
+      get_feedback()
+      ensure_correct_format
+
+      @question
+    end
+
+    private
+
     def ensure_correct_format
       @question[:answers].each do |answer|
         answer[:left] = answer[:text] if answer[:text].present?
@@ -102,45 +77,38 @@
           answer[:right] = match[:text]
         end
       end
->>>>>>> 2d51e8e7
-
-  private
-
-  def ensure_correct_format
-    @question[:answers].each do |answer|
-      answer[:left] = answer[:text] if answer[:text].present?
-      answer[:left_html] = answer[:html] if answer[:html].present?
-      if answer[:match_id]
-        if @question[:matches] && match = @question[:matches].find{|m|m[:match_id] == answer[:match_id]}
-          answer[:right] = match[:text]
-        end
-      end
-    end
-
-<<<<<<< HEAD
-    if @question[:answers].any?{|a| Nokogiri::HTML5(a[:right].to_s).at_css('img')}
-      if @question[:answers].any?{|a| Nokogiri::HTML5(a[:left].to_s).at_css('img') || Nokogiri::HTML5(a[:left_html].to_s).at_css('img')}
-        # raise warning if the left hand side of the answers also has images
-        @question[:import_warnings] ||= []
-        @question[:import_warnings] << I18n.t(:qti_img_matching_question, "Imported matching question contains images on both sides, which is unsupported")
-      elsif @question[:matches].any?{|m| m[:match_id].present? && !@question[:answers].any?{|a| a[:match_id] == m[:match_id]}}
-        # or if there are distractors
-        @question[:import_warnings] ||= []
-        @question[:import_warnings] << I18n.t(:qti_img_matching_question_distractors, "Imported matching question contains images inside the choices, and could not be fixed because it also contains distractors")
-      else
-        # if we're alright, switch the right and left sides
-        @question[:answers] = @question[:answers].map do |answer|
-          @question[:matches].each do |m|
-            if m[:match_id].present? && answer[:match_id] == m[:match_id]
-              m[:text] = answer[:left]
+
+      if @question[:answers].any? { |a| Nokogiri::HTML5(a[:right].to_s).at_css('img') }
+        if @question[:answers].any? { |a| Nokogiri::HTML5(a[:left].to_s).at_css('img') || Nokogiri::HTML5(a[:left_html].to_s).at_css('img') }
+          # raise warning if the left hand side of the answers also has images
+          @question[:import_warnings] ||= []
+          @question[:import_warnings] << I18n.t(:qti_img_matching_question, "Imported matching question contains images on both sides, which is unsupported")
+        elsif @question[:matches].any? { |m| m[:match_id].present? && !@question[:answers].any? { |a| a[:match_id] == m[:match_id] } }
+          # or if there are distractors
+          @question[:import_warnings] ||= []
+          @question[:import_warnings] << I18n.t(:qti_img_matching_question_distractors, "Imported matching question contains images inside the choices, and could not be fixed because it also contains distractors")
+        else
+          # if we're alright, switch the right and left sides
+          @question[:answers] = @question[:answers].map do |answer|
+            @question[:matches].each do |m|
+              if m[:match_id].present? && answer[:match_id] == m[:match_id]
+                m[:text] = answer[:left]
+              end
             end
-          end
-
-          new_answer = answer.dup
-          new_answer[:left] = new_answer[:left_html] = answer[:right]
-          new_answer[:right] = answer[:left]
-          new_answer
-=======
+
+            new_answer = answer.dup
+            new_answer[:left] = new_answer[:left_html] = answer[:right]
+            new_answer[:right] = answer[:left]
+            new_answer
+          end
+        end
+      end
+
+      @question[:answers].each do |answer|
+        answer[:right] = ::CGI.unescapeHTML(answer[:right]) if answer[:right]
+      end
+    end
+
     def get_canvas_matches(match_map)
       @doc.at_css('choiceInteraction')&.css('simpleChoice')&.each do |sc|
         match = {}
@@ -150,29 +118,21 @@
           match[:match_id] = $1.to_i
         else
           match[:match_id] = unique_local_id
->>>>>>> 2d51e8e7
         end
         match[:text] = sc.text.strip
       end
     end
 
-    @question[:answers].each do |answer|
-      answer[:right] = ::CGI.unescapeHTML(answer[:right]) if answer[:right]
-    end
-  end
-
-<<<<<<< HEAD
-  def get_canvas_matches(match_map)
-    if ci = @doc.at_css('choiceInteraction')
-      ci.css('simpleChoice').each do |sc|
-        match = {}
-        @question[:matches] << match
-        match_map[sc['identifier']] = match
-        if sc['identifier'] =~ /(\d+)/
-          match[:match_id] = $1.to_i
-        else
-          match[:match_id] = unique_local_id
-=======
+    def get_canvas_answers(match_map)
+      answer_map = {}
+      @doc.css('choiceInteraction').each do |ci|
+        answer = {}
+        @question[:answers] << answer
+        answer_map[ci['responseIdentifier']] = answer
+        extract_answer!(answer, ci.at_css('prompt'))
+        answer[:id] = get_or_generate_answer_id(ci['responseIdentifier'])
+      end
+
       # connect to match
       @doc.css('responseIf, responseElseIf').each do |r_if|
         answer_mig_id = nil
@@ -186,162 +146,112 @@
           if r_if.at_css('setOutcomeValue[identifier=SCORE] sum') && (match = match_map[match_mig_id])
             answer[:match_id] = match[:match_id]
           end
->>>>>>> 2d51e8e7
-        end
-        match[:text] = sc.text.strip
-      end
-    end
-  end
-
-  def get_canvas_answers(match_map)
-    answer_map = {}
-    @doc.css('choiceInteraction').each do |ci|
-      answer = {}
-      @question[:answers] << answer
-      answer_map[ci['responseIdentifier']] = answer
-      extract_answer!(answer, ci.at_css('prompt'))
-      answer[:id] = get_or_generate_answer_id(ci['responseIdentifier'])
-    end
-
-    # connect to match
-    @doc.css('responseIf, responseElseIf').each do |r_if|
-      answer_mig_id = nil
-      match_mig_id = nil
-      if match = r_if.at_css('match')
-        answer_mig_id = get_node_att(match, 'variable', 'identifier')
-        match_mig_id = match.at_css('baseValue[baseType=identifier]').text rescue nil
-      end
-      if answer = answer_map[answer_mig_id]
-        answer[:feedback_id] = get_feedback_id(r_if)
-        if r_if.at_css('setOutcomeValue[identifier=SCORE] sum') && match = match_map[match_mig_id]
-          answer[:match_id] = match[:match_id]
-        end
-      end
-    end
-  end
-
-  def get_respondus_answers
-    @doc.css('choiceInteraction').each do |a|
-      answer = {}
-      @question[:answers] << answer
-      extract_answer!(answer, a.at_css('prompt'))
-      answer[:id] = unique_local_id
-      answer[:migration_id] = a['responseIdentifier']
-      answer[:comments] = ""
-      #answer[:match_id] = @question[:matches][i][:match_id]
-    end
-  end
-
-<<<<<<< HEAD
-  def get_respondus_matches
-    @question[:answers].each do |answer|
-      @doc.css('responseIf, responseElseIf').each do |r_if|
-        if r_if.at_css("match variable[identifier=#{answer[:migration_id]}]") && r_if.at_css('setOutcomeValue[identifier$=_CORRECT]')
-=======
+        end
+      end
+    end
+
+    def get_respondus_answers
+      @doc.css('choiceInteraction').each do |a|
+        answer = {}
+        @question[:answers] << answer
+        extract_answer!(answer, a.at_css('prompt'))
+        answer[:id] = unique_local_id
+        answer[:migration_id] = a['responseIdentifier']
+        answer[:comments] = ""
+        # answer[:match_id] = @question[:matches][i][:match_id]
+      end
+    end
+
+    def get_respondus_matches
+      @question[:answers].each do |answer|
+        @doc.css('responseIf, responseElseIf').each do |r_if|
+          if r_if.at_css("match variable[identifier=#{answer[:migration_id]}]") && r_if.at_css('setOutcomeValue[identifier$=_CORRECT]')
+            match = {}
+            @question[:matches] << match
+            migration_id = r_if.at_css('match baseValue').text
+            match[:text] = clear_html((@doc.at_css("simpleChoice[identifier=#{migration_id}] p") || @doc.at_css("simpleChoice[identifier=#{migration_id}] div")).text)
+            match[:match_id] = unique_local_id
+            answer[:match_id] = match[:match_id]
+            answer.delete :migration_id
+            break
+          end
+        end
+      end
+      all_matches = @doc.css('simpleChoice p, simpleChoice div').map { |e| clear_html(e.text) }
+      distractors = all_matches.delete_if { |m| @question[:matches].any? { |qm| qm[:text] == m } }
+      distractors.uniq.each do |distractor|
+        @question[:matches] << {
+          :text => distractor,
+          :match_id => unique_local_id,
+        }
+      end
+    end
+
     def get_all_matches_from_body
       if (matches = @doc.at_css('div.RIGHT_MATCH_BLOCK'))
         matches.css('div').each do |m|
->>>>>>> 2d51e8e7
           match = {}
           @question[:matches] << match
-          migration_id = r_if.at_css('match baseValue').text
-          match[:text] = clear_html((@doc.at_css("simpleChoice[identifier=#{migration_id}] p") || @doc.at_css("simpleChoice[identifier=#{migration_id}] div")).text)
+          match[:text] = clear_html(m.text.strip)
           match[:match_id] = unique_local_id
-          answer[:match_id] = match[:match_id]
-          answer.delete :migration_id
-          break
-        end
-      end
-    end
-    all_matches = @doc.css('simpleChoice p, simpleChoice div').map { |e| clear_html(e.text) }
-    distractors = all_matches.delete_if { |m| @question[:matches].any? { |qm| qm[:text] == m } }
-    distractors.uniq.each do |distractor|
-      @question[:matches] << {
-        :text => distractor,
-        :match_id => unique_local_id,
-      }
-    end
-  end
-
-  def get_all_matches_from_body
-    if matches = @doc.at_css('div.RIGHT_MATCH_BLOCK')
-      matches.css('div').each do |m|
-        match = {}
-        @question[:matches] << match
-        match[:text] = clear_html(m.text.strip)
-        match[:match_id] = unique_local_id
-      end
-    end
-  end
-
-  def get_all_answers_from_body
-    @doc.css('div.RESPONSE_BLOCK div').each_with_index do |a, i|
-      answer = {}
-      @question[:answers] << answer
-      extract_answer!(answer, a)
-      answer[:id] = unique_local_id
-      answer[:comments] = ""
-      answer[:match_id] = @question[:matches][i][:match_id]
-    end
-  end
-
-
-  def is_crazy_n_squared_match_by_index_thing?
-    # identifies a strange type of Blackboard matching question export as seen in CNVS-1352,
-    # where right-side items don't have intrinsic IDs, but every left-side item gives _all_
-    # of them a (different) complete set of IDs. the index of the matched simpleChoice in
-    # the left side's choiceInteraction corresponds to the index of the matched right-side item.
-    left = @doc.css('div.RESPONSE_BLOCK choiceInteraction').size
-    right = @doc.css('div.RIGHT_MATCH_BLOCK div').size
-    return unless left > 0 && right > 0
-    return @doc.css('div.RESPONSE_BLOCK div').size == left &&
-           @doc.css('responseProcessing responseCondition match').size == left &&
-           @doc.css('div.RESPONSE_BLOCK choiceInteraction simpleChoice').size == left * right
-  end
-
-  def get_all_answers_for_crazy_n_squared_match_by_index_thing
-    use_prev_elements = false
-    @doc.css('div.RESPONSE_BLOCK choiceInteraction').each_with_index do |ci, i|
-      use_prev_elements = true if i == 0 && ci.previous_element
-      a = use_prev_elements ? ci.previous_element : ci.next_element
-      next unless a
-      answer = {}
-      extract_answer!(answer, a)
-      answer[:id] = unique_local_id
-      answer[:comments] = ""
-      resp_id = ci['responseIdentifier']
-      match_node = @doc.at_css("responseCondition match baseValue[identifier=#{resp_id}]")
-      choice_id = match_node && match_node.inner_text
-      match_index = nil
-      if choice_id
-        ci.css('simpleChoice').each_with_index do |sc, j|
-          if sc['identifier'] == choice_id
-            match_index = j
-            break
-          end
-        end
-      end
-      match_index ||= i # fall back to get_all_answers_from_body behavior
-      answer[:match_id] = @question[:matches][match_index][:match_id]
-      @question[:answers] << answer
-    end
-  end
-
-<<<<<<< HEAD
-  def get_all_matches_with_interaction(match_map)
-    @doc.css('associateInteraction').each do |matches|
-      matches.css('simpleAssociableChoice').each do |m|
-        match = {}
-        extract_answer!(match, m)
-
-        if other_match = @question[:matches].detect{|om| match[:text].to_s.strip == om[:text].to_s.strip && match[:html].to_s.strip == om[:html].to_s.strip}
-          match_map[m['identifier']] = other_match[:match_id]
-        else
-          @question[:matches] << match
-          match[:match_id] = unique_local_id
-          match_map[match[:text]] = match[:match_id]
-          match_map[m['identifier']] = match[:match_id]
-=======
+        end
+      end
+    end
+
+    def get_all_answers_from_body
+      @doc.css('div.RESPONSE_BLOCK div').each_with_index do |a, i|
+        answer = {}
+        @question[:answers] << answer
+        extract_answer!(answer, a)
+        answer[:id] = unique_local_id
+        answer[:comments] = ""
+        answer[:match_id] = @question[:matches][i][:match_id]
+      end
+    end
+
+    def is_crazy_n_squared_match_by_index_thing?
+      # identifies a strange type of Blackboard matching question export as seen in CNVS-1352,
+      # where right-side items don't have intrinsic IDs, but every left-side item gives _all_
+      # of them a (different) complete set of IDs. the index of the matched simpleChoice in
+      # the left side's choiceInteraction corresponds to the index of the matched right-side item.
+      left = @doc.css('div.RESPONSE_BLOCK choiceInteraction').size
+      right = @doc.css('div.RIGHT_MATCH_BLOCK div').size
+      return unless left > 0 && right > 0
+
+      return @doc.css('div.RESPONSE_BLOCK div').size == left &&
+             @doc.css('responseProcessing responseCondition match').size == left &&
+             @doc.css('div.RESPONSE_BLOCK choiceInteraction simpleChoice').size == left * right
+    end
+
+    def get_all_answers_for_crazy_n_squared_match_by_index_thing
+      use_prev_elements = false
+      @doc.css('div.RESPONSE_BLOCK choiceInteraction').each_with_index do |ci, i|
+        use_prev_elements = true if i == 0 && ci.previous_element
+        a = use_prev_elements ? ci.previous_element : ci.next_element
+        next unless a
+
+        answer = {}
+        extract_answer!(answer, a)
+        answer[:id] = unique_local_id
+        answer[:comments] = ""
+        resp_id = ci['responseIdentifier']
+        match_node = @doc.at_css("responseCondition match baseValue[identifier=#{resp_id}]")
+        choice_id = match_node && match_node.inner_text
+        match_index = nil
+        if choice_id
+          ci.css('simpleChoice').each_with_index do |sc, j|
+            if sc['identifier'] == choice_id
+              match_index = j
+              break
+            end
+          end
+        end
+        match_index ||= i # fall back to get_all_answers_from_body behavior
+        answer[:match_id] = @question[:matches][match_index][:match_id]
+        @question[:answers] << answer
+      end
+    end
+
     def get_all_matches_with_interaction(match_map)
       @doc.css('associateInteraction').each do |matches|
         matches.css('simpleAssociableChoice').each do |m|
@@ -356,34 +266,10 @@
             match_map[match[:text]] = match[:match_id]
             match_map[m['identifier']] = match[:match_id]
           end
->>>>>>> 2d51e8e7
-        end
-      end
-    end
-  end
-
-<<<<<<< HEAD
-  def get_all_answers_with_interaction(match_map)
-    @doc.css('associateInteraction').each do |a|
-      answer = {}
-      @question[:answers] << answer
-      prompt = a.at_css('prompt')
-      extract_answer!(answer, prompt) if prompt
-      answer[:id] = unique_local_id
-      answer[:comments] = ""
-
-      if option = a.at_css('simpleAssociableChoice[identifier^=MATCH]')
-        answer[:match_id] = match_map[option.text.strip]
-      elsif resp_id = a['responseIdentifier']
-        @doc.css("match variable[identifier=#{resp_id}]").each do |variable|
-          match = variable.parent
-          response_if = match.parent
-          if response_if.name =~ /response(Else)?If/
-            if response_if.at_css('setOutcomeValue[identifier$=_CORRECT]')
-              match_id = get_node_val(match, 'baseValue', '').strip
-              answer[:match_id] = match_map[match_id]
-              break
-=======
+        end
+      end
+    end
+
     def get_all_answers_with_interaction(match_map)
       @doc.css('associateInteraction').each do |a|
         answer = {}
@@ -405,37 +291,25 @@
                 answer[:match_id] = match_map[match_id]
                 break
               end
->>>>>>> 2d51e8e7
             end
           end
         end
       end
     end
-  end
-
-  def get_answers_from_matching_pairs(node, match_map)
-    node.css('correctResponse > value').each do |pair|
-      match_id, answer_id = pair.text.split
-      match = @question[:matches].detect{|m| m[:match_id] == match_map[match_id.strip]}
-      answer = @question[:matches].detect{|m| m[:match_id] == match_map[answer_id.strip]}
-      if answer && match
-        @question[:matches].delete(answer)
-        answer[:match_id] = match[:match_id]
-        @question[:answers] << answer
-      end
-    end
-  end
-
-<<<<<<< HEAD
-  # Replaces the matches with their full-text instead of a,b,c/1,2,3/etc.
-  def check_for_meta_matches
-    if long_matches = @doc.search('instructureMetadata matchingMatch')
-      @question[:matches].each_with_index do |match, i|
-        match[:text] = long_matches[i].text.strip.gsub(/ +/, " ") if long_matches[i]
-      end
-      if long_matches.size > 0 && long_matches.size != @question[:matches].size
-        @question[:qti_warning] = "The matching options for this question may have been incorrectly imported."
-=======
+
+    def get_answers_from_matching_pairs(node, match_map)
+      node.css('correctResponse > value').each do |pair|
+        match_id, answer_id = pair.text.split
+        match = @question[:matches].detect { |m| m[:match_id] == match_map[match_id.strip] }
+        answer = @question[:matches].detect { |m| m[:match_id] == match_map[answer_id.strip] }
+        if answer && match
+          @question[:matches].delete(answer)
+          answer[:match_id] = match[:match_id]
+          @question[:answers] << answer
+        end
+      end
+    end
+
     # Replaces the matches with their full-text instead of a,b,c/1,2,3/etc.
     def check_for_meta_matches
       if (long_matches = @doc.search('instructureMetadata matchingMatch'))
@@ -445,57 +319,45 @@
         if long_matches.size > 0 && long_matches.size != @question[:matches].size
           @question[:qti_warning] = "The matching options for this question may have been incorrectly imported."
         end
->>>>>>> 2d51e8e7
-      end
-    end
-  end
-
-  def get_all_match_interaction(interaction_node)
-    answer_map={}
-    interaction_node.at_css('simpleMatchSet').css('simpleAssociableChoice').each do |node|
-      answer = {}
-      extract_answer!(answer, node)
-      answer[:id] = unique_local_id
-      @question[:answers] << answer
-      id = node['identifier']
-      answer_map[id] = answer
-    end
-
-    match_map = {}
-    interaction_node.css('simpleMatchSet').last.css('simpleAssociableChoice').each do |node|
-      match = {}
-      match[:text] = node.text.strip
-      match[:match_id] = unique_local_id
-      @question[:matches] << match
-      id = node['identifier']
-      match_map[id] = match
-    end
-
-<<<<<<< HEAD
-    #Check if there are correct answers explicitly specified
-    @doc.css('correctResponse > value').each do |match|
-      answer_id, match_id = match.text.split
-      if answer = answer_map[answer_id.strip] and m = match_map[match_id.strip]
-        answer[:match_id] = m[:match_id]
-=======
+      end
+    end
+
+    def get_all_match_interaction(interaction_node)
+      answer_map = {}
+      interaction_node.at_css('simpleMatchSet').css('simpleAssociableChoice').each do |node|
+        answer = {}
+        extract_answer!(answer, node)
+        answer[:id] = unique_local_id
+        @question[:answers] << answer
+        id = node['identifier']
+        answer_map[id] = answer
+      end
+
+      match_map = {}
+      interaction_node.css('simpleMatchSet').last.css('simpleAssociableChoice').each do |node|
+        match = {}
+        match[:text] = node.text.strip
+        match[:match_id] = unique_local_id
+        @question[:matches] << match
+        id = node['identifier']
+        match_map[id] = match
+      end
+
       # Check if there are correct answers explicitly specified
       @doc.css('correctResponse > value').each do |match|
         answer_id, match_id = match.text.split
         if (answer = answer_map[answer_id.strip]) && (m = match_map[match_id.strip])
           answer[:match_id] = m[:match_id]
         end
->>>>>>> 2d51e8e7
+      end
+    end
+
+    def extract_answer!(answer, node)
+      text, html = detect_html(node)
+      answer[:text] = text
+      if html.present?
+        answer[:html] = html
       end
     end
   end
-
-  def extract_answer!(answer, node)
-    text, html = detect_html(node)
-    answer[:text] = text
-    if html.present?
-      answer[:html] = html
-    end
-  end
-
-end
 end