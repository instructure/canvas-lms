# frozen_string_literal: true

#
# Copyright (C) 2011 - present Instructure, Inc.
#
# This file is part of Canvas.
#
# Canvas is free software: you can redistribute it and/or modify it under
# the terms of the GNU Affero General Public License as published by the Free
# Software Foundation, version 3 of the License.
#
# Canvas is distributed in the hope that it will be useful, but WITHOUT ANY
# WARRANTY; without even the implied warranty of MERCHANTABILITY or FITNESS FOR
# A PARTICULAR PURPOSE. See the GNU Affero General Public License for more
# details.
#
# You should have received a copy of the GNU Affero General Public License along
# with this program. If not, see <http://www.gnu.org/licenses/>.

require 'cgi'
module Qti
class CalculatedInteraction < AssessmentItemConverter
  def initialize(opts)
    super(opts)
    @question[:answers] = []
    @question[:variables] = []
    @question[:question_type] = 'calculated_question'
  end

  def parse_question_data
    imported_formula = @doc.at_css('calculated formula')
    @question[:imported_formula] = CGI.unescape(imported_formula.text) if imported_formula
    get_calculated_property('answer_tolerance')
    if @question[:answer_tolerance] && !@question[:answer_tolerance].to_s.match(/[^\d\.]/)
      @question[:answer_tolerance] = @question[:answer_tolerance].to_f
    end

    get_calculated_property('unit_points_percent')
    @question[:unit_points_percent] = @question[:unit_points_percent].to_f if @question[:unit_points_percent]
    get_calculated_property('unit_value')
    get_calculated_property('unit_required', true)
    get_calculated_property('unit_case_sensitive', true)
    get_calculated_property('partial_credit_points_percent')
    @question[:partial_credit_points_percent] = @question[:partial_credit_points_percent].to_f if @question[:partial_credit_points_percent]
    get_calculated_property('partial_credit_tolerance')
    @question[:partial_credit_tolerance] = @question[:partial_credit_tolerance].to_f if @question[:partial_credit_tolerance]

    get_variables()
    get_answer_sets()
    get_feedback()
    get_formulas()

    if !@question[:answer_tolerance] && tolerance = get_node_att(@doc, 'instructureMetadata instructureField[name=formula_tolerance]', 'value')
      @question[:answer_tolerance] = tolerance
    end
    if !@question[:formula_decimal_places] && precision = get_node_att(@doc, 'instructureMetadata instructureField[name=formula_precision]', 'value')
      @question[:formula_decimal_places] = precision.to_i
    end

<<<<<<< HEAD
    apply_d2l_fixes if @flavor == Qti::Flavors::D2L
=======
      if !@question[:answer_tolerance] &&
         (tolerance = get_node_att(@doc, 'instructureMetadata instructureField[name=formula_tolerance]', 'value'))
        @question[:answer_tolerance] = tolerance
      end
      if !@question[:formula_decimal_places] &&
         (precision = get_node_att(@doc, 'instructureMetadata instructureField[name=formula_precision]', 'value'))
        @question[:formula_decimal_places] = precision.to_i
      end
>>>>>>> 2d51e8e7

    if @question[:formulas]&.empty? && @question[:imported_formula]
      @question[:formulas] << {:formula => @question[:imported_formula]}
    end
    @question
  end

  def get_calculated_property(prop_name, is_true_false=false)
    @question[:"#{prop_name}"] = @doc.at_css("calculated #{prop_name}").text if @doc.at_css("calculated #{prop_name}")
    if is_true_false and @question[:"#{prop_name}"]
      @question[:"#{prop_name}"] = @question[:"#{prop_name}"] == 'true' ? true : false
    end
  end

  def get_variables
    @doc.css('calculated vars var').each do |v|
      var = {}
      @question[:variables] << var
      var[:name] = v['name']
      var[:scale] = v['scale'].to_i
      var[:min] = v.at_css('min').text.to_f if v.at_css('min')
      var[:max] = v.at_css('max').text.to_f if v.at_css('max')
    end
  end

  def get_answer_sets
    @doc.css('calculated var_sets var_set').each do |vs|
      set = {:variables=>[], :weight=>100}
      set[:id] = vs['ident'].presence || unique_local_id
      @question[:answers] << set
      set[:answer] = vs.at_css('answer').text.to_f if vs.at_css('answer')

      vs.css('var').each do |v|
        var = {}
        set[:variables] << var
        var[:name] = v['name']
        var[:value] = v.text.to_f
      end
    end
  end

  def get_formulas
    @question[:formulas] = []
    if formulas_node = @doc.at_css('formulas')
      @question[:formula_decimal_places] = formulas_node['decimal_places'].to_i
      formulas_node.css('formula').each do |f_node|
        formula = {}
        formula[:formula] = f_node.text
        @question[:formulas] << formula
      end
    end
    @question[:formulas]
  end

<<<<<<< HEAD
  def apply_d2l_fixes
    @question[:variables].each do |v|
      v_name = v[:name]
      # substitute {var} for [var]
      @question[:question_text].gsub!("{#{v_name}}", "[#{v_name}]") if @question[:question_text]
      # substitute {var} for var
      @question[:imported_formula].gsub!("{#{v_name}}", "#{v_name}") if @question[:imported_formula]
=======
    def get_formulas
      @question[:formulas] = []
      if (formulas_node = @doc.at_css('formulas'))
        @question[:formula_decimal_places] = formulas_node['decimal_places'].to_i
        formulas_node.css('formula').each do |f_node|
          formula = {}
          formula[:formula] = f_node.text
          @question[:formulas] << formula
        end
      end
      @question[:formulas]
>>>>>>> 2d51e8e7
    end
    if @question[:imported_formula]
      method_substitutions = {"sqr" => "sqrt", "Factorial" => "fact", "exp" => "e"}
      method_substitutions.each do |orig_method, new_method|
        @question[:imported_formula].gsub!("#{orig_method}(", "#{new_method}(")
      end
    end
    if @question[:variables].count == 1
      # is this secretly a simple numeric question in disguise
      var = @question[:variables].first
      if (var[:min] == var[:max]) && (@question[:imported_formula] == var[:name]) # yup the formula for the answer is "x" and there's only one possible value
        [:variables, :formulas, :imported_formula, :formula_decimal_places, :answer_tolerance].each{|k| @question.delete(k)}
        @question[:question_type] = 'numerical_question'
        @question[:answers] = [
          {:weight => 100, :id => unique_local_id, :text => 'answer_text',
            :numerical_answer_type => "exact_answer", :exact => var[:min]}
        ]
      end
    end
  end

end
end<|MERGE_RESOLUTION|>--- conflicted
+++ resolved
@@ -19,47 +19,37 @@
 
 require 'cgi'
 module Qti
-class CalculatedInteraction < AssessmentItemConverter
-  def initialize(opts)
-    super(opts)
-    @question[:answers] = []
-    @question[:variables] = []
-    @question[:question_type] = 'calculated_question'
-  end
-
-  def parse_question_data
-    imported_formula = @doc.at_css('calculated formula')
-    @question[:imported_formula] = CGI.unescape(imported_formula.text) if imported_formula
-    get_calculated_property('answer_tolerance')
-    if @question[:answer_tolerance] && !@question[:answer_tolerance].to_s.match(/[^\d\.]/)
-      @question[:answer_tolerance] = @question[:answer_tolerance].to_f
+  class CalculatedInteraction < AssessmentItemConverter
+    def initialize(opts)
+      super(opts)
+      @question[:answers] = []
+      @question[:variables] = []
+      @question[:question_type] = 'calculated_question'
     end
 
-    get_calculated_property('unit_points_percent')
-    @question[:unit_points_percent] = @question[:unit_points_percent].to_f if @question[:unit_points_percent]
-    get_calculated_property('unit_value')
-    get_calculated_property('unit_required', true)
-    get_calculated_property('unit_case_sensitive', true)
-    get_calculated_property('partial_credit_points_percent')
-    @question[:partial_credit_points_percent] = @question[:partial_credit_points_percent].to_f if @question[:partial_credit_points_percent]
-    get_calculated_property('partial_credit_tolerance')
-    @question[:partial_credit_tolerance] = @question[:partial_credit_tolerance].to_f if @question[:partial_credit_tolerance]
+    def parse_question_data
+      imported_formula = @doc.at_css('calculated formula')
+      @question[:imported_formula] = CGI.unescape(imported_formula.text) if imported_formula
+      get_calculated_property('answer_tolerance')
+      if @question[:answer_tolerance] && !@question[:answer_tolerance].to_s.match(/[^\d\.]/)
+        @question[:answer_tolerance] = @question[:answer_tolerance].to_f
+      end
 
-    get_variables()
-    get_answer_sets()
-    get_feedback()
-    get_formulas()
+      get_calculated_property('unit_points_percent')
+      @question[:unit_points_percent] = @question[:unit_points_percent].to_f if @question[:unit_points_percent]
+      get_calculated_property('unit_value')
+      get_calculated_property('unit_required', true)
+      get_calculated_property('unit_case_sensitive', true)
+      get_calculated_property('partial_credit_points_percent')
+      @question[:partial_credit_points_percent] = @question[:partial_credit_points_percent].to_f if @question[:partial_credit_points_percent]
+      get_calculated_property('partial_credit_tolerance')
+      @question[:partial_credit_tolerance] = @question[:partial_credit_tolerance].to_f if @question[:partial_credit_tolerance]
 
-    if !@question[:answer_tolerance] && tolerance = get_node_att(@doc, 'instructureMetadata instructureField[name=formula_tolerance]', 'value')
-      @question[:answer_tolerance] = tolerance
-    end
-    if !@question[:formula_decimal_places] && precision = get_node_att(@doc, 'instructureMetadata instructureField[name=formula_precision]', 'value')
-      @question[:formula_decimal_places] = precision.to_i
-    end
+      get_variables()
+      get_answer_sets()
+      get_feedback()
+      get_formulas()
 
-<<<<<<< HEAD
-    apply_d2l_fixes if @flavor == Qti::Flavors::D2L
-=======
       if !@question[:answer_tolerance] &&
          (tolerance = get_node_att(@doc, 'instructureMetadata instructureField[name=formula_tolerance]', 'value'))
         @question[:answer_tolerance] = tolerance
@@ -68,70 +58,49 @@
          (precision = get_node_att(@doc, 'instructureMetadata instructureField[name=formula_precision]', 'value'))
         @question[:formula_decimal_places] = precision.to_i
       end
->>>>>>> 2d51e8e7
 
-    if @question[:formulas]&.empty? && @question[:imported_formula]
-      @question[:formulas] << {:formula => @question[:imported_formula]}
+      apply_d2l_fixes if @flavor == Qti::Flavors::D2L
+
+      if @question[:formulas]&.empty? && @question[:imported_formula]
+        @question[:formulas] << { :formula => @question[:imported_formula] }
+      end
+      @question
     end
-    @question
-  end
 
-  def get_calculated_property(prop_name, is_true_false=false)
-    @question[:"#{prop_name}"] = @doc.at_css("calculated #{prop_name}").text if @doc.at_css("calculated #{prop_name}")
-    if is_true_false and @question[:"#{prop_name}"]
-      @question[:"#{prop_name}"] = @question[:"#{prop_name}"] == 'true' ? true : false
-    end
-  end
-
-  def get_variables
-    @doc.css('calculated vars var').each do |v|
-      var = {}
-      @question[:variables] << var
-      var[:name] = v['name']
-      var[:scale] = v['scale'].to_i
-      var[:min] = v.at_css('min').text.to_f if v.at_css('min')
-      var[:max] = v.at_css('max').text.to_f if v.at_css('max')
-    end
-  end
-
-  def get_answer_sets
-    @doc.css('calculated var_sets var_set').each do |vs|
-      set = {:variables=>[], :weight=>100}
-      set[:id] = vs['ident'].presence || unique_local_id
-      @question[:answers] << set
-      set[:answer] = vs.at_css('answer').text.to_f if vs.at_css('answer')
-
-      vs.css('var').each do |v|
-        var = {}
-        set[:variables] << var
-        var[:name] = v['name']
-        var[:value] = v.text.to_f
+    def get_calculated_property(prop_name, is_true_false = false)
+      @question[:"#{prop_name}"] = @doc.at_css("calculated #{prop_name}").text if @doc.at_css("calculated #{prop_name}")
+      if is_true_false and @question[:"#{prop_name}"]
+        @question[:"#{prop_name}"] = @question[:"#{prop_name}"] == 'true' ? true : false
       end
     end
-  end
 
-  def get_formulas
-    @question[:formulas] = []
-    if formulas_node = @doc.at_css('formulas')
-      @question[:formula_decimal_places] = formulas_node['decimal_places'].to_i
-      formulas_node.css('formula').each do |f_node|
-        formula = {}
-        formula[:formula] = f_node.text
-        @question[:formulas] << formula
+    def get_variables
+      @doc.css('calculated vars var').each do |v|
+        var = {}
+        @question[:variables] << var
+        var[:name] = v['name']
+        var[:scale] = v['scale'].to_i
+        var[:min] = v.at_css('min').text.to_f if v.at_css('min')
+        var[:max] = v.at_css('max').text.to_f if v.at_css('max')
       end
     end
-    @question[:formulas]
-  end
 
-<<<<<<< HEAD
-  def apply_d2l_fixes
-    @question[:variables].each do |v|
-      v_name = v[:name]
-      # substitute {var} for [var]
-      @question[:question_text].gsub!("{#{v_name}}", "[#{v_name}]") if @question[:question_text]
-      # substitute {var} for var
-      @question[:imported_formula].gsub!("{#{v_name}}", "#{v_name}") if @question[:imported_formula]
-=======
+    def get_answer_sets
+      @doc.css('calculated var_sets var_set').each do |vs|
+        set = { :variables => [], :weight => 100 }
+        set[:id] = vs['ident'].presence || unique_local_id
+        @question[:answers] << set
+        set[:answer] = vs.at_css('answer').text.to_f if vs.at_css('answer')
+
+        vs.css('var').each do |v|
+          var = {}
+          set[:variables] << var
+          var[:name] = v['name']
+          var[:value] = v.text.to_f
+        end
+      end
+    end
+
     def get_formulas
       @question[:formulas] = []
       if (formulas_node = @doc.at_css('formulas'))
@@ -143,27 +112,34 @@
         end
       end
       @question[:formulas]
->>>>>>> 2d51e8e7
     end
-    if @question[:imported_formula]
-      method_substitutions = {"sqr" => "sqrt", "Factorial" => "fact", "exp" => "e"}
-      method_substitutions.each do |orig_method, new_method|
-        @question[:imported_formula].gsub!("#{orig_method}(", "#{new_method}(")
+
+    def apply_d2l_fixes
+      @question[:variables].each do |v|
+        v_name = v[:name]
+        # substitute {var} for [var]
+        @question[:question_text].gsub!("{#{v_name}}", "[#{v_name}]") if @question[:question_text]
+        # substitute {var} for var
+        @question[:imported_formula].gsub!("{#{v_name}}", "#{v_name}") if @question[:imported_formula]
       end
-    end
-    if @question[:variables].count == 1
-      # is this secretly a simple numeric question in disguise
-      var = @question[:variables].first
-      if (var[:min] == var[:max]) && (@question[:imported_formula] == var[:name]) # yup the formula for the answer is "x" and there's only one possible value
-        [:variables, :formulas, :imported_formula, :formula_decimal_places, :answer_tolerance].each{|k| @question.delete(k)}
-        @question[:question_type] = 'numerical_question'
-        @question[:answers] = [
-          {:weight => 100, :id => unique_local_id, :text => 'answer_text',
-            :numerical_answer_type => "exact_answer", :exact => var[:min]}
-        ]
+      if @question[:imported_formula]
+        method_substitutions = { "sqr" => "sqrt", "Factorial" => "fact", "exp" => "e" }
+        method_substitutions.each do |orig_method, new_method|
+          @question[:imported_formula].gsub!("#{orig_method}(", "#{new_method}(")
+        end
+      end
+      if @question[:variables].count == 1
+        # is this secretly a simple numeric question in disguise
+        var = @question[:variables].first
+        if (var[:min] == var[:max]) && (@question[:imported_formula] == var[:name]) # yup the formula for the answer is "x" and there's only one possible value
+          [:variables, :formulas, :imported_formula, :formula_decimal_places, :answer_tolerance].each { |k| @question.delete(k) }
+          @question[:question_type] = 'numerical_question'
+          @question[:answers] = [
+            { :weight => 100, :id => unique_local_id, :text => 'answer_text',
+              :numerical_answer_type => "exact_answer", :exact => var[:min] }
+          ]
+        end
       end
     end
   end
-
-end
 end