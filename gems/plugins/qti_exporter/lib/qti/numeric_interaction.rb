# frozen_string_literal: true

#
# Copyright (C) 2011 - present Instructure, Inc.
#
# This file is part of Canvas.
#
# Canvas is free software: you can redistribute it and/or modify it under
# the terms of the GNU Affero General Public License as published by the Free
# Software Foundation, version 3 of the License.
#
# Canvas is distributed in the hope that it will be useful, but WITHOUT ANY
# WARRANTY; without even the implied warranty of MERCHANTABILITY or FITNESS FOR
# A PARTICULAR PURPOSE. See the GNU Affero General Public License for more
# details.
#
# You should have received a copy of the GNU Affero General Public License along
# with this program. If not, see <http://www.gnu.org/licenses/>.

require 'bigdecimal'

module Qti
class NumericInteraction < AssessmentItemConverter
  def initialize(opts={})
    super(opts)
    @question[:question_type] = 'numerical_question'
    @type = opts[:custom_type]
  end

  def parse_question_data
    get_answer_values()
    get_canvas_answers
    attach_feedback_values(@question[:answers])
    get_feedback()
    @question
  end

<<<<<<< HEAD
  def get_answer_values
    answer = {:weight=>100,:comments=>"",:id=>unique_local_id}
    if gte = @doc.at_css('responseCondition gte baseValue')
      answer[:start] = gte.text.to_f
    end
    if lte = @doc.at_css('responseCondition lte baseValue')
      answer[:end] = lte.text.to_f
=======
      if answer[:start] && answer[:end]
        answer[:numerical_answer_type] = "range_answer"
        @question[:answers] << answer
      elsif (equal = @doc.at_css('responseCondition equal baseValue'))
        answer[:exact] = equal.text.to_f
        answer[:numerical_answer_type] = "exact_answer"
        @question[:answers] << answer
      end
>>>>>>> 75b2b932
    end

    if (answer[:start] && answer[:end])
      answer[:numerical_answer_type] = "range_answer"
      @question[:answers] << answer
    elsif equal = @doc.at_css('responseCondition equal baseValue')
      answer[:exact] = equal.text.to_f
      answer[:numerical_answer_type] = "exact_answer"
      @question[:answers] << answer
    end
  end

  def get_canvas_answers
    @doc.css('responseIf, responseElseIf').each do |r_if|
      answer = {:weight=>100, :text=>'answer_text'}
      bv = r_if.at_css('baseValue')
      answer[:id] = get_or_generate_answer_id(bv && bv['identifier'])
      answer[:feedback_id] = get_feedback_id(r_if)

      if or_node = r_if.at_css('or')
        # exact answer
        exact_node = or_node.at_css('stringMatch baseValue')
        next unless exact_node
        exact = exact_node.text rescue "0.0"

        is_precision = false
        if (lower_node = or_node.at_css('and customOperator[class=vargt] baseValue')) &&
            (upper_node = or_node.at_css('and customOperator[class=varlte] baseValue')) &&
            lower_node.text.gsub(/[0\.]/, "").end_with?("5") && upper_node.text.gsub(/[0\.]/, "").end_with?("5")
          # tl;dr - super hacky way to try to detect the precision answers
          upper = upper_node.text.to_d
          lower = lower_node.text.to_d
          exact_num = exact.to_d

          if (exact_num - lower) == (upper - exact_num) # same margin on each side
            _, sig_digits, _b, exp = (upper - lower).split
            if sig_digits == "1" # i.e. is a power of 10
              is_precision = true
              answer[:precision] = exact_num.exponent - exp + 1
              answer[:approximate] = exact_num.to_f
              answer[:numerical_answer_type] = 'precision_answer'
            end
          end
        end

        unless is_precision
          answer[:numerical_answer_type] = 'exact_answer'
          answer[:exact] = exact.to_f
          if upper = or_node.at_css('and customOperator[class=varlte] baseValue')
            # do margin computation with BigDecimal to avoid rounding errors
            # (this is also used when _scoring_ numeric range questions)
            margin = BigDecimal(upper.text) - BigDecimal(exact) rescue "0.0"
            answer[:margin] = margin.to_f
          end
        end
        @question[:answers] << answer
      elsif and_node = r_if.at_css('and')
        # range answer
        answer[:numerical_answer_type] = 'range_answer'
        if lower = and_node.at_css('customOperator[class=vargte] baseValue')
          answer[:start] = lower.text.to_f rescue 0.0
        end
        if upper = and_node.at_css('customOperator[class=varlte] baseValue')
          answer[:end] = upper.text.to_f rescue 0.0
        end
        if upper || lower
          @question[:answers] << answer
        end
      end
    end
  end

end
end<|MERGE_RESOLUTION|>--- conflicted
+++ resolved
@@ -20,30 +20,30 @@
 require 'bigdecimal'
 
 module Qti
-class NumericInteraction < AssessmentItemConverter
-  def initialize(opts={})
-    super(opts)
-    @question[:question_type] = 'numerical_question'
-    @type = opts[:custom_type]
-  end
+  class NumericInteraction < AssessmentItemConverter
+    def initialize(opts = {})
+      super(opts)
+      @question[:question_type] = 'numerical_question'
+      @type = opts[:custom_type]
+    end
 
-  def parse_question_data
-    get_answer_values()
-    get_canvas_answers
-    attach_feedback_values(@question[:answers])
-    get_feedback()
-    @question
-  end
+    def parse_question_data
+      get_answer_values()
+      get_canvas_answers
+      attach_feedback_values(@question[:answers])
+      get_feedback()
+      @question
+    end
 
-<<<<<<< HEAD
-  def get_answer_values
-    answer = {:weight=>100,:comments=>"",:id=>unique_local_id}
-    if gte = @doc.at_css('responseCondition gte baseValue')
-      answer[:start] = gte.text.to_f
-    end
-    if lte = @doc.at_css('responseCondition lte baseValue')
-      answer[:end] = lte.text.to_f
-=======
+    def get_answer_values
+      answer = { :weight => 100, :comments => "", :id => unique_local_id }
+      if (gte = @doc.at_css('responseCondition gte baseValue'))
+        answer[:start] = gte.text.to_f
+      end
+      if (lte = @doc.at_css('responseCondition lte baseValue'))
+        answer[:end] = lte.text.to_f
+      end
+
       if answer[:start] && answer[:end]
         answer[:numerical_answer_type] = "range_answer"
         @question[:answers] << answer
@@ -52,78 +52,67 @@
         answer[:numerical_answer_type] = "exact_answer"
         @question[:answers] << answer
       end
->>>>>>> 75b2b932
     end
 
-    if (answer[:start] && answer[:end])
-      answer[:numerical_answer_type] = "range_answer"
-      @question[:answers] << answer
-    elsif equal = @doc.at_css('responseCondition equal baseValue')
-      answer[:exact] = equal.text.to_f
-      answer[:numerical_answer_type] = "exact_answer"
-      @question[:answers] << answer
-    end
-  end
+    def get_canvas_answers
+      @doc.css('responseIf, responseElseIf').each do |r_if|
+        answer = { :weight => 100, :text => 'answer_text' }
+        bv = r_if.at_css('baseValue')
+        answer[:id] = get_or_generate_answer_id(bv && bv['identifier'])
+        answer[:feedback_id] = get_feedback_id(r_if)
 
-  def get_canvas_answers
-    @doc.css('responseIf, responseElseIf').each do |r_if|
-      answer = {:weight=>100, :text=>'answer_text'}
-      bv = r_if.at_css('baseValue')
-      answer[:id] = get_or_generate_answer_id(bv && bv['identifier'])
-      answer[:feedback_id] = get_feedback_id(r_if)
+        if (or_node = r_if.at_css('or'))
+          # exact answer
+          exact_node = or_node.at_css('stringMatch baseValue')
+          next unless exact_node
 
-      if or_node = r_if.at_css('or')
-        # exact answer
-        exact_node = or_node.at_css('stringMatch baseValue')
-        next unless exact_node
-        exact = exact_node.text rescue "0.0"
+          exact = exact_node.text rescue "0.0"
 
-        is_precision = false
-        if (lower_node = or_node.at_css('and customOperator[class=vargt] baseValue')) &&
-            (upper_node = or_node.at_css('and customOperator[class=varlte] baseValue')) &&
-            lower_node.text.gsub(/[0\.]/, "").end_with?("5") && upper_node.text.gsub(/[0\.]/, "").end_with?("5")
-          # tl;dr - super hacky way to try to detect the precision answers
-          upper = upper_node.text.to_d
-          lower = lower_node.text.to_d
-          exact_num = exact.to_d
+          is_precision = false
+          if (lower_node = or_node.at_css('and customOperator[class=vargt] baseValue')) &&
+             (upper_node = or_node.at_css('and customOperator[class=varlte] baseValue')) &&
+             lower_node.text.gsub(/[0\.]/, "").end_with?("5") && upper_node.text.gsub(/[0\.]/, "").end_with?("5")
+            # tl;dr - super hacky way to try to detect the precision answers
+            upper = upper_node.text.to_d
+            lower = lower_node.text.to_d
+            exact_num = exact.to_d
 
-          if (exact_num - lower) == (upper - exact_num) # same margin on each side
-            _, sig_digits, _b, exp = (upper - lower).split
-            if sig_digits == "1" # i.e. is a power of 10
-              is_precision = true
-              answer[:precision] = exact_num.exponent - exp + 1
-              answer[:approximate] = exact_num.to_f
-              answer[:numerical_answer_type] = 'precision_answer'
+            if (exact_num - lower) == (upper - exact_num) # same margin on each side
+              _, sig_digits, _b, exp = (upper - lower).split
+              if sig_digits == "1" # i.e. is a power of 10
+                is_precision = true
+                answer[:precision] = exact_num.exponent - exp + 1
+                answer[:approximate] = exact_num.to_f
+                answer[:numerical_answer_type] = 'precision_answer'
+              end
             end
           end
-        end
 
-        unless is_precision
-          answer[:numerical_answer_type] = 'exact_answer'
-          answer[:exact] = exact.to_f
-          if upper = or_node.at_css('and customOperator[class=varlte] baseValue')
-            # do margin computation with BigDecimal to avoid rounding errors
-            # (this is also used when _scoring_ numeric range questions)
-            margin = BigDecimal(upper.text) - BigDecimal(exact) rescue "0.0"
-            answer[:margin] = margin.to_f
+          unless is_precision
+            answer[:numerical_answer_type] = 'exact_answer'
+            answer[:exact] = exact.to_f
+            if (upper = or_node.at_css('and customOperator[class=varlte] baseValue'))
+              # do margin computation with BigDecimal to avoid rounding errors
+              # (this is also used when _scoring_ numeric range questions)
+              margin = BigDecimal(upper.text) - BigDecimal(exact) rescue "0.0"
+              answer[:margin] = margin.to_f
+            end
           end
-        end
-        @question[:answers] << answer
-      elsif and_node = r_if.at_css('and')
-        # range answer
-        answer[:numerical_answer_type] = 'range_answer'
-        if lower = and_node.at_css('customOperator[class=vargte] baseValue')
-          answer[:start] = lower.text.to_f rescue 0.0
-        end
-        if upper = and_node.at_css('customOperator[class=varlte] baseValue')
-          answer[:end] = upper.text.to_f rescue 0.0
-        end
-        if upper || lower
           @question[:answers] << answer
+        elsif (and_node = r_if.at_css('and'))
+          # range answer
+          answer[:numerical_answer_type] = 'range_answer'
+          if (lower = and_node.at_css('customOperator[class=vargte] baseValue'))
+            answer[:start] = lower.text.to_f rescue 0.0
+          end
+          if (upper = and_node.at_css('customOperator[class=varlte] baseValue'))
+            answer[:end] = upper.text.to_f rescue 0.0
+          end
+          if upper || lower
+            @question[:answers] << answer
+          end
         end
       end
     end
   end
-
-end
 end