--- conflicted
+++ resolved
@@ -20,44 +20,28 @@
 require 'nokogiri'
 
 module Qti
-class AssessmentTestConverter
-  include Canvas::Migration::XMLHelper
-  include HtmlHelper
-  DEFAULT_POINTS_POSSIBLE = 1
-
-  attr_reader :package_root, :identifier, :href, :interaction_type, :title, :quiz
-
-  def initialize(manifest_node, base_dir, opts={})
-    @log = Canvas::Migration::logger
-    @manifest_node = manifest_node
-    @package_root = PackageRoot.new(base_dir)
-    @href = @package_root.item_path(@manifest_node['href'])
-    @converted_questions = opts[:converted_questions]
-    @opts = opts
-
-    @quiz = {
-            :questions=>[],
-            :quiz_type=>nil,
-            :question_count=>0
-    }
-  end
-
-<<<<<<< HEAD
-  def create_instructure_quiz
-    begin
-      # Get manifest data
-      if md = @manifest_node.at_css("instructureMetadata")
-        if item = get_node_att(md, 'instructureField[name=show_score]', 'value')
-          @quiz[:show_score] = item =~ /true/i ? true : false
-        end
-        if item = get_node_att(md, 'instructureField[name=quiz_type]', 'value') || item = get_node_att(md, 'instructureField[name=bb8_assessment_type]', 'value')
-          # known possible values: Self-assessment, Survey, Examination (practice is instructure default)
-          # BB8: Test, Pool
-          @quiz[:quiz_type] = "assignment" if item =~ /examination|test|quiz/i
-          if item =~ /pool/i
-            # if it's pool we don't need to make a quiz object.
-            return nil
-=======
+  class AssessmentTestConverter
+    include Canvas::Migration::XMLHelper
+    include HtmlHelper
+    DEFAULT_POINTS_POSSIBLE = 1
+
+    attr_reader :package_root, :identifier, :href, :interaction_type, :title, :quiz
+
+    def initialize(manifest_node, base_dir, opts = {})
+      @log = Canvas::Migration::logger
+      @manifest_node = manifest_node
+      @package_root = PackageRoot.new(base_dir)
+      @href = @package_root.item_path(@manifest_node['href'])
+      @converted_questions = opts[:converted_questions]
+      @opts = opts
+
+      @quiz = {
+        :questions => [],
+        :quiz_type => nil,
+        :question_count => 0
+      }
+    end
+
     def create_instructure_quiz
       begin
         # Get manifest data
@@ -84,20 +68,24 @@
           end
           if (item = get_node_att(md, 'instructureField[name=bb8_object_id]', 'value'))
             @quiz[:alternate_migration_id] = item
->>>>>>> 2d51e8e7
-          end
-        end
-        if item = get_node_att(md, 'instructureField[name=which_attempt_to_keep]', 'value')
-          # known possible values: Highest, First, Last (highest is instructure default)
-          @quiz[:which_attempt_to_keep] = "keep_latest" if item =~ /last/i
-        end
-<<<<<<< HEAD
-        if item = get_node_att(md, 'instructureField[name=max_score]', 'value')
-          @quiz[:points_possible] = item
-        end
-        if item = get_node_att(md, 'instructureField[name=bb8_object_id]', 'value')
-          @quiz[:alternate_migration_id] = item
-=======
+          end
+        end
+
+        # Get the actual assessment file
+        doc = Nokogiri::XML(File.open(@href))
+        parse_quiz_data(doc)
+        parse_instructure_metadata(doc)
+
+        if @quiz[:quiz_type] == 'assignment'
+          grading = {}
+          grading[:migration_id] = @quiz[:migration_id]
+          grading[:points_possible] = @quiz[:points_possible]
+          grading[:weight] = nil
+          grading[:due_date] = nil
+          grading[:title] = @quiz[:title]
+          grading[:grade_type] = 'numeric' if grading[:points_possible]
+          @quiz[:grading] = grading
+        end
       rescue
         @quiz[:qti_error] = "Error converting QTI quiz: #{$!}: #{$!.backtrace.join("\n\t")}"
         @log.error "Error converting QTI quiz: #{$!}: #{$!.backtrace.join("\n\t")}"
@@ -113,26 +101,8 @@
         end
         if (id = get_node_att(meta, 'instructureField[name=assignment_identifierref]', 'value'))
           @quiz[:assignment_migration_id] = id
->>>>>>> 2d51e8e7
-        end
-      end
-
-<<<<<<< HEAD
-      # Get the actual assessment file
-      doc = Nokogiri::XML(File.open(@href))
-      parse_quiz_data(doc)
-      parse_instructure_metadata(doc)
-
-      if @quiz[:quiz_type] == 'assignment'
-        grading = {}
-        grading[:migration_id] = @quiz[:migration_id]
-        grading[:points_possible] = @quiz[:points_possible]
-        grading[:weight] = nil
-        grading[:due_date] = nil
-        grading[:title] = @quiz[:title]
-        grading[:grade_type] = 'numeric' if grading[:points_possible]
-        @quiz[:grading] = grading
-=======
+        end
+
         if @opts[:flavor] == Qti::Flavors::D2L
           if (intro = get_node_att(meta, 'instructureField[name=d2l_intro_message]', 'value'))
             @quiz[:questions].unshift({ :question_type => 'text_only_question', :question_text => intro, :migration_id => unique_local_id })
@@ -143,35 +113,9 @@
             @quiz[:description] = description if description.present?
           end
         end
->>>>>>> 2d51e8e7
-      end
-    rescue
-      @quiz[:qti_error] = "Error converting QTI quiz: #{$!}: #{$!.backtrace.join("\n\t")}"
-      @log.error "Error converting QTI quiz: #{$!}: #{$!.backtrace.join("\n\t")}"
-    end
-
-<<<<<<< HEAD
-    @quiz
-  end
-
-  def parse_instructure_metadata(doc)
-    if meta = doc.at_css('instructureMetadata')
-      if password = get_node_att(meta, 'instructureField[name=password]',  'value')
-        @quiz[:access_code] = password
-      end
-      if id = get_node_att(meta, 'instructureField[name=assignment_identifierref]', 'value')
-        @quiz[:assignment_migration_id] = id
-      end
-
-      if @opts[:flavor] == Qti::Flavors::D2L
-        if intro = get_node_att(meta, 'instructureField[name=d2l_intro_message]', 'value')
-          @quiz[:questions].unshift({:question_type => 'text_only_question', :question_text => intro, :migration_id => unique_local_id})
-        end
-        if html = get_node_att(meta, 'instructureField[name=assessment_rubric_html]', 'value')
-          if node = (Nokogiri::HTML5.fragment(html) rescue nil)
-            description = sanitize_html_string(node.text)
-            @quiz[:description] = description if description.present?
-=======
+      end
+    end
+
     def parse_quiz_data(doc)
       @quiz[:title] = @title || get_node_att(doc, 'assessmentTest', 'title')
       @quiz[:quiz_name] = @quiz[:title]
@@ -189,102 +133,45 @@
           end
           if (show = control['showSolution'])
             @quiz[:show_correct_answers] = show.downcase == "true"
->>>>>>> 2d51e8e7
-          end
-        end
-      end
-    end
-  end
-
-  def parse_quiz_data(doc)
-    @quiz[:title] = @title || get_node_att(doc, 'assessmentTest', 'title')
-    @quiz[:quiz_name] = @quiz[:title]
-    @quiz[:migration_id] = get_node_att(doc, 'assessmentTest', 'identifier')
-    if limit = doc.at_css('timeLimits')
-      @quiz[:time_limit] = AssessmentTestConverter.parse_time_limit(limit['maxTime'])
-    end
-    if part = doc.at_css('testPart[identifier=BaseTestPart]') || doc.at_css('testPart')
-      if control = part.at_css('itemSessionControl')
-        if max = control['maxAttempts']
-          max = -1 if max =~ /unlimited/i
-          max = max.to_i
-          # -1 means no limit in instructure, 0 means no limit in QTI
-          @quiz[:allowed_attempts] = max >= 1 ? max : -1
-        end
-        if show = control['showSolution']
-          show = show
-          @quiz[:show_correct_answers] = show.downcase == "true" ? true : false
-        end
-      end
-
-      process_section(part)
-    else
-      @quiz[:qti_error] = "Instructure doesn't support QTI importing from this source."
-      @log.error "Attempted to convert QTI from non-supported source. (it wasn't run through the python conversion tool.)"
-    end
-  end
-
-  def self.parse_time_limit(time_limit)
-    limit = 0
-    time_indicator = time_limit[0..0].downcase if time_limit.length > 0
-    if time_indicator == 'd'
-      limit = 24 * 60 * time_limit[1..-1].to_i
-    elsif time_indicator == 'h'
-      limit = 60 * time_limit[1..-1].to_i
-    elsif time_indicator == 'm'
-      limit = time_limit[1..-1].to_i
-    else
-      #instructure uses minutes, QTI uses seconds
-      limit = time_limit.to_i / 60
-    end
-
-    limit
-  end
-
-  def self.parse_pick_count(section)
-    select_node = section.children.find { |child| child.name == "selection" }
-    return nil unless select_node
-    val = select_node['select']&.strip
-    val =~ /^\d+$/ && val.to_i
-  end
-
-  def process_section(section)
-    group = nil
-    questions_list = @quiz[:questions]
-
-<<<<<<< HEAD
-    if shuffle = get_node_att(section, 'ordering','shuffle')
-      @quiz[:shuffle_answers] = true if shuffle =~ /true/i
-    end
-    if select = AssessmentTestConverter.parse_pick_count(section)
-      group = {:questions=>[], :pick_count => select, :question_type => 'question_group', :title => section['title']}
-      if weight = get_node_att(section, 'weight','value')
-        group[:question_points] = convert_weight_to_points(weight)
-      end
-      if val = get_float_val(section, 'points_per_item')
-        group[:question_points] = val
-      end
-      bank_refs = section.css('sourcebank_ref')
-      if bank_refs.count > 1
-        # multiple source banks for one section - duplicate the groups (see below)
-        group[:question_bank_migration_ids] = bank_refs.map{|br| translate_bank_id(br.text)}
-      elsif bank_refs.count == 1
-        group[:question_bank_migration_id] = translate_bank_id(bank_refs.first.text)
-      end
-      if val = get_node_val(section, 'sourcebank_context')
-        group[:question_bank_context] = val
-      end
-      if val = get_bool_val(section, 'sourcebank_is_external')
-        group[:question_bank_is_external] = val
-      end
-      group[:migration_id] = section['identifier'] && section['identifier'] != "" ? section['identifier'] : unique_local_id
-      questions_list = group[:questions]
-    end
-    if section['visible'] and section['visible'] =~ /true/i
-      if title = section['title']
-        #Create an empty question with a title in it
-        @quiz[:questions] << {:question_type => 'text_only_question', :question_text => title, :migration_id => unique_local_id}
-=======
+          end
+        end
+
+        process_section(part)
+      else
+        @quiz[:qti_error] = "Instructure doesn't support QTI importing from this source."
+        @log.error "Attempted to convert QTI from non-supported source. (it wasn't run through the python conversion tool.)"
+      end
+    end
+
+    def self.parse_time_limit(time_limit)
+      limit = 0
+      time_indicator = time_limit[0..0].downcase if time_limit.length > 0
+      if time_indicator == 'd'
+        limit = 24 * 60 * time_limit[1..-1].to_i
+      elsif time_indicator == 'h'
+        limit = 60 * time_limit[1..-1].to_i
+      elsif time_indicator == 'm'
+        limit = time_limit[1..-1].to_i
+      else
+        # instructure uses minutes, QTI uses seconds
+        limit = time_limit.to_i / 60
+      end
+
+      limit
+    end
+
+    def self.parse_pick_count(section)
+      select_node = section.children.find { |child| child.name == "selection" }
+      return nil unless select_node
+
+      val = select_node['select']&.strip
+      val =~ /^\d+$/ && val.to_i
+    end
+
+    def process_section(section)
+      group = nil
+      questions_list = @quiz[:questions]
+
       if (shuffle = get_node_att(section, 'ordering', 'shuffle'))
         @quiz[:shuffle_answers] = true if shuffle =~ /true/i
       end
@@ -317,72 +204,56 @@
           # Create an empty question with a title in it
           @quiz[:questions] << { :question_type => 'text_only_question', :question_text => title, :migration_id => unique_local_id }
         end
->>>>>>> 2d51e8e7
-      end
-    end
-
-    section.children.each do |child|
-      if child.name == "assessmentSection"
-        process_section(child)
-      elsif child.name == "assessmentItemRef"
-        process_question(child, questions_list)
-      end
-    end
-
-    # if we didn't get a question weight, and all the questions have the same
-    # points possible, use that as the group points possible per question
-    if @converted_questions && select && select > 0 && group[:question_points].blank? && group[:questions].present?
-      migration_ids = group[:questions].map { |q| q[:migration_id] }
-      questions = @converted_questions.find_all { |q| migration_ids.include?(q[:migration_id]) }
-
-      points = questions.first ? (questions.first[:points_possible] || 0) : 0
-      if points > 0 && questions.size == group[:questions].size && questions.all? { |q| q[:points_possible] == points }
-        group[:question_points] = points
+      end
+
+      section.children.each do |child|
+        if child.name == "assessmentSection"
+          process_section(child)
+        elsif child.name == "assessmentItemRef"
+          process_question(child, questions_list)
+        end
+      end
+
+      # if we didn't get a question weight, and all the questions have the same
+      # points possible, use that as the group points possible per question
+      if @converted_questions && select && select > 0 && group[:question_points].blank? && group[:questions].present?
+        migration_ids = group[:questions].map { |q| q[:migration_id] }
+        questions = @converted_questions.find_all { |q| migration_ids.include?(q[:migration_id]) }
+
+        points = questions.first ? (questions.first[:points_possible] || 0) : 0
+        if points > 0 && questions.size == group[:questions].size && questions.all? { |q| q[:points_possible] == points }
+          group[:question_points] = points
+        else
+        end
+      end
+
+      group && group[:question_points] ||= DEFAULT_POINTS_POSSIBLE
+
+      if group
+        if group[:question_bank_migration_ids].present? && group[:questions].empty?
+          # multiple source banks for one section - duplicate the groups for each bank
+          group[:question_bank_migration_ids].each do |bank_ref_id|
+            copy = group.deep_dup
+            copy[:migration_id] = "#{group[:migration_id]}_#{bank_ref_id}"
+            copy[:question_bank_migration_id] = bank_ref_id
+            @quiz[:questions] << copy
+          end
+        elsif (!group[:questions].empty? || group[:question_bank_migration_id])
+          @quiz[:questions] << group
+        end
+      end
+
+      questions_list
+    end
+
+    def translate_bank_id(bank_id)
+      if @opts[:alt_bank_id_map]
+        @opts[:alt_bank_id_map][bank_id] || bank_id
       else
-      end
-    end
-
-    group && group[:question_points] ||= DEFAULT_POINTS_POSSIBLE
-
-    if group
-      if group[:question_bank_migration_ids].present? && group[:questions].empty?
-        # multiple source banks for one section - duplicate the groups for each bank
-        group[:question_bank_migration_ids].each do |bank_ref_id|
-          copy = group.deep_dup
-          copy[:migration_id] = "#{group[:migration_id]}_#{bank_ref_id}"
-          copy[:question_bank_migration_id] = bank_ref_id
-          @quiz[:questions] << copy
-        end
-      elsif (!group[:questions].empty? || group[:question_bank_migration_id])
-        @quiz[:questions] << group
-      end
-    end
-
-    questions_list
-  end
-
-  def translate_bank_id(bank_id)
-    if @opts[:alt_bank_id_map]
-      @opts[:alt_bank_id_map][bank_id] || bank_id
-    else
-      bank_id
-    end
-  end
-
-<<<<<<< HEAD
-  def process_question(item_ref, questions_list)
-    question = {:question_type => 'question_reference'}
-    questions_list << question
-    @quiz[:question_count] += 1
-    # The colons are replaced with dashes in the conversion from QTI 1.2
-    question[:migration_id] = item_ref['identifier'].gsub(/:/, '-')
-    # D2L references questions by label instead of ident
-    if @opts[:flavor] == Qti::Flavors::D2L && item_ref['label'].present?
-      question[:migration_id] = item_ref['label']
-    end
-    if weight = get_node_att(item_ref, 'weight','value')
-      question[:points_possible] = convert_weight_to_points(weight)
-=======
+        bank_id
+      end
+    end
+
     def process_question(item_ref, questions_list)
       question = { :question_type => 'question_reference' }
       questions_list << question
@@ -396,33 +267,31 @@
       if (weight = get_node_att(item_ref, 'weight', 'value'))
         question[:points_possible] = convert_weight_to_points(weight)
       end
->>>>>>> 2d51e8e7
+    end
+
+    # the weight from a webct system is represented as a float like 0.05,
+    # but the point value for that float is actually 5. So if it's from
+    # webct multiply it by 100
+    def convert_weight_to_points(weight)
+      begin
+        weight = weight.to_f
+        if @opts[:flavor] == Qti::Flavors::WEBCT
+          weight = weight * 100
+        end
+      rescue
+        weight = DEFAULT_POINTS_POSSIBLE
+      end
+      weight
+    end
+
+    def unique_local_id
+      @@ids ||= {}
+      id = rand(100_000)
+      while @@ids[id]
+        id = rand(100_000)
+      end
+      @@ids[id] = true
+      id
     end
   end
-
-  # the weight from a webct system is represented as a float like 0.05,
-  # but the point value for that float is actually 5. So if it's from
-  # webct multiply it by 100
-  def convert_weight_to_points(weight)
-    begin
-      weight = weight.to_f
-      if @opts[:flavor] == Qti::Flavors::WEBCT
-        weight = weight * 100
-      end
-    rescue
-      weight = DEFAULT_POINTS_POSSIBLE
-    end
-    weight
-  end
-
-  def unique_local_id
-    @@ids ||= {}
-    id = rand(100_000)
-    while @@ids[id]
-      id = rand(100_000)
-    end
-    @@ids[id] = true
-    id
-  end
-end
 end