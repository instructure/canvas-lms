# frozen_string_literal: true

#
# Copyright (C) 2011 - present Instructure, Inc.
#
# This file is part of Canvas.
#
# Canvas is free software: you can redistribute it and/or modify it under
# the terms of the GNU Affero General Public License as published by the Free
# Software Foundation, version 3 of the License.
#
# Canvas is distributed in the hope that it will be useful, but WITHOUT ANY
# WARRANTY; without even the implied warranty of MERCHANTABILITY or FITNESS FOR
# A PARTICULAR PURPOSE. See the GNU Affero General Public License for more
# details.
#
# You should have received a copy of the GNU Affero General Public License along
# with this program. If not, see <http://www.gnu.org/licenses/>.

require 'nokogiri'

module Qti
  class AssessmentTestConverter
    include Canvas::Migration::XMLHelper
    include HtmlHelper
    DEFAULT_POINTS_POSSIBLE = 1

    attr_reader :package_root, :identifier, :href, :interaction_type, :title, :quiz

    def initialize(manifest_node, base_dir, opts = {})
      @log = Canvas::Migration::logger
      @manifest_node = manifest_node
      @package_root = PackageRoot.new(base_dir)
      @href = @package_root.item_path(@manifest_node['href'])
      @converted_questions = opts[:converted_questions]
      @opts = opts

      @quiz = {
        :questions => [],
        :quiz_type => nil,
        :question_count => 0
      }
    end

    def create_instructure_quiz
      begin
        # Get manifest data
        if (md = @manifest_node.at_css("instructureMetadata"))
          if (item = get_node_att(md, 'instructureField[name=show_score]', 'value'))
            @quiz[:show_score] = item =~ /true/i ? true : false
          end
          if (item = get_node_att(md, 'instructureField[name=quiz_type]', 'value') ||
             get_node_att(md, 'instructureField[name=bb8_assessment_type]', 'value'))
            # known possible values: Self-assessment, Survey, Examination (practice is instructure default)
            # BB8: Test, Pool
            @quiz[:quiz_type] = "assignment" if item =~ /examination|test|quiz/i
            if item =~ /pool/i
              # if it's pool we don't need to make a quiz object.
              return nil
            end
          end
          if (item = get_node_att(md, 'instructureField[name=which_attempt_to_keep]', 'value'))
            # known possible values: Highest, First, Last (highest is instructure default)
            @quiz[:which_attempt_to_keep] = "keep_latest" if item =~ /last/i
          end
          if (item = get_node_att(md, 'instructureField[name=max_score]', 'value'))
            @quiz[:points_possible] = item
          end
          if (item = get_node_att(md, 'instructureField[name=bb8_object_id]', 'value'))
            @quiz[:alternate_migration_id] = item
          end
        end

        # Get the actual assessment file
        doc = Nokogiri::XML(File.open(@href))
        parse_quiz_data(doc)
        parse_instructure_metadata(doc)

        if @quiz[:quiz_type] == 'assignment'
          grading = {}
          grading[:migration_id] = @quiz[:migration_id]
          grading[:points_possible] = @quiz[:points_possible]
          grading[:weight] = nil
          grading[:due_date] = nil
          grading[:title] = @quiz[:title]
          grading[:grade_type] = 'numeric' if grading[:points_possible]
          @quiz[:grading] = grading
        end
      rescue
        @quiz[:qti_error] = "Error converting QTI quiz: #{$!}: #{$!.backtrace.join("\n\t")}"
        @log.error "Error converting QTI quiz: #{$!}: #{$!.backtrace.join("\n\t")}"
      end

      @quiz
    end

    def parse_instructure_metadata(doc)
      if (meta = doc.at_css('instructureMetadata'))
        if (password = get_node_att(meta, 'instructureField[name=password]', 'value'))
          @quiz[:access_code] = password
        end
        if (id = get_node_att(meta, 'instructureField[name=assignment_identifierref]', 'value'))
          @quiz[:assignment_migration_id] = id
        end

        if @opts[:flavor] == Qti::Flavors::D2L
          if (intro = get_node_att(meta, 'instructureField[name=d2l_intro_message]', 'value'))
            @quiz[:questions].unshift({ :question_type => 'text_only_question', :question_text => intro, :migration_id => unique_local_id })
          end
          if (html = get_node_att(meta, 'instructureField[name=assessment_rubric_html]', 'value')) &&
             (node = (Nokogiri::HTML5.fragment(html) rescue nil))
            description = sanitize_html_string(node.text)
            @quiz[:description] = description if description.present?
          end
        end
      end
    end

    def parse_quiz_data(doc)
      @quiz[:title] = @title || get_node_att(doc, 'assessmentTest', 'title')
      @quiz[:quiz_name] = @quiz[:title]
      @quiz[:migration_id] = get_node_att(doc, 'assessmentTest', 'identifier')
      if (limit = doc.at_css('timeLimits'))
        @quiz[:time_limit] = AssessmentTestConverter.parse_time_limit(limit['maxTime'])
      end
      if (part = doc.at_css('testPart[identifier=BaseTestPart]') || doc.at_css('testPart'))
        if (control = part.at_css('itemSessionControl'))
          if (max = control['maxAttempts'])
            max = -1 if max =~ /unlimited/i
            max = max.to_i
            # -1 means no limit in instructure, 0 means no limit in QTI
            @quiz[:allowed_attempts] = max >= 1 ? max : -1
          end
          if (show = control['showSolution'])
            @quiz[:show_correct_answers] = show.downcase == "true"
          end
        end

        process_section(part)
      else
        @quiz[:qti_error] = "Instructure doesn't support QTI importing from this source."
        @log.error "Attempted to convert QTI from non-supported source. (it wasn't run through the python conversion tool.)"
      end
    end

    def self.parse_time_limit(time_limit)
      limit = 0
      time_indicator = time_limit[0..0].downcase if time_limit.length > 0
      if time_indicator == 'd'
<<<<<<< HEAD
        limit = 24 * 60 * time_limit[1..-1].to_i
      elsif time_indicator == 'h'
        limit = 60 * time_limit[1..-1].to_i
      elsif time_indicator == 'm'
        limit = time_limit[1..-1].to_i
=======
        24 * 60 * time_limit[1..].to_i
      elsif time_indicator == 'h'
        60 * time_limit[1..].to_i
      elsif time_indicator == 'm'
        time_limit[1..].to_i
>>>>>>> 6114368f
      else
        # instructure uses minutes, QTI uses seconds
        limit = time_limit.to_i / 60
      end

      limit
    end

    def self.parse_pick_count(section)
      select_node = section.children.find { |child| child.name == "selection" }
      return nil unless select_node

      val = select_node['select']&.strip
      val =~ /^\d+$/ && val.to_i
    end

    def process_section(section)
      group = nil
      questions_list = @quiz[:questions]

      if (shuffle = get_node_att(section, 'ordering', 'shuffle'))
        @quiz[:shuffle_answers] = true if shuffle =~ /true/i
      end
      if (select = AssessmentTestConverter.parse_pick_count(section))
        group = { :questions => [], :pick_count => select, :question_type => 'question_group', :title => section['title'] }
        if (weight = get_node_att(section, 'weight', 'value'))
          group[:question_points] = convert_weight_to_points(weight)
        end
        if (val = get_float_val(section, 'points_per_item'))
          group[:question_points] = val
        end
        bank_refs = section.css('sourcebank_ref')
        if bank_refs.count > 1
          # multiple source banks for one section - duplicate the groups (see below)
          group[:question_bank_migration_ids] = bank_refs.map { |br| translate_bank_id(br.text) }
        elsif bank_refs.count == 1
          group[:question_bank_migration_id] = translate_bank_id(bank_refs.first.text)
        end
        if (val = get_node_val(section, 'sourcebank_context'))
          group[:question_bank_context] = val
        end
        if (val = get_bool_val(section, 'sourcebank_is_external'))
          group[:question_bank_is_external] = val
        end
        group[:migration_id] = section['identifier'] && section['identifier'] != "" ? section['identifier'] : unique_local_id
        questions_list = group[:questions]
      end
      if section['visible'] and section['visible'] =~ /true/i
        if (title = section['title'])
          # Create an empty question with a title in it
          @quiz[:questions] << { :question_type => 'text_only_question', :question_text => title, :migration_id => unique_local_id }
        end
      end

      section.children.each do |child|
        if child.name == "assessmentSection"
          process_section(child)
        elsif child.name == "assessmentItemRef"
          process_question(child, questions_list)
        end
      end

      # if we didn't get a question weight, and all the questions have the same
      # points possible, use that as the group points possible per question
      if @converted_questions && select && select > 0 && group[:question_points].blank? && group[:questions].present?
        migration_ids = group[:questions].map { |q| q[:migration_id] }
        questions = @converted_questions.find_all { |q| migration_ids.include?(q[:migration_id]) }

        points = questions.first ? (questions.first[:points_possible] || 0) : 0
        if points > 0 && questions.size == group[:questions].size && questions.all? { |q| q[:points_possible] == points }
          group[:question_points] = points
        else
        end
      end

      group && group[:question_points] ||= DEFAULT_POINTS_POSSIBLE

      if group
        if group[:question_bank_migration_ids].present? && group[:questions].empty?
          # multiple source banks for one section - duplicate the groups for each bank
          group[:question_bank_migration_ids].each do |bank_ref_id|
            copy = group.deep_dup
            copy[:migration_id] = "#{group[:migration_id]}_#{bank_ref_id}"
            copy[:question_bank_migration_id] = bank_ref_id
            @quiz[:questions] << copy
          end
        elsif !group[:questions].empty? || group[:question_bank_migration_id]
          @quiz[:questions] << group
        end
      end

      questions_list
    end

    def translate_bank_id(bank_id)
      if @opts[:alt_bank_id_map]
        @opts[:alt_bank_id_map][bank_id] || bank_id
      else
        bank_id
      end
    end

    def process_question(item_ref, questions_list)
      question = { :question_type => 'question_reference' }
      questions_list << question
      @quiz[:question_count] += 1
      # The colons are replaced with dashes in the conversion from QTI 1.2
      question[:migration_id] = item_ref['identifier'].gsub(/:/, '-')
      # D2L references questions by label instead of ident
      if @opts[:flavor] == Qti::Flavors::D2L && item_ref['label'].present?
        question[:migration_id] = item_ref['label']
      end
      if (weight = get_node_att(item_ref, 'weight', 'value'))
        question[:points_possible] = convert_weight_to_points(weight)
      end
    end

    # the weight from a webct system is represented as a float like 0.05,
    # but the point value for that float is actually 5. So if it's from
    # webct multiply it by 100
    def convert_weight_to_points(weight)
      begin
        weight = weight.to_f
        if @opts[:flavor] == Qti::Flavors::WEBCT
          weight = weight * 100
        end
      rescue
        weight = DEFAULT_POINTS_POSSIBLE
      end
      weight
    end

    def unique_local_id
      @@ids ||= {}
      id = rand(100_000)
      while @@ids[id]
        id = rand(100_000)
      end
      @@ids[id] = true
      id
    end
  end
end<|MERGE_RESOLUTION|>--- conflicted
+++ resolved
@@ -28,7 +28,7 @@
     attr_reader :package_root, :identifier, :href, :interaction_type, :title, :quiz
 
     def initialize(manifest_node, base_dir, opts = {})
-      @log = Canvas::Migration::logger
+      @log = Canvas::Migration.logger
       @manifest_node = manifest_node
       @package_root = PackageRoot.new(base_dir)
       @href = @package_root.item_path(@manifest_node['href'])
@@ -144,28 +144,17 @@
     end
 
     def self.parse_time_limit(time_limit)
-      limit = 0
       time_indicator = time_limit[0..0].downcase if time_limit.length > 0
       if time_indicator == 'd'
-<<<<<<< HEAD
-        limit = 24 * 60 * time_limit[1..-1].to_i
-      elsif time_indicator == 'h'
-        limit = 60 * time_limit[1..-1].to_i
-      elsif time_indicator == 'm'
-        limit = time_limit[1..-1].to_i
-=======
         24 * 60 * time_limit[1..].to_i
       elsif time_indicator == 'h'
         60 * time_limit[1..].to_i
       elsif time_indicator == 'm'
         time_limit[1..].to_i
->>>>>>> 6114368f
       else
         # instructure uses minutes, QTI uses seconds
-        limit = time_limit.to_i / 60
-      end
-
-      limit
+        time_limit.to_i / 60
+      end
     end
 
     def self.parse_pick_count(section)
