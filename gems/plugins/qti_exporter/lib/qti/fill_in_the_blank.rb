--- conflicted
+++ resolved
@@ -18,138 +18,80 @@
 # with this program. If not, see <http://www.gnu.org/licenses/>.
 
 module Qti
-class FillInTheBlank < AssessmentItemConverter
-
-  def initialize(opts)
-    super(opts)
-    @type = opts[:custom_type]
-    if @type == 'multiple_dropdowns_question' || @type == 'inline_choice'
-      @question[:question_type] = 'multiple_dropdowns_question'
-    else
-      @question[:question_type] = 'fill_in_multiple_blanks_question'
-    end
-  end
-
-  def parse_question_data
-    if @type == 'angel'
-      process_angel
-    elsif @type == 'fillinmultiple'
-      process_respondus
-    elsif @type == 'text_entry_interaction'
-      process_text_entry
-    elsif @type == 'inline_choice'
-      process_inline
-    elsif @doc.at_css('itemBody extendedTextInteraction')
-      process_d2l
-    else
-      process_canvas
-    end
-    get_feedback
-    @question[:answers].each{|a|a.delete :migration_id}
-    @question
-  end
-
-  private
-  def process_angel
-    create_xml_doc
-    body = ""
-    @doc.at_css('itemBody').children.each do |child|
-      if child.name == 'textEntryInteraction'
-        body += " [#{child['responseIdentifier']}] "
+  class FillInTheBlank < AssessmentItemConverter
+    def initialize(opts)
+      super(opts)
+      @type = opts[:custom_type]
+      if @type == 'multiple_dropdowns_question' || @type == 'inline_choice'
+        @question[:question_type] = 'multiple_dropdowns_question'
       else
-        body += child.text.gsub(']]>', '').gsub('<div></div>', '').strip
-      end
-    end
-    @question[:question_text] = body
-
-    @doc.search('responseProcessing responseCondition').each do |cond|
-      cond.css('stringMatch,substring,equalRounded,equal').each do |match|
-        answer = {}
-        node = match.at_css('baseValue[baseType=string],baseValue[baseType=integer],baseValue[baseType=float]')
-        answer[:text] = node.text.strip if node
-        unless answer[:text].blank?
-          @question[:answers] << answer
-          answer[:weight] = AssessmentItemConverter::DEFAULT_CORRECT_WEIGHT
-          answer[:comments] = ""
-          answer[:id] = unique_local_id
-          answer[:blank_id] = get_node_att(match, 'variable', 'identifier')
-        end
-      end
-    end
-
-  end
-
-  def process_canvas
-    answer_hash = {}
-    @doc.css('choiceInteraction').each do |ci|
-      if blank_id = ci['responseIdentifier']
-        blank_id.gsub!(/^response_/, '')
-      end
-      ci.search('simpleChoice').each do |choice|
-        answer = {}
-        answer[:weight] = @type == 'multiple_dropdowns_question' ? 0 : 100
-        answer[:migration_id] = choice['identifier']
-        answer[:id] = get_or_generate_answer_id(answer[:migration_id])
-        answer[:text] = choice.text.strip
-        answer[:blank_id] = blank_id
-        @question[:answers] << answer
-        answer_hash[choice['identifier']] = answer
-      end
-    end
-
-    if @type == 'multiple_dropdowns_question'
-      @doc.css('responseProcessing responseCondition responseIf,responseElseIf').each do |if_node|
-        if if_node.at_css('setOutcomeValue[identifier=SCORE] sum')
-          id = if_node.at_css('match baseValue[baseType=identifier]').text
-          if answer = answer_hash[id]
+        @question[:question_type] = 'fill_in_multiple_blanks_question'
+      end
+    end
+
+    def parse_question_data
+      if @type == 'angel'
+        process_angel
+      elsif @type == 'fillinmultiple'
+        process_respondus
+      elsif @type == 'text_entry_interaction'
+        process_text_entry
+      elsif @type == 'inline_choice'
+        process_inline
+      elsif @doc.at_css('itemBody extendedTextInteraction')
+        process_d2l
+      else
+        process_canvas
+      end
+      get_feedback
+      @question[:answers].each { |a| a.delete :migration_id }
+      @question
+    end
+
+    private
+
+    def process_angel
+      create_xml_doc
+      body = ""
+      @doc.at_css('itemBody').children.each do |child|
+        if child.name == 'textEntryInteraction'
+          body += " [#{child['responseIdentifier']}] "
+        else
+          body += child.text.gsub(']]>', '').gsub('<div></div>', '').strip
+        end
+      end
+      @question[:question_text] = body
+
+      @doc.search('responseProcessing responseCondition').each do |cond|
+        cond.css('stringMatch,substring,equalRounded,equal').each do |match|
+          answer = {}
+          node = match.at_css('baseValue[baseType=string],baseValue[baseType=integer],baseValue[baseType=float]')
+          answer[:text] = node.text.strip if node
+          unless answer[:text].blank?
+            @question[:answers] << answer
             answer[:weight] = AssessmentItemConverter::DEFAULT_CORRECT_WEIGHT
-          end
-        end
-      end
-    end
-  end
-
-<<<<<<< HEAD
-  def process_inline
-    create_xml_doc
-    answer_hash = {}
-    item_body_node = @doc.at_css('itemBody').dup
-    recursively_clean_inline_body_and_get_answers(item_body_node, answer_hash)
-    @question[:question_text] = sanitize_html!(item_body_node)
-
-    @doc.css('responseDeclaration').each do |res_node|
-      res_id = res_node['identifier']
-      res_node.css('correctResponse value').each do |correct_id|
-        if answer = (answer_hash[res_id] && answer_hash[res_id][correct_id.text])
-          answer[:weight] = AssessmentItemConverter::DEFAULT_CORRECT_WEIGHT
-=======
+            answer[:comments] = ""
+            answer[:id] = unique_local_id
+            answer[:blank_id] = get_node_att(match, 'variable', 'identifier')
+          end
+        end
+      end
+    end
+
     def process_canvas
       answer_hash = {}
       @doc.css('choiceInteraction').each do |ci|
         if (blank_id = ci['responseIdentifier'])
           blank_id.gsub!(/^response_/, '')
->>>>>>> 2d51e8e7
-        end
-      end
-    end
-  end
-
-  def recursively_clean_inline_body_and_get_answers(node, answer_hash)
-    node.children.each do |child|
-      if child.name == 'inlineChoiceInteraction'
-        response_id = child['responseIdentifier']
-        answer_hash[response_id] = {}
-        child.search('inlineChoice').each do |choice|
+        end
+        ci.search('simpleChoice').each do |choice|
           answer = {}
-          choice_id = choice['identifier']
-          answer[:id] = unique_local_id
-          answer[:migration_id] = choice_id
+          answer[:weight] = @type == 'multiple_dropdowns_question' ? 0 : 100
+          answer[:migration_id] = choice['identifier']
+          answer[:id] = get_or_generate_answer_id(answer[:migration_id])
           answer[:text] = choice.text.strip
-          answer[:blank_id] = response_id
+          answer[:blank_id] = blank_id
           @question[:answers] << answer
-<<<<<<< HEAD
-          answer_hash[response_id][choice_id] = answer
-=======
           answer_hash[choice['identifier']] = answer
         end
       end
@@ -162,30 +104,10 @@
               answer[:weight] = AssessmentItemConverter::DEFAULT_CORRECT_WEIGHT
             end
           end
->>>>>>> 2d51e8e7
-        end
-        child.replace(Nokogiri::XML::Text.new("[#{response_id}]", @doc))
-      elsif child.name == 'text'
-        child.content = child.text.gsub(']]>', '').gsub('<div></div>', '')
-      else
-        recursively_clean_inline_body_and_get_answers(child, answer_hash)
-      end
-    end
-  end
-
-<<<<<<< HEAD
-  def process_d2l
-    @question[:question_text] = ''
-    if body = @doc.at_css('itemBody')
-      body.children.each do |node|
-        next if node.name == 'text'
-        text = ''
-        if node.name == 'div'
-          text = sanitize_html_string(node.text, true)
-        elsif node.name == 'extendedTextInteraction'
-          id = node['responseIdentifier']
-          text = " [#{id}] "
-=======
+        end
+      end
+    end
+
     def process_inline
       create_xml_doc
       answer_hash = {}
@@ -199,38 +121,34 @@
           if (answer = (answer_hash[res_id] && answer_hash[res_id][correct_id.text]))
             answer[:weight] = AssessmentItemConverter::DEFAULT_CORRECT_WEIGHT
           end
->>>>>>> 2d51e8e7
-        end
-        @question[:question_text] += text
-      end
-    end
-
-    @doc.css('responseCondition stringMatch').each do |match|
-      if blank_id = get_node_att(match, 'variable','identifier')
-        text = get_node_val(match, 'baseValue')
-        answer = {:id => unique_local_id, :weight => AssessmentItemConverter::DEFAULT_CORRECT_WEIGHT}
-        answer[:migration_id] = blank_id
-        answer[:text] = sanitize_html_string(text, true)
-        answer[:blank_id] = blank_id
-        @question[:answers] << answer
-      end
-    end
-
-<<<<<<< HEAD
-  end
-
-  def process_respondus
-    @doc.css('responseCondition stringMatch baseValue[baseType=string]').each do |val_node|
-      if blank_id = val_node['identifier']
-        blank_id = blank_id.sub(%r{^RESPONSE_-([^-]*)-}, '\1')
-        @question[:answers] << {
-          :weight => AssessmentItemConverter::DEFAULT_CORRECT_WEIGHT,
-          :id => unique_local_id,
-          :migration_id => blank_id,
-          :text => sanitize_html_string(val_node.text, true),
-          :blank_id => blank_id,
-        }
-=======
+        end
+      end
+    end
+
+    def recursively_clean_inline_body_and_get_answers(node, answer_hash)
+      node.children.each do |child|
+        if child.name == 'inlineChoiceInteraction'
+          response_id = child['responseIdentifier']
+          answer_hash[response_id] = {}
+          child.search('inlineChoice').each do |choice|
+            answer = {}
+            choice_id = choice['identifier']
+            answer[:id] = unique_local_id
+            answer[:migration_id] = choice_id
+            answer[:text] = choice.text.strip
+            answer[:blank_id] = response_id
+            @question[:answers] << answer
+            answer_hash[response_id][choice_id] = answer
+          end
+          child.replace(Nokogiri::XML::Text.new("[#{response_id}]", @doc))
+        elsif child.name == 'text'
+          child.content = child.text.gsub(']]>', '').gsub('<div></div>', '')
+        else
+          recursively_clean_inline_body_and_get_answers(child, answer_hash)
+        end
+      end
+    end
+
     def process_d2l
       @question[:question_text] = ''
       if (body = @doc.at_css('itemBody'))
@@ -272,24 +190,21 @@
             :blank_id => blank_id,
           }
         end
->>>>>>> 2d51e8e7
+      end
+    end
+
+    def process_text_entry
+      @doc.css('responseDeclaration').each do |res_node|
+        res_id = res_node['identifier']
+        res_node.css('correctResponse value').each do |correct_id|
+          answer = {}
+          answer[:id] = unique_local_id
+          answer[:weight] = DEFAULT_CORRECT_WEIGHT
+          answer[:text] = correct_id.text
+          answer[:blank_id] = res_id
+          @question[:answers] << answer
+        end
       end
     end
   end
-
-  def process_text_entry
-    @doc.css('responseDeclaration').each do |res_node|
-      res_id = res_node['identifier']
-      res_node.css('correctResponse value').each do |correct_id|
-        answer = {}
-        answer[:id] = unique_local_id
-        answer[:weight] = DEFAULT_CORRECT_WEIGHT
-        answer[:text] = correct_id.text
-        answer[:blank_id] = res_id
-        @question[:answers] << answer
-      end
-    end
-  end
-
-end
 end