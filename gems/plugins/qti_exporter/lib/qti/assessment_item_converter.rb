# frozen_string_literal: true

#
# Copyright (C) 2011 - present Instructure, Inc.
#
# This file is part of Canvas.
#
# Canvas is free software: you can redistribute it and/or modify it under
# the terms of the GNU Affero General Public License as published by the Free
# Software Foundation, version 3 of the License.
#
# Canvas is distributed in the hope that it will be useful, but WITHOUT ANY
# WARRANTY; without even the implied warranty of MERCHANTABILITY or FITNESS FOR
# A PARTICULAR PURPOSE. See the GNU Affero General Public License for more
# details.
#
# You should have received a copy of the GNU Affero General Public License along
# with this program. If not, see <http://www.gnu.org/licenses/>.

require 'nokogiri'
require 'sanitize'

module Qti
  class AssessmentItemConverter
    include Canvas::Migration::XMLHelper
    include HtmlHelper

    DEFAULT_CORRECT_WEIGHT = 100
    DEFAULT_INCORRECT_WEIGHT = 0
    DEFAULT_POINTS_POSSIBLE = 1
    UNSUPPORTED_TYPES = ['File Upload', 'Hot Spot', 'Quiz Bowl', 'WCT_JumbledSentence']

    attr_reader :package_root, :identifier, :href, :interaction_type, :title, :question

    def initialize(opts)
      @log = Canvas::Migration::logger
      reset_local_ids
      @manifest_node = opts[:manifest_node]
      @migration_type = opts[:interaction_type]
      @doc = nil
      @flavor = opts[:flavor]
      @opts = opts
      if (@path_map = opts[:file_path_map])
        @sorted_paths = opts[:sorted_file_paths]
        @sorted_paths ||= @path_map.keys.sort_by { |v| v.length }
      end

      if @manifest_node
        @package_root = PackageRoot.new(opts[:base_dir])
        @identifier = @manifest_node['identifier']
        @href = @package_root.item_path(@manifest_node['href'])
        if (title = @manifest_node.at_css('title langstring') ||
           @manifest_node.at_css('xmlns|title xmlns|langstring', 'xmlns' => Qti::Converter::IMS_MD))
          @title = title.text
        end
      else
        @qti_data = opts[:qti_data]
      end

      @question = { :answers => [],
                    :correct_comments => "",
                    :incorrect_comments => "",
                    :question_text => "" }
    end

    # This should be implemented in the children classes to do the type-specific parsing
    def parse_question_data
      @log.error "No question type used..."
      raise "No question type used when trying to parse a qti question"
    end

    def create_doc
      create_xml_doc
    end

    def create_xml_doc
      if @manifest_node
        @doc = Nokogiri::XML(File.open(@href))
      else
        @doc = Nokogiri::XML(@qti_data)
      end
    end

    EXCLUDED_QUESTION_TEXT_CLASSES = ["RESPONSE_BLOCK", "RIGHT_MATCH_BLOCK"]

    def create_instructure_question
      begin
        create_doc
        @question[:question_name] = @title || get_node_att(@doc, 'assessmentItem', 'title')
        # The colons are replaced with dashes in the conversion from QTI 1.2
        @question[:migration_id] = get_node_att(@doc, 'assessmentItem', 'identifier')
        @question[:migration_id] = @question[:migration_id].gsub(/:/, '-').gsub('identifier=', '') if @question[:migration_id]

        if @flavor == Qti::Flavors::D2L
          # In D2L-generated QTI the assessments reference the items by the label instead of the identifier
          # also, the identifier is not always unique, so we use the label as the migration id
          @question[:migration_id] = get_node_att(@doc, 'assessmentItem', 'label')
        end

        @question[:migration_id] = @question[:migration_id].presence

        if @type == 'text_entry_interaction'
          @doc.css('textEntryInteraction').each do |node|
            node.inner_html = "[#{node['responseIdentifier']}]"
          end
        end

        parse_instructure_metadata

        selectors = ['itemBody > div', 'itemBody > p']
        type = @opts[:custom_type] || @migration_type || @type
        unless ['fill_in_multiple_blanks_question', 'canvas_matching', 'matching_question',
                'multiple_dropdowns_question', 'respondus_matching'].include?(type)
          selectors << 'itemBody choiceInteraction > prompt'
          selectors << 'itemBody > extendedTextInteraction > prompt'
        end

        text_nodes = @doc.css(selectors.join(','))
        text_nodes = text_nodes.reject { |node|
          node.inner_html.strip.empty? ||
            EXCLUDED_QUESTION_TEXT_CLASSES.any? { |c| c.casecmp(node['class'].to_s) == 0 } ||
            node.at_css('choiceInteraction') || node.at_css('associateInteraction')
        }

        if text_nodes.length > 0
          @question[:question_text] = ''
          text_nodes.each_with_index do |node, i|
            @question[:question_text] += "\n<br/>\n" if i > 0
            if node['class'] == 'html'
              @question[:question_text] += sanitize_html_string(node.text)
            else
              @question[:question_text] += sanitize_html!(node)
            end
          end
        elsif @doc.at_css('itemBody associateInteraction prompt')
          @question[:question_text] = "" # apparently they deliberately had a blank question?
        elsif (text = @doc.at_css('itemBody div:first-child') ||
           @doc.at_css('itemBody p:first-child') ||
            @doc.at_css('itemBody div') ||
             @doc.at_css('itemBody p'))
          @question[:question_text] = sanitize_html!(text)
        elsif @doc.at_css('itemBody')
          if (text = @doc.at_css('itemBody').children.find { |c| c.text.strip != '' })
            @question[:question_text] = sanitize_html_string(text.text)
          end
        end

        if @migration_type and UNSUPPORTED_TYPES.member?(@migration_type)
          @question[:question_type] = @migration_type
          @question[:unsupported] = true
        elsif !%w(text_only_question file_upload_question).include?(@migration_type)
          self.parse_question_data
        else
          self.get_feedback if @migration_type == 'file_upload_question'
          @question[:question_type] ||= @migration_type
        end
      rescue => e
        message = "There was an error exporting an assessment question"
        @question[:qti_error] = "#{message} - #{e}"
        @question[:question_type] = "Error"
        @log.error "#{e}: #{e.backtrace}"
      end

      @question[:points_possible] ||= AssessmentItemConverter::DEFAULT_POINTS_POSSIBLE
      @question
    end

<<<<<<< HEAD
    QUESTION_TYPE_MAPPING = {
      /matching/i => 'matching_question',
      /text\s?information/i => 'text_only_question',
      /image/i => 'text_only_question',
      'trueFalse' => 'true_false_question',
      /true\/false/i => 'true_false_question',
      'multiple_dropdowns' => 'multiple_dropdowns_question'
    }

=======
>>>>>>> 118dd2ea
    def parse_instructure_metadata
      if (meta = @doc.at_css('instructureMetadata'))
        if (bank = get_node_att(meta, 'instructureField[name=question_bank]', 'value'))
          @question[:question_bank_name] = bank
        end
        if (bank = get_node_att(meta, 'instructureField[name=question_bank_iden]', 'value'))
          @question[:question_bank_id] = bank
          if (bb_bank = get_node_att(meta, 'instructureField[name=bb_question_bank_iden]', 'value'))
            @question[:bb_question_bank_id] = bb_bank
          end
        end
        if (score = get_node_att(meta, 'instructureField[name=max_score]', 'value'))
          @question[:points_possible] = [score.to_f, 0.0].max
        end
        if (score = get_node_att(meta, 'instructureField[name=points_possible]', 'value'))
          @question[:points_possible] = [score.to_f, 0.0].max
        end
        if (ref = get_node_att(meta, 'instructureField[name=assessment_question_identifierref]', 'value'))
          @question[:assessment_question_migration_id] = ref
        end
        if (ref = get_node_att(meta, 'instructureField[name=original_answer_ids]', 'value'))
          @original_answer_ids = ref.split(",")
        end
        if get_node_att(meta, 'instructureField[name=cc_profile]', 'value') == 'cc.pattern_match.v0p1'
          @question[:is_cc_pattern_match] = true
        end
        if (type = get_node_att(meta, 'instructureField[name=bb_question_type]', 'value'))
          @migration_type = type
          case @migration_type
          when 'True/False'
            @question[:question_type] = 'true_false_question'
          when 'Short Response', "Essay"
            @question[:question_type] = 'essay_question'
          when 'Fill in the Blank Plus'
            @question[:question_type] = 'fill_in_multiple_blanks_question'
          when 'WCT_FillInTheBlank'
            @question[:question_type] = 'fill_in_multiple_blanks_question'
            @question[:is_vista_fib] = true
          when 'WCT_ShortAnswer'
            if @doc.css("responseDeclaration[baseType=\"string\"]").count > 1
              @question[:question_type] = 'fill_in_multiple_blanks_question'
              @question[:is_vista_fib] = true
            end
          when 'Jumbled Sentence'
            @question[:question_type] = 'multiple_dropdowns_question'
          end
        elsif (type = get_node_att(meta, 'instructureField[name=question_type]', 'value'))
          @migration_type = case type
                            when /matching/i then 'matching_question'
                            when /text\s?information/i, /image/i then 'text_only_question'
                            when 'trueFalse', %r{true/false}i then 'true_false_question'
                            when 'multiple_dropdowns' then 'multiple_dropdowns_question'
                            else type
                            end
          if AssessmentQuestion::ALL_QUESTION_TYPES.member?(@migration_type)
            @question[:question_type] = @migration_type
          end
        end
      end
    end

    def get_or_generate_answer_id(response_identifier)
      if @flavor == Qti::Flavors::CANVAS
        id = if @original_answer_ids
               @original_answer_ids.shift.to_i
             else
               response_identifier.to_s.sub(/response_/i, "").to_i
             end
        id != 0 ? id : unique_local_id
      else
        unique_local_id
      end
    end

    def unique_local_id
      @@ids ||= {}
      id = rand(100_000)
      while @@ids[id]
        id = rand(100_000)
      end
      @@ids[id] = true
      id
    end

    def reset_local_ids
      @@ids = {}
    end

    def get_feedback
      @doc.search('modalFeedback').each do |f|
        id = f['identifier']
        if id =~ /wrong|incorrect|(_IC$)/i
          extract_feedback!(@question, :incorrect_comments, f)
        elsif id =~ /correct|(_C$)/i
          if f.at_css('div.solution')
            @question[:example_solution] = clear_html(f.text.strip.gsub(/\s+/, " "))
          else
            extract_feedback!(@question, :correct_comments, f)
          end
        elsif id =~ /solution/i
          @question[:example_solution] = clear_html(f.text.strip.gsub(/\s+/, " "))
        elsif (@flavor == Qti::Flavors::D2L && f.text.present?) || id =~ /general_|_all/i
          extract_feedback!(@question, :neutral_comments, f)
        elsif id =~ /feedback_(\d*)_fb/i
          if (answer = @question[:answers].find { |a| a[:migration_id] == "RESPONSE_#{$1}" })
            extract_feedback!(answer, :comments, f)
          end
        end
      end
    end

    def extract_feedback!(hash, field, node)
      text, html = detect_html(node)
      hash[field] = text
      if html
        hash["#{field}_html".to_sym] = html
      end
    end

    KNOWN_META_CLASSES = ['FORMATTED_TEXT_BLOCK', 'flow_1']
    def has_known_meta_class(node)
      return false unless node.attributes['class']

      KNOWN_META_CLASSES.member?(node.attributes['class'].value)
    end

    def self.get_interaction_type(manifest_node)
      manifest_node.at_css('interactionType') ||
        manifest_node.at_css('xmlns|interactionType', 'xmlns' => Qti::Converter::QTI_2_1_URL) ||
        manifest_node.at_css('xmlns|interactionType', 'xmlns' => Qti::Converter::QTI_2_0_URL) ||
        manifest_node.at_css('xmlns|interactionType', 'xmlns' => Qti::Converter::QTI_2_1_ITEM_URL) ||
        manifest_node.at_css('xmlns|interactionType', 'xmlns' => Qti::Converter::QTI_2_0_ITEM_URL)
    end

    def self.create_instructure_question(opts)
      extend Canvas::Migration::XMLHelper
      manifest_node = opts[:manifest_node]

      if manifest_node
        if (type = get_interaction_type(manifest_node))
          opts[:interaction_type] ||= type.text.downcase
        end
        if (type = get_node_att(manifest_node, 'instructureMetadata instructureField[name=bb_question_type]', 'value'))
          opts[:custom_type] ||= type.downcase
        end
        if (type = get_node_att(manifest_node, 'instructureMetadata instructureField[name=question_type]', 'value'))
          type = type.downcase
          opts[:custom_type] ||= type
          case type
          when 'matching_question'
            opts[:interaction_type] = 'choiceinteraction'
            opts[:custom_type] = 'canvas_matching'
          when 'matching'
            opts[:custom_type] = 'respondus_matching'
          when /fillInMultiple|fill_in_multiple_blanks_question|fill in the blanks/i
            opts[:interaction_type] = 'fill_in_multiple_blanks_question'
          when 'multiple_dropdowns_question'
            opts[:interaction_type] = 'multiple_dropdowns_question'
          else
            opts[:custom_type] = type
          end
        end
      end

      unless opts[:interaction_type]
        guesser = QuestionTypeEducatedGuesser.new(opts)
        opts[:interaction_type], opts[:custom_type] = guesser.educatedly_guess_type
      end

      q = case opts[:interaction_type]
          when /choiceinteraction|multiple_choice_question|multiple_answers_question|true_false_question|stupid_likert_scale_question/i
            if opts[:custom_type] &&
               (opts[:custom_type] == "matching" ||
                opts[:custom_type] =~ /respondus_matching|canvas_matching/)
              AssociateInteraction.new(opts)
            else
              ChoiceInteraction.new(opts)
            end
          when /associateinteraction|matching_question|matchinteraction/i
            AssociateInteraction.new(opts)
          when /extendedtextinteraction|extendedtextentryinteraction|textinteraction|essay_question|short_answer_question/i
            if opts[:custom_type] && opts[:custom_type] =~ /calculated/i
              CalculatedInteraction.new(opts)
            elsif opts[:custom_type] && opts[:custom_type] =~ /numeric|numerical_question/
              NumericInteraction.new(opts)
            else
              ExtendedTextInteraction.new(opts)
            end
          when /orderinteraction|ordering_question/i
            OrderInteraction.new(opts)
          when /fill_in_multiple_blanks_question|multiple_dropdowns_question|textentryinteraction/i
            FillInTheBlank.new(opts)
          when nil
            AssessmentItemConverter.new(opts)
          else
            Canvas::Migration.logger.warn "Unknown QTI question type: #{opts[:interaction_type]}"
            AssessmentItemConverter.new(opts)
          end

      q&.create_instructure_question
    end

    # Sets the actual feedback values and clears the feedback ids
    def attach_feedback_values(answers)
      feedback_hash = {}
      @doc.search('modalFeedback').each do |feedback|
        id = feedback['identifier']
        node = feedback.at_css('p') || feedback.at_css('div')
        feedback_hash[id] = node if node
      end

      # clear extra entries
      @question.delete :feedback_id
      answers.each do |answer|
        if feedback_hash.has_key? answer[:feedback_id]
          extract_feedback!(answer, :comments, feedback_hash[answer[:feedback_id]])
        end
        answer.delete :feedback_id
      end
    end

    # pulls the feedback id from the condition
    def get_feedback_id(cond)
      id = nil

      if (feedback = cond.at_css('setOutcomeValue[identifier=FEEDBACK]'))
        if feedback.at_css('variable[identifier=FEEDBACK]')
          if (feedback = feedback.at_css('baseValue[baseType=identifier]'))
            id = feedback.text.strip
          end
        end
      end
      # Sometimes individual answers are assigned general feedback, don't return
      # the identifier if that's the case
      id =~ /general_|_all|wrong|incorrect|correct|(_IC$)|(_C$)/i ? nil : id
    end
  end
end<|MERGE_RESOLUTION|>--- conflicted
+++ resolved
@@ -28,12 +28,12 @@
     DEFAULT_CORRECT_WEIGHT = 100
     DEFAULT_INCORRECT_WEIGHT = 0
     DEFAULT_POINTS_POSSIBLE = 1
-    UNSUPPORTED_TYPES = ['File Upload', 'Hot Spot', 'Quiz Bowl', 'WCT_JumbledSentence']
+    UNSUPPORTED_TYPES = ['File Upload', 'Hot Spot', 'Quiz Bowl', 'WCT_JumbledSentence'].freeze
 
     attr_reader :package_root, :identifier, :href, :interaction_type, :title, :question
 
     def initialize(opts)
-      @log = Canvas::Migration::logger
+      @log = Canvas::Migration.logger
       reset_local_ids
       @manifest_node = opts[:manifest_node]
       @migration_type = opts[:interaction_type]
@@ -42,7 +42,7 @@
       @opts = opts
       if (@path_map = opts[:file_path_map])
         @sorted_paths = opts[:sorted_file_paths]
-        @sorted_paths ||= @path_map.keys.sort_by { |v| v.length }
+        @sorted_paths ||= @path_map.keys.sort_by(&:length)
       end
 
       if @manifest_node
@@ -74,14 +74,14 @@
     end
 
     def create_xml_doc
-      if @manifest_node
-        @doc = Nokogiri::XML(File.open(@href))
-      else
-        @doc = Nokogiri::XML(@qti_data)
-      end
-    end
-
-    EXCLUDED_QUESTION_TEXT_CLASSES = ["RESPONSE_BLOCK", "RIGHT_MATCH_BLOCK"]
+      @doc = if @manifest_node
+               Nokogiri::XML(File.open(@href))
+             else
+               Nokogiri::XML(@qti_data)
+             end
+    end
+
+    EXCLUDED_QUESTION_TEXT_CLASSES = ["RESPONSE_BLOCK", "RIGHT_MATCH_BLOCK"].freeze
 
     def create_instructure_question
       begin
@@ -89,7 +89,7 @@
         @question[:question_name] = @title || get_node_att(@doc, 'assessmentItem', 'title')
         # The colons are replaced with dashes in the conversion from QTI 1.2
         @question[:migration_id] = get_node_att(@doc, 'assessmentItem', 'identifier')
-        @question[:migration_id] = @question[:migration_id].gsub(/:/, '-').gsub('identifier=', '') if @question[:migration_id]
+        @question[:migration_id] = @question[:migration_id].tr(':', '-').gsub('identifier=', '') if @question[:migration_id]
 
         if @flavor == Qti::Flavors::D2L
           # In D2L-generated QTI the assessments reference the items by the label instead of the identifier
@@ -122,15 +122,15 @@
             node.at_css('choiceInteraction') || node.at_css('associateInteraction')
         }
 
-        if text_nodes.length > 0
+        if !text_nodes.empty?
           @question[:question_text] = ''
           text_nodes.each_with_index do |node, i|
             @question[:question_text] += "\n<br/>\n" if i > 0
-            if node['class'] == 'html'
-              @question[:question_text] += sanitize_html_string(node.text)
-            else
-              @question[:question_text] += sanitize_html!(node)
-            end
+            @question[:question_text] += if node['class'] == 'html'
+                                           sanitize_html_string(node.text)
+                                         else
+                                           sanitize_html!(node)
+                                         end
           end
         elsif @doc.at_css('itemBody associateInteraction prompt')
           @question[:question_text] = "" # apparently they deliberately had a blank question?
@@ -145,10 +145,10 @@
           end
         end
 
-        if @migration_type and UNSUPPORTED_TYPES.member?(@migration_type)
+        if @migration_type && UNSUPPORTED_TYPES.member?(@migration_type)
           @question[:question_type] = @migration_type
           @question[:unsupported] = true
-        elsif !%w(text_only_question file_upload_question).include?(@migration_type)
+        elsif !%w[text_only_question file_upload_question].include?(@migration_type)
           self.parse_question_data
         else
           self.get_feedback if @migration_type == 'file_upload_question'
@@ -165,18 +165,6 @@
       @question
     end
 
-<<<<<<< HEAD
-    QUESTION_TYPE_MAPPING = {
-      /matching/i => 'matching_question',
-      /text\s?information/i => 'text_only_question',
-      /image/i => 'text_only_question',
-      'trueFalse' => 'true_false_question',
-      /true\/false/i => 'true_false_question',
-      'multiple_dropdowns' => 'multiple_dropdowns_question'
-    }
-
-=======
->>>>>>> 118dd2ea
     def parse_instructure_metadata
       if (meta = @doc.at_css('instructureMetadata'))
         if (bank = get_node_att(meta, 'instructureField[name=question_bank]', 'value'))
@@ -268,15 +256,15 @@
     def get_feedback
       @doc.search('modalFeedback').each do |f|
         id = f['identifier']
-        if id =~ /wrong|incorrect|(_IC$)/i
+        if /wrong|incorrect|(_IC$)/i.match?(id)
           extract_feedback!(@question, :incorrect_comments, f)
-        elsif id =~ /correct|(_C$)/i
+        elsif /correct|(_C$)/i.match?(id)
           if f.at_css('div.solution')
             @question[:example_solution] = clear_html(f.text.strip.gsub(/\s+/, " "))
           else
             extract_feedback!(@question, :correct_comments, f)
           end
-        elsif id =~ /solution/i
+        elsif /solution/i.match?(id)
           @question[:example_solution] = clear_html(f.text.strip.gsub(/\s+/, " "))
         elsif (@flavor == Qti::Flavors::D2L && f.text.present?) || id =~ /general_|_all/i
           extract_feedback!(@question, :neutral_comments, f)
@@ -296,7 +284,7 @@
       end
     end
 
-    KNOWN_META_CLASSES = ['FORMATTED_TEXT_BLOCK', 'flow_1']
+    KNOWN_META_CLASSES = ['FORMATTED_TEXT_BLOCK', 'flow_1'].freeze
     def has_known_meta_class(node)
       return false unless node.attributes['class']
 
@@ -391,7 +379,7 @@
       # clear extra entries
       @question.delete :feedback_id
       answers.each do |answer|
-        if feedback_hash.has_key? answer[:feedback_id]
+        if feedback_hash.key? answer[:feedback_id]
           extract_feedback!(answer, :comments, feedback_hash[answer[:feedback_id]])
         end
         answer.delete :feedback_id
@@ -411,7 +399,7 @@
       end
       # Sometimes individual answers are assigned general feedback, don't return
       # the identifier if that's the case
-      id =~ /general_|_all|wrong|incorrect|correct|(_IC$)|(_C$)/i ? nil : id
+      /general_|_all|wrong|incorrect|correct|(_IC$)|(_C$)/i.match?(id) ? nil : id
     end
   end
 end