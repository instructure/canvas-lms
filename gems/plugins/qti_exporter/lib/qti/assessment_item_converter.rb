--- conflicted
+++ resolved
@@ -21,38 +21,6 @@
 require 'sanitize'
 
 module Qti
-<<<<<<< HEAD
-class AssessmentItemConverter
-  include Canvas::Migration::XMLHelper
-  include HtmlHelper
-
-  DEFAULT_CORRECT_WEIGHT = 100
-  DEFAULT_INCORRECT_WEIGHT = 0
-  DEFAULT_POINTS_POSSIBLE = 1
-  UNSUPPORTED_TYPES = ['File Upload', 'Hot Spot', 'Quiz Bowl', 'WCT_JumbledSentence']
-
-  attr_reader :package_root, :identifier, :href, :interaction_type, :title, :question
-
-  def initialize(opts)
-    @log = Canvas::Migration::logger
-    reset_local_ids
-    @manifest_node = opts[:manifest_node]
-    @migration_type = opts[:interaction_type]
-    @doc = nil
-    @flavor = opts[:flavor]
-    @opts = opts
-    if @path_map = opts[:file_path_map]
-      @sorted_paths = opts[:sorted_file_paths]
-      @sorted_paths ||= @path_map.keys.sort_by { |v| v.length }
-    end
-
-    if @manifest_node
-      @package_root = PackageRoot.new(opts[:base_dir])
-      @identifier = @manifest_node['identifier']
-      @href = @package_root.item_path(@manifest_node['href'])
-      if title = @manifest_node.at_css('title langstring') || title = @manifest_node.at_css('xmlns|title xmlns|langstring', 'xmlns' => Qti::Converter::IMS_MD)
-        @title = title.text
-=======
   class AssessmentItemConverter
     include Canvas::Migration::XMLHelper
     include HtmlHelper
@@ -87,85 +55,66 @@
         end
       else
         @qti_data = opts[:qti_data]
->>>>>>> 2d51e8e7
-      end
-    else
-      @qti_data = opts[:qti_data]
-    end
-
-    @question = {:answers=>[],
-                 :correct_comments=>"",
-                 :incorrect_comments=>"",
-                 :question_text=>""}
-  end
-
-  #This should be implemented in the children classes to do the type-specific parsing
-  def parse_question_data
-    @log.error "No question type used..."
-    raise "No question type used when trying to parse a qti question"
-  end
-
-  def create_doc
-    create_xml_doc
-  end
-
-  def create_xml_doc
-    if @manifest_node
-      @doc = Nokogiri::XML(File.open(@href))
-    else
-      @doc = Nokogiri::XML(@qti_data)
-    end
-  end
-
-  EXCLUDED_QUESTION_TEXT_CLASSES = ["RESPONSE_BLOCK", "RIGHT_MATCH_BLOCK"]
-
-  def create_instructure_question
-    begin
-      create_doc
-      @question[:question_name] = @title || get_node_att(@doc, 'assessmentItem', 'title')
-      # The colons are replaced with dashes in the conversion from QTI 1.2
-      @question[:migration_id] = get_node_att(@doc, 'assessmentItem', 'identifier')
-      @question[:migration_id] = @question[:migration_id].gsub(/:/, '-').gsub('identifier=', '') if @question[:migration_id]
-
-      if @flavor == Qti::Flavors::D2L
-        # In D2L-generated QTI the assessments reference the items by the label instead of the identifier
-        # also, the identifier is not always unique, so we use the label as the migration id
-        @question[:migration_id] = get_node_att(@doc, 'assessmentItem', 'label')
-      end
-
-      @question[:migration_id] = @question[:migration_id].presence
-
-      if @type == 'text_entry_interaction'
-        @doc.css('textEntryInteraction').each do |node|
-          node.inner_html = "[#{node['responseIdentifier']}]"
-        end
-      end
-
-      parse_instructure_metadata
-
-      selectors = ['itemBody > div', 'itemBody > p']
-      type = @opts[:custom_type] || @migration_type || @type
-      unless ['fill_in_multiple_blanks_question', 'canvas_matching', 'matching_question',
-              'multiple_dropdowns_question', 'respondus_matching'].include?(type)
-        selectors << 'itemBody choiceInteraction > prompt'
-        selectors << 'itemBody > extendedTextInteraction > prompt'
-      end
-
-<<<<<<< HEAD
-      text_nodes = @doc.css(selectors.join(','))
-      text_nodes = text_nodes.reject{|node| node.inner_html.strip.empty? ||
-        EXCLUDED_QUESTION_TEXT_CLASSES.any?{|c| c.casecmp(node['class'].to_s) == 0} ||
-        node.at_css('choiceInteraction') || node.at_css('associateInteraction')}
-
-      if text_nodes.length > 0
-        @question[:question_text] = ''
-        text_nodes.each_with_index do |node, i|
-          @question[:question_text] += "\n<br/>\n" if i > 0
-          if node['class'] == 'html'
-            @question[:question_text] += sanitize_html_string(node.text)
-          else
-            @question[:question_text] += sanitize_html!(node)
-=======
+      end
+
+      @question = { :answers => [],
+                    :correct_comments => "",
+                    :incorrect_comments => "",
+                    :question_text => "" }
+    end
+
+    # This should be implemented in the children classes to do the type-specific parsing
+    def parse_question_data
+      @log.error "No question type used..."
+      raise "No question type used when trying to parse a qti question"
+    end
+
+    def create_doc
+      create_xml_doc
+    end
+
+    def create_xml_doc
+      if @manifest_node
+        @doc = Nokogiri::XML(File.open(@href))
+      else
+        @doc = Nokogiri::XML(@qti_data)
+      end
+    end
+
+    EXCLUDED_QUESTION_TEXT_CLASSES = ["RESPONSE_BLOCK", "RIGHT_MATCH_BLOCK"]
+
+    def create_instructure_question
+      begin
+        create_doc
+        @question[:question_name] = @title || get_node_att(@doc, 'assessmentItem', 'title')
+        # The colons are replaced with dashes in the conversion from QTI 1.2
+        @question[:migration_id] = get_node_att(@doc, 'assessmentItem', 'identifier')
+        @question[:migration_id] = @question[:migration_id].gsub(/:/, '-').gsub('identifier=', '') if @question[:migration_id]
+
+        if @flavor == Qti::Flavors::D2L
+          # In D2L-generated QTI the assessments reference the items by the label instead of the identifier
+          # also, the identifier is not always unique, so we use the label as the migration id
+          @question[:migration_id] = get_node_att(@doc, 'assessmentItem', 'label')
+        end
+
+        @question[:migration_id] = @question[:migration_id].presence
+
+        if @type == 'text_entry_interaction'
+          @doc.css('textEntryInteraction').each do |node|
+            node.inner_html = "[#{node['responseIdentifier']}]"
+          end
+        end
+
+        parse_instructure_metadata
+
+        selectors = ['itemBody > div', 'itemBody > p']
+        type = @opts[:custom_type] || @migration_type || @type
+        unless ['fill_in_multiple_blanks_question', 'canvas_matching', 'matching_question',
+                'multiple_dropdowns_question', 'respondus_matching'].include?(type)
+          selectors << 'itemBody choiceInteraction > prompt'
+          selectors << 'itemBody > extendedTextInteraction > prompt'
+        end
+
         text_nodes = @doc.css(selectors.join(','))
         text_nodes = text_nodes.reject { |node|
           node.inner_html.strip.empty? ||
@@ -193,79 +142,29 @@
         elsif @doc.at_css('itemBody')
           if (text = @doc.at_css('itemBody').children.find { |c| c.text.strip != '' })
             @question[:question_text] = sanitize_html_string(text.text)
->>>>>>> 2d51e8e7
-          end
-        end
-      elsif @doc.at_css('itemBody associateInteraction prompt')
-        @question[:question_text] = "" # apparently they deliberately had a blank question?
-      elsif text = @doc.at_css('itemBody div:first-child') || @doc.at_css('itemBody p:first-child') || @doc.at_css('itemBody div') || @doc.at_css('itemBody p')
-        @question[:question_text] = sanitize_html!(text)
-      elsif @doc.at_css('itemBody')
-        if text = @doc.at_css('itemBody').children.find{|c|c.text.strip != ''}
-          @question[:question_text] = sanitize_html_string(text.text)
-        end
-      end
-
-      if @migration_type and UNSUPPORTED_TYPES.member?(@migration_type)
-        @question[:question_type] = @migration_type
-        @question[:unsupported] = true
-      elsif !%w(text_only_question file_upload_question).include?(@migration_type)
-        self.parse_question_data
-      else
-        self.get_feedback if @migration_type == 'file_upload_question'
-        @question[:question_type] ||= @migration_type
-      end
-    rescue => e
-      message = "There was an error exporting an assessment question"
-      @question[:qti_error] = "#{message} - #{e}"
-      @question[:question_type] = "Error"
-      @log.error "#{e}: #{e.backtrace}"
-    end
-
-<<<<<<< HEAD
-    @question[:points_possible] ||= AssessmentItemConverter::DEFAULT_POINTS_POSSIBLE
-    @question
-  end
-
-  QUESTION_TYPE_MAPPING = {
-    /matching/i => 'matching_question',
-    /text\s?information/i => 'text_only_question',
-    /image/i => 'text_only_question',
-    'trueFalse' => 'true_false_question',
-    /true\/false/i => 'true_false_question',
-    'multiple_dropdowns' => 'multiple_dropdowns_question'
-  }
-
-  def parse_instructure_metadata
-    if meta = @doc.at_css('instructureMetadata')
-      if bank =  get_node_att(meta, 'instructureField[name=question_bank]',  'value')
-        @question[:question_bank_name] = bank
-      end
-      if bank = get_node_att(meta, 'instructureField[name=question_bank_iden]', 'value')
-        @question[:question_bank_id] = bank
-        if bb_bank = get_node_att(meta, 'instructureField[name=bb_question_bank_iden]', 'value')
-          @question[:bb_question_bank_id] = bb_bank
-        end
-      end
-      if score = get_node_att(meta, 'instructureField[name=max_score]', 'value')
-        @question[:points_possible] = [score.to_f, 0.0].max
-      end
-      if score = get_node_att(meta, 'instructureField[name=points_possible]', 'value')
-        @question[:points_possible] = [score.to_f, 0.0].max
-      end
-      if ref = get_node_att(meta, 'instructureField[name=assessment_question_identifierref]', 'value')
-        @question[:assessment_question_migration_id] = ref
-      end
-      if ref = get_node_att(meta, 'instructureField[name=original_answer_ids]', 'value')
-        @original_answer_ids = ref.split(",")
-      end
-      if get_node_att(meta, 'instructureField[name=cc_profile]', 'value') == 'cc.pattern_match.v0p1'
-        @question[:is_cc_pattern_match] = true
-      end
-      if type =  get_node_att(meta, 'instructureField[name=bb_question_type]', 'value')
-        @migration_type = type
-        case @migration_type
-=======
+          end
+        end
+
+        if @migration_type and UNSUPPORTED_TYPES.member?(@migration_type)
+          @question[:question_type] = @migration_type
+          @question[:unsupported] = true
+        elsif !%w(text_only_question file_upload_question).include?(@migration_type)
+          self.parse_question_data
+        else
+          self.get_feedback if @migration_type == 'file_upload_question'
+          @question[:question_type] ||= @migration_type
+        end
+      rescue => e
+        message = "There was an error exporting an assessment question"
+        @question[:qti_error] = "#{message} - #{e}"
+        @question[:question_type] = "Error"
+        @log.error "#{e}: #{e.backtrace}"
+      end
+
+      @question[:points_possible] ||= AssessmentItemConverter::DEFAULT_POINTS_POSSIBLE
+      @question
+    end
+
     QUESTION_TYPE_MAPPING = {
       /matching/i => 'matching_question',
       /text\s?information/i => 'text_only_question',
@@ -304,7 +203,6 @@
         if (type = get_node_att(meta, 'instructureField[name=bb_question_type]', 'value'))
           @migration_type = type
           case @migration_type
->>>>>>> 2d51e8e7
           when 'True/False'
             @question[:question_type] = 'true_false_question'
           when 'Short Response'
@@ -323,16 +221,6 @@
             @question[:question_type] = 'multiple_dropdowns_question'
           when 'Essay'
             @question[:question_type] = 'essay_question'
-<<<<<<< HEAD
-        end
-      elsif type =  get_node_att(meta, 'instructureField[name=question_type]', 'value')
-        @migration_type = type
-        QUESTION_TYPE_MAPPING.each do |k,v|
-          @migration_type = v if k === @migration_type
-        end
-        if AssessmentQuestion::ALL_QUESTION_TYPES.member?(@migration_type)
-          @question[:question_type] = @migration_type
-=======
           end
         elsif (type = get_node_att(meta, 'instructureField[name=question_type]', 'value'))
           @migration_type = type
@@ -342,121 +230,88 @@
           if AssessmentQuestion::ALL_QUESTION_TYPES.member?(@migration_type)
             @question[:question_type] = @migration_type
           end
->>>>>>> 2d51e8e7
-        end
-      end
-    end
-  end
-
-  def get_or_generate_answer_id(response_identifier)
-    if @flavor == Qti::Flavors::CANVAS
-      id = if @original_answer_ids
-        @original_answer_ids.shift.to_i
+        end
+      end
+    end
+
+    def get_or_generate_answer_id(response_identifier)
+      if @flavor == Qti::Flavors::CANVAS
+        id = if @original_answer_ids
+               @original_answer_ids.shift.to_i
+             else
+               response_identifier.to_s.sub(/response_/i, "").to_i
+             end
+        id != 0 ? id : unique_local_id
       else
-        response_identifier.to_s.sub(/response_/i, "").to_i
-      end
-      id != 0 ? id : unique_local_id
-    else
-      unique_local_id
-    end
-  end
-
-  def unique_local_id
-    @@ids ||= {}
-    id = rand(100_000)
-    while @@ids[id]
+        unique_local_id
+      end
+    end
+
+    def unique_local_id
+      @@ids ||= {}
       id = rand(100_000)
-    end
-    @@ids[id] = true
-    id
-  end
-
-  def reset_local_ids
-    @@ids = {}
-  end
-
-  def get_feedback
-    @doc.search('modalFeedback').each do |f|
-      id = f['identifier']
-      if id =~ /wrong|incorrect|(_IC$)/i
-        extract_feedback!(@question, :incorrect_comments, f)
-      elsif id =~ /correct|(_C$)/i
-        if f.at_css('div.solution')
+      while @@ids[id]
+        id = rand(100_000)
+      end
+      @@ids[id] = true
+      id
+    end
+
+    def reset_local_ids
+      @@ids = {}
+    end
+
+    def get_feedback
+      @doc.search('modalFeedback').each do |f|
+        id = f['identifier']
+        if id =~ /wrong|incorrect|(_IC$)/i
+          extract_feedback!(@question, :incorrect_comments, f)
+        elsif id =~ /correct|(_C$)/i
+          if f.at_css('div.solution')
+            @question[:example_solution] = clear_html(f.text.strip.gsub(/\s+/, " "))
+          else
+            extract_feedback!(@question, :correct_comments, f)
+          end
+        elsif id =~ /solution/i
           @question[:example_solution] = clear_html(f.text.strip.gsub(/\s+/, " "))
-<<<<<<< HEAD
-        else
-          extract_feedback!(@question, :correct_comments, f)
-        end
-      elsif id =~ /solution/i
-        @question[:example_solution] = clear_html(f.text.strip.gsub(/\s+/, " "))
-      elsif (@flavor == Qti::Flavors::D2L && f.text.present?) || id =~ /general_|_all/i
-        extract_feedback!(@question, :neutral_comments, f)
-      elsif id =~ /feedback_(\d*)_fb/i
-        if answer = @question[:answers].find{|a|a[:migration_id]== "RESPONSE_#{$1}"}
-          extract_feedback!(answer, :comments, f)
-=======
         elsif (@flavor == Qti::Flavors::D2L && f.text.present?) || id =~ /general_|_all/i
           extract_feedback!(@question, :neutral_comments, f)
         elsif id =~ /feedback_(\d*)_fb/i
           if (answer = @question[:answers].find { |a| a[:migration_id] == "RESPONSE_#{$1}" })
             extract_feedback!(answer, :comments, f)
           end
->>>>>>> 2d51e8e7
-        end
-      end
-    end
-  end
-
-  def extract_feedback!(hash, field, node)
-    text, html = detect_html(node)
-    hash[field] = text
-    if html
-      hash["#{field}_html".to_sym] = html
-    end
-  end
-
-  KNOWN_META_CLASSES = ['FORMATTED_TEXT_BLOCK', 'flow_1']
-  def has_known_meta_class(node)
-    return false unless node.attributes['class']
-    KNOWN_META_CLASSES.member?(node.attributes['class'].value)
-  end
-
-  def self.get_interaction_type(manifest_node)
-    manifest_node.at_css('interactionType') ||
-      manifest_node.at_css('xmlns|interactionType', 'xmlns' => Qti::Converter::QTI_2_1_URL) ||
-      manifest_node.at_css('xmlns|interactionType', 'xmlns' => Qti::Converter::QTI_2_0_URL) ||
-      manifest_node.at_css('xmlns|interactionType', 'xmlns' => Qti::Converter::QTI_2_1_ITEM_URL) ||
-      manifest_node.at_css('xmlns|interactionType', 'xmlns' => Qti::Converter::QTI_2_0_ITEM_URL)
-  end
-
-  def self.create_instructure_question(opts)
-    extend Canvas::Migration::XMLHelper
-    q = nil
-    manifest_node = opts[:manifest_node]
-
-<<<<<<< HEAD
-    if manifest_node
-      if type = get_interaction_type(manifest_node)
-        opts[:interaction_type] ||= type.text.downcase
-      end
-      if type = get_node_att(manifest_node,'instructureMetadata instructureField[name=bb_question_type]', 'value')
-        opts[:custom_type] ||= type.downcase
-      end
-      if type = get_node_att(manifest_node,'instructureMetadata instructureField[name=question_type]', 'value')
-        type = type.downcase
-        opts[:custom_type] ||= type
-        if type == 'matching_question'
-          opts[:interaction_type] = 'choiceinteraction'
-          opts[:custom_type] = 'canvas_matching'
-        elsif type == 'matching'
-          opts[:custom_type] = 'respondus_matching'
-        elsif type =~ /fillInMultiple|fill_in_multiple_blanks_question|fill in the blanks/i
-          opts[:interaction_type] = 'fill_in_multiple_blanks_question'
-        elsif type == 'multiple_dropdowns_question'
-          opts[:interaction_type] = 'multiple_dropdowns_question'
-        else
-          opts[:custom_type] = type
-=======
+        end
+      end
+    end
+
+    def extract_feedback!(hash, field, node)
+      text, html = detect_html(node)
+      hash[field] = text
+      if html
+        hash["#{field}_html".to_sym] = html
+      end
+    end
+
+    KNOWN_META_CLASSES = ['FORMATTED_TEXT_BLOCK', 'flow_1']
+    def has_known_meta_class(node)
+      return false unless node.attributes['class']
+
+      KNOWN_META_CLASSES.member?(node.attributes['class'].value)
+    end
+
+    def self.get_interaction_type(manifest_node)
+      manifest_node.at_css('interactionType') ||
+        manifest_node.at_css('xmlns|interactionType', 'xmlns' => Qti::Converter::QTI_2_1_URL) ||
+        manifest_node.at_css('xmlns|interactionType', 'xmlns' => Qti::Converter::QTI_2_0_URL) ||
+        manifest_node.at_css('xmlns|interactionType', 'xmlns' => Qti::Converter::QTI_2_1_ITEM_URL) ||
+        manifest_node.at_css('xmlns|interactionType', 'xmlns' => Qti::Converter::QTI_2_0_ITEM_URL)
+    end
+
+    def self.create_instructure_question(opts)
+      extend Canvas::Migration::XMLHelper
+      q = nil
+      manifest_node = opts[:manifest_node]
+
       if manifest_node
         if (type = get_interaction_type(manifest_node))
           opts[:interaction_type] ||= type.text.downcase
@@ -479,17 +334,15 @@
           else
             opts[:custom_type] = type
           end
->>>>>>> 2d51e8e7
-        end
-      end
-    end
-
-    unless opts[:interaction_type]
-      guesser = QuestionTypeEducatedGuesser.new(opts)
-      opts[:interaction_type], opts[:custom_type] = guesser.educatedly_guess_type
-    end
-
-    case opts[:interaction_type]
+        end
+      end
+
+      unless opts[:interaction_type]
+        guesser = QuestionTypeEducatedGuesser.new(opts)
+        opts[:interaction_type], opts[:custom_type] = guesser.educatedly_guess_type
+      end
+
+      case opts[:interaction_type]
       when /choiceinteraction|multiple_choice_question|multiple_answers_question|true_false_question|stupid_likert_scale_question/i
         if opts[:custom_type] and opts[:custom_type] == "matching"
           q = AssociateInteraction.new(opts)
@@ -519,53 +372,44 @@
       else
         Canvas::Migration::logger.warn "Unknown QTI question type: #{opts[:interaction_type]}"
         q = AssessmentItemConverter.new(opts)
-    end
-
-    q.create_instructure_question if q
-  end
-
-  # Sets the actual feedback values and clears the feedback ids
-  def attach_feedback_values(answers)
-    feedback_hash = {}
-    @doc.search('modalFeedback').each do |feedback|
-      id = feedback['identifier']
-      node = feedback.at_css('p') || feedback.at_css('div')
-      feedback_hash[id] = node if node
-    end
-
-    #clear extra entries
-    @question.delete :feedback_id
-    answers.each do |answer|
-      if feedback_hash.has_key? answer[:feedback_id]
-        extract_feedback!(answer, :comments, feedback_hash[answer[:feedback_id]])
-      end
-      answer.delete :feedback_id
-    end
-  end
-
-  # pulls the feedback id from the condition
-  def get_feedback_id(cond)
-    id = nil
-
-<<<<<<< HEAD
-    if feedback = cond.at_css('setOutcomeValue[identifier=FEEDBACK]')
-      if feedback.at_css('variable[identifier=FEEDBACK]')
-        if feedback = feedback.at_css('baseValue[baseType=identifier]')
-          id = feedback.text.strip
-=======
+      end
+
+      q.create_instructure_question if q
+    end
+
+    # Sets the actual feedback values and clears the feedback ids
+    def attach_feedback_values(answers)
+      feedback_hash = {}
+      @doc.search('modalFeedback').each do |feedback|
+        id = feedback['identifier']
+        node = feedback.at_css('p') || feedback.at_css('div')
+        feedback_hash[id] = node if node
+      end
+
+      # clear extra entries
+      @question.delete :feedback_id
+      answers.each do |answer|
+        if feedback_hash.has_key? answer[:feedback_id]
+          extract_feedback!(answer, :comments, feedback_hash[answer[:feedback_id]])
+        end
+        answer.delete :feedback_id
+      end
+    end
+
+    # pulls the feedback id from the condition
+    def get_feedback_id(cond)
+      id = nil
+
       if (feedback = cond.at_css('setOutcomeValue[identifier=FEEDBACK]'))
         if feedback.at_css('variable[identifier=FEEDBACK]')
           if (feedback = feedback.at_css('baseValue[baseType=identifier]'))
             id = feedback.text.strip
           end
->>>>>>> 2d51e8e7
-        end
-      end
-    end
-    # Sometimes individual answers are assigned general feedback, don't return
-    # the identifier if that's the case
-    id =~ /general_|_all|wrong|incorrect|correct|(_IC$)|(_C$)/i ? nil : id
+        end
+      end
+      # Sometimes individual answers are assigned general feedback, don't return
+      # the identifier if that's the case
+      id =~ /general_|_all|wrong|incorrect|correct|(_IC$)|(_C$)/i ? nil : id
+    end
   end
-
-end
 end