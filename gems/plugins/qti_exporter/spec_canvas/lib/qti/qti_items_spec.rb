--- conflicted
+++ resolved
@@ -19,82 +19,73 @@
 
 require File.expand_path(File.dirname(__FILE__) + '/../../qti_helper')
 if Qti.migration_executable
-describe "Converting QTI items" do
-  it "should convert an item with empty leading <div />" do
-    file_path = File.join(BASE_FIXTURE_DIR, 'qti')
-    question  = get_question_hash(file_path, 'zero_point_mc')
+  describe "Converting QTI items" do
+    it "converts an item with empty leading <div />" do
+      file_path = File.join(BASE_FIXTURE_DIR, 'qti')
+      question  = get_question_hash(file_path, 'zero_point_mc')
 
-    expect(question[:question_text]).to eq "<div class=\"text\"></div>\n<br/>\nMC - multiple correct with multiple selection. C and D are correct"
-  end
+      expect(question[:question_text]).to eq "<div class=\"text\"></div>\n<br/>\nMC - multiple correct with multiple selection. C and D are correct"
+    end
 
-<<<<<<< HEAD
-  it "should sanitize InstructureMetadata" do
-    file_path = File.join(BASE_FIXTURE_DIR, 'qti')
-    question = get_question_hash(file_path, 'sanitize_metadata')
-    expect(question[:question_bank_name]).to eql 'Sad & Broken'
-    expect(question[:question_text]).not_to match /divp/
-  end
-=======
     it "sanitizes InstructureMetadata" do
       file_path = File.join(BASE_FIXTURE_DIR, 'qti')
       question = get_question_hash(file_path, 'sanitize_metadata')
       expect(question[:question_bank_name]).to eql 'Sad & Broken'
       expect(question[:question_text]).not_to match(/divp/)
     end
->>>>>>> 2d51e8e7
 
-  it "should get answers correctly even when people write gross xml" do
-    file_path = File.join(BASE_FIXTURE_DIR, 'qti')
-    manifest_node=get_manifest_node('terrible_qti')
-    hash = Qti::ChoiceInteraction.create_instructure_question(:manifest_node=>manifest_node, :base_dir=>file_path)
+    it "gets answers correctly even when people write gross xml" do
+      file_path = File.join(BASE_FIXTURE_DIR, 'qti')
+      manifest_node = get_manifest_node('terrible_qti')
+      hash = Qti::ChoiceInteraction.create_instructure_question(:manifest_node => manifest_node, :base_dir => file_path)
 
-    expect(hash[:answers].map{|a| a[:text]}).to match_array(['True', 'False', 'Not Sure'])
-    expect(hash[:question_text]).to_not include("Not Sure")
+      expect(hash[:answers].map { |a| a[:text] }).to match_array(['True', 'False', 'Not Sure'])
+      expect(hash[:question_text]).to_not include("Not Sure")
+    end
+
+    it "gets answers correctly even when people write more gross xml" do
+      file_path = File.join(BASE_FIXTURE_DIR, 'qti')
+      manifest_node = get_manifest_node('more_terrible_qti')
+      hash = Qti::AssessmentItemConverter.create_instructure_question(:manifest_node => manifest_node, :base_dir => file_path)
+
+      expect(hash[:question_text]).to be_blank
+      expect(hash[:answers].map { |a| [a[:left], a[:right]] }).to match_array([["Canine", "Dog"], ["Feline", "Cat"]])
+    end
+
+    it "gets answers correctly for weird multiple dropdown questions" do
+      file_path = File.join(BASE_FIXTURE_DIR, 'qti')
+      manifest_node = get_manifest_node('inline_choice_interaction')
+      hash = Qti::AssessmentItemConverter.create_instructure_question(:manifest_node => manifest_node, :base_dir => file_path)
+
+      expect(hash[:answers].select { |a| a[:blank_id] == "RESPONSE" }.map { |a| a[:text] }).to match_array(["pen", "pan", "ten"])
+      expect(hash[:answers].select { |a| a[:blank_id] == "RESPONSE_1" }.map { |a| a[:text] }).to match_array(["apple", "ant", "ape"])
+      expect(hash[:answers].select { |a| a[:weight] == 100 }.map { |a| a[:text] }).to match_array(["pen", "apple"])
+      expect(hash[:question_text]).to include("I have a [RESPONSE]")
+      expect(hash[:question_text]).to include("I have an [RESPONSE_1]")
+    end
+
+    it "gets answers and text correctly for other weird multiple dropdown questions" do
+      file_path = File.join(BASE_FIXTURE_DIR, 'qti')
+      manifest_node = get_manifest_node('inline_choice_interaction_2')
+      hash = Qti::AssessmentItemConverter.create_instructure_question(:manifest_node => manifest_node, :base_dir => file_path)
+
+      # the old code was terrible and doubled the text when it hit html tags and also ignored them... srsly who wrote it? ugh
+      expect(hash[:question_text]).to_not include("sillynode")
+      expect(hash[:question_text]).to include("I have a whole bunch of html that is <p>super nested</p> and stuff <br></br>")
+
+      expect(hash[:answers].select { |a| a[:blank_id] == "RESPONSE" }.map { |a| a[:text] }).to match_array(["pen", "pan", "ten"])
+      expect(hash[:answers].select { |a| a[:blank_id] == "RESPONSE_1" }.map { |a| a[:text] }).to match_array(["apple", "ant", "ape"])
+      # also make sure we get correct answers even when they reuse the choice identifiers
+      expect(hash[:answers].select { |a| a[:weight] == 100 }.map { |a| a[:text] }).to match_array(["pen", "apple"])
+      expect(hash[:question_text]).to include("I have a [RESPONSE]")
+      expect(hash[:question_text]).to include("I have an [RESPONSE_1]")
+    end
+
+    it "gets feedback with accents correctly even when people write gross xml" do
+      file_path = File.join(BASE_FIXTURE_DIR, 'qti')
+      manifest_node = get_manifest_node('weird_html')
+      hash = Qti::ChoiceInteraction.create_instructure_question(:manifest_node => manifest_node, :base_dir => file_path)
+      expect(hash[:neutral_comments]).to eq "viva la molé"
+    end
   end
-
-  it "should get answers correctly even when people write more gross xml" do
-    file_path = File.join(BASE_FIXTURE_DIR, 'qti')
-    manifest_node=get_manifest_node('more_terrible_qti')
-    hash = Qti::AssessmentItemConverter.create_instructure_question(:manifest_node=>manifest_node, :base_dir=>file_path)
-
-    expect(hash[:question_text]).to be_blank
-    expect(hash[:answers].map{|a| [a[:left], a[:right]]}).to match_array([["Canine", "Dog"], ["Feline", "Cat"]])
-  end
-
-  it "should get answers correctly for weird multiple dropdown questions" do
-    file_path = File.join(BASE_FIXTURE_DIR, 'qti')
-    manifest_node=get_manifest_node('inline_choice_interaction')
-    hash = Qti::AssessmentItemConverter.create_instructure_question(:manifest_node=>manifest_node, :base_dir=>file_path)
-
-    expect(hash[:answers].select{|a| a[:blank_id] == "RESPONSE"}.map{|a| a[:text]}).to match_array(["pen", "pan", "ten"])
-    expect(hash[:answers].select{|a| a[:blank_id] == "RESPONSE_1"}.map{|a| a[:text]}).to match_array(["apple", "ant", "ape"])
-    expect(hash[:answers].select{|a| a[:weight] == 100}.map{|a| a[:text]}).to match_array(["pen", "apple"])
-    expect(hash[:question_text]).to include("I have a [RESPONSE]")
-    expect(hash[:question_text]).to include("I have an [RESPONSE_1]")
-  end
-
-  it "should get answers and text correctly for other weird multiple dropdown questions" do
-    file_path = File.join(BASE_FIXTURE_DIR, 'qti')
-    manifest_node=get_manifest_node('inline_choice_interaction_2')
-    hash = Qti::AssessmentItemConverter.create_instructure_question(:manifest_node=>manifest_node, :base_dir=>file_path)
-
-    # the old code was terrible and doubled the text when it hit html tags and also ignored them... srsly who wrote it? ugh
-    expect(hash[:question_text]).to_not include("sillynode")
-    expect(hash[:question_text]).to include("I have a whole bunch of html that is <p>super nested</p> and stuff <br></br>")
-
-    expect(hash[:answers].select{|a| a[:blank_id] == "RESPONSE"}.map{|a| a[:text]}).to match_array(["pen", "pan", "ten"])
-    expect(hash[:answers].select{|a| a[:blank_id] == "RESPONSE_1"}.map{|a| a[:text]}).to match_array(["apple", "ant", "ape"])
-    # also make sure we get correct answers even when they reuse the choice identifiers
-    expect(hash[:answers].select{|a| a[:weight] == 100}.map{|a| a[:text]}).to match_array(["pen", "apple"])
-    expect(hash[:question_text]).to include("I have a [RESPONSE]")
-    expect(hash[:question_text]).to include("I have an [RESPONSE_1]")
-  end
-
-  it "should get feedback with accents correctly even when people write gross xml" do
-    file_path = File.join(BASE_FIXTURE_DIR, 'qti')
-    manifest_node=get_manifest_node('weird_html')
-    hash = Qti::ChoiceInteraction.create_instructure_question(:manifest_node=>manifest_node, :base_dir=>file_path)
-    expect(hash[:neutral_comments]).to eq "viva la molé"
-  end
-end
 end