--- conflicted
+++ resolved
@@ -19,42 +19,42 @@
 
 require File.expand_path(File.dirname(__FILE__) + '/../../qti_helper')
 if Qti.migration_executable
-describe "Converting Blackboard Vista qti" do
-
-  KEYS_TO_IGNORE = ['is_quiz_question_bank', 'question_bank_migration_id']
-
-  before(:once) do
-    archive_file_path = File.join(BASE_FIXTURE_DIR, 'bb_vista', 'vista_archive.zip')
-    unzipped_file_path = create_temp_dir!
-    @export_folder = create_temp_dir!
-    converter = Qti::Converter.new(:export_archive_path=>archive_file_path, :base_download_dir=>unzipped_file_path, :flavor => Qti::Flavors::WEBCT)
-    converter.export
-    @assessment = converter.course[:assessments][:assessments].first
-    @questions = converter.course[:assessment_questions][:assessment_questions]
-
-    @course_data = converter.course.with_indifferent_access
-    @course_data['all_files_export'] ||= {}
-    @course_data['all_files_export']['file_path'] = @course_data['all_files_zip']
-  end
-
-  def import_into_course
-    @course = course_factory
-    @migration = ContentMigration.create(:context => @course)
-    @migration.migration_settings[:migration_ids_to_import] = {:copy=>{:everything => true}}
-    Importers::CourseContentImporter.import_content(@course, @course_data, nil, @migration)
-  end
-
-  def get_question(id, clear_ids=true)
-    question = @questions.find { |q| q[:migration_id] == id }
-    question[:answers].each { |a| a.delete(:id) } if clear_ids
-    question
-  end
-
-<<<<<<< HEAD
-  it "should have matching ids for assessments and questions" do
-    @assessment[:questions].each do |question|
-      expect(get_question(question[:migration_id], false)).not_to be_nil
-=======
+  describe "Converting Blackboard Vista qti" do
+    KEYS_TO_IGNORE = ['is_quiz_question_bank', 'question_bank_migration_id']
+
+    before(:once) do
+      archive_file_path = File.join(BASE_FIXTURE_DIR, 'bb_vista', 'vista_archive.zip')
+      unzipped_file_path = create_temp_dir!
+      @export_folder = create_temp_dir!
+      converter = Qti::Converter.new(:export_archive_path => archive_file_path, :base_download_dir => unzipped_file_path, :flavor => Qti::Flavors::WEBCT)
+      converter.export
+      @assessment = converter.course[:assessments][:assessments].first
+      @questions = converter.course[:assessment_questions][:assessment_questions]
+
+      @course_data = converter.course.with_indifferent_access
+      @course_data['all_files_export'] ||= {}
+      @course_data['all_files_export']['file_path'] = @course_data['all_files_zip']
+    end
+
+    def import_into_course
+      @course = course_factory
+      @migration = ContentMigration.create(:context => @course)
+      @migration.migration_settings[:migration_ids_to_import] = { :copy => { :everything => true } }
+      Importers::CourseContentImporter.import_content(@course, @course_data, nil, @migration)
+    end
+
+    def get_question(id, clear_ids = true)
+      question = @questions.find { |q| q[:migration_id] == id }
+      question[:answers].each { |a| a.delete(:id) } if clear_ids
+      question
+    end
+
+    it "has matching ids for assessments and questions" do
+      @assessment[:questions].each do |question|
+        expect(get_question(question[:migration_id], false)).not_to be_nil
+      end
+    end
+
     it "mocks the manifest node correctly" do
       manifest_node = get_manifest_node('multiple_choice', :interaction_type => 'extendedTextInteraction', :bb_question_type => 'Calculated')
       expect(manifest_node.at_css("instructureMetadata")).to eq manifest_node
@@ -72,468 +72,442 @@
       if (type = manifest_node.at_css('instructureField[name=bb8_assessment_type]'))
         expect(type['value'].downcase).to eq 'calculated'
       end
->>>>>>> 2d51e8e7
+    end
+
+    it "converts multiple choice" do
+      hash = get_question("ID_4609865476341")
+      expect(hash.reject { |k, v| KEYS_TO_IGNORE.include?(k.to_s) }).to eq VistaExpected::MULTIPLE_CHOICE
+    end
+
+    it "does not fail with missing response identifier" do
+      expect {
+        hash = get_question_hash(vista_question_dir, 'no_response_id', delete_answer_ids = true, opts = {})
+      }.not_to raise_error
+    end
+
+    it "converts images correctly" do
+      manifest_node = get_manifest_node('true_false', :interaction_type => 'choiceInteraction')
+      hash = Qti::ChoiceInteraction.create_instructure_question(:manifest_node => manifest_node, :base_dir => vista_question_dir).with_indifferent_access
+      hash[:answers].each { |a| a.delete(:id) }
+      expect(hash.reject { |k, v| KEYS_TO_IGNORE.include?(k.to_s) }).to eq VistaExpected::TRUE_FALSE2
+    end
+
+    it "converts image reference" do
+      hash = get_question_hash(vista_question_dir, 'mc', delete_answer_ids = true, opts = {})
+      expect(hash[:question_text]).to match %r{\$CANVAS_OBJECT_REFERENCE\$/attachments/67320753001}
+    end
+
+    it "converts short answer questions with multiple required answers to fimb" do
+      hash = get_question_hash(vista_question_dir, 'short_to_fimb', delete_answer_ids = true, opts = {})
+      expect(hash[:question_type]).to eq "fill_in_multiple_blanks_question"
+      expect(hash[:question_text]).to include("[SA01]")
+      expect(hash[:question_text]).to include("[SA02]")
+    end
+
+    it "converts true/false questions" do
+      hash = get_question("ID_4609865577341")
+      expect(hash.reject { |k, v| KEYS_TO_IGNORE.include?(k.to_s) }).to eq VistaExpected::TRUE_FALSE
+    end
+
+    it "converts multiple choice questions with multiple correct answers (multiple answer)" do
+      hash = get_question("ID_4609865392341")
+      expect(hash.reject { |k, v| KEYS_TO_IGNORE.include?(k.to_s) }).to eq VistaExpected::MULTIPLE_ANSWER
+    end
+
+    it "converts essay questions" do
+      hash = get_question("ID_4609842537341")
+      expect(hash.reject { |k, v| KEYS_TO_IGNORE.include?(k.to_s) }).to eq VistaExpected::ESSAY
+    end
+
+    it "converts short answer questions" do
+      hash = get_question("ID_4609865550341")
+      expect(hash.reject { |k, v| KEYS_TO_IGNORE.include?(k.to_s) }).to eq VistaExpected::SHORT_ANSWER
+    end
+
+    it "converts matching questions" do
+      hash = get_question("ID_4609865194341", false)
+      # make sure the ids are correctly referencing each other
+      matches = {}
+      hash[:matches].each { |m| matches[m[:match_id]] = m[:text] }
+      hash[:answers].each do |a|
+        expect(matches[a[:match_id]]).to eq a[:text].sub('left', 'right')
+      end
+
+      # compare everything else without the ids
+      hash[:answers].each { |a| a.delete(:id); a.delete(:match_id) }
+      hash[:matches].each { |m| m.delete(:match_id) }
+      expect(hash.reject { |k, v| KEYS_TO_IGNORE.include?(k.to_s) }).to eq VistaExpected::MATCHING
+    end
+
+    it "converts the assessments into quizzes" do
+      expect(@assessment).to eq VistaExpected::ASSESSMENT
+    end
+
+    it "converts simple calculated questions" do
+      hash = get_question("ID_4609842344341")
+      expect(hash.reject { |k, v| KEYS_TO_IGNORE.include?(k.to_s) }).to eq VistaExpected::CALCULATED_SIMPLE
+    end
+
+    it "converts complex calculated questions" do
+      hash = get_question("ID_4609823478341")
+      expect(hash.reject { |k, v| KEYS_TO_IGNORE.include?(k.to_s) }).to eq VistaExpected::CALCULATED_COMPLEX
+    end
+
+    it "converts combination to multiple choice" do
+      hash = get_question("ID_4609885376341")
+      expect(hash.reject { |k, v| KEYS_TO_IGNORE.include?(k.to_s) }).to eq VistaExpected::COMBINATION
+    end
+
+    it "converts fill in multiple blanks questions" do
+      hash = get_question("ID_4609842630341")
+      expect(hash.reject { |k, v| KEYS_TO_IGNORE.include?(k.to_s) }).to eq VistaExpected::FILL_IN_MULTIPLE_BLANKS
+    end
+
+    it "marks jumbled sentence as not supported" do
+      hash = get_question("ID_4609842882341")
+      expect(hash.reject { |k, v| KEYS_TO_IGNORE.include?(k.to_s) }).to eq VistaExpected::JUMBLED_SENTENCE
+    end
+
+    it "correctlies reference associated files" do
+      import_into_course
+
+      q = @course.assessment_questions.where(migration_id: "ID_81847332876966484848484950729496134337732113114455").first
+      expect(q).not_to be_nil
+      expect(q.attachments.count).to eq 3
+
+      a = q.attachments.where(display_name: "f11g1_r.jpg").first
+      expect(a.file_state).to eq 'available'
+      expect(q.question_data[:question_text]).to match %r{/assessment_questions/#{q.id}/files/#{a.id}/download}
+
+      a = q.attachments.where(display_name: "f11g2_r.jpg").first
+      expect(a.file_state).to eq 'available'
+      expect(q.question_data[:answers][0][:html]).to match %r{/assessment_questions/#{q.id}/files/#{a.id}/download}
+
+      a = q.attachments.where(display_name: "f11g3_r.jpg").first
+      expect(a.file_state).to eq 'available'
+      expect(q.question_data[:answers][1][:html]).to match %r{/assessment_questions/#{q.id}/files/#{a.id}/download}
     end
   end
 
-  it "should mock the manifest node correctly" do
-    manifest_node=get_manifest_node('multiple_choice', :interaction_type => 'extendedTextInteraction', :bb_question_type => 'Calculated')
-    expect(manifest_node.at_css("instructureMetadata")).to eq manifest_node
-    expect(manifest_node['identifier']).to eq nil
-    expect(manifest_node['href']).to eq 'multiple_choice.xml'
-    if title = manifest_node.at_css('title langstring')
-      expect(title.text).to eq nil
-    end
-    if type = manifest_node.at_css('interactiontype')
-      expect(type.text.downcase).to eq 'extendedtextinteraction'
-    end
-    if type = manifest_node.at_css('instructureMetadata instructureField[name=quiz_type]')
-      expect(type['value'].downcase).to eq 'calculated'
-    end
-    if type = manifest_node.at_css('instructureField[name=bb8_assessment_type]')
-      expect(type['value'].downcase).to eq 'calculated'
-    end
+  module VistaExpected
+    # the multiple choice example minus the ids for the answers because those are random.
+    MULTIPLE_CHOICE = { :points_possible => 1,
+                        :question_bank_name => "Export Test",
+                        :question_text => "The answer is nose.<br>",
+                        :question_type => "multiple_choice_question",
+                        :answers =>
+                               [{ :text => "nose", :weight => 100, :migration_id => "MC0" },
+                                { :text => "ear", :weight => 0, :migration_id => "MC1" },
+                                { :text => "eye", :weight => 0, :migration_id => "MC2" },
+                                { :text => "mouth", :weight => 0, :migration_id => "MC3" }],
+                        :migration_id => "ID_4609865476341",
+                        :correct_comments => "",
+                        :question_name => "Multiple Choice",
+                        :incorrect_comments => "" }.with_indifferent_access
+
+    TRUE_FALSE = { :correct_comments => "",
+                   :points_possible => 1,
+                   :question_bank_name => "Export Test",
+                   :question_name => "True/False",
+                   :question_text => "I am wearing a black hat.<br>",
+                   :incorrect_comments => "",
+                   :answers =>
+                          [{ :text => "True", :weight => 100, :migration_id => "true" },
+                           { :text => "False", :weight => 0, :migration_id => "false" }],
+                   :question_type => "true_false_question",
+                   :migration_id => "ID_4609865577341" }.with_indifferent_access
+
+    TRUE_FALSE2 = { :correct_comments => "",
+                    :points_possible => 1,
+                    :question_name => "True/False",
+                    :question_text => "I am wearing a black hat. <img src=\"$CANVAS_OBJECT_REFERENCE$/attachments/4444422222200000\">",
+                    :incorrect_comments => "",
+                    :answers =>
+                          [{ :text => "True", :weight => 100, :migration_id => "true" },
+                           { :text => "False", :weight => 0, :migration_id => "false" }],
+                    :question_type => "true_false_question",
+                    :migration_id => "4609865577341" }.with_indifferent_access
+
+    # removed ids on the answers
+    MULTIPLE_ANSWER = { :migration_id => "ID_4609865392341",
+                        :correct_comments => "",
+                        :points_possible => 1,
+                        :question_bank_name => "Export Test",
+                        :question_name => "Multiple Answer",
+                        :answers =>
+                               [{ :migration_id => "MC0",
+                                  :text => "house",
+                                  :comments => "house: right",
+                                  :weight => 100 },
+                                { :migration_id => "MC1",
+                                  :text => "garage",
+                                  :comments => "garage: right",
+                                  :weight => 100 },
+                                { :migration_id => "MC2",
+                                  :text => "barn",
+                                  :comments => "barn: wrong",
+                                  :weight => 0 },
+                                { :migration_id => "MC3",
+                                  :text => "pond",
+                                  :comments => "pond: wrong",
+                                  :weight => 0 }],
+                        :question_text => "The answers are house and garage.<br>",
+                        :incorrect_comments => "",
+                        :question_type => "multiple_answers_question" }.with_indifferent_access
+
+    ESSAY = { :question_text => "Who likes to use Blackboard?<br>",
+              :incorrect_comments => "",
+              :question_type => "essay_question",
+              :answers => [],
+              :migration_id => "ID_4609842537341",
+              :correct_comments => "",
+              :example_solution => "Nobody.",
+              :points_possible => 1,
+              :question_bank_name => "Export Test",
+              :question_name => "Essay Question" }.with_indifferent_access
+
+    # removed ids on the answers
+    SHORT_ANSWER = { :question_text => "We all live in what?<br>\n<br/>\n<div class=\"html\">1. </div>",
+                     :incorrect_comments => "",
+                     :question_type => "short_answer_question",
+                     :answers =>
+                            [{ :text => "A yellow submarine.", :comments => "", :weight => 100 }],
+                     :migration_id => "ID_4609865550341",
+                     :correct_comments => "",
+                     :points_possible => 1,
+                     :question_bank_name => "Export Test",
+                     :question_name => "Short Answer" }.with_indifferent_access
+
+    # removed ids on the answers
+    MATCHING = { :correct_comments => "",
+                 :points_possible => 1,
+                 :question_bank_name => "Export Test",
+                 :question_name => "Matching",
+                 :question_text => "Match these.<br>\n<br/>\n<br>\n<br/>\n<br>\n<br/>\n<br>\n<br/>\n<br>",
+                 :answers =>
+                        [{ :right => "right 1", :text => "left 1", :left => "left 1", :comments => "" },
+                         { :right => "right 2", :text => "left 2", :left => "left 2", :comments => "" },
+                         { :right => "right 3", :text => "left 3", :left => "left 3", :comments => "" },
+                         { :right => "right 4", :text => "left 4", :left => "left 4", :comments => "" }],
+                 :incorrect_comments => "",
+                 :question_type => "matching_question",
+                 :matches =>
+                        [{ :text => "right 1" },
+                         { :text => "right 2" },
+                         { :text => "right 3" },
+                         { :text => "right 4" }],
+                 :migration_id => "ID_4609865194341" }.with_indifferent_access
+
+    ASSESSMENT = { :time_limit => 60,
+                   :question_count => 11,
+                   :title => "Blackboard Vista Export Test",
+                   :quiz_name => "Blackboard Vista Export Test",
+                   :show_score => true,
+                   :quiz_type => "assignment",
+                   :allowed_attempts => 1,
+                   :migration_id => "ID_4609765292341",
+                   :questions =>
+                          [{ :question_type => "question_reference",
+                             :migration_id => "ID_4609823478341",
+                             :points_possible => 10.0 },
+                           { :question_type => "question_reference",
+                             :migration_id => "ID_4609842344341",
+                             :points_possible => 10.0 },
+                           { :question_type => "question_reference",
+                             :migration_id => "ID_4609842537341",
+                             :points_possible => 10.0 },
+                           { :question_type => "question_reference",
+                             :migration_id => "ID_4609842630341",
+                             :points_possible => 10.0 },
+                           { :question_type => "question_reference",
+                             :migration_id => "ID_4609842882341",
+                             :points_possible => 10.0 },
+                           { :question_type => "question_reference",
+                             :migration_id => "ID_4609865194341",
+                             :points_possible => 10.0 },
+                           { :question_type => "question_reference",
+                             :migration_id => "ID_4609865392341",
+                             :points_possible => 10.0 },
+                           { :question_type => "question_reference",
+                             :migration_id => "ID_4609865476341",
+                             :points_possible => 10.0 },
+                           { :question_type => "question_reference",
+                             :migration_id => "ID_4609865550341",
+                             :points_possible => 10.0 },
+                           { :question_type => "question_reference",
+                             :migration_id => "ID_4609865577341",
+                             :points_possible => 10.0 },
+                           { :question_type => "question_reference",
+                             :migration_id => "ID_4609885376341",
+                             :points_possible => 10.0 }],
+                   :grading =>
+                          {
+                            :migration_id => "ID_4609765292341",
+                            :title => "Blackboard Vista Export Test",
+                            :points_possible => nil,
+                            :due_date => nil,
+                            :weight => nil
+                          } }.with_indifferent_access
+
+    CALCULATED_SIMPLE = { :answer_tolerance => 0,
+                          :migration_id => "ID_4609842344341",
+                          :imported_formula => "10-[x]",
+                          :correct_comments => "",
+                          :answers =>
+                                 [{ :weight => 100, :answer => 1, :variables => [{ :value => 9, :name => "x" }] },
+                                  { :weight => 100, :answer => 8, :variables => [{ :value => 2, :name => "x" }] },
+                                  { :weight => 100, :answer => 16, :variables => [{ :value => -6, :name => "x" }] },
+                                  { :weight => 100, :answer => 6, :variables => [{ :value => 4, :name => "x" }] },
+                                  { :weight => 100, :answer => 16, :variables => [{ :value => -6, :name => "x" }] },
+                                  { :weight => 100, :answer => 10, :variables => [{ :value => 0, :name => "x" }] },
+                                  { :weight => 100, :answer => 15, :variables => [{ :value => -5, :name => "x" }] },
+                                  { :weight => 100, :answer => 3, :variables => [{ :value => 7, :name => "x" }] },
+                                  { :weight => 100, :answer => 10, :variables => [{ :value => 0, :name => "x" }] },
+                                  { :weight => 100, :answer => 18, :variables => [{ :value => -8, :name => "x" }] }],
+                          :question_bank_name => "Export Test",
+                          :points_possible => 100,
+                          :question_name => "Calculated Question 2",
+                          :question_text => "What is 10 - [x]?",
+                          :incorrect_comments => "",
+                          :formulas => [{ :formula => "10-[x]" }],
+                          :neutral_comments => "General Feedback.",
+                          :question_type => "calculated_question",
+                          :variables => [{ :scale => 0, :min => -10, :max => 10, :name => "x" }] }.with_indifferent_access
+
+    CALCULATED_COMPLEX = { :neutral_comments => "Right answer.",
+                           :question_type => "calculated_question",
+                           :imported_formula =>
+                                  "(10*[F])**(-1) * (1000*[F]*[r]*[i]**(-1) * (1-(1 ([i]/200))**(-2*([Y]-10)))   1000*[F]*(1 ([i]/200))**(-2*([Y]-10))) * (1 ([i]/100)*([n]/360))",
+                           :migration_id => "ID_4609823478341",
+                           :answers =>
+                                  [{ :weight => 100,
+                                     :answer => 96.29,
+                                     :variables =>
+                                            [{ :value => 5.43, :name => "i" },
+                                             { :value => 5, :name => "r" },
+                                             { :value => 37, :name => "F" },
+                                             { :value => 26, :name => "Y" },
+                                             { :value => 59, :name => "n" }] },
+                                   { :weight => 100,
+                                     :answer => 112.493,
+                                     :variables =>
+                                            [{ :value => 5.22, :name => "i" },
+                                             { :value => 6, :name => "r" },
+                                             { :value => 45, :name => "F" },
+                                             { :value => 35, :name => "Y" },
+                                             { :value => 104, :name => "n" }] },
+                                   { :weight => 100,
+                                     :answer => 101.325,
+                                     :variables =>
+                                            [{ :value => 5.94, :name => "i" },
+                                             { :value => 6, :name => "r" },
+                                             { :value => 31, :name => "F" },
+                                             { :value => 35, :name => "Y" },
+                                             { :value => 33, :name => "n" }] },
+                                   { :weight => 100,
+                                     :answer => 114.763,
+                                     :variables =>
+                                            [{ :value => 4.1, :name => "i" },
+                                             { :value => 5, :name => "r" },
+                                             { :value => 29, :name => "F" },
+                                             { :value => 34, :name => "Y" },
+                                             { :value => 85, :name => "n" }] },
+                                   { :weight => 100,
+                                     :answer => 105.937,
+                                     :variables =>
+                                            [{ :value => 4.48, :name => "i" },
+                                             { :value => 5, :name => "r" },
+                                             { :value => 34, :name => "F" },
+                                             { :value => 25, :name => "Y" },
+                                             { :value => 23, :name => "n" }] },
+                                   { :weight => 100,
+                                     :answer => 102.414,
+                                     :variables =>
+                                            [{ :value => 4.87, :name => "i" },
+                                             { :value => 5, :name => "r" },
+                                             { :value => 20, :name => "F" },
+                                             { :value => 25, :name => "Y" },
+                                             { :value => 76, :name => "n" }] },
+                                   { :weight => 100,
+                                     :answer => 113.719,
+                                     :variables =>
+                                            [{ :value => 5.04, :name => "i" },
+                                             { :value => 6, :name => "r" },
+                                             { :value => 29, :name => "F" },
+                                             { :value => 31, :name => "Y" },
+                                             { :value => 87, :name => "n" }] },
+                                   { :weight => 100,
+                                     :answer => 102.09,
+                                     :variables =>
+                                            [{ :value => 4.88, :name => "i" },
+                                             { :value => 5, :name => "r" },
+                                             { :value => 39, :name => "F" },
+                                             { :value => 20, :name => "Y" },
+                                             { :value => 84, :name => "n" }] },
+                                   { :weight => 100,
+                                     :answer => 106.801,
+                                     :variables =>
+                                            [{ :value => 4.52, :name => "i" },
+                                             { :value => 5, :name => "r" },
+                                             { :value => 32, :name => "F" },
+                                             { :value => 26, :name => "Y" },
+                                             { :value => 104, :name => "n" }] },
+                                   { :weight => 100,
+                                     :answer => 101.954,
+                                     :variables =>
+                                            [{ :value => 4.9, :name => "i" },
+                                             { :value => 5, :name => "r" },
+                                             { :value => 44, :name => "F" },
+                                             { :value => 39, :name => "Y" },
+                                             { :value => 30, :name => "n" }] }],
+                           :variables =>
+                                  [{ :scale => 0, :min => 20, :max => 50, :name => "F" },
+                                   { :scale => 0, :min => 5, :max => 7, :name => "r" },
+                                   { :scale => 2, :min => 4, :max => 6, :name => "i" },
+                                   { :scale => 0, :min => 20, :max => 40, :name => "Y" },
+                                   { :scale => 0, :min => 20, :max => 120, :name => "n" }],
+                           :correct_comments => "",
+                           :question_bank_name => "Export Test",
+                           :points_possible => 100,
+                           :question_name => "Calculated Question ",
+                           :formulas => [{ :formula => "(10*[F])**(-1) * (1000*[F]*[r]*[i]**(-1) * (1-(1 ([i]/200))**(-2*([Y]-10)))   1000*[F]*(1 ([i]/200))**(-2*([Y]-10))) * (1 ([i]/100)*([n]/360))" }],
+                           :question_text =>
+                                  "Based on her excellent performance as a district sales manager, Maria receives a sizable bonus at work. Since her generous salary is more than enough to provide for the needs of her family, she decides to use the bonus to buy a bond as an investment. The par value of the bond that Maria would like to purchase is $[F] thousand. The bond pays [r]% interest, compounded semiannually (with payment on January 1 and July 1) and matures on July 1, 20[Y]. Maria wants a return of [i]%, compounded semiannually. How much would she be willing to pay for the bond if she buys it [n] days after the July 2010 interest anniversary? Give your answer in the format of a quoted bond price, as a percentage of par to three decimal places -- like you would see in the Wall Street Journal. Use the formula discussed in class -- and from the book, NOT the HP 12c bond feature. (Write only the digits, to three decimal palces, e.g. 114.451 and no $, commas, formulas, etc.)",
+                           :answer_tolerance => 0.1,
+                           :incorrect_comments => "" }.with_indifferent_access
+
+    COMBINATION = { :migration_id => "ID_4609885376341",
+                    :correct_comments => "",
+                    :answers => [{ :weight => 100, :text => "B, C", :migration_id => "MC0" }],
+                    :points_possible => 1,
+                    :question_bank_name => "defaultWebctCategory",
+                    :question_name => "Combination",
+                    :question_text => "This should just be a multiple answer. B and C are correct<br>\nA. wrong 1<br>\nB. right 1<br>\nC. right 2<br>\nD. wrong 2<br>\nE. wrong 3<br>",
+                    :incorrect_comments => "",
+                    :question_type => "multiple_choice_question" }.with_indifferent_access
+
+    FILL_IN_MULTIPLE_BLANKS = { :question_type => "fill_in_multiple_blanks_question",
+                                :migration_id => "ID_4609842630341",
+                                :answers =>
+                                       [{ :comments => "", :text => "family", :weight => 100, :blank_id => "family" },
+                                        { :comments => "", :text => "poor", :weight => 100, :blank_id => "poor" },
+                                        { :comments => "", :text => "sad", :weight => 100, :blank_id => "poor" }],
+                                :correct_comments => "",
+                                :points_possible => 1,
+                                :question_bank_name => "Export Test",
+                                :question_name => "Fill in the blank",
+                                :question_text => "I'm just a [poor] boy from a poor [family]",
+                                :incorrect_comments => "" }.with_indifferent_access
+
+    JUMBLED_SENTENCE = { :question_text => "",
+                         :incorrect_comments => "",
+                         :question_type => "WCT_JumbledSentence",
+                         :answers => [],
+                         :migration_id => "ID_4609842882341",
+                         :correct_comments => "",
+                         :unsupported => true,
+                         :points_possible => 1,
+                         :question_bank_name => "Export Test",
+                         :question_name => "Jumbled Sentence" }.with_indifferent_access
   end
-
-  it "should convert multiple choice" do
-    hash = get_question("ID_4609865476341")
-    expect(hash.reject{|k,v| KEYS_TO_IGNORE.include?(k.to_s)}).to eq VistaExpected::MULTIPLE_CHOICE
-  end
-
-  it "should not fail with missing response identifier" do
-    expect {
-      hash = get_question_hash(vista_question_dir, 'no_response_id', delete_answer_ids=true, opts={})
-    }.not_to raise_error
-  end
-
-  it "should convert images correctly" do
-    manifest_node=get_manifest_node('true_false', :interaction_type => 'choiceInteraction')
-    hash = Qti::ChoiceInteraction.create_instructure_question(:manifest_node=>manifest_node, :base_dir=>vista_question_dir).with_indifferent_access
-    hash[:answers].each { |a| a.delete(:id) }
-    expect(hash.reject{|k,v| KEYS_TO_IGNORE.include?(k.to_s)}).to eq VistaExpected::TRUE_FALSE2
-  end
-
-  it "should convert image reference" do
-    hash = get_question_hash(vista_question_dir, 'mc', delete_answer_ids=true, opts={})
-    expect(hash[:question_text]).to match %r{\$CANVAS_OBJECT_REFERENCE\$/attachments/67320753001}
-  end
-
-  it "should convert short answer questions with multiple required answers to fimb" do
-    hash = get_question_hash(vista_question_dir, 'short_to_fimb', delete_answer_ids=true, opts={})
-    expect(hash[:question_type]).to eq "fill_in_multiple_blanks_question"
-    expect(hash[:question_text]).to include("[SA01]")
-    expect(hash[:question_text]).to include("[SA02]")
-  end
-
-  it "should convert true/false questions" do
-    hash = get_question("ID_4609865577341")
-    expect(hash.reject{|k,v| KEYS_TO_IGNORE.include?(k.to_s)}).to eq VistaExpected::TRUE_FALSE
-  end
-
-  it "should convert multiple choice questions with multiple correct answers (multiple answer)" do
-    hash = get_question("ID_4609865392341")
-    expect(hash.reject{|k,v| KEYS_TO_IGNORE.include?(k.to_s)}).to eq VistaExpected::MULTIPLE_ANSWER
-  end
-
-  it "should convert essay questions" do
-    hash = get_question("ID_4609842537341")
-    expect(hash.reject{|k,v| KEYS_TO_IGNORE.include?(k.to_s)}).to eq VistaExpected::ESSAY
-  end
-
-  it "should convert short answer questions" do
-    hash = get_question("ID_4609865550341")
-    expect(hash.reject{|k,v| KEYS_TO_IGNORE.include?(k.to_s)}).to eq VistaExpected::SHORT_ANSWER
-  end
-
-  it "should convert matching questions" do
-    hash = get_question("ID_4609865194341", false)
-    # make sure the ids are correctly referencing each other
-    matches = {}
-    hash[:matches].each { |m| matches[m[:match_id]] = m[:text] }
-    hash[:answers].each do |a|
-      expect(matches[a[:match_id]]).to eq a[:text].sub('left', 'right')
-    end
-
-    # compare everything else without the ids
-    hash[:answers].each { |a| a.delete(:id); a.delete(:match_id) }
-    hash[:matches].each { |m| m.delete(:match_id) }
-    expect(hash.reject{|k,v| KEYS_TO_IGNORE.include?(k.to_s)}).to eq VistaExpected::MATCHING
-  end
-
-  it "should convert the assessments into quizzes" do
-    expect(@assessment).to eq VistaExpected::ASSESSMENT
-  end
-
-  it "should convert simple calculated questions" do
-    hash = get_question("ID_4609842344341")
-    expect(hash.reject{|k,v| KEYS_TO_IGNORE.include?(k.to_s)}).to eq VistaExpected::CALCULATED_SIMPLE
-  end
-
-  it "should convert complex calculated questions" do
-    hash = get_question("ID_4609823478341")
-    expect(hash.reject{|k,v| KEYS_TO_IGNORE.include?(k.to_s)}).to eq VistaExpected::CALCULATED_COMPLEX
-  end
-
-  it "should convert combination to multiple choice" do
-    hash = get_question("ID_4609885376341")
-    expect(hash.reject{|k,v| KEYS_TO_IGNORE.include?(k.to_s)}).to eq VistaExpected::COMBINATION
-  end
-
-  it "should convert fill in multiple blanks questions" do
-    hash = get_question("ID_4609842630341")
-    expect(hash.reject{|k,v| KEYS_TO_IGNORE.include?(k.to_s)}).to eq VistaExpected::FILL_IN_MULTIPLE_BLANKS
-  end
-
-  it "should mark jumbled sentence as not supported" do
-    hash = get_question("ID_4609842882341")
-    expect(hash.reject{|k,v| KEYS_TO_IGNORE.include?(k.to_s)}).to eq VistaExpected::JUMBLED_SENTENCE
-  end
-
-  it "should correctly reference associated files" do
-    import_into_course
-
-    q = @course.assessment_questions.where(migration_id: "ID_81847332876966484848484950729496134337732113114455").first
-    expect(q).not_to be_nil
-    expect(q.attachments.count).to eq 3
-
-    a = q.attachments.where(display_name: "f11g1_r.jpg").first
-    expect(a.file_state).to eq 'available'
-    expect(q.question_data[:question_text]).to match %r{/assessment_questions/#{q.id}/files/#{a.id}/download}
-
-    a = q.attachments.where(display_name: "f11g2_r.jpg").first
-    expect(a.file_state).to eq 'available'
-    expect(q.question_data[:answers][0][:html]).to match %r{/assessment_questions/#{q.id}/files/#{a.id}/download}
-
-    a = q.attachments.where(display_name: "f11g3_r.jpg").first
-    expect(a.file_state).to eq 'available'
-    expect(q.question_data[:answers][1][:html]).to match %r{/assessment_questions/#{q.id}/files/#{a.id}/download}
-  end
-
-
-end
-
-
-module VistaExpected
-  # the multiple choice example minus the ids for the answers because those are random.
-  MULTIPLE_CHOICE = {:points_possible=>1,
-                     :question_bank_name=>"Export Test",
-                     :question_text=>"The answer is nose.<br>",
-                     :question_type=>"multiple_choice_question",
-                     :answers=>
-                             [{:text=>"nose", :weight=>100, :migration_id=>"MC0"},
-                              {:text=>"ear", :weight=>0, :migration_id=>"MC1"},
-                              {:text=>"eye", :weight=>0, :migration_id=>"MC2"},
-                              {:text=>"mouth", :weight=>0, :migration_id=>"MC3"}],
-                     :migration_id=>"ID_4609865476341",
-                     :correct_comments=>"",
-                     :question_name=>"Multiple Choice",
-                     :incorrect_comments=>""}.with_indifferent_access
-
-  TRUE_FALSE = {:correct_comments=>"",
-                :points_possible=>1,
-                :question_bank_name=>"Export Test",
-                :question_name=>"True/False",
-                :question_text=>"I am wearing a black hat.<br>",
-                :incorrect_comments=>"",
-                :answers=>
-                        [{:text=>"True", :weight=>100, :migration_id=>"true"},
-                         {:text=>"False", :weight=>0, :migration_id=>"false"}],
-                :question_type=>"true_false_question",
-                :migration_id=>"ID_4609865577341"}.with_indifferent_access
-
-  TRUE_FALSE2 = {:correct_comments=>"",
-                :points_possible=>1,
-                :question_name=>"True/False",
-                :question_text=>"I am wearing a black hat. <img src=\"$CANVAS_OBJECT_REFERENCE$/attachments/4444422222200000\">",
-                :incorrect_comments=>"",
-                :answers=>
-                        [{:text=>"True", :weight=>100, :migration_id=>"true"},
-                         {:text=>"False", :weight=>0, :migration_id=>"false"}],
-                :question_type=>"true_false_question",
-                :migration_id=>"4609865577341"}.with_indifferent_access
-
-  # removed ids on the answers
-  MULTIPLE_ANSWER = {:migration_id=>"ID_4609865392341",
-                     :correct_comments=>"",
-                     :points_possible=>1,
-                     :question_bank_name=>"Export Test",
-                     :question_name=>"Multiple Answer",
-                     :answers=>
-                             [{:migration_id=>"MC0",
-                               :text=>"house",
-                               :comments=>"house: right",
-                               :weight=>100},
-                              {:migration_id=>"MC1",
-                               :text=>"garage",
-                               :comments=>"garage: right",
-                               :weight=>100},
-                              {:migration_id=>"MC2",
-                               :text=>"barn",
-                               :comments=>"barn: wrong",
-                               :weight=>0},
-                              {:migration_id=>"MC3",
-                               :text=>"pond",
-                               :comments=>"pond: wrong",
-                               :weight=>0}],
-                     :question_text=>"The answers are house and garage.<br>",
-                     :incorrect_comments=>"",
-                     :question_type=>"multiple_answers_question"}.with_indifferent_access
-
-  ESSAY = {:question_text=>"Who likes to use Blackboard?<br>",
-           :incorrect_comments=>"",
-           :question_type=>"essay_question",
-           :answers=>[],
-           :migration_id=>"ID_4609842537341",
-           :correct_comments=>"",
-           :example_solution=>"Nobody.",
-           :points_possible=>1,
-           :question_bank_name=>"Export Test",
-           :question_name=>"Essay Question"}.with_indifferent_access
-
-  # removed ids on the answers
-  SHORT_ANSWER = {:question_text=>"We all live in what?<br>\n<br/>\n<div class=\"html\">1. </div>",
-                  :incorrect_comments=>"",
-                  :question_type=>"short_answer_question",
-                  :answers=>
-                          [{:text=>"A yellow submarine.", :comments=>"", :weight=>100}],
-                  :migration_id=>"ID_4609865550341",
-                  :correct_comments=>"",
-                  :points_possible=>1,
-                  :question_bank_name=>"Export Test",
-                  :question_name=>"Short Answer"}.with_indifferent_access
-
-  # removed ids on the answers
-  MATCHING = {:correct_comments=>"",
-              :points_possible=>1,
-              :question_bank_name=>"Export Test",
-              :question_name=>"Matching",
-              :question_text=>"Match these.<br>\n<br/>\n<br>\n<br/>\n<br>\n<br/>\n<br>\n<br/>\n<br>",
-              :answers=>
-                      [{:right=>"right 1", :text=>"left 1", :left=>"left 1", :comments=>""},
-                       {:right=>"right 2", :text=>"left 2", :left=>"left 2", :comments=>""},
-                       {:right=>"right 3", :text=>"left 3", :left=>"left 3", :comments=>""},
-                       {:right=>"right 4", :text=>"left 4", :left=>"left 4", :comments=>""}],
-              :incorrect_comments=>"",
-              :question_type=>"matching_question",
-              :matches=>
-                      [{:text=>"right 1"},
-                       {:text=>"right 2"},
-                       {:text=>"right 3"},
-                       {:text=>"right 4"}],
-              :migration_id=>"ID_4609865194341"}.with_indifferent_access
-
-  ASSESSMENT = {:time_limit=>60,
-                :question_count=>11,
-                :title=>"Blackboard Vista Export Test",
-                :quiz_name=>"Blackboard Vista Export Test",
-                :show_score=>true,
-                :quiz_type=>"assignment",
-                :allowed_attempts=>1,
-                :migration_id=>"ID_4609765292341",
-                :questions=>
-                        [{:question_type=>"question_reference",
-                          :migration_id=>"ID_4609823478341",
-                          :points_possible=>10.0},
-                         {:question_type=>"question_reference",
-                          :migration_id=>"ID_4609842344341",
-                          :points_possible=>10.0},
-                         {:question_type=>"question_reference",
-                          :migration_id=>"ID_4609842537341",
-                          :points_possible=>10.0},
-                         {:question_type=>"question_reference",
-                          :migration_id=>"ID_4609842630341",
-                          :points_possible=>10.0},
-                         {:question_type=>"question_reference",
-                          :migration_id=>"ID_4609842882341",
-                          :points_possible=>10.0},
-                         {:question_type=>"question_reference",
-                          :migration_id=>"ID_4609865194341",
-                          :points_possible=>10.0},
-                         {:question_type=>"question_reference",
-                          :migration_id=>"ID_4609865392341",
-                          :points_possible=>10.0},
-                         {:question_type=>"question_reference",
-                          :migration_id=>"ID_4609865476341",
-                          :points_possible=>10.0},
-                         {:question_type=>"question_reference",
-                          :migration_id=>"ID_4609865550341",
-                          :points_possible=>10.0},
-                         {:question_type=>"question_reference",
-                          :migration_id=>"ID_4609865577341",
-                          :points_possible=>10.0},
-                         {:question_type=>"question_reference",
-                          :migration_id=>"ID_4609885376341",
-                          :points_possible=>10.0}],
-                :grading=>
-                        {
-                                :migration_id=>"ID_4609765292341",
-                                :title=>"Blackboard Vista Export Test",
-                                :points_possible=>nil,
-                                :due_date=>nil,
-                                :weight=>nil
-                        }
-  }.with_indifferent_access
-
-
-  CALCULATED_SIMPLE = {:answer_tolerance=>0,
-                       :migration_id=>"ID_4609842344341",
-                       :imported_formula=>"10-[x]",
-                       :correct_comments=>"",
-                       :answers=>
-                               [{:weight=>100, :answer=>1, :variables=>[{:value=>9, :name=>"x"}]},
-                                {:weight=>100, :answer=>8, :variables=>[{:value=>2, :name=>"x"}]},
-                                {:weight=>100, :answer=>16, :variables=>[{:value=>-6, :name=>"x"}]},
-                                {:weight=>100, :answer=>6, :variables=>[{:value=>4, :name=>"x"}]},
-                                {:weight=>100, :answer=>16, :variables=>[{:value=>-6, :name=>"x"}]},
-                                {:weight=>100, :answer=>10, :variables=>[{:value=>0, :name=>"x"}]},
-                                {:weight=>100, :answer=>15, :variables=>[{:value=>-5, :name=>"x"}]},
-                                {:weight=>100, :answer=>3, :variables=>[{:value=>7, :name=>"x"}]},
-                                {:weight=>100, :answer=>10, :variables=>[{:value=>0, :name=>"x"}]},
-                                {:weight=>100, :answer=>18, :variables=>[{:value=>-8, :name=>"x"}]}],
-                       :question_bank_name=>"Export Test",
-                       :points_possible=>100,
-                       :question_name=>"Calculated Question 2",
-                       :question_text=>"What is 10 - [x]?",
-                       :incorrect_comments=>"",
-                       :formulas=>[{:formula => "10-[x]"}],
-                       :neutral_comments=>"General Feedback.",
-                       :question_type=>"calculated_question",
-                       :variables=>[{:scale=>0, :min=>-10, :max=>10, :name=>"x"}]}.with_indifferent_access
-
-  CALCULATED_COMPLEX = {:neutral_comments=>"Right answer.",
-                        :question_type=>"calculated_question",
-                        :imported_formula=>
-                                "(10*[F])**(-1) * (1000*[F]*[r]*[i]**(-1) * (1-(1 ([i]/200))**(-2*([Y]-10)))   1000*[F]*(1 ([i]/200))**(-2*([Y]-10))) * (1 ([i]/100)*([n]/360))",
-                        :migration_id=>"ID_4609823478341",
-                        :answers=>
-                                [{:weight=>100,
-                                  :answer=>96.29,
-                                  :variables=>
-                                          [{:value=>5.43, :name=>"i"},
-                                           {:value=>5, :name=>"r"},
-                                           {:value=>37, :name=>"F"},
-                                           {:value=>26, :name=>"Y"},
-                                           {:value=>59, :name=>"n"}]},
-                                 {:weight=>100,
-                                  :answer=>112.493,
-                                  :variables=>
-                                          [{:value=>5.22, :name=>"i"},
-                                           {:value=>6, :name=>"r"},
-                                           {:value=>45, :name=>"F"},
-                                           {:value=>35, :name=>"Y"},
-                                           {:value=>104, :name=>"n"}]},
-                                 {:weight=>100,
-                                  :answer=>101.325,
-                                  :variables=>
-                                          [{:value=>5.94, :name=>"i"},
-                                           {:value=>6, :name=>"r"},
-                                           {:value=>31, :name=>"F"},
-                                           {:value=>35, :name=>"Y"},
-                                           {:value=>33, :name=>"n"}]},
-                                 {:weight=>100,
-                                  :answer=>114.763,
-                                  :variables=>
-                                          [{:value=>4.1, :name=>"i"},
-                                           {:value=>5, :name=>"r"},
-                                           {:value=>29, :name=>"F"},
-                                           {:value=>34, :name=>"Y"},
-                                           {:value=>85, :name=>"n"}]},
-                                 {:weight=>100,
-                                  :answer=>105.937,
-                                  :variables=>
-                                          [{:value=>4.48, :name=>"i"},
-                                           {:value=>5, :name=>"r"},
-                                           {:value=>34, :name=>"F"},
-                                           {:value=>25, :name=>"Y"},
-                                           {:value=>23, :name=>"n"}]},
-                                 {:weight=>100,
-                                  :answer=>102.414,
-                                  :variables=>
-                                          [{:value=>4.87, :name=>"i"},
-                                           {:value=>5, :name=>"r"},
-                                           {:value=>20, :name=>"F"},
-                                           {:value=>25, :name=>"Y"},
-                                           {:value=>76, :name=>"n"}]},
-                                 {:weight=>100,
-                                  :answer=>113.719,
-                                  :variables=>
-                                          [{:value=>5.04, :name=>"i"},
-                                           {:value=>6, :name=>"r"},
-                                           {:value=>29, :name=>"F"},
-                                           {:value=>31, :name=>"Y"},
-                                           {:value=>87, :name=>"n"}]},
-                                 {:weight=>100,
-                                  :answer=>102.09,
-                                  :variables=>
-                                          [{:value=>4.88, :name=>"i"},
-                                           {:value=>5, :name=>"r"},
-                                           {:value=>39, :name=>"F"},
-                                           {:value=>20, :name=>"Y"},
-                                           {:value=>84, :name=>"n"}]},
-                                 {:weight=>100,
-                                  :answer=>106.801,
-                                  :variables=>
-                                          [{:value=>4.52, :name=>"i"},
-                                           {:value=>5, :name=>"r"},
-                                           {:value=>32, :name=>"F"},
-                                           {:value=>26, :name=>"Y"},
-                                           {:value=>104, :name=>"n"}]},
-                                 {:weight=>100,
-                                  :answer=>101.954,
-                                  :variables=>
-                                          [{:value=>4.9, :name=>"i"},
-                                           {:value=>5, :name=>"r"},
-                                           {:value=>44, :name=>"F"},
-                                           {:value=>39, :name=>"Y"},
-                                           {:value=>30, :name=>"n"}]}],
-                        :variables=>
-                                [{:scale=>0, :min=>20, :max=>50, :name=>"F"},
-                                 {:scale=>0, :min=>5, :max=>7, :name=>"r"},
-                                 {:scale=>2, :min=>4, :max=>6, :name=>"i"},
-                                 {:scale=>0, :min=>20, :max=>40, :name=>"Y"},
-                                 {:scale=>0, :min=>20, :max=>120, :name=>"n"}],
-                        :correct_comments=>"",
-                        :question_bank_name=>"Export Test",
-                        :points_possible=>100,
-                        :question_name=>"Calculated Question ",
-                        :formulas=>[{:formula => "(10*[F])**(-1) * (1000*[F]*[r]*[i]**(-1) * (1-(1 ([i]/200))**(-2*([Y]-10)))   1000*[F]*(1 ([i]/200))**(-2*([Y]-10))) * (1 ([i]/100)*([n]/360))"}],
-                        :question_text=>
-                                "Based on her excellent performance as a district sales manager, Maria receives a sizable bonus at work. Since her generous salary is more than enough to provide for the needs of her family, she decides to use the bonus to buy a bond as an investment. The par value of the bond that Maria would like to purchase is $[F] thousand. The bond pays [r]% interest, compounded semiannually (with payment on January 1 and July 1) and matures on July 1, 20[Y]. Maria wants a return of [i]%, compounded semiannually. How much would she be willing to pay for the bond if she buys it [n] days after the July 2010 interest anniversary? Give your answer in the format of a quoted bond price, as a percentage of par to three decimal places -- like you would see in the Wall Street Journal. Use the formula discussed in class -- and from the book, NOT the HP 12c bond feature. (Write only the digits, to three decimal palces, e.g. 114.451 and no $, commas, formulas, etc.)",
-                        :answer_tolerance=>0.1,
-                        :incorrect_comments=>""}.with_indifferent_access
-
-  COMBINATION = {:migration_id=>"ID_4609885376341",
-                 :correct_comments=>"",
-                 :answers=>[{:weight=>100, :text=>"B, C", :migration_id=>"MC0"}],
-                 :points_possible=>1,
-                 :question_bank_name=>"defaultWebctCategory",
-                 :question_name=>"Combination",
-                 :question_text=>"This should just be a multiple answer. B and C are correct<br>\nA. wrong 1<br>\nB. right 1<br>\nC. right 2<br>\nD. wrong 2<br>\nE. wrong 3<br>",
-                 :incorrect_comments=>"",
-                 :question_type=>"multiple_choice_question"}.with_indifferent_access
-
-  FILL_IN_MULTIPLE_BLANKS = {:question_type=>"fill_in_multiple_blanks_question",
-                             :migration_id=>"ID_4609842630341",
-                             :answers=>
-                                     [{:comments=>"", :text=>"family", :weight=>100, :blank_id=>"family"},
-                                      {:comments=>"", :text=>"poor", :weight=>100, :blank_id=>"poor"},
-                                      {:comments=>"", :text=>"sad", :weight=>100, :blank_id=>"poor"}],
-                             :correct_comments=>"",
-                             :points_possible=>1,
-                             :question_bank_name=>"Export Test",
-                             :question_name=>"Fill in the blank",
-                             :question_text=>"I'm just a [poor] boy from a poor [family]",
-                             :incorrect_comments=>""}.with_indifferent_access
-
-  JUMBLED_SENTENCE = {:question_text=>"",
-                      :incorrect_comments=>"",
-                      :question_type=>"WCT_JumbledSentence",
-                      :answers=>[],
-                      :migration_id=>"ID_4609842882341",
-                      :correct_comments=>"",
-                      :unsupported=>true,
-                      :points_possible=>1,
-                      :question_bank_name=>"Export Test",
-                      :question_name=>"Jumbled Sentence"}.with_indifferent_access
-end
 end