--- conflicted
+++ resolved
@@ -31,14 +31,10 @@
         expect(matches.include?(a[:match_id])).to be_truthy
       end
       # compare everything else without the ids
-<<<<<<< HEAD
-      hash[:answers].each { |a| a.delete(:id); a.delete(:match_id) }
-=======
       hash[:answers].each do |a|
         a.delete(:id)
         a.delete(:match_id)
       end
->>>>>>> 2bda9f78
       hash[:matches].each { |m| m.delete(:match_id) }
       expect(hash).to eq BB9Expected::MATCHING
     end
@@ -53,14 +49,10 @@
         expect(matches.include?(a[:match_id])).to be_truthy
       end
       # compare everything else without the ids
-<<<<<<< HEAD
-      hash[:answers].each { |a| a.delete(:id); a.delete(:match_id) }
-=======
       hash[:answers].each do |a|
         a.delete(:id)
         a.delete(:match_id)
       end
->>>>>>> 2bda9f78
       hash[:matches].each { |m| m.delete(:match_id) }
       expect(hash).to eq BB9Expected::MATCHING
     end
@@ -73,7 +65,7 @@
     it "imports multiple-answers questions" do
       hash = get_quiz_data(bb9_question_dir, 'multiple_answers')[0].detect { |qq| qq[:migration_id] == 'question_22_1' }
       expect(hash[:question_type]).to eq 'multiple_answers_question'
-      expect(hash[:answers].sort_by { |answer| answer[:migration_id] }.map { |answer| answer[:weight] }).to eq [100, 0, 100, 100]
+      expect(hash[:answers].sort_by { |answer| answer[:migration_id] }.pluck(:weight)).to eq [100, 0, 100, 100]
     end
 
     it "converts matching questions where the answers are given out of order" do
@@ -84,14 +76,10 @@
         expect(matches[a[:match_id]]).to eq a[:text].sub('left', 'right')
       end
       # compare everything else without the ids
-<<<<<<< HEAD
-      hash[:answers].each { |a| a.delete(:id); a.delete(:match_id) }
-=======
       hash[:answers].each do |a|
         a.delete(:id)
         a.delete(:match_id)
       end
->>>>>>> 2bda9f78
       hash[:matches].each { |m| m.delete(:match_id) }
       expect(hash).to eq BB9Expected::MATCHING2
     end
@@ -125,7 +113,7 @@
                          { :right => "Phobos", :text => "Saturn", :left => "Saturn", :comments => "" },
                          { :right => "Luna", :text => "Earth", :left => "Earth", :comments => "" },
                          { :right => "Ganymede", :text => "Jupiter", :left => "Jupiter", :comments => "" }],
-                 :question_name => "" }
+                 :question_name => "" }.freeze
 
     MATCHING2 = { :answers =>
                     [{ :right => "right 1", :text => "left 1", :left => "left 1", :comments => "" },
@@ -144,6 +132,6 @@
                      { :text => "right 2" },
                      { :text => "DISTRACTION" },
                      { :text => "right 4" },
-                     { :text => "right 3" }] }
+                     { :text => "right 3" }] }.freeze
   end
 end