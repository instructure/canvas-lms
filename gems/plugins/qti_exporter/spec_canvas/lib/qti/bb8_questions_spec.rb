# frozen_string_literal: true

#
# Copyright (C) 2011 - present Instructure, Inc.
#
# This file is part of Canvas.
#
# Canvas is free software: you can redistribute it and/or modify it under
# the terms of the GNU Affero General Public License as published by the Free
# Software Foundation, version 3 of the License.
#
# Canvas is distributed in the hope that it will be useful, but WITHOUT ANY
# WARRANTY; without even the implied warranty of MERCHANTABILITY or FITNESS FOR
# A PARTICULAR PURPOSE. See the GNU Affero General Public License for more
# details.
#
# You should have received a copy of the GNU Affero General Public License along
# with this program. If not, see <http://www.gnu.org/licenses/>.

require_relative '../../qti_helper'
if Qti.migration_executable
  describe "Converting Blackboard 8 qti" do
    it "converts multiple choice" do
      expect(get_question_hash(bb8_question_dir, 'multiple_choice')).to eq BB8Expected::MULTIPLE_CHOICE
    end

    it "converts multiple choice with blanke answers" do
      expect(get_question_hash(bb8_question_dir, 'multiple_choice_blank_answers')).to eq BB8Expected::MULTIPLE_CHOICE_BLANK_ANSWERS
    end

    it "converts either/or (yes/no) into multiple choice" do
      expect(get_question_hash(bb8_question_dir, 'either_or_yes_no')).to eq BB8Expected::EITHER_OR_YES_NO
    end

    it "converts either/or (agree/disagree) into multiple choice" do
      expect(get_question_hash(bb8_question_dir, 'either_or_agree_disagree')).to eq BB8Expected::EITHER_OR_AGREE_DISAGREE
    end

    it "converts either/or (true/false) into multiple choice" do
      expect(get_question_hash(bb8_question_dir, 'either_or_true_false')).to eq BB8Expected::EITHER_OR_TRUE_FALSE
    end

    it "converts either/or (right/wrong) into multiple choice" do
      expect(get_question_hash(bb8_question_dir, 'either_or_right_wrong')).to eq BB8Expected::EITHER_OR_RIGHT_WRONG
    end

    it "converts multiple answer questions" do
      expect(get_question_hash(bb8_question_dir, 'multiple_answer')).to eq BB8Expected::MULTIPLE_ANSWER
    end

    it "converts true/false questions" do
      expect(get_question_hash(bb8_question_dir, 'true_false')).to eq BB8Expected::TRUE_FALSE
    end

    it "converts essay questions" do
      expect(get_question_hash(bb8_question_dir, 'essay')).to eq BB8Expected::ESSAY
    end

    it "converts short answer questions" do
      expect(get_question_hash(bb8_question_dir, 'short_response')).to eq BB8Expected::SHORT_RESPONSE
    end

    it "converts matching questions" do
      hash = get_question_hash(bb8_question_dir, 'matching', delete_answer_ids: false)
      matches = {}
      hash[:matches].each { |m| matches[m[:match_id]] = m[:text] }
      hash[:answers].each do |a|
        expect(matches[a[:match_id]]).to eq a[:text].sub('left', 'right')
      end
      # compare everything else without the ids
<<<<<<< HEAD
      hash[:answers].each { |a| a.delete(:id); a.delete(:match_id) }
=======
      hash[:answers].each do |a|
        a.delete(:id)
        a.delete(:match_id)
      end
>>>>>>> 2bda9f78
      hash[:matches].each { |m| m.delete(:match_id) }
      expect(hash).to eq BB8Expected::MATCHING
    end

    it "converts opinion scale/likert questions into multiple choice questions" do
      expect(get_question_hash(bb8_question_dir, 'likert')).to eq BB8Expected::LIKERT
    end

    it "converts fill in the blank questions into short answer question" do
      expect(get_question_hash(bb8_question_dir, 'fill_in_the_blank')).to eq BB8Expected::FILL_IN_THE_BLANK
    end

    it "flags file response questions as not supported" do
      expect(get_question_hash(bb8_question_dir, 'file_upload')).to eq BB8Expected::FILE_RESPONSE
    end

    it "flags hotspot questions as not supported" do
      expect(get_question_hash(bb8_question_dir, 'hot_spot')).to eq BB8Expected::HOT_SPOT
    end

    it "flags quiz bowl questions as not supported" do
      expect(get_question_hash(bb8_question_dir, 'quiz_bowl')).to eq BB8Expected::QUIZ_BOWL
    end

    it "converts fill in multiple blanks questions" do
      expect(get_question_hash(bb8_question_dir, 'fill_in_the_blank_plus')).to eq BB8Expected::FILL_IN_MULTIPLE_BLANKS
    end

    it "converts jumbled sentence questions" do
      expect(get_question_hash(bb8_question_dir, 'jumbled_sentence')).to eq BB8Expected::JUMBLED_SENTENCE
    end

    it "converts ordering questions into matching questions" do
      hash = get_question_hash(bb8_question_dir, 'ordering')
<<<<<<< HEAD
      hash[:answers].each { |a| a.delete(:id); a.delete(:match_id) }
=======
      hash[:answers].each do |a|
        a.delete(:id)
        a.delete(:match_id)
      end
>>>>>>> 2bda9f78
      hash[:matches].each { |m| m.delete(:match_id) }
      expect(hash).to eq BB8Expected::ORDER
    end

    it "converts simple calculated questions" do
      expect(get_question_hash(bb8_question_dir, 'calculated_simple')).to eq BB8Expected::CALCULATED_SIMPLE
    end

    it "converts complex calculated questions" do
      expect(get_question_hash(bb8_question_dir, 'calculated_complex')).to eq BB8Expected::CALCULATED_COMPLEX
    end

    it "converts calculated numeric questions" do
      expect(get_question_hash(bb8_question_dir, 'calculated_numeric')).to eq BB8Expected::CALCULATED_NUMERIC
    end

    it "converts the assessments into quizzes" do
      manifest_node = get_manifest_node('assessment', :quiz_type => 'Test')
      a = Qti::AssessmentTestConverter.new(manifest_node, bb8_question_dir)
      a.create_instructure_quiz
      expect(a.quiz).to eq BB8Expected::ASSESSMENT
    end

    it "grabs multiple html divs" do
      hash = get_question_hash(bb8_question_dir, 'with_image')
      expect(hash[:question_text]).to eq "San Jose, purple on this map, is an example of a ___________ culture region.\n<br/>\n<img src=\"5e19c40a33964748a1ec13af98715c7f/Picture3.jpg\" alt=\"Picture3.jpg\">"
    end
  end

  module BB8Expected
    # the multiple choice example minus the ids for the answers because those are random.
    MULTIPLE_CHOICE = { :answers =>
            [{ :text => "nose",
               :weight => 100,
               :migration_id => "RESPONSE_595202876ccd425a9b4fe9e8e257292d" },
             { :text => "ear",
               :weight => 0,
               :migration_id => "RESPONSE_29b3b04b609c4a7abbf882e9b89b26ea" },
             { :text => "eye",
               :weight => 0,
               :migration_id => "aa35aa6b600844e1b42fd493cb0f0da7" },
             { :text => "mouth",
               :weight => 0,
               :migration_id => "b83b61f6356a410892de7f9c4a99b669" }],
                        :correct_comments => "right",
                        :incorrect_comments => "wrong",
                        :points_possible => 10.0,
                        :question_type => "multiple_choice_question",
                        :question_name => "",
                        :question_text => "The answer is nose.<br>",
                        :migration_id => "_154767_1" }

    MULTIPLE_CHOICE_BLANK_ANSWERS = { :question_name => "",
                                      :question_text => "This is a great question.<br>",
                                      :incorrect_comments => "",
                                      :question_type => "multiple_choice_question",
                                      :answers =>
                                             [{ :text => "True",
                                                :weight => 0,
                                                :migration_id => "RESPONSE_44dc8fdb5e0a4c0c99de864f8a4ca983" },
                                              { :text => "False",
                                                :weight => 100,
                                                :migration_id => "RESPONSE_73478560c56547f08cdc3eec5e363775" },
                                              { :text => "No answer text provided.",
                                                :weight => 0,
                                                :migration_id => "RESPONSE_78e36a7831e84a0f94ce01a151771f94" },
                                              { :text => "No answer text provided.",
                                                :weight => 0,
                                                :migration_id => "RESPONSE_686165cd422f45669b6be25b4f90f5de" }],
                                      :migration_id => "_154777_1",
                                      :correct_comments => "",
                                      :points_possible => 17.0 }

    # removed ids on the answers
    TRUE_FALSE = { :answers =>
            [{ :text => "True", :weight => 100, :migration_id => "true" },
             { :text => "False", :weight => 0, :migration_id => "false" }],
                   :correct_comments => "yep",
                   :incorrect_comments => "nope",
                   :points_possible => 10.0,
                   :question_type => "true_false_question",
                   :question_name => "",
                   :question_text => "I am wearing a black hat.<br>",
                   :migration_id => "_154772_1" }

    # removed ids on the answers
    MULTIPLE_ANSWER = { :answers =>
            [{ :text => "house",
               :weight => 100,
               :migration_id => "RESPONSE_21c52601c6b545b39aab43c56749c2eb" },
             { :text => "garage",
               :weight => 100,
               :migration_id => "RESPONSE_2095979784cd45c9bcec8d303225ae16" },
             { :text => "barn",
               :weight => 0,
               :migration_id => "RESPONSE_08f1bd768b044f47881067ab7fcabac6" },
             { :text => "pond",
               :weight => 0,
               :migration_id => "dc9f2f878ce64fddbe762721e26fa11c" }],
                        :correct_comments => "right",
                        :incorrect_comments => "wrong",
                        :points_possible => 10.0,
                        :question_type => "multiple_answers_question",
                        :question_name => "",
                        :question_text => "The answers are house and garage.<br>",
                        :migration_id => "_154766_1" }

    ESSAY = { :example_solution => "Nobody.",
              :migration_id => "_154759_1",
              :answers => [],
              :correct_comments => "",
              :points_possible => 23.0,
              :question_name => "",
              :question_text => "Who likes to use Blackboard?<br>",
              :incorrect_comments => "",
              :question_type => "essay_question" }

    SHORT_RESPONSE = { :migration_id => "_154771_1",
                       :answers => [],
                       :example_solution => "A yellow submarine.",
                       :correct_comments => "",
                       :incorrect_comments => "",
                       :points_possible => 10.0,
                       :question_type => "essay_question",
                       :question_name => "",
                       :question_text => "We all live in what?<br>" }

    # removed ids on the answers
    MATCHING = { :answers =>
            [{ :right => "right 1", :text => "left 1", :left => "left 1", :comments => "" },
             { :right => "right 2", :text => "left 2", :left => "left 2", :comments => "" },
             { :right => "right 3", :text => "left 3", :left => "left 3", :comments => "" },
             { :right => "right 4", :text => "left 4", :left => "left 4", :comments => "" }],
                 :correct_comments => "right",
                 :incorrect_comments => "wrong",
                 :points_possible => 10.0,
                 :question_type => "matching_question",
                 :question_name => "",
                 :question_text => "Match these.<br>",
                 :migration_id => "_154765_1",
                 :matches =>
                        [{ :text => "right 1" },
                         { :text => "right 2" },
                         { :text => "right 4" },
                         { :text => "right 3" }] }

    LIKERT = { :answers =>
            [{ :text => "Strongly Agree",
               :weight => 100,
               :migration_id => "RESPONSE_92f3633c39ff48a196b6f4c8fa5aa5cd" },
             { :text => "Agree",
               :weight => 0,
               :migration_id => "RESPONSE_71488ef738be49f18a724416eeab4386" },
             { :text => "Neither Agree nor Disagree",
               :weight => 0,
               :migration_id => "RESPONSE_61de00cfc52f43b79df933f886a4ccf9" },
             { :text => "Disagree",
               :weight => 0,
               :migration_id => "RESPONSE_82f60ef8ea194085bcb27efc7e50d24e" },
             { :text => "Strongly Disagree",
               :weight => 0,
               :migration_id => "d1d1010136854e07a8d24cff094c2201" },
             { :text => "Not Applicable",
               :weight => 0,
               :migration_id => "RESPONSE_159976c1152c4a10ace02ae35e27840e" }],
               :incorrect_comments => "wrong?",
               :points_possible => 10.0,
               :question_type => "multiple_choice_question",
               :question_name => "",
               :migration_id => "_154768_1",
               :question_text => "You love Blackboard<br>",
               :correct_comments => "right?" }

    FILL_IN_THE_BLANK = { :question_text => "The answer is 'purple'.<br>",
                          :answers =>
                                 [{ :text => "purple", :comments => "", :weight => 100 },
                                  { :text => "violet", :comments => "", :weight => 100 }],
                          :correct_comments => "right",
                          :incorrect_comments => "wrong",
                          :points_possible => 10.0,
                          :question_type => "short_answer_question",
                          :question_name => "",
                          :migration_id => "_154762_1" }

    EITHER_OR_YES_NO = { :question_name => "",
                         :answers =>
                                [{ :text => "yes", :migration_id => "yes_no_true", :weight => 0 },
                                 { :text => "no",
                                   :migration_id => "yes_no_false",
                                   :weight => 100 }],
                         :migration_id => "_154773_1",
                         :question_text => "Either or question with yes/no",
                         :correct_comments => "right answer",
                         :incorrect_comments => "Wrong answer",
                         :points_possible => 10.0,
                         :question_type => "multiple_choice_question" }

    EITHER_OR_AGREE_DISAGREE = { :question_type => "multiple_choice_question",
                                 :answers =>
                                        [{ :text => "agree", :weight => 0, :migration_id => "agree_disagree_true" },
                                         { :text => "disagree",
                                           :weight => 100,
                                           :migration_id => "agree_disagree_false" }],
                                 :question_name => "",
                                 :migration_id => "_154774_1",
                                 :question_text => "Either or question with agree/disagree.",
                                 :correct_comments => "correct answer",
                                 :incorrect_comments => "wrong answer",
                                 :points_possible => 10.0 }

    EITHER_OR_TRUE_FALSE = { :question_type => "multiple_choice_question",
                             :answers =>
                                    [{ :text => "true", :weight => 0, :migration_id => "true_false_true" },
                                     { :text => "false",
                                       :weight => 100,
                                       :migration_id => "true_false_false" }],
                             :question_name => "",
                             :migration_id => "_154775_1",
                             :question_text => "Either/or question with true/false options",
                             :correct_comments => "r",
                             :incorrect_comments => "w",
                             :points_possible => 10.0 }

    EITHER_OR_RIGHT_WRONG = { :question_type => "multiple_choice_question",
                              :answers =>
                                     [{ :text => "right",
                                        :weight => 100,
                                        :migration_id => "right_wrong_true" },
                                      { :text => "wrong", :weight => 0, :migration_id => "right_wrong_false" }],
                              :question_name => "",
                              :migration_id => "_154776_1",
                              :question_text => "A duck is either a bird or a plane.<br>",
                              :correct_comments => "right",
                              :incorrect_comments => "wrong",
                              :points_possible => 7.0 }

    FILE_RESPONSE = { :correct_comments => "",
                      :answers => [],
                      :incorrect_comments => "",
                      :points_possible => 10.0,
                      :unsupported => true,
                      :question_type => "File Upload",
                      :question_name => "",
                      :migration_id => "_154760_1",
                      :question_text => "File response question. I don't know what this is.<br>" }

    HOT_SPOT = { :answers => [],
                 :question_name => "",
                 :migration_id => "_154763_1",
                 :question_text => "Where are the nuts?<br>\n<br/>\n<img src=\"4caf48de86ab4a67ad0c294e3f228ae3/chipmunk.jpg\" alt=\"chipmunk.jpg\">",
                 :correct_comments => "",
                 :incorrect_comments => "",
                 :unsupported => true,
                 :points_possible => 10.0,
                 :question_type => "Hot Spot" }

    QUIZ_BOWL = { :answers => [],
                  :question_type => "Quiz Bowl",
                  :question_name => "",
                  :migration_id => "_154770_1",
                  :question_text => "Yellow",
                  :correct_comments => "",
                  :incorrect_comments => "",
                  :unsupported => true,
                  :points_possible => 10.0 }

    FILL_IN_MULTIPLE_BLANKS = { :answers =>
            [{ :text => "poor", :comments => "", :blank_id => "1", :weight => 100 },
             { :text => "sad", :comments => "", :blank_id => "1", :weight => 100 },
             { :text => "boy", :comments => "", :blank_id => "kind-of-being", :weight => 100 },
             { :text => "poor", :comments => "", :blank_id => "2-a", :weight => 100 },
             { :text => "destitute", :comments => "", :blank_id => "2-a", :weight => 100 },
             { :text => "family", :comments => "", :blank_id => "family", :weight => 100 }],
                                :incorrect_comments => "wrong",
                                :points_possible => 10.0,
                                :question_type => "fill_in_multiple_blanks_question",
                                :question_name => "",
                                :migration_id => "_154761_1",
                                :question_text => "I'm just a [1] [kind-of-being] from a [2-a] [family]<br>",
                                :correct_comments => "right" }

    JUMBLED_SENTENCE = {
      :answers =>
              [
                { :text => "brown", :blank_id => "brown", :weight => 100, :migration_id => "RESPONSE_8197c164fada4325968bb1a0a031bb01" },
                { :text => "jumped", :blank_id => "brown", :weight => 0, :migration_id => "RESPONSE_6aeed8b3413b432cb706243be1e44d99" },
                { :text => "fence", :blank_id => "brown", :weight => 0, :migration_id => "fb1be73070444e31b8c7d349bc1f0144" },
                { :text => "ditch", :blank_id => "brown", :weight => 0, :migration_id => "a7fd8ffef02647ca82c9f4097fd1b088" },
                { :text => "brown", :blank_id => "jumped", :weight => 0, :migration_id => "RESPONSE_8197c164fada4325968bb1a0a031bb01" },
                { :text => "jumped", :blank_id => "jumped", :weight => 100, :migration_id => "RESPONSE_6aeed8b3413b432cb706243be1e44d99" },
                { :text => "fence", :blank_id => "jumped", :weight => 0, :migration_id => "fb1be73070444e31b8c7d349bc1f0144" },
                { :text => "ditch", :blank_id => "jumped", :weight => 0, :migration_id => "a7fd8ffef02647ca82c9f4097fd1b088" },
                { :text => "brown", :blank_id => "fence", :weight => 0, :migration_id => "RESPONSE_8197c164fada4325968bb1a0a031bb01" },
                { :text => "jumped", :blank_id => "fence", :weight => 0, :migration_id => "RESPONSE_6aeed8b3413b432cb706243be1e44d99" },
                { :text => "fence", :blank_id => "fence", :weight => 100, :migration_id => "fb1be73070444e31b8c7d349bc1f0144" },
                { :text => "ditch", :blank_id => "fence", :weight => 0, :migration_id => "a7fd8ffef02647ca82c9f4097fd1b088" },
              ],
      :incorrect_comments => "wrong",
      :points_possible => 10.0,
      :question_type => "multiple_dropdowns_question",
      :question_name => "",
      :migration_id => "_154764_1",
      :question_text => "The quick [brown] fox [jumped] over the [fence].<br>",
      :correct_comments => "right"
    }

    ORDER = { :answers =>
            [{ :text => "1", :comments => "" },
             { :text => "2", :comments => "" },
             { :text => "3", :comments => "" },
             { :text => "4", :comments => "" }],
              :correct_comments => "right",
              :incorrect_comments => "wrong",
              :points_possible => 10.0,
              :question_type => "matching_question",
              :question_name => "",
              :question_text => "It is in numerical order.<br>",
              :migration_id => "_154769_1",
              :matches =>
                     [{ :text => "b" },
                      { :text => "a" },
                      { :text => "c" },
                      { :text => "d" }] }

    CALCULATED_SIMPLE = { :question_type => "calculated_question",
                          :variables => [{ :min => -10, :max => 10, :name => "x", :scale => 0 }],
                          :answers =>
                                 [{ :variables => [{ :value => 1, :name => "x" }], :weight => 100, :answer => 9 },
                                  { :variables => [{ :value => 2, :name => "x" }], :weight => 100, :answer => 8 },
                                  { :variables => [{ :value => -6, :name => "x" }], :weight => 100, :answer => 16 },
                                  { :variables => [{ :value => 4, :name => "x" }], :weight => 100, :answer => 6 },
                                  { :variables => [{ :value => -6, :name => "x" }], :weight => 100, :answer => 16 },
                                  { :variables => [{ :value => 0, :name => "x" }], :weight => 100, :answer => 10 },
                                  { :variables => [{ :value => -5, :name => "x" }], :weight => 100, :answer => 15 },
                                  { :variables => [{ :value => 7, :name => "x" }], :weight => 100, :answer => 3 },
                                  { :variables => [{ :value => 0, :name => "x" }], :weight => 100, :answer => 10 },
                                  { :variables => [{ :value => -8, :name => "x" }], :weight => 100, :answer => 18 }],
                          :partial_credit_points_percent => 25,
                          :unit_points_percent => 15,
                          :question_name => "",
                          :answer_tolerance => 0,
                          :migration_id => "_154757_1",
                          :unit_value => "cm",
                          :question_text => "What is 10 - [x]?<br>",
                          :imported_formula => "<math><apply><minus/><cn>10</cn><ci>x</ci></apply></math>",
                          :correct_comments => "You got it right!",
                          :unit_required => true,
                          :partial_credit_tolerance => 0.1,
                          :incorrect_comments => "You got it wrong...",
                          :formulas => [{ :formula => "<math><apply><minus/><cn>10</cn><ci>x</ci></apply></math>" }],
                          :unit_case_sensitive => false,
                          :points_possible => 10 }

    CALCULATED_COMPLEX = { :question_type => "calculated_question",
                           :variables =>
                                  [{ :min => 20, :max => 50, :name => "F", :scale => 0 },
                                   { :min => 20, :max => 40, :name => "Y", :scale => 0 },
                                   { :min => 4, :max => 6, :name => "i", :scale => 2 },
                                   { :min => 20, :max => 120, :name => "n", :scale => 0 },
                                   { :min => 5, :max => 7, :name => "r", :scale => 0 }],
                           :answers =>
                                  [{ :weight => 100, :variables => [{ :value => 20, :name => "F" }, { :value => 37, :name => "Y" }, { :value => 5.73, :name => "i" }, { :value => 115, :name => "n" }, { :value => 6.54, :name => "r" }], :answer => 113.094 }, { :weight => 100, :variables => [{ :value => 49, :name => "F" }, { :value => 22, :name => "Y" }, { :value => 4.31, :name => "i" }, { :value => 48, :name => "n" }, { :value => 5, :name => "r" }], :answer => 107.024 }, { :weight => 100, :variables => [{ :value => 48, :name => "F" }, { :value => 37, :name => "Y" }, { :value => 5.53, :name => "i" }, { :value => 26, :name => "n" }, { :value => 5, :name => "r" }], :answer => 92.983 }, { :weight => 100, :variables => [{ :value => 22, :name => "F" }, { :value => 21, :name => "Y" }, { :value => 4.49, :name => "i" }, { :value => 35, :name => "n" }, { :value => 5, :name => "r" }], :answer => 104.845 }, { :weight => 100, :variables => [{ :value => 21, :name => "F" }, { :value => 34, :name => "Y" }, { :value => 5.97, :name => "i" }, { :value => 111, :name => "n" }, { :value => 6, :name => "r" }], :answer => 102.228 }, { :weight => 100, :variables => [{ :value => 28, :name => "F" }, { :value => 37, :name => "Y" }, { :value => 4.12, :name => "i" }, { :value => 81, :name => "n" }, { :value => 5, :name => "r" }], :answer => 115.316 }, { :weight => 100, :variables => [{ :value => 29, :name => "F" }, { :value => 39, :name => "Y" }, { :value => 5.48, :name => "i" }, { :value => 39, :name => "n" }, { :value => 6, :name => "r" }], :answer => 108.149 }, { :weight => 100, :variables => [{ :value => 46, :name => "F" }, { :value => 32, :name => "Y" }, { :value => 4.42, :name => "i" }, { :value => 58, :name => "n" }, { :value => 5, :name => "r" }], :answer => 108.877 }, { :weight => 100, :variables => [{ :value => 22, :name => "F" }, { :value => 36, :name => "Y" }, { :value => 4.6, :name => "i" }, { :value => 95, :name => "n" }, { :value => 5, :name => "r" }], :answer => 107.317 }, { :weight => 100, :variables => [{ :value => 48, :name => "F" }, { :value => 39, :name => "Y" }, { :value => 4.59, :name => "i" }, { :value => 119, :name => "n" }, { :value => 5, :name => "r" }], :answer => 108.153 }],
                           :partial_credit_points_percent => 0,
                           :unit_points_percent => 0.0,
                           :question_name => "",
                           :answer_tolerance => 0.1,
                           :migration_id => "_153086_1",
                           :question_text =>
                                  "Based on her excellent performance as a district sales manager, Maria receives a sizable bonus at work. Since her generous salary is more than enough to provide for the needs of her family, she decides to use the bonus to buy a bond as an investment. The par value of the bond that Maria would like to purchase is $[F] thousand. The bond pays [r]% interest, compounded semiannually (with payment on January 1 and July 1) and matures on July 1, 20[Y]. Maria wants a return of [i]%, compounded semiannually. How much would she be willing to pay for the bond if she buys it [n] days after the July 2010 interest anniversary? Give your answer in the format of a quoted bond price, as a percentage of par to three decimal places -- like you would see in the Wall Street Journal. Use the formula discussed in class -- and from the book, NOT the HP 12c bond feature. (Write only the digits, to three decimal palces, e.g. 114.451 and no $, commas, formulas, etc.)",
                           :imported_formula =>
                                  "<math><apply><times/><apply><power/><apply><times/><cn>10</cn><ci>F</ci></apply><apply><minus/><cn>1</cn></apply></apply><apply><plus/><apply><times/><cn>1000</cn><ci>F</ci><ci>r</ci><apply><power/><ci>i</ci><apply><minus/><cn>1</cn></apply></apply><apply><minus/><cn>1</cn><apply><power/><apply><plus/><cn>1</cn><apply><divide/><ci>i</ci><cn>200</cn></apply></apply><apply><minus/><apply><times/><cn>2</cn><apply><minus/><ci>Y</ci><cn>10</cn></apply></apply></apply></apply></apply></apply><apply><times/><cn>1000</cn><ci>F</ci><apply><power/><apply><plus/><cn>1</cn><apply><divide/><ci>i</ci><cn>200</cn></apply></apply><apply><minus/><apply><times/><cn>2</cn><apply><minus/><ci>Y</ci><cn>10</cn></apply></apply></apply></apply></apply></apply><apply><plus/><cn>1</cn><apply><times/><apply><divide/><ci>i</ci><cn>100</cn></apply><apply><divide/><ci>n</ci><cn>360</cn></apply></apply></apply></apply></math>",
                           :correct_comments => "Right answer.",
                           :unit_required => false,
                           :partial_credit_tolerance => 0,
                           :incorrect_comments => "Wrong.",
                           :formulas => [{ :formula => "<math><apply><times/><apply><power/><apply><times/><cn>10</cn><ci>F</ci></apply><apply><minus/><cn>1</cn></apply></apply><apply><plus/><apply><times/><cn>1000</cn><ci>F</ci><ci>r</ci><apply><power/><ci>i</ci><apply><minus/><cn>1</cn></apply></apply><apply><minus/><cn>1</cn><apply><power/><apply><plus/><cn>1</cn><apply><divide/><ci>i</ci><cn>200</cn></apply></apply><apply><minus/><apply><times/><cn>2</cn><apply><minus/><ci>Y</ci><cn>10</cn></apply></apply></apply></apply></apply></apply><apply><times/><cn>1000</cn><ci>F</ci><apply><power/><apply><plus/><cn>1</cn><apply><divide/><ci>i</ci><cn>200</cn></apply></apply><apply><minus/><apply><times/><cn>2</cn><apply><minus/><ci>Y</ci><cn>10</cn></apply></apply></apply></apply></apply></apply><apply><plus/><cn>1</cn><apply><times/><apply><divide/><ci>i</ci><cn>100</cn></apply><apply><divide/><ci>n</ci><cn>360</cn></apply></apply></apply></apply></math>" }],
                           :unit_case_sensitive => false,
                           :points_possible => 10 }

    CALCULATED_NUMERIC = { :migration_id => "_154758_1",
                           :answers =>
                                  [{ :end => 4.0,
                                     :numerical_answer_type => "range_answer",
                                     :start => 4.0,
                                     :comments => "",
                                     :weight => 100 }],
                           :question_text => "What is 10 - 6?<br>",
                           :correct_comments => "Right.",
                           :incorrect_comments => "Left",
                           :points_possible => 10.0,
                           :question_type => "numerical_question",
                           :question_name => "" }

    ASSESSMENT = { :points_possible => "237.0",
                   :questions =>
                          [{ :question_type => "question_reference", :migration_id => "_153086_1" },
                           { :question_type => "question_reference", :migration_id => "_152999_1" },
                           { :question_type => "question_reference", :migration_id => "_153000_1" },
                           { :question_type => "question_reference", :migration_id => "_153002_1" },
                           { :question_type => "question_reference", :migration_id => "_153003_1" },
                           { :question_type => "question_reference", :migration_id => "_153004_1" },
                           { :question_type => "question_reference", :migration_id => "_153005_1" },
                           { :question_type => "question_reference", :migration_id => "_153006_1" },
                           { :question_type => "question_reference", :migration_id => "_153007_1" },
                           { :question_type => "question_reference", :migration_id => "_153008_1" },
                           { :question_type => "question_reference", :migration_id => "_153009_1" },
                           { :question_type => "question_reference", :migration_id => "_153010_1" },
                           { :question_type => "question_reference", :migration_id => "_153011_1" },
                           { :question_type => "question_reference", :migration_id => "_153012_1" },
                           { :question_type => "question_reference", :migration_id => "_153013_1" },
                           { :question_type => "question_reference", :migration_id => "_153014_1" },
                           { :question_type => "question_reference", :migration_id => "_153015_1" },
                           { :question_type => "question_reference", :migration_id => "_153126_1" },
                           { :question_type => "question_reference", :migration_id => "_153127_1" },
                           { :question_type => "question_reference", :migration_id => "_153128_1" },
                           { :question_type => "question_reference", :migration_id => "_153001_1" },
                           { :question_type => "question_reference", :migration_id => "_153271_1" }],
                   :question_count => 22,
                   :title => "Blackboard 8 Export Test",
                   :quiz_name => "Blackboard 8 Export Test",
                   :quiz_type => "assignment",
                   :migration_id => "res00001",
                   :grading =>
                          {
                            :migration_id => "res00001",
                            :title => "Blackboard 8 Export Test",
                            :points_possible => "237.0",
                            :grade_type => "numeric",
                            :due_date => nil,
                            :weight => nil
                          } }
  end
end<|MERGE_RESOLUTION|>--- conflicted
+++ resolved
@@ -68,14 +68,10 @@
         expect(matches[a[:match_id]]).to eq a[:text].sub('left', 'right')
       end
       # compare everything else without the ids
-<<<<<<< HEAD
-      hash[:answers].each { |a| a.delete(:id); a.delete(:match_id) }
-=======
       hash[:answers].each do |a|
         a.delete(:id)
         a.delete(:match_id)
       end
->>>>>>> 2bda9f78
       hash[:matches].each { |m| m.delete(:match_id) }
       expect(hash).to eq BB8Expected::MATCHING
     end
@@ -110,14 +106,10 @@
 
     it "converts ordering questions into matching questions" do
       hash = get_question_hash(bb8_question_dir, 'ordering')
-<<<<<<< HEAD
-      hash[:answers].each { |a| a.delete(:id); a.delete(:match_id) }
-=======
       hash[:answers].each do |a|
         a.delete(:id)
         a.delete(:match_id)
       end
->>>>>>> 2bda9f78
       hash[:matches].each { |m| m.delete(:match_id) }
       expect(hash).to eq BB8Expected::ORDER
     end
@@ -168,7 +160,7 @@
                         :question_type => "multiple_choice_question",
                         :question_name => "",
                         :question_text => "The answer is nose.<br>",
-                        :migration_id => "_154767_1" }
+                        :migration_id => "_154767_1" }.freeze
 
     MULTIPLE_CHOICE_BLANK_ANSWERS = { :question_name => "",
                                       :question_text => "This is a great question.<br>",
@@ -189,7 +181,7 @@
                                                 :migration_id => "RESPONSE_686165cd422f45669b6be25b4f90f5de" }],
                                       :migration_id => "_154777_1",
                                       :correct_comments => "",
-                                      :points_possible => 17.0 }
+                                      :points_possible => 17.0 }.freeze
 
     # removed ids on the answers
     TRUE_FALSE = { :answers =>
@@ -201,7 +193,7 @@
                    :question_type => "true_false_question",
                    :question_name => "",
                    :question_text => "I am wearing a black hat.<br>",
-                   :migration_id => "_154772_1" }
+                   :migration_id => "_154772_1" }.freeze
 
     # removed ids on the answers
     MULTIPLE_ANSWER = { :answers =>
@@ -223,7 +215,7 @@
                         :question_type => "multiple_answers_question",
                         :question_name => "",
                         :question_text => "The answers are house and garage.<br>",
-                        :migration_id => "_154766_1" }
+                        :migration_id => "_154766_1" }.freeze
 
     ESSAY = { :example_solution => "Nobody.",
               :migration_id => "_154759_1",
@@ -233,7 +225,7 @@
               :question_name => "",
               :question_text => "Who likes to use Blackboard?<br>",
               :incorrect_comments => "",
-              :question_type => "essay_question" }
+              :question_type => "essay_question" }.freeze
 
     SHORT_RESPONSE = { :migration_id => "_154771_1",
                        :answers => [],
@@ -243,7 +235,7 @@
                        :points_possible => 10.0,
                        :question_type => "essay_question",
                        :question_name => "",
-                       :question_text => "We all live in what?<br>" }
+                       :question_text => "We all live in what?<br>" }.freeze
 
     # removed ids on the answers
     MATCHING = { :answers =>
@@ -262,7 +254,7 @@
                         [{ :text => "right 1" },
                          { :text => "right 2" },
                          { :text => "right 4" },
-                         { :text => "right 3" }] }
+                         { :text => "right 3" }] }.freeze
 
     LIKERT = { :answers =>
             [{ :text => "Strongly Agree",
@@ -289,7 +281,7 @@
                :question_name => "",
                :migration_id => "_154768_1",
                :question_text => "You love Blackboard<br>",
-               :correct_comments => "right?" }
+               :correct_comments => "right?" }.freeze
 
     FILL_IN_THE_BLANK = { :question_text => "The answer is 'purple'.<br>",
                           :answers =>
@@ -300,7 +292,7 @@
                           :points_possible => 10.0,
                           :question_type => "short_answer_question",
                           :question_name => "",
-                          :migration_id => "_154762_1" }
+                          :migration_id => "_154762_1" }.freeze
 
     EITHER_OR_YES_NO = { :question_name => "",
                          :answers =>
@@ -313,7 +305,7 @@
                          :correct_comments => "right answer",
                          :incorrect_comments => "Wrong answer",
                          :points_possible => 10.0,
-                         :question_type => "multiple_choice_question" }
+                         :question_type => "multiple_choice_question" }.freeze
 
     EITHER_OR_AGREE_DISAGREE = { :question_type => "multiple_choice_question",
                                  :answers =>
@@ -326,7 +318,7 @@
                                  :question_text => "Either or question with agree/disagree.",
                                  :correct_comments => "correct answer",
                                  :incorrect_comments => "wrong answer",
-                                 :points_possible => 10.0 }
+                                 :points_possible => 10.0 }.freeze
 
     EITHER_OR_TRUE_FALSE = { :question_type => "multiple_choice_question",
                              :answers =>
@@ -339,7 +331,7 @@
                              :question_text => "Either/or question with true/false options",
                              :correct_comments => "r",
                              :incorrect_comments => "w",
-                             :points_possible => 10.0 }
+                             :points_possible => 10.0 }.freeze
 
     EITHER_OR_RIGHT_WRONG = { :question_type => "multiple_choice_question",
                               :answers =>
@@ -352,7 +344,7 @@
                               :question_text => "A duck is either a bird or a plane.<br>",
                               :correct_comments => "right",
                               :incorrect_comments => "wrong",
-                              :points_possible => 7.0 }
+                              :points_possible => 7.0 }.freeze
 
     FILE_RESPONSE = { :correct_comments => "",
                       :answers => [],
@@ -362,7 +354,7 @@
                       :question_type => "File Upload",
                       :question_name => "",
                       :migration_id => "_154760_1",
-                      :question_text => "File response question. I don't know what this is.<br>" }
+                      :question_text => "File response question. I don't know what this is.<br>" }.freeze
 
     HOT_SPOT = { :answers => [],
                  :question_name => "",
@@ -372,7 +364,7 @@
                  :incorrect_comments => "",
                  :unsupported => true,
                  :points_possible => 10.0,
-                 :question_type => "Hot Spot" }
+                 :question_type => "Hot Spot" }.freeze
 
     QUIZ_BOWL = { :answers => [],
                   :question_type => "Quiz Bowl",
@@ -382,7 +374,7 @@
                   :correct_comments => "",
                   :incorrect_comments => "",
                   :unsupported => true,
-                  :points_possible => 10.0 }
+                  :points_possible => 10.0 }.freeze
 
     FILL_IN_MULTIPLE_BLANKS = { :answers =>
             [{ :text => "poor", :comments => "", :blank_id => "1", :weight => 100 },
@@ -397,7 +389,7 @@
                                 :question_name => "",
                                 :migration_id => "_154761_1",
                                 :question_text => "I'm just a [1] [kind-of-being] from a [2-a] [family]<br>",
-                                :correct_comments => "right" }
+                                :correct_comments => "right" }.freeze
 
     JUMBLED_SENTENCE = {
       :answers =>
@@ -422,7 +414,7 @@
       :migration_id => "_154764_1",
       :question_text => "The quick [brown] fox [jumped] over the [fence].<br>",
       :correct_comments => "right"
-    }
+    }.freeze
 
     ORDER = { :answers =>
             [{ :text => "1", :comments => "" },
@@ -440,7 +432,7 @@
                      [{ :text => "b" },
                       { :text => "a" },
                       { :text => "c" },
-                      { :text => "d" }] }
+                      { :text => "d" }] }.freeze
 
     CALCULATED_SIMPLE = { :question_type => "calculated_question",
                           :variables => [{ :min => -10, :max => 10, :name => "x", :scale => 0 }],
@@ -469,7 +461,7 @@
                           :incorrect_comments => "You got it wrong...",
                           :formulas => [{ :formula => "<math><apply><minus/><cn>10</cn><ci>x</ci></apply></math>" }],
                           :unit_case_sensitive => false,
-                          :points_possible => 10 }
+                          :points_possible => 10 }.freeze
 
     CALCULATED_COMPLEX = { :question_type => "calculated_question",
                            :variables =>
@@ -495,7 +487,7 @@
                            :incorrect_comments => "Wrong.",
                            :formulas => [{ :formula => "<math><apply><times/><apply><power/><apply><times/><cn>10</cn><ci>F</ci></apply><apply><minus/><cn>1</cn></apply></apply><apply><plus/><apply><times/><cn>1000</cn><ci>F</ci><ci>r</ci><apply><power/><ci>i</ci><apply><minus/><cn>1</cn></apply></apply><apply><minus/><cn>1</cn><apply><power/><apply><plus/><cn>1</cn><apply><divide/><ci>i</ci><cn>200</cn></apply></apply><apply><minus/><apply><times/><cn>2</cn><apply><minus/><ci>Y</ci><cn>10</cn></apply></apply></apply></apply></apply></apply><apply><times/><cn>1000</cn><ci>F</ci><apply><power/><apply><plus/><cn>1</cn><apply><divide/><ci>i</ci><cn>200</cn></apply></apply><apply><minus/><apply><times/><cn>2</cn><apply><minus/><ci>Y</ci><cn>10</cn></apply></apply></apply></apply></apply></apply><apply><plus/><cn>1</cn><apply><times/><apply><divide/><ci>i</ci><cn>100</cn></apply><apply><divide/><ci>n</ci><cn>360</cn></apply></apply></apply></apply></math>" }],
                            :unit_case_sensitive => false,
-                           :points_possible => 10 }
+                           :points_possible => 10 }.freeze
 
     CALCULATED_NUMERIC = { :migration_id => "_154758_1",
                            :answers =>
@@ -509,7 +501,7 @@
                            :incorrect_comments => "Left",
                            :points_possible => 10.0,
                            :question_type => "numerical_question",
-                           :question_name => "" }
+                           :question_name => "" }.freeze
 
     ASSESSMENT = { :points_possible => "237.0",
                    :questions =>
@@ -548,6 +540,6 @@
                             :grade_type => "numeric",
                             :due_date => nil,
                             :weight => nil
-                          } }
+                          } }.freeze
   end
 end