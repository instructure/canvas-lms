# frozen_string_literal: true

#
# Copyright (C) 2012 - present Instructure, Inc.
#
# This file is part of Canvas.
#
# Canvas is free software: you can redistribute it and/or modify it under
# the terms of the GNU Affero General Public License as published by the Free
# Software Foundation, version 3 of the License.
#
# Canvas is distributed in the hope that it will be useful, but WITHOUT ANY
# WARRANTY; without even the implied warranty of MERCHANTABILITY or FITNESS FOR
# A PARTICULAR PURPOSE. See the GNU Affero General Public License for more
# details.
#
# You should have received a copy of the GNU Affero General Public License along
# with this program. If not, see <http://www.gnu.org/licenses/>.
#

module AccountReports
  class OutcomeReports
    ORDER_OPTIONS = %w[users courses outcomes].freeze
    ORDER_SQL = { "users" => "u.id, learning_outcomes.id, c.id",
                  "courses" => "c.id, u.id, learning_outcomes.id",
                  "outcomes" => "learning_outcomes.id, u.id, c.id" }.freeze
    include ReportHelper
    include CanvasOutcomesHelper
    include OutcomesServiceAuthoritativeResultsHelper

    def initialize(account_report)
      @account_report = account_report
      extra_text_term(@account_report)
      include_deleted_objects
    end

    def self.student_assignment_outcome_headers
      {
        "student name" => I18n.t("student name"),
        "student id" => I18n.t("student id"),
        "student sis id" => I18n.t("student sis id"),
        "assignment title" => I18n.t("assignment title"),
        "assignment id" => I18n.t("assignment id"),
        "submission date" => I18n.t("submission date"),
        "submission score" => I18n.t("submission score"),
        "learning outcome name" => I18n.t("learning outcome name"),
        "learning outcome id" => I18n.t("learning outcome id"),
        "attempt" => I18n.t("attempt"),
        "outcome score" => I18n.t("outcome score"),
        "course name" => I18n.t("course name"),
        "course id" => I18n.t("course id"),
        "course sis id" => I18n.t("course sis id"),
        "section name" => I18n.t("section name"),
        "section id" => I18n.t("section id"),
        "section sis id" => I18n.t("section sis id"),
        "assignment url" => I18n.t("assignment url"),
        "learning outcome friendly name" => I18n.t("learning outcome friendly name"),
        "learning outcome points possible" => I18n.t("learning outcome points possible"),
        "learning outcome mastery score" => I18n.t("learning outcome mastery score"),
        "learning outcome mastered" => I18n.t("learning outcome mastered"),
        "learning outcome rating" => I18n.t("learning outcome rating"),
        "learning outcome rating points" => I18n.t("learning outcome rating points"),
        "account id" => I18n.t("account id"),
        "account name" => I18n.t("account name"),
        "enrollment state" => I18n.t("enrollment state")
      }
    end

    # returns rows for each assignment that is linked to an outcome,
    # whether or not it has been submitted or graded
    def student_assignment_outcome_map
      write_outcomes_report(self.class.student_assignment_outcome_headers, student_assignment_outcome_map_scope)
    end

    def self.outcome_result_headers
      {
        "student name" => I18n.t("student name"),
        "student id" => I18n.t("student id"),
        "student sis id" => I18n.t("student sis id"),
        "assessment title" => I18n.t("assessment title"),
        "assessment id" => I18n.t("assessment id"),
        "assessment type" => I18n.t("assessment type"),
        "submission date" => I18n.t("submission date"),
        "submission score" => I18n.t("submission score"),
        "learning outcome name" => I18n.t("learning outcome name"),
        "learning outcome id" => I18n.t("learning outcome id"),
        "attempt" => I18n.t("attempt"),
        "outcome score" => I18n.t("outcome score"),
        "assessment question" => I18n.t("assessment question"),
        "assessment question id" => I18n.t("assessment question id"),
        "course name" => I18n.t("course name"),
        "course id" => I18n.t("course id"),
        "course sis id" => I18n.t("course sis id"),
        "section name" => I18n.t("section name"),
        "section id" => I18n.t("section id"),
        "section sis id" => I18n.t("section sis id"),
        "assignment url" => I18n.t("assignment url"),
        "learning outcome friendly name" => I18n.t("learning outcome friendly name"),
        "learning outcome points possible" => I18n.t("learning outcome points possible"),
        "learning outcome mastery score" => I18n.t("learning outcome mastery score"),
        "learning outcome mastered" => I18n.t("learning outcome mastered"),
        "learning outcome rating" => I18n.t("learning outcome rating"),
        "learning outcome rating points" => I18n.t("learning outcome rating points"),
        "account id" => I18n.t("account id"),
        "account name" => I18n.t("account name"),
        "enrollment state" => I18n.t("enrollment state")
      }
    end

    # returns rows for each assessed outcome result (or question result)
    def outcome_results
      # Add text to the report description if user supplied ordering parameter
      add_outcome_order_text
      config_options = { new_quizzes_scope: outcomes_new_quiz_scope }
      write_outcomes_report(self.class.outcome_result_headers, outcome_results_scope, config_options)
    end

    private

    def student_assignment_outcome_map_scope
      parameters = {
        account_id: account.id,
        root_account_id: root_account.id
      }
      students = root_account.pseudonyms.except(:preload)
                             .select(<<~SQL.squish)
                               pseudonyms.id,
                               u.sortable_name        AS "student name",
                               pseudonyms.user_id     AS "student id",
                               pseudonyms.sis_user_id AS "student sis id",
                               a.title                AS "assignment title",
                               a.id                   AS "assignment id",
                               sub.submitted_at       AS "submission date",
                               sub.score              AS "submission score",
                               lo.short_description   AS "learning outcome name",
                               lo.id                  AS "learning outcome id",
                               lo.display_name        AS "learning outcome friendly name",
                               lo.data                AS "learning outcome data",
                               r.attempt              AS "attempt",
                               r.hide_points          AS "learning outcome points hidden",
                               r.score                AS "outcome score",
                               r.possible             AS "learning outcome points possible",
                               r.mastery              AS "learning outcome mastered",
                               c.name                 AS "course name",
                               c.id                   AS "course id",
                               c.sis_source_id        AS "course sis id",
                               s.name                 AS "section name",
                               s.id                   AS "section id",
                               s.sis_source_id        AS "section sis id",
                               e.workflow_state       AS "enrollment state",
                               lo.context_id          AS "outcome context id",
                               lo.context_type        AS "outcome context type",
                               acct.id                AS "account id",
                               acct.name              AS "account name"
                             SQL
                             .joins(Pseudonym.send(:sanitize_sql, [<<~SQL.squish, parameters]))
                               INNER JOIN #{User.quoted_table_name} u ON pseudonyms.user_id = u.id
                               INNER JOIN (
                                 SELECT user_id, course_id, course_section_id, workflow_state
                                 FROM #{Enrollment.quoted_table_name}
                                 WHERE type = 'StudentEnrollment'
                                 AND root_account_id = :root_account_id
                                 #{"AND workflow_state <> 'deleted'" unless @include_deleted}
                                 GROUP BY user_id, course_id, course_section_id, workflow_state
                               ) e ON pseudonyms.user_id = e.user_id
                               INNER JOIN #{Course.quoted_table_name} c ON c.id = e.course_id
                                 AND c.root_account_id = :root_account_id
                               INNER JOIN #{Account.quoted_table_name} acct ON acct.id = c.account_id
                               INNER JOIN #{CourseSection.quoted_table_name} s ON s.id = e.course_section_id
                               INNER JOIN #{Assignment.quoted_table_name} a ON (a.context_id = c.id
                                                            AND a.context_type = 'Course')
                               INNER JOIN #{ContentTag.quoted_table_name} ct ON (ct.content_id = a.id
                                                              AND ct.content_type = 'Assignment')
                               INNER JOIN #{LearningOutcome.quoted_table_name} lo ON lo.id = ct.learning_outcome_id
                               INNER JOIN #{ContentTag.quoted_table_name} lol ON lol.content_id = lo.id
                                 AND lol.context_id = :account_id
                                 AND lol.context_type = 'Account'
                                 AND lol.tag_type = 'learning_outcome_association'
                                 AND lol.workflow_state != 'deleted'
                                 LEFT JOIN #{LearningOutcomeResult.quoted_table_name} r ON (r.user_id=pseudonyms.user_id
                                   AND r.content_tag_id = ct.id)
                                 LEFT JOIN #{Submission.quoted_table_name} sub ON sub.assignment_id = a.id
                                   AND sub.user_id = pseudonyms.user_id AND sub.workflow_state <> 'deleted'
                                   AND sub.workflow_state <> 'unsubmitted'
                             SQL
                             .where(<<~SQL.squish)
                               ct.tag_type = 'learning_outcome' AND ct.workflow_state <> 'deleted'
                               AND (r.id IS NULL OR (r.workflow_state <> 'deleted' AND r.artifact_type IS NOT NULL AND r.artifact_type <> 'Submission'))
                             SQL

      unless @include_deleted
        students = students.where("pseudonyms.workflow_state<>'deleted' AND c.workflow_state IN ('available', 'completed')")
      end

      students = add_course_sub_account_scope(students, "c")
      add_term_scope(students, "c")
    end

    def outcomes_new_quiz_scope
      students = account.learning_outcome_links.active
                        .select(<<~SQL.squish)
                          distinct on (#{outcome_order}, p.id, s.id, a.id)
                          u.sortable_name                             AS "student name",
                          u.uuid                                      AS "student uuid",
                          p.user_id                                   AS "student id",
                          p.sis_user_id                               AS "student sis id",
                          a.id                                        AS "assignment id",
                          a.title                                     AS "assessment title",
                          a.id                                        AS "assessment id",
                          subs.submitted_at                           AS "submission date",
                          subs.score                                  AS "submission score",
                          learning_outcomes.short_description         AS "learning outcome name",
                          learning_outcomes.id                        AS "learning outcome id",
                          learning_outcomes.display_name              AS "learning outcome friendly name",
                          learning_outcomes.data                      AS "learning outcome data",
                          c.name                                      AS "course name",
                          c.id                                        AS "course id",
                          c.sis_source_id                             AS "course sis id",
                          'quiz'                                      AS "assessment type",
                          s.name                                      AS "section name",
                          s.id                                        AS "section id",
                          s.sis_source_id                             AS "section sis id",
                          e.workflow_state                            AS "enrollment state",
                          acct.id                                     AS "account id",
                          acct.name                                   AS "account name"
                        SQL
                        .joins(<<~SQL.squish)
                          INNER JOIN #{LearningOutcome.quoted_table_name} ON learning_outcomes.id = content_tags.content_id
                            AND content_tags.content_type = 'LearningOutcome'
                          INNER JOIN #{ContentTag.quoted_table_name} cct ON cct.content_id = content_tags.content_id AND cct.context_type = 'Course'
                          INNER JOIN #{Course.quoted_table_name} c ON cct.context_id = c.id
                          INNER JOIN #{Account.quoted_table_name} acct ON acct.id = c.account_id
                          INNER JOIN #{Enrollment.quoted_table_name} e ON e.type = 'StudentEnrollment' AND e.root_account_id = #{account.root_account.id}
                            AND e.course_id = c.id #{@include_deleted ? "" : "AND e.workflow_state <> 'deleted'"}
                          INNER JOIN #{User.quoted_table_name} u ON u.id = e.user_id
                          INNER JOIN #{Pseudonym.quoted_table_name} p on p.user_id = u.id
                          INNER JOIN #{CourseSection.quoted_table_name} s ON e.course_section_id = s.id
                          LEFT OUTER JOIN #{Assignment.quoted_table_name} a ON (a.context_id = c.id AND a.context_type = 'Course'
                           AND a.submission_types = 'external_tool' AND a.workflow_state <> 'deleted')
                          LEFT OUTER JOIN #{Submission.quoted_table_name} subs ON subs.assignment_id = a.id
                           AND subs.user_id = u.id AND subs.workflow_state <> 'deleted' AND subs.workflow_state <> 'unsubmitted'
                        SQL

      unless @include_deleted
        students = students.where("p.workflow_state<>'deleted' AND c.workflow_state IN ('available', 'completed')")
      end

      students = join_course_sub_account_scope(account, students, "c")
      students = add_term_scope(students, "c")
      students.order(outcome_order)

      # We need to call the outcomes service once per course to get the authoritative results for each student. This
      # takes the results from the query above and transform it to a hash of course => (assignments, outcomes, students)
      # This hash will be used to call outcome service and the results from outcome service will be joined with the
      # results from the query.
      courses = {}
      students.each do |s|
        c_id = s["course id"]
        if courses.key?(c_id)
          course_map = courses[c_id]
          course_map[:assignment_ids].add(s["assignment id"])
          course_map[:outcome_ids].add(s["learning outcome id"])
          course_map[:uuids].add(s["student uuid"])
        else
          courses[c_id] = { course_id: c_id, assignment_ids: Set[s["assignment id"]], outcome_ids: Set[s["learning outcome id"]], uuids: Set[s["student uuid"]] }
        end
      end

      student_results = {}
      courses.each_value do |c|
        # There is no need to check if the feature flag :outcome_service_results_to_canvas is enabled for the
        # course because get_lmgb_results will return nil if it is not enabled
        course = Course.find(c[:course_id])
        assignment_ids = c[:assignment_ids].to_a.join(",")
        outcome_ids = c[:outcome_ids].to_a.join(",")
        uuids = c[:uuids].to_a.join(",")
        os_results = get_lmgb_results(course, assignment_ids, "canvas.assignment.quizzes", outcome_ids, uuids)
        next if os_results.nil?

        os_results.each do |r|
          composite_key = "#{c[:course_id]}_#{r[:associated_asset_id]}_#{r[:external_outcome_id]}_#{r[:user_uuid]}"
          if student_results.key?(composite_key)
            # This should not happen, but if it does we take the result that was submitted last.
            current_result = student_results[composite_key]
            if r[:submitted_at] > current_result[:submitted_at]
              student_results[composite_key] = r
            end
          else
            student_results[composite_key] = r
          end
        end
      end

      # If there is not an entry in student_results, the student hasn't taken the quiz yet and does not need to
      # be in the report.
      results = []
      students.each do |s|
        composite_key = "#{s["course id"]}_#{s["assignment id"]}_#{s["learning outcome id"]}_#{s["student uuid"]}"
        results.concat(combine_result(s, student_results[composite_key])) if student_results.key?(composite_key)
      end
      results
    end

    def combine_result(student, authoritative_results)
<<<<<<< HEAD
      learning_outcome_result = json_to_outcome_result(authoritative_results)
=======
      learning_outcome_result = convert_to_learning_outcome_result(authoritative_results)
>>>>>>> 16101d78
      base_student = student.attributes.merge(
        {
          "learning outcome mastered" => learning_outcome_result.mastery,
          "learning outcome points hidden" => nil, # TODO: hide_points is a column on AR, but not populated
          "total percent outcome score" => learning_outcome_result.percent,

          # If the outcome is aligned with individual questions, these values will be overwritten by
          # data on the attempt meta data
          "learning outcome points possible" => learning_outcome_result.possible,
          "outcome score" => learning_outcome_result.score,

          # We only care about the most recent attempt. The attempt column is equal to number of attempts
          "attempt" => authoritative_results[:attempts]&.length
        }
      )

      # If there are no attempts, do not include the result in the report. If there are multiple attempts, we only
<<<<<<< HEAD
      # include the most recent one in the report. Using the created_at is technically not correct, but is the best
      # we currently have. We need to at a submission date to the attempt in order to get the correct attempt. See
      #  - https://instructure.atlassian.net/browse/OUT-5289
      #  - https://instructure.atlassian.net/browse/OUT-5290
      #  - https://instructure.atlassian.net/browse/OUT-5291
      # As part of OSSOT Phase 2, we will make outcome service return only a single attempt with all the relevant
      # data on it.
      results = []
      attempt = authoritative_results[:attempts]&.max_by { |a| a[:created_at] }
=======
      # include the most recent one in the report. To determine the most recent attempt, we use the submitted_At
      # attribute, but historically, that field was not populated in outcome service. We will use it if we have it,
      # but if it is missing, we will fallback to created_at. Using the created_at is technically not correct, but
      # is the better than nothing. submitted
      results = []
      attempt = authoritative_results[:attempts]&.max_by { |a| a[:submitted_at] || a[:created_at] }
>>>>>>> 16101d78
      return results if attempt.nil?

      meta_data = attempt[:metadata]
      if meta_data.nil?
        results.push(base_student)
      else
        question_metadata = meta_data[:question_metadata]

        # Assessment title and id are populated from the canvas Assignment record. In the future, we can get this from
        # the quiz_metadata on the attempt. If/When we do this, we will need to change the metadata format of the quiz
        # to always include quiz id and title. See comment on https://instructure.atlassian.net/browse/OUT-5292
        if question_metadata.blank?
          results.push(base_student)
        else
          question_metadata.each do |question|
            question_row = base_student.clone
            learning_outcome_question_result = metadata_to_outcome_question_result(
              learning_outcome_result,
              question,
              question_row["attempt"]
            )

            question_row["assessment question id"] = question[:quiz_item_id]
            question_row["assessment question"] = question[:quiz_item_title]
            question_row["learning outcome points possible"] = learning_outcome_question_result.possible
            question_row["outcome score"] = learning_outcome_question_result.score
            question_row["learning outcome mastered"] = learning_outcome_question_result.mastery

            # We do not want to set the "total percent outcome score" to learning_outcome_question_result.percent
            # because that is the percentage the student got on the individual question. "total percent outcome score"
            # was set based of learning_outcome_result.percent (see above), which takes into account all the questions
            # aligned with this same outcome. "total percent outcome score" is what is used to determine
            # "learning outcome rating" and "learning outcome rating points". This is weird because
            # "learning outcome mastered" is set based off the learning_outcome_question_result.mastery, so
            # it's possible for "learning outcome mastered" to be 0, but "learning outcome mastered" to
            # be "Exceeds Mastery". The reason for this behavior is to mimic what is in the existing report. In the
            # future we will reevaluate what columns are in this report.
            results.push(question_row)
          end
        end
      end
      results
    end

    def outcome_results_scope
      students = account.learning_outcome_links.active
                        .select(<<~SQL.squish)
                          distinct on (#{outcome_order}, p.id, s.id, r.id, qr.id, q.id, a.id, subs.id, qs.id, aq.id)
                          u.sortable_name                             AS "student name",
                          p.user_id                                   AS "student id",
                          p.sis_user_id                               AS "student sis id",
                          a.id                                        AS "assignment id",
                          COALESCE(q.title, a.title)                  AS "assessment title",
                          COALESCE(q.id, a.id)                        AS "assessment id",
                          COALESCE(qs.finished_at, subs.submitted_at) AS "submission date",
                          COALESCE(qs.score, subs.score)              AS "submission score",
                          aq.name                                     AS "assessment question",
                          aq.id                                       AS "assessment question id",
                          learning_outcomes.short_description         AS "learning outcome name",
                          learning_outcomes.id                        AS "learning outcome id",
                          learning_outcomes.display_name              AS "learning outcome friendly name",
                          COALESCE(qr.possible, r.possible)           AS "learning outcome points possible",
                          COALESCE(qr.mastery, r.mastery)             AS "learning outcome mastered",
                          learning_outcomes.data                      AS "learning outcome data",
                          COALESCE(qr.attempt, r.attempt)             AS "attempt",
                          r.hide_points                               AS "learning outcome points hidden",
                          COALESCE(qr.score, r.score)                 AS "outcome score",
                          r.percent                                   AS "total percent outcome score",
                          c.name                                      AS "course name",
                          c.id                                        AS "course id",
                          c.sis_source_id                             AS "course sis id",
                          CASE WHEN r.association_type IN ('Quiz', 'Quizzes::Quiz') THEN 'quiz'
                               WHEN ct.content_type = 'Assignment' THEN 'assignment'
                          END                                         AS "assessment type",
                          s.name                                      AS "section name",
                          s.id                                        AS "section id",
                          s.sis_source_id                             AS "section sis id",
                          e.workflow_state                            AS "enrollment state",
                          acct.id                                     AS "account id",
                          acct.name                                   AS "account name"
                        SQL
                        .joins(<<~SQL.squish)
                          INNER JOIN #{LearningOutcome.quoted_table_name} ON content_tags.content_id = learning_outcomes.id
                            AND content_tags.content_type = 'LearningOutcome'
                          INNER JOIN #{LearningOutcomeResult.quoted_table_name} r ON r.learning_outcome_id = learning_outcomes.id
                          INNER JOIN #{ContentTag.quoted_table_name} ct ON r.content_tag_id = ct.id
                          INNER JOIN #{User.quoted_table_name} u ON u.id = r.user_id
                          INNER JOIN #{Pseudonym.quoted_table_name} p on p.user_id = r.user_id
                          INNER JOIN #{Course.quoted_table_name} c ON r.context_id = c.id
                          INNER JOIN #{Account.quoted_table_name} acct ON acct.id = c.account_id
                          INNER JOIN #{Enrollment.quoted_table_name} e ON e.type = 'StudentEnrollment' and e.root_account_id = #{account.root_account.id}
                            AND e.user_id = p.user_id AND e.course_id = c.id
                            #{@include_deleted ? "" : "AND e.workflow_state <> 'deleted'"}
                          INNER JOIN #{CourseSection.quoted_table_name} s ON e.course_section_id = s.id
                          LEFT OUTER JOIN #{LearningOutcomeQuestionResult.quoted_table_name} qr on qr.learning_outcome_result_id = r.id
                          LEFT OUTER JOIN #{Quizzes::Quiz.quoted_table_name} q ON q.id = r.association_id
                           AND r.association_type IN ('Quiz', 'Quizzes::Quiz')
                          LEFT OUTER JOIN #{Assignment.quoted_table_name} a ON (a.id = ct.content_id
                           AND ct.content_type = 'Assignment') OR a.id = q.assignment_id
                          LEFT OUTER JOIN #{Submission.quoted_table_name} subs ON subs.assignment_id = a.id
                           AND subs.user_id = u.id AND subs.workflow_state <> 'deleted' AND subs.workflow_state <> 'unsubmitted'
                          LEFT OUTER JOIN #{Quizzes::QuizSubmission.quoted_table_name} qs ON r.artifact_id = qs.id
                           AND r.artifact_type IN ('QuizSubmission', 'Quizzes::QuizSubmission')
                          LEFT OUTER JOIN #{AssessmentQuestion.quoted_table_name} aq ON aq.id = qr.associated_asset_id
                           AND qr.associated_asset_type = 'AssessmentQuestion'
                        SQL
                        .where("ct.workflow_state <> 'deleted' AND r.workflow_state <> 'deleted' AND r.artifact_type <> 'Submission'")

      unless @include_deleted
        students = students.where("p.workflow_state<>'deleted' AND c.workflow_state IN ('available', 'completed')")
      end

      students = join_course_sub_account_scope(account, students, "c")
      students = add_term_scope(students, "c")
      students.order(outcome_order)
    end

    def determine_order_key
      param = @account_report.value_for_param("order")
      param = param.downcase if param
      select = ORDER_OPTIONS & [param]
      select.first if select.length == 1
    end

    def add_outcome_order_text
      order = determine_order_key
      if order
        add_extra_text(I18n.t("account_reports.outcomes.order", "Order: %{order}", order: order))
      end
    end

    def outcome_order
      order_key = determine_order_key
      order = "u.id, learning_outcomes.id, c.id"
      order = ORDER_SQL[order_key] if order_key
      order
    end

    def join_course_sub_account_scope(account, scope, table = "courses")
      if account == account.root_account
        scope
      else
        scope.joins(<<~SQL.squish)
          join #{CourseAccountAssociation.quoted_table_name} caa
            ON caa.account_id = #{account.id}
            AND caa.course_id = #{table}.id
            AND caa.course_section_id IS NULL
        SQL
      end
    end

    def map_order_to_columns(outcome_order)
      column_mapping = { "u.id" => "student id",
                         "c.id" => "course id",
                         "learning_outcomes.id" => "learning outcome id" }
      outcome_order.split(",").map do |x|
        column_mapping[x.strip]
      end
    end

    def canvas_next?(canvas_scope, canvas_index, os_scope, os_index)
      return false if canvas_index >= canvas_scope.length
      return true if os_index >= os_scope.length

      order = map_order_to_columns(outcome_order)

      canvas = canvas_scope[canvas_index]
      os = os_scope[os_index]
      order.each do |column|
        if canvas[column] != os[column]
          return canvas[column] < os[column]
        end
      end
      # default is to return true causing canvas data to appear before OS data
      # we will only default to this if all the oder columns are equal
      true
    end

    def write_outcomes_report(headers, canvas_scope, config_options = {})
      config_options[:empty_scope_message] ||= "No outcomes found"
      config_options[:new_quizzes_scope] ||= []
      header_keys = headers.keys
      header_names = headers.values
      host = root_account.domain
      enable_i18n_features = true

      os_scope = config_options[:new_quizzes_scope]

      write_report header_names, enable_i18n_features do |csv|
        total = canvas_scope.length + os_scope.length
        GuardRail.activate(:primary) { AccountReport.where(id: @account_report.id).update_all(total_lines: total) }

        canvas_index = 0
        os_index = 0
        while canvas_index < canvas_scope.length || os_index < os_scope.length
          if canvas_next?(canvas_scope, canvas_index, os_scope, os_index)
            row = canvas_scope[canvas_index].attributes.dup
            canvas_index += 1
          else
            row = os_scope[os_index]
            os_index += 1
          end

          row["assignment url"] = "https://#{host}" \
                                  "/courses/#{row["course id"]}" \
                                  "/assignments/#{row["assignment id"]}"
          row["submission date"] = default_timezone_format(row["submission date"])
          add_outcomes_data(row)
          csv << header_keys.map { |h| row[h] }
        end
        csv << [config_options[:empty_scope_message]] if total == 0
      end
    end

    def proficiency(course)
      result = {}
      proficiency = course.resolved_outcome_proficiency
      ratings = proficiency_ratings(proficiency)
      result[:mastery_points] = ratings.find { |rating| rating[:mastery] }[:points]
      result[:points_possible] = ratings.first[:points]
      result[:ratings] = ratings
      result
    end

    def proficiency_ratings(proficiency)
      proficiency.outcome_proficiency_ratings.map do |rating_obj|
        convert_rating(rating_obj)
      end
    end

    def convert_rating(rating_obj)
      {
        description: rating_obj.description,
        points: rating_obj.points,
        mastery: rating_obj.mastery
      }
    end

    def set_score(row, outcome_data)
      total_percent = row["total percent outcome score"]
      if total_percent.present?
        points_possible = outcome_data[:points_possible]
        points_possible = outcome_data[:mastery_points] if points_possible.zero?
        score = points_possible * total_percent
      else
        score = if row["outcome score"].nil? || row["learning outcome points possible"].nil?
                  nil
                else
                  (row["outcome score"] / row["learning outcome points possible"]) * outcome_data[:points_possible]
                end
      end
      score
    end

    def set_rating(row, score, outcome_data)
      ratings = outcome_data[:ratings]&.sort_by { |r| r[:points] }&.reverse || []
      rating = ratings.detect { |r| r[:points] <= score } || {}
      row["learning outcome rating"] = rating[:description]
      rating
    end

    def hide_points(row)
      row["outcome score"] = nil
      row["learning outcome rating points"] = nil
      row["learning outcome points possible"] = nil
      row["learning outcome mastery score"] = nil
    end

    def add_outcomes_data(row)
      row["learning outcome mastered"] = unless row["learning outcome mastered"].nil?
                                           row["learning outcome mastered"] ? 1 : 0
                                         end

      course = Course.find(row["course id"])
      outcome_data = if @account_report.account.root_account.feature_enabled?(:account_level_mastery_scales) && course.resolved_outcome_proficiency.present?
                       proficiency(course)
                     elsif row["learning outcome data"].present?
                       YAML.safe_load(row["learning outcome data"])[:rubric_criterion]
                     else
                       LearningOutcome.default_rubric_criterion
                     end
      row["learning outcome mastery score"] = outcome_data[:mastery_points]
      score = set_score(row, outcome_data)
      rating = set_rating(row, score, outcome_data) if score.present?
      if row["assessment type"] != "quiz" && @account_report.account.root_account.feature_enabled?(:account_level_mastery_scales)
        row["learning outcome points possible"] = outcome_data[:points_possible]
      end
      if row["learning outcome points hidden"]
        hide_points(row)
      elsif rating.present?
        row["learning outcome rating points"] = rating[:points]
      end
    end
  end
end<|MERGE_RESOLUTION|>--- conflicted
+++ resolved
@@ -302,11 +302,7 @@
     end
 
     def combine_result(student, authoritative_results)
-<<<<<<< HEAD
-      learning_outcome_result = json_to_outcome_result(authoritative_results)
-=======
       learning_outcome_result = convert_to_learning_outcome_result(authoritative_results)
->>>>>>> 16101d78
       base_student = student.attributes.merge(
         {
           "learning outcome mastered" => learning_outcome_result.mastery,
@@ -324,24 +320,12 @@
       )
 
       # If there are no attempts, do not include the result in the report. If there are multiple attempts, we only
-<<<<<<< HEAD
-      # include the most recent one in the report. Using the created_at is technically not correct, but is the best
-      # we currently have. We need to at a submission date to the attempt in order to get the correct attempt. See
-      #  - https://instructure.atlassian.net/browse/OUT-5289
-      #  - https://instructure.atlassian.net/browse/OUT-5290
-      #  - https://instructure.atlassian.net/browse/OUT-5291
-      # As part of OSSOT Phase 2, we will make outcome service return only a single attempt with all the relevant
-      # data on it.
-      results = []
-      attempt = authoritative_results[:attempts]&.max_by { |a| a[:created_at] }
-=======
       # include the most recent one in the report. To determine the most recent attempt, we use the submitted_At
       # attribute, but historically, that field was not populated in outcome service. We will use it if we have it,
       # but if it is missing, we will fallback to created_at. Using the created_at is technically not correct, but
       # is the better than nothing. submitted
       results = []
       attempt = authoritative_results[:attempts]&.max_by { |a| a[:submitted_at] || a[:created_at] }
->>>>>>> 16101d78
       return results if attempt.nil?
 
       meta_data = attempt[:metadata]
