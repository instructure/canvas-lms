--- conflicted
+++ resolved
@@ -433,11 +433,7 @@
           report = self.instance_variable_get(:@account_report).reload
           updates = {}
           updates[:current_line] = lineno
-<<<<<<< HEAD
-          updates[:progress] = (lineno.to_f / report.total_lines * 100).to_i if report.total_lines
-=======
           updates[:progress] = (lineno.to_f / (report.total_lines + 1) * 100).to_i if report.total_lines
->>>>>>> c74859d4
           report.update_attributes(updates)
           if report.workflow_state == 'deleted'
             report.workflow_state = 'aborted'
