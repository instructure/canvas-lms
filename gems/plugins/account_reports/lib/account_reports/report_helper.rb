--- conflicted
+++ resolved
@@ -274,11 +274,7 @@
 
   def write_report(headers, enable_i18n_features = false, compile: false, &block)
     file = generate_and_run_report(headers, 'csv', enable_i18n_features, compile: compile, &block)
-<<<<<<< HEAD
-    Shackles.activate(:master) { send_report(file) }
-=======
     GuardRail.activate(:primary) { send_report(file) }
->>>>>>> 04268ece
   end
 
   def generate_and_run_report(headers = nil, extension = 'csv', enable_i18n_features = false, compile: false)
@@ -291,11 +287,7 @@
       csv.instance_variable_set(:@account_report, @account_report)
       csv << headers unless headers.nil?
       activate_report_db(use_primary: compile) { yield csv } if block_given?
-<<<<<<< HEAD
-      Shackles.activate(:master) { @account_report.update_attribute(:current_line, csv.lineno) }
-=======
       GuardRail.activate(:primary) { @account_report.update_attribute(:current_line, csv.lineno) }
->>>>>>> 04268ece
     end
     file
   end
@@ -383,15 +375,9 @@
     # but when we just wrote the data it may not exist, so use the primary
     # database.
     if use_primary == true
-<<<<<<< HEAD
-      Shackles.activate(:master, &block)
-    elsif !!Shard.current.database_server.config[:report] && Setting.get('use_report_dbs_for_reports', 'true') == 'true'
-      Shackles.activate(:report, &block)
-=======
       GuardRail.activate(:primary, &block)
     elsif !!Shard.current.database_server.config[:report] && Setting.get('use_report_dbs_for_reports', 'true') == 'true'
       GuardRail.activate(:report, &block)
->>>>>>> 04268ece
     else
       GuardRail.activate(:secondary, &block)
     end
