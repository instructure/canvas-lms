--- conflicted
+++ resolved
@@ -508,10 +508,7 @@
         headers << I18n.t('context_id')
         headers << I18n.t('context_type')
         headers << I18n.t('group_category_id')
-<<<<<<< HEAD
-=======
         headers << I18n.t('max_membership')
->>>>>>> eb91bd81
       end
 
       groups = root_account.all_groups.
