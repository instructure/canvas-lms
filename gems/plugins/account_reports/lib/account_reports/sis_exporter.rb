#
# Copyright (C) 2012 - 2015 Instructure, Inc.
#
# This file is part of Canvas.
#
# Canvas is free software: you can redistribute it and/or modify it under
# the terms of the GNU Affero General Public License as published by the Free
# Software Foundation, version 3 of the License.
#
# Canvas is distributed in the hope that it will be useful, but WITHOUT ANY
# WARRANTY; without even the implied warranty of MERCHANTABILITY or FITNESS FOR
# A PARTICULAR PURPOSE. See the GNU Affero General Public License for more
# details.
#
# You should have received a copy of the GNU Affero General Public License along
# with this program. If not, see <http://www.gnu.org/licenses/>.
#

require 'account_reports/report_helper'

module AccountReports
  class SisExporter
    include ReportHelper

    SIS_CSV_REPORTS = ["users", "accounts", "terms", "courses", "sections", "enrollments", "groups", "group_membership", "xlist"]

    def initialize(account_report, params = {})
      @account_report = account_report
      @reports = SIS_CSV_REPORTS & @account_report.parameters.keys
      @sis_format = params[:sis_format]
      extra_text_term(@account_report)

      if @account_report.has_parameter? "include_deleted"
        @include_deleted = @account_report.parameters["include_deleted"]
        add_extra_text(I18n.t('account_reports.grades.deleted',
                              'Include Deleted Objects: true;'))
      end
    end

    def csv
      files = ""
      @reports.each do |report_name|
        files << "#{report_name} "
      end
      @account_report.parameters["extra_text"] << I18n.t(
        'account_reports.sis_exporter.reports',
        'Reports: %{files}',
        :files => files
      )

      if @reports.length == 0
        send_report()
      elsif @reports.length == 1
        csv = self.send(@reports.first)
        send_report(csv)
      else
        csvs = {}

        @reports.each do |report_name|
          csvs[report_name] = self.send(report_name)
        end
        send_report(csvs)
        csvs
      end
    end

    def users
      filename = AccountReports.generate_file(@account_report)
      CSV.open(filename, "w") do |csv|
        if @sis_format
          # headers are not translated on sis_export to maintain import compatibility
          headers = ['user_id', 'login_id', 'password', 'first_name', 'last_name',
                     'full_name', 'sortable_name', 'short_name', 'email', 'status']
        else #provisioning_report
          headers = []
          headers << I18n.t('#account_reports.report_header_canvas_user_id', 'canvas_user_id')
          headers << I18n.t('#account_reports.report_header_user__id', 'user_id')
          headers << I18n.t('#account_reports.report_header_login_id', 'login_id')
          headers << I18n.t('#account_reports.report_header_first_name', 'first_name')
          headers << I18n.t('#account_reports.report_header_last_name', 'last_name')
          headers << I18n.t('#account_reports.report_header_full_name', 'full_name')
          headers << I18n.t('#account_reports.report_header_sortable_name', 'sortable_name')
          headers << I18n.t('#account_reports.report_header_user_short_name', 'short_name')
          headers << I18n.t('#account_reports.report_header_email', 'email')
          headers << I18n.t('#account_reports.report_header_status', 'status')
        end
        csv << headers
        users = root_account.pseudonyms.except(:includes).joins(:user).select(
          "pseudonyms.id, pseudonyms.sis_user_id, pseudonyms.user_id,
           pseudonyms.unique_id, pseudonyms.workflow_state, users.sortable_name,
           users.updated_at AS user_updated_at, users.name, users.short_name").
          where("NOT EXISTS (SELECT user_id
                             FROM enrollments e
                             WHERE e.type = 'StudentViewEnrollment'
                             AND e.user_id = pseudonyms.user_id)")

        if @sis_format
          users = users.where("sis_user_id IS NOT NULL")
        end

        if @include_deleted
          users = users.where("pseudonyms.workflow_state<>'deleted' OR pseudonyms.sis_user_id IS NOT NULL")
        else
          users = users.where("pseudonyms.workflow_state<>'deleted'")
        end

        users = add_user_sub_account_scope(users)

        Shackles.activate(:slave) do
          users.find_in_batches do |batch|
            emails = Shard.partition_by_shard(batch.map(&:user_id)) do |user_ids|
<<<<<<< HEAD
                CommunicationChannel.
                  email.
                  unretired.
                  select([:user_id, :path]).
                  where(user_id: user_ids).
                  order('user_id, position ASC').
                  distinct_on(:user_id)
=======
              CommunicationChannel.
                email.
                unretired.
                select([:user_id, :path]).
                where(user_id: user_ids).
                order('user_id, position ASC').
                distinct_on(:user_id)
>>>>>>> 56beb97e
            end.index_by(&:user_id)

            batch.each do |u|
              row = []
              row << u.user_id unless @sis_format
              row << u.sis_user_id
              row << u.unique_id
              row << nil if @sis_format
              name_parts = User.name_parts(u.sortable_name)
              row << name_parts[0] || '' # first name
              row << name_parts[1] || '' # last name
<<<<<<< HEAD
=======
              row << u.name
              row << u.sortable_name
              row << u.short_name
>>>>>>> 56beb97e
              row << emails[u.user_id].try(:path)
              row << u.workflow_state
              csv << row
            end
          end
        end
      end
      filename
    end

    def accounts
      filename = AccountReports.generate_file(@account_report)
      CSV.open(filename, "w") do |csv|
        if @sis_format
          # headers are not translated on sis_export to maintain import compatibility
          headers = ['account_id', 'parent_account_id', 'name', 'status']
        else
          headers = []
          headers << I18n.t('#account_reports.report_header_canvas_account_id', 'canvas_account_id')
          headers << I18n.t('#account_reports.report_header_account_id', 'account_id')
          headers << I18n.t('#account_reports.report_header_canvas_parent_id', 'canvas_parent_id')
          headers << I18n.t('#account_reports.report_header_parent_account_id', 'parent_account_id')
          headers << I18n.t('#account_reports.report_header_name', 'name')
          headers << I18n.t('#account_reports.report_header_status', 'status')
        end
        csv << headers
        accounts = root_account.all_accounts.
          select("accounts.*, pa.id AS parent_id,
                  pa.sis_source_id AS parent_sis_source_id").
          joins("INNER JOIN accounts AS pa ON accounts.parent_account_id=pa.id")

        if @sis_format
          accounts = accounts.where("accounts.sis_source_id IS NOT NULL")
        end

        if @include_deleted
          accounts = accounts.where("accounts.workflow_state<>'deleted' OR accounts.sis_source_id IS NOT NULL")
        else
          accounts = accounts.where("accounts.workflow_state<>'deleted'")
        end

        if account != root_account
          #this does not give the full tree pf sub accounts, just the direct children.
          accounts = accounts.where(:accounts => {:parent_account_id => account})
        end

        Shackles.activate(:slave) do
          accounts.find_each do |a|
            row = []
            row << a.id unless @sis_format
            row << a.sis_source_id
            row << a.parent_id unless @sis_format
            row << a.parent_sis_source_id
            row << a.name
            row << a.workflow_state
            csv << row
          end
        end
      end
      filename
    end

    def terms
      filename = AccountReports.generate_file(@account_report)
      CSV.open(filename, "w") do |csv|
        if @sis_format
          # headers are not translated on sis_export to maintain import compatibility
          headers = ['term_id', 'name', 'status', 'start_date', 'end_date']
        else
          headers = []
          headers << I18n.t('#account_reports.report_header_canvas_term_id', 'canvas_term_id')
          headers << I18n.t('#account_reports.report_header_term__id', 'term_id')
          headers << I18n.t('#account_reports.report_header_name', 'name')
          headers << I18n.t('#account_reports.report_header_status', 'status')
          headers << I18n.t('#account_reports.report_header_start__date', 'start_date')
          headers << I18n.t('#account_reports.report_header_end__date', 'end_date')
        end
        csv << headers
        terms = root_account.enrollment_terms

        if @sis_format
          terms = terms.where("sis_source_id IS NOT NULL")
        end

        if @include_deleted
          terms = terms.where("workflow_state<>'deleted' OR sis_source_id IS NOT NULL")
        else
          terms = terms.where("workflow_state<>'deleted'")
        end

        Shackles.activate(:slave) do
          terms.each do |t|
            row = []
            row << t.id unless @sis_format
            row << t.sis_source_id
            row << t.name
            row << t.workflow_state
            row << default_timezone_format(t.start_at)
            row << default_timezone_format(t.end_at)
            csv << row
          end
        end
      end
      filename
    end

    def courses
      filename = AccountReports.generate_file(@account_report)
      CSV.open(filename, "w") do |csv|
        if @sis_format
          # headers are not translated on sis_export to maintain import compatibility
          headers = ['course_id', 'short_name', 'long_name', 'account_id', 'term_id', 'status',
                     'start_date', 'end_date']
        else
          headers = []
          headers << I18n.t('#account_reports.report_header_canvas_course_id', 'canvas_course_id')
          headers << I18n.t('#account_reports.report_header_course__id', 'course_id')
          headers << I18n.t('#account_reports.report_header_short__name', 'short_name')
          headers << I18n.t('#account_reports.report_header_long__name', 'long_name')
          headers << I18n.t('#account_reports.report_header_canvas_account_id', 'canvas_account_id')
          headers << I18n.t('#account_reports.report_header_account_id', 'account_id')
          headers << I18n.t('#account_reports.report_header_canvas_term_id', 'canvas_term_id')
          headers << I18n.t('#account_reports.report_header_term__id', 'term_id')
          headers << I18n.t('#account_reports.report_header_status', 'status')
          headers << I18n.t('#account_reports.report_header_start__date', 'start_date')
          headers << I18n.t('#account_reports.report_header_end__date', 'end_date')
        end

        csv << headers
        courses = root_account.all_courses.includes(:account, :enrollment_term)
        courses = courses.where("courses.sis_source_id IS NOT NULL") if @sis_format

        if @include_deleted
          courses = courses.where("(courses.workflow_state='deleted' AND courses.updated_at > ?)
                                    OR courses.workflow_state<>'deleted'
                                    OR courses.sis_source_id IS NOT NULL", 120.days.ago)
        else
          courses = courses.where("courses.workflow_state<>'deleted' AND courses.workflow_state<>'completed'")
        end

        courses = add_course_sub_account_scope(courses)
        courses = add_term_scope(courses)

        course_state_sub = {'claimed' => 'unpublished', 'created' => 'unpublished',
                            'completed' => 'concluded', 'deleted' => 'deleted',
                            'available' => 'active'}

        Shackles.activate(:slave) do
          courses.find_each do |c|
            row = []
            row << c.id unless @sis_format
            row << c.sis_source_id
            row << c.course_code
            row << c.name
            row << c.account_id unless @sis_format
            row << c.account.try(:sis_source_id)
            row << c.enrollment_term_id unless @sis_format
            row << c.enrollment_term.try(:sis_source_id)
            #for sis import format 'claimed', 'created', and 'available' are all considered active
            if @sis_format
              if c.workflow_state == 'deleted' || c.workflow_state == 'completed'
                row << c.workflow_state
              else
                row << 'active'
              end
            else
              row << course_state_sub[c.workflow_state]
            end
            if c.restrict_enrollments_to_course_dates
              row << default_timezone_format(c.start_at)
              row << default_timezone_format(c.conclude_at)
            else
              row << nil
              row << nil
            end
            csv << row
          end
        end
      end
      filename
    end

    def sections
      filename = AccountReports.generate_file(@account_report)
      CSV.open(filename, "w") do |csv|
        if @sis_format
          # headers are not translated on sis_export to maintain import compatibility
          headers = ['section_id', 'course_id', 'name', 'status', 'start_date', 'end_date']
        else
          headers = []
          headers << I18n.t('#account_reports.report_header_canvas_section_id', 'canvas_section_id')
          headers << I18n.t('#account_reports.report_header_section__id', 'section_id')
          headers << I18n.t('#account_reports.report_header_canvas_course_id', 'canvas_course_id')
          headers << I18n.t('#account_reports.report_header_course__id', 'course_id')
          headers << I18n.t('#account_reports.report_header_name', 'name')
          headers << I18n.t('#account_reports.report_header_status', 'status')
          headers << I18n.t('#account_reports.report_header_start__date', 'start_date')
          headers << I18n.t('#account_reports.report_header_end__date', 'end_date')
          headers << I18n.t('#account_reports.report_header_canvas_account_id', 'canvas_account_id')
          headers << I18n.t('#account_reports.report_header_account_id', 'account_id')
        end
        csv << headers
        sections = root_account.course_sections.
          select("course_sections.*, nxc.sis_source_id AS non_x_course_sis_id,
                  rc.sis_source_id AS course_sis_id, nxc.id AS non_x_course_id,
                  ra.id AS r_account_id, ra.sis_source_id AS r_account_sis_id,
                  nxc.account_id AS nx_account_id, nxa.sis_source_id AS nx_account_sis_id").
          joins("INNER JOIN courses AS rc ON course_sections.course_id = rc.id
                 INNER JOIN accounts AS ra ON rc.account_id = ra.id
                 LEFT OUTER JOIN courses AS nxc ON course_sections.nonxlist_course_id = nxc.id
                 LEFT OUTER JOIN accounts AS nxa ON nxc.account_id = nxa.id")

        if @include_deleted
          sections = sections.where("course_sections.workflow_state<>'deleted'
                                     OR
                                     (course_sections.sis_source_id IS NOT NULL
                                      AND (nxc.sis_source_id IS NOT NULL
                                           OR rc.sis_source_id IS NOT NULL))")
        else
          sections = sections.where("course_sections.workflow_state<>'deleted'
                                     AND (nxc.workflow_state<>'deleted'
                                          OR rc.workflow_state<>'deleted')")
        end

        if @sis_format
          sections = sections.where("course_sections.sis_source_id IS NOT NULL
                                     AND (nxc.sis_source_id IS NOT NULL
                                     OR rc.sis_source_id IS NOT NULL)")
        end

        sections = add_course_sub_account_scope(sections, 'rc')
        sections = add_term_scope(sections, 'rc')

        Shackles.activate(:slave) do
          sections.find_each do |s|
            row = []
            row << s.id unless @sis_format
            row << s.sis_source_id
            if s.nonxlist_course_id == nil
              row << s.course_id unless @sis_format
              row << s.course_sis_id
            else
              row << s.non_x_course_id unless @sis_format
              row << s.non_x_course_sis_id
            end
            row << s.name
            row << s.workflow_state
            if s.restrict_enrollments_to_section_dates
              row << default_timezone_format(s.start_at)
              row << default_timezone_format(s.end_at)
            else
              row << nil
              row << nil
            end
            unless @sis_format
              if s.nonxlist_course_id == nil
                row << s.r_account_id
                row << s.r_account_sis_id
              else
                row << s.nx_account_id
                row << s.nx_account_sis_id
              end
            end
            csv << row
          end
        end
      end
      filename
    end

    def enrollments
      filename = AccountReports.generate_file(@account_report)
      CSV.open(filename, "w") do |csv|
        if @sis_format
          # headers are not translated on sis_export to maintain import compatibility
          headers = ['course_id', 'user_id', 'role', 'role_id', 'section_id', 'status', 'associated_user_id']
        else
          headers = []
          headers << I18n.t('#account_reports.report_header_canvas_course_id', 'canvas_course_id')
          headers << I18n.t('#account_reports.report_header_course__id', 'course_id')
          headers << I18n.t('#account_reports.report_header_canvas_user_id', 'canvas_user_id')
          headers << I18n.t('#account_reports.report_header_user__id', 'user_id')
          headers << I18n.t('#account_reports.report_header_role', 'role')
          headers << I18n.t('#account_reports.report_header_role_id', 'role_id')
          headers << I18n.t('#account_reports.report_header_canvas_section_id', 'canvas_section_id')
          headers << I18n.t('#account_reports.report_header_section__id', 'section_id')
          headers << I18n.t('#account_reports.report_header_status', 'status')
          headers << I18n.t('#account_reports.report_header_canvas_associated_user_id', 'canvas_associated_user_id')
          headers << I18n.t('#account_reports.report_header_associated_user_id', 'associated_user_id')
        end
        csv << headers
        enrol = root_account.enrollments.
          select("enrollments.*, courses.sis_source_id AS course_sis_id,
                  nxc.id AS nxc_id, nxc.sis_source_id AS nxc_sis_id,
                  cs.sis_source_id AS course_section_sis_id,
                  pseudonyms.sis_user_id AS pseudonym_sis_id,
                  ob.sis_user_id AS ob_sis_id,
                  CASE WHEN enrollments.workflow_state = 'invited' THEN 'invited'
                       WHEN enrollments.workflow_state = 'creation_pending' THEN 'invited'
                       WHEN enrollments.workflow_state = 'active' THEN 'active'
                       WHEN enrollments.workflow_state = 'completed' THEN 'concluded'
                       WHEN enrollments.workflow_state = 'deleted' THEN 'deleted'
                       WHEN enrollments.workflow_state = 'rejected' THEN 'rejected' END AS enroll_state").
          joins("INNER JOIN course_sections cs ON cs.id = enrollments.course_section_id
                 INNER JOIN courses ON courses.id = cs.course_id
                 INNER JOIN pseudonyms ON pseudonyms.user_id=enrollments.user_id
                 LEFT OUTER JOIN courses nxc ON cs.nonxlist_course_id = nxc.id
                 LEFT OUTER JOIN pseudonyms AS ob ON ob.user_id = enrollments.associated_user_id
                   AND ob.account_id = enrollments.root_account_id").
          where("pseudonyms.account_id=enrollments.root_account_id
                 AND enrollments.type <> 'StudentViewEnrollment'")

        if @include_deleted
          enrol = enrol.where("enrollments.workflow_state<>'deleted'
                              OR
                              ( pseudonyms.sis_user_id IS NOT NULL
                                AND enrollments.workflow_state NOT IN ('rejected', 'invited')
                                AND (courses.sis_source_id IS NOT NULL
                                   OR cs.sis_source_id IS NOT NULL))")
        else
          enrol = enrol.where("enrollments.workflow_state<>'deleted'
                               AND enrollments.workflow_state<>'completed'
                               AND pseudonyms.workflow_state<>'deleted'")
        end

        if @sis_format
          enrol = enrol.where("pseudonyms.sis_user_id IS NOT NULL
                               AND enrollments.workflow_state NOT IN ('rejected', 'invited', 'creation_pending')
                               AND (courses.sis_source_id IS NOT NULL
                                 OR cs.sis_source_id IS NOT NULL)")
        end

        enrol = add_course_sub_account_scope(enrol)
        enrol = add_term_scope(enrol)

        Shackles.activate(:slave) do
          # the "start" parameter is purely to
          # force activerecord to use LIMIT/OFFSET
          # rather than a cursor for this iteration
          # because it often is big enough that the slave
          # kills it mid-run (http://www.postgresql.org/docs/9.0/static/hot-standby.html)
          enrol.find_each(start: 0) do |e|
            row = []
            if e.nxc_id == nil
              row << e.course_id unless @sis_format
              row << e.course_sis_id
            else
              row << e.nxc_id unless @sis_format
              row << e.nxc_sis_id
            end
            row << e.user_id unless @sis_format
            row << e.pseudonym_sis_id
            row << e.sis_role
            row << e.role_id
            row << e.course_section_id unless @sis_format
            row << e.course_section_sis_id
            row << e.enroll_state
            row << e.associated_user_id unless @sis_format
            row << e.ob_sis_id
            csv << row
          end
        end
      end
      filename
    end

    def groups
      filename = AccountReports.generate_file(@account_report)
      CSV.open(filename, "w") do |csv|
        if @sis_format
          # headers are not translated on sis_export to maintain import compatibility
          headers = ['group_id', 'account_id', 'name', 'status']
        else
          headers = []
          headers << I18n.t('#account_reports.report_header_canvas_group_id', 'canvas_group_id')
          headers << I18n.t('#account_reports.report_header_group_id', 'group_id')
          headers << I18n.t('#account_reports.report_header_canvas_account_id', 'canvas_account_id')
          headers << I18n.t('#account_reports.report_header_account_id', 'account_id')
          headers << I18n.t('#account_reports.report_header_name', 'name')
          headers << I18n.t('#account_reports.report_header_status', 'status')
        end

        csv << headers
        groups = root_account.all_groups.
          select("groups.*, accounts.sis_source_id AS account_sis_id").
          joins("INNER JOIN accounts ON accounts.id = groups.account_id")

        if @sis_format
          groups = groups.where("groups.sis_source_id IS NOT NULL")
        end

        if @include_deleted
          groups = groups.where("groups.workflow_state<>'deleted' OR groups.sis_source_id IS NOT NULL")
        else
          groups = groups.where("groups.workflow_state<>'deleted'")
        end

        if account != root_account
          groups = groups.where(:groups => {:context_id => account, :context_type => 'Account'})
        end

        Shackles.activate(:slave) do
          groups.find_each do |g|
            row = []
            row << g.id unless @sis_format
            row << g.sis_source_id
            row << g.account_id unless @sis_format
            row << g.account_sis_id
            row << g.name
            row << g.workflow_state
            csv << row
          end
        end
      end
      filename
    end

    def group_membership
      filename = AccountReports.generate_file(@account_report)
      CSV.open(filename, "w") do |csv|
        if @sis_format
          # headers are not translated on sis_export to maintain import compatibility
          headers = ['group_id', 'user_id', 'status']
        else
          headers = []
          headers << I18n.t('#account_reports.report_header_canvas_group_id', 'canvas_group_id')
          headers << I18n.t('#account_reports.report_header_group_id', 'group_id')
          headers << I18n.t('#account_reports.report_header_canvas_user_id', 'canvas_user_id')
          headers << I18n.t('#account_reports.report_header_user__id', 'user_id')
          headers << I18n.t('#account_reports.report_header_status', 'status')
        end

        csv << headers
        gm = root_account.all_groups.
          select("group_id, sis_source_id, group_memberships.user_id, pseudonyms.sis_user_id AS user_sis_id, group_memberships.workflow_state").
          joins("INNER JOIN group_memberships ON groups.id = group_memberships.group_id
                 INNER JOIN pseudonyms ON pseudonyms.user_id=group_memberships.user_id").
          where("pseudonyms.account_id=groups.root_account_id AND
                 NOT EXISTS (SELECT user_id
                             FROM enrollments e
                             WHERE e.type = 'StudentViewEnrollment'
                             AND e.user_id = pseudonyms.user_id)")

        if @sis_format
          gm = gm.where("pseudonyms.sis_user_id IS NOT NULL AND group_memberships.sis_batch_id IS NOT NULL")
        end

        if @include_deleted
          gm = gm.where("(groups.workflow_state<>'deleted'
                         AND group_memberships.workflow_state<>'deleted')
                         OR
                         (pseudonyms.sis_user_id IS NOT NULL
                         AND group_memberships.sis_batch_id IS NOT NULL)")
        else
          gm = gm.where("groups.workflow_state<>'deleted' AND group_memberships.workflow_state<>'deleted'")
        end

        if account != root_account
          gm = gm.where(:groups => {:context_id => account, :context_type => 'Account'})
        end

        Shackles.activate(:slave) do
          gm.find_each do |gm|
            row = []
            row << gm.group_id unless @sis_format
            row << gm.sis_source_id
            row << gm.user_id unless @sis_format
            row << gm.user_sis_id
            row << gm.workflow_state
            csv << row
          end
        end
      end
      filename
    end

    def xlist
      filename = AccountReports.generate_file(@account_report)
      CSV.open(filename, "w") do |csv|
        if @sis_format
          # headers are not translated on sis_export to maintain import compatibility
          headers = ['xlist_course_id', 'section_id', 'status']
        else
          headers = []
          headers << I18n.t('#account_reports.report_header_canvas_xlist_course_id', 'canvas_xlist_course_id')
          headers << I18n.t('#account_reports.report_header_xlist_course_id', 'xlist_course_id')
          headers << I18n.t('#account_reports.report_header_canvas_section_id', 'canvas_section_id')
          headers << I18n.t('#account_reports.report_header_section__id', 'section_id')
          headers << I18n.t('#account_reports.report_header_status', 'status')
          headers << I18n.t('#account_reports.report_header_canvas_nonxlist_course_id', 'canvas_nonxlist_course_id')
          headers << I18n.t('#account_reports.report_header_nonxlist_course_id', 'nonxlist_course_id')
        end
        csv << headers
        @domain_root_account = root_account
        xl = root_account.course_sections.
          select("course_sections.*, courses.sis_source_id AS course_sis_id,
                  nxc.sis_source_id AS nxc_sis_id").
          joins("INNER JOIN courses ON course_sections.course_id = courses.id
                 INNER JOIN courses nxc ON course_sections.nonxlist_course_id = nxc.id").
          where("course_sections.nonxlist_course_id IS NOT NULL")

        if @sis_format
          xl = xl.where("courses.sis_source_id IS NOT NULL AND course_sections.sis_source_id IS NOT NULL")
        end

        if @include_deleted
          xl = xl.where("(courses.workflow_state<>'deleted'
                         AND course_sections.workflow_state<>'deleted')
                         OR
                         (courses.sis_source_id IS NOT NULL
                         AND course_sections.sis_source_id IS NOT NULL)")
        else
          xl = xl.where("courses.workflow_state<>'deleted'
                         AND courses.workflow_state<>'completed'
                         AND course_sections.workflow_state<>'deleted'")
        end

        xl = add_course_sub_account_scope(xl)
        xl = add_term_scope(xl)

        Shackles.activate(:slave) do
          xl.find_each do |x|
            row = []
            row << x.course_id unless @sis_format
            row << x.course_sis_id
            row << x.id unless @sis_format
            row << x.sis_source_id
            row << x.workflow_state
            row << x.nonxlist_course_id unless @sis_format
            row << x.nxc_sis_id unless @sis_format
            csv << row
          end
        end
      end
      filename
    end
  end
end<|MERGE_RESOLUTION|>--- conflicted
+++ resolved
@@ -109,15 +109,6 @@
         Shackles.activate(:slave) do
           users.find_in_batches do |batch|
             emails = Shard.partition_by_shard(batch.map(&:user_id)) do |user_ids|
-<<<<<<< HEAD
-                CommunicationChannel.
-                  email.
-                  unretired.
-                  select([:user_id, :path]).
-                  where(user_id: user_ids).
-                  order('user_id, position ASC').
-                  distinct_on(:user_id)
-=======
               CommunicationChannel.
                 email.
                 unretired.
@@ -125,7 +116,6 @@
                 where(user_id: user_ids).
                 order('user_id, position ASC').
                 distinct_on(:user_id)
->>>>>>> 56beb97e
             end.index_by(&:user_id)
 
             batch.each do |u|
@@ -137,12 +127,9 @@
               name_parts = User.name_parts(u.sortable_name)
               row << name_parts[0] || '' # first name
               row << name_parts[1] || '' # last name
-<<<<<<< HEAD
-=======
               row << u.name
               row << u.sortable_name
               row << u.short_name
->>>>>>> 56beb97e
               row << emails[u.user_id].try(:path)
               row << u.workflow_state
               csv << row
