# frozen_string_literal: true

#
# Copyright (C) 2011 - present Instructure, Inc.
#
# This file is part of Canvas.
#
# Canvas is free software: you can redistribute it and/or modify it under
# the terms of the GNU Affero General Public License as published by the Free
# Software Foundation, version 3 of the License.
#
# Canvas is distributed in the hope that it will be useful, but WITHOUT ANY
# WARRANTY; without even the implied warranty of MERCHANTABILITY or FITNESS FOR
# A PARTICULAR PURPOSE. See the GNU Affero General Public License for more
# details.
#
# You should have received a copy of the GNU Affero General Public License along
# with this program. If not, see <http://www.gnu.org/licenses/>.
#

require 'account_reports/engine'
require 'zip'

module AccountReports
  class << self
    attr_writer :handle_error
  end

  # This hash is modified below and should not be frozen.
  REPORTS = {} # rubocop:disable Style/MutableConstant

  Report = Struct.new(:type, :title, :description_partial, :parameters_partial, :parameters, :module, :proc, :parallel_proc) do
    def module_name
      if self[:module].include?("::")
        self[:module]
      else
        "AccountReports::#{self[:module]}"
      end
    end

    def module_class
      module_name.constantize
    end

    def proc
      unless self[:proc]
        self.proc = module_class.method(type)
      end
      self[:proc]
    end

    def parameters
      self.parameters = :account_report_parameters if self[:parameters].nil?

      begin
        case (p = self[:parameters])
        when Proc
          self.parameters = instance_exec(&p)
        when Symbol
          self.parameters = module_class.send(p)
        else
          p
        end
      rescue => e
        Rails.logger.error(e)
        self.parameters = {}
      end
    end

    def parallel_proc
      unless instance_variable_defined?(:@parallel_proc)
        @parallel_proc = self[:parallel_proc] ||
<<<<<<< HEAD
          module_class.public_methods.include?(:"parallel_#{type}") &&
          module_class.method(:"parallel_#{type}")
=======
                         (module_class.public_methods.include?(:"parallel_#{type}") &&
                         module_class.method(:"parallel_#{type}"))
>>>>>>> 2d51e8e7
      end
      @parallel_proc
    end

    def title
      title = self[:title]
      title = title.call if title.respond_to?(:call)
      title
    end
  end

  def self.configure_account_report(module_name, reports)
    reports.each do |report_type, details|
      details[:module] ||= module_name
      report = Report.new(report_type,
                          details[:title],
                          details[:description_partial],
                          details[:parameters_partial],
                          details[:parameters],
                          details[:module],
                          details[:proc],
                          details[:parallel_proc])
      REPORTS[report_type] = report
    end
  end

  def self.available_reports
    settings = Canvas::Plugin.find(:account_reports).settings
    return REPORTS.dup unless settings
    enabled_reports = settings.select { |report, enabled| enabled }.map(&:first)
    Hash[*REPORTS.select { |report, details| enabled_reports.include?(report) }.flatten]
  end

  def self.generate_report(account_report)
    account_report.update(workflow_state: 'running', start_at: Time.zone.now)
    begin
      REPORTS[account_report.report_type].proc.call(account_report)
    rescue => e
      error_report_id = report_on_exception(e, {:user => account_report.user})
      title = account_report.report_type.to_s.titleize
      error_message = "Generating the report, #{title}, failed."
      error_message += if error_report_id
        " Please report the following error code to your system administrator: ErrorReport:#{error_report_id}"
      else
        " Unable to create error_report_id for #{e}"
      end
      self.finalize_report(account_report, error_message)
      @er = nil
    end
  end

  def self.report_on_exception(exception, context, level: :error)
    if @handle_error.respond_to?(:call)
      capture_outputs = @handle_error.call(exception, context, level)
      # return the error_report id
      capture_outputs[:error_report]
    else
      Rails.logger.error(exception)
      nil
    end
  end

  def self.generate_file_name(account_report)
    "#{account_report.report_type}_#{Time.zone.now.strftime('%d_%b_%Y')}_#{account_report.id}"
  end

  def self.generate_file(account_report, ext = 'csv')
    temp = Tempfile.open([generate_file_name(account_report), ".#{ext}"])
    filepath = temp.path
    temp.close!
    filepath
  end

  def self.report_attachment(account_report, csv=nil)
    attachment = nil
    if csv.is_a? Hash
      filename = generate_file_name(account_report)
      temp = Tempfile.open([filename, ".zip"])
      filepath = temp.path
      filename += ".zip"
      temp.close!

      Zip::File.open(filepath, Zip::File::CREATE) do |zipfile|
        csv.each do |report_name, contents|
          zipfile.add(report_name + ".csv", contents)
        end
        zipfile.close
        zipfile
      end
      filetype = 'application/zip'
    elsif csv
      ext = csv !~ /\n/ && File.extname(csv)
      case ext
        when ".csv"
          filename = File.basename(csv);
          filepath = csv
          filetype = 'text/csv'
        when ".zip"
          filetype = 'application/zip'
        when ".txt"
          filename = File.basename(csv);
          filepath = csv
          filetype = 'text/rtf'
        else
          filename = generate_file_name(account_report)
          f = Tempfile.open([filename, ".csv"])
          f << csv
          f.close
          filepath = f.path
          filetype = 'text/csv'
      end
    end
    if filename
      data = Rack::Test::UploadedFile.new(filepath, filetype, true)
      # have to branch here because calling the uploaded_data= method on attachment
      # (done in the Attachments::Storage method) triggers an attachment_fu save
      # callback which is handled differently than creating the attachment using
      # the create! uploaded_data method, and assigns a different filename
      # which report_attachment tests for :/

      if InstFS.enabled?
        attachment = account_report.account.attachments.new
        Attachments::Storage.store_for_attachment(attachment, data)
        attachment.display_name = filename
        attachment.filename = filename
        attachment.user = account_report.user
        attachment.save!
      else
        attachment = account_report.account.attachments.create!(
          :uploaded_data => data,
          :display_name => filename,
          :filename => filename,
          :user => account_report.user
        )
      end
    end
    account_report.attachment = attachment
  end

  def self.failed_report(account_report)
    fail_text = if @er
                  I18n.t("Failed, please report the following error code to your system administrator: ErrorReport:%{error};",
                         error: @er.id.to_s)
                else
                  I18n.t("Failed, the report failed to generate a file. Please try again.")
                end
    account_report.parameters["extra_text"] = fail_text
  end

  def self.finalize_report(account_report, message, csv=nil)
    report_attachment(account_report, csv)
    account_report.message = message
    failed_report(account_report) unless csv
    if account_report.workflow_state == 'aborted'
      account_report.parameters["extra_text"] = (I18n.t('Report has been aborted'))
    else
      account_report.workflow_state = csv ? 'complete' : 'error'
    end
    account_report.update_attribute(:progress, 100)
    account_report.end_at ||= Time.zone.now
    account_report.save!
    message_recipient(account_report)
  end

  def self.message_recipient(account_report)
    return account_report if account_report.parameters['skip_message']
    notification = account_report.attachment ? NotificationFinder.new.by_name("Report Generated") : NotificationFinder.new.by_name("Report Generation Failed")
    notification&.create_message(account_report, [account_report.user])
  end

end<|MERGE_RESOLUTION|>--- conflicted
+++ resolved
@@ -70,13 +70,8 @@
     def parallel_proc
       unless instance_variable_defined?(:@parallel_proc)
         @parallel_proc = self[:parallel_proc] ||
-<<<<<<< HEAD
-          module_class.public_methods.include?(:"parallel_#{type}") &&
-          module_class.method(:"parallel_#{type}")
-=======
                          (module_class.public_methods.include?(:"parallel_#{type}") &&
                          module_class.method(:"parallel_#{type}"))
->>>>>>> 2d51e8e7
       end
       @parallel_proc
     end
@@ -106,6 +101,7 @@
   def self.available_reports
     settings = Canvas::Plugin.find(:account_reports).settings
     return REPORTS.dup unless settings
+
     enabled_reports = settings.select { |report, enabled| enabled }.map(&:first)
     Hash[*REPORTS.select { |report, details| enabled_reports.include?(report) }.flatten]
   end
@@ -115,14 +111,14 @@
     begin
       REPORTS[account_report.report_type].proc.call(account_report)
     rescue => e
-      error_report_id = report_on_exception(e, {:user => account_report.user})
+      error_report_id = report_on_exception(e, { :user => account_report.user })
       title = account_report.report_type.to_s.titleize
       error_message = "Generating the report, #{title}, failed."
       error_message += if error_report_id
-        " Please report the following error code to your system administrator: ErrorReport:#{error_report_id}"
-      else
-        " Unable to create error_report_id for #{e}"
-      end
+                         " Please report the following error code to your system administrator: ErrorReport:#{error_report_id}"
+                       else
+                         " Unable to create error_report_id for #{e}"
+                       end
       self.finalize_report(account_report, error_message)
       @er = nil
     end
@@ -150,7 +146,7 @@
     filepath
   end
 
-  def self.report_attachment(account_report, csv=nil)
+  def self.report_attachment(account_report, csv = nil)
     attachment = nil
     if csv.is_a? Hash
       filename = generate_file_name(account_report)
@@ -170,23 +166,23 @@
     elsif csv
       ext = csv !~ /\n/ && File.extname(csv)
       case ext
-        when ".csv"
-          filename = File.basename(csv);
-          filepath = csv
-          filetype = 'text/csv'
-        when ".zip"
-          filetype = 'application/zip'
-        when ".txt"
-          filename = File.basename(csv);
-          filepath = csv
-          filetype = 'text/rtf'
-        else
-          filename = generate_file_name(account_report)
-          f = Tempfile.open([filename, ".csv"])
-          f << csv
-          f.close
-          filepath = f.path
-          filetype = 'text/csv'
+      when ".csv"
+        filename = File.basename(csv);
+        filepath = csv
+        filetype = 'text/csv'
+      when ".zip"
+        filetype = 'application/zip'
+      when ".txt"
+        filename = File.basename(csv);
+        filepath = csv
+        filetype = 'text/rtf'
+      else
+        filename = generate_file_name(account_report)
+        f = Tempfile.open([filename, ".csv"])
+        f << csv
+        f.close
+        filepath = f.path
+        filetype = 'text/csv'
       end
     end
     if filename
@@ -226,7 +222,7 @@
     account_report.parameters["extra_text"] = fail_text
   end
 
-  def self.finalize_report(account_report, message, csv=nil)
+  def self.finalize_report(account_report, message, csv = nil)
     report_attachment(account_report, csv)
     account_report.message = message
     failed_report(account_report) unless csv
@@ -243,8 +239,8 @@
 
   def self.message_recipient(account_report)
     return account_report if account_report.parameters['skip_message']
+
     notification = account_report.attachment ? NotificationFinder.new.by_name("Report Generated") : NotificationFinder.new.by_name("Report Generation Failed")
     notification&.create_message(account_report, [account_report.user])
   end
-
 end