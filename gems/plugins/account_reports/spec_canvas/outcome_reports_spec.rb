# frozen_string_literal: true

#
# Copyright (C) 2013 - present Instructure, Inc.
#
# This file is part of Canvas.
#
# Canvas is free software: you can redistribute it and/or modify it under
# the terms of the GNU Affero General Public License as published by the Free
# Software Foundation, version 3 of the License.
#
# Canvas is distributed in the hope that it will be useful, but WITHOUT ANY
# WARRANTY; without even the implied warranty of MERCHANTABILITY or FITNESS FOR
# A PARTICULAR PURPOSE. See the GNU Affero General Public License for more
# details.
#
# You should have received a copy of the GNU Affero General Public License along
# with this program. If not, see <http://www.gnu.org/licenses/>.
#

require_relative "report_spec_helper"

describe "Outcome Reports" do
  include ReportSpecHelper

  let(:user1_rubric_score) { 2 }

  before(:once) do
    Notification.where(name: "Report Generated").first_or_create
    Notification.where(name: "Report Generation Failed").first_or_create
    @root_account = Account.create(name: "New Account", default_time_zone: "UTC")
    @default_term = @root_account.default_enrollment_term
    @course1 = Course.create(name: "English 101", course_code: "ENG101", account: @root_account)
    @course1.sis_source_id = "SIS_COURSE_ID_1"
    @course1.save!
    @course1.offer!

    @teacher = User.create!
    @course1.enroll_teacher(@teacher)

    @user1 = user_with_managed_pseudonym(
      active_all: true,
      account: @root_account,
      name: "John St. Clair",
      sortable_name: "St. Clair, John",
      username: "john@stclair.com",
      sis_user_id: "user_sis_id_01"
    )
    @user2 = user_with_managed_pseudonym(
      active_all: true,
      username: "micheal@michaelbolton.com",
      name: "Michael Bolton",
      account: @root_account,
      sis_user_id: "user_sis_id_02"
    )

    @enrollment1 = @course1.enroll_user(@user1, "StudentEnrollment", enrollment_state: "active")
    @enrollment2 = @course1.enroll_user(@user2, "StudentEnrollment", enrollment_state: "active")

    @section = @course1.course_sections.first
    assignment_model(course: @course1, title: "English Assignment")
    @outcome_group = @root_account.root_outcome_group
    @outcome = outcome_model(context: @root_account, short_description: "Spelling")
    @rubric = Rubric.create!(context: @course1)
    @rubric.data = [
      {
        points: 3.0,
        description: "Outcome row",
        id: 1,
        ratings: [
          {
            points: 3,
            description: "Rockin'",
            criterion_id: 1,
            id: 2
          },
          {
            points: 0,
            description: "Lame",
            criterion_id: 1,
            id: 3
          }
        ],
        learning_outcome_id: @outcome.id
      }
    ]
    @rubric.instance_variable_set(:@alignments_changed, true)
    @rubric.save!
    @a = @rubric.associate_with(@assignment, @course1, purpose: "grading")
    @assignment.reload
    @assignment.sub_assignments.create!(title: "sub assignment", context: @assignment.context, sub_assignment_tag: CheckpointLabels::REPLY_TO_TOPIC)
    @submission = @assignment.grade_student(@user1, grade: "10", grader: @teacher).first
    @submission.submission_type = "online_url"
    @submission.submitted_at = 1.week.ago
    @submission.save!
    @outcome.reload
    @outcome_group.add_outcome(@outcome)
    @outcome.reload
    @outcome_group.add_outcome(@outcome)
  end

  before do
    @assessment = @a.assess({
                              user: @user1,
                              assessor: @user2,
                              artifact: @submission,
                              assessment: {
                                assessment_type: "grading",
                                criterion_1: {
                                  points: user1_rubric_score,
                                  comments: "cool, yo"
                                }
                              }
                            })
  end

  def verify_all(report, all_values)
    expect(report.length).to eq all_values.length
    report.each.with_index { |row, i| verify(row, all_values[i], row_index: i) }
  end

  def verify(row, values, row_index: nil)
    user, assignment, outcome, outcome_group, outcome_result, course, section, submission, quiz, question, quiz_outcome_result, quiz_submission, pseudonym =
      values.values_at(:user,
                       :assignment,
                       :outcome,
                       :outcome_group,
                       :outcome_result,
                       :course,
                       :section,
                       :submission,
                       :quiz,
                       :question,
                       :quiz_outcome_result,
                       :quiz_submission,
                       :pseudonym)
    result = quiz.nil? ? outcome_result : quiz_outcome_result
    rating = if outcome.present? && result&.score.present?
               outcome.rubric_criterion&.[](:ratings)&.select do |r|
                 score = if quiz.nil?
                           result.score
                         else
                           result.percent * outcome.points_possible
                         end
                 r[:points].present? && r[:points] <= score
               end&.first
             end
    rating ||= {}

    hide_points = outcome_result&.hide_points
    hide = ->(v) { hide_points ? nil : v }

    expectations = {
      "student name" => user.sortable_name,
      "student id" => user.id,
      "student sis id" => pseudonym&.sis_user_id || user.pseudonym.sis_user_id,
      "assignment title" => assignment&.title,
      "assignment id" => assignment&.id,
      "assignment url" => "https://#{HostUrl.context_host(course)}/courses/#{course.id}/assignments/#{assignment.id}",
      "course id" => course&.id,
      "course name" => course&.name,
      "course sis id" => course&.sis_source_id,
      "section id" => section&.id,
      "section name" => section&.name,
      "section sis id" => section&.sis_source_id,
      "submission date" => quiz_submission&.finished_at&.iso8601 || submission&.submitted_at&.iso8601,
      "submission score" => quiz_submission&.score || submission&.grade&.to_f,
      "learning outcome group title" => outcome_group&.title,
      "learning outcome group id" => outcome_group&.id,
      "learning outcome name" => outcome&.short_description,
      "learning outcome friendly name" => outcome&.display_name,
      "learning outcome id" => outcome&.id,
      "learning outcome mastery score" => hide.call(outcome&.mastery_points),
      "learning outcome points possible" => hide.call(outcome_result&.possible),
      "learning outcome mastered" => unless outcome_result&.mastery.nil?
                                       outcome_result.mastery? ? 1 : 0
                                     end,
      "learning outcome rating" => rating[:description],
      "learning outcome rating points" => hide.call(rating[:points]),
      "attempt" => outcome_result&.attempt,
      "outcome score" => hide.call(outcome_result&.score),
      "account id" => course&.account&.id,
      "account name" => course&.account&.name,
      "assessment title" => quiz&.title || assignment&.title,
      "assessment id" => quiz&.id || assignment&.id,
      "assessment type" => quiz.nil? ? "assignment" : "quiz",
      "assessment question" => question&.name,
      "assessment question id" => question&.id,
      "enrollment state" => user&.enrollments&.find_by(course:, course_section: section)&.workflow_state
    }
    expect(row.headers).to eq row.headers & expectations.keys
    row.headers.each do |key|
      expect(row[key].to_s).to eq(expectations[key].to_s),
                               (row_index.present? ? "for row #{row_index}, " : "") +
                               "for column '#{key}': expected '#{expectations[key]}', received '#{row[key]}'"
    end
  end

  let(:common_values) do
    {
      course: @course1,
      section: @section,
      assignment: @assignment,
      outcome: @outcome,
      outcome_group: @outcome_group
    }
  end
  let(:user1_values) do
    {
      **common_values,
      user: @user1,
      outcome_result: LearningOutcomeResult.find_by(artifact: @assessment),
      submission: @submission
    }
  end
  let(:user2_values) do
    {
      **common_values,
      user: @user2
    }
  end

  let(:report_params) { {} }
  let(:merged_params) { report_params.reverse_merge(order:, parse_header: true, account: @root_account) }
  let(:report) { read_report(report_type, merged_params) }

  shared_examples "common outcomes report behavior" do
    it "runs the report" do
      expect(report[0].headers).to eq expected_headers
    end

    it "has correct values" do
      verify_all(report, all_values)
    end

    it "includes concluded courses" do
      @course1.update! workflow_state: "completed"
      verify_all(report, all_values)
    end

    context "with a term" do
      before do
        @term1 = @root_account.enrollment_terms.create!(
          name: "Fall",
          start_at: 6.months.ago,
          end_at: 1.year.from_now,
          sis_source_id: "fall12"
        )
      end

      let(:report_params) { { params: { "enrollment_term" => @term1.id } } }

      it "filters out courses not in term" do
        expect(report.length).to eq 1
        expect(report[0][0]).to eq "No outcomes found"
      end

      it "includes courses in term" do
        @course1.update! enrollment_term: @term1
        verify_all(report, all_values)
      end
    end

    context "with a sub account" do
      before(:once) do
        @sub_account = Account.create(parent_account: @root_account, name: "English")
      end

      let(:report_params) { { account: @sub_account } }
      let(:common_values) do
        {
          course: @course1,
          section: @section,
          assignment: @assignment,
          outcome: @outcome,
          outcome_group: @sub_account.root_outcome_group
        }
      end

      it "filters courses in a sub account" do
        expect(report.length).to eq 1
        expect(report[0][0]).to eq "No outcomes found"
      end

      it "includes courses in the sub account" do
        @sub_account.root_outcome_group.add_outcome(@outcome)
        @course1.update! account: @sub_account
        verify_all(report, all_values)
      end
    end

    context "with deleted enrollments" do
      before(:once) do
        @enrollment2.destroy!
      end

      it "excludes deleted enrollments by default" do
        remaining_values = all_values.reject { |v| v[:user] == @user2 }
        verify_all(report, remaining_values)
      end

      it "includes deleted enrollments when include_deleted is set" do
        report_record = run_report(report_type, account: @root_account, params: { "include_deleted" => true })
        expect(report_record.parameters["extra_text"]).to eq "Term: All Terms; Include Deleted/Concluded Objects;"

        report = parse_report(report_record, order:, parse_header: true)
        verify_all(report, all_values)
      end
    end

    it "does not include scores when hidden on learning outcome results" do
      lor = user1_values[:outcome_result]
      lor.update!(hide_points: true)
      verify_all(report, all_values)
    end

    it "does not include invalid learning outcome results" do
      # create result that is invalid because
      # it has an artifact type of submission, instead of
      # a rubric assessment or assessment question
      LearningOutcomeResult.create(
        alignment: ContentTag.create!({
                                        title: "content",
                                        context: @course1,
                                        learning_outcome: @outcopme,
                                        content_id: @assignment.id
                                      }),
        user: @user1,
        artifact: @submission,
        context: @course1,
        possible: @assignment.points_possible,
        score: @submission.score,
        learning_outcome_id: @outcome.id
      )
      verify_all(report, all_values)
    end

    context "with multiple subaccounts" do
      before(:once) do
        @subaccount1 = Account.create! parent_account: @root_account
        @subaccount2 = Account.create! parent_account: @root_account
        @enrollment1 = course_with_student(account: @subaccount1, user: @user1, active_all: true)
        @enrollment2 = course_with_student(account: @subaccount2, user: @user2, active_all: true)
        @rubric1 = outcome_with_rubric(outcome: @outcome, course: @enrollment1.course, outcome_context: @subaccount1)
        @rubric2 = outcome_with_rubric(outcome: @outcome, course: @enrollment2.course, outcome_context: @subaccount2)
        @assessment1 = rubric_assessment_model(context: @enrollment1.course, rubric: @rubric1, user: @user1)
        @assessment2 = rubric_assessment_model(context: @enrollment2.course, rubric: @rubric2, user: @user2)
      end

      let(:user1_subaccount_values) do
        {
          user: @user1,
          course: @enrollment1.course,
          section: @enrollment1.course_section,
          assignment: @assessment1.submission.assignment,
          outcome: @outcome,
          outcome_group: @subaccount1.root_outcome_group,
          outcome_result: LearningOutcomeResult.find_by(artifact: @assessment1),
          submission: @assessment1.submission
        }
      end
      let(:user2_subaccount_values) do
        {
          user: @user2,
          course: @enrollment2.course,
          section: @enrollment2.course_section,
          assignment: @assessment2.submission.assignment,
          outcome: @outcome,
          outcome_group: @subaccount2.root_outcome_group,
          outcome_result: LearningOutcomeResult.find_by(artifact: @assessment2),
          submission: @assessment2.submission
        }
      end

      it "includes results for all subaccounts when run from the root account" do
        values1 = user2_subaccount_values.merge({ outcome_group: @outcome_group })
        values2 = user1_subaccount_values.merge({ outcome_group: @outcome_group })
        combined_values = all_values + [values1, values2]
        combined_values.sort_by! { |v| v[:user].sortable_name }
        verify_all(report, combined_values)
      end

      it "includes only results from subaccount" do
        report = read_report(report_type, account: @subaccount1, parse_header: true)
        verify_all(report, [user1_subaccount_values])
      end
    end

    context "with multiple pseudonyms" do
      it "includes a row for each pseudonym" do
        new_pseudonym = managed_pseudonym(@user1, account: @root_account, sis_user_id: "x_another_id")
        combined_values = all_values + [user1_values.merge(pseudonym: new_pseudonym)]
        combined_values.sort_by! { |v| v[:user].sortable_name }
        verify_all(report, combined_values)
      end
    end

    context "with multiple enrollments" do
      it "includes a single row for enrollments in the same section" do
        multiple_student_enrollment(@user1, @section, course: @course1)
        multiple_student_enrollment(@user1, @section, course: @course1)
        verify_all(report, all_values)
      end

      it "includes multiple rows for enrollments in different sections" do
        section2 = add_section("double your fun", course: @course1)
        multiple_student_enrollment(@user1, section2, course: @course1)
        combined_values = all_values + [user1_values.merge(section: section2)]
        combined_values.sort_by! { |v| [v[:user].sortable_name, v[:section].id] }
        verify_all(report, combined_values)
      end
    end

    context "with mastery and ratings" do
      let(:user1_rubric_score) { 3 }

      it "includes correct mastery and ratings for different scores" do
        user1_row = report.find { |row| row["student name"] == @user1.sortable_name }
        expect(user1_row["learning outcome rating"]).to eq "Rockin"
        expect(user1_row["learning outcome rating points"]).to eq "3.0"
      end
    end
  end

  describe "Student Competency report" do
    let(:report_type) { "student_assignment_outcome_map_csv" }
    let(:expected_headers) { AccountReports::OutcomeReports.student_assignment_outcome_headers }
    let(:all_values) { [user2_values, user1_values] }
    let(:order) { [0, 2, 3, 15] }

    include_examples "common outcomes report behavior"
  end

  describe "outcome results report" do
    let(:report_type) { "outcome_results_csv" }
    let(:expected_headers) { AccountReports::OutcomeReports.outcome_result_headers }
    let(:all_values) { [user1_values] }
    let(:order) { [0, 2, 3, 13, 18] }

    include_examples "common outcomes report behavior"

    context "with quiz question results" do
      before(:once) do
        @outcome_group = @root_account.root_outcome_group
        @quiz_outcome = @root_account.created_learning_outcomes.create!(short_description: "new outcome")
        @quiz = @course1.quizzes.create!(title: "quiz", shuffle_answers: true, quiz_type: "assignment")
        @q1 = @quiz.quiz_questions.create!(question_data: true_false_question_data)
        @q2 = @quiz.quiz_questions.create!(question_data: multiple_choice_question_data)
        bank = @q1.assessment_question.assessment_question_bank
        bank.assessment_questions.create!(question_data: true_false_question_data)
        @quiz_outcome.align(bank, @root_account, mastery_score: 0.7)
        answer_1 = @q1.question_data[:answers].detect { |a| a[:weight] == 100 }[:id]
        answer_2 = @q2.question_data[:answers].detect { |a| a[:weight] == 100 }[:id]
        @quiz.generate_quiz_data(persist: true)
        @quiz_submission = @quiz.generate_submission(@user)
        @quiz_submission.submission_data = {}
        @quiz_submission.submission_data["question_#{@q1.id}"] = answer_1
        @quiz_submission.submission_data["question_#{@q2.id}"] = answer_2 + 1
        Quizzes::SubmissionGrader.new(@quiz_submission).grade_submission
        @quiz_outcome.reload
        @outcome_group.add_outcome(@quiz_outcome)
        @quiz_outcome_result = LearningOutcomeResult.find_by(artifact: @quiz_submission)
        @new_quiz = @course1.assignments.create!(title: "New Quiz", submission_types: "external_tool")
        @new_quiz_submission = @new_quiz.grade_student(@user1, grade: "10", grader: @teacher).first
        @new_quiz_submission.submission_type = "basic_lti_launch"
        @new_quiz_submission.submitted_at = 1.week.ago
        @new_quiz_submission.save!
      end

      it "works with quizzes" do
        common_quiz_values = {
          user: @user2,
          quiz: @quiz,
          quiz_submission: @quiz_submission,
          outcome: @quiz_outcome,
          outcome_group: @outcome_group,
          course: @course1,
          assignment: @quiz.assignment,
          section: @section,
          quiz_outcome_result: @quiz_outcome_result
        }
        verify_all(
          report, [
            {
              **common_quiz_values,
              question: @q1.assessment_question,
              outcome_result: LearningOutcomeQuestionResult.find_by(
                learning_outcome_result: @quiz_outcome_result,
                associated_asset: @q1.assessment_question
              )
            },
            {
              **common_quiz_values,
              question: @q2.assessment_question,
              outcome_result: LearningOutcomeQuestionResult.find_by(
                learning_outcome_result: @quiz_outcome_result,
                associated_asset: @q2.assessment_question
              )
            },
            user1_values
          ]
        )
      end

      it "includes ratings for quiz questions" do
        expect(report[0]["assessment type"]).to eq "quiz"
        expect(report[0]["learning outcome rating"]).to eq "Does Not Meet Expectations"
      end

      context "Report does not include results" do
        let(:account_report) { AccountReport.new(report_type: "outcome_export_csv", account: @root_account, user: @user1) }
        let(:outcome_reports) { AccountReports::OutcomeReports.new(account_report) }
        let(:assignment_ids) { @new_quiz.id.to_s }
        let(:outcome_ids) { @outcome.id.to_s }
        let(:uuids) { "#{@user1.uuid},#{@user2.uuid}" }

        it "when assignment is deleted" do
          @root_account.set_feature_flag!(:outcome_service_results_to_canvas, "on")
          @new_quiz.destroy
          # OS will not be called because there are no new quizzes
          expect(outcome_reports).not_to receive(:get_lmgb_results)

          results = outcome_reports.send(:outcomes_new_quiz_scope)
          expect(results.length).to eq(0)
        end
      end

      context "ordering param" do
        def validate_outcome_ordering(outcome_report, expected_result)
          expected_result = nil unless AccountReports::OutcomeReports::ORDER_OPTIONS.include? expected_result
          add_text_calls = expected_result.nil? ? 0 : 1

          expect(outcome_report).to receive(:add_extra_text).exactly(add_text_calls).time
          outcome_report.send(:add_outcome_order_text)

          expect(outcome_report.send(:determine_order_key)).to eq expected_result

          # default ordering is users
          expected_result = "users" if expected_result.nil?
          expect(outcome_report.send(:outcome_order)).to eq AccountReports::OutcomeReports::ORDER_SQL[expected_result]
        end

        it "order key is valid" do
          test_cases = %w[users courses outcomes USERS COURSES OUTCOMES Users usErS foo bar]
          test_cases.each do |test|
            account_report = AccountReport.new(report_type: "outcome_export_csv", account: @root_account, user: @user1)
            account_report.parameters = { "order" => test }
            outcome_report = AccountReports::OutcomeReports.new(account_report)
            validate_outcome_ordering(outcome_report, test.downcase)
          end
        end

        it "order key is nil if ordering is not present" do
          account_report = AccountReport.new(report_type: "outcome_export_csv", account: @root_account, user: @user1)
          outcome_report = AccountReports::OutcomeReports.new(account_report)
          validate_outcome_ordering(outcome_report, nil)
        end
      end

      context ":outcome_service_results_to_canvas - when outcomes service fails" do
        before do
          settings = { consumer_key: "key", jwt_secret: "secret", domain: "domain" }
          @root_account.settings[:provision] = { "outcomes" => settings }
          @root_account.save!
          @root_account.set_feature_flag!(:outcome_service_results_to_canvas, "on")
        end

        after do
          @root_account.settings[:provision] = nil
          @root_account.save!
          @root_account.set_feature_flag!(:outcome_service_results_to_canvas, "off")
        end

        it "errors the report" do
          expect(CanvasHttp).to receive(:get).and_raise("failed call").exactly(3).times
          report_record = run_report(report_type, account: @root_account, params: { "include_deleted" => true })
          expect(report_record.workflow_state).to eq "error"
          expect(report_record.message).to start_with "Generating the report, Outcome Results CSV, failed."
          expect(report_record.parameters["extra_text"]).to eq "Failed, the report failed to generate a file. Please try again."
        end
      end

      context ":outcome_service_results_to_canvas - json parsing" do
        before do
          settings = { consumer_key: "key", jwt_secret: "secret", domain: "domain" }
          @root_account.settings[:provision] = { "outcomes" => settings }
          @root_account.save!
          @root_account.set_feature_flag!(:outcome_service_results_to_canvas, "on")
        end

        after do
          @root_account.settings[:provision] = nil
          @root_account.save!
          @root_account.set_feature_flag!(:outcome_service_results_to_canvas, "off")
        end

        def json_string_null_metadata(asset_id)
          {
            results: [
              {
                associated_asset_id: asset_id,
                associated_asset_type: "canvas.assignment.quizzes",
                attempts: [
                  {
                    points: 1,
                    points_possible: 2
                  }
                ]
              }
            ]
          }.to_json
        end

        it "can handle null metadata" do
          response = Net::HTTPSuccess.new(1.1, 200, "OK")
          expect(response).to receive(:body).and_return(json_string_null_metadata(@new_quiz.id))
          expect(response).to receive(:header).and_return({ "Per-Page" => "200", "Total" => 1 }).twice
          expect(CanvasHttp).to receive(:get).with(any_args).and_return(response).once

          report_record = run_report(report_type, account: @root_account, params: { "include_deleted" => true })
          expect(report_record.workflow_state).to eq "complete"
          expect(report_record.message).to eq "Outcome Results report successfully generated with the following settings. Account: New Account; Term: All Terms; Include Deleted/Concluded Objects;"
          expect(report_record.parameters["extra_text"]).to eq "Term: All Terms; Include Deleted/Concluded Objects;"
        end

        it "errors if not valid json" do
          response = Net::HTTPSuccess.new(1.1, 200, "OK")
          # once for parsing and then once for throwing the error
          expect(response).to receive(:body).and_return("not_valid_json").twice
          expect(response).to receive(:header).and_return({ "Per-Page" => "200", "Total" => 0 }).twice
          expect(CanvasHttp).to receive(:get).with(any_args).and_return(response).once

          report_record = run_report(report_type, account: @root_account, params: { "include_deleted" => true })
          expect(report_record.workflow_state).to eq "error"
          expect(report_record.message).to start_with "Generating the report, Outcome Results CSV, failed."
          expect(report_record.parameters["extra_text"]).to eq "Failed, the report failed to generate a file. Please try again."
        end
      end

      context ":outcome_service_results_to_canvas" do
        # Column indexes
        student_name = 0
        assessment_title = 3
        assessment_type = 5
        outcome = 8
        question = 12
        question_id = 13
        course = 14

        # These columns are added/modified to the report when writing the csv file
        outcome_score = 11
        learning_outcome_points_possible = 22
        learning_outcome_mastery_score = 23
        learning_outcome_mastered = 24
        learning_outcome_rating = 25
        learning_outcome_rating_points = 26

        def mock_os_result(user, outcome, quiz, submission_date, attempts = nil)
          if attempts.nil?
            attempts = [
              { id: 2,
                authoritative_result_id: 2,
                points: 1.0,
                points_possible: 1.0,
                metadata: {
                  quiz_metadata: {
                    quiz_title: "Quiz Title",
                    quiz_id: quiz.id,
                    points: 1.0,
                    points_possible: 1.0
                  }
                } }
            ]
          end

          [{ user_uuid: user.uuid,
             external_outcome_id: outcome.id,
             associated_asset_id: quiz.id,
             attempts:,
             percent_score: 1.0,
             points: 5.0,
             points_possible: 5.0,
             submitted_at: submission_date,
             mastery: nil },]
        end

        let(:account_report) { AccountReport.new(report_type: "outcome_export_csv", account: @root_account, user: @user1) }
        let(:outcome_reports) { AccountReports::OutcomeReports.new(account_report) }
        let(:assignment_ids) { @new_quiz.id.to_s }
        let(:outcome_ids) { @outcome.id.to_s }
        let(:uuids) { "#{@user1.uuid},#{@user2.uuid}" }

        it "does not call OS when FF is off for the account" do
          @root_account.set_feature_flag!(:outcome_service_results_to_canvas, "off")

          expect(outcome_reports).not_to receive(:get_lmgb_results)
            .with(@course1, assignment_ids, "canvas.assignment.quizzes", outcome_ids)

          results = outcome_reports.send(:outcomes_new_quiz_scope)
          expect(results).to be_empty
        end

        it "does not call OS when FF is off for course" do
          @root_account.set_feature_flag!(:outcome_service_results_to_canvas, "on")
          @course1.set_feature_flag!(:outcome_service_results_to_canvas, "off")

          # get_lmgb_results is still called, but the first line checks is the FF is enabled and returns nil if OFF
          # In that case, get_lmgb_results returns nil
          expect(outcome_reports).to receive(:get_lmgb_results)
            .with(@course1, assignment_ids, "canvas.assignment.quizzes", outcome_ids)

          results = outcome_reports.send(:outcomes_new_quiz_scope)
          expect(results).to be_empty
        end

        it "filters out users that do not have results" do
          @root_account.set_feature_flag!(:outcome_service_results_to_canvas, "on")

          # uuids contains both @user1 and @user2. The mock result only contains data for @user1, so @user2
          # will not show up in the report.
          expect(outcome_reports).to receive(:get_lmgb_results)
            .with(@course1, assignment_ids, "canvas.assignment.quizzes", outcome_ids)
            .and_return(mock_os_result(@user1, @outcome, @new_quiz, "2022-09-19T12:00:00.0Z"))
          results = outcome_reports.send(:outcomes_new_quiz_scope)

          # mock_os_result returns a result that has quiz metadata, but no question meta data. This means that
          # learning outcome points possible and outcome score will be from the authoritative result.

          expect(results.length).to eq(1)
          expect(results[0]["student uuid"]).to eq @user1.uuid
          expect(results[0]["learning outcome points possible"]).to eq 5.0
          expect(results[0]["outcome score"]).to eq 5.0
          expect(results[0]["attempt"]).to eq 1
        end

        it "includes users that do not have attempts" do
          @root_account.set_feature_flag!(:outcome_service_results_to_canvas, "on")
          expect(outcome_reports).to receive(:get_lmgb_results)
            .with(@course1, assignment_ids, "canvas.assignment.quizzes", outcome_ids)
            .and_return(mock_os_result(@user1, @outcome, @new_quiz, "2022-09-19T12:00:00.0Z", []))
          results = outcome_reports.send(:outcomes_new_quiz_scope)

          expect(results.length).to eq(1)
          expect(results[0]["student uuid"]).to eq @user1.uuid
          expect(results[0]["learning outcome points possible"]).to eq 5.0
          expect(results[0]["outcome score"]).to eq 5.0
          expect(results[0]["attempt"]).to eq 1
        end

        it "keeps the result with the latest submission date" do
          @root_account.set_feature_flag!(:outcome_service_results_to_canvas, "on")
          mock_results = mock_os_result(@user1, @outcome, @new_quiz, "2022-09-19T12:00:00.0Z", [
                                          { id: 2,
                                            authoritative_result_id: 2,
                                            points: 1.0,
                                            points_possible: 1.0,
                                            metadata: {
                                              question_metadata: [{
                                                quiz_item_title: "Newer Submission",
                                                quiz_item_id: @new_quiz.id,
                                                points: 1.0,
                                                points_possible: 1.0
                                              }]
                                            } }
                                        ]).concat(mock_os_result(@user1, @outcome, @new_quiz, "2022-08-19T12:00:00.0Z", [
                                                                   { id: 2,
                                                                     authoritative_result_id: 2,
                                                                     points: 1.0,
                                                                     points_possible: 1.0,
                                                                     metadata: {
                                                                       question_metadata: [{
                                                                         quiz_item_title: "Older Submission",
                                                                         quiz_item_id: @new_quiz.id,
                                                                         points: 1.0,
                                                                         points_possible: 1.0
                                                                       }]
                                                                     } }
                                                                 ]))
          expect(outcome_reports).to receive(:get_lmgb_results)
            .with(@course1, assignment_ids, "canvas.assignment.quizzes", outcome_ids)
            .and_return(mock_results)

          results = outcome_reports.send(:outcomes_new_quiz_scope)
          expect(results.length).to eq(1)
          expect(results[0]["student uuid"]).to eq @user1.uuid
          expect(results[0]["assessment question"]).to eq "Newer Submission"
          expect(results[0]["attempt"]).to eq 1
        end

        it "returns points on authoritative result if missing metadata" do
          @root_account.set_feature_flag!(:outcome_service_results_to_canvas, "on")
          mock_results = mock_os_result(@user1, @outcome, @new_quiz, "2022-09-19T12:00:00.0Z", [
                                          { id: 2,
                                            authoritative_result_id: 2,
                                            points: 7.0,
                                            points_possible: 21.0, }
                                        ])
          expect(outcome_reports).to receive(:get_lmgb_results)
            .with(@course1, assignment_ids, "canvas.assignment.quizzes", outcome_ids)
            .and_return(mock_results)

          results = outcome_reports.send(:outcomes_new_quiz_scope)
          expect(results.length).to eq(1)
          expect(results[0]["student uuid"]).to eq @user1.uuid
          expect(results[0]["learning outcome points possible"]).to eq 5.0
          expect(results[0]["outcome score"]).to eq 5.0
        end

        it "will use submitted_at instead of created_at if present" do
          @root_account.set_feature_flag!(:outcome_service_results_to_canvas, "on")
          mock_results = mock_os_result(@user1, @outcome, @new_quiz, "2022-09-19T12:00:00.0Z", [
                                          { id: 1,
                                            authoritative_result_id: 2,
                                            points: 2.0,
                                            points_possible: 2.0,
                                            submitted_at: "2022-08-20T12:00:00.0Z", # This date will be used to compare with other attempt
                                            created_at: "2023-08-19T12:00:00.0Z", # This date will be ignored
                                            metadata: {
                                              question_metadata: [
                                                {
                                                  quiz_item_id: "1",
                                                  quiz_item_title: "Attempt 1 Question 1",
                                                  points: 0.0,
                                                  points_possible: 1.0
                                                },
                                                {
                                                  quiz_item_id: "2",
                                                  quiz_item_title: "Attempt 1 Question 2",
                                                  points: 1.0,
                                                  points_possible: 2.0
                                                }
                                              ]
                                            } },
                                          { id: 2,
                                            authoritative_result_id: 2,
                                            points: 2.0,
                                            points_possible: 2.0,
                                            submitted_at: "2022-08-19T12:00:00.0Z", # This date will be used to compare with other attempt
                                            created_at: "2023-08-20T12:00:00.0Z", # This date will be ignored
                                            metadata: {
                                              question_metadata: [
                                                {
                                                  quiz_item_id: "3",
                                                  quiz_item_title: "Attempt 2 Question 1",
                                                  points: 2.0,
                                                  points_possible: 3.0
                                                },
                                                {
                                                  quiz_item_id: "4",
                                                  quiz_item_title: "Attempt 2 Question 2",
                                                  points: 3.0,
                                                  points_possible: 4.0
                                                }
                                              ]
                                            } }
                                        ])
          expect(outcome_reports).to receive(:get_lmgb_results)
            .with(@course1, assignment_ids, "canvas.assignment.quizzes", outcome_ids)
            .and_return(mock_results)

          results = outcome_reports.send(:outcomes_new_quiz_scope)

          expect(results.length).to eq(2)
          results.each_index do |i|
            expect(results[i]["student uuid"]).to eq @user1.uuid
            expect(results[i]["student name"]).to eq @user1.sortable_name
            expect(results[i]["assignment id"]).to eq @new_quiz.id
            expect(results[i]["assessment title"]).to eq @new_quiz.title
            expect(results[i]["assessment id"]).to eq @new_quiz.id
            expect(results[i]["submission date"]).to eq @new_quiz_submission.submitted_at
            expect(results[i]["submission score"]).to eq @new_quiz_submission&.grade&.to_f
            expect(results[i]["learning outcome name"]).to eq @outcome.short_description
            expect(results[i]["learning outcome id"]).to eq @outcome.id
            expect(results[i]["learning outcome friendly name"]).to eq @outcome.display_name
            expect(results[i]["learning outcome mastered"]).to be false
            expect(results[i]["learning outcome data"]).to eq @outcome.data.to_yaml
            expect(results[i]["learning outcome group title"]).to eq @outcome_group.title
            expect(results[i]["learning outcome group id"]).to eq @outcome_group.id

            # 2 attempts were returned so we are looking at 1st attempt
            expect(results[i]["attempt"]).to eq(2)
            expect(results[i]["learning outcome points hidden"]).to be_nil

            # These equation just make sure we are looking at data from 1st attempt
            expect(results[i]["outcome score"]).to eq i
            expect(results[i]["learning outcome points possible"]).to eq(i + 1)
            expect(results[i]["assessment question id"]).to eq((i + 1).to_s)
            expect(results[i]["assessment question"]).to eq "Attempt 1 Question #{i + 1}"

            expect(results[i]["total percent outcome score"]).to eq 1.0
            expect(results[i]["course name"]).to eq @course1.name
            expect(results[i]["course id"]).to eq @course1.id
            expect(results[i]["course sis id"]).to eq @course1.sis_source_id
            expect(results[i]["assessment type"]).to eq "quiz"
            expect(results[i]["section name"]).to eq @section.name
            expect(results[i]["section id"]).to eq @section.id
            expect(results[i]["section sis id"]).to eq @section.sis_source_id
            expect(results[i]["enrollment state"]).to eq @enrollment1.workflow_state
            expect(results[i]["account id"]).to eq @root_account.id
            expect(results[i]["account name"]).to eq @root_account.name
          end
        end

        it "will use submitted_at or created_at if inconsistently populated" do
          @root_account.set_feature_flag!(:outcome_service_results_to_canvas, "on")
          mock_results = mock_os_result(@user1, @outcome, @new_quiz, "2022-09-19T12:00:00.0Z", [
                                          { id: 1,
                                            authoritative_result_id: 2,
                                            points: 2.0,
                                            points_possible: 2.0,
                                            submitted_at: "2023-08-20T12:00:00.0Z", # This date will be used to compare with other attempt
                                            created_at: "2022-08-19T12:00:00.0Z", # This date will be ignored
                                            metadata: {
                                              question_metadata: [
                                                {
                                                  quiz_item_id: "1",
                                                  quiz_item_title: "Attempt 1 Question 1",
                                                  points: 0.0,
                                                  points_possible: 1.0
                                                },
                                                {
                                                  quiz_item_id: "2",
                                                  quiz_item_title: "Attempt 1 Question 2",
                                                  points: 1.0,
                                                  points_possible: 2.0
                                                }
                                              ]
                                            } },
                                          { id: 2,
                                            authoritative_result_id: 2,
                                            points: 2.0,
                                            points_possible: 2.0,
                                            created_at: "2022-08-20T12:00:00.0Z", # This date will be used to compare with other attempt
                                            metadata: {
                                              question_metadata: [
                                                {
                                                  quiz_item_id: "3",
                                                  quiz_item_title: "Attempt 2 Question 1",
                                                  points: 2.0,
                                                  points_possible: 3.0
                                                },
                                                {
                                                  quiz_item_id: "4",
                                                  quiz_item_title: "Attempt 2 Question 2",
                                                  points: 3.0,
                                                  points_possible: 4.0
                                                }
                                              ]
                                            } }
                                        ])
          expect(outcome_reports).to receive(:get_lmgb_results)
            .with(@course1, assignment_ids, "canvas.assignment.quizzes", outcome_ids)
            .and_return(mock_results)

          results = outcome_reports.send(:outcomes_new_quiz_scope)

          expect(results.length).to eq(2)
          results.each_index do |i|
            expect(results[i]["student uuid"]).to eq @user1.uuid
            expect(results[i]["student name"]).to eq @user1.sortable_name
            expect(results[i]["assignment id"]).to eq @new_quiz.id
            expect(results[i]["assessment title"]).to eq @new_quiz.title
            expect(results[i]["assessment id"]).to eq @new_quiz.id
            expect(results[i]["submission date"]).to eq @new_quiz_submission.submitted_at
            expect(results[i]["submission score"]).to eq @new_quiz_submission&.grade&.to_f
            expect(results[i]["learning outcome name"]).to eq @outcome.short_description
            expect(results[i]["learning outcome id"]).to eq @outcome.id
            expect(results[i]["learning outcome friendly name"]).to eq @outcome.display_name
            expect(results[i]["learning outcome mastered"]).to be false
            expect(results[i]["learning outcome data"]).to eq @outcome.data.to_yaml
            expect(results[i]["learning outcome group title"]).to eq @outcome_group.title
            expect(results[i]["learning outcome group id"]).to eq @outcome_group.id

            # 2 attempts were returned so we are looking at 1st attempt
            expect(results[i]["attempt"]).to eq(2)
            expect(results[i]["learning outcome points hidden"]).to be_nil

            # These equation just make sure we are looking at data from 1st attempt
            expect(results[i]["outcome score"]).to eq i
            expect(results[i]["learning outcome points possible"]).to eq(i + 1)
            expect(results[i]["assessment question id"]).to eq((i + 1).to_s)
            expect(results[i]["assessment question"]).to eq "Attempt 1 Question #{i + 1}"

            expect(results[i]["total percent outcome score"]).to eq 1.0
            expect(results[i]["course name"]).to eq @course1.name
            expect(results[i]["course id"]).to eq @course1.id
            expect(results[i]["course sis id"]).to eq @course1.sis_source_id
            expect(results[i]["assessment type"]).to eq "quiz"
            expect(results[i]["section name"]).to eq @section.name
            expect(results[i]["section id"]).to eq @section.id
            expect(results[i]["section sis id"]).to eq @section.sis_source_id
            expect(results[i]["enrollment state"]).to eq @enrollment1.workflow_state
            expect(results[i]["account id"]).to eq @root_account.id
            expect(results[i]["account name"]).to eq @root_account.name
          end
        end

        it "returns row for each question on latest attempt" do
          @root_account.set_feature_flag!(:outcome_service_results_to_canvas, "on")
          mock_results = mock_os_result(@user1, @outcome, @new_quiz, "2022-09-19T12:00:00.0Z", [
                                          { id: 1,
                                            authoritative_result_id: 2,
                                            points: 2.0,
                                            points_possible: 2.0,
                                            created_at: "2022-08-19T12:00:00.0Z",
                                            metadata: {
                                              question_metadata: [
                                                {
                                                  quiz_item_id: "1",
                                                  quiz_item_title: "Attempt 1 Question 1",
                                                  points: 0.0,
                                                  points_possible: 1.0
                                                },
                                                {
                                                  quiz_item_id: "2",
                                                  quiz_item_title: "Attempt 1 Question 2",
                                                  points: 1.0,
                                                  points_possible: 2.0
                                                }
                                              ]
                                            } },
                                          { id: 2,
                                            authoritative_result_id: 2,
                                            points: 2.0,
                                            points_possible: 2.0,
                                            created_at: "2022-08-20T12:00:00.0Z",
                                            metadata: {
                                              question_metadata: [
                                                {
                                                  quiz_item_id: "3",
                                                  quiz_item_title: "Attempt 2 Question 1",
                                                  points: 2.0,
                                                  points_possible: 3.0
                                                },
                                                {
                                                  quiz_item_id: "4",
                                                  quiz_item_title: "Attempt 2 Question 2",
                                                  points: 3.0,
                                                  points_possible: 4.0
                                                }
                                              ]
                                            } }
                                        ])
          expect(outcome_reports).to receive(:get_lmgb_results)
            .with(@course1, assignment_ids, "canvas.assignment.quizzes", outcome_ids)
            .and_return(mock_results)

          results = outcome_reports.send(:outcomes_new_quiz_scope)
          # We only keep the latest attempt. The latest attempt has 2 questions on it, so we should have 2 results
          expect(results.length).to eq(2)
          results.each_index do |i|
            expect(results[i]["student uuid"]).to eq @user1.uuid
            expect(results[i]["student name"]).to eq @user1.sortable_name
            expect(results[i]["assignment id"]).to eq @new_quiz.id
            expect(results[i]["assessment title"]).to eq @new_quiz.title
            expect(results[i]["assessment id"]).to eq @new_quiz.id
            expect(results[i]["submission date"]).to eq @new_quiz_submission.submitted_at
            expect(results[i]["submission score"]).to eq @new_quiz_submission&.grade&.to_f
            expect(results[i]["learning outcome name"]).to eq @outcome.short_description
            expect(results[i]["learning outcome id"]).to eq @outcome.id
            expect(results[i]["learning outcome friendly name"]).to eq @outcome.display_name
            expect(results[i]["learning outcome mastered"]).to be false
            expect(results[i]["learning outcome data"]).to eq @outcome.data.to_yaml
            expect(results[i]["learning outcome group title"]).to eq @outcome_group.title
            expect(results[i]["learning outcome group id"]).to eq @outcome_group.id

            # 2 attempts were returned so we are looking at 2nd attempt
            expect(results[i]["attempt"]).to eq(2)
            expect(results[i]["learning outcome points hidden"]).to be_nil

            # These equation just make sure we are looking at data from 2nd attempt
            expect(results[i]["outcome score"]).to eq i + 2
            expect(results[i]["learning outcome points possible"]).to eq(i + 3)
            expect(results[i]["assessment question id"]).to eq((i + 3).to_s)
            expect(results[i]["assessment question"]).to eq "Attempt 2 Question #{i + 1}"

            expect(results[i]["total percent outcome score"]).to eq 1.0
            expect(results[i]["course name"]).to eq @course1.name
            expect(results[i]["course id"]).to eq @course1.id
            expect(results[i]["course sis id"]).to eq @course1.sis_source_id
            expect(results[i]["assessment type"]).to eq "quiz"
            expect(results[i]["section name"]).to eq @section.name
            expect(results[i]["section id"]).to eq @section.id
            expect(results[i]["section sis id"]).to eq @section.sis_source_id
            expect(results[i]["enrollment state"]).to eq @enrollment1.workflow_state
            expect(results[i]["account id"]).to eq @root_account.id
            expect(results[i]["account name"]).to eq @root_account.name
          end
        end

        it "returns results for all students" do
          @root_account.set_feature_flag!(:outcome_service_results_to_canvas, "on")
          mock_results = mock_os_result(@user1, @outcome, @new_quiz, "2022-09-19T12:00:00.0Z")
                         .concat(mock_os_result(@user2, @outcome, @new_quiz, "2022-08-19T12:00:00.0Z"))
          expect(outcome_reports).to receive(:get_lmgb_results)
            .with(@course1, assignment_ids, "canvas.assignment.quizzes", outcome_ids)
            .and_return(mock_results)

          results = outcome_reports.send(:outcomes_new_quiz_scope)
          expect(results.length).to eq(2)
          expect(results[0]["student uuid"]).to eq @user1.uuid
          expect(results[1]["student uuid"]).to eq @user2.uuid
        end

        it "combines results from both canvas and outcome service" do
          @root_account.set_feature_flag!(:outcome_service_results_to_canvas, "on")
          mock_results = mock_os_result(@user1, @outcome, @new_quiz, "2022-09-19T12:00:00.0Z")
                         .concat(mock_os_result(@user2, @outcome, @new_quiz, "2022-08-19T12:00:00.0Z", [
                                                  { id: 1,
                                                    authoritative_result_id: 2,
                                                    points: 2.0,
                                                    points_possible: 2.0,
                                                    metadata: {
                                                      question_metadata: [
                                                        {
                                                          quiz_item_id: "1",
                                                          quiz_item_title: "Attempt 1 Question 1",
                                                          points: 0.0,
                                                          points_possible: 1.0
                                                        },
                                                        {
                                                          quiz_item_id: "2",
                                                          quiz_item_title: "Attempt 1 Question 2",
                                                          points: 2.0,
                                                          points_possible: 2.0
                                                        }
                                                      ]
                                                    } }
                                                ]))
          expect(outcome_reports).to receive(:get_lmgb_results)
            .with(@course1, assignment_ids, "canvas.assignment.quizzes", outcome_ids)
            .and_return(mock_results)

          outcome_reports.outcome_results
          account_report.reload
          csv = parse_report(account_report, { order: "skip", header: false })

          # Default ordering is by user id, outcome id, course id
          # Results are the following:
          #   - (canvas result) user1, outcome, assignment, score 2 / 3
          #   - (outcome service result) user1, outcome, new quiz, score 5 / 5
          #         this record is 2nd because if user id, outcome id, and course id are equal, we use the canvas result first
          #   - (outcome service result) user2, outcome, new quiz, question 1, score 5 / 5
          #   - (outcome service result) user2, outcome, new quiz, question 2, score 5 / 5
          #   - (canvas result) user2, quiz_outcome, classic quiz, question 1
          #   - (canvas result) user2, quiz_outcome, classic quiz, question 2
          expect(csv.length).to be 6
          expect(csv[0][student_name]).to eq @user1.sortable_name
          expect(csv[0][assessment_title]).to eq @assignment.title
          expect(csv[0][assessment_type]).to eq "assignment"
          expect(csv[0][outcome]).to eq @outcome.short_description
          expect(csv[0][question]).to be_nil
          expect(csv[0][course]).to eq @course1.name
          expect(csv[0][outcome_score]).to eq "2.0"
          expect(csv[0][learning_outcome_points_possible]).to eq @outcome.rubric_criterion[:points_possible].to_s
          expect(csv[0][learning_outcome_mastery_score]).to eq @outcome.rubric_criterion[:mastery_points].to_s
          expect(csv[0][learning_outcome_mastered]).to eq "0"
          expect(csv[0][learning_outcome_rating]).to eq "Lame"
          expect(csv[0][learning_outcome_rating_points]).to eq "0.0" # This is the points associated with the rating

          expect(csv[1][student_name]).to eq @user1.sortable_name
          expect(csv[1][assessment_title]).to eq @new_quiz.title
          expect(csv[1][assessment_type]).to eq "quiz"
          expect(csv[1][outcome]).to eq @outcome.short_description
          expect(csv[1][question]).to be_nil
          expect(csv[1][course]).to eq @course1.name
          expect(csv[1][outcome_score]).to eq "5.0"
          expect(csv[1][learning_outcome_points_possible]).to eq "5.0"
          expect(csv[1][learning_outcome_mastery_score]).to eq @outcome.rubric_criterion[:mastery_points].to_s
          expect(csv[1][learning_outcome_mastered]).to eq "1"
          expect(csv[1][learning_outcome_rating]).to eq "Rockin"
          expect(csv[1][learning_outcome_rating_points]).to eq "3.0" # This is the points associated with the rating

          expect(csv[2][student_name]).to eq @user2.sortable_name
          expect(csv[2][assessment_title]).to eq @new_quiz.title
          expect(csv[2][assessment_type]).to eq "quiz"
          expect(csv[2][outcome]).to eq @outcome.short_description
          expect(csv[2][question]).to eq "Attempt 1 Question 1"
          expect(csv[2][course]).to eq @course1.name
          expect(csv[2][outcome_score]).to eq "0.0"
          expect(csv[2][learning_outcome_points_possible]).to eq "1.0"
          expect(csv[2][learning_outcome_mastery_score]).to eq @outcome.rubric_criterion[:mastery_points].to_s
          expect(csv[2][learning_outcome_mastered]).to eq "0" # 0 / 1 on quiz question
          expect(csv[2][learning_outcome_rating]).to eq "Rockin"
          expect(csv[2][learning_outcome_rating_points]).to eq "3.0"

          expect(csv[3][student_name]).to eq @user2.sortable_name
          expect(csv[3][assessment_title]).to eq @new_quiz.title
          expect(csv[3][assessment_type]).to eq "quiz"
          expect(csv[3][outcome]).to eq @outcome.short_description
          expect(csv[3][question]).to eq "Attempt 1 Question 2"
          expect(csv[3][course]).to eq @course1.name
          expect(csv[3][outcome_score]).to eq "2.0"
          expect(csv[3][learning_outcome_points_possible]).to eq "2.0"
          expect(csv[3][learning_outcome_mastery_score]).to eq @outcome.rubric_criterion[:mastery_points].to_s
          expect(csv[3][learning_outcome_mastered]).to eq "1" # 2 / 2 on quiz question
          expect(csv[3][learning_outcome_rating]).to eq "Rockin"
          expect(csv[3][learning_outcome_rating_points]).to eq "3.0"

          expect(csv[4][student_name]).to eq @user2.sortable_name
          expect(csv[4][assessment_title]).to eq @quiz.title
          expect(csv[4][assessment_type]).to eq "quiz"
          expect(csv[4][outcome]).to eq @quiz_outcome.short_description
          expect(csv[4][question]).to eq @q1.question_data["name"]
          expect(csv[4][question_id]).to eq @q1.assessment_question_id.to_s
          expect(csv[4][course]).to eq @course1.name
          expect(csv[4][outcome_score]).to eq "45.0"
          expect(csv[4][learning_outcome_points_possible]).to eq "45.0"
          expect(csv[4][learning_outcome_mastery_score]).to eq @quiz_outcome.rubric_criterion[:mastery_points].to_s
          expect(csv[4][learning_outcome_mastered]).to eq "1" # 45 / 45 on quiz question
          expect(csv[4][learning_outcome_rating]).to eq "Does Not Meet Expectations"
          expect(csv[4][learning_outcome_rating_points]).to eq "0"

          expect(csv[5][student_name]).to eq @user2.sortable_name
          expect(csv[5][assessment_title]).to eq @quiz.title
          expect(csv[5][assessment_type]).to eq "quiz"
          expect(csv[5][outcome]).to eq @quiz_outcome.short_description
          expect(csv[5][question]).to eq @q2.question_data["name"]
          expect(csv[5][question_id]).to eq @q2.assessment_question_id.to_s
          expect(csv[5][course]).to eq @course1.name
          expect(csv[5][outcome_score]).to eq "0.0"
          expect(csv[5][learning_outcome_points_possible]).to eq "50.0"
          expect(csv[5][learning_outcome_mastery_score]).to eq @quiz_outcome.rubric_criterion[:mastery_points].to_s
          expect(csv[5][learning_outcome_mastered]).to eq "0" # 0 / 50 on quiz question
          expect(csv[5][learning_outcome_rating]).to eq "Does Not Meet Expectations"
          expect(csv[5][learning_outcome_rating_points]).to eq "0"
        end

        it "returns empty report when no results from canvas and OS" do
          LearningOutcomeResult.delete_all
          LearningOutcomeQuestionResult.delete_all
          @root_account.set_feature_flag!(:outcome_service_results_to_canvas, "off")
          outcome_reports.outcome_results
          account_report.reload
          csv = parse_report(account_report, { order: "skip", header: false })

          expect(csv.length).to eq 1
          expect(csv[0][0]).to eq "No outcomes found"
        end

        it "returns empty report when no results from canvas and empty results from OS" do
          LearningOutcomeResult.delete_all
          LearningOutcomeQuestionResult.delete_all
          @root_account.set_feature_flag!(:outcome_service_results_to_canvas, "on")
          expect(outcome_reports).to receive(:get_lmgb_results)
            .with(@course1, assignment_ids, "canvas.assignment.quizzes", outcome_ids)
            .and_return([])

          outcome_reports.outcome_results
          account_report.reload
          csv = parse_report(account_report, { order: "skip", header: false })

          expect(csv.length).to eq 1
          expect(csv[0][0]).to eq "No outcomes found"
        end

        it "returns OS when no canvas results" do
          LearningOutcomeResult.delete_all
          LearningOutcomeQuestionResult.delete_all
          @root_account.set_feature_flag!(:outcome_service_results_to_canvas, "on")

          mock_results = mock_os_result(@user1, @outcome, @new_quiz, "2022-09-19T12:00:00.0Z")
          expect(outcome_reports).to receive(:get_lmgb_results)
            .with(@course1, assignment_ids, "canvas.assignment.quizzes", outcome_ids)
            .and_return(mock_results)

          outcome_reports.outcome_results
          account_report.reload
          csv = parse_report(account_report, { order: "skip", header: false })

          expect(csv.length).to eq 1
          expect(csv[0][student_name]).to eq @user1.sortable_name
          expect(csv[0][assessment_title]).to eq @new_quiz.title
          expect(csv[0][assessment_type]).to eq "quiz"
          expect(csv[0][outcome]).to eq @outcome.short_description
          expect(csv[0][question]).to be_nil
          expect(csv[0][course]).to eq @course1.name
        end
      end

      context "With Account Level Mastery" do
        before(:once) do
          user1_values[:outcome_result]
          @outcome_proficiency = OutcomeProficiency.new(id: 1,
                                                        root_account_id: @root_account.id,
                                                        context_type: "Account",
                                                        context: @root_account,
                                                        outcome_proficiency_ratings: [OutcomeProficiencyRating.new(
                                                          id: 1,
                                                          points: 5,
                                                          color: "3ADF00",
                                                          description: "High Rating",
                                                          mastery: false,
                                                          outcome_proficiency: @outcome_proficiency
                                                        ),
                                                                                      OutcomeProficiencyRating.new(
                                                                                        id: 2,
                                                                                        points: 3,
                                                                                        color: "FFFF00",
                                                                                        description: "Mastery Rating",
                                                                                        mastery: true,
                                                                                        outcome_proficiency: @outcome_proficiency
                                                                                      ),
                                                                                      OutcomeProficiencyRating.new(
                                                                                        id: 3,
                                                                                        points: 1,
                                                                                        color: "FF0000",
                                                                                        description: "Low Rating",
                                                                                        mastery: false,
                                                                                        outcome_proficiency: @outcome_proficiency
                                                                                      )])
          @root_account.outcome_proficiency = @outcome_proficiency
          @root_account.set_feature_flag!(:account_level_mastery_scales, "on")
        end

        it "operates as before when the feature flag is disabled" do
          @root_account.set_feature_flag!(:account_level_mastery_scales, "off")
          expect(report[0]["assessment type"]).to eq "quiz"
          expect(report[0]["learning outcome rating"]).to eq "Does Not Meet Expectations"
          expect(report[0]["learning outcome points possible"]).to eq "45.0"
        end

        it "runs the report and use the outcome proficiencies" do
          report[0]
          expect(report[0]["learning outcome rating"]).to eq "Low Rating"
          expect(report[1]["learning outcome rating"]).to eq "Low Rating"
          expect(report[2]["learning outcome rating"]).to eq "Mastery Rating"
        end

        it "uses the total percent to calculate the rating as opposed to score" do
          @outcome_proficiency.outcome_proficiency_ratings[0].points = 2
          @outcome_proficiency.outcome_proficiency_ratings[1].points = 1
          @outcome_proficiency.outcome_proficiency_ratings[2].points = 0
          @outcome_proficiency.save!
          expect(report[0]["learning outcome rating"]).to eq "Low Rating"
        end

        it "uses the score to create a ratio when calculating rating" do
          @outcome.learning_outcome_results[0].score = 3.0
          @outcome.learning_outcome_results[0].original_score = 3.0
          @outcome.learning_outcome_results[0].percent = 1.0
          @outcome.learning_outcome_results[0].save!
          @outcome_proficiency.outcome_proficiency_ratings[0].points = 50
          @outcome_proficiency.outcome_proficiency_ratings[1].points = 30
          @outcome_proficiency.outcome_proficiency_ratings[2].points = 10
          @outcome_proficiency.save!
          expect(report[0]["learning outcome rating"]).to eq "Low Rating"
          expect(report[1]["learning outcome rating"]).to eq "Low Rating"
          expect(report[2]["learning outcome rating"]).to eq "High Rating"
          expect(report[0]["learning outcome points possible"]).to eq "45.0"
          expect(report[2]["learning outcome points possible"]).to eq "50.0"
        end

        it "has no rating if the score and total_percent are nil" do
          @outcome.learning_outcome_results[0].score = nil
          @outcome.learning_outcome_results[0].original_score = nil
          @outcome.learning_outcome_results[0].percent = nil
          @outcome.learning_outcome_results[0].save!
          expect(report[0]["learning outcome rating"]).to eq "Low Rating"
          expect(report[1]["learning outcome rating"]).to eq "Low Rating"
          expect(report[2]["learning outcome rating"]).to be_nil
        end
      end

      context "With Course Level Mastery" do
        before(:once) do
          @outcome_proficiency = OutcomeProficiency.new(id: 1,
                                                        root_account_id: @root_account.id,
                                                        context_type: "Course",
                                                        context: @course1,
                                                        outcome_proficiency_ratings: [OutcomeProficiencyRating.new(
                                                          id: 1,
                                                          points: 5,
                                                          color: "3ADF00",
                                                          description: "High Rating",
                                                          mastery: false,
                                                          outcome_proficiency: @outcome_proficiency
                                                        ),
                                                                                      OutcomeProficiencyRating.new(
                                                                                        id: 2,
                                                                                        points: 3,
                                                                                        color: "FFFF00",
                                                                                        description: "Mastery Rating",
                                                                                        mastery: true,
                                                                                        outcome_proficiency: @outcome_proficiency
                                                                                      ),
                                                                                      OutcomeProficiencyRating.new(
                                                                                        id: 3,
                                                                                        points: 1,
                                                                                        color: "FF0000",
                                                                                        description: "Low Rating",
                                                                                        mastery: false,
                                                                                        outcome_proficiency: @outcome_proficiency
                                                                                      )])
          @course1.outcome_proficiency = @outcome_proficiency
          @root_account.set_feature_flag!(:account_level_mastery_scales, "on")
        end

        it "runs the report and use the course outcome proficiencies" do
          report[0]
          expect(report[0]["learning outcome rating"]).to eq "Low Rating"
          expect(report[1]["learning outcome rating"]).to eq "Low Rating"
          expect(report[2]["learning outcome rating"]).to eq "Mastery Rating"
          expect(report[0]["learning outcome points possible"]).to eq "45.0"
          expect(report[2]["learning outcome points possible"]).to eq "5.0"
        end
      end
    end
  end

  describe "common functionality" do
    let_once(:account_report) { AccountReport.new(report_type: "outcome_export_csv", account: @root_account, user: @user1) }
    let_once(:outcome_reports) { AccountReports::OutcomeReports.new(account_report) }

    it "doesn't load courses if account_level_mastery_scales feature is off" do
      outcome_reports.instance_variable_set(:@account_level_mastery_scales_enabled, false)
      row = { "course id" => @course1.id }
      expect(Course).not_to receive(:find)
      outcome_reports.send :add_outcomes_data, row
    end

    it "caches courses" do
      outcome_reports.instance_variable_set(:@account_level_mastery_scales_enabled, true)
      row = { "course id" => @course1.id }
      expect(Course).to receive(:find).with(@course1.id).and_call_original
      outcome_reports.send :add_outcomes_data, row
      expect(Course).not_to receive(:find)
      outcome_reports.send :add_outcomes_data, row
    end

    it "doesn't instantiate the entire scope" do
      scope = outcome_reports.send(:student_assignment_outcome_map_scope)
      expect(scope).not_to receive(:[])
      outcome_reports.send(:write_outcomes_report,
                           AccountReports::OutcomeReports.student_assignment_outcome_headers,
                           scope)
    end
  end

  describe "#canvas_next?" do
    let(:account_report) { AccountReport.new(report_type: "outcome_export_csv", account: @root_account, user: @user1) }
    let(:outcome_reports) { AccountReports::OutcomeReports.new(account_report) }
    let(:canvas) { { "student id" => 1, "course id" => 2, "learning outcome id" => 1 } }
    let(:os_scope) { [{ "student id" => 1, "course id" => 2, "learning outcome id" => 1 }, { "student id" => 2, "course id" => 3, "learning outcome id" => 1 }] }
    let(:os_index) { 0 }

    it "returns true if os_index is out of bounds" do
      expect(outcome_reports.send(:canvas_next?, canvas, os_scope, os_scope.length)).to be true
    end

    it "returns true if canvas[column] < os[column]" do
      canvas["student id"] = 0
      expect(outcome_reports.send(:canvas_next?, canvas, os_scope, os_index)).to be true
    end

    it "returns false if canvas[column] > os[column]" do
      canvas["student id"] = 3
      expect(outcome_reports.send(:canvas_next?, canvas, os_scope, os_index)).to be false
    end

    it "returns true if all columns are equal" do
      expect(outcome_reports.send(:canvas_next?, canvas, os_scope, os_index)).to be true
    end

    it "returns true if all columns are equal and os_index is within bounds" do
      os_index = 1
      expect(outcome_reports.send(:canvas_next?, canvas, os_scope, os_index)).to be true
    end
  end

  describe "write_outcomes_report" do
    let(:account_report) { AccountReport.new(report_type: "outcome_results_csv", account: @root_account, user: @user1) }
    let(:outcome_reports) { AccountReports::OutcomeReports.new(account_report) }
    let(:headers) { ["student name", "student id", "course id", "learning outcome id", "submission date"] }
    let(:config_options) { {} }
    let(:csv) { [] }
    let(:canvas_scope) do
      double("canvas_scope").tap do |scope|
        allow(scope).to receive(:find_each) do |&block|
          (1..3).each do |i|
<<<<<<< HEAD
            block.call(double(attributes: { "course id" => i, "assignment id" => i, "submission date" => i.days.from_now }))
=======
            record = double(attributes: {
                              "student id" => i,
                              "course id" => i,
                              "learning outcome id" => i,
                              "submission date" => Time.now.utc + i.days
                            })
            allow(record).to receive(:[]).with("student id").and_return(i)
            allow(record).to receive(:[]).with("course id").and_return(i)
            allow(record).to receive(:[]).with("learning outcome id").and_return(i)
            allow(record).to receive(:[]).with("submission date").and_return(Time.now.utc + i.days)
            block.call(record)
>>>>>>> 4b8c5dea
          end
        end
        except_scope = double("except_scope")
        allow(scope).to receive(:except).with(:select).and_return(except_scope)
        allow(except_scope).to receive(:count).and_return(1)
      end
    end

    def write_report(headers, _enable_i18n_features, _replica)
      csv_mock = []
      csv_mock << headers unless headers.nil?
      yield csv_mock if block_given?
      csv_mock
    end

    before do
      allow(outcome_reports).to receive(:write_report) do |headers, enable_i18n_features, replica, &block|
        csv_mock = write_report(headers, enable_i18n_features, replica, &block)
        csv.concat(csv_mock)
      end
      allow(GuardRail).to receive(:activate).with(:primary).and_yield
      allow(account_report).to receive(:update_attribute).with(:current_line, csv.length)
    end

<<<<<<< HEAD
    context "with improved_outcomes_report_generation OFF" do
      before do
        Account.site_admin.disable_feature!(:improved_outcomes_report_generation)
      end

      it "writes the report with the correct headers" do
        outcome_reports.send(:write_outcomes_report, headers, canvas_scope, config_options)
        expect(csv.first).to eq(headers)
      end

      it "post_process_record is not called if provided" do
        # Spy on the post_process_record method
        post_process_record_spy = spy

        # Replace the method in config_options with the spy
        config_options[:post_process_record] = post_process_record_spy

        # Execute the method
        outcome_reports.send(:write_outcomes_report, headers, canvas_scope, config_options)

        # Verify the spy was not called
        expect(post_process_record_spy).not_to have_received(:call)
      end

      it "Does not skip any record" do
        outcome_reports.send(:write_outcomes_report, headers, canvas_scope, config_options)
        expect(csv.length).to eq(4)
      end

      it "writes records from canvas_scope before os_scope by default" do
        # Assigning OS scope
        config_options[:new_quizzes_scope] = [{ "student name" => "OS John Doe", "course id" => 1, "assignment id" => 1, "submission date" => Time.zone.now }]

        # Execute the method
        outcome_reports.send(:write_outcomes_report, headers, canvas_scope, config_options)

        # All records should be present, record order should be Header, Canvas, OS, Canvas, ...
        expect(csv.length).to eq(5)
        # Canvas record #1
        expect(csv[1][0]).to be_nil
        expect(csv[1][1]).to eq(1)
        # OS record
        expect(csv[2]).to include("OS John Doe")
        # Canvas record #2
        expect(csv[3][0]).to be_nil
        expect(csv[3][1]).to eq(2)
      end

      it "writes a message if no records are found" do
        allow(canvas_scope).to receive(:find_each)
        allow(canvas_scope.except(:select)).to receive(:count).and_return(0)
        outcome_reports.send(:write_outcomes_report, headers, canvas_scope, config_options)
        expect(csv.last).to eq(["No outcomes found"])
      end
=======
    it "writes the report with the correct headers" do
      outcome_reports.send(:write_outcomes_report, headers, canvas_scope, config_options)
      expect(csv.first).to eq(headers)
>>>>>>> 4b8c5dea
    end

    it "Does not skip any record" do
      outcome_reports.send(:write_outcomes_report, headers, canvas_scope, config_options)
      expect(csv.length).to eq(4)
    end

<<<<<<< HEAD
      it "writes records from canvas_scope before os_scope by default" do
        # Assigning OS scope
        config_options[:new_quizzes_scope] = [{ "student name" => "OS John Doe", "course id" => 1, "assignment id" => 1, "submission date" => Time.zone.now }]

        # Execute the method
        outcome_reports.send(:write_outcomes_report, headers, canvas_scope, config_options)

        # All records should be present, record order should be Header, Canvas, OS, Canvas, ...
        expect(csv.length).to eq(5)
        # Canvas record #1
        expect(csv[1][0]).to be_nil
        expect(csv[1][1]).to eq(1)
        # OS record
        expect(csv[2]).to include("OS John Doe")
        # Canvas record #2
        expect(csv[3][0]).to be_nil
        expect(csv[3][1]).to eq(2)
      end
=======
    it "writes records from canvas_scope before os_scope by default" do
      # Assigning OS scope
      config_options[:new_quizzes_scope] = [{
        "student name" => "OS John Doe",
        "student id" => 1,
        "course id" => 1,
        "learning outcome id" => 1,
        "submission date" => Time.now.utc
      }]

      # Execute the method
      outcome_reports.send(:write_outcomes_report, headers, canvas_scope, config_options)

      # All records should be present, record order should be Header, Canvas, OS, Canvas, ...
      expect(csv.length).to eq(5)
      # Canvas record #1
      expect(csv[1][0]).to be_nil
      expect(csv[1][1]).to eq(1)
      # OS record
      expect(csv[2]).to include("OS John Doe")
      # Canvas record #2
      expect(csv[3][0]).to be_nil
      expect(csv[3][1]).to eq(2)
    end
>>>>>>> 4b8c5dea

    it "writes a message if no records are found" do
      allow(canvas_scope).to receive(:find_each)
      allow(canvas_scope.except(:select)).to receive(:count).and_return(0)
      outcome_reports.send(:write_outcomes_report, headers, canvas_scope, config_options)
      expect(csv.last).to eq(["No outcomes found"])
    end
  end
end<|MERGE_RESOLUTION|>--- conflicted
+++ resolved
@@ -1478,9 +1478,6 @@
       double("canvas_scope").tap do |scope|
         allow(scope).to receive(:find_each) do |&block|
           (1..3).each do |i|
-<<<<<<< HEAD
-            block.call(double(attributes: { "course id" => i, "assignment id" => i, "submission date" => i.days.from_now }))
-=======
             record = double(attributes: {
                               "student id" => i,
                               "course id" => i,
@@ -1492,7 +1489,6 @@
             allow(record).to receive(:[]).with("learning outcome id").and_return(i)
             allow(record).to receive(:[]).with("submission date").and_return(Time.now.utc + i.days)
             block.call(record)
->>>>>>> 4b8c5dea
           end
         end
         except_scope = double("except_scope")
@@ -1517,66 +1513,9 @@
       allow(account_report).to receive(:update_attribute).with(:current_line, csv.length)
     end
 
-<<<<<<< HEAD
-    context "with improved_outcomes_report_generation OFF" do
-      before do
-        Account.site_admin.disable_feature!(:improved_outcomes_report_generation)
-      end
-
-      it "writes the report with the correct headers" do
-        outcome_reports.send(:write_outcomes_report, headers, canvas_scope, config_options)
-        expect(csv.first).to eq(headers)
-      end
-
-      it "post_process_record is not called if provided" do
-        # Spy on the post_process_record method
-        post_process_record_spy = spy
-
-        # Replace the method in config_options with the spy
-        config_options[:post_process_record] = post_process_record_spy
-
-        # Execute the method
-        outcome_reports.send(:write_outcomes_report, headers, canvas_scope, config_options)
-
-        # Verify the spy was not called
-        expect(post_process_record_spy).not_to have_received(:call)
-      end
-
-      it "Does not skip any record" do
-        outcome_reports.send(:write_outcomes_report, headers, canvas_scope, config_options)
-        expect(csv.length).to eq(4)
-      end
-
-      it "writes records from canvas_scope before os_scope by default" do
-        # Assigning OS scope
-        config_options[:new_quizzes_scope] = [{ "student name" => "OS John Doe", "course id" => 1, "assignment id" => 1, "submission date" => Time.zone.now }]
-
-        # Execute the method
-        outcome_reports.send(:write_outcomes_report, headers, canvas_scope, config_options)
-
-        # All records should be present, record order should be Header, Canvas, OS, Canvas, ...
-        expect(csv.length).to eq(5)
-        # Canvas record #1
-        expect(csv[1][0]).to be_nil
-        expect(csv[1][1]).to eq(1)
-        # OS record
-        expect(csv[2]).to include("OS John Doe")
-        # Canvas record #2
-        expect(csv[3][0]).to be_nil
-        expect(csv[3][1]).to eq(2)
-      end
-
-      it "writes a message if no records are found" do
-        allow(canvas_scope).to receive(:find_each)
-        allow(canvas_scope.except(:select)).to receive(:count).and_return(0)
-        outcome_reports.send(:write_outcomes_report, headers, canvas_scope, config_options)
-        expect(csv.last).to eq(["No outcomes found"])
-      end
-=======
     it "writes the report with the correct headers" do
       outcome_reports.send(:write_outcomes_report, headers, canvas_scope, config_options)
       expect(csv.first).to eq(headers)
->>>>>>> 4b8c5dea
     end
 
     it "Does not skip any record" do
@@ -1584,26 +1523,6 @@
       expect(csv.length).to eq(4)
     end
 
-<<<<<<< HEAD
-      it "writes records from canvas_scope before os_scope by default" do
-        # Assigning OS scope
-        config_options[:new_quizzes_scope] = [{ "student name" => "OS John Doe", "course id" => 1, "assignment id" => 1, "submission date" => Time.zone.now }]
-
-        # Execute the method
-        outcome_reports.send(:write_outcomes_report, headers, canvas_scope, config_options)
-
-        # All records should be present, record order should be Header, Canvas, OS, Canvas, ...
-        expect(csv.length).to eq(5)
-        # Canvas record #1
-        expect(csv[1][0]).to be_nil
-        expect(csv[1][1]).to eq(1)
-        # OS record
-        expect(csv[2]).to include("OS John Doe")
-        # Canvas record #2
-        expect(csv[3][0]).to be_nil
-        expect(csv[3][1]).to eq(2)
-      end
-=======
     it "writes records from canvas_scope before os_scope by default" do
       # Assigning OS scope
       config_options[:new_quizzes_scope] = [{
@@ -1628,7 +1547,6 @@
       expect(csv[3][0]).to be_nil
       expect(csv[3][1]).to eq(2)
     end
->>>>>>> 4b8c5dea
 
     it "writes a message if no records are found" do
       allow(canvas_scope).to receive(:find_each)
