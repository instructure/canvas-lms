# frozen_string_literal: true

#
# Copyright (C) 2014 - present Instructure, Inc.
#
# This file is part of Canvas.
#
# Canvas is free software: you can redistribute it and/or modify it under
# the terms of the GNU Affero General Public License as published by the Free
# Software Foundation, version 3 of the License.
#
# Canvas is distributed in the hope that it will be useful, but WITHOUT ANY
# WARRANTY; without even the implied warranty of MERCHANTABILITY or FITNESS FOR
# A PARTICULAR PURPOSE. See the GNU Affero General Public License for more
# details.
#
# You should have received a copy of the GNU Affero General Public License along
# with this program. If not, see <http://www.gnu.org/licenses/>.

# SimplyVersioned 0.9.3
#
# Simple ActiveRecord versioning
# Copyright (c) 2007,2008 Matt Mower <self@mattmower.com>
# Released under the MIT license (see accompany MIT-LICENSE file)
#

require 'simply_versioned/gem_version'
require 'simply_versioned/version'

module SimplyVersioned

  class BadOptions < StandardError
    def initialize( keys )
      super( "Keys: #{keys.join( "," )} are not known by SimplyVersioned" )
    end
  end

  DEFAULTS = {
    :keep => nil,
    :automatic => true,
    :exclude => [],
    :explicit => false,
    # callbacks
    :when => nil,
    :on_create => nil,
    :on_update => nil,
    :on_load => nil
  }

  module ClassMethods

    # Marks this ActiveRecord model as being versioned. Calls to +create+ or +save+ will,
    # in future, create a series of associated Version instances that can be accessed via
    # the +versions+ association.
    #
    # Options:
    # +keep+ - specifies the number of old versions to keep (default = nil, never delete old versions)
    # +automatic+ - controls whether versions are created automatically (default = true, save versions)
    # +exclude+ - specify columns that will not be saved (default = [], save all columns)
    #
    # Additional INSTRUCTURE options:
    # +explicit+ - explicit versioning keeps the last version up to date,
    #              but doesn't automatically create new versions (default = false)
    # +when+ - callback to indicate whether an instance needs a version
    #          saved or not. if present, the model is passed to the
    #          callback which should return true or false, true indicating
    #          a version should be saved. if absent, versions are saved if
    #          any attribute other than updated_at is changed.
    # +on_create+ - callback to allow additional changes to a new version
    #               that's about to be saved.
    # +on_update+ - callback to allow additional changes to an updated (see
    #               +explicit+ parameter) version that's about to be saved.
    # +on_load+   - callback to allow processing or changes after loading
    #               (finding) the version from the database.
    #
    # To save the record without creating a version either set +versioning_enabled+ to false
    # on the model before calling save or, alternatively, use +without_versioning+ and save
    # the model from its block.
    #

    def simply_versioned( options = {} )
      bad_keys = options.keys - SimplyVersioned::DEFAULTS.keys
      raise SimplyVersioned::BadOptions.new( bad_keys ) unless bad_keys.empty?

      options.reverse_merge!(DEFAULTS)
      options[:exclude] = Array( options[ :exclude ] ).map( &:to_s )

      has_many :versions, -> { order('number DESC') }, as: :versionable,
               dependent: :destroy,
               inverse_of: :versionable, extend: VersionsProxyMethods
      # INSTRUCTURE: Added to allow quick access to the most recent version
      # See 'current_version' below for the common use of current_version_unidirectional
      has_one :current_version_unidirectional, -> { order('number DESC') }, class_name: 'Version', as: :versionable
      # INSTRUCTURE: Lets us ignore certain things when deciding whether to store a new version
      before_save :check_if_changes_are_worth_versioning
      after_save :simply_versioned_create_version

      cattr_accessor :simply_versioned_options
      self.simply_versioned_options = options

      class_eval do
        def versioning_enabled=( enabled )
          self.instance_variable_set( :@simply_versioned_enabled, enabled )
        end

        def versioning_enabled?
          enabled = self.instance_variable_get( :@simply_versioned_enabled )
          if enabled.nil?
            enabled = self.instance_variable_set( :@simply_versioned_enabled, self.simply_versioned_options[:automatic] )
          end
          enabled
        end
      end
    end

  end

  # Methods that will be defined on the ActiveRecord model being versioned
  module InstanceMethods

    # Revert the attributes of this model to their values as of an earlier version.
    #
    # Pass either a Version instance or a version number.
    #
    # options:
    # +except+ specify a list of attributes that are not restored (default: created_at, updated_at)
    #
    def revert_to_version( version, options = {} )
      options.reverse_merge!({
        :except => [:created_at,:updated_at]
      })

      version = if version.kind_of?( Version )
        version
      elsif version.kind_of?( Integer )
        self.versions.where(number: version).first
      end

      raise "Invalid version (#{version.inspect}) specified!" unless version

      options[:except] = options[:except].map( &:to_s )

      self.update( YAML::load( version.yaml ).except( *options[:except] ) )
    end

    # Invoke the supplied block passing the receiver as the sole block argument with
    # versioning enabled or disabled depending upon the value of the +enabled+ parameter
    # for the duration of the block.
    def with_versioning( enabled = true)
      versioning_was_enabled = self.versioning_enabled?
      explicit_versioning_was_enabled = @simply_versioned_explicit_enabled
      explicit_enabled = false
      if enabled.is_a?(Hash)
        opts = enabled
        enabled = true
        explicit_enabled = true if opts[:explicit]
      end
      self.versioning_enabled = enabled
      @simply_versioned_explicit_enabled = explicit_enabled
      # INSTRUCTURE: always create a version if explicitly told to do so
      @versioning_explicitly_enabled = enabled == true
      begin
        yield self
      ensure
        @versioning_explicitly_enabled = nil
        self.versioning_enabled = versioning_was_enabled
        @simply_versioned_explicit_enabled = explicit_versioning_was_enabled
      end
    end

    def without_versioning(&block)
      with_versioning(false, &block)
    end

    def unversioned?
      self.versions.nil? || !self.versions.exists?
    end

    def versioned?
      !unversioned?
    end

    # INSTRUCTURE: Added to allow model instances pulled out
    # of versions to still know their version number
    def force_version_number(number)
      @simply_versioned_version_number = number
    end
    attr_accessor :simply_versioned_version_model

    def version_number
      if @simply_versioned_version_number
        @simply_versioned_version_number
      elsif @preloaded_current_version_number
        @preloaded_current_version_number
      else
        self.versions.maximum(:number) || 0
      end
    end

    def current_version?
      !@simply_versioned_version_number
    end

    # Create a bi-directional current_version association so we don't need
    # to reload the 'versionable' object each time we access the model
    def current_version
      current_version_unidirectional.tap do |version|
        version.versionable = self
      end
    end

    protected

    # INSTRUCTURE: If defined on a method, allow a check
    # on the before_save to see if the changes are worth
    # creating a new version for
    def check_if_changes_are_worth_versioning
      @changes_are_worth_versioning = simply_versioned_options[:when] ?
        simply_versioned_options[:when].call(self) :
        (self.changes.keys.map(&:to_s) - simply_versioned_options[:exclude] - ["updated_at"]).present?
      true
    end

    def simply_versioned_create_version
      if self.versioning_enabled?
        # INSTRUCTURE
        if @versioning_explicitly_enabled || @changes_are_worth_versioning
          @changes_are_worth_versioning = nil
          if simply_versioned_options[:explicit] && !@simply_versioned_explicit_enabled && versioned?
            version = self.versions.current
            version.yaml = self.attributes.except( *simply_versioned_options[:exclude] ).to_yaml
            if version.save
              simply_versioned_options[:on_update].try(:call, self, version)
            end
          else
            version = self.versions.create( :yaml => self.attributes.except( *simply_versioned_options[:exclude] ).to_yaml )
            if version.valid?
              simply_versioned_options[:on_create].try(:call, self, version)
              self.versions.clean_old_versions( simply_versioned_options[:keep].to_i ) if simply_versioned_options[:keep]
            end
          end
        end
      end
      true
    end

  end

  module VersionsProxyMethods
    # Anything that returns a Version should have its versionable pre-
    # populated. This is basically a way of getting around the fact that
    # ActiveRecord doesn't have a polymorphic :inverse_of option.
    def method_missing(method, *a, &b)
      case method
      when :minimum, :maximum, :exists?, :all, :find_all, :each then
        populate_versionables(super)
      when :find then
        case a.first
        when :all          then populate_versionables(super)
        when :first, :last then populate_versionable(super)
        else super
        end
      else
        super
      end
    end

    def populate_versionables(versions)
      versions.each{ |v| populate_versionable(v) } if versions.is_a?(Array)
      versions
    end

    def populate_versionable(version)
      if version && !version.frozen?
        version.versionable = proxy_association.owner
      end
      version
    end

    # Get the Version instance corresponding to this models for the specified version number.
    def get_version( number )
      populate_versionable where(number: number).first
    end
    alias_method :get, :get_version

    # Get the first Version corresponding to this model.
    def first_version
      populate_versionable reorder( 'number ASC' ).limit(1).to_a.first
    end
    alias_method :first, :first_version

    # Get the current Version corresponding to this model.
    def current_version
      populate_versionable reorder( 'number DESC' ).limit(1).to_a.first
    end
    alias_method :current, :current_version

    # If the model instance has more versions than the limit specified, delete all excess older versions.
    def clean_old_versions( versions_to_keep )
      where( 'number <= ?', self.maximum( :number ) - versions_to_keep ).each do |version|
        version.destroy
      end
    end
    alias_method :purge, :clean_old_versions

    # Return the Version for this model with the next higher version
    def next_version( number )
      populate_versionable reorder( 'number ASC' ).where( "number > ?", number ).limit(1).to_a.first
    end
    alias_method :next, :next_version

    # Return the Version for this model with the next lower version
    def previous_version(number = nil)
      versions = reorder('number DESC')
      versions = versions.where("number <= ?", number) if number
      versions = versions.limit(2).to_a
      populate_versionable versions.last if versions.length == 2
    end
    alias_method :previous, :previous_version
  end

  def self.included( receiver )
    receiver.extend         ClassMethods
    receiver.send :include, InstanceMethods
  end
end

<<<<<<< HEAD
ActiveRecord::Base.send( :include, SimplyVersioned )
=======
ActiveRecord::Base.include SimplyVersioned
>>>>>>> 2d51e8e7
<|MERGE_RESOLUTION|>--- conflicted
+++ resolved
@@ -28,10 +28,9 @@
 require 'simply_versioned/version'
 
 module SimplyVersioned
-
   class BadOptions < StandardError
-    def initialize( keys )
-      super( "Keys: #{keys.join( "," )} are not known by SimplyVersioned" )
+    def initialize(keys)
+      super("Keys: #{keys.join(",")} are not known by SimplyVersioned")
     end
   end
 
@@ -48,7 +47,6 @@
   }
 
   module ClassMethods
-
     # Marks this ActiveRecord model as being versioned. Calls to +create+ or +save+ will,
     # in future, create a series of associated Version instances that can be accessed via
     # the +versions+ association.
@@ -78,16 +76,16 @@
     # the model from its block.
     #
 
-    def simply_versioned( options = {} )
+    def simply_versioned(options = {})
       bad_keys = options.keys - SimplyVersioned::DEFAULTS.keys
-      raise SimplyVersioned::BadOptions.new( bad_keys ) unless bad_keys.empty?
+      raise SimplyVersioned::BadOptions.new(bad_keys) unless bad_keys.empty?
 
       options.reverse_merge!(DEFAULTS)
-      options[:exclude] = Array( options[ :exclude ] ).map( &:to_s )
+      options[:exclude] = Array(options[:exclude]).map(&:to_s)
 
       has_many :versions, -> { order('number DESC') }, as: :versionable,
-               dependent: :destroy,
-               inverse_of: :versionable, extend: VersionsProxyMethods
+                                                       dependent: :destroy,
+                                                       inverse_of: :versionable, extend: VersionsProxyMethods
       # INSTRUCTURE: Added to allow quick access to the most recent version
       # See 'current_version' below for the common use of current_version_unidirectional
       has_one :current_version_unidirectional, -> { order('number DESC') }, class_name: 'Version', as: :versionable
@@ -99,25 +97,23 @@
       self.simply_versioned_options = options
 
       class_eval do
-        def versioning_enabled=( enabled )
-          self.instance_variable_set( :@simply_versioned_enabled, enabled )
+        def versioning_enabled=(enabled)
+          self.instance_variable_set(:@simply_versioned_enabled, enabled)
         end
 
         def versioning_enabled?
-          enabled = self.instance_variable_get( :@simply_versioned_enabled )
+          enabled = self.instance_variable_get(:@simply_versioned_enabled)
           if enabled.nil?
-            enabled = self.instance_variable_set( :@simply_versioned_enabled, self.simply_versioned_options[:automatic] )
+            enabled = self.instance_variable_set(:@simply_versioned_enabled, self.simply_versioned_options[:automatic])
           end
           enabled
         end
       end
     end
-
   end
 
   # Methods that will be defined on the ActiveRecord model being versioned
   module InstanceMethods
-
     # Revert the attributes of this model to their values as of an earlier version.
     #
     # Pass either a Version instance or a version number.
@@ -125,28 +121,28 @@
     # options:
     # +except+ specify a list of attributes that are not restored (default: created_at, updated_at)
     #
-    def revert_to_version( version, options = {} )
+    def revert_to_version(version, options = {})
       options.reverse_merge!({
-        :except => [:created_at,:updated_at]
-      })
-
-      version = if version.kind_of?( Version )
-        version
-      elsif version.kind_of?( Integer )
-        self.versions.where(number: version).first
-      end
+                               :except => [:created_at, :updated_at]
+                             })
+
+      version = if version.kind_of?(Version)
+                  version
+                elsif version.kind_of?(Integer)
+                  self.versions.where(number: version).first
+                end
 
       raise "Invalid version (#{version.inspect}) specified!" unless version
 
-      options[:except] = options[:except].map( &:to_s )
-
-      self.update( YAML::load( version.yaml ).except( *options[:except] ) )
+      options[:except] = options[:except].map(&:to_s)
+
+      self.update(YAML::load(version.yaml).except(*options[:except]))
     end
 
     # Invoke the supplied block passing the receiver as the sole block argument with
     # versioning enabled or disabled depending upon the value of the +enabled+ parameter
     # for the duration of the block.
-    def with_versioning( enabled = true)
+    def with_versioning(enabled = true)
       versioning_was_enabled = self.versioning_enabled?
       explicit_versioning_was_enabled = @simply_versioned_explicit_enabled
       explicit_enabled = false
@@ -228,22 +224,21 @@
           @changes_are_worth_versioning = nil
           if simply_versioned_options[:explicit] && !@simply_versioned_explicit_enabled && versioned?
             version = self.versions.current
-            version.yaml = self.attributes.except( *simply_versioned_options[:exclude] ).to_yaml
+            version.yaml = self.attributes.except(*simply_versioned_options[:exclude]).to_yaml
             if version.save
               simply_versioned_options[:on_update].try(:call, self, version)
             end
           else
-            version = self.versions.create( :yaml => self.attributes.except( *simply_versioned_options[:exclude] ).to_yaml )
+            version = self.versions.create(:yaml => self.attributes.except(*simply_versioned_options[:exclude]).to_yaml)
             if version.valid?
               simply_versioned_options[:on_create].try(:call, self, version)
-              self.versions.clean_old_versions( simply_versioned_options[:keep].to_i ) if simply_versioned_options[:keep]
+              self.versions.clean_old_versions(simply_versioned_options[:keep].to_i) if simply_versioned_options[:keep]
             end
           end
         end
       end
       true
     end
-
   end
 
   module VersionsProxyMethods
@@ -266,7 +261,7 @@
     end
 
     def populate_versionables(versions)
-      versions.each{ |v| populate_versionable(v) } if versions.is_a?(Array)
+      versions.each { |v| populate_versionable(v) } if versions.is_a?(Array)
       versions
     end
 
@@ -278,34 +273,34 @@
     end
 
     # Get the Version instance corresponding to this models for the specified version number.
-    def get_version( number )
+    def get_version(number)
       populate_versionable where(number: number).first
     end
     alias_method :get, :get_version
 
     # Get the first Version corresponding to this model.
     def first_version
-      populate_versionable reorder( 'number ASC' ).limit(1).to_a.first
+      populate_versionable reorder('number ASC').limit(1).to_a.first
     end
     alias_method :first, :first_version
 
     # Get the current Version corresponding to this model.
     def current_version
-      populate_versionable reorder( 'number DESC' ).limit(1).to_a.first
+      populate_versionable reorder('number DESC').limit(1).to_a.first
     end
     alias_method :current, :current_version
 
     # If the model instance has more versions than the limit specified, delete all excess older versions.
-    def clean_old_versions( versions_to_keep )
-      where( 'number <= ?', self.maximum( :number ) - versions_to_keep ).each do |version|
+    def clean_old_versions(versions_to_keep)
+      where('number <= ?', self.maximum(:number) - versions_to_keep).each do |version|
         version.destroy
       end
     end
     alias_method :purge, :clean_old_versions
 
     # Return the Version for this model with the next higher version
-    def next_version( number )
-      populate_versionable reorder( 'number ASC' ).where( "number > ?", number ).limit(1).to_a.first
+    def next_version(number)
+      populate_versionable reorder('number ASC').where("number > ?", number).limit(1).to_a.first
     end
     alias_method :next, :next_version
 
@@ -319,14 +314,10 @@
     alias_method :previous, :previous_version
   end
 
-  def self.included( receiver )
+  def self.included(receiver)
     receiver.extend         ClassMethods
     receiver.send :include, InstanceMethods
   end
 end
 
-<<<<<<< HEAD
-ActiveRecord::Base.send( :include, SimplyVersioned )
-=======
-ActiveRecord::Base.include SimplyVersioned
->>>>>>> 2d51e8e7
+ActiveRecord::Base.include SimplyVersioned