$:.push File.expand_path("../lib", __FILE__)

# Maintain your gem's version:
require "moodle_importer/version"

# Describe your gem and declare its dependencies:
Gem::Specification.new do |s|
  s.name        = "moodle_importer"
  s.version     = Moodle::VERSION
  s.authors     = ["August Thornton"]
  s.email       = ["august@instructure.com"]
  s.homepage    = "http://www.instructure.com"
  s.summary     = "%w{Account Course}"
  s.description = "This enables importing Moodle 1.9 and 2.x .zip/.mbz files to Canvas."

  s.files = Dir["{lib}/**/*"]
  s.test_files = Dir["spec_canvas/**/*"]

  s.add_dependency "rails", ">= 3.2", "< 4.2"
<<<<<<< HEAD
  s.add_dependency "moodle2cc", "0.2.21"
=======
  s.add_dependency "moodle2cc", "0.2.24"
>>>>>>> 6c5175d2
  s.add_dependency "thor", "0.18.1"
end<|MERGE_RESOLUTION|>--- conflicted
+++ resolved
@@ -17,10 +17,6 @@
   s.test_files = Dir["spec_canvas/**/*"]
 
   s.add_dependency "rails", ">= 3.2", "< 4.2"
-<<<<<<< HEAD
-  s.add_dependency "moodle2cc", "0.2.21"
-=======
   s.add_dependency "moodle2cc", "0.2.24"
->>>>>>> 6c5175d2
   s.add_dependency "thor", "0.18.1"
 end