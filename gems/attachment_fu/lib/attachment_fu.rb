--- conflicted
+++ resolved
@@ -60,6 +60,7 @@
   mattr_writer :tempfile_path
 
   class ThumbnailError < StandardError;  end
+
   class AttachmentError < StandardError; end
 
   module ActMethods
@@ -120,7 +121,7 @@
       if attachment_options[:path_prefix].nil?
         attachment_options[:path_prefix] = attachment_options[:storage] == :s3 ? table_name : File.join("public", table_name)
       end
-      attachment_options[:path_prefix]   = attachment_options[:path_prefix][1..-1] if options[:path_prefix].first == '/'
+      attachment_options[:path_prefix] = attachment_options[:path_prefix][1..-1] if options[:path_prefix].first == '/'
 
       with_options :foreign_key => 'parent_id' do |m|
         m.has_many   :thumbnails, :class_name => "::#{attachment_options[:thumbnail_class]}"
@@ -157,7 +158,7 @@
       end unless parent_options[:processor] # Don't let child override processor
     end
 
-    def load_related_exception?(e) #:nodoc: implementation specific
+    def load_related_exception?(e) # :nodoc: implementation specific
       case
       when e.kind_of?(LoadError), e.kind_of?(MissingSourceFile), $!.class.name == "CompilationError"
         # We can't rescue CompilationError directly, as it is part of the RubyInline library.
@@ -203,7 +204,7 @@
 
     # Copies the given file path to a new tempfile, returning the closed tempfile.
     def copy_to_temp_file(file, temp_base_name)
-      Tempfile.new(['',temp_base_name], AttachmentFu.tempfile_path).tap do |tmp|
+      Tempfile.new(['', temp_base_name], AttachmentFu.tempfile_path).tap do |tmp|
         tmp.close
         FileUtils.cp file, tmp.path
       end
@@ -211,7 +212,7 @@
 
     # Writes the given data to a new tempfile, returning the closed tempfile.
     def write_to_temp_file(data, temp_base_name)
-      Tempfile.new(['',temp_base_name], AttachmentFu.tempfile_path).tap do |tmp|
+      Tempfile.new(['', temp_base_name], AttachmentFu.tempfile_path).tap do |tmp|
         tmp.binmode
         tmp.write data
         tmp.close
@@ -248,6 +249,7 @@
     # Gets the thumbnail name for a filename.  'foo.jpg' becomes 'foo_thumbnail.jpg'
     def thumbnail_name_for(thumbnail = nil)
       return filename if thumbnail.blank?
+
       ext = nil
       basename = filename.gsub(/\.\w+$/) do |s|
         ext = s; ''
@@ -266,9 +268,9 @@
       thumbnailable? || raise(ThumbnailError.new("Can't create a thumbnail if the content type is not an image or there is no parent_id column"))
       find_or_initialize_thumbnail(file_name_suffix).tap do |thumb|
         thumb.attributes = {
-          :content_type             => content_type,
-          :filename                 => thumbnail_name_for(file_name_suffix),
-          :temp_path                => temp_file,
+          :content_type => content_type,
+          :filename => thumbnail_name_for(file_name_suffix),
+          :temp_path => temp_file,
           :thumbnail_resize_options => size
         }
         if thumb.valid?
@@ -281,6 +283,7 @@
     def create_thumbnail_size(target_size)
       actual_size = self.attachment_options[:thumbnails][target_size]
       raise "this class doesn't have a thubnail size for #{target_size}" if actual_size.nil?
+
       begin
         tmp = self.create_temp_file
         res = self.create_or_update_thumbnail(tmp, target_size.to_s, actual_size)
@@ -316,6 +319,7 @@
         if self.root_attachment_id && self.new_record?
           return false
         end
+
         self.filename && File.file?(temp_path.to_s)
       else
         File.file?(temp_path.to_s)
@@ -339,6 +343,7 @@
     def uploaded_data=(file_data)
       if self.is_a?(Attachment)
         return nil if file_data.nil? || (file_data.respond_to?(:size) && file_data.size == 0)
+
         # glean information from the file handle
         self.content_type = detect_mimetype(file_data)
         self.filename     = file_data.original_filename if respond_to?(:filename) && file_data.respond_to?(:original_filename)
@@ -381,7 +386,7 @@
           end
         end
         self.md5 = read_bytes ? digest.hexdigest : nil
-        if existing_attachment = find_existing_attachment_for_md5
+        if (existing_attachment = find_existing_attachment_for_md5)
           self.temp_path = nil if respond_to?(:temp_path=)
           self.temp_data = nil if respond_to?(:temp_data=)
           write_attribute(:filename, nil) if respond_to?(:filename=)
@@ -390,6 +395,7 @@
         file_data
       else
         return nil if file_data.nil? || file_data.size == 0
+
         self.content_type = file_data.content_type
         self.filename     = file_data.original_filename if respond_to?(:filename)
         unless file_data.respond_to?(:path)
@@ -486,27 +492,7 @@
     end
 
     protected
-      # Generates a unique filename for a Tempfile.
-      def random_tempfile_filename
-        "#{rand Time.now.to_i}#{filename && filename.last(50) || 'attachment'}"
-      end
-
-<<<<<<< HEAD
-      def sanitize_filename(filename)
-        filename.strip.tap do |name|
-          # NOTE: File.basename doesn't work right with Windows paths on Unix
-          # get only the filename, not the whole path
-          name.gsub! /^.*(\\|\/)/, ''
-
-          # Finally, replace all non alphanumeric, underscore or periods with underscore
-          name.gsub! /[^\w\.\-]/, '_'
-        end
-      end
-
-      # before_validation callback.
-      def set_size_from_temp_path
-        self.size = File.size(temp_path) if save_attachment?
-=======
+
     # Generates a unique filename for a Tempfile.
     def random_tempfile_filename
       "#{rand Time.now.to_i}#{(filename && filename.last(50)) || 'attachment'}"
@@ -520,85 +506,90 @@
 
         # Finally, replace all non alphanumeric, underscore or periods with underscore
         name.gsub!(/[^\w\.\-]/, '_')
->>>>>>> 2d51e8e7
-      end
-
-      # validates the size and content_type attributes according to the current model's options
-      def attachment_attributes_valid?
-        [:size, :content_type].each do |attr_name|
-          enum = attachment_options[attr_name]
-          errors.add attr_name, ActiveRecord::Errors.default_error_messages[:inclusion] unless enum.nil? || enum.include?(send(attr_name))
-        end
-      end
-
-      # Initializes a new thumbnail with the given suffix.
-      def find_or_initialize_thumbnail(file_name_suffix)
-        scope = thumbnail_class.where(thumbnail: file_name_suffix.to_s)
-        scope = scope.where(parent_id: id) if respond_to?(:parent_id)
-        scope.first_or_initialize
-      end
-
-      # Stub for a #process_attachment method in a processor
-      def process_attachment
-        @saved_attachment = save_attachment?
-        run_before_attachment_saved if @saved_attachment && self.respond_to?(:run_before_attachment_saved)
-        @saved_attachment
-      end
-
-      # Cleans up after processing.  Thumbnails are created, the attachment is stored to the backend, and the temp_paths are cleared.
-      def after_process_attachment
-        if @saved_attachment
-          # # INSTRUCTURE I (ryan shaw) commented these next lines out so that the thumbnailing does not happen syncronisly as part of the request.
-          # # we are going to do the same thing as delayed_jobs
-          # if respond_to?(:process_attachment) && thumbnailable? && !attachment_options[:thumbnails].blank? && parent_id.nil?
-          #   temp_file = temp_path || create_temp_file
-          #   attachment_options[:thumbnails].each { |suffix, size| create_or_update_thumbnail(temp_file, suffix, *size) }
-          # end
-
-          # In normal attachment upload usage, the only transaction we should
-          # be inside is the AR#save transaction. If that's the case, defer
-          # the upload and callbacks until after the transaction commits. If
-          # the upload fails, that will leave this attachment in an
-          # unattached state, but that's already the case in other error
-          # situations as well.
-          #
-          # If there is no transaction, or more than one transaction, then
-          # just upload immediately. This can happen if
-          # after_process_attachment is called directly, or if we're inside
-          # an rspec test run (which is wrapped in an outer transaction).
-          # It can also happen if somebody explicitly uploads file data
-          # inside a .transaction block, which we normally shouldn't do.
-          save_and_callbacks = proc do
-            save_to_storage
-            @temp_paths.clear
-            @saved_attachment = nil
-            run_after_attachment_saved if self.respond_to?(:run_after_attachment_saved)
-            run_callbacks(:save_and_attachment_processing)
-          end
-
-          if Rails.env.test?
-            save_and_callbacks.call()
-          else
-            self.class.connection.after_transaction_commit(&save_and_callbacks)
-          end
+      end
+    end
+
+    # before_validation callback.
+    def set_size_from_temp_path
+      self.size = File.size(temp_path) if save_attachment?
+    end
+
+    # validates the size and content_type attributes according to the current model's options
+    def attachment_attributes_valid?
+      [:size, :content_type].each do |attr_name|
+        enum = attachment_options[attr_name]
+        errors.add attr_name, ActiveRecord::Errors.default_error_messages[:inclusion] unless enum.nil? || enum.include?(send(attr_name))
+      end
+    end
+
+    # Initializes a new thumbnail with the given suffix.
+    def find_or_initialize_thumbnail(file_name_suffix)
+      scope = thumbnail_class.where(thumbnail: file_name_suffix.to_s)
+      scope = scope.where(parent_id: id) if respond_to?(:parent_id)
+      scope.first_or_initialize
+    end
+
+    # Stub for a #process_attachment method in a processor
+    def process_attachment
+      @saved_attachment = save_attachment?
+      run_before_attachment_saved if @saved_attachment && self.respond_to?(:run_before_attachment_saved)
+      @saved_attachment
+    end
+
+    # Cleans up after processing.  Thumbnails are created, the attachment is stored to the backend, and the temp_paths are cleared.
+    def after_process_attachment
+      if @saved_attachment
+        # # INSTRUCTURE I (ryan shaw) commented these next lines out so that the thumbnailing does not happen syncronisly as part of the request.
+        # # we are going to do the same thing as delayed_jobs
+        # if respond_to?(:process_attachment) && thumbnailable? && !attachment_options[:thumbnails].blank? && parent_id.nil?
+        #   temp_file = temp_path || create_temp_file
+        #   attachment_options[:thumbnails].each { |suffix, size| create_or_update_thumbnail(temp_file, suffix, *size) }
+        # end
+
+        # In normal attachment upload usage, the only transaction we should
+        # be inside is the AR#save transaction. If that's the case, defer
+        # the upload and callbacks until after the transaction commits. If
+        # the upload fails, that will leave this attachment in an
+        # unattached state, but that's already the case in other error
+        # situations as well.
+        #
+        # If there is no transaction, or more than one transaction, then
+        # just upload immediately. This can happen if
+        # after_process_attachment is called directly, or if we're inside
+        # an rspec test run (which is wrapped in an outer transaction).
+        # It can also happen if somebody explicitly uploads file data
+        # inside a .transaction block, which we normally shouldn't do.
+        save_and_callbacks = proc do
+          save_to_storage
+          @temp_paths.clear
+          @saved_attachment = nil
+          run_after_attachment_saved if self.respond_to?(:run_after_attachment_saved)
+          run_callbacks(:save_and_attachment_processing)
+        end
+
+        if Rails.env.test?
+          save_and_callbacks.call()
         else
-          run_callbacks(:save_and_attachment_processing)
-        end
-      end
-
-      # Resizes the given processed img object with either the attachment resize options or the thumbnail resize options.
-      def resize_image_or_thumbnail!(img)
-        if (!respond_to?(:parent_id) || parent_id.nil?) && attachment_options[:resize_to] # parent image
-          resize_image(img, attachment_options[:resize_to])
-        elsif thumbnail_resize_options # thumbnail
-          resize_image(img, thumbnail_resize_options)
-        end
-      end
-
-      # Removes the thumbnails for the attachment, if it has any
-      def destroy_thumbnails
-        self.thumbnails.each { |thumbnail| thumbnail.destroy } if thumbnailable?
-      end
+          self.class.connection.after_transaction_commit(&save_and_callbacks)
+        end
+      else
+        run_callbacks(:save_and_attachment_processing)
+      end
+    end
+
+    # Resizes the given processed img object with either the attachment resize options or the thumbnail resize options.
+    def resize_image_or_thumbnail!(img)
+      if (!respond_to?(:parent_id) || parent_id.nil?) && attachment_options[:resize_to] # parent image
+        resize_image(img, attachment_options[:resize_to])
+      elsif thumbnail_resize_options # thumbnail
+        resize_image(img, thumbnail_resize_options)
+      end
+    end
+
+    # Removes the thumbnails for the attachment, if it has any
+    def destroy_thumbnails
+      self.thumbnails.each { |thumbnail| thumbnail.destroy } if thumbnailable?
+    end
   end
 end
 
