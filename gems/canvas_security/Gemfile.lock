--- conflicted
+++ resolved
@@ -112,11 +112,7 @@
       fugit (~> 1.3)
       railties (>= 6.0)
     io-console (0.7.1)
-<<<<<<< HEAD
-    irb (1.10.1)
-=======
     irb (1.11.1)
->>>>>>> cdbe51e4
       rdoc
       reline (>= 0.4.2)
     json-jwt (1.16.3)
@@ -170,11 +166,7 @@
       psych (>= 4.0.0)
     redis (5.0.8)
       redis-client (>= 0.17.0)
-<<<<<<< HEAD
-    redis-client (0.19.0)
-=======
     redis-client (0.19.1)
->>>>>>> cdbe51e4
       connection_pool
     redis-cluster-client (0.7.5)
       redis-client (~> 0.12)
