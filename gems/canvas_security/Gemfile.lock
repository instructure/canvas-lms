PATH
  remote: ..
  specs:
    canvas_cache (0.1.0)
      activesupport
      config_file
      digest-murmurhash (>= 1.1.0)
      guardrail (>= 2.0.0)
      redis (~> 5.0)
      redis-clustering (~> 5.0)
      redis-scripting (>= 1.0.0)
    canvas_errors (0.1.0)
      activesupport
      code_ownership
      inst-jobs
    config_file (0.1.0)
      railties (>= 5.0)
    dynamic_settings (0.1.0)
      activesupport (>= 5.0)
      config_file
      diplomat (>= 2.5.1)
      logger (~> 1.5)
      railties

PATH
  remote: .
  specs:
    canvas_security (0.1.0)
      activesupport
      canvas_cache
      canvas_errors
      dynamic_settings
      json-jwt

GEM
  remote: https://rubygems.org/
  specs:
    actionpack (8.0.3)
      actionview (= 8.0.3)
      activesupport (= 8.0.3)
      nokogiri (>= 1.8.5)
      rack (>= 2.2.4)
      rack-session (>= 1.0.1)
      rack-test (>= 0.6.3)
      rails-dom-testing (~> 2.2)
      rails-html-sanitizer (~> 1.6)
      useragent (~> 0.16)
    actionview (8.0.3)
      activesupport (= 8.0.3)
      builder (~> 3.1)
      erubi (~> 1.11)
      rails-dom-testing (~> 2.2)
      rails-html-sanitizer (~> 1.6)
    activemodel (8.0.3)
      activesupport (= 8.0.3)
    activerecord (8.0.3)
      activemodel (= 8.0.3)
      activesupport (= 8.0.3)
      timeout (>= 0.4.0)
    activerecord-pg-extensions (0.6.0)
      activerecord (>= 7.0, < 8.1)
      railties (>= 7.0, < 8.1)
    activesupport (8.0.3)
      base64
      benchmark (>= 0.3)
      bigdecimal
      concurrent-ruby (~> 1.0, >= 1.3.1)
      connection_pool (>= 2.2.5)
      drb
      i18n (>= 1.6, < 2)
      logger (>= 1.4.2)
      minitest (>= 5.1)
      securerandom (>= 0.3)
      tzinfo (~> 2.0, >= 2.0.5)
      uri (>= 0.13.1)
    aes_key_wrap (1.1.0)
    after_transaction_commit (2.2.2)
      activerecord (>= 5.2)
    base64 (0.3.0)
    benchmark (0.4.1)
<<<<<<< HEAD
    bigdecimal (3.2.3)
=======
    bigdecimal (3.3.1)
>>>>>>> 8d1d98d9
    bindata (2.5.1)
    builder (3.3.0)
    code_ownership (1.39.0)
      code_teams (~> 1.0)
      packs-specification
      sorbet-runtime (>= 0.5.11249)
    code_teams (1.1.0)
      sorbet-runtime
    concurrent-ruby (1.3.5)
    connection_pool (2.5.4)
    crass (1.0.6)
    date (3.4.1)
    debug (1.11.0)
      irb (~> 1.10)
      reline (>= 0.3.8)
    debug_inspector (1.2.0)
    deep_merge (1.2.2)
    diff-lcs (1.6.2)
    digest-murmurhash (1.1.1)
    diplomat (2.6.5)
      deep_merge (~> 1.2)
      faraday (>= 0.9, < 3.0, != 2.0.0)
    drb (2.2.3)
    erb (5.1.1)
    erubi (1.13.1)
    et-orbi (1.4.0)
      tzinfo
    faraday (2.14.0)
      faraday-net_http (>= 2.0, < 3.5)
      json
      logger
    faraday-follow_redirects (0.3.0)
      faraday (>= 1, < 3)
    faraday-net_http (3.4.1)
      net-http (>= 0.5.0)
<<<<<<< HEAD
    fugit (1.12.0)
=======
    fugit (1.12.1)
>>>>>>> 8d1d98d9
      et-orbi (~> 1.4)
      raabro (~> 1.4)
    guardrail (3.1.0)
      activerecord (>= 6.1, < 8.1)
      railties (>= 6.1, < 8.1)
    i18n (1.14.7)
      concurrent-ruby (~> 1.0)
    inst-jobs (3.3.2)
      activerecord (>= 7.1)
      activerecord-pg-extensions (~> 0.4)
      activesupport (>= 7.1)
      after_transaction_commit (>= 1.0, < 3)
      debug_inspector (~> 1.0)
      fugit (~> 1.3)
      railties (>= 6.0)
    io-console (0.8.1)
    irb (1.15.2)
      pp (>= 0.6.0)
      rdoc (>= 4.0.0)
      reline (>= 0.4.2)
    json (2.15.0)
    json-jwt (1.16.7)
      activesupport (>= 4.2)
      aes_key_wrap
      base64
      bindata
      faraday (~> 2.0)
      faraday-follow_redirects
    logger (1.7.0)
    loofah (2.24.1)
      crass (~> 1.0.2)
      nokogiri (>= 1.12.0)
    minitest (5.26.0)
    net-http (0.6.0)
      uri
    nokogiri (1.18.10-aarch64-linux-gnu)
      racc (~> 1.4)
    nokogiri (1.18.10-arm64-darwin)
      racc (~> 1.4)
    nokogiri (1.18.10-x86_64-darwin)
      racc (~> 1.4)
    nokogiri (1.18.10-x86_64-linux-gnu)
      racc (~> 1.4)
    packs-specification (0.0.10)
      sorbet-runtime
    pp (0.6.3)
      prettyprint
    prettyprint (0.2.0)
    psych (5.2.6)
      date
      stringio
    raabro (1.4.0)
    racc (1.8.1)
<<<<<<< HEAD
    rack (3.1.17)
=======
    rack (3.2.3)
>>>>>>> 8d1d98d9
    rack-session (2.1.1)
      base64 (>= 0.1.0)
      rack (>= 3.0.0)
    rack-test (2.2.0)
      rack (>= 1.3)
    rackup (2.2.1)
      rack (>= 3)
    rails-dom-testing (2.3.0)
      activesupport (>= 5.0.0)
      minitest
      nokogiri (>= 1.6)
    rails-html-sanitizer (1.6.2)
      loofah (~> 2.21)
      nokogiri (>= 1.15.7, != 1.16.7, != 1.16.6, != 1.16.5, != 1.16.4, != 1.16.3, != 1.16.2, != 1.16.1, != 1.16.0.rc1, != 1.16.0)
    railties (8.0.3)
      actionpack (= 8.0.3)
      activesupport (= 8.0.3)
      irb (~> 1.13)
      rackup (>= 1.0.0)
      rake (>= 12.2)
      thor (~> 1.0, >= 1.2.2)
      tsort (>= 0.2)
      zeitwerk (~> 2.6)
    rake (13.3.0)
<<<<<<< HEAD
    rdoc (6.14.2)
      erb
      psych (>= 4.0.0)
=======
    rdoc (6.15.0)
      erb
      psych (>= 4.0.0)
      tsort
>>>>>>> 8d1d98d9
    redis (5.4.1)
      redis-client (>= 0.22.0)
    redis-client (0.26.1)
      connection_pool
    redis-cluster-client (0.13.6)
      redis-client (~> 0.24)
    redis-clustering (5.4.1)
      redis (= 5.4.1)
      redis-cluster-client (>= 0.10.0)
    redis-scripting (1.0.1)
      redis (>= 3.0)
    reline (0.6.2)
      io-console (~> 0.5)
    rspec (3.13.1)
      rspec-core (~> 3.13.0)
      rspec-expectations (~> 3.13.0)
      rspec-mocks (~> 3.13.0)
    rspec-core (3.13.5)
      rspec-support (~> 3.13.0)
    rspec-expectations (3.13.5)
      diff-lcs (>= 1.2.0, < 2.0)
      rspec-support (~> 3.13.0)
    rspec-mocks (3.13.5)
      diff-lcs (>= 1.2.0, < 2.0)
      rspec-support (~> 3.13.0)
    rspec-support (3.13.6)
    securerandom (0.4.1)
    sorbet-runtime (0.5.12216)
    stringio (3.1.7)
    thor (1.4.0)
    timecop (0.9.10)
    timeout (0.4.3)
    tsort (0.2.0)
    tzinfo (2.0.6)
      concurrent-ruby (~> 1.0)
    uri (1.0.4)
    useragent (0.16.11)
    zeitwerk (2.7.3)

PLATFORMS
  aarch64-linux
  arm64-darwin
  ruby
  x86_64-darwin
  x86_64-linux

DEPENDENCIES
  canvas_cache!
  canvas_errors!
  canvas_security!
  config_file!
  debug
  dynamic_settings!
  rspec
  timecop

RUBY VERSION
   ruby 3.4.1p0

BUNDLED WITH
   2.6.7<|MERGE_RESOLUTION|>--- conflicted
+++ resolved
@@ -78,11 +78,7 @@
       activerecord (>= 5.2)
     base64 (0.3.0)
     benchmark (0.4.1)
-<<<<<<< HEAD
-    bigdecimal (3.2.3)
-=======
     bigdecimal (3.3.1)
->>>>>>> 8d1d98d9
     bindata (2.5.1)
     builder (3.3.0)
     code_ownership (1.39.0)
@@ -118,11 +114,7 @@
       faraday (>= 1, < 3)
     faraday-net_http (3.4.1)
       net-http (>= 0.5.0)
-<<<<<<< HEAD
-    fugit (1.12.0)
-=======
     fugit (1.12.1)
->>>>>>> 8d1d98d9
       et-orbi (~> 1.4)
       raabro (~> 1.4)
     guardrail (3.1.0)
@@ -176,11 +168,7 @@
       stringio
     raabro (1.4.0)
     racc (1.8.1)
-<<<<<<< HEAD
-    rack (3.1.17)
-=======
     rack (3.2.3)
->>>>>>> 8d1d98d9
     rack-session (2.1.1)
       base64 (>= 0.1.0)
       rack (>= 3.0.0)
@@ -205,16 +193,10 @@
       tsort (>= 0.2)
       zeitwerk (~> 2.6)
     rake (13.3.0)
-<<<<<<< HEAD
-    rdoc (6.14.2)
-      erb
-      psych (>= 4.0.0)
-=======
     rdoc (6.15.0)
       erb
       psych (>= 4.0.0)
       tsort
->>>>>>> 8d1d98d9
     redis (5.4.1)
       redis-client (>= 0.22.0)
     redis-client (0.26.1)
