PATH
  remote: ..
  specs:
    canvas_cache (0.1.0)
      activesupport
      config_file
      digest-murmurhash (>= 1.1.0)
      guardrail (>= 2.0.0)
      redis (~> 5.0)
      redis-clustering (~> 5.0)
      redis-scripting (>= 1.0.0)
    canvas_errors (0.1.0)
      activesupport
      code_ownership
      inst-jobs
    config_file (0.1.0)
      railties (>= 5.0)
    dynamic_settings (0.1.0)
      activesupport (>= 5.0)
      config_file
      diplomat (>= 2.5.1)
      logger (~> 1.5)
      railties

PATH
  remote: .
  specs:
    canvas_security (0.1.0)
      activesupport
      canvas_cache
      canvas_errors
      dynamic_settings
      json-jwt

GEM
  remote: https://rubygems.org/
  specs:
    actionpack (7.1.5.1)
      actionview (= 7.1.5.1)
      activesupport (= 7.1.5.1)
      nokogiri (>= 1.8.5)
      racc
      rack (>= 2.2.4)
      rack-session (>= 1.0.1)
      rack-test (>= 0.6.3)
      rails-dom-testing (~> 2.2)
      rails-html-sanitizer (~> 1.6)
    actionview (7.1.5.1)
      activesupport (= 7.1.5.1)
      builder (~> 3.1)
      erubi (~> 1.11)
      rails-dom-testing (~> 2.2)
      rails-html-sanitizer (~> 1.6)
    activemodel (7.1.5.1)
      activesupport (= 7.1.5.1)
    activerecord (7.1.5.1)
      activemodel (= 7.1.5.1)
      activesupport (= 7.1.5.1)
      timeout (>= 0.4.0)
    activerecord-pg-extensions (0.5.4)
      activerecord (>= 7.0, < 7.2)
      railties (>= 7.0, < 7.2)
    activesupport (7.1.5.1)
      base64
      benchmark (>= 0.3)
      bigdecimal
      concurrent-ruby (~> 1.0, >= 1.0.2)
      connection_pool (>= 2.2.5)
      drb
      i18n (>= 1.6, < 2)
      logger (>= 1.4.2)
      minitest (>= 5.1)
      mutex_m
      securerandom (>= 0.3)
      tzinfo (~> 2.0)
    aes_key_wrap (1.1.0)
    after_transaction_commit (2.2.2)
      activerecord (>= 5.2)
    base64 (0.2.0)
    benchmark (0.4.0)
    bigdecimal (3.1.9)
    bindata (2.5.0)
    builder (3.3.0)
    code_ownership (1.38.3)
      code_teams (~> 1.0)
      packs-specification
      sorbet-runtime (>= 0.5.11249)
    code_teams (1.0.2)
      sorbet-runtime
    concurrent-ruby (1.3.5)
    connection_pool (2.5.0)
    crass (1.0.6)
    date (3.4.1)
    debug (1.10.0)
      irb (~> 1.10)
      reline (>= 0.3.8)
    debug_inspector (1.2.0)
    deep_merge (1.2.2)
    diff-lcs (1.6.0)
    digest-murmurhash (1.1.1)
    diplomat (2.6.4)
      deep_merge (~> 1.2)
      faraday (>= 0.9, < 3.0, != 2.0.0)
    drb (2.2.1)
    erubi (1.13.1)
    et-orbi (1.2.11)
      tzinfo
    faraday (2.12.2)
      faraday-net_http (>= 2.0, < 3.5)
      json
      logger
    faraday-follow_redirects (0.3.0)
      faraday (>= 1, < 3)
    faraday-net_http (3.4.0)
      net-http (>= 0.5.0)
    fugit (1.11.1)
      et-orbi (~> 1, >= 1.2.11)
      raabro (~> 1.4)
    guardrail (3.0.3)
      activerecord (>= 6.1, < 7.2)
      railties (>= 6.1, < 7.2)
    i18n (1.14.6)
      concurrent-ruby (~> 1.0)
    inst-jobs (3.1.17)
      activerecord (>= 6.0)
      activerecord-pg-extensions (~> 0.4)
      activesupport (>= 6.0)
      after_transaction_commit (>= 1.0, < 3)
      debug_inspector (~> 1.0)
      fugit (~> 1.3)
      railties (>= 6.0)
    io-console (0.8.0)
    irb (1.15.1)
      pp (>= 0.6.0)
      rdoc (>= 4.0.0)
      reline (>= 0.4.2)
    json (2.10.1)
    json-jwt (1.16.7)
      activesupport (>= 4.2)
      aes_key_wrap
      base64
      bindata
      faraday (~> 2.0)
      faraday-follow_redirects
    logger (1.6.6)
    loofah (2.24.0)
      crass (~> 1.0.2)
      nokogiri (>= 1.12.0)
    mini_portile2 (2.8.8)
    minitest (5.25.4)
    mutex_m (0.3.0)
    net-http (0.6.0)
      uri
    nokogiri (1.18.2)
      mini_portile2 (~> 2.8.2)
      racc (~> 1.4)
    nokogiri (1.18.2-aarch64-linux-gnu)
      racc (~> 1.4)
    nokogiri (1.18.2-arm64-darwin)
      racc (~> 1.4)
    nokogiri (1.18.2-x86_64-darwin)
      racc (~> 1.4)
    nokogiri (1.18.2-x86_64-linux-gnu)
      racc (~> 1.4)
    packs-specification (0.0.10)
      sorbet-runtime
<<<<<<< HEAD
=======
    pp (0.6.2)
      prettyprint
    prettyprint (0.2.0)
>>>>>>> 0ef5b089
    psych (5.2.3)
      date
      stringio
    raabro (1.4.0)
    racc (1.8.1)
    rack (3.0.12)
    rack-session (2.1.0)
      base64 (>= 0.1.0)
      rack (>= 3.0.0)
    rack-test (2.2.0)
      rack (>= 1.3)
    rackup (2.2.1)
      rack (>= 3)
    rails-dom-testing (2.2.0)
      activesupport (>= 5.0.0)
      minitest
      nokogiri (>= 1.6)
    rails-html-sanitizer (1.6.2)
      loofah (~> 2.21)
      nokogiri (>= 1.15.7, != 1.16.7, != 1.16.6, != 1.16.5, != 1.16.4, != 1.16.3, != 1.16.2, != 1.16.1, != 1.16.0.rc1, != 1.16.0)
    railties (7.1.5.1)
      actionpack (= 7.1.5.1)
      activesupport (= 7.1.5.1)
      irb
      rackup (>= 1.0.0)
      rake (>= 12.2)
      thor (~> 1.0, >= 1.2.2)
      zeitwerk (~> 2.6)
    rake (13.2.1)
    rdoc (6.12.0)
      psych (>= 4.0.0)
    redis (5.3.0)
      redis-client (>= 0.22.0)
    redis-client (0.23.0)
      connection_pool
    redis-cluster-client (0.13.1)
      redis-client (~> 0.22)
    redis-clustering (5.3.0)
      redis (= 5.3.0)
      redis-cluster-client (>= 0.10.0)
    redis-scripting (1.0.1)
      redis (>= 3.0)
    reline (0.6.0)
      io-console (~> 0.5)
    rspec (3.13.0)
      rspec-core (~> 3.13.0)
      rspec-expectations (~> 3.13.0)
      rspec-mocks (~> 3.13.0)
    rspec-core (3.13.2)
      rspec-support (~> 3.13.0)
    rspec-expectations (3.13.3)
      diff-lcs (>= 1.2.0, < 2.0)
      rspec-support (~> 3.13.0)
    rspec-mocks (3.13.2)
      diff-lcs (>= 1.2.0, < 2.0)
      rspec-support (~> 3.13.0)
    rspec-support (3.13.2)
    securerandom (0.4.1)
    sorbet-runtime (0.5.11834)
    stringio (3.1.3)
    thor (1.3.2)
    timecop (0.9.10)
    timeout (0.4.3)
    tzinfo (2.0.6)
      concurrent-ruby (~> 1.0)
    uri (1.0.2)
    zeitwerk (2.7.2)

PLATFORMS
  aarch64-linux
  arm64-darwin
  ruby
  x86_64-darwin
  x86_64-linux

DEPENDENCIES
  bundler
  canvas_cache!
  canvas_errors!
  canvas_security!
  config_file!
  debug
  dynamic_settings!
  rspec
  timecop

RUBY VERSION
   ruby 3.3.3p89

BUNDLED WITH
   2.5.10<|MERGE_RESOLUTION|>--- conflicted
+++ resolved
@@ -164,12 +164,9 @@
       racc (~> 1.4)
     packs-specification (0.0.10)
       sorbet-runtime
-<<<<<<< HEAD
-=======
     pp (0.6.2)
       prettyprint
     prettyprint (0.2.0)
->>>>>>> 0ef5b089
     psych (5.2.3)
       date
       stringio
