PATH
  remote: ..
  specs:
    canvas_cache (0.1.0)
      activesupport
      config_file
      digest-murmurhash (>= 1.1.0)
      guardrail (>= 2.0.0)
      redis (~> 5.0)
      redis-clustering (~> 5.0)
      redis-scripting (>= 1.0.0)
    canvas_errors (0.1.0)
      activesupport
      code_ownership
      inst-jobs
    config_file (0.1.0)
      railties (>= 5.0)
    dynamic_settings (0.1.0)
      activesupport (>= 5.0)
      config_file
      diplomat (>= 2.5.1)
      railties

PATH
  remote: .
  specs:
    canvas_security (0.1.0)
      activesupport
      canvas_cache
      canvas_errors
      dynamic_settings
      json-jwt

GEM
  remote: https://rubygems.org/
  specs:
    actionpack (7.1.3)
      actionview (= 7.1.3)
      activesupport (= 7.1.3)
      nokogiri (>= 1.8.5)
      racc
      rack (>= 2.2.4)
      rack-session (>= 1.0.1)
      rack-test (>= 0.6.3)
      rails-dom-testing (~> 2.2)
      rails-html-sanitizer (~> 1.6)
    actionview (7.1.3)
      activesupport (= 7.1.3)
      builder (~> 3.1)
      erubi (~> 1.11)
      rails-dom-testing (~> 2.2)
      rails-html-sanitizer (~> 1.6)
    activemodel (7.1.3)
      activesupport (= 7.1.3)
    activerecord (7.1.3)
      activemodel (= 7.1.3)
      activesupport (= 7.1.3)
      timeout (>= 0.4.0)
    activerecord-pg-extensions (0.5.4)
      activerecord (>= 7.0, < 7.2)
      railties (>= 7.0, < 7.2)
    activesupport (7.1.3)
      base64
      bigdecimal
      concurrent-ruby (~> 1.0, >= 1.0.2)
      connection_pool (>= 2.2.5)
      drb
      i18n (>= 1.6, < 2)
      minitest (>= 5.1)
      mutex_m
      tzinfo (~> 2.0)
    aes_key_wrap (1.1.0)
    after_transaction_commit (2.2.2)
      activerecord (>= 5.2)
    base64 (0.2.0)
    bigdecimal (3.1.8)
    bindata (2.5.0)
    builder (3.3.0)
    code_ownership (1.36.2)
      code_teams (~> 1.0)
      packs-specification
      sorbet-runtime (>= 0.5.11249)
    code_teams (1.0.2)
      sorbet-runtime
    concurrent-ruby (1.3.3)
    connection_pool (2.4.1)
    crass (1.0.6)
    debug (1.9.2)
      irb (~> 1.10)
      reline (>= 0.3.8)
    debug_inspector (1.2.0)
    deep_merge (1.2.2)
    diff-lcs (1.5.1)
    digest-murmurhash (1.1.1)
    diplomat (2.6.4)
      deep_merge (~> 1.2)
      faraday (>= 0.9, < 3.0, != 2.0.0)
    drb (2.2.1)
    erubi (1.13.0)
    et-orbi (1.2.11)
      tzinfo
<<<<<<< HEAD
    faraday (2.9.1)
=======
    faraday (2.9.2)
>>>>>>> fb326791
      faraday-net_http (>= 2.0, < 3.2)
    faraday-follow_redirects (0.3.0)
      faraday (>= 1, < 3)
    faraday-net_http (3.1.0)
      net-http
    fugit (1.11.0)
      et-orbi (~> 1, >= 1.2.11)
      raabro (~> 1.4)
    guardrail (3.0.3)
      activerecord (>= 6.1, < 7.2)
      railties (>= 6.1, < 7.2)
    i18n (1.14.5)
      concurrent-ruby (~> 1.0)
    inst-jobs (3.1.17)
      activerecord (>= 6.0)
      activerecord-pg-extensions (~> 0.4)
      activesupport (>= 6.0)
      after_transaction_commit (>= 1.0, < 3)
      debug_inspector (~> 1.0)
      fugit (~> 1.3)
      railties (>= 6.0)
    io-console (0.7.2)
    irb (1.13.2)
      rdoc (>= 4.0.0)
      reline (>= 0.4.2)
    json-jwt (1.16.6)
      activesupport (>= 4.2)
      aes_key_wrap
      base64
      bindata
      faraday (~> 2.0)
      faraday-follow_redirects
    loofah (2.22.0)
      crass (~> 1.0.2)
      nokogiri (>= 1.12.0)
<<<<<<< HEAD
    method_source (1.1.0)
    mini_portile2 (2.8.7)
    minitest (5.23.1)
=======
    minitest (5.24.1)
    mutex_m (0.2.0)
>>>>>>> fb326791
    net-http (0.4.1)
      uri
    nokogiri (1.16.6-aarch64-linux)
      racc (~> 1.4)
    nokogiri (1.16.6-arm64-darwin)
      racc (~> 1.4)
    nokogiri (1.16.6-x86_64-darwin)
      racc (~> 1.4)
    nokogiri (1.16.6-x86_64-linux)
      racc (~> 1.4)
    packs-specification (0.0.10)
      sorbet-runtime
    psych (5.1.2)
      stringio
    raabro (1.4.0)
    racc (1.8.0)
    rack (3.0.11)
    rack-session (2.0.0)
      rack (>= 3.0.0)
    rack-test (2.1.0)
      rack (>= 1.3)
    rackup (2.1.0)
      rack (>= 3)
      webrick (~> 1.8)
    rails-dom-testing (2.2.0)
      activesupport (>= 5.0.0)
      minitest
      nokogiri (>= 1.6)
    rails-html-sanitizer (1.6.0)
      loofah (~> 2.21)
      nokogiri (~> 1.14)
    railties (7.1.3)
      actionpack (= 7.1.3)
      activesupport (= 7.1.3)
      irb
      rackup (>= 1.0.0)
      rake (>= 12.2)
      thor (~> 1.0, >= 1.2.2)
      zeitwerk (~> 2.6)
    rake (13.2.1)
    rdoc (6.7.0)
      psych (>= 4.0.0)
    redis (5.2.0)
      redis-client (>= 0.22.0)
    redis-client (0.22.2)
      connection_pool
    redis-cluster-client (0.10.0)
      redis-client (~> 0.22)
    redis-clustering (5.2.0)
      redis (= 5.2.0)
      redis-cluster-client (>= 0.7.11)
    redis-scripting (1.0.1)
      redis (>= 3.0)
<<<<<<< HEAD
    reline (0.5.8)
=======
    reline (0.5.9)
>>>>>>> fb326791
      io-console (~> 0.5)
    rspec (3.13.0)
      rspec-core (~> 3.13.0)
      rspec-expectations (~> 3.13.0)
      rspec-mocks (~> 3.13.0)
    rspec-core (3.13.0)
      rspec-support (~> 3.13.0)
    rspec-expectations (3.13.1)
      diff-lcs (>= 1.2.0, < 2.0)
      rspec-support (~> 3.13.0)
    rspec-mocks (3.13.1)
      diff-lcs (>= 1.2.0, < 2.0)
      rspec-support (~> 3.13.0)
    rspec-support (3.13.1)
    sorbet-runtime (0.5.11262)
    stringio (3.1.1)
    thor (1.3.1)
<<<<<<< HEAD
    timecop (0.9.9)
    tzinfo (2.0.6)
      concurrent-ruby (~> 1.0)
    uri (0.13.0)
    zeitwerk (2.6.15)
=======
    timecop (0.9.10)
    timeout (0.4.1)
    tzinfo (2.0.6)
      concurrent-ruby (~> 1.0)
    uri (0.13.0)
    webrick (1.8.1)
    zeitwerk (2.6.16)
>>>>>>> fb326791

PLATFORMS
  aarch64-linux
  arm64-darwin
  ruby
  x86_64-darwin
  x86_64-linux

DEPENDENCIES
  bundler
  canvas_cache!
  canvas_errors!
  canvas_security!
  config_file!
  debug
  dynamic_settings!
  rspec
  timecop

RUBY VERSION
   ruby 3.1.2p20

BUNDLED WITH
   2.5.10<|MERGE_RESOLUTION|>--- conflicted
+++ resolved
@@ -99,11 +99,7 @@
     erubi (1.13.0)
     et-orbi (1.2.11)
       tzinfo
-<<<<<<< HEAD
-    faraday (2.9.1)
-=======
     faraday (2.9.2)
->>>>>>> fb326791
       faraday-net_http (>= 2.0, < 3.2)
     faraday-follow_redirects (0.3.0)
       faraday (>= 1, < 3)
@@ -139,14 +135,8 @@
     loofah (2.22.0)
       crass (~> 1.0.2)
       nokogiri (>= 1.12.0)
-<<<<<<< HEAD
-    method_source (1.1.0)
-    mini_portile2 (2.8.7)
-    minitest (5.23.1)
-=======
     minitest (5.24.1)
     mutex_m (0.2.0)
->>>>>>> fb326791
     net-http (0.4.1)
       uri
     nokogiri (1.16.6-aarch64-linux)
@@ -200,11 +190,7 @@
       redis-cluster-client (>= 0.7.11)
     redis-scripting (1.0.1)
       redis (>= 3.0)
-<<<<<<< HEAD
-    reline (0.5.8)
-=======
     reline (0.5.9)
->>>>>>> fb326791
       io-console (~> 0.5)
     rspec (3.13.0)
       rspec-core (~> 3.13.0)
@@ -222,13 +208,6 @@
     sorbet-runtime (0.5.11262)
     stringio (3.1.1)
     thor (1.3.1)
-<<<<<<< HEAD
-    timecop (0.9.9)
-    tzinfo (2.0.6)
-      concurrent-ruby (~> 1.0)
-    uri (0.13.0)
-    zeitwerk (2.6.15)
-=======
     timecop (0.9.10)
     timeout (0.4.1)
     tzinfo (2.0.6)
@@ -236,7 +215,6 @@
     uri (0.13.0)
     webrick (1.8.1)
     zeitwerk (2.6.16)
->>>>>>> fb326791
 
 PLATFORMS
   aarch64-linux
