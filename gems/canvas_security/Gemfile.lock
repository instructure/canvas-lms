PATH
  remote: ..
  specs:
    canvas_cache (0.1.0)
      activesupport
      config_file
      digest-murmurhash (>= 1.1.0)
      guardrail (>= 2.0.0)
      redis (~> 5.0)
      redis-clustering (~> 5.0)
      redis-scripting (>= 1.0.0)
    canvas_errors (0.1.0)
      activesupport
      code_ownership
      inst-jobs
    config_file (0.1.0)
      railties (>= 5.0)
    dynamic_settings (0.1.0)
      activesupport (>= 5.0)
      config_file
      diplomat (>= 2.5.1)
      railties

PATH
  remote: .
  specs:
    canvas_security (0.1.0)
      activesupport
      canvas_cache
      canvas_errors
      dynamic_settings
      json-jwt

GEM
  remote: https://rubygems.org/
  specs:
    actionpack (7.0.8)
      actionview (= 7.0.8)
      activesupport (= 7.0.8)
      rack (~> 2.0, >= 2.2.4)
      rack-test (>= 0.6.3)
      rails-dom-testing (~> 2.0)
      rails-html-sanitizer (~> 1.0, >= 1.2.0)
    actionview (7.0.8)
      activesupport (= 7.0.8)
      builder (~> 3.1)
      erubi (~> 1.4)
      rails-dom-testing (~> 2.0)
      rails-html-sanitizer (~> 1.1, >= 1.2.0)
    activemodel (7.0.8)
      activesupport (= 7.0.8)
    activerecord (7.0.8)
      activemodel (= 7.0.8)
      activesupport (= 7.0.8)
    activerecord-pg-extensions (0.5.4)
      activerecord (>= 7.0, < 7.2)
      railties (>= 7.0, < 7.2)
    activesupport (7.0.8)
      concurrent-ruby (~> 1.0, >= 1.0.2)
      i18n (>= 1.6, < 2)
      minitest (>= 5.1)
      tzinfo (~> 2.0)
    aes_key_wrap (1.1.0)
    after_transaction_commit (2.2.2)
      activerecord (>= 5.2)
    base64 (0.2.0)
    bindata (2.4.15)
    builder (3.2.4)
    code_ownership (1.34.2)
      code_teams (~> 1.0)
      packs-specification
      sorbet-runtime (>= 0.5.10821)
    code_teams (1.0.2)
      sorbet-runtime
    concurrent-ruby (1.2.2)
    connection_pool (2.4.1)
    crass (1.0.6)
    debug (1.8.0)
      irb (>= 1.5.0)
      reline (>= 0.3.1)
    debug_inspector (1.1.0)
    deep_merge (1.2.2)
    diff-lcs (1.5.0)
    digest-murmurhash (1.1.1)
    diplomat (2.6.4)
      deep_merge (~> 1.2)
      faraday (>= 0.9, < 3.0, != 2.0.0)
    erubi (1.12.0)
    et-orbi (1.2.7)
      tzinfo
    faraday (2.7.11)
      base64
      faraday-net_http (>= 2.0, < 3.1)
      ruby2_keywords (>= 0.0.4)
    faraday-follow_redirects (0.3.0)
      faraday (>= 1, < 3)
    faraday-net_http (3.0.2)
    fugit (1.9.0)
      et-orbi (~> 1, >= 1.2.7)
      raabro (~> 1.4)
    guardrail (3.0.3)
      activerecord (>= 6.1, < 7.2)
      railties (>= 6.1, < 7.2)
    i18n (1.14.1)
      concurrent-ruby (~> 1.0)
    inst-jobs (3.1.13)
      activerecord (>= 6.0)
      activerecord-pg-extensions (~> 0.4)
      activesupport (>= 6.0)
      after_transaction_commit (>= 1.0, < 3)
      debug_inspector (~> 1.0)
      fugit (~> 1.3)
      railties (>= 6.0)
    io-console (0.6.0)
<<<<<<< HEAD
    irb (1.8.3)
=======
    irb (1.9.0)
>>>>>>> 418ffca1
      rdoc
      reline (>= 0.3.8)
    json-jwt (1.16.3)
      activesupport (>= 4.2)
      aes_key_wrap
      bindata
      faraday (~> 2.0)
      faraday-follow_redirects
    loofah (2.21.4)
      crass (~> 1.0.2)
      nokogiri (>= 1.12.0)
    method_source (1.0.0)
    mini_portile2 (2.8.5)
    minitest (5.20.0)
    nokogiri (1.15.4)
      mini_portile2 (~> 2.8.2)
      racc (~> 1.4)
    nokogiri (1.15.4-aarch64-linux)
      racc (~> 1.4)
    nokogiri (1.15.4-arm64-darwin)
      racc (~> 1.4)
    nokogiri (1.15.4-x86_64-darwin)
      racc (~> 1.4)
    nokogiri (1.15.4-x86_64-linux)
      racc (~> 1.4)
    packs-specification (0.0.10)
      sorbet-runtime
    psych (5.1.1.1)
      stringio
    raabro (1.4.0)
<<<<<<< HEAD
    racc (1.7.2)
=======
    racc (1.7.3)
>>>>>>> 418ffca1
    rack (2.2.8)
    rack-test (2.1.0)
      rack (>= 1.3)
    rails-dom-testing (2.2.0)
      activesupport (>= 5.0.0)
      minitest
      nokogiri (>= 1.6)
    rails-html-sanitizer (1.6.0)
      loofah (~> 2.21)
      nokogiri (~> 1.14)
    railties (7.0.8)
      actionpack (= 7.0.8)
      activesupport (= 7.0.8)
      method_source
      rake (>= 12.2)
      thor (~> 1.0)
      zeitwerk (~> 2.5)
    rake (13.1.0)
    rdoc (6.6.0)
      psych (>= 4.0.0)
    redis (5.0.8)
      redis-client (>= 0.17.0)
    redis-client (0.18.0)
      connection_pool
    redis-cluster-client (0.7.5)
      redis-client (~> 0.12)
    redis-clustering (5.0.8)
      redis (= 5.0.8)
      redis-cluster-client (>= 0.7.0)
    redis-scripting (1.0.1)
      redis (>= 3.0)
    reline (0.4.0)
      io-console (~> 0.5)
    rspec (3.12.0)
      rspec-core (~> 3.12.0)
      rspec-expectations (~> 3.12.0)
      rspec-mocks (~> 3.12.0)
    rspec-core (3.12.2)
      rspec-support (~> 3.12.0)
    rspec-expectations (3.12.3)
      diff-lcs (>= 1.2.0, < 2.0)
      rspec-support (~> 3.12.0)
    rspec-mocks (3.12.6)
      diff-lcs (>= 1.2.0, < 2.0)
      rspec-support (~> 3.12.0)
    rspec-support (3.12.1)
    ruby2_keywords (0.0.5)
    sorbet-runtime (0.5.10965)
    stringio (3.0.9)
    thor (1.3.0)
    timecop (0.9.8)
    tzinfo (2.0.6)
      concurrent-ruby (~> 1.0)
    zeitwerk (2.6.12)

PLATFORMS
  aarch64-linux
  arm64-darwin
  ruby
  x86_64-darwin
  x86_64-linux

DEPENDENCIES
  bundler
  canvas_cache!
  canvas_errors!
  canvas_security!
  config_file!
  debug
  dynamic_settings!
  rspec
  timecop

BUNDLED WITH
   2.4.20<|MERGE_RESOLUTION|>--- conflicted
+++ resolved
@@ -112,11 +112,7 @@
       fugit (~> 1.3)
       railties (>= 6.0)
     io-console (0.6.0)
-<<<<<<< HEAD
-    irb (1.8.3)
-=======
     irb (1.9.0)
->>>>>>> 418ffca1
       rdoc
       reline (>= 0.3.8)
     json-jwt (1.16.3)
@@ -147,11 +143,7 @@
     psych (5.1.1.1)
       stringio
     raabro (1.4.0)
-<<<<<<< HEAD
-    racc (1.7.2)
-=======
     racc (1.7.3)
->>>>>>> 418ffca1
     rack (2.2.8)
     rack-test (2.1.0)
       rack (>= 1.3)
