PATH
  remote: ..
  specs:
    canvas_cache (0.1.0)
      activesupport
      config_file
      digest-murmurhash (>= 1.1.0)
      guardrail (>= 2.0.0)
      redis (~> 5.0)
      redis-clustering (~> 5.0)
      redis-scripting (>= 1.0.0)
    canvas_errors (0.1.0)
      activesupport
      code_ownership
      inst-jobs
    config_file (0.1.0)
      railties (>= 5.0)
    dynamic_settings (0.1.0)
      activesupport (>= 5.0)
      config_file
      diplomat (>= 2.5.1)
      railties

PATH
  remote: .
  specs:
    canvas_security (0.1.0)
      activesupport
      canvas_cache
      canvas_errors
      dynamic_settings
      json-jwt

GEM
  remote: https://rubygems.org/
  specs:
    actionpack (7.0.8)
      actionview (= 7.0.8)
      activesupport (= 7.0.8)
      rack (~> 2.0, >= 2.2.4)
      rack-test (>= 0.6.3)
      rails-dom-testing (~> 2.0)
      rails-html-sanitizer (~> 1.0, >= 1.2.0)
    actionview (7.0.8)
      activesupport (= 7.0.8)
      builder (~> 3.1)
      erubi (~> 1.4)
      rails-dom-testing (~> 2.0)
      rails-html-sanitizer (~> 1.1, >= 1.2.0)
    activemodel (7.0.8)
      activesupport (= 7.0.8)
    activerecord (7.0.8)
      activemodel (= 7.0.8)
      activesupport (= 7.0.8)
    activerecord-pg-extensions (0.5.4)
      activerecord (>= 7.0, < 7.2)
      railties (>= 7.0, < 7.2)
    activesupport (7.0.8)
      concurrent-ruby (~> 1.0, >= 1.0.2)
      i18n (>= 1.6, < 2)
      minitest (>= 5.1)
      tzinfo (~> 2.0)
    aes_key_wrap (1.1.0)
    after_transaction_commit (2.2.2)
      activerecord (>= 5.2)
    base64 (0.2.0)
    bindata (2.5.0)
    builder (3.2.4)
    code_ownership (1.36.2)
      code_teams (~> 1.0)
      packs-specification
      sorbet-runtime (>= 0.5.11249)
    code_teams (1.0.2)
      sorbet-runtime
    concurrent-ruby (1.2.3)
    connection_pool (2.4.1)
    crass (1.0.6)
    debug (1.9.1)
      irb (~> 1.10)
      reline (>= 0.3.8)
    debug_inspector (1.2.0)
    deep_merge (1.2.2)
    diff-lcs (1.5.1)
    digest-murmurhash (1.1.1)
    diplomat (2.6.4)
      deep_merge (~> 1.2)
      faraday (>= 0.9, < 3.0, != 2.0.0)
    erubi (1.12.0)
    et-orbi (1.2.7)
      tzinfo
    faraday (2.9.0)
      faraday-net_http (>= 2.0, < 3.2)
    faraday-follow_redirects (0.3.0)
      faraday (>= 1, < 3)
    faraday-net_http (3.1.0)
      net-http
<<<<<<< HEAD
    fugit (1.9.0)
=======
    fugit (1.10.0)
>>>>>>> 2a5b008b
      et-orbi (~> 1, >= 1.2.7)
      raabro (~> 1.4)
    guardrail (3.0.3)
      activerecord (>= 6.1, < 7.2)
      railties (>= 6.1, < 7.2)
    i18n (1.14.1)
      concurrent-ruby (~> 1.0)
    inst-jobs (3.1.14)
      activerecord (>= 6.0)
      activerecord-pg-extensions (~> 0.4)
      activesupport (>= 6.0)
      after_transaction_commit (>= 1.0, < 3)
      debug_inspector (~> 1.0)
      fugit (~> 1.3)
      railties (>= 6.0)
    io-console (0.7.2)
    irb (1.11.2)
      rdoc
      reline (>= 0.4.2)
    json-jwt (1.16.5)
      activesupport (>= 4.2)
      aes_key_wrap
      base64
      bindata
      faraday (~> 2.0)
      faraday-follow_redirects
    loofah (2.22.0)
      crass (~> 1.0.2)
      nokogiri (>= 1.12.0)
    method_source (1.0.0)
    mini_portile2 (2.8.5)
    minitest (5.22.2)
    net-http (0.4.1)
      uri
    nokogiri (1.15.5)
      mini_portile2 (~> 2.8.2)
      racc (~> 1.4)
    nokogiri (1.15.5-aarch64-linux)
      racc (~> 1.4)
    nokogiri (1.15.5-arm64-darwin)
      racc (~> 1.4)
    nokogiri (1.15.5-x86_64-darwin)
      racc (~> 1.4)
    nokogiri (1.15.5-x86_64-linux)
      racc (~> 1.4)
    packs-specification (0.0.10)
      sorbet-runtime
    psych (5.1.2)
      stringio
    raabro (1.4.0)
    racc (1.7.3)
    rack (2.2.8.1)
    rack-test (2.1.0)
      rack (>= 1.3)
    rails-dom-testing (2.2.0)
      activesupport (>= 5.0.0)
      minitest
      nokogiri (>= 1.6)
    rails-html-sanitizer (1.6.0)
      loofah (~> 2.21)
      nokogiri (~> 1.14)
    railties (7.0.8)
      actionpack (= 7.0.8)
      activesupport (= 7.0.8)
      method_source
      rake (>= 12.2)
      thor (~> 1.0)
      zeitwerk (~> 2.5)
    rake (13.1.0)
    rdoc (6.6.2)
      psych (>= 4.0.0)
    redis (5.1.0)
      redis-client (>= 0.17.0)
    redis-client (0.20.0)
      connection_pool
    redis-cluster-client (0.7.11)
      redis-client (~> 0.12)
    redis-clustering (5.1.0)
      redis (= 5.1.0)
      redis-cluster-client (>= 0.7.0)
    redis-scripting (1.0.1)
      redis (>= 3.0)
    reline (0.4.2)
      io-console (~> 0.5)
    rspec (3.13.0)
      rspec-core (~> 3.13.0)
      rspec-expectations (~> 3.13.0)
      rspec-mocks (~> 3.13.0)
    rspec-core (3.13.0)
      rspec-support (~> 3.13.0)
    rspec-expectations (3.13.0)
      diff-lcs (>= 1.2.0, < 2.0)
      rspec-support (~> 3.13.0)
    rspec-mocks (3.13.0)
      diff-lcs (>= 1.2.0, < 2.0)
      rspec-support (~> 3.13.0)
    rspec-support (3.13.0)
<<<<<<< HEAD
    sorbet-runtime (0.5.10965)
=======
    sorbet-runtime (0.5.11262)
>>>>>>> 2a5b008b
    stringio (3.1.0)
    thor (1.3.0)
    timecop (0.9.8)
    tzinfo (2.0.6)
      concurrent-ruby (~> 1.0)
    uri (0.13.0)
    zeitwerk (2.6.13)

PLATFORMS
  aarch64-linux
  arm64-darwin
  ruby
  x86_64-darwin
  x86_64-linux

DEPENDENCIES
  bundler
  canvas_cache!
  canvas_errors!
  canvas_security!
  config_file!
  debug
  dynamic_settings!
  rspec
  timecop

BUNDLED WITH
   2.5.6<|MERGE_RESOLUTION|>--- conflicted
+++ resolved
@@ -94,11 +94,7 @@
       faraday (>= 1, < 3)
     faraday-net_http (3.1.0)
       net-http
-<<<<<<< HEAD
-    fugit (1.9.0)
-=======
     fugit (1.10.0)
->>>>>>> 2a5b008b
       et-orbi (~> 1, >= 1.2.7)
       raabro (~> 1.4)
     guardrail (3.0.3)
@@ -196,11 +192,7 @@
       diff-lcs (>= 1.2.0, < 2.0)
       rspec-support (~> 3.13.0)
     rspec-support (3.13.0)
-<<<<<<< HEAD
-    sorbet-runtime (0.5.10965)
-=======
     sorbet-runtime (0.5.11262)
->>>>>>> 2a5b008b
     stringio (3.1.0)
     thor (1.3.0)
     timecop (0.9.8)
