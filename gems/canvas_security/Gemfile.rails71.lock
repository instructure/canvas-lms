PATH
  remote: ..
  specs:
    canvas_cache (0.1.0)
      activesupport
      config_file
      digest-murmurhash (>= 1.1.0)
      guardrail (>= 2.0.0)
      redis (~> 5.0)
      redis-clustering (~> 5.0)
      redis-scripting (>= 1.0.0)
    canvas_errors (0.1.0)
      activesupport
      code_ownership
      inst-jobs
    config_file (0.1.0)
      railties (>= 5.0)
    dynamic_settings (0.1.0)
      activesupport (>= 5.0)
      config_file
      diplomat (>= 2.5.1)
      railties

PATH
  remote: .
  specs:
    canvas_security (0.1.0)
      activesupport
      canvas_cache
      canvas_errors
      dynamic_settings
      json-jwt

GEM
  remote: https://rubygems.org/
  specs:
    actionpack (7.1.3)
      actionview (= 7.1.3)
      activesupport (= 7.1.3)
      nokogiri (>= 1.8.5)
      racc
      rack (>= 2.2.4)
      rack-session (>= 1.0.1)
      rack-test (>= 0.6.3)
      rails-dom-testing (~> 2.2)
      rails-html-sanitizer (~> 1.6)
    actionview (7.1.3)
      activesupport (= 7.1.3)
      builder (~> 3.1)
      erubi (~> 1.11)
      rails-dom-testing (~> 2.2)
      rails-html-sanitizer (~> 1.6)
    activemodel (7.1.3)
      activesupport (= 7.1.3)
    activerecord (7.1.3)
      activemodel (= 7.1.3)
      activesupport (= 7.1.3)
      timeout (>= 0.4.0)
    activerecord-pg-extensions (0.5.4)
      activerecord (>= 7.0, < 7.2)
      railties (>= 7.0, < 7.2)
    activesupport (7.1.3)
      base64
      bigdecimal
      concurrent-ruby (~> 1.0, >= 1.0.2)
      connection_pool (>= 2.2.5)
      drb
      i18n (>= 1.6, < 2)
      minitest (>= 5.1)
      mutex_m
      tzinfo (~> 2.0)
    aes_key_wrap (1.1.0)
    after_transaction_commit (2.2.2)
      activerecord (>= 5.2)
    base64 (0.2.0)
    bigdecimal (3.1.8)
    bindata (2.5.0)
    builder (3.2.4)
    code_ownership (1.36.2)
      code_teams (~> 1.0)
      packs-specification
      sorbet-runtime (>= 0.5.11249)
    code_teams (1.0.2)
      sorbet-runtime
    concurrent-ruby (1.2.3)
    connection_pool (2.4.1)
    crass (1.0.6)
    debug (1.9.2)
      irb (~> 1.10)
      reline (>= 0.3.8)
    debug_inspector (1.2.0)
    deep_merge (1.2.2)
    diff-lcs (1.5.1)
    digest-murmurhash (1.1.1)
    diplomat (2.6.4)
      deep_merge (~> 1.2)
      faraday (>= 0.9, < 3.0, != 2.0.0)
    drb (2.2.1)
    erubi (1.12.0)
    et-orbi (1.2.11)
      tzinfo
    faraday (2.9.0)
      faraday-net_http (>= 2.0, < 3.2)
    faraday-follow_redirects (0.3.0)
      faraday (>= 1, < 3)
    faraday-net_http (3.1.0)
      net-http
    fugit (1.11.0)
      et-orbi (~> 1, >= 1.2.11)
      raabro (~> 1.4)
    guardrail (3.0.3)
      activerecord (>= 6.1, < 7.2)
      railties (>= 6.1, < 7.2)
    i18n (1.14.5)
      concurrent-ruby (~> 1.0)
    inst-jobs (3.1.17)
      activerecord (>= 6.0)
      activerecord-pg-extensions (~> 0.4)
      activesupport (>= 6.0)
      after_transaction_commit (>= 1.0, < 3)
      debug_inspector (~> 1.0)
      fugit (~> 1.3)
      railties (>= 6.0)
    io-console (0.7.2)
    irb (1.13.1)
      rdoc (>= 4.0.0)
      reline (>= 0.4.2)
    json-jwt (1.16.6)
      activesupport (>= 4.2)
      aes_key_wrap
      base64
      bindata
      faraday (~> 2.0)
      faraday-follow_redirects
    loofah (2.22.0)
      crass (~> 1.0.2)
      nokogiri (>= 1.12.0)
    mini_portile2 (2.8.6)
<<<<<<< HEAD
    minitest (5.23.0)
=======
    minitest (5.23.1)
>>>>>>> 3a2a498e
    mutex_m (0.2.0)
    net-http (0.4.1)
      uri
    nokogiri (1.16.5)
      mini_portile2 (~> 2.8.2)
      racc (~> 1.4)
    nokogiri (1.16.5-aarch64-linux)
      racc (~> 1.4)
    nokogiri (1.16.5-arm64-darwin)
      racc (~> 1.4)
    nokogiri (1.16.5-x86_64-darwin)
      racc (~> 1.4)
    nokogiri (1.16.5-x86_64-linux)
      racc (~> 1.4)
    packs-specification (0.0.10)
      sorbet-runtime
    psych (5.1.2)
      stringio
    raabro (1.4.0)
    racc (1.8.0)
    rack (3.0.11)
    rack-session (2.0.0)
      rack (>= 3.0.0)
    rack-test (2.1.0)
      rack (>= 1.3)
    rackup (2.1.0)
      rack (>= 3)
      webrick (~> 1.8)
    rails-dom-testing (2.2.0)
      activesupport (>= 5.0.0)
      minitest
      nokogiri (>= 1.6)
    rails-html-sanitizer (1.6.0)
      loofah (~> 2.21)
      nokogiri (~> 1.14)
    railties (7.1.3)
      actionpack (= 7.1.3)
      activesupport (= 7.1.3)
      irb
      rackup (>= 1.0.0)
      rake (>= 12.2)
      thor (~> 1.0, >= 1.2.2)
      zeitwerk (~> 2.6)
    rake (13.2.1)
    rdoc (6.6.3.1)
      psych (>= 4.0.0)
    redis (5.2.0)
      redis-client (>= 0.22.0)
<<<<<<< HEAD
    redis-client (0.22.1)
=======
    redis-client (0.22.2)
>>>>>>> 3a2a498e
      connection_pool
    redis-cluster-client (0.10.0)
      redis-client (~> 0.22)
    redis-clustering (5.2.0)
      redis (= 5.2.0)
      redis-cluster-client (>= 0.7.11)
    redis-scripting (1.0.1)
      redis (>= 3.0)
    reline (0.5.7)
      io-console (~> 0.5)
    rspec (3.13.0)
      rspec-core (~> 3.13.0)
      rspec-expectations (~> 3.13.0)
      rspec-mocks (~> 3.13.0)
    rspec-core (3.13.0)
      rspec-support (~> 3.13.0)
    rspec-expectations (3.13.0)
      diff-lcs (>= 1.2.0, < 2.0)
      rspec-support (~> 3.13.0)
    rspec-mocks (3.13.1)
      diff-lcs (>= 1.2.0, < 2.0)
      rspec-support (~> 3.13.0)
    rspec-support (3.13.1)
    sorbet-runtime (0.5.11262)
    stringio (3.1.0)
    thor (1.3.1)
    timecop (0.9.8)
    timeout (0.4.1)
    tzinfo (2.0.6)
      concurrent-ruby (~> 1.0)
    uri (0.13.0)
    webrick (1.8.1)
    zeitwerk (2.6.14)

PLATFORMS
  aarch64-linux
  arm64-darwin
  ruby
  x86_64-darwin
  x86_64-linux

DEPENDENCIES
  bundler
  canvas_cache!
  canvas_errors!
  canvas_security!
  config_file!
  debug
  dynamic_settings!
  rspec
  timecop

RUBY VERSION
   ruby 3.1.2p20

BUNDLED WITH
   2.5.10<|MERGE_RESOLUTION|>--- conflicted
+++ resolved
@@ -136,11 +136,7 @@
       crass (~> 1.0.2)
       nokogiri (>= 1.12.0)
     mini_portile2 (2.8.6)
-<<<<<<< HEAD
-    minitest (5.23.0)
-=======
     minitest (5.23.1)
->>>>>>> 3a2a498e
     mutex_m (0.2.0)
     net-http (0.4.1)
       uri
@@ -189,11 +185,7 @@
       psych (>= 4.0.0)
     redis (5.2.0)
       redis-client (>= 0.22.0)
-<<<<<<< HEAD
-    redis-client (0.22.1)
-=======
     redis-client (0.22.2)
->>>>>>> 3a2a498e
       connection_pool
     redis-cluster-client (0.10.0)
       redis-client (~> 0.22)
