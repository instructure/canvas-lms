# frozen_string_literal: true

#
# Copyright (C) 2021 - present Instructure, Inc.
#
# This file is part of Canvas.
#
# Canvas is free software: you can redistribute it and/or modify it under
# the terms of the GNU Affero General Public License as published by the Free
# Software Foundation, version 3 of the License.
#
# Canvas is distributed in the hope that it will be useful, but WITHOUT ANY
# WARRANTY; without even the implied warranty of MERCHANTABILITY or FITNESS FOR
# A PARTICULAR PURPOSE. See the GNU Affero General Public License for more
# details.
#
# You should have received a copy of the GNU Affero General Public License along
# with this program. If not, see <http://www.gnu.org/licenses/>.
#

require "active_support/core_ext/module"
require "json/jwt"
require "dynamic_settings"
require "canvas_errors"
require "canvas_security/jwk_key_pair"
require "canvas_security/jwt_workflow"
require "canvas_security/key_storage"
require "canvas_security/page_view_jwt"
require "canvas_security/rsa_key_pair"
require "canvas_security/services_jwt"

module CanvasSecurity
  class UnconfiguredError < StandardError; end

  # TODO: Maybe at one point Setting will be
  # a gem on it's own or some other dependable module.
  # For the moment, this is a convenient way to inject
  # this base class without needing to depend on it directly.
  mattr_writer :settings_store
  mattr_accessor :region, :environment

  # Expected interface for this object is:
  #   object.get(setting_name, 'default_value') # [ returning a string ]
  #
  # In this instance, it's expected that canvas is going to inject
  # the Setting class, but we want to break depednencies that directly
  # point to canvas.
  def self.settings_store(safe_invoke = false)
    return @@settings_store if @@settings_store
    return nil if safe_invoke

    raise UnconfiguredError, "an object with an interface for loading settings must be specified as 'settings_store'"
  end

  class AuthenticationError < RuntimeError
    def response_status
      401
    end
  end

  class InvalidToken < AuthenticationError
  end

  class TokenExpired < AuthenticationError
  end

  class InvalidJwtKey < AuthenticationError
  end

  def self.encryption_key
    @encryption_key ||= begin
      res = config && config["encryption_key"]
      raise("encryption key required, see config/security.yml") unless res
      raise("encryption key is too short, see config/security.yml") unless res.to_s.length >= 20

      res.to_s
    end
  end

  def self.encryption_keys
    @encryption_keys ||= [encryption_key] + Array(config && config["previous_encryption_keys"]).map(&:to_s)
  end

  def self.config
    @config ||= begin
      path = Rails.root.join("config/security.yml")
      raise("config/security.yml missing, see security.yml.example") unless path.file?

      YAML.safe_load(ERB.new(path.read).result, aliases: true)[Rails.env]
    end
  end

  def self.encrypt_data(data)
    nonce = SecureRandom.bytes(12)
    encryptor = OpenSSL::Cipher.new("aes-256-gcm").encrypt
    encryptor.key = Digest::SHA1.hexdigest(encryption_key)[0...32]
    encryptor.iv = nonce
    encryptor.auth_data = "Canvas-v1.0.0"
    encrypted_data = encryptor.update(data) + encryptor.final
    tag = encryptor.auth_tag
    [encrypted_data, nonce, tag]
  end

  def self.decrypt_data(data, nonce, tag)
    decipher = OpenSSL::Cipher.new("aes-256-gcm").decrypt
    decipher.key = Digest::SHA1.hexdigest(encryption_key)[0...32]
    decipher.iv = nonce
    decipher.auth_tag = tag
    decipher.auth_data = "Canvas-v1.0.0"
    decipher.update(data) + decipher.final
  end

  def self.url_key_encrypt_data(data)
    encryption_data = encrypt_data("#{data.encoding}~#{data.dup.force_encoding("ASCII-8BIT")}")
    encryption_data.map { |item| Base64.urlsafe_encode64(item, padding: false) }.join("~")
  end

  def self.url_key_decrypt_data(data)
    encrypted_data, nonce, tag = data.split("~").map { |item| Base64.urlsafe_decode64(item) }
    encoding, data = decrypt_data(encrypted_data, nonce, tag).split("~", 2)
    data.force_encoding(encoding)
  end

  def self.encrypt_password(secret, key)
    require "base64"
    c = OpenSSL::Cipher.new("aes-256-cbc")
    c.encrypt
    c.key = Digest::SHA1.hexdigest(key + "_" + encryption_key)[0...32]
    c.iv = iv = c.random_iv
    e = c.update(secret)
    e << c.final
    [Base64.encode64(e), Base64.encode64(iv)]
  end

  def self.decrypt_password(secret, salt, key, encryption_key = nil)
    require "base64"
    encryption_keys = Array(encryption_key) + self.encryption_keys
    last_error = nil
    encryption_keys.each do |single_encryption_key|
      c = OpenSSL::Cipher.new("aes-256-cbc")
      c.decrypt
      c.key = Digest::SHA1.hexdigest(key + "_" + single_encryption_key)[0...32]
      c.iv = Base64.decode64(salt)
      d = c.update(Base64.decode64(secret))
      begin
        d << c.final
      rescue OpenSSL::Cipher::CipherError
        last_error = $!
        next
      end
      return d.to_s
    end
    raise last_error
  end

  def self.hmac_sha1(str, encryption_key = nil)
    OpenSSL::HMAC.hexdigest(
      OpenSSL::Digest.new("sha1"), (encryption_key || self.encryption_key), str
    )
  end

  def self.hmac_sha512(str, encryption_key = nil)
    OpenSSL::HMAC.hexdigest(
      OpenSSL::Digest.new("sha512"), (encryption_key || self.encryption_key), str
    )
  end

  def self.verify_hmac_sha1(hmac, str, options = {})
    keys = options[:keys] || []
    keys += [options[:key]] if options[:key]
    keys += encryption_keys
    keys.each do |key|
      real_hmac = hmac_sha1(str, key)
      real_hmac = real_hmac[0, options[:truncate]] if options[:truncate]
      return true if hmac == real_hmac
    end
    false
  end

  def self.sign_hmac_sha512(string_to_sign, signing_secret = services_signing_secret)
    OpenSSL::HMAC.digest("sha512", signing_secret, string_to_sign)
  end

  def self.verify_hmac_sha512(message, signature, signing_secret = services_signing_secret)
    secrets_to_check = [signing_secret]
    if signing_secret == services_signing_secret && services_previous_signing_secret
      secrets_to_check << services_previous_signing_secret
    end
    secrets_to_check.each do |cur_secret|
      comparison = sign_hmac_sha512(message, cur_secret)
      return true if ActiveSupport::SecurityUtils.secure_compare(signature, comparison)
    end
    false
  end

  # Creates a JWT token string
  #
  # body (Hash) - The contents of the JWT token
  # expires (Time) - When the token should expire. `nil` for no expiration
  # key (String) - The key to sign with. `nil` will use the currently configured key
  # alg (Symbol) - The algorithm used to generate the signature. Should be `:HS512` or `:ES512`!
  #                To keep backwards compatibility, `nil` will default to `:HS256` for now.
  #
  # Returns the token as a string.
  def self.create_jwt(body, expires = nil, key = nil, alg = nil)
    jwt_body = body
    if expires
      jwt_body = jwt_body.merge({ exp: expires.to_i })
    end
    raw_jwt = JSON::JWT.new(jwt_body)
    return raw_jwt.to_s if key == :unsigned

    raw_jwt.sign(key || encryption_key, alg || :HS256).to_s
  end

  # Creates an encrypted JWT token string
  #
  # This is a token that will be used for identifying the user to
  # canvas on API calls and to other canvas-ecosystem services.
  #
  # payload (hash) - The data you want in the token
  # signing_secret (big string) - The shared secret for signing
  # encryption_secret (big string) - The shared key for symmetric key encryption.
  # alg (Symbol) - The algorithm used to generate the signature. Should be `:HS512` or `:ES512`!
  #                To keep backwards compatibility, `nil` will default to `:HS256` for now.
  #
  # Returns the token as a string.
  def self.create_encrypted_jwt(payload, signing_secret, encryption_secret, alg = nil)
    raise InvalidJwtKey unless signing_secret && encryption_secret

    jwt = JSON::JWT.new(payload)
    jws = jwt.sign(signing_secret, alg || :HS256)
    jwe = JSON::JWE.new(jws)
    jwe.alg = "dir"
    jwe.enc = "A256GCM"
    jwe.header[:region] = region if region
    jwe.header[:environment] = environment if environment
    jwe.encrypt!(encryption_secret)
    jwe.to_s
  end

  # Verifies and decodes a JWT token
  #
  # token (String) - The token to decode
  # keys (Array) - An array of keys to use verifying. Will be added to the current
  #                set of keys
  #
  # Returns the token body as a Hash if it's valid.
  #
  # Raises CanvasSecurity::TokenExpired if the token has expired, and
  # CanvasSecurity::InvalidToken if the token is otherwise invalid.
  def self.decode_jwt(token, keys = [], ignore_expiration: false)
    keys += encryption_keys

    keys.each do |key|
      body = JSON::JWT.decode(token, key)
      verify_jwt(body, ignore_expiration: ignore_expiration)
      return body.with_indifferent_access
    rescue JSON::JWS::VerificationFailed
      # Keep looping, to try all the keys. If none succeed,
      # we raise below.
    rescue CanvasSecurity::TokenExpired
      raise
    rescue => e
      raise CanvasSecurity::InvalidToken, e
    end

    raise CanvasSecurity::InvalidToken
  end

  def self.decrypt_encrypted_jwt(token, signing_secret, encryption_secret, ignore_expiration: false)
    begin
      signed_coded_jwt = JSON::JWT.decode(token, encryption_secret)
    rescue OpenSSL::Cipher::CipherError => e
      # this seems to happen if the token is of a valid shape,
      # but signed by some OTHER encryption secret?
      CanvasErrors.capture_exception(:security_auth, e, :warn)
      raise CanvasSecurity::InvalidToken
    end

    secrets_to_check = if signing_secret.is_a?(Hash)
                         Array.wrap(signing_secret[JSON::JWT.decode(signed_coded_jwt.plain_text, :skip_verification).header["alg"]])
                       else
                         Array.wrap(signing_secret)
                       end

    secrets_to_check.each do |cur_secret|
      raw_jwt = JSON::JWT.decode(signed_coded_jwt.plain_text, cur_secret)
      verify_jwt(raw_jwt, ignore_expiration: ignore_expiration)
      return raw_jwt.with_indifferent_access
    rescue JSON::JWS::VerificationFailed => e
      CanvasErrors.capture_exception(:security_auth, e, :info)
    end
    raise CanvasSecurity::InvalidToken
  end

  def self.base64_encode(token_string)
    Base64.encode64(token_string).encode("utf-8").delete("\n")
  end

  def self.base64_decode(token_string)
    utf8_string = token_string.dup.force_encoding(Encoding::UTF_8)
    Base64.decode64(utf8_string.encode("ascii-8bit"))
  end

  def self.validate_encryption_key(overwrite = false)
    db_hash = settings_store.get("encryption_key_hash", nil) rescue return # in places like rake db:test:reset, we don't care that the db/table doesn't exist
    return if encryption_keys.any? { |key| Digest::SHA1.hexdigest(key) == db_hash }

    if db_hash.nil? || overwrite
      begin
        settings_store.set("encryption_key_hash", Digest::SHA1.hexdigest(encryption_key))
<<<<<<< HEAD
      rescue ActiveRecord::StatementInvalid
=======
      rescue *[ActiveRecord::StatementInvalid, (Rails.version < "6.1" ? nil : ActiveRecord::ConnectionNotEstablished)].compact
>>>>>>> 1c34e1a6
        # the db may not exist yet
      end
    else
      abort "encryption key is incorrect. if you have intentionally changed it, you may want to run `rake db:reset_encryption_key_hash`"
    end
  end

  class << self
    def services_encryption_secret
      DynamicSettings.find("canvas")["encryption-secret"]
    end

    def services_signing_secret
      DynamicSettings.find("canvas")["signing-secret"]
    end

    def services_previous_signing_secret
      DynamicSettings.find("canvas")["signing-secret-deprecated"]
    end

    private

    def verify_jwt(body, ignore_expiration: false)
      verification_time = Time.now.utc
      if body[:iat].present?
        iat = timestamp_as_integer(body[:iat])
        if iat > verification_time.to_i && iat < verification_time.to_i + 300
          verification_time = iat
        end
      end

      if body[:exp].present? &&
         !ignore_expiration &&
         timestamp_as_integer(body[:exp]) < verification_time.to_i
        raise CanvasSecurity::TokenExpired
      end

      if body[:nbf].present? &&
         timestamp_as_integer(body[:nbf]) > verification_time.to_i
        raise CanvasSecurity::InvalidToken
      end
    end

    def timestamp_as_integer(timestamp)
      timestamp.is_a?(Time) ? timestamp.to_i : timestamp
    end
  end
end<|MERGE_RESOLUTION|>--- conflicted
+++ resolved
@@ -310,11 +310,7 @@
     if db_hash.nil? || overwrite
       begin
         settings_store.set("encryption_key_hash", Digest::SHA1.hexdigest(encryption_key))
-<<<<<<< HEAD
-      rescue ActiveRecord::StatementInvalid
-=======
       rescue *[ActiveRecord::StatementInvalid, (Rails.version < "6.1" ? nil : ActiveRecord::ConnectionNotEstablished)].compact
->>>>>>> 1c34e1a6
         # the db may not exist yet
       end
     else
