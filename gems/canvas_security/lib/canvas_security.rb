--- conflicted
+++ resolved
@@ -30,7 +30,6 @@
 require 'canvas_security/services_jwt'
 
 module CanvasSecurity
-
   class UnconfiguredError < StandardError; end
 
   # TODO: Maybe at one point Setting will be
@@ -45,7 +44,7 @@
   # In this instance, it's expected that canvas is going to inject
   # the Setting class, but we want to break depednencies that directly
   # point to canvas.
-  def self.settings_store(safe_invoke=false)
+  def self.settings_store(safe_invoke = false)
     return @@settings_store if @@settings_store
     return nil if safe_invoke
 
@@ -72,6 +71,7 @@
       res = config && config['encryption_key']
       raise('encryption key required, see config/security.yml') unless res
       raise('encryption key is too short, see config/security.yml') unless res.to_s.length >= 20
+
       res.to_s
     end
   end
@@ -84,6 +84,7 @@
     @config ||= begin
       path = Rails.root + 'config/security.yml'
       raise('config/security.yml missing, see security.yml.example') unless File.exist?(path)
+
       YAML.safe_load(ERB.new(File.read(path)).result, aliases: true)[Rails.env]
     end
   end
@@ -110,11 +111,11 @@
 
   def self.url_key_encrypt_data(data)
     encryption_data = encrypt_data("#{data.encoding}~#{data.dup.force_encoding('ASCII-8BIT')}")
-    encryption_data.map{|item| Base64.urlsafe_encode64(item, padding: false)}.join('~')
+    encryption_data.map { |item| Base64.urlsafe_encode64(item, padding: false) }.join('~')
   end
 
   def self.url_key_decrypt_data(data)
-    encrypted_data, nonce, tag = data.split('~').map{|item| Base64.urlsafe_decode64(item)}
+    encrypted_data, nonce, tag = data.split('~').map { |item| Base64.urlsafe_decode64(item) }
     encoding, data = decrypt_data(encrypted_data, nonce, tag).split('~', 2)
     data.force_encoding(encoding)
   end
@@ -175,11 +176,11 @@
     false
   end
 
-  def self.sign_hmac_sha512(string_to_sign, signing_secret=services_signing_secret)
+  def self.sign_hmac_sha512(string_to_sign, signing_secret = services_signing_secret)
     OpenSSL::HMAC.digest('sha512', signing_secret, string_to_sign)
   end
 
-  def self.verify_hmac_sha512(message, signature, signing_secret=services_signing_secret)
+  def self.verify_hmac_sha512(message, signature, signing_secret = services_signing_secret)
     secrets_to_check = [signing_secret]
     if signing_secret == services_signing_secret && services_previous_signing_secret
       secrets_to_check << services_previous_signing_secret
@@ -207,6 +208,7 @@
     end
     raw_jwt = JSON::JWT.new(jwt_body)
     return raw_jwt.to_s if key == :unsigned
+
     raw_jwt.sign(key || encryption_key, alg || :HS256).to_s
   end
 
@@ -224,6 +226,7 @@
   # Returns the token as a string.
   def self.create_encrypted_jwt(payload, signing_secret, encryption_secret, alg = nil)
     raise InvalidJwtKey unless signing_secret && encryption_secret
+
     jwt = JSON::JWT.new(payload)
     jws = jwt.sign(signing_secret, alg || :HS256)
     jwe = jws.encrypt(encryption_secret, 'dir', :A256GCM)
@@ -261,19 +264,7 @@
     raise CanvasSecurity::InvalidToken
   end
 
-<<<<<<< HEAD
-  def self.decrypt_services_jwt(token, signing_secret=nil, encryption_secret=nil, ignore_expiration: false)
-    signing_secret ||= services_signing_secret
-    encryption_secret ||= services_encryption_secret
-
-    secrets_to_check = [signing_secret]
-    if signing_secret == services_signing_secret && services_previous_signing_secret
-      secrets_to_check << services_previous_signing_secret
-    end
-
-=======
   def self.decrypt_encrypted_jwt(token, signing_secret, encryption_secret, ignore_expiration: false)
->>>>>>> 75b2b932
     begin
       signed_coded_jwt = JSON::JWT.decode(token, encryption_secret)
     rescue OpenSSL::Cipher::CipherError => e
@@ -312,7 +303,7 @@
 
   def self.validate_encryption_key(overwrite = false)
     db_hash = settings_store.get('encryption_key_hash', nil) rescue return # in places like rake db:test:reset, we don't care that the db/table doesn't exist
-    return if encryption_keys.any? { |key| Digest::SHA1.hexdigest(key) == db_hash}
+    return if encryption_keys.any? { |key| Digest::SHA1.hexdigest(key) == db_hash }
 
     if db_hash.nil? || overwrite
       begin
@@ -339,6 +330,7 @@
     end
 
     private
+
     def verify_jwt(body, ignore_expiration: false)
       verification_time = Time.now.utc
       if body[:iat].present?
