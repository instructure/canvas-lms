PATH
  remote: ../canvas_cache
  specs:
    canvas_cache (0.1.0)
      activesupport
      config_file
      digest-murmurhash (>= 1.1.0)
      guardrail (>= 2.0.0)
      redis (~> 5.0)
      redis-clustering (~> 5.0)
      redis-scripting (>= 1.0.0)

PATH
  remote: ../canvas_slug
  specs:
    canvas_slug (0.0.1)
      swearjar (~> 1.4)

PATH
  remote: ../config_file
  specs:
    config_file (0.1.0)
      railties (>= 5.0)

PATH
  remote: ../legacy_multipart
  specs:
    legacy_multipart (0.0.1)
      canvas_slug
      mime-types (~> 3.2)

PATH
  remote: .
  specs:
    canvas_http (1.0.0)
      canvas_cache
      legacy_multipart

GEM
  remote: https://rubygems.org/
  specs:
    actionpack (7.1.3)
      actionview (= 7.1.3)
      activesupport (= 7.1.3)
      nokogiri (>= 1.8.5)
      racc
      rack (>= 2.2.4)
      rack-session (>= 1.0.1)
      rack-test (>= 0.6.3)
      rails-dom-testing (~> 2.2)
      rails-html-sanitizer (~> 1.6)
    actionview (7.1.3)
      activesupport (= 7.1.3)
      builder (~> 3.1)
      erubi (~> 1.11)
      rails-dom-testing (~> 2.2)
      rails-html-sanitizer (~> 1.6)
    activemodel (7.1.3)
      activesupport (= 7.1.3)
    activerecord (7.1.3)
      activemodel (= 7.1.3)
      activesupport (= 7.1.3)
      timeout (>= 0.4.0)
    activesupport (7.1.3)
      base64
      bigdecimal
      concurrent-ruby (~> 1.0, >= 1.0.2)
      connection_pool (>= 2.2.5)
      drb
      i18n (>= 1.6, < 2)
      minitest (>= 5.1)
      mutex_m
      tzinfo (~> 2.0)
    addressable (2.8.6)
      public_suffix (>= 2.0.2, < 6.0)
    base64 (0.2.0)
    bigdecimal (3.1.8)
    builder (3.3.0)
    concurrent-ruby (1.3.3)
    connection_pool (2.4.1)
    crack (1.0.0)
      bigdecimal
      rexml
    crass (1.0.6)
    diff-lcs (1.5.1)
    digest-murmurhash (1.1.1)
    drb (2.2.1)
    erubi (1.12.0)
    guardrail (3.0.3)
      activerecord (>= 6.1, < 7.2)
      railties (>= 6.1, < 7.2)
    hashdiff (1.1.0)
    i18n (1.14.5)
      concurrent-ruby (~> 1.0)
    io-console (0.7.2)
    irb (1.13.1)
      rdoc (>= 4.0.0)
      reline (>= 0.4.2)
    loofah (2.22.0)
      crass (~> 1.0.2)
      nokogiri (>= 1.12.0)
    mime-types (3.5.2)
      mime-types-data (~> 3.2015)
<<<<<<< HEAD
    mime-types-data (3.2024.0507)
    mini_portile2 (2.8.6)
=======
    mime-types-data (3.2024.0604)
    mini_portile2 (2.8.7)
>>>>>>> 19b70d1c
    minitest (5.23.1)
    mutex_m (0.2.0)
    nokogiri (1.16.5)
      mini_portile2 (~> 2.8.2)
      racc (~> 1.4)
    nokogiri (1.16.5-aarch64-linux)
      racc (~> 1.4)
    nokogiri (1.16.5-arm64-darwin)
      racc (~> 1.4)
    nokogiri (1.16.5-x86_64-darwin)
      racc (~> 1.4)
    nokogiri (1.16.5-x86_64-linux)
      racc (~> 1.4)
    psych (5.1.2)
      stringio
    public_suffix (5.0.5)
    racc (1.8.0)
    rack (3.0.11)
    rack-session (2.0.0)
      rack (>= 3.0.0)
    rack-test (2.1.0)
      rack (>= 1.3)
    rackup (2.1.0)
      rack (>= 3)
      webrick (~> 1.8)
    rails-dom-testing (2.2.0)
      activesupport (>= 5.0.0)
      minitest
      nokogiri (>= 1.6)
    rails-html-sanitizer (1.6.0)
      loofah (~> 2.21)
      nokogiri (~> 1.14)
    railties (7.1.3)
      actionpack (= 7.1.3)
      activesupport (= 7.1.3)
      irb
      rackup (>= 1.0.0)
      rake (>= 12.2)
      thor (~> 1.0, >= 1.2.2)
      zeitwerk (~> 2.6)
    rake (13.2.1)
    rdoc (6.7.0)
      psych (>= 4.0.0)
    redis (5.2.0)
      redis-client (>= 0.22.0)
    redis-client (0.22.2)
      connection_pool
    redis-cluster-client (0.10.0)
      redis-client (~> 0.22)
    redis-clustering (5.2.0)
      redis (= 5.2.0)
      redis-cluster-client (>= 0.7.11)
    redis-scripting (1.0.1)
      redis (>= 3.0)
    reline (0.5.8)
      io-console (~> 0.5)
    rexml (3.2.9)
      strscan
    rspec (3.13.0)
      rspec-core (~> 3.13.0)
      rspec-expectations (~> 3.13.0)
      rspec-mocks (~> 3.13.0)
    rspec-core (3.13.0)
      rspec-support (~> 3.13.0)
    rspec-expectations (3.13.0)
      diff-lcs (>= 1.2.0, < 2.0)
      rspec-support (~> 3.13.0)
    rspec-mocks (3.13.1)
      diff-lcs (>= 1.2.0, < 2.0)
      rspec-support (~> 3.13.0)
    rspec-support (3.13.1)
    stringio (3.1.1)
    strscan (3.1.0)
    swearjar (1.4.0)
    thor (1.3.1)
    timeout (0.4.1)
    tzinfo (2.0.6)
      concurrent-ruby (~> 1.0)
    webmock (3.23.1)
      addressable (>= 2.8.0)
      crack (>= 0.3.2)
      hashdiff (>= 0.4.0, < 2.0.0)
    webrick (1.8.1)
    zeitwerk (2.6.15)

PLATFORMS
  aarch64-linux
  arm64-darwin
  ruby
  x86_64-darwin
  x86_64-linux

DEPENDENCIES
  bundler (~> 2.2)
  canvas_cache!
  canvas_http!
  canvas_slug!
  config_file!
  legacy_multipart!
  rake
  rspec (~> 3.12)
  webmock (~> 3.18)

RUBY VERSION
   ruby 3.1.2p20

BUNDLED WITH
   2.5.10<|MERGE_RESOLUTION|>--- conflicted
+++ resolved
@@ -101,13 +101,8 @@
       nokogiri (>= 1.12.0)
     mime-types (3.5.2)
       mime-types-data (~> 3.2015)
-<<<<<<< HEAD
-    mime-types-data (3.2024.0507)
-    mini_portile2 (2.8.6)
-=======
     mime-types-data (3.2024.0604)
     mini_portile2 (2.8.7)
->>>>>>> 19b70d1c
     minitest (5.23.1)
     mutex_m (0.2.0)
     nokogiri (1.16.5)
