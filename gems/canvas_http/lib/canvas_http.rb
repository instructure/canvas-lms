--- conflicted
+++ resolved
@@ -37,11 +37,7 @@
   # TODO: this doesn't yet handle relative redirects (relative Location HTTP
   # header), which actually isn't even technically allowed by the HTTP spec.
   # But everybody allows and handles it.
-<<<<<<< HEAD
-  def self.get(url_str, other_headers = {}, redirect_limit = 3)
-=======
   def self.request(request_class, url_str, other_headers = {}, redirect_limit = 3)
->>>>>>> d4568d4f
     last_scheme = nil
     last_host = nil
 
