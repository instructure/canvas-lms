PATH
  remote: ../canvas_cache
  specs:
    canvas_cache (0.1.0)
      activesupport
      config_file
      digest-murmurhash (>= 1.1.0)
      guardrail (>= 2.0.0)
      redis (~> 5.0)
      redis-clustering (~> 5.0)
      redis-scripting (>= 1.0.0)

PATH
  remote: ../canvas_slug
  specs:
    canvas_slug (0.0.1)
      swearjar (~> 1.4)

PATH
  remote: ../config_file
  specs:
    config_file (0.1.0)
      railties (>= 5.0)

PATH
  remote: ../legacy_multipart
  specs:
    legacy_multipart (0.0.1)
      canvas_slug
      mime-types (~> 3.2)

PATH
  remote: .
  specs:
    canvas_http (1.0.0)
      canvas_cache
      legacy_multipart

GEM
  remote: https://rubygems.org/
  specs:
    actionpack (7.1.3)
      actionview (= 7.1.3)
      activesupport (= 7.1.3)
      nokogiri (>= 1.8.5)
      racc
      rack (>= 2.2.4)
      rack-session (>= 1.0.1)
      rack-test (>= 0.6.3)
      rails-dom-testing (~> 2.2)
      rails-html-sanitizer (~> 1.6)
    actionview (7.1.3)
      activesupport (= 7.1.3)
      builder (~> 3.1)
      erubi (~> 1.11)
      rails-dom-testing (~> 2.2)
      rails-html-sanitizer (~> 1.6)
    activemodel (7.1.3)
      activesupport (= 7.1.3)
    activerecord (7.1.3)
      activemodel (= 7.1.3)
      activesupport (= 7.1.3)
      timeout (>= 0.4.0)
    activesupport (7.1.3)
      base64
      bigdecimal
      concurrent-ruby (~> 1.0, >= 1.0.2)
      connection_pool (>= 2.2.5)
      drb
      i18n (>= 1.6, < 2)
      minitest (>= 5.1)
      mutex_m
      tzinfo (~> 2.0)
    addressable (2.8.7)
      public_suffix (>= 2.0.2, < 7.0)
    base64 (0.2.0)
    bigdecimal (3.1.8)
    builder (3.3.0)
    concurrent-ruby (1.3.4)
    connection_pool (2.4.1)
    crack (1.0.0)
      bigdecimal
      rexml
    crass (1.0.6)
    date (3.4.1)
    diff-lcs (1.5.1)
    digest-murmurhash (1.1.1)
    drb (2.2.1)
    erubi (1.13.0)
    guardrail (3.0.3)
      activerecord (>= 6.1, < 7.2)
      railties (>= 6.1, < 7.2)
    hashdiff (1.1.2)
    i18n (1.14.6)
      concurrent-ruby (~> 1.0)
    io-console (0.8.0)
    irb (1.14.2)
      rdoc (>= 4.0.0)
      reline (>= 0.4.2)
    logger (1.6.3)
    loofah (2.23.1)
      crass (~> 1.0.2)
      nokogiri (>= 1.12.0)
    mime-types (3.6.0)
      logger
      mime-types-data (~> 3.2015)
    mime-types-data (3.2024.1203)
    mini_portile2 (2.8.8)
    minitest (5.25.4)
    mutex_m (0.3.0)
    nokogiri (1.17.2)
      mini_portile2 (~> 2.8.2)
      racc (~> 1.4)
    nokogiri (1.17.2-aarch64-linux)
      racc (~> 1.4)
    nokogiri (1.17.2-arm64-darwin)
      racc (~> 1.4)
    nokogiri (1.17.2-x86_64-darwin)
      racc (~> 1.4)
    nokogiri (1.17.2-x86_64-linux)
      racc (~> 1.4)
    psych (5.2.1)
      date
      stringio
    public_suffix (6.0.1)
    racc (1.8.1)
    rack (3.0.11)
    rack-session (2.0.0)
      rack (>= 3.0.0)
    rack-test (2.1.0)
      rack (>= 1.3)
    rackup (2.2.1)
      rack (>= 3)
    rails-dom-testing (2.2.0)
      activesupport (>= 5.0.0)
      minitest
      nokogiri (>= 1.6)
    rails-html-sanitizer (1.6.2)
      loofah (~> 2.21)
      nokogiri (>= 1.15.7, != 1.16.7, != 1.16.6, != 1.16.5, != 1.16.4, != 1.16.3, != 1.16.2, != 1.16.1, != 1.16.0.rc1, != 1.16.0)
    railties (7.1.3)
      actionpack (= 7.1.3)
      activesupport (= 7.1.3)
      irb
      rackup (>= 1.0.0)
      rake (>= 12.2)
      thor (~> 1.0, >= 1.2.2)
      zeitwerk (~> 2.6)
    rake (13.2.1)
    rdoc (6.9.1)
      psych (>= 4.0.0)
    redis (5.3.0)
      redis-client (>= 0.22.0)
    redis-client (0.23.0)
      connection_pool
    redis-cluster-client (0.13.1)
      redis-client (~> 0.22)
    redis-clustering (5.3.0)
      redis (= 5.3.0)
      redis-cluster-client (>= 0.10.0)
    redis-scripting (1.0.1)
      redis (>= 3.0)
    reline (0.6.0)
      io-console (~> 0.5)
    rexml (3.4.0)
    rspec (3.13.0)
      rspec-core (~> 3.13.0)
      rspec-expectations (~> 3.13.0)
      rspec-mocks (~> 3.13.0)
    rspec-core (3.13.2)
      rspec-support (~> 3.13.0)
    rspec-expectations (3.13.3)
      diff-lcs (>= 1.2.0, < 2.0)
      rspec-support (~> 3.13.0)
    rspec-mocks (3.13.2)
      diff-lcs (>= 1.2.0, < 2.0)
      rspec-support (~> 3.13.0)
<<<<<<< HEAD
    rspec-support (3.13.1)
=======
    rspec-support (3.13.2)
>>>>>>> 1c55606d
    stringio (3.1.2)
    swearjar (1.4.0)
    thor (1.3.2)
    timeout (0.4.3)
    tzinfo (2.0.6)
      concurrent-ruby (~> 1.0)
    webmock (3.24.0)
      addressable (>= 2.8.0)
      crack (>= 0.3.2)
      hashdiff (>= 0.4.0, < 2.0.0)
    zeitwerk (2.7.1)

PLATFORMS
  aarch64-linux
  arm64-darwin
  ruby
  x86_64-darwin
  x86_64-linux

DEPENDENCIES
  bundler (~> 2.2)
  canvas_cache!
  canvas_http!
  canvas_slug!
  config_file!
  legacy_multipart!
  rake
  rspec (~> 3.12)
  webmock (~> 3.18)

RUBY VERSION
   ruby 3.3.3p89

BUNDLED WITH
   2.5.10<|MERGE_RESOLUTION|>--- conflicted
+++ resolved
@@ -175,11 +175,7 @@
     rspec-mocks (3.13.2)
       diff-lcs (>= 1.2.0, < 2.0)
       rspec-support (~> 3.13.0)
-<<<<<<< HEAD
-    rspec-support (3.13.1)
-=======
     rspec-support (3.13.2)
->>>>>>> 1c55606d
     stringio (3.1.2)
     swearjar (1.4.0)
     thor (1.3.2)
