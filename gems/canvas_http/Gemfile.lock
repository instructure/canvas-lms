PATH
  remote: ../canvas_cache
  specs:
    canvas_cache (0.1.0)
      activesupport
      config_file
      digest-murmurhash (>= 1.1.0)
      guardrail (>= 2.0.0)
      redis (~> 5.0)
      redis-clustering (~> 5.0)
      redis-scripting (>= 1.0.0)

PATH
  remote: ../canvas_slug
  specs:
    canvas_slug (0.0.1)
      swearjar (~> 1.4)

PATH
  remote: ../config_file
  specs:
    config_file (0.1.0)
      railties (>= 5.0)

PATH
  remote: ../legacy_multipart
  specs:
    legacy_multipart (0.0.1)
      canvas_slug
      mime-types (~> 3.2)

PATH
  remote: .
  specs:
    canvas_http (1.0.0)
      canvas_cache
      legacy_multipart

GEM
  remote: https://rubygems.org/
  specs:
    actionpack (7.0.8)
      actionview (= 7.0.8)
      activesupport (= 7.0.8)
      rack (~> 2.0, >= 2.2.4)
      rack-test (>= 0.6.3)
      rails-dom-testing (~> 2.0)
      rails-html-sanitizer (~> 1.0, >= 1.2.0)
    actionview (7.0.8)
      activesupport (= 7.0.8)
      builder (~> 3.1)
      erubi (~> 1.4)
      rails-dom-testing (~> 2.0)
      rails-html-sanitizer (~> 1.1, >= 1.2.0)
    activemodel (7.0.8)
      activesupport (= 7.0.8)
    activerecord (7.0.8)
      activemodel (= 7.0.8)
      activesupport (= 7.0.8)
    activesupport (7.0.8)
      concurrent-ruby (~> 1.0, >= 1.0.2)
      i18n (>= 1.6, < 2)
      minitest (>= 5.1)
      tzinfo (~> 2.0)
    addressable (2.8.6)
      public_suffix (>= 2.0.2, < 6.0)
    builder (3.2.4)
    concurrent-ruby (1.2.3)
    connection_pool (2.4.1)
    crack (0.4.5)
      rexml
    crass (1.0.6)
    diff-lcs (1.5.0)
    digest-murmurhash (1.1.1)
    erubi (1.12.0)
    guardrail (3.0.3)
      activerecord (>= 6.1, < 7.2)
      railties (>= 6.1, < 7.2)
    hashdiff (1.1.0)
    i18n (1.14.1)
      concurrent-ruby (~> 1.0)
    loofah (2.22.0)
      crass (~> 1.0.2)
      nokogiri (>= 1.12.0)
    method_source (1.0.0)
    mime-types (3.5.2)
      mime-types-data (~> 3.2015)
    mime-types-data (3.2023.1205)
    mini_portile2 (2.8.5)
    minitest (5.20.0)
    nokogiri (1.15.5)
      mini_portile2 (~> 2.8.2)
      racc (~> 1.4)
    nokogiri (1.15.5-aarch64-linux)
      racc (~> 1.4)
    nokogiri (1.15.5-arm64-darwin)
      racc (~> 1.4)
    nokogiri (1.15.5-x86_64-darwin)
      racc (~> 1.4)
    nokogiri (1.15.5-x86_64-linux)
      racc (~> 1.4)
    public_suffix (5.0.4)
    racc (1.7.3)
    rack (2.2.8)
    rack-test (2.1.0)
      rack (>= 1.3)
    rails-dom-testing (2.2.0)
      activesupport (>= 5.0.0)
      minitest
      nokogiri (>= 1.6)
    rails-html-sanitizer (1.6.0)
      loofah (~> 2.21)
      nokogiri (~> 1.14)
    railties (7.0.8)
      actionpack (= 7.0.8)
      activesupport (= 7.0.8)
      method_source
      rake (>= 12.2)
      thor (~> 1.0)
      zeitwerk (~> 2.5)
    rake (13.1.0)
    redis (5.0.8)
      redis-client (>= 0.17.0)
<<<<<<< HEAD
    redis-client (0.19.0)
=======
    redis-client (0.19.1)
>>>>>>> bc086b28
      connection_pool
    redis-cluster-client (0.7.5)
      redis-client (~> 0.12)
    redis-clustering (5.0.8)
      redis (= 5.0.8)
      redis-cluster-client (>= 0.7.0)
    redis-scripting (1.0.1)
      redis (>= 3.0)
    rexml (3.2.6)
    rspec (3.12.0)
      rspec-core (~> 3.12.0)
      rspec-expectations (~> 3.12.0)
      rspec-mocks (~> 3.12.0)
    rspec-core (3.12.2)
      rspec-support (~> 3.12.0)
    rspec-expectations (3.12.3)
      diff-lcs (>= 1.2.0, < 2.0)
      rspec-support (~> 3.12.0)
    rspec-mocks (3.12.6)
      diff-lcs (>= 1.2.0, < 2.0)
      rspec-support (~> 3.12.0)
    rspec-support (3.12.1)
    swearjar (1.4.0)
    thor (1.3.0)
    tzinfo (2.0.6)
      concurrent-ruby (~> 1.0)
    webmock (3.19.1)
      addressable (>= 2.8.0)
      crack (>= 0.3.2)
      hashdiff (>= 0.4.0, < 2.0.0)
    zeitwerk (2.6.12)

PLATFORMS
  aarch64-linux
  arm64-darwin
  ruby
  x86_64-darwin
  x86_64-linux

DEPENDENCIES
  bundler (~> 2.2)
  canvas_cache!
  canvas_http!
  canvas_slug!
  config_file!
  legacy_multipart!
  rake
  rspec (~> 3.12)
  webmock (~> 3.18)

BUNDLED WITH
   2.5.3<|MERGE_RESOLUTION|>--- conflicted
+++ resolved
@@ -121,11 +121,7 @@
     rake (13.1.0)
     redis (5.0.8)
       redis-client (>= 0.17.0)
-<<<<<<< HEAD
-    redis-client (0.19.0)
-=======
     redis-client (0.19.1)
->>>>>>> bc086b28
       connection_pool
     redis-cluster-client (0.7.5)
       redis-client (~> 0.12)
