--- conflicted
+++ resolved
@@ -150,11 +150,7 @@
     thor (1.3.0)
     tzinfo (2.0.6)
       concurrent-ruby (~> 1.0)
-<<<<<<< HEAD
-    webmock (3.20.0)
-=======
     webmock (3.22.0)
->>>>>>> 2a5b008b
       addressable (>= 2.8.0)
       crack (>= 0.3.2)
       hashdiff (>= 0.4.0, < 2.0.0)
