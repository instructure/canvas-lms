--- conflicted
+++ resolved
@@ -120,18 +120,6 @@
     mini_portile2 (2.8.6)
     minitest (5.22.3)
     mutex_m (0.2.0)
-<<<<<<< HEAD
-    nokogiri (1.16.3)
-      mini_portile2 (~> 2.8.2)
-      racc (~> 1.4)
-    nokogiri (1.16.3-aarch64-linux)
-      racc (~> 1.4)
-    nokogiri (1.16.3-arm64-darwin)
-      racc (~> 1.4)
-    nokogiri (1.16.3-x86_64-darwin)
-      racc (~> 1.4)
-    nokogiri (1.16.3-x86_64-linux)
-=======
     nokogiri (1.16.4)
       mini_portile2 (~> 2.8.2)
       racc (~> 1.4)
@@ -142,7 +130,6 @@
     nokogiri (1.16.4-x86_64-darwin)
       racc (~> 1.4)
     nokogiri (1.16.4-x86_64-linux)
->>>>>>> 5aaae7d3
       racc (~> 1.4)
     psych (5.1.2)
       stringio
@@ -185,11 +172,7 @@
       redis-cluster-client (>= 0.7.0)
     redis-scripting (1.0.1)
       redis (>= 3.0)
-<<<<<<< HEAD
-    reline (0.5.1)
-=======
     reline (0.5.2)
->>>>>>> 5aaae7d3
       io-console (~> 0.5)
     rexml (3.2.6)
     rspec (3.13.0)
@@ -242,8 +225,4 @@
    ruby 3.1.2p20
 
 BUNDLED WITH
-<<<<<<< HEAD
-   2.5.7
-=======
-   2.5.9
->>>>>>> 5aaae7d3
+   2.5.9