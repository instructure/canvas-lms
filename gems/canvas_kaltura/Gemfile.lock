PATH
  remote: ../canvas_cache
  specs:
    canvas_cache (0.1.0)
      activesupport
      config_file
      digest-murmurhash (>= 1.1.0)
      guardrail (>= 2.0.0)
      redis (~> 5.0)
      redis-clustering (~> 5.0)
      redis-scripting (>= 1.0.0)

PATH
  remote: ../canvas_http
  specs:
    canvas_http (1.0.0)
      canvas_cache
      legacy_multipart

PATH
  remote: ../canvas_slug
  specs:
    canvas_slug (0.0.1)
      swearjar (~> 1.4)

PATH
  remote: ../canvas_sort
  specs:
    canvas_sort (1.0.0)

PATH
  remote: ../config_file
  specs:
    config_file (0.1.0)
      railties (>= 5.0)

PATH
  remote: ../legacy_multipart
  specs:
    legacy_multipart (0.0.1)
      canvas_slug
      mime-types (~> 3.2)

PATH
  remote: .
  specs:
    canvas_kaltura (1.0.0)
      canvas_http
      canvas_slug
      canvas_sort
      legacy_multipart
      nokogiri

GEM
  remote: https://rubygems.org/
  specs:
    actionpack (7.0.8)
      actionview (= 7.0.8)
      activesupport (= 7.0.8)
      rack (~> 2.0, >= 2.2.4)
      rack-test (>= 0.6.3)
      rails-dom-testing (~> 2.0)
      rails-html-sanitizer (~> 1.0, >= 1.2.0)
    actionview (7.0.8)
      activesupport (= 7.0.8)
      builder (~> 3.1)
      erubi (~> 1.4)
      rails-dom-testing (~> 2.0)
      rails-html-sanitizer (~> 1.1, >= 1.2.0)
    activemodel (7.0.8)
      activesupport (= 7.0.8)
    activerecord (7.0.8)
      activemodel (= 7.0.8)
      activesupport (= 7.0.8)
    activesupport (7.0.8)
      concurrent-ruby (~> 1.0, >= 1.0.2)
      i18n (>= 1.6, < 2)
      minitest (>= 5.1)
      tzinfo (~> 2.0)
    addressable (2.8.6)
      public_suffix (>= 2.0.2, < 6.0)
    bigdecimal (3.1.6)
    builder (3.2.4)
    concurrent-ruby (1.2.3)
    connection_pool (2.4.1)
    crack (1.0.0)
      bigdecimal
      rexml
    crass (1.0.6)
    diff-lcs (1.5.1)
    digest-murmurhash (1.1.1)
    erubi (1.12.0)
    guardrail (3.0.3)
      activerecord (>= 6.1, < 7.2)
      railties (>= 6.1, < 7.2)
    hashdiff (1.1.0)
    i18n (1.14.1)
      concurrent-ruby (~> 1.0)
    loofah (2.22.0)
      crass (~> 1.0.2)
      nokogiri (>= 1.12.0)
    method_source (1.0.0)
    mime-types (3.5.2)
      mime-types-data (~> 3.2015)
    mime-types-data (3.2024.0206)
    mini_portile2 (2.8.5)
    minitest (5.22.2)
    nokogiri (1.15.5)
      mini_portile2 (~> 2.8.2)
      racc (~> 1.4)
    nokogiri (1.15.5-aarch64-linux)
      racc (~> 1.4)
    nokogiri (1.15.5-arm64-darwin)
      racc (~> 1.4)
    nokogiri (1.15.5-x86_64-darwin)
      racc (~> 1.4)
    nokogiri (1.15.5-x86_64-linux)
      racc (~> 1.4)
    public_suffix (5.0.4)
    racc (1.7.3)
    rack (2.2.8.1)
    rack-test (2.1.0)
      rack (>= 1.3)
    rails-dom-testing (2.2.0)
      activesupport (>= 5.0.0)
      minitest
      nokogiri (>= 1.6)
    rails-html-sanitizer (1.6.0)
      loofah (~> 2.21)
      nokogiri (~> 1.14)
    railties (7.0.8)
      actionpack (= 7.0.8)
      activesupport (= 7.0.8)
      method_source
      rake (>= 12.2)
      thor (~> 1.0)
      zeitwerk (~> 2.5)
    rake (13.1.0)
    redis (5.1.0)
      redis-client (>= 0.17.0)
    redis-client (0.20.0)
      connection_pool
    redis-cluster-client (0.7.11)
      redis-client (~> 0.12)
    redis-clustering (5.1.0)
      redis (= 5.1.0)
      redis-cluster-client (>= 0.7.0)
    redis-scripting (1.0.1)
      redis (>= 3.0)
    rexml (3.2.6)
    rspec (3.13.0)
      rspec-core (~> 3.13.0)
      rspec-expectations (~> 3.13.0)
      rspec-mocks (~> 3.13.0)
    rspec-core (3.13.0)
      rspec-support (~> 3.13.0)
    rspec-expectations (3.13.0)
      diff-lcs (>= 1.2.0, < 2.0)
      rspec-support (~> 3.13.0)
    rspec-mocks (3.13.0)
      diff-lcs (>= 1.2.0, < 2.0)
      rspec-support (~> 3.13.0)
    rspec-support (3.13.1)
    swearjar (1.4.0)
    thor (1.3.1)
    tzinfo (2.0.6)
      concurrent-ruby (~> 1.0)
<<<<<<< HEAD
    webmock (3.22.0)
=======
    webmock (3.23.0)
>>>>>>> f80453be
      addressable (>= 2.8.0)
      crack (>= 0.3.2)
      hashdiff (>= 0.4.0, < 2.0.0)
    zeitwerk (2.6.13)

PLATFORMS
  aarch64-linux
  arm64-darwin
  ruby
  x86_64-darwin
  x86_64-linux

DEPENDENCIES
  bundler (~> 2.2)
  canvas_cache!
  canvas_http!
  canvas_kaltura!
  canvas_slug!
  canvas_sort!
  config_file!
  legacy_multipart!
  rake
  rspec (~> 3.12)
  webmock (~> 3.18)

BUNDLED WITH
   2.5.6<|MERGE_RESOLUTION|>--- conflicted
+++ resolved
@@ -165,11 +165,7 @@
     thor (1.3.1)
     tzinfo (2.0.6)
       concurrent-ruby (~> 1.0)
-<<<<<<< HEAD
-    webmock (3.22.0)
-=======
     webmock (3.23.0)
->>>>>>> f80453be
       addressable (>= 2.8.0)
       crack (>= 0.3.2)
       hashdiff (>= 0.4.0, < 2.0.0)
