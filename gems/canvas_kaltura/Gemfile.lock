--- conflicted
+++ resolved
@@ -116,11 +116,7 @@
       nokogiri (>= 1.12.0)
     mime-types (3.5.2)
       mime-types-data (~> 3.2015)
-<<<<<<< HEAD
-    mime-types-data (3.2024.0806)
-=======
     mime-types-data (3.2024.0820)
->>>>>>> 37d6122c
     mini_portile2 (2.8.7)
     minitest (5.25.1)
     mutex_m (0.2.0)
@@ -178,11 +174,7 @@
       redis (>= 3.0)
     reline (0.5.9)
       io-console (~> 0.5)
-<<<<<<< HEAD
-    rexml (3.3.4)
-=======
     rexml (3.3.6)
->>>>>>> 37d6122c
       strscan
     rspec (3.13.0)
       rspec-core (~> 3.13.0)
