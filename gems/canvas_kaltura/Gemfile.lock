PATH
  remote: ../canvas_cache
  specs:
    canvas_cache (0.1.0)
      activesupport
      config_file
      digest-murmurhash (>= 1.1.0)
      guardrail (>= 2.0.0)
      redis (~> 5.0)
      redis-clustering (~> 5.0)
      redis-scripting (>= 1.0.0)

PATH
  remote: ../canvas_http
  specs:
    canvas_http (1.0.0)
      canvas_cache
      legacy_multipart

PATH
  remote: ../canvas_slug
  specs:
    canvas_slug (0.0.1)
      swearjar (~> 1.4)

PATH
  remote: ../canvas_sort
  specs:
    canvas_sort (1.0.0)

PATH
  remote: ../config_file
  specs:
    config_file (0.1.0)
      railties (>= 5.0)

PATH
  remote: ../legacy_multipart
  specs:
    legacy_multipart (0.0.1)
      canvas_slug
      mime-types (~> 3.2)

PATH
  remote: .
  specs:
    canvas_kaltura (1.0.0)
      canvas_http
      canvas_slug
      canvas_sort
      legacy_multipart
      nokogiri

GEM
  remote: https://rubygems.org/
  specs:
    actionpack (7.1.3)
      actionview (= 7.1.3)
      activesupport (= 7.1.3)
      nokogiri (>= 1.8.5)
      racc
      rack (>= 2.2.4)
      rack-session (>= 1.0.1)
      rack-test (>= 0.6.3)
      rails-dom-testing (~> 2.2)
      rails-html-sanitizer (~> 1.6)
    actionview (7.1.3)
      activesupport (= 7.1.3)
      builder (~> 3.1)
      erubi (~> 1.11)
      rails-dom-testing (~> 2.2)
      rails-html-sanitizer (~> 1.6)
    activemodel (7.1.3)
      activesupport (= 7.1.3)
    activerecord (7.1.3)
      activemodel (= 7.1.3)
      activesupport (= 7.1.3)
      timeout (>= 0.4.0)
    activesupport (7.1.3)
      base64
      bigdecimal
      concurrent-ruby (~> 1.0, >= 1.0.2)
      connection_pool (>= 2.2.5)
      drb
      i18n (>= 1.6, < 2)
      minitest (>= 5.1)
      mutex_m
      tzinfo (~> 2.0)
    addressable (2.8.7)
      public_suffix (>= 2.0.2, < 7.0)
    base64 (0.2.0)
    bigdecimal (3.1.8)
    builder (3.3.0)
    concurrent-ruby (1.3.3)
    connection_pool (2.4.1)
    crack (1.0.0)
      bigdecimal
      rexml
    crass (1.0.6)
    diff-lcs (1.5.1)
    digest-murmurhash (1.1.1)
    drb (2.2.1)
    erubi (1.13.0)
    guardrail (3.0.3)
      activerecord (>= 6.1, < 7.2)
      railties (>= 6.1, < 7.2)
    hashdiff (1.1.0)
    i18n (1.14.5)
      concurrent-ruby (~> 1.0)
    io-console (0.7.2)
<<<<<<< HEAD
    irb (1.13.2)
=======
    irb (1.14.0)
>>>>>>> 2099f615
      rdoc (>= 4.0.0)
      reline (>= 0.4.2)
    loofah (2.22.0)
      crass (~> 1.0.2)
      nokogiri (>= 1.12.0)
    mime-types (3.5.2)
      mime-types-data (~> 3.2015)
    mime-types-data (3.2024.0702)
    mini_portile2 (2.8.7)
    minitest (5.24.1)
    mutex_m (0.2.0)
    nokogiri (1.16.6)
      mini_portile2 (~> 2.8.2)
      racc (~> 1.4)
    nokogiri (1.16.6-aarch64-linux)
      racc (~> 1.4)
    nokogiri (1.16.6-arm64-darwin)
      racc (~> 1.4)
    nokogiri (1.16.6-x86_64-darwin)
      racc (~> 1.4)
    nokogiri (1.16.6-x86_64-linux)
      racc (~> 1.4)
    psych (5.1.2)
      stringio
    public_suffix (6.0.0)
    racc (1.8.0)
    rack (3.0.11)
    rack-session (2.0.0)
      rack (>= 3.0.0)
    rack-test (2.1.0)
      rack (>= 1.3)
    rackup (2.1.0)
      rack (>= 3)
      webrick (~> 1.8)
    rails-dom-testing (2.2.0)
      activesupport (>= 5.0.0)
      minitest
      nokogiri (>= 1.6)
    rails-html-sanitizer (1.6.0)
      loofah (~> 2.21)
      nokogiri (~> 1.14)
    railties (7.1.3)
      actionpack (= 7.1.3)
      activesupport (= 7.1.3)
      irb
      rackup (>= 1.0.0)
      rake (>= 12.2)
      thor (~> 1.0, >= 1.2.2)
      zeitwerk (~> 2.6)
    rake (13.2.1)
    rdoc (6.7.0)
      psych (>= 4.0.0)
    redis (5.2.0)
      redis-client (>= 0.22.0)
    redis-client (0.22.2)
      connection_pool
    redis-cluster-client (0.10.0)
      redis-client (~> 0.22)
    redis-clustering (5.2.0)
      redis (= 5.2.0)
      redis-cluster-client (>= 0.7.11)
    redis-scripting (1.0.1)
      redis (>= 3.0)
    reline (0.5.9)
      io-console (~> 0.5)
    rexml (3.3.1)
      strscan
    rspec (3.13.0)
      rspec-core (~> 3.13.0)
      rspec-expectations (~> 3.13.0)
      rspec-mocks (~> 3.13.0)
    rspec-core (3.13.0)
      rspec-support (~> 3.13.0)
    rspec-expectations (3.13.1)
      diff-lcs (>= 1.2.0, < 2.0)
      rspec-support (~> 3.13.0)
    rspec-mocks (3.13.1)
      diff-lcs (>= 1.2.0, < 2.0)
      rspec-support (~> 3.13.0)
    rspec-support (3.13.1)
    stringio (3.1.1)
    strscan (3.1.0)
    swearjar (1.4.0)
    thor (1.3.1)
    timeout (0.4.1)
    tzinfo (2.0.6)
      concurrent-ruby (~> 1.0)
    webmock (3.23.1)
      addressable (>= 2.8.0)
      crack (>= 0.3.2)
      hashdiff (>= 0.4.0, < 2.0.0)
    webrick (1.8.1)
    zeitwerk (2.6.16)

PLATFORMS
  aarch64-linux
  arm64-darwin
  ruby
  x86_64-darwin
  x86_64-linux

DEPENDENCIES
  bundler (~> 2.2)
  canvas_cache!
  canvas_http!
  canvas_kaltura!
  canvas_slug!
  canvas_sort!
  config_file!
  legacy_multipart!
  rake
  rspec (~> 3.12)
  webmock (~> 3.18)

RUBY VERSION
   ruby 3.1.2p20

BUNDLED WITH
   2.5.10<|MERGE_RESOLUTION|>--- conflicted
+++ resolved
@@ -108,11 +108,7 @@
     i18n (1.14.5)
       concurrent-ruby (~> 1.0)
     io-console (0.7.2)
-<<<<<<< HEAD
-    irb (1.13.2)
-=======
     irb (1.14.0)
->>>>>>> 2099f615
       rdoc (>= 4.0.0)
       reline (>= 0.4.2)
     loofah (2.22.0)
