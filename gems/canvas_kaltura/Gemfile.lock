PATH
  remote: ../canvas_cache
  specs:
    canvas_cache (0.1.0)
      activesupport
      config_file
      digest-murmurhash (>= 1.1.0)
      guardrail (>= 2.0.0)
      redis (~> 5.0)
      redis-clustering (~> 5.0)
      redis-scripting (>= 1.0.0)

PATH
  remote: ../canvas_http
  specs:
    canvas_http (1.0.0)
      canvas_cache
      legacy_multipart

PATH
  remote: ../canvas_slug
  specs:
    canvas_slug (0.0.1)
      swearjar (~> 1.4)

PATH
  remote: ../canvas_sort
  specs:
    canvas_sort (1.0.0)

PATH
  remote: ../config_file
  specs:
    config_file (0.1.0)
      railties (>= 5.0)

PATH
  remote: ../legacy_multipart
  specs:
    legacy_multipart (0.0.1)
      canvas_slug
      mime-types (~> 3.2)

PATH
  remote: .
  specs:
    canvas_kaltura (1.0.0)
      canvas_http
      canvas_slug
      canvas_sort
      legacy_multipart
      nokogiri

GEM
  remote: https://rubygems.org/
  specs:
    actionpack (7.1.3)
      actionview (= 7.1.3)
      activesupport (= 7.1.3)
      nokogiri (>= 1.8.5)
      racc
      rack (>= 2.2.4)
      rack-session (>= 1.0.1)
      rack-test (>= 0.6.3)
      rails-dom-testing (~> 2.2)
      rails-html-sanitizer (~> 1.6)
    actionview (7.1.3)
      activesupport (= 7.1.3)
      builder (~> 3.1)
      erubi (~> 1.11)
      rails-dom-testing (~> 2.2)
      rails-html-sanitizer (~> 1.6)
    activemodel (7.1.3)
      activesupport (= 7.1.3)
    activerecord (7.1.3)
      activemodel (= 7.1.3)
      activesupport (= 7.1.3)
      timeout (>= 0.4.0)
    activesupport (7.1.3)
      base64
      bigdecimal
      concurrent-ruby (~> 1.0, >= 1.0.2)
      connection_pool (>= 2.2.5)
      drb
      i18n (>= 1.6, < 2)
      minitest (>= 5.1)
      mutex_m
      tzinfo (~> 2.0)
    addressable (2.8.7)
      public_suffix (>= 2.0.2, < 7.0)
    base64 (0.2.0)
    bigdecimal (3.1.8)
    builder (3.3.0)
    concurrent-ruby (1.3.3)
    connection_pool (2.4.1)
    crack (1.0.0)
      bigdecimal
      rexml
    crass (1.0.6)
    diff-lcs (1.5.1)
    digest-murmurhash (1.1.1)
    drb (2.2.1)
    erubi (1.13.0)
    guardrail (3.0.3)
      activerecord (>= 6.1, < 7.2)
      railties (>= 6.1, < 7.2)
    hashdiff (1.1.0)
    i18n (1.14.5)
      concurrent-ruby (~> 1.0)
    io-console (0.7.2)
    irb (1.13.2)
      rdoc (>= 4.0.0)
      reline (>= 0.4.2)
    loofah (2.22.0)
      crass (~> 1.0.2)
      nokogiri (>= 1.12.0)
    mime-types (3.5.2)
      mime-types-data (~> 3.2015)
    mime-types-data (3.2024.0604)
    mini_portile2 (2.8.7)
<<<<<<< HEAD
    minitest (5.23.1)
    nokogiri (1.16.5)
=======
    minitest (5.24.1)
    mutex_m (0.2.0)
    nokogiri (1.16.6)
>>>>>>> fb326791
      mini_portile2 (~> 2.8.2)
      racc (~> 1.4)
    nokogiri (1.16.6-aarch64-linux)
      racc (~> 1.4)
    nokogiri (1.16.6-arm64-darwin)
      racc (~> 1.4)
    nokogiri (1.16.6-x86_64-darwin)
      racc (~> 1.4)
    nokogiri (1.16.6-x86_64-linux)
      racc (~> 1.4)
    psych (5.1.2)
      stringio
    public_suffix (6.0.0)
    racc (1.8.0)
    rack (3.0.11)
    rack-session (2.0.0)
      rack (>= 3.0.0)
    rack-test (2.1.0)
      rack (>= 1.3)
    rackup (2.1.0)
      rack (>= 3)
      webrick (~> 1.8)
    rails-dom-testing (2.2.0)
      activesupport (>= 5.0.0)
      minitest
      nokogiri (>= 1.6)
    rails-html-sanitizer (1.6.0)
      loofah (~> 2.21)
      nokogiri (~> 1.14)
    railties (7.1.3)
      actionpack (= 7.1.3)
      activesupport (= 7.1.3)
      irb
      rackup (>= 1.0.0)
      rake (>= 12.2)
      thor (~> 1.0, >= 1.2.2)
      zeitwerk (~> 2.6)
    rake (13.2.1)
    rdoc (6.7.0)
      psych (>= 4.0.0)
    redis (5.2.0)
      redis-client (>= 0.22.0)
    redis-client (0.22.2)
      connection_pool
    redis-cluster-client (0.10.0)
      redis-client (~> 0.22)
    redis-clustering (5.2.0)
      redis (= 5.2.0)
      redis-cluster-client (>= 0.7.11)
    redis-scripting (1.0.1)
      redis (>= 3.0)
<<<<<<< HEAD
    rexml (3.2.9)
=======
    reline (0.5.9)
      io-console (~> 0.5)
    rexml (3.3.1)
>>>>>>> fb326791
      strscan
    rspec (3.13.0)
      rspec-core (~> 3.13.0)
      rspec-expectations (~> 3.13.0)
      rspec-mocks (~> 3.13.0)
    rspec-core (3.13.0)
      rspec-support (~> 3.13.0)
    rspec-expectations (3.13.1)
      diff-lcs (>= 1.2.0, < 2.0)
      rspec-support (~> 3.13.0)
    rspec-mocks (3.13.1)
      diff-lcs (>= 1.2.0, < 2.0)
      rspec-support (~> 3.13.0)
    rspec-support (3.13.1)
    stringio (3.1.1)
    strscan (3.1.0)
    swearjar (1.4.0)
    thor (1.3.1)
    timeout (0.4.1)
    tzinfo (2.0.6)
      concurrent-ruby (~> 1.0)
    webmock (3.23.1)
      addressable (>= 2.8.0)
      crack (>= 0.3.2)
      hashdiff (>= 0.4.0, < 2.0.0)
<<<<<<< HEAD
    zeitwerk (2.6.15)
=======
    webrick (1.8.1)
    zeitwerk (2.6.16)
>>>>>>> fb326791

PLATFORMS
  aarch64-linux
  arm64-darwin
  ruby
  x86_64-darwin
  x86_64-linux

DEPENDENCIES
  bundler (~> 2.2)
  canvas_cache!
  canvas_http!
  canvas_kaltura!
  canvas_slug!
  canvas_sort!
  config_file!
  legacy_multipart!
  rake
  rspec (~> 3.12)
  webmock (~> 3.18)

RUBY VERSION
   ruby 3.1.2p20

BUNDLED WITH
   2.5.10<|MERGE_RESOLUTION|>--- conflicted
+++ resolved
@@ -118,14 +118,9 @@
       mime-types-data (~> 3.2015)
     mime-types-data (3.2024.0604)
     mini_portile2 (2.8.7)
-<<<<<<< HEAD
-    minitest (5.23.1)
-    nokogiri (1.16.5)
-=======
     minitest (5.24.1)
     mutex_m (0.2.0)
     nokogiri (1.16.6)
->>>>>>> fb326791
       mini_portile2 (~> 2.8.2)
       racc (~> 1.4)
     nokogiri (1.16.6-aarch64-linux)
@@ -177,13 +172,9 @@
       redis-cluster-client (>= 0.7.11)
     redis-scripting (1.0.1)
       redis (>= 3.0)
-<<<<<<< HEAD
-    rexml (3.2.9)
-=======
     reline (0.5.9)
       io-console (~> 0.5)
     rexml (3.3.1)
->>>>>>> fb326791
       strscan
     rspec (3.13.0)
       rspec-core (~> 3.13.0)
@@ -209,12 +200,8 @@
       addressable (>= 2.8.0)
       crack (>= 0.3.2)
       hashdiff (>= 0.4.0, < 2.0.0)
-<<<<<<< HEAD
-    zeitwerk (2.6.15)
-=======
     webrick (1.8.1)
     zeitwerk (2.6.16)
->>>>>>> fb326791
 
 PLATFORMS
   aarch64-linux
