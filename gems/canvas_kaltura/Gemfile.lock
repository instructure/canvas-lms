--- conflicted
+++ resolved
@@ -181,11 +181,7 @@
       rspec-mocks (~> 3.13.0)
     rspec-core (3.13.1)
       rspec-support (~> 3.13.0)
-<<<<<<< HEAD
-    rspec-expectations (3.13.2)
-=======
     rspec-expectations (3.13.3)
->>>>>>> 406d90fd
       diff-lcs (>= 1.2.0, < 2.0)
       rspec-support (~> 3.13.0)
     rspec-mocks (3.13.1)
