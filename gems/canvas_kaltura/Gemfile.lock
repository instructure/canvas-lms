PATH
  remote: ../canvas_cache
  specs:
    canvas_cache (0.1.0)
      activesupport
      config_file
      digest-murmurhash (>= 1.1.0)
      guardrail (>= 2.0.0)
      redis (~> 5.0)
      redis-clustering (~> 5.0)
      redis-scripting (>= 1.0.0)

PATH
  remote: ../canvas_http
  specs:
    canvas_http (1.0.0)
      canvas_cache
      legacy_multipart
      logger (~> 1.5)

PATH
  remote: ../canvas_slug
  specs:
    canvas_slug (0.0.1)
      swearjar (~> 1.4)

PATH
  remote: ../canvas_sort
  specs:
    canvas_sort (1.0.0)

PATH
  remote: ../config_file
  specs:
    config_file (0.1.0)
      railties (>= 5.0)

PATH
  remote: ../legacy_multipart
  specs:
    legacy_multipart (0.0.1)
      base64
      canvas_slug
      mime-types (~> 3.2)

PATH
  remote: .
  specs:
    canvas_kaltura (1.0.0)
      canvas_http
      canvas_slug
      canvas_sort
      csv
      legacy_multipart
      nokogiri

GEM
  remote: https://rubygems.org/
  specs:
    actionpack (7.2.2.1)
      actionview (= 7.2.2.1)
      activesupport (= 7.2.2.1)
      nokogiri (>= 1.8.5)
      racc
      rack (>= 2.2.4, < 3.2)
      rack-session (>= 1.0.1)
      rack-test (>= 0.6.3)
      rails-dom-testing (~> 2.2)
      rails-html-sanitizer (~> 1.6)
      useragent (~> 0.16)
    actionview (7.2.2.1)
      activesupport (= 7.2.2.1)
      builder (~> 3.1)
      erubi (~> 1.11)
      rails-dom-testing (~> 2.2)
      rails-html-sanitizer (~> 1.6)
    activemodel (7.2.2.1)
      activesupport (= 7.2.2.1)
    activerecord (7.2.2.1)
      activemodel (= 7.2.2.1)
      activesupport (= 7.2.2.1)
      timeout (>= 0.4.0)
    activesupport (7.2.2.1)
      base64
      benchmark (>= 0.3)
      bigdecimal
      concurrent-ruby (~> 1.0, >= 1.3.1)
      connection_pool (>= 2.2.5)
      drb
      i18n (>= 1.6, < 2)
      logger (>= 1.4.2)
      minitest (>= 5.1)
      securerandom (>= 0.3)
      tzinfo (~> 2.0, >= 2.0.5)
    addressable (2.8.7)
      public_suffix (>= 2.0.2, < 7.0)
    base64 (0.2.0)
    benchmark (0.4.0)
    bigdecimal (3.1.9)
    builder (3.3.0)
    concurrent-ruby (1.3.5)
    connection_pool (2.5.3)
    crack (1.0.0)
      bigdecimal
      rexml
    crass (1.0.6)
    csv (3.3.4)
    date (3.4.1)
    diff-lcs (1.6.1)
    digest-murmurhash (1.1.1)
    drb (2.2.1)
    erubi (1.13.1)
    guardrail (3.0.4)
      activerecord (>= 6.1, < 8.0)
      railties (>= 6.1, < 8.0)
    hashdiff (1.1.2)
    i18n (1.14.7)
      concurrent-ruby (~> 1.0)
    io-console (0.8.0)
    irb (1.15.2)
      pp (>= 0.6.0)
      rdoc (>= 4.0.0)
      reline (>= 0.4.2)
    logger (1.7.0)
    loofah (2.24.0)
      crass (~> 1.0.2)
      nokogiri (>= 1.12.0)
    mime-types (3.6.2)
      logger
      mime-types-data (~> 3.2015)
<<<<<<< HEAD
    mime-types-data (3.2025.0408)
    mini_portile2 (2.8.8)
    minitest (5.25.5)
    mutex_m (0.3.0)
    nokogiri (1.18.7)
      mini_portile2 (~> 2.8.2)
      racc (~> 1.4)
    nokogiri (1.18.7-aarch64-linux-gnu)
      racc (~> 1.4)
    nokogiri (1.18.7-arm64-darwin)
      racc (~> 1.4)
    nokogiri (1.18.7-x86_64-darwin)
      racc (~> 1.4)
    nokogiri (1.18.7-x86_64-linux-gnu)
=======
    mime-types-data (3.2025.0429)
    mini_portile2 (2.8.8)
    minitest (5.25.5)
    nokogiri (1.18.8)
      mini_portile2 (~> 2.8.2)
      racc (~> 1.4)
    nokogiri (1.18.8-aarch64-linux-gnu)
      racc (~> 1.4)
    nokogiri (1.18.8-arm64-darwin)
      racc (~> 1.4)
    nokogiri (1.18.8-x86_64-darwin)
      racc (~> 1.4)
    nokogiri (1.18.8-x86_64-linux-gnu)
>>>>>>> 2bd5305a
      racc (~> 1.4)
    pp (0.6.2)
      prettyprint
    prettyprint (0.2.0)
    psych (5.2.3)
      date
      stringio
    public_suffix (6.0.2)
    racc (1.8.1)
    rack (3.1.13)
    rack-session (2.1.0)
      base64 (>= 0.1.0)
      rack (>= 3.0.0)
    rack-test (2.2.0)
      rack (>= 1.3)
    rackup (2.2.1)
      rack (>= 3)
    rails-dom-testing (2.2.0)
      activesupport (>= 5.0.0)
      minitest
      nokogiri (>= 1.6)
    rails-html-sanitizer (1.6.2)
      loofah (~> 2.21)
      nokogiri (>= 1.15.7, != 1.16.7, != 1.16.6, != 1.16.5, != 1.16.4, != 1.16.3, != 1.16.2, != 1.16.1, != 1.16.0.rc1, != 1.16.0)
    railties (7.2.2.1)
      actionpack (= 7.2.2.1)
      activesupport (= 7.2.2.1)
      irb (~> 1.13)
      rackup (>= 1.0.0)
      rake (>= 12.2)
      thor (~> 1.0, >= 1.2.2)
      zeitwerk (~> 2.6)
    rake (13.2.1)
    rdoc (6.13.1)
      psych (>= 4.0.0)
    redis (5.4.0)
      redis-client (>= 0.22.0)
    redis-client (0.24.0)
      connection_pool
    redis-cluster-client (0.13.4)
      redis-client (~> 0.24)
    redis-clustering (5.4.0)
      redis (= 5.4.0)
      redis-cluster-client (>= 0.10.0)
    redis-scripting (1.0.1)
      redis (>= 3.0)
    reline (0.6.1)
      io-console (~> 0.5)
    rexml (3.4.1)
    rspec (3.13.0)
      rspec-core (~> 3.13.0)
      rspec-expectations (~> 3.13.0)
      rspec-mocks (~> 3.13.0)
    rspec-core (3.13.3)
      rspec-support (~> 3.13.0)
    rspec-expectations (3.13.3)
      diff-lcs (>= 1.2.0, < 2.0)
      rspec-support (~> 3.13.0)
    rspec-mocks (3.13.2)
      diff-lcs (>= 1.2.0, < 2.0)
      rspec-support (~> 3.13.0)
    rspec-support (3.13.2)
    securerandom (0.4.1)
<<<<<<< HEAD
    stringio (3.1.6)
=======
    stringio (3.1.7)
>>>>>>> 2bd5305a
    swearjar (1.4.0)
    thor (1.3.2)
    timeout (0.4.3)
    tzinfo (2.0.6)
      concurrent-ruby (~> 1.0)
<<<<<<< HEAD
=======
    useragent (0.16.11)
>>>>>>> 2bd5305a
    webmock (3.25.1)
      addressable (>= 2.8.0)
      crack (>= 0.3.2)
      hashdiff (>= 0.4.0, < 2.0.0)
    zeitwerk (2.7.2)

PLATFORMS
  aarch64-linux
  arm64-darwin
  ruby
  x86_64-darwin
  x86_64-linux

DEPENDENCIES
  canvas_cache!
  canvas_http!
  canvas_kaltura!
  canvas_slug!
  canvas_sort!
  config_file!
  legacy_multipart!
  rake
  rspec (~> 3.12)
  webmock (~> 3.18)

RUBY VERSION
   ruby 3.3.3p89

BUNDLED WITH
   2.6.7<|MERGE_RESOLUTION|>--- conflicted
+++ resolved
@@ -128,22 +128,6 @@
     mime-types (3.6.2)
       logger
       mime-types-data (~> 3.2015)
-<<<<<<< HEAD
-    mime-types-data (3.2025.0408)
-    mini_portile2 (2.8.8)
-    minitest (5.25.5)
-    mutex_m (0.3.0)
-    nokogiri (1.18.7)
-      mini_portile2 (~> 2.8.2)
-      racc (~> 1.4)
-    nokogiri (1.18.7-aarch64-linux-gnu)
-      racc (~> 1.4)
-    nokogiri (1.18.7-arm64-darwin)
-      racc (~> 1.4)
-    nokogiri (1.18.7-x86_64-darwin)
-      racc (~> 1.4)
-    nokogiri (1.18.7-x86_64-linux-gnu)
-=======
     mime-types-data (3.2025.0429)
     mini_portile2 (2.8.8)
     minitest (5.25.5)
@@ -157,7 +141,6 @@
     nokogiri (1.18.8-x86_64-darwin)
       racc (~> 1.4)
     nokogiri (1.18.8-x86_64-linux-gnu)
->>>>>>> 2bd5305a
       racc (~> 1.4)
     pp (0.6.2)
       prettyprint
@@ -221,20 +204,13 @@
       rspec-support (~> 3.13.0)
     rspec-support (3.13.2)
     securerandom (0.4.1)
-<<<<<<< HEAD
-    stringio (3.1.6)
-=======
     stringio (3.1.7)
->>>>>>> 2bd5305a
     swearjar (1.4.0)
     thor (1.3.2)
     timeout (0.4.3)
     tzinfo (2.0.6)
       concurrent-ruby (~> 1.0)
-<<<<<<< HEAD
-=======
     useragent (0.16.11)
->>>>>>> 2bd5305a
     webmock (3.25.1)
       addressable (>= 2.8.0)
       crack (>= 0.3.2)
