PATH
  remote: ../canvas_cache
  specs:
    canvas_cache (0.1.0)
      activesupport
      config_file
      digest-murmurhash (>= 1.1.0)
      guardrail (>= 2.0.0)
      redis (~> 5.0)
      redis-clustering (~> 5.0)
      redis-scripting (>= 1.0.0)

PATH
  remote: ../canvas_http
  specs:
    canvas_http (1.0.0)
      canvas_cache
      legacy_multipart

PATH
  remote: ../canvas_slug
  specs:
    canvas_slug (0.0.1)
      swearjar (~> 1.4)

PATH
  remote: ../canvas_sort
  specs:
    canvas_sort (1.0.0)

PATH
  remote: ../config_file
  specs:
    config_file (0.1.0)
      railties (>= 5.0)

PATH
  remote: ../legacy_multipart
  specs:
    legacy_multipart (0.0.1)
      canvas_slug
      mime-types (~> 3.2)

PATH
  remote: .
  specs:
    canvas_kaltura (1.0.0)
      canvas_http
      canvas_slug
      canvas_sort
      legacy_multipart
      nokogiri

GEM
  remote: https://rubygems.org/
  specs:
    actionpack (7.0.8)
      actionview (= 7.0.8)
      activesupport (= 7.0.8)
      rack (~> 2.0, >= 2.2.4)
      rack-test (>= 0.6.3)
      rails-dom-testing (~> 2.0)
      rails-html-sanitizer (~> 1.0, >= 1.2.0)
    actionview (7.0.8)
      activesupport (= 7.0.8)
      builder (~> 3.1)
      erubi (~> 1.4)
      rails-dom-testing (~> 2.0)
      rails-html-sanitizer (~> 1.1, >= 1.2.0)
    activemodel (7.0.8)
      activesupport (= 7.0.8)
    activerecord (7.0.8)
      activemodel (= 7.0.8)
      activesupport (= 7.0.8)
    activesupport (7.0.8)
      concurrent-ruby (~> 1.0, >= 1.0.2)
      i18n (>= 1.6, < 2)
      minitest (>= 5.1)
      tzinfo (~> 2.0)
    addressable (2.8.6)
      public_suffix (>= 2.0.2, < 6.0)
    bigdecimal (3.1.7)
    builder (3.2.4)
    concurrent-ruby (1.2.3)
    connection_pool (2.4.1)
    crack (1.0.0)
      bigdecimal
      rexml
    crass (1.0.6)
    diff-lcs (1.5.1)
    digest-murmurhash (1.1.1)
    erubi (1.12.0)
    guardrail (3.0.3)
      activerecord (>= 6.1, < 7.2)
      railties (>= 6.1, < 7.2)
    hashdiff (1.1.0)
    i18n (1.14.4)
      concurrent-ruby (~> 1.0)
    loofah (2.22.0)
      crass (~> 1.0.2)
      nokogiri (>= 1.12.0)
    method_source (1.0.0)
    mime-types (3.5.2)
      mime-types-data (~> 3.2015)
    mime-types-data (3.2024.0305)
    mini_portile2 (2.8.5)
    minitest (5.22.3)
<<<<<<< HEAD
    nokogiri (1.15.5)
=======
    nokogiri (1.16.3)
>>>>>>> 2017494a
      mini_portile2 (~> 2.8.2)
      racc (~> 1.4)
    nokogiri (1.16.3-aarch64-linux)
      racc (~> 1.4)
    nokogiri (1.16.3-arm64-darwin)
      racc (~> 1.4)
    nokogiri (1.16.3-x86_64-darwin)
      racc (~> 1.4)
    nokogiri (1.16.3-x86_64-linux)
      racc (~> 1.4)
    public_suffix (5.0.5)
    racc (1.7.3)
    rack (2.2.9)
    rack-test (2.1.0)
      rack (>= 1.3)
    rails-dom-testing (2.2.0)
      activesupport (>= 5.0.0)
      minitest
      nokogiri (>= 1.6)
    rails-html-sanitizer (1.6.0)
      loofah (~> 2.21)
      nokogiri (~> 1.14)
    railties (7.0.8)
      actionpack (= 7.0.8)
      activesupport (= 7.0.8)
      method_source
      rake (>= 12.2)
      thor (~> 1.0)
      zeitwerk (~> 2.5)
    rake (13.2.1)
    redis (5.1.0)
      redis-client (>= 0.17.0)
<<<<<<< HEAD
    redis-client (0.21.0)
=======
    redis-client (0.21.1)
>>>>>>> 2017494a
      connection_pool
    redis-cluster-client (0.7.11)
      redis-client (~> 0.12)
    redis-clustering (5.1.0)
      redis (= 5.1.0)
      redis-cluster-client (>= 0.7.0)
    redis-scripting (1.0.1)
      redis (>= 3.0)
    rexml (3.2.6)
    rspec (3.13.0)
      rspec-core (~> 3.13.0)
      rspec-expectations (~> 3.13.0)
      rspec-mocks (~> 3.13.0)
    rspec-core (3.13.0)
      rspec-support (~> 3.13.0)
    rspec-expectations (3.13.0)
      diff-lcs (>= 1.2.0, < 2.0)
      rspec-support (~> 3.13.0)
    rspec-mocks (3.13.0)
      diff-lcs (>= 1.2.0, < 2.0)
      rspec-support (~> 3.13.0)
    rspec-support (3.13.1)
    swearjar (1.4.0)
    thor (1.3.1)
    tzinfo (2.0.6)
      concurrent-ruby (~> 1.0)
    webmock (3.23.0)
      addressable (>= 2.8.0)
      crack (>= 0.3.2)
      hashdiff (>= 0.4.0, < 2.0.0)
    zeitwerk (2.6.13)

PLATFORMS
  aarch64-linux
  arm64-darwin
  ruby
  x86_64-darwin
  x86_64-linux

DEPENDENCIES
  bundler (~> 2.2)
  canvas_cache!
  canvas_http!
  canvas_kaltura!
  canvas_slug!
  canvas_sort!
  config_file!
  legacy_multipart!
  rake
  rspec (~> 3.12)
  webmock (~> 3.18)

RUBY VERSION
   ruby 3.1.2p20

BUNDLED WITH
   2.5.7<|MERGE_RESOLUTION|>--- conflicted
+++ resolved
@@ -105,11 +105,7 @@
     mime-types-data (3.2024.0305)
     mini_portile2 (2.8.5)
     minitest (5.22.3)
-<<<<<<< HEAD
-    nokogiri (1.15.5)
-=======
     nokogiri (1.16.3)
->>>>>>> 2017494a
       mini_portile2 (~> 2.8.2)
       racc (~> 1.4)
     nokogiri (1.16.3-aarch64-linux)
@@ -142,11 +138,7 @@
     rake (13.2.1)
     redis (5.1.0)
       redis-client (>= 0.17.0)
-<<<<<<< HEAD
-    redis-client (0.21.0)
-=======
     redis-client (0.21.1)
->>>>>>> 2017494a
       connection_pool
     redis-cluster-client (0.7.11)
       redis-client (~> 0.12)
