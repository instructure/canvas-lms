PATH
  remote: .
  specs:
    config_file (0.1.0)
      railties (>= 5.0)

GEM
  remote: https://rubygems.org/
  specs:
    actionpack (7.1.3)
      actionview (= 7.1.3)
      activesupport (= 7.1.3)
      nokogiri (>= 1.8.5)
      racc
      rack (>= 2.2.4)
      rack-session (>= 1.0.1)
      rack-test (>= 0.6.3)
      rails-dom-testing (~> 2.2)
      rails-html-sanitizer (~> 1.6)
    actionview (7.1.3)
      activesupport (= 7.1.3)
      builder (~> 3.1)
      erubi (~> 1.11)
      rails-dom-testing (~> 2.2)
      rails-html-sanitizer (~> 1.6)
    activesupport (7.1.3)
      base64
      bigdecimal
      concurrent-ruby (~> 1.0, >= 1.0.2)
      connection_pool (>= 2.2.5)
      drb
      i18n (>= 1.6, < 2)
      minitest (>= 5.1)
      mutex_m
      tzinfo (~> 2.0)
    base64 (0.2.0)
    bigdecimal (3.1.8)
    builder (3.2.4)
    concurrent-ruby (1.2.3)
    connection_pool (2.4.1)
    crass (1.0.6)
    debug (1.9.2)
      irb (~> 1.10)
      reline (>= 0.3.8)
    diff-lcs (1.5.1)
    drb (2.2.1)
    erubi (1.12.0)
    i18n (1.14.4)
      concurrent-ruby (~> 1.0)
    io-console (0.7.2)
    irb (1.13.0)
      rdoc (>= 4.0.0)
      reline (>= 0.4.2)
    loofah (2.22.0)
      crass (~> 1.0.2)
      nokogiri (>= 1.12.0)
    mini_portile2 (2.8.6)
    minitest (5.22.3)
    mutex_m (0.2.0)
    nokogiri (1.16.4)
      mini_portile2 (~> 2.8.2)
      racc (~> 1.4)
    nokogiri (1.16.4-aarch64-linux)
      racc (~> 1.4)
    nokogiri (1.16.4-arm64-darwin)
      racc (~> 1.4)
    nokogiri (1.16.4-x86_64-darwin)
      racc (~> 1.4)
    nokogiri (1.16.4-x86_64-linux)
      racc (~> 1.4)
    psych (5.1.2)
      stringio
    racc (1.7.3)
    rack (3.0.10)
    rack-session (2.0.0)
      rack (>= 3.0.0)
    rack-test (2.1.0)
      rack (>= 1.3)
    rackup (2.1.0)
      rack (>= 3)
      webrick (~> 1.8)
    rails-dom-testing (2.2.0)
      activesupport (>= 5.0.0)
      minitest
      nokogiri (>= 1.6)
    rails-html-sanitizer (1.6.0)
      loofah (~> 2.21)
      nokogiri (~> 1.14)
    railties (7.1.3)
      actionpack (= 7.1.3)
      activesupport (= 7.1.3)
      irb
      rackup (>= 1.0.0)
      rake (>= 12.2)
      thor (~> 1.0, >= 1.2.2)
      zeitwerk (~> 2.6)
    rake (13.2.1)
    rdoc (6.6.3.1)
      psych (>= 4.0.0)
<<<<<<< HEAD
    reline (0.5.2)
=======
    reline (0.5.5)
>>>>>>> a67fedcf
      io-console (~> 0.5)
    rspec (3.13.0)
      rspec-core (~> 3.13.0)
      rspec-expectations (~> 3.13.0)
      rspec-mocks (~> 3.13.0)
    rspec-core (3.13.0)
      rspec-support (~> 3.13.0)
    rspec-expectations (3.13.0)
      diff-lcs (>= 1.2.0, < 2.0)
      rspec-support (~> 3.13.0)
    rspec-mocks (3.13.0)
      diff-lcs (>= 1.2.0, < 2.0)
      rspec-support (~> 3.13.0)
    rspec-support (3.13.1)
    stringio (3.1.0)
    thor (1.3.1)
    tzinfo (2.0.6)
      concurrent-ruby (~> 1.0)
    webrick (1.8.1)
    zeitwerk (2.6.13)

PLATFORMS
  aarch64-linux
  arm64-darwin
  ruby
  x86_64-darwin
  x86_64-linux

DEPENDENCIES
  bundler
  config_file!
  debug
  rspec

RUBY VERSION
   ruby 3.1.2p20

BUNDLED WITH
   2.5.9<|MERGE_RESOLUTION|>--- conflicted
+++ resolved
@@ -97,11 +97,7 @@
     rake (13.2.1)
     rdoc (6.6.3.1)
       psych (>= 4.0.0)
-<<<<<<< HEAD
-    reline (0.5.2)
-=======
     reline (0.5.5)
->>>>>>> a67fedcf
       io-console (~> 0.5)
     rspec (3.13.0)
       rspec-core (~> 3.13.0)
