PATH
  remote: .
  specs:
    config_file (0.1.0)
      railties (>= 5.0)

GEM
  remote: https://rubygems.org/
  specs:
    actionpack (7.0.8)
      actionview (= 7.0.8)
      activesupport (= 7.0.8)
      rack (~> 2.0, >= 2.2.4)
      rack-test (>= 0.6.3)
      rails-dom-testing (~> 2.0)
      rails-html-sanitizer (~> 1.0, >= 1.2.0)
    actionview (7.0.8)
      activesupport (= 7.0.8)
      builder (~> 3.1)
      erubi (~> 1.4)
      rails-dom-testing (~> 2.0)
      rails-html-sanitizer (~> 1.1, >= 1.2.0)
    activesupport (7.0.8)
      concurrent-ruby (~> 1.0, >= 1.0.2)
      i18n (>= 1.6, < 2)
      minitest (>= 5.1)
      tzinfo (~> 2.0)
    builder (3.2.4)
    concurrent-ruby (1.2.2)
    crass (1.0.6)
    debug (1.9.0)
      irb (~> 1.10)
      reline (>= 0.3.8)
    diff-lcs (1.5.0)
    erubi (1.12.0)
    i18n (1.14.1)
      concurrent-ruby (~> 1.0)
<<<<<<< HEAD
    io-console (0.6.0)
    irb (1.10.0)
=======
    io-console (0.7.1)
    irb (1.10.1)
>>>>>>> 0d1b4c3f
      rdoc
      reline (>= 0.3.8)
    loofah (2.22.0)
      crass (~> 1.0.2)
      nokogiri (>= 1.12.0)
    method_source (1.0.0)
    mini_portile2 (2.8.5)
    minitest (5.20.0)
    nokogiri (1.15.5)
      mini_portile2 (~> 2.8.2)
      racc (~> 1.4)
    nokogiri (1.15.5-aarch64-linux)
      racc (~> 1.4)
    nokogiri (1.15.5-arm64-darwin)
      racc (~> 1.4)
    nokogiri (1.15.5-x86_64-darwin)
      racc (~> 1.4)
    nokogiri (1.15.5-x86_64-linux)
      racc (~> 1.4)
    psych (5.1.1.1)
      stringio
    racc (1.7.3)
    rack (2.2.8)
    rack-test (2.1.0)
      rack (>= 1.3)
    rails-dom-testing (2.2.0)
      activesupport (>= 5.0.0)
      minitest
      nokogiri (>= 1.6)
    rails-html-sanitizer (1.6.0)
      loofah (~> 2.21)
      nokogiri (~> 1.14)
    railties (7.0.8)
      actionpack (= 7.0.8)
      activesupport (= 7.0.8)
      method_source
      rake (>= 12.2)
      thor (~> 1.0)
      zeitwerk (~> 2.5)
    rake (13.1.0)
    rdoc (6.6.2)
      psych (>= 4.0.0)
    reline (0.4.1)
      io-console (~> 0.5)
    rspec (3.12.0)
      rspec-core (~> 3.12.0)
      rspec-expectations (~> 3.12.0)
      rspec-mocks (~> 3.12.0)
    rspec-core (3.12.2)
      rspec-support (~> 3.12.0)
    rspec-expectations (3.12.3)
      diff-lcs (>= 1.2.0, < 2.0)
      rspec-support (~> 3.12.0)
    rspec-mocks (3.12.6)
      diff-lcs (>= 1.2.0, < 2.0)
      rspec-support (~> 3.12.0)
    rspec-support (3.12.1)
    stringio (3.1.0)
    thor (1.3.0)
    tzinfo (2.0.6)
      concurrent-ruby (~> 1.0)
    zeitwerk (2.6.12)

PLATFORMS
  aarch64-linux
  arm64-darwin
  ruby
  x86_64-darwin
  x86_64-linux

DEPENDENCIES
  bundler
  config_file!
  debug
  rspec

BUNDLED WITH
   2.4.20<|MERGE_RESOLUTION|>--- conflicted
+++ resolved
@@ -35,13 +35,8 @@
     erubi (1.12.0)
     i18n (1.14.1)
       concurrent-ruby (~> 1.0)
-<<<<<<< HEAD
-    io-console (0.6.0)
-    irb (1.10.0)
-=======
     io-console (0.7.1)
     irb (1.10.1)
->>>>>>> 0d1b4c3f
       rdoc
       reline (>= 0.3.8)
     loofah (2.22.0)
