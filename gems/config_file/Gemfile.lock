PATH
  remote: .
  specs:
    config_file (0.1.0)
      railties (>= 5.0)

GEM
  remote: https://rubygems.org/
  specs:
    actionpack (7.2.2.1)
      actionview (= 7.2.2.1)
      activesupport (= 7.2.2.1)
      nokogiri (>= 1.8.5)
      racc
      rack (>= 2.2.4, < 3.2)
      rack-session (>= 1.0.1)
      rack-test (>= 0.6.3)
      rails-dom-testing (~> 2.2)
      rails-html-sanitizer (~> 1.6)
      useragent (~> 0.16)
    actionview (7.2.2.1)
      activesupport (= 7.2.2.1)
      builder (~> 3.1)
      erubi (~> 1.11)
      rails-dom-testing (~> 2.2)
      rails-html-sanitizer (~> 1.6)
    activesupport (7.2.2.1)
      base64
      benchmark (>= 0.3)
      bigdecimal
      concurrent-ruby (~> 1.0, >= 1.3.1)
      connection_pool (>= 2.2.5)
      drb
      i18n (>= 1.6, < 2)
      logger (>= 1.4.2)
      minitest (>= 5.1)
      securerandom (>= 0.3)
      tzinfo (~> 2.0, >= 2.0.5)
    base64 (0.2.0)
    benchmark (0.4.0)
    bigdecimal (3.1.9)
    builder (3.3.0)
    concurrent-ruby (1.3.5)
    connection_pool (2.5.3)
    crass (1.0.6)
    date (3.4.1)
    debug (1.10.0)
      irb (~> 1.10)
      reline (>= 0.3.8)
    diff-lcs (1.6.1)
    drb (2.2.1)
    erubi (1.13.1)
    i18n (1.14.7)
      concurrent-ruby (~> 1.0)
    io-console (0.8.0)
    irb (1.15.2)
      pp (>= 0.6.0)
      rdoc (>= 4.0.0)
      reline (>= 0.4.2)
    logger (1.7.0)
    loofah (2.24.0)
      crass (~> 1.0.2)
      nokogiri (>= 1.12.0)
    mini_portile2 (2.8.8)
    minitest (5.25.5)
<<<<<<< HEAD
    mutex_m (0.3.0)
    nokogiri (1.18.7)
      mini_portile2 (~> 2.8.2)
      racc (~> 1.4)
    nokogiri (1.18.7-aarch64-linux-gnu)
      racc (~> 1.4)
    nokogiri (1.18.7-arm64-darwin)
      racc (~> 1.4)
    nokogiri (1.18.7-x86_64-darwin)
      racc (~> 1.4)
    nokogiri (1.18.7-x86_64-linux-gnu)
=======
    nokogiri (1.18.8)
      mini_portile2 (~> 2.8.2)
      racc (~> 1.4)
    nokogiri (1.18.8-aarch64-linux-gnu)
      racc (~> 1.4)
    nokogiri (1.18.8-arm64-darwin)
      racc (~> 1.4)
    nokogiri (1.18.8-x86_64-darwin)
      racc (~> 1.4)
    nokogiri (1.18.8-x86_64-linux-gnu)
>>>>>>> 2bd5305a
      racc (~> 1.4)
    pp (0.6.2)
      prettyprint
    prettyprint (0.2.0)
    psych (5.2.3)
      date
      stringio
    racc (1.8.1)
    rack (3.1.13)
    rack-session (2.1.0)
      base64 (>= 0.1.0)
      rack (>= 3.0.0)
    rack-test (2.2.0)
      rack (>= 1.3)
    rackup (2.2.1)
      rack (>= 3)
    rails-dom-testing (2.2.0)
      activesupport (>= 5.0.0)
      minitest
      nokogiri (>= 1.6)
    rails-html-sanitizer (1.6.2)
      loofah (~> 2.21)
      nokogiri (>= 1.15.7, != 1.16.7, != 1.16.6, != 1.16.5, != 1.16.4, != 1.16.3, != 1.16.2, != 1.16.1, != 1.16.0.rc1, != 1.16.0)
    railties (7.2.2.1)
      actionpack (= 7.2.2.1)
      activesupport (= 7.2.2.1)
      irb (~> 1.13)
      rackup (>= 1.0.0)
      rake (>= 12.2)
      thor (~> 1.0, >= 1.2.2)
      zeitwerk (~> 2.6)
    rake (13.2.1)
    rdoc (6.13.1)
      psych (>= 4.0.0)
    reline (0.6.1)
      io-console (~> 0.5)
    rspec (3.13.0)
      rspec-core (~> 3.13.0)
      rspec-expectations (~> 3.13.0)
      rspec-mocks (~> 3.13.0)
    rspec-core (3.13.3)
      rspec-support (~> 3.13.0)
    rspec-expectations (3.13.3)
      diff-lcs (>= 1.2.0, < 2.0)
      rspec-support (~> 3.13.0)
    rspec-mocks (3.13.2)
      diff-lcs (>= 1.2.0, < 2.0)
      rspec-support (~> 3.13.0)
    rspec-support (3.13.2)
    securerandom (0.4.1)
<<<<<<< HEAD
    stringio (3.1.6)
=======
    stringio (3.1.7)
>>>>>>> 2bd5305a
    thor (1.3.2)
    tzinfo (2.0.6)
      concurrent-ruby (~> 1.0)
    useragent (0.16.11)
    zeitwerk (2.7.2)

PLATFORMS
  aarch64-linux
  arm64-darwin
  ruby
  x86_64-darwin
  x86_64-linux

DEPENDENCIES
  config_file!
  debug
  rspec

RUBY VERSION
   ruby 3.3.3p89

BUNDLED WITH
   2.6.7<|MERGE_RESOLUTION|>--- conflicted
+++ resolved
@@ -63,19 +63,6 @@
       nokogiri (>= 1.12.0)
     mini_portile2 (2.8.8)
     minitest (5.25.5)
-<<<<<<< HEAD
-    mutex_m (0.3.0)
-    nokogiri (1.18.7)
-      mini_portile2 (~> 2.8.2)
-      racc (~> 1.4)
-    nokogiri (1.18.7-aarch64-linux-gnu)
-      racc (~> 1.4)
-    nokogiri (1.18.7-arm64-darwin)
-      racc (~> 1.4)
-    nokogiri (1.18.7-x86_64-darwin)
-      racc (~> 1.4)
-    nokogiri (1.18.7-x86_64-linux-gnu)
-=======
     nokogiri (1.18.8)
       mini_portile2 (~> 2.8.2)
       racc (~> 1.4)
@@ -86,7 +73,6 @@
     nokogiri (1.18.8-x86_64-darwin)
       racc (~> 1.4)
     nokogiri (1.18.8-x86_64-linux-gnu)
->>>>>>> 2bd5305a
       racc (~> 1.4)
     pp (0.6.2)
       prettyprint
@@ -137,11 +123,7 @@
       rspec-support (~> 3.13.0)
     rspec-support (3.13.2)
     securerandom (0.4.1)
-<<<<<<< HEAD
-    stringio (3.1.6)
-=======
     stringio (3.1.7)
->>>>>>> 2bd5305a
     thor (1.3.2)
     tzinfo (2.0.6)
       concurrent-ruby (~> 1.0)
