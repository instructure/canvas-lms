--- conflicted
+++ resolved
@@ -204,11 +204,7 @@
                         "CRYSTAL_BALL_SPECS=${env.CRYSTALBALL_SPEC}",
                         "BUILD_NAME=${env.JOB_NAME}_build${env.BUILD_NUMBER}"])
                     .hooks(initialNodeHooks)
-<<<<<<< HEAD
-                    .timeout(30)
-=======
                     .timeout(10)
->>>>>>> 0ea2577d
                     .queue(rspecqStages) {
                       def initialNodeStages = [:]
 
