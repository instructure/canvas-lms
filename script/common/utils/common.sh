--- conflicted
+++ resolved
@@ -138,11 +138,7 @@
 }
 
 function docker_compose_up {
-<<<<<<< HEAD
-  if ! is_running_on_jenkins; then
-=======
   if [ "${IS_MUTAGEN:-false}" = true ]; then
->>>>>>> b7feed5f
     start_spinner "Starting mutagen containers..."
     _canvas_lms_track_with_log mutagen-compose up --no-start web
     _canvas_lms_track_with_log mutagen-compose run -u root --rm web chown docker:docker /usr/src/app
