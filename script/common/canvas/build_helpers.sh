--- conflicted
+++ resolved
@@ -161,13 +161,6 @@
 function setup_docker_compose_override {
   message 'Setup override yaml and .env...'
   if [ -f "docker-compose.override.yml" ]; then
-<<<<<<< HEAD
-    prompt 'docker-compose.override.yml already exists.
-Would you like to copy docker-compose/mutagen/docker-compose.override.yml to docker-compose.override.yml? [y/n]' copy
-    [[ ${copy:-y} == 'n' ]] || copy_mutagen_override
-  else
-    copy_mutagen_override
-=======
     message "docker-compose.override.yml already exists, skipping copy of default configuration!"
   else
     if [ "${IS_MUTAGEN:-false}" = true ]; then
@@ -176,7 +169,6 @@
       message "Copying default configuration from config/docker-compose.override.yml.example to docker-compose.override.yml"
       cp config/docker-compose.override.yml.example docker-compose.override.yml
     fi
->>>>>>> b7feed5f
   fi
 
   if [ -f ".env" ]; then
