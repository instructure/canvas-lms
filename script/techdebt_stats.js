--- conflicted
+++ resolved
@@ -121,11 +121,8 @@
   node techdebt_stats.js -s skipped                    # Show only skipped tests
   node techdebt_stats.js -s proptypes,defaultprops     # Show multiple sections
   node techdebt_stats.js -s typescript -v              # Show TypeScript suppressions with verbose output
-<<<<<<< HEAD
-=======
   node techdebt_stats.js -l 10                         # Show 10 examples for each section
   node techdebt_stats.js -s skipped -l 5               # Show 5 skipped test examples
->>>>>>> 67acb827
 `)
   process.exit(0)
 }
