--- conflicted
+++ resolved
@@ -85,18 +85,10 @@
 Options:
   -h, --help                Show this help message
   -v, --verbose            Show all files instead of just examples
-<<<<<<< HEAD
-  -s, --section <n>     Show only specific section(s), comma-separated (e.g., skipped,string-refs)
+  -s, --section <n>     Show only specific section(s), comma-separated (e.g., skipped,proptypes)
 
 Available sections:
   skipped         - Skipped tests
-  string-refs     - React string refs
-=======
-  -s, --section <n>     Show only specific section(s), comma-separated (e.g., skipped,proptypes)
-
-Available sections:
-  skipped         - Skipped tests
->>>>>>> ee12519a
   proptypes       - PropTypes usage
   defaultprops    - DefaultProps usage
   handlebars      - Handlebars files
@@ -260,61 +252,7 @@
       const examples = await getRandomJqueryImportFiles(verbose)
       examples.forEach(file => {
         console.log(colorize('gray', `  Example: ${file}`))
-<<<<<<< HEAD
-      })
-    }
-  }
-}
-
-async function countSinonImports(verbose = false) {
-  try {
-    const cmd =
-      'git ls-files "ui/" | grep -E "\\.(js|jsx|ts|tsx)$" | ' +
-      'xargs grep -l "from [\'\\"]sinon[\'\\"]"'
-    const {stdout} = await execAsync(cmd, {cwd: projectRoot})
-    return Number.parseInt(stdout.trim().split('\n').filter(Boolean).length, 10)
-  } catch (error) {
-    console.error(colorize('red', `Error counting Sinon imports: ${error.message}`))
-    return 0
-  }
-}
-
-async function getRandomSinonImportFiles(verbose = false) {
-  try {
-    const cmd =
-      'git ls-files "ui/" | grep -E "\\.(js|jsx|ts|tsx)$" | ' +
-      'xargs grep -l "from [\'\\"]sinon[\'\\"]"'
-    const {stdout} = await execAsync(cmd, {cwd: projectRoot})
-    const files = stdout.trim().split('\n').filter(Boolean)
-    return getRandomExamples(files, 3)
-  } catch (error) {
-    console.error(colorize('red', `Error finding Sinon import examples: ${error.message}`))
-  }
-  return []
-}
-
-async function showSinonImportStats(verbose = false) {
-  const count = await countSinonImports(verbose)
-  console.log(colorize('yellow', `- Files with Sinon imports: ${bold(count)}`))
-
-  if (count > 0) {
-    const files = await getGrepMatchingFiles(
-      '__tests__.*\\.(js|jsx|ts|tsx)$',
-      '\\bsinon\\b',
-      verbose,
-    )
-    if (verbose) {
-      files.sort().forEach(file => {
-        console.log(colorize('gray', `  ${file}`))
-      })
-    } else {
-      const examples = await getRandomSinonImportFiles(verbose)
-      examples.forEach(file => {
-        console.log(colorize('gray', `  Example: ${file}`))
-      })
-=======
-      })
->>>>>>> ee12519a
+      })
     }
   }
 }
@@ -564,60 +502,6 @@
   }
 }
 
-<<<<<<< HEAD
-async function countReactStringRefs(verbose = false) {
-  try {
-    // Use a more specific pattern that looks for ref=" but not href="
-    const cmd =
-      'git ls-files "ui/" "packages/" | grep -E "\\.(js|jsx|ts|tsx)$" | ' +
-      'xargs grep -l "\\bref=\\"[^\\"]*\\""'
-    const {stdout} = await execAsync(cmd, {cwd: projectRoot})
-    return Number.parseInt(stdout.trim().split('\n').filter(Boolean).length, 10)
-  } catch (error) {
-    console.error(colorize('red', `Error counting React string refs: ${error.message}`))
-    return 0
-  }
-}
-
-async function getRandomReactStringRefFiles(verbose = false) {
-  try {
-    // Use same specific pattern as countReactStringRefs
-    const cmd =
-      'git ls-files "ui/" "packages/" | grep -E "\\.(js|jsx|ts|tsx)$" | ' +
-      'xargs grep -l "\\bref=\\"[^\\"]*\\""'
-    const {stdout} = await execAsync(cmd, {cwd: projectRoot})
-    const files = stdout.trim().split('\n').filter(Boolean)
-    return getRandomExamples(files, 3)
-  } catch (error) {
-    console.error(colorize('red', `Error finding React string ref examples: ${error.message}`))
-  }
-  return []
-}
-
-async function showReactStringRefStats(verbose = false) {
-  const count = await countReactStringRefs(verbose)
-  console.log(colorize('yellow', `- Files with React string refs: ${bold(count)}`))
-  if (count > 0) {
-    if (verbose) {
-      const cmd =
-        'git ls-files "ui/" "packages/" | grep -E "\\.(js|jsx|ts|tsx)$" | ' +
-        'xargs grep -l "\\bref=\\"[^\\"]*\\""' // Fix the string-refs grep pattern
-      const {stdout} = await execAsync(cmd, {cwd: projectRoot})
-      const files = stdout.trim().split('\n').filter(Boolean)
-      files.sort().forEach(file => {
-        console.log(colorize('gray', `  ${file}`))
-      })
-    } else {
-      const examples = await getRandomReactStringRefFiles(verbose)
-      examples.forEach(file => {
-        console.log(colorize('gray', `  Example: ${file}`))
-      })
-    }
-  }
-}
-
-=======
->>>>>>> ee12519a
 async function countPropTypesFiles(verbose = false) {
   try {
     const cmd =
@@ -839,10 +723,6 @@
 
 function getSectionTitle(section) {
   const titles = {
-<<<<<<< HEAD
-    'string-refs': ['React String Refs', '(use createRef/useRef/forwardRef/callbackRef)'],
-=======
->>>>>>> ee12519a
     class: ['React Class Component Files', '(convert to function components)'],
     defaultprops: ['DefaultProps Usage', '(use default parameters/TypeScript defaults)'],
     handlebars: ['Handlebars Files', '(convert to React)'],
@@ -852,10 +732,6 @@
     proptypes: ['PropTypes Usage', '(use TypeScript interfaces/types)'],
     reactCompiler: ['React Compiler Rule Violations', ''],
     reactdom: ['ReactDOM.render Files', '(convert to createRoot)'],
-<<<<<<< HEAD
-    sinon: ['Sinon Imports', '(use Jest)'],
-=======
->>>>>>> ee12519a
     skipped: ['Skipped Tests', '(fix or remove)'],
     typescript: ['TypeScript Suppressions', ''],
   }
@@ -879,27 +755,12 @@
     const selectedSections = options.sections
     const verbose = options.verbose
 
-    if (selectedSections.length === 0 || selectedSections.includes('string-refs')) {
-      console.log(getSectionTitle('string-refs'))
-      await showReactStringRefStats(verbose)
-      console.log()
-    }
-
-<<<<<<< HEAD
-    if (selectedSections.length === 0 || selectedSections.includes('sinon')) {
-      console.log(getSectionTitle('sinon'))
-      await showSinonImportStats(verbose)
-      console.log()
-    }
-
     if (selectedSections.length === 0 || selectedSections.includes('skipped')) {
       console.log(getSectionTitle('skipped'))
       await countSkippedTests(verbose)
       console.log()
     }
 
-=======
->>>>>>> ee12519a
     if (selectedSections.length === 0 || selectedSections.includes('reactdom')) {
       console.log(getSectionTitle('reactdom'))
       await countReactDomRenderFiles(verbose)
