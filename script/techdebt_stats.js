/*
 * Copyright (C) 2024 - present Instructure, Inc.
 *
 * This file is part of Canvas.
 *
 * Canvas is free software: you can redistribute it and/or modify it under
 * the terms of the GNU Affero General Public License as published by the Free
 * Software Foundation, version 3 of the License.
 *
 * Canvas is distributed in the hope that it will be useful, but WITHOUT ANY
 * WARRANTY; without even the implied warranty of MERCHANTABILITY or FITNESS FOR
 * A PARTICULAR PURPOSE. See the GNU Affero General Public License for more
 * details.
 *
 * You should have received a copy of the GNU Affero General Public License along
 * with this program. If not, see <http://www.gnu.org/licenses/>.
 */

const {execSync, exec} = require('child_process')
const util = require('util')
const path = require('path')
<<<<<<< HEAD
=======
const {ESLint} = require('eslint')
const pluginReactCompiler = require('eslint-plugin-react-compiler')
>>>>>>> 0539a086

const execAsync = util.promisify(exec)
const projectRoot = path.resolve(__dirname, '..')

const colors = {
  reset: '\x1b[0m',
  red: '\x1b[31m',
  green: '\x1b[32m',
  yellow: '\x1b[33m',
  gray: '\x1b[90m',
  bold: '\x1b[1m',
<<<<<<< HEAD
  white: '\x1b[37m'
=======
  white: '\x1b[37m',
>>>>>>> 0539a086
}

function colorize(color, text) {
  return `${colors[color]}${text}${colors.reset}`
}

function bold(text) {
  return colorize('bold', text)
}

const sections = {
  skipped: 'skipped',
  enzyme: 'enzyme',
  reactStringRefs: 'string-refs',
  propTypes: 'proptypes',
  defaultProps: 'defaultprops',
  handlebars: 'handlebars',
  jquery: 'jquery',
  sinon: 'sinon',
  reactDom: 'reactdom',
  classComponents: 'class',
  javascript: 'javascript',
  typescript: 'typescript',
  outdatedPackages: 'outdated',
<<<<<<< HEAD
}

// Parse command line arguments
function parseArgs() {
  const args = process.argv.slice(2)
  const options = {
    section: null,
    verbose: false,
    help: false,
  }

  for (let i = 0; i < args.length; i++) {
    const arg = args[i]
    switch (arg) {
      case '-h':
      case '--help':
        options.help = true
        break
      case '-v':
      case '--verbose':
        options.verbose = true
        break
      case '-s':
      case '--section':
        if (i + 1 < args.length) {
          options.section = args[i + 1]
          i++ // Skip the next argument since we used it
        }
        break
    }
  }

  return options
}

=======
  reactCompiler: 'react-compiler',
}

// Parse command line arguments
function parseArgs() {
  const args = process.argv.slice(2)
  const options = {
    section: null,
    verbose: false,
    help: false,
  }

  for (let i = 0; i < args.length; i++) {
    const arg = args[i]
    switch (arg) {
      case '-h':
      case '--help':
        options.help = true
        break
      case '-v':
      case '--verbose':
        options.verbose = true
        break
      case '-s':
      case '--section':
        if (i + 1 < args.length) {
          options.section = args[i + 1]
          i++ // Skip the next argument since we used it
        }
        break
    }
  }

  return options
}

>>>>>>> 0539a086
function printHelp() {
  console.log(`
Usage: node techdebt_stats.js [options]

Options:
  -h, --help                Show this help message
  -v, --verbose            Show all files instead of just examples
  -s, --section <name>     Show only a specific section

Available sections:
  skipped         - Skipped tests
  enzyme          - Enzyme imports
  string-refs     - React string refs
  proptypes       - PropTypes usage
  defaultprops    - DefaultProps usage
  handlebars      - Handlebars files
  jquery          - jQuery imports
  sinon           - Sinon imports
  reactdom        - ReactDOM.render files
  class           - React class components
  javascript      - JavaScript files
  typescript      - TypeScript suppressions
  outdated        - Outdated packages
<<<<<<< HEAD
=======
  react-compiler  - React Compiler Rule Violations
>>>>>>> 0539a086
`)
  process.exit(0)
}

const normalizePath = filePath => filePath.replace(/\/+/g, '/')

async function getMatchingFiles(searchPattern, verbose = false) {
  try {
    const {stdout} = await execAsync(
      `git ls-files "ui/" "packages/" | grep -E "${searchPattern}"`,
      {cwd: projectRoot},
    )
    return stdout.trim().split('\n').filter(Boolean)
  } catch (error) {
    return []
  }
}

async function getGrepMatchingFiles(filePattern, grepPattern, verbose = false) {
  try {
    const cmd = `git ls-files "ui/" "packages/" | grep -E "${filePattern}" | xargs grep -l "${grepPattern}"`
    const {stdout} = await execAsync(cmd, {cwd: projectRoot})
    return stdout.trim().split('\n').filter(Boolean)
  } catch (error) {
    return []
  }
}

async function countAndShowFiles(searchPattern, description, verbose = false) {
  try {
    const files = await getMatchingFiles(searchPattern, verbose)
    const fileCount = files.length

    if (fileCount > 0) {
      console.log(colorize('yellow', `- ${description}: ${bold(fileCount)}`))
      if (verbose) {
        files.sort().forEach(file => {
          console.log(colorize('gray', `  ${file}`))
        })
      } else {
        const randomFile = normalizePath(files[Math.floor(Math.random() * fileCount)])
        console.log(colorize('gray', `  Example: ${randomFile}`))
      }
    } else {
      console.log(colorize('yellow', `- ${description}: ${colorize('green', 'None')}`))
    }
  } catch (error) {
    console.error(colorize('red', `Error searching for ${description}: ${error.message}`))
  }
}

async function countTsSuppressions(type, verbose = false) {
  try {
    const {stdout} = await execAsync(
      `git ls-files "ui/" | grep -E "\\.(ts|tsx)$" | xargs grep -l "@${type}" | wc -l`,
      {cwd: projectRoot},
    )
    return Number.parseInt(stdout.trim(), 10)
  } catch (error) {
    console.error(colorize('red', `Error counting @${type}: ${error.message}`))
    return 0
  }
}

async function getRandomTsSuppressionFile(type, verbose = false) {
  try {
    const {stdout} = await execAsync(
      `git ls-files "ui/" | grep -E "\\.(ts|tsx)$" | xargs grep -l "@${type}"`,
      {cwd: projectRoot},
    )
    const files = stdout.trim().split('\n').filter(Boolean)
    if (files.length > 0) {
      return normalizePath(files[Math.floor(Math.random() * files.length)])
    }
  } catch (error) {
    console.error(colorize('red', `Error finding @${type} example: ${error.message}`))
  }
  return null
}

async function showTsSuppressionStats(type, verbose = false) {
  const count = await countTsSuppressions(type, verbose)
  console.log(colorize('yellow', `- Total files with @${type}: ${bold(count)}`))
<<<<<<< HEAD
  
=======

>>>>>>> 0539a086
  if (count > 0) {
    const files = await getGrepMatchingFiles('\\.(ts|tsx)$', `@${type}`, verbose)
    if (verbose) {
      files.sort().forEach(file => {
        console.log(colorize('gray', `  ${file}`))
      })
    } else {
      const randomFile = await getRandomTsSuppressionFile(type, verbose)
      if (randomFile) {
        console.log(colorize('gray', `  Example: ${randomFile}`))
      }
    }
  }
}

async function countJqueryImports(verbose = false) {
  try {
    const cmd =
      'git ls-files "ui/" | grep -E "\\.(js|jsx|ts|tsx)$" | ' +
      'xargs grep -l "from [\'\\"]jquery[\'\\"]"'
    const {stdout} = await execAsync(cmd, {cwd: projectRoot})
    return Number.parseInt(stdout.trim().split('\n').filter(Boolean).length, 10)
  } catch (error) {
    console.error(colorize('red', `Error counting jQuery imports: ${error.message}`))
    return 0
  }
}

async function getRandomJqueryImportFile(verbose = false) {
  try {
    const cmd =
      'git ls-files "ui/" | grep -E "\\.(js|jsx|ts|tsx)$" | ' +
      'xargs grep -l "from [\'\\"]jquery[\'\\"]"'
    const {stdout} = await execAsync(cmd, {cwd: projectRoot})
    const files = stdout.trim().split('\n').filter(Boolean)
    if (files.length > 0) {
      return normalizePath(files[Math.floor(Math.random() * files.length)])
    }
  } catch (error) {
    console.error(colorize('red', `Error finding jQuery import example: ${error.message}`))
  }
  return null
}

async function showJqueryImportStats(verbose = false) {
  const count = await countJqueryImports(verbose)
  console.log(colorize('yellow', `- Files with jQuery imports: ${bold(count)}`))
<<<<<<< HEAD
  
=======

>>>>>>> 0539a086
  if (count > 0) {
    if (verbose) {
      const cmd =
        'git ls-files "ui/" "packages/" | grep -E "\\.(js|jsx|ts|tsx)$" | ' +
        'xargs grep -l "\\$\\|\\bjQuery\\b\\|\\bimport.*jquery\\b"'
      const {stdout} = await execAsync(cmd, {cwd: projectRoot})
      const files = stdout.trim().split('\n').filter(Boolean)
      files.sort().forEach(file => {
        console.log(colorize('gray', `  ${file}`))
      })
    } else {
      const randomFile = await getRandomJqueryImportFile(verbose)
      if (randomFile) {
        console.log(colorize('gray', `  Example: ${randomFile}`))
      }
    }
  }
}

async function countSinonImports(verbose = false) {
  try {
    const cmd =
      'git ls-files "ui/" | grep -E "\\.(js|jsx|ts|tsx)$" | ' +
      'xargs grep -l "from [\'\\"]sinon[\'\\"]"'
    const {stdout} = await execAsync(cmd, {cwd: projectRoot})
    return Number.parseInt(stdout.trim().split('\n').filter(Boolean).length, 10)
  } catch (error) {
    console.error(colorize('red', `Error counting Sinon imports: ${error.message}`))
    return 0
  }
}

async function getRandomSinonImportFile(verbose = false) {
  try {
    const cmd =
      'git ls-files "ui/" | grep -E "\\.(js|jsx|ts|tsx)$" | ' +
      'xargs grep -l "from [\'\\"]sinon[\'\\"]"'
    const {stdout} = await execAsync(cmd, {cwd: projectRoot})
    const files = stdout.trim().split('\n').filter(Boolean)
    if (files.length > 0) {
      return normalizePath(files[Math.floor(Math.random() * files.length)])
    }
  } catch (error) {
    console.error(colorize('red', `Error finding Sinon import example: ${error.message}`))
  }
  return null
}

async function showSinonImportStats(verbose = false) {
  const count = await countSinonImports(verbose)
  console.log(colorize('yellow', `- Files with Sinon imports: ${bold(count)}`))
<<<<<<< HEAD
  
  if (count > 0) {
    const files = await getGrepMatchingFiles('__tests__.*\\.(js|jsx|ts|tsx)$', '\\bsinon\\b', verbose)
=======

  if (count > 0) {
    const files = await getGrepMatchingFiles(
      '__tests__.*\\.(js|jsx|ts|tsx)$',
      '\\bsinon\\b',
      verbose,
    )
>>>>>>> 0539a086
    if (verbose) {
      files.sort().forEach(file => {
        console.log(colorize('gray', `  ${file}`))
      })
    } else {
      const randomFile = await getRandomSinonImportFile(verbose)
      if (randomFile) {
        console.log(colorize('gray', `  Example: ${randomFile}`))
      }
    }
  }
}

async function countEnzymeImports(verbose = false) {
  try {
    const cmd =
      'git ls-files "ui/" "packages/" | grep -E "\\.(js|jsx|ts|tsx)$" | ' +
      'xargs grep -l "from [\'\\"]enzyme[\'\\"]"'
    const {stdout} = await execAsync(cmd, {cwd: projectRoot})
    return Number.parseInt(stdout.trim().split('\n').filter(Boolean).length, 10)
  } catch (error) {
    console.error(colorize('red', `Error counting Enzyme imports: ${error.message}`))
    return 0
  }
}

async function getRandomEnzymeImportFile(verbose = false) {
  try {
    const cmd =
      'git ls-files "ui/" "packages/" | grep -E "\\.(js|jsx|ts|tsx)$" | ' +
      'xargs grep -l "from [\'\\"]enzyme[\'\\"]"'
    const {stdout} = await execAsync(cmd, {cwd: projectRoot})
    const files = stdout.trim().split('\n').filter(Boolean)
    if (files.length > 0) {
      return normalizePath(files[Math.floor(Math.random() * files.length)])
    }
  } catch (error) {
    console.error(colorize('red', `Error finding Enzyme import example: ${error.message}`))
  }
  return null
}

async function showEnzymeImportStats(verbose = false) {
  const count = await countEnzymeImports(verbose)
  console.log(colorize('yellow', `- Files with Enzyme imports: ${bold(count)}`))
<<<<<<< HEAD
  
=======

>>>>>>> 0539a086
  if (count > 0) {
    if (verbose) {
      const cmd =
        'git ls-files "ui/" "packages/" | grep -E "\\.(js|jsx|ts|tsx)$" | ' +
        'xargs grep -l "from [\'\\"]enzyme[\'\\"]"'
      const {stdout} = await execAsync(cmd, {cwd: projectRoot})
      const files = stdout.trim().split('\n').filter(Boolean)
      files.sort().forEach(file => {
        console.log(colorize('gray', `  ${file}`))
      })
    } else {
      const randomFile = await getRandomEnzymeImportFile(verbose)
      if (randomFile) {
        console.log(colorize('gray', `  Example: ${randomFile}`))
      }
    }
  }
}

async function countSkippedTests(verbose = false) {
  try {
    const {stdout: itSkipStdout} = await execAsync(
      `git ls-files "ui/" "packages/" | xargs grep -l "it\\.skip("`,
      {cwd: projectRoot},
    )
    const {stdout: describeSkipStdout} = await execAsync(
      `git ls-files "ui/" "packages/" | xargs grep -l "describe\\.skip("`,
      {cwd: projectRoot},
    )

    const itSkipFiles = itSkipStdout.trim().split('\n').filter(Boolean)
    const describeSkipFiles = describeSkipStdout.trim().split('\n').filter(Boolean)

    // Combine and deduplicate files
    const allFiles = [...new Set([...itSkipFiles, ...describeSkipFiles])]
    const fileCount = allFiles.length

    if (fileCount > 0) {
      console.log(colorize('yellow', `- Total files with skipped tests: ${bold(fileCount)}`))
      if (verbose) {
        allFiles.sort().forEach(file => {
          console.log(colorize('gray', `  ${file}`))
        })
      } else {
        const randomFile = normalizePath(allFiles[Math.floor(Math.random() * fileCount)])
        console.log(colorize('gray', `  Example: ${randomFile}`))
      }
    } else {
      console.log(
        colorize('yellow', `- Total files with skipped tests: ${colorize('green', 'None')}`),
      )
    }
  } catch (error) {
    if (error.code === 1 && !error.stdout) {
      // grep returns exit code 1 when no matches are found
      console.log(
        colorize('yellow', `- Total files with skipped tests: ${colorize('green', 'None')}`),
      )
    } else {
      console.error(colorize('red', `Error counting skipped test files: ${error.message}`))
    }
  }
}

async function checkOutdatedPackages(verbose = false) {
  try {
    const output = execSync('npm outdated --json', {
      cwd: projectRoot,
      stdio: ['pipe', 'pipe', 'pipe'],
      encoding: 'utf8',
    }).toString()
    handleOutdatedPackages(output, verbose)
  } catch (error) {
    // npm outdated exits with code 1 when it finds outdated packages
    // This is expected behavior, so we should still try to parse the output
    if (error.stdout) {
      handleOutdatedPackages(error.stdout, verbose)
    } else {
      console.error(colorize('red', `Error running npm outdated: ${error.message}`))
      if (error.stderr) {
        console.error(colorize('red', `stderr: ${error.stderr}`))
      }
      if (error.status) {
        console.error(colorize('red', `exit code: ${error.status}`))
      }
      if (error.signal) {
        console.error(colorize('red', `signal: ${error.signal}`))
      }
    }
  }
}

function handleOutdatedPackages(output, verbose = false) {
  if (output.trim()) {
    const outdatedData = JSON.parse(output)
    const majorOutdated = []

    for (const packageName in outdatedData) {
      const pkg = outdatedData[packageName]
      // Skip if we don't have all the version information
      if (!pkg.current || !pkg.latest) continue

      const currentMajor = Number.parseInt((pkg.current || '0').split('.')[0], 10)
      const latestMajor = Number.parseInt((pkg.latest || '0').split('.')[0], 10)

      if (!Number.isNaN(currentMajor) && !Number.isNaN(latestMajor) && latestMajor > currentMajor) {
        majorOutdated.push({
          packageName,
          current: pkg.current,
          wanted: pkg.wanted || pkg.current,
          latest: pkg.latest,
        })
      }
    }

    if (majorOutdated.length > 0) {
      console.log(
        colorize('yellow', `- Packages outdated by major version: ${bold(majorOutdated.length)}`),
      )
      if (verbose) {
        majorOutdated.forEach(pkg => {
          console.log(
            colorize(
              'gray',
              `  ${pkg.packageName} (current: ${pkg.current}, wanted: ${pkg.wanted}, latest: ${pkg.latest})`,
            ),
          )
        })
      } else {
        const randomPackage = majorOutdated[Math.floor(Math.random() * majorOutdated.length)]
        console.log(
          colorize(
            'gray',
            `  Example: ${randomPackage.packageName} (current: ${randomPackage.current}, wanted: ${randomPackage.wanted}, latest: ${randomPackage.latest})`,
          ),
        )
      }
    } else {
      console.log(
        colorize('yellow', `- Packages outdated by major version: ${colorize('green', 'None')}`),
      )
    }
  } else {
    console.log(
      colorize('yellow', `- Packages outdated by major version: ${colorize('green', 'None')}`),
    )
  }
}

async function countReactDomRenderFiles(verbose = false) {
  try {
    // Find files containing ReactDOM.render
    const {stdout} = await execAsync(
      `git ls-files "ui/" "packages/" | xargs grep -l "ReactDOM.render"`,
      {cwd: projectRoot},
    )
    const files = stdout.trim().split('\n').filter(Boolean)
    const fileCount = files.length

    if (fileCount > 0) {
      console.log(colorize('yellow', `- Total files with ReactDOM.render: ${bold(fileCount)}`))
      if (verbose) {
        files.sort().forEach(file => {
          console.log(colorize('gray', `  ${file}`))
        })
      } else {
        const randomFile = normalizePath(files[Math.floor(Math.random() * fileCount)])
        console.log(colorize('gray', `  Example: ${randomFile}`))
      }
    } else {
      console.log(
        colorize('yellow', `- Total files with ReactDOM.render: ${colorize('green', 'None')}`),
      )
    }
  } catch (error) {
    if (error.code === 1 && !error.stdout) {
      // grep returns exit code 1 when no matches are found
      console.log(
        colorize('yellow', `- Total files with ReactDOM.render: ${colorize('green', 'None')}`),
      )
    } else {
      console.error(colorize('red', `Error counting ReactDOM.render files: ${error.message}`))
    }
  }
}

async function countReactClassComponentFiles(verbose = false) {
  try {
    // Find files containing class components using both patterns
    const {stdout: reactComponentStdout} = await execAsync(
      `git ls-files "ui/" "packages/" | xargs grep -l "extends React.Component"`,
      {cwd: projectRoot},
    )
    const {stdout: componentStdout} = await execAsync(
      `git ls-files "ui/" "packages/" | xargs grep -l "extends Component"`,
      {cwd: projectRoot},
    )

    const reactComponentFiles = reactComponentStdout.trim().split('\n').filter(Boolean)
    const componentFiles = componentStdout.trim().split('\n').filter(Boolean)

    // Combine and deduplicate files
    const allFiles = [...new Set([...reactComponentFiles, ...componentFiles])]
    const fileCount = allFiles.length

    if (fileCount > 0) {
      console.log(colorize('yellow', `- Total files with class components: ${bold(fileCount)}`))
      if (verbose) {
        allFiles.sort().forEach(file => {
          console.log(colorize('gray', `  ${file}`))
        })
      } else {
        const randomFile = normalizePath(allFiles[Math.floor(Math.random() * fileCount)])
        console.log(colorize('gray', `  Example: ${randomFile}`))
      }
    } else {
      console.log(
        colorize('yellow', `- Total files with class components: ${colorize('green', 'None')}`),
      )
    }
  } catch (error) {
    if (error.code === 1 && !error.stdout) {
      // grep returns exit code 1 when no matches are found
      console.log(
        colorize('yellow', `- Total files with class components: ${colorize('green', 'None')}`),
      )
    } else {
      console.error(colorize('red', `Error counting class component files: ${error.message}`))
<<<<<<< HEAD
=======
    }
  }
}

async function countReactStringRefs(verbose = false) {
  try {
    // Use a more specific pattern that looks for ref=" but not href="
    const cmd =
      'git ls-files "ui/" "packages/" | grep -E "\\.(js|jsx|ts|tsx)$" | ' +
      'xargs grep -l "\\bref=\\"[^\\"]*\\""'
    const {stdout} = await execAsync(cmd, {cwd: projectRoot})
    return Number.parseInt(stdout.trim().split('\n').filter(Boolean).length, 10)
  } catch (error) {
    console.error(colorize('red', `Error counting React string refs: ${error.message}`))
    return 0
  }
}

async function getRandomReactStringRefFile(verbose = false) {
  try {
    // Use same specific pattern as countReactStringRefs
    const cmd =
      'git ls-files "ui/" "packages/" | grep -E "\\.(js|jsx|ts|tsx)$" | ' +
      'xargs grep -l "\\bref=\\"[^\\"]*\\""'
    const {stdout} = await execAsync(cmd, {cwd: projectRoot})
    const files = stdout.trim().split('\n').filter(Boolean)
    if (files.length > 0) {
      return normalizePath(files[Math.floor(Math.random() * files.length)])
    }
  } catch (error) {
    console.error(colorize('red', `Error finding React string ref example: ${error.message}`))
  }
  return null
}

async function showReactStringRefStats(verbose = false) {
  const count = await countReactStringRefs(verbose)
  console.log(colorize('yellow', `- Files with React string refs: ${bold(count)}`))
  if (count > 0) {
    if (verbose) {
      const cmd =
        'git ls-files "ui/" "packages/" | grep -E "\\.(js|jsx|ts|tsx)$" | ' +
        'xargs grep -l "\\bref=\\"[^\\"]*\\""' // Fix the string-refs grep pattern
      const {stdout} = await execAsync(cmd, {cwd: projectRoot})
      const files = stdout.trim().split('\n').filter(Boolean)
      files.sort().forEach(file => {
        console.log(colorize('gray', `  ${file}`))
      })
    } else {
      const randomFile = await getRandomReactStringRefFile(verbose)
      if (randomFile) {
        console.log(colorize('gray', `  Example: ${randomFile}`))
      }
    }
  }
}

async function countPropTypesFiles(verbose = false) {
  try {
    const cmd =
      'git ls-files "ui/" "packages/" | grep -E "\\.(js|jsx|ts|tsx)$" | ' +
      'xargs grep -l "\\.propTypes\\s*="'
    const {stdout} = await execAsync(cmd, {cwd: projectRoot})
    return Number.parseInt(stdout.trim().split('\n').filter(Boolean).length, 10)
  } catch (error) {
    console.error(colorize('red', `Error counting PropTypes files: ${error.message}`))
    return 0
  }
}

async function getRandomPropTypesFile(verbose = false) {
  try {
    const cmd =
      'git ls-files "ui/" "packages/" | grep -E "\\.(js|jsx|ts|tsx)$" | ' +
      'xargs grep -l "\\.propTypes\\s*="'
    const {stdout} = await execAsync(cmd, {cwd: projectRoot})
    const files = stdout.trim().split('\n').filter(Boolean)
    if (files.length > 0) {
      return normalizePath(files[Math.floor(Math.random() * files.length)])
    }
  } catch (error) {
    console.error(colorize('red', `Error finding PropTypes example: ${error.message}`))
  }
  return null
}

async function showPropTypesStats(verbose = false) {
  const count = await countPropTypesFiles(verbose)
  console.log(colorize('yellow', `- Files with PropTypes: ${bold(count)}`))
  if (count > 0) {
    if (verbose) {
      const cmd =
        'git ls-files "ui/" "packages/" | grep -E "\\.(js|jsx)$" | ' +
        'xargs grep -l "PropTypes\\."'
      const {stdout} = await execAsync(cmd, {cwd: projectRoot})
      const files = stdout.trim().split('\n').filter(Boolean)
      files.sort().forEach(file => {
        console.log(colorize('gray', `  ${file}`))
      })
    } else {
      const randomFile = await getRandomPropTypesFile(verbose)
      if (randomFile) {
        console.log(colorize('gray', `  Example: ${randomFile}`))
      }
    }
  }
}

async function countDefaultPropsFiles(verbose = false) {
  try {
    const cmd =
      'git ls-files "ui/" "packages/" | grep -E "\\.(js|jsx|ts|tsx)$" | ' +
      'xargs grep -l "\\.defaultProps\\s*="'
    const {stdout} = await execAsync(cmd, {cwd: projectRoot})
    return Number.parseInt(stdout.trim().split('\n').filter(Boolean).length, 10)
  } catch (error) {
    console.error(colorize('red', `Error counting defaultProps files: ${error.message}`))
    return 0
  }
}

async function getRandomDefaultPropsFile(verbose = false) {
  try {
    const cmd =
      'git ls-files "ui/" "packages/" | grep -E "\\.(js|jsx|ts|tsx)$" | ' +
      'xargs grep -l "\\.defaultProps\\s*="'
    const {stdout} = await execAsync(cmd, {cwd: projectRoot})
    const files = stdout.trim().split('\n').filter(Boolean)
    if (files.length > 0) {
      return normalizePath(files[Math.floor(Math.random() * files.length)])
>>>>>>> 0539a086
    }
  } catch (error) {
    console.error(colorize('red', `Error finding defaultProps example: ${error.message}`))
  }
  return null
}

async function showDefaultPropsStats(verbose = false) {
  const count = await countDefaultPropsFiles(verbose)
  console.log(colorize('yellow', `- Files with defaultProps: ${bold(count)}`))
  if (count > 0) {
    if (verbose) {
      const cmd =
        'git ls-files "ui/" "packages/" | grep -E "\\.(js|jsx)$" | ' +
        'xargs grep -l "\\.defaultProps\\s*="'
      const {stdout} = await execAsync(cmd, {cwd: projectRoot})
      const files = stdout.trim().split('\n').filter(Boolean)
      files.sort().forEach(file => {
        console.log(colorize('gray', `  ${file}`))
      })
    } else {
      const randomFile = await getRandomDefaultPropsFile(verbose)
      if (randomFile) {
        console.log(colorize('gray', `  Example: ${randomFile}`))
      }
    }
  }
}

// Add loading indicator helpers
function startSpinner(message) {
  const frames = ['⠋', '⠙', '⠹', '⠸', '⠼', '⠴', '⠦', '⠧', '⠇', '⠏']
  let i = 0
  process.stdout.write('\r' + frames[0] + ' ' + message)
  return setInterval(() => {
    i = (i + 1) % frames.length
    process.stdout.write('\r' + frames[i] + ' ' + message)
  }, 80)
}

function stopSpinner(interval) {
  clearInterval(interval)
  process.stdout.write('\r\x1b[K') // Clear the line
}

function createReactCompilerESLint() {
  return new ESLint({
    cache: true,
    baseConfig: {
      plugins: {
        'react-compiler': pluginReactCompiler,
      },
      rules: {
        'react-compiler/react-compiler': 'warn',
      },
    },
  })
}

async function countReactCompilerViolations() {
  try {
    const spinner = startSpinner('Analyzing files in `ui/` for react-compiler violations...')
    const eslint = createReactCompilerESLint()

    const results = await eslint.lintFiles(['ui/**/*.{js,jsx,ts,tsx}'])
    stopSpinner(spinner)

    const violations = results.flatMap(result =>
      result.messages.filter(msg => msg.ruleId === 'react-compiler/react-compiler'),
    )
    return violations.length
  } catch (error) {
    console.error(colorize('red', `Error counting react-compiler violations: ${error.message}`))
    return 0
  }
}

async function getRandomReactCompilerViolationFile() {
  try {
    const spinner = startSpinner('Finding files with react-compiler violations...')
    const eslint = createReactCompilerESLint()

    const results = await eslint.lintFiles(['ui/**/*.{js,jsx,ts,tsx}'])
    stopSpinner(spinner)

    const filesWithViolations = results
      .filter(result => result.messages.some(msg => msg.ruleId === 'react-compiler/react-compiler'))
      .map(result => {
        const message = result.messages.find(msg => msg.ruleId === 'react-compiler/react-compiler')
        return `${result.filePath}:${message.line}:${message.column}`
      })

    if (filesWithViolations.length === 0) {
      return null
    }

    const randomFile = filesWithViolations[Math.floor(Math.random() * filesWithViolations.length)]
    return normalizePath(path.relative(projectRoot, randomFile))
  } catch (error) {
    console.error(
      colorize('red', `Error finding react-compiler violation example: ${error.message}`),
    )
    return null
  }
}

async function showReactCompilerViolationStats(verbose = false) {
  const count = await countReactCompilerViolations()
  console.log(colorize('yellow', `- Files with react-compiler violations: ${bold(count)}`))

  if (count > 0) {
    if (verbose) {
      const spinner = startSpinner('Getting detailed list of react-compiler violations...')
      const eslint = createReactCompilerESLint()

      const results = await eslint.lintFiles(['ui/**/*.{js,jsx,ts,tsx}'])
      stopSpinner(spinner)

      const filesWithViolations = results
        .filter(result =>
          result.messages.some(msg => msg.ruleId === 'react-compiler/react-compiler'),
        )
        .map(result => {
          const message = result.messages.find(
            msg => msg.ruleId === 'react-compiler/react-compiler',
          )
          return normalizePath(
            `${path.relative(projectRoot, result.filePath)}:${message.line}:${message.column}`,
          )
        })
        .sort()

      filesWithViolations.forEach(file => {
        console.log(colorize('gray', `  ${file}`))
      })
    } else {
      const randomFile = await getRandomReactCompilerViolationFile()
      if (randomFile) {
        console.log(colorize('gray', `  Example: ${randomFile}`))
      } else {
        console.log(colorize('green', `No violations found!`))
      }
    }
  }
}

function getSectionTitle(section) {
  const titles = {
    skipped: ['Skipped Tests', '(fix or remove)'],
    enzyme: ['Enzyme Imports', '(use testing-library)'],
    'string-refs': ['React String Refs', '(use createRef/useRef/forwardRef/callbackRef)'],
    proptypes: ['PropTypes Usage', '(use TypeScript interfaces/types)'],
    defaultprops: ['DefaultProps Usage', '(use default parameters/TypeScript defaults)'],
    handlebars: ['Handlebars Files', '(convert to React)'],
    jquery: ['JQuery Imports', '(use native DOM)'],
    sinon: ['Sinon Imports', '(use Jest)'],
    reactdom: ['ReactDOM.render Files', '(convert to createRoot)'],
    class: ['React Class Component Files', '(convert to function components)'],
    javascript: ['JavaScript Files', '(convert to TypeScript)'],
    typescript: ['TypeScript Suppressions', ''],
    outdated: ['Outdated Packages', ''],
    reactCompiler: ['React Compiler Rule Violations', ''],
  }

  const [title, note] = titles[section] || [section, '']
  return note
    ? colorize('white', bold(title)) + ' ' + colorize('gray', note)
    : colorize('white', bold(title))
}

async function countReactStringRefs(verbose = false) {
  try {
    // Use a more specific pattern that looks for ref=" but not href="
    const cmd =
      'git ls-files "ui/" "packages/" | grep -E "\\.(js|jsx|ts|tsx)$" | ' +
      'xargs grep -l "\\bref=\\"[^\\"]*\\""'
    const {stdout} = await execAsync(cmd, {cwd: projectRoot})
    return Number.parseInt(stdout.trim().split('\n').filter(Boolean).length, 10)
  } catch (error) {
    console.error(colorize('red', `Error counting React string refs: ${error.message}`))
    return 0
  }
}

async function getRandomReactStringRefFile(verbose = false) {
  try {
    // Use same specific pattern as countReactStringRefs
    const cmd =
      'git ls-files "ui/" "packages/" | grep -E "\\.(js|jsx|ts|tsx)$" | ' +
      'xargs grep -l "\\bref=\\"[^\\"]*\\""'
    const {stdout} = await execAsync(cmd, {cwd: projectRoot})
    const files = stdout.trim().split('\n').filter(Boolean)
    if (files.length > 0) {
      return normalizePath(files[Math.floor(Math.random() * files.length)])
    }
  } catch (error) {
    console.error(colorize('red', `Error finding React string ref example: ${error.message}`))
  }
  return null
}

async function showReactStringRefStats(verbose = false) {
  const count = await countReactStringRefs(verbose)
  console.log(colorize('yellow', `- Files with React string refs: ${bold(count)}`))
  if (count > 0) {
    if (verbose) {
      const cmd =
        'git ls-files "ui/" "packages/" | grep -E "\\.(js|jsx|ts|tsx)$" | ' +
        'xargs grep -l "\\bref=\\\"[^\\\"]*\\\""' // Fix the string-refs grep pattern
      const {stdout} = await execAsync(cmd, {cwd: projectRoot})
      const files = stdout.trim().split('\n').filter(Boolean)
      files.sort().forEach(file => {
        console.log(colorize('gray', `  ${file}`))
      })
    } else {
      const randomFile = await getRandomReactStringRefFile(verbose)
      if (randomFile) {
        console.log(colorize('gray', `  Example: ${randomFile}`))
      }
    }
  }
}

async function countPropTypesFiles(verbose = false) {
  try {
    const cmd =
      'git ls-files "ui/" "packages/" | grep -E "\\.(js|jsx|ts|tsx)$" | ' +
      'xargs grep -l "\\.propTypes\\s*="'
    const {stdout} = await execAsync(cmd, {cwd: projectRoot})
    return Number.parseInt(stdout.trim().split('\n').filter(Boolean).length, 10)
  } catch (error) {
    console.error(colorize('red', `Error counting PropTypes files: ${error.message}`))
    return 0
  }
}

async function getRandomPropTypesFile(verbose = false) {
  try {
    const cmd =
      'git ls-files "ui/" "packages/" | grep -E "\\.(js|jsx|ts|tsx)$" | ' +
      'xargs grep -l "\\.propTypes\\s*="'
    const {stdout} = await execAsync(cmd, {cwd: projectRoot})
    const files = stdout.trim().split('\n').filter(Boolean)
    if (files.length > 0) {
      return normalizePath(files[Math.floor(Math.random() * files.length)])
    }
  } catch (error) {
    console.error(colorize('red', `Error finding PropTypes example: ${error.message}`))
  }
  return null
}

async function showPropTypesStats(verbose = false) {
  const count = await countPropTypesFiles(verbose)
  console.log(colorize('yellow', `- Files with PropTypes: ${bold(count)}`))
  if (count > 0) {
    if (verbose) {
      const cmd =
        'git ls-files "ui/" "packages/" | grep -E "\\.(js|jsx)$" | ' +
        'xargs grep -l "PropTypes\\."'
      const {stdout} = await execAsync(cmd, {cwd: projectRoot})
      const files = stdout.trim().split('\n').filter(Boolean)
      files.sort().forEach(file => {
        console.log(colorize('gray', `  ${file}`))
      })
    } else {
      const randomFile = await getRandomPropTypesFile(verbose)
      if (randomFile) {
        console.log(colorize('gray', `  Example: ${randomFile}`))
      }
    }
  }
}

async function countDefaultPropsFiles(verbose = false) {
  try {
    const cmd =
      'git ls-files "ui/" "packages/" | grep -E "\\.(js|jsx|ts|tsx)$" | ' +
      'xargs grep -l "\\.defaultProps\\s*="'
    const {stdout} = await execAsync(cmd, {cwd: projectRoot})
    return Number.parseInt(stdout.trim().split('\n').filter(Boolean).length, 10)
  } catch (error) {
    console.error(colorize('red', `Error counting defaultProps files: ${error.message}`))
    return 0
  }
}

async function getRandomDefaultPropsFile(verbose = false) {
  try {
    const cmd =
      'git ls-files "ui/" "packages/" | grep -E "\\.(js|jsx|ts|tsx)$" | ' +
      'xargs grep -l "\\.defaultProps\\s*="'
    const {stdout} = await execAsync(cmd, {cwd: projectRoot})
    const files = stdout.trim().split('\n').filter(Boolean)
    if (files.length > 0) {
      return normalizePath(files[Math.floor(Math.random() * files.length)])
    }
  } catch (error) {
    console.error(colorize('red', `Error finding defaultProps example: ${error.message}`))
  }
  return null
}

async function showDefaultPropsStats(verbose = false) {
  const count = await countDefaultPropsFiles(verbose)
  console.log(colorize('yellow', `- Files with defaultProps: ${bold(count)}`))
  if (count > 0) {
    if (verbose) {
      const cmd =
        'git ls-files "ui/" "packages/" | grep -E "\\.(js|jsx)$" | ' +
        'xargs grep -l "\\.defaultProps\\s*="'
      const {stdout} = await execAsync(cmd, {cwd: projectRoot})
      const files = stdout.trim().split('\n').filter(Boolean)
      files.sort().forEach(file => {
        console.log(colorize('gray', `  ${file}`))
      })
    } else {
      const randomFile = await getRandomDefaultPropsFile(verbose)
      if (randomFile) {
        console.log(colorize('gray', `  Example: ${randomFile}`))
      }
    }
  }
}

function getSectionTitle(section) {
  const titles = {
    skipped: ['Skipped Tests', '(fix or remove)'],
    enzyme: ['Enzyme Imports', '(use testing-library)'],
    'string-refs': ['React String Refs', '(use createRef/useRef/forwardRef/callbackRef)'],
    proptypes: ['PropTypes Usage', '(use TypeScript interfaces/types)'],
    defaultprops: ['DefaultProps Usage', '(use default parameters/TypeScript defaults)'],
    handlebars: ['Handlebars Files', '(convert to React)'],
    jquery: ['JQuery Imports', '(use native DOM)'],
    sinon: ['Sinon Imports', '(use Jest)'],
    reactdom: ['ReactDOM.render Files', '(convert to createRoot)'],
    class: ['React Class Component Files', '(convert to function components)'],
    javascript: ['JavaScript Files', '(convert to TypeScript)'],
    typescript: ['TypeScript Suppressions', ''],
    outdated: ['Outdated Packages', '']
  }
  
  const [title, note] = titles[section] || [section, '']
  return note ? colorize('white', bold(title)) + ' ' + colorize('gray', note) : colorize('white', bold(title))
}

async function printDashboard() {
  try {
    const options = parseArgs()
<<<<<<< HEAD
    
=======

>>>>>>> 0539a086
    if (options.help) {
      printHelp()
    }

<<<<<<< HEAD
    console.log(bold(colorize('green','\nTech Debt Summary\n')))
=======
    console.log(bold(colorize('green', '\nTech Debt Summary\n')))
>>>>>>> 0539a086

    const selectedSection = options.section
    const verbose = options.verbose

    if (!selectedSection || selectedSection === 'skipped') {
      console.log(getSectionTitle('skipped'))
      await countSkippedTests(verbose)
      console.log()
    }

    if (!selectedSection || selectedSection === 'enzyme') {
      console.log(getSectionTitle('enzyme'))
      await showEnzymeImportStats(verbose)
      console.log()
    }

    if (!selectedSection || selectedSection === 'string-refs') {
      console.log(getSectionTitle('string-refs'))
      await showReactStringRefStats(verbose)
      console.log()
    }

    if (!selectedSection || selectedSection === 'proptypes') {
      console.log(getSectionTitle('proptypes'))
      await showPropTypesStats(verbose)
      console.log()
    }

    if (!selectedSection || selectedSection === 'defaultprops') {
      console.log(getSectionTitle('defaultprops'))
      await showDefaultPropsStats(verbose)
      console.log()
    }

    if (!selectedSection || selectedSection === 'handlebars') {
      console.log(getSectionTitle('handlebars'))
      await countAndShowFiles('\\.handlebars$', 'Total Handlebars files', verbose)
      console.log()
    }

    if (!selectedSection || selectedSection === 'jquery') {
      console.log(getSectionTitle('jquery'))
      await showJqueryImportStats(verbose)
      console.log()
    }

    if (!selectedSection || selectedSection === 'sinon') {
      console.log(getSectionTitle('sinon'))
      await showSinonImportStats(verbose)
      console.log()
    }

    if (!selectedSection || selectedSection === 'reactdom') {
      console.log(getSectionTitle('reactdom'))
      await countReactDomRenderFiles(verbose)
      console.log()
    }

    if (!selectedSection || selectedSection === 'class') {
      console.log(getSectionTitle('class'))
      await countReactClassComponentFiles(verbose)
      console.log()
    }

    if (!selectedSection || selectedSection === 'javascript') {
      console.log(getSectionTitle('javascript'))
      await countAndShowFiles('\\.(js|jsx)$', 'Total JavaScript files', verbose)
      console.log()
    }

    if (!selectedSection || selectedSection === 'typescript') {
      console.log(getSectionTitle('typescript'))
      await showTsSuppressionStats('ts-nocheck', verbose)
      await showTsSuppressionStats('ts-ignore', verbose)
      await showTsSuppressionStats('ts-expect-error', verbose)
      console.log()
    }

    if (!selectedSection || selectedSection === 'outdated') {
      console.log(getSectionTitle('outdated'))
      console.log()
      await checkOutdatedPackages(verbose)
    }

<<<<<<< HEAD
=======
    if (!selectedSection || selectedSection === 'react-compiler') {
      console.log(getSectionTitle('react-compiler'))
      await showReactCompilerViolationStats(verbose)
      console.log()
    }
>>>>>>> 0539a086
  } catch (error) {
    console.error(colorize('red', `Error: ${error.message}`))
    process.exit(1)
  }
}

printDashboard().catch(error => {
  console.error(colorize('red', `Error: ${error.message}`))
  process.exit(1)
})<|MERGE_RESOLUTION|>--- conflicted
+++ resolved
@@ -19,11 +19,8 @@
 const {execSync, exec} = require('child_process')
 const util = require('util')
 const path = require('path')
-<<<<<<< HEAD
-=======
 const {ESLint} = require('eslint')
 const pluginReactCompiler = require('eslint-plugin-react-compiler')
->>>>>>> 0539a086
 
 const execAsync = util.promisify(exec)
 const projectRoot = path.resolve(__dirname, '..')
@@ -35,11 +32,7 @@
   yellow: '\x1b[33m',
   gray: '\x1b[90m',
   bold: '\x1b[1m',
-<<<<<<< HEAD
-  white: '\x1b[37m'
-=======
   white: '\x1b[37m',
->>>>>>> 0539a086
 }
 
 function colorize(color, text) {
@@ -64,7 +57,7 @@
   javascript: 'javascript',
   typescript: 'typescript',
   outdatedPackages: 'outdated',
-<<<<<<< HEAD
+  reactCompiler: 'react-compiler',
 }
 
 // Parse command line arguments
@@ -100,44 +93,6 @@
   return options
 }
 
-=======
-  reactCompiler: 'react-compiler',
-}
-
-// Parse command line arguments
-function parseArgs() {
-  const args = process.argv.slice(2)
-  const options = {
-    section: null,
-    verbose: false,
-    help: false,
-  }
-
-  for (let i = 0; i < args.length; i++) {
-    const arg = args[i]
-    switch (arg) {
-      case '-h':
-      case '--help':
-        options.help = true
-        break
-      case '-v':
-      case '--verbose':
-        options.verbose = true
-        break
-      case '-s':
-      case '--section':
-        if (i + 1 < args.length) {
-          options.section = args[i + 1]
-          i++ // Skip the next argument since we used it
-        }
-        break
-    }
-  }
-
-  return options
-}
-
->>>>>>> 0539a086
 function printHelp() {
   console.log(`
 Usage: node techdebt_stats.js [options]
@@ -161,10 +116,7 @@
   javascript      - JavaScript files
   typescript      - TypeScript suppressions
   outdated        - Outdated packages
-<<<<<<< HEAD
-=======
   react-compiler  - React Compiler Rule Violations
->>>>>>> 0539a086
 `)
   process.exit(0)
 }
@@ -248,11 +200,7 @@
 async function showTsSuppressionStats(type, verbose = false) {
   const count = await countTsSuppressions(type, verbose)
   console.log(colorize('yellow', `- Total files with @${type}: ${bold(count)}`))
-<<<<<<< HEAD
-  
-=======
-
->>>>>>> 0539a086
+
   if (count > 0) {
     const files = await getGrepMatchingFiles('\\.(ts|tsx)$', `@${type}`, verbose)
     if (verbose) {
@@ -300,11 +248,7 @@
 async function showJqueryImportStats(verbose = false) {
   const count = await countJqueryImports(verbose)
   console.log(colorize('yellow', `- Files with jQuery imports: ${bold(count)}`))
-<<<<<<< HEAD
-  
-=======
-
->>>>>>> 0539a086
+
   if (count > 0) {
     if (verbose) {
       const cmd =
@@ -356,11 +300,6 @@
 async function showSinonImportStats(verbose = false) {
   const count = await countSinonImports(verbose)
   console.log(colorize('yellow', `- Files with Sinon imports: ${bold(count)}`))
-<<<<<<< HEAD
-  
-  if (count > 0) {
-    const files = await getGrepMatchingFiles('__tests__.*\\.(js|jsx|ts|tsx)$', '\\bsinon\\b', verbose)
-=======
 
   if (count > 0) {
     const files = await getGrepMatchingFiles(
@@ -368,7 +307,6 @@
       '\\bsinon\\b',
       verbose,
     )
->>>>>>> 0539a086
     if (verbose) {
       files.sort().forEach(file => {
         console.log(colorize('gray', `  ${file}`))
@@ -414,11 +352,7 @@
 async function showEnzymeImportStats(verbose = false) {
   const count = await countEnzymeImports(verbose)
   console.log(colorize('yellow', `- Files with Enzyme imports: ${bold(count)}`))
-<<<<<<< HEAD
-  
-=======
-
->>>>>>> 0539a086
+
   if (count > 0) {
     if (verbose) {
       const cmd =
@@ -647,8 +581,6 @@
       )
     } else {
       console.error(colorize('red', `Error counting class component files: ${error.message}`))
-<<<<<<< HEAD
-=======
     }
   }
 }
@@ -779,7 +711,6 @@
     const files = stdout.trim().split('\n').filter(Boolean)
     if (files.length > 0) {
       return normalizePath(files[Math.floor(Math.random() * files.length)])
->>>>>>> 0539a086
     }
   } catch (error) {
     console.error(colorize('red', `Error finding defaultProps example: ${error.message}`))
@@ -950,199 +881,15 @@
     : colorize('white', bold(title))
 }
 
-async function countReactStringRefs(verbose = false) {
-  try {
-    // Use a more specific pattern that looks for ref=" but not href="
-    const cmd =
-      'git ls-files "ui/" "packages/" | grep -E "\\.(js|jsx|ts|tsx)$" | ' +
-      'xargs grep -l "\\bref=\\"[^\\"]*\\""'
-    const {stdout} = await execAsync(cmd, {cwd: projectRoot})
-    return Number.parseInt(stdout.trim().split('\n').filter(Boolean).length, 10)
-  } catch (error) {
-    console.error(colorize('red', `Error counting React string refs: ${error.message}`))
-    return 0
-  }
-}
-
-async function getRandomReactStringRefFile(verbose = false) {
-  try {
-    // Use same specific pattern as countReactStringRefs
-    const cmd =
-      'git ls-files "ui/" "packages/" | grep -E "\\.(js|jsx|ts|tsx)$" | ' +
-      'xargs grep -l "\\bref=\\"[^\\"]*\\""'
-    const {stdout} = await execAsync(cmd, {cwd: projectRoot})
-    const files = stdout.trim().split('\n').filter(Boolean)
-    if (files.length > 0) {
-      return normalizePath(files[Math.floor(Math.random() * files.length)])
-    }
-  } catch (error) {
-    console.error(colorize('red', `Error finding React string ref example: ${error.message}`))
-  }
-  return null
-}
-
-async function showReactStringRefStats(verbose = false) {
-  const count = await countReactStringRefs(verbose)
-  console.log(colorize('yellow', `- Files with React string refs: ${bold(count)}`))
-  if (count > 0) {
-    if (verbose) {
-      const cmd =
-        'git ls-files "ui/" "packages/" | grep -E "\\.(js|jsx|ts|tsx)$" | ' +
-        'xargs grep -l "\\bref=\\\"[^\\\"]*\\\""' // Fix the string-refs grep pattern
-      const {stdout} = await execAsync(cmd, {cwd: projectRoot})
-      const files = stdout.trim().split('\n').filter(Boolean)
-      files.sort().forEach(file => {
-        console.log(colorize('gray', `  ${file}`))
-      })
-    } else {
-      const randomFile = await getRandomReactStringRefFile(verbose)
-      if (randomFile) {
-        console.log(colorize('gray', `  Example: ${randomFile}`))
-      }
-    }
-  }
-}
-
-async function countPropTypesFiles(verbose = false) {
-  try {
-    const cmd =
-      'git ls-files "ui/" "packages/" | grep -E "\\.(js|jsx|ts|tsx)$" | ' +
-      'xargs grep -l "\\.propTypes\\s*="'
-    const {stdout} = await execAsync(cmd, {cwd: projectRoot})
-    return Number.parseInt(stdout.trim().split('\n').filter(Boolean).length, 10)
-  } catch (error) {
-    console.error(colorize('red', `Error counting PropTypes files: ${error.message}`))
-    return 0
-  }
-}
-
-async function getRandomPropTypesFile(verbose = false) {
-  try {
-    const cmd =
-      'git ls-files "ui/" "packages/" | grep -E "\\.(js|jsx|ts|tsx)$" | ' +
-      'xargs grep -l "\\.propTypes\\s*="'
-    const {stdout} = await execAsync(cmd, {cwd: projectRoot})
-    const files = stdout.trim().split('\n').filter(Boolean)
-    if (files.length > 0) {
-      return normalizePath(files[Math.floor(Math.random() * files.length)])
-    }
-  } catch (error) {
-    console.error(colorize('red', `Error finding PropTypes example: ${error.message}`))
-  }
-  return null
-}
-
-async function showPropTypesStats(verbose = false) {
-  const count = await countPropTypesFiles(verbose)
-  console.log(colorize('yellow', `- Files with PropTypes: ${bold(count)}`))
-  if (count > 0) {
-    if (verbose) {
-      const cmd =
-        'git ls-files "ui/" "packages/" | grep -E "\\.(js|jsx)$" | ' +
-        'xargs grep -l "PropTypes\\."'
-      const {stdout} = await execAsync(cmd, {cwd: projectRoot})
-      const files = stdout.trim().split('\n').filter(Boolean)
-      files.sort().forEach(file => {
-        console.log(colorize('gray', `  ${file}`))
-      })
-    } else {
-      const randomFile = await getRandomPropTypesFile(verbose)
-      if (randomFile) {
-        console.log(colorize('gray', `  Example: ${randomFile}`))
-      }
-    }
-  }
-}
-
-async function countDefaultPropsFiles(verbose = false) {
-  try {
-    const cmd =
-      'git ls-files "ui/" "packages/" | grep -E "\\.(js|jsx|ts|tsx)$" | ' +
-      'xargs grep -l "\\.defaultProps\\s*="'
-    const {stdout} = await execAsync(cmd, {cwd: projectRoot})
-    return Number.parseInt(stdout.trim().split('\n').filter(Boolean).length, 10)
-  } catch (error) {
-    console.error(colorize('red', `Error counting defaultProps files: ${error.message}`))
-    return 0
-  }
-}
-
-async function getRandomDefaultPropsFile(verbose = false) {
-  try {
-    const cmd =
-      'git ls-files "ui/" "packages/" | grep -E "\\.(js|jsx|ts|tsx)$" | ' +
-      'xargs grep -l "\\.defaultProps\\s*="'
-    const {stdout} = await execAsync(cmd, {cwd: projectRoot})
-    const files = stdout.trim().split('\n').filter(Boolean)
-    if (files.length > 0) {
-      return normalizePath(files[Math.floor(Math.random() * files.length)])
-    }
-  } catch (error) {
-    console.error(colorize('red', `Error finding defaultProps example: ${error.message}`))
-  }
-  return null
-}
-
-async function showDefaultPropsStats(verbose = false) {
-  const count = await countDefaultPropsFiles(verbose)
-  console.log(colorize('yellow', `- Files with defaultProps: ${bold(count)}`))
-  if (count > 0) {
-    if (verbose) {
-      const cmd =
-        'git ls-files "ui/" "packages/" | grep -E "\\.(js|jsx)$" | ' +
-        'xargs grep -l "\\.defaultProps\\s*="'
-      const {stdout} = await execAsync(cmd, {cwd: projectRoot})
-      const files = stdout.trim().split('\n').filter(Boolean)
-      files.sort().forEach(file => {
-        console.log(colorize('gray', `  ${file}`))
-      })
-    } else {
-      const randomFile = await getRandomDefaultPropsFile(verbose)
-      if (randomFile) {
-        console.log(colorize('gray', `  Example: ${randomFile}`))
-      }
-    }
-  }
-}
-
-function getSectionTitle(section) {
-  const titles = {
-    skipped: ['Skipped Tests', '(fix or remove)'],
-    enzyme: ['Enzyme Imports', '(use testing-library)'],
-    'string-refs': ['React String Refs', '(use createRef/useRef/forwardRef/callbackRef)'],
-    proptypes: ['PropTypes Usage', '(use TypeScript interfaces/types)'],
-    defaultprops: ['DefaultProps Usage', '(use default parameters/TypeScript defaults)'],
-    handlebars: ['Handlebars Files', '(convert to React)'],
-    jquery: ['JQuery Imports', '(use native DOM)'],
-    sinon: ['Sinon Imports', '(use Jest)'],
-    reactdom: ['ReactDOM.render Files', '(convert to createRoot)'],
-    class: ['React Class Component Files', '(convert to function components)'],
-    javascript: ['JavaScript Files', '(convert to TypeScript)'],
-    typescript: ['TypeScript Suppressions', ''],
-    outdated: ['Outdated Packages', '']
-  }
-  
-  const [title, note] = titles[section] || [section, '']
-  return note ? colorize('white', bold(title)) + ' ' + colorize('gray', note) : colorize('white', bold(title))
-}
-
 async function printDashboard() {
   try {
     const options = parseArgs()
-<<<<<<< HEAD
-    
-=======
-
->>>>>>> 0539a086
+
     if (options.help) {
       printHelp()
     }
 
-<<<<<<< HEAD
-    console.log(bold(colorize('green','\nTech Debt Summary\n')))
-=======
     console.log(bold(colorize('green', '\nTech Debt Summary\n')))
->>>>>>> 0539a086
 
     const selectedSection = options.section
     const verbose = options.verbose
@@ -1227,14 +974,11 @@
       await checkOutdatedPackages(verbose)
     }
 
-<<<<<<< HEAD
-=======
     if (!selectedSection || selectedSection === 'react-compiler') {
       console.log(getSectionTitle('react-compiler'))
       await showReactCompilerViolationStats(verbose)
       console.log()
     }
->>>>>>> 0539a086
   } catch (error) {
     console.error(colorize('red', `Error: ${error.message}`))
     process.exit(1)
