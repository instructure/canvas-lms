--- conflicted
+++ resolved
@@ -125,11 +125,7 @@
 touches_lti_variable_expander_file = commit_files.any? { |f| f.start_with?("lib/lti/variable_expander") }
 touches_lti_variable_expander_docs = commit_files.any? { |f| f.start_with?("doc/api/tools_variable_substitutions") }
 if touches_lti_variable_expander_file && !touches_lti_variable_expander_docs
-<<<<<<< HEAD
-  comment "warn", nil, "Changes were made to the variable expander file. The docs are created from the comments and there are no document changes. Do you need to update the docs also? If so, run `rake doc:api` and commit the changes. Otherwise you may ignore this warning."
-=======
   comment "warn", nil, "Changes were made to the variable expander file. The docs are created from the comments and there are no document changes. Do you need to update the docs also? If so, run `rake doc:api` and commit the changes. Otherwise (if you didn't modify the descriptions of any variable expansions, or if you added an internal-only expansion using @internal) you may ignore this warning."
->>>>>>> 0cb031ce
 end
 
 gh_issue = (commit_message =~ /(?:refs|fixes|closes|resolves|references) gh-\d+/i)
