#!/bin/bash

set -e

source build/common_docker_build_steps.sh

# shellcheck disable=1004
echo '
  ________  ________  ________   ___      ___ ________  ________
|\   ____\|\   __  \|\   ___  \|\  \    /  /|\   __  \|\   ____\
\ \  \___|\ \  \|\  \ \  \\ \  \ \  \  /  / | \  \|\  \ \  \___|_
 \ \  \    \ \   __  \ \  \\ \  \ \  \/  / / \ \   __  \ \_____  \
  \ \  \____\ \  \ \  \ \  \\ \  \ \    / /   \ \  \ \  \|____|\  \
   \ \_______\ \__\ \__\ \__\\ \__\ \__/ /     \ \__\ \__\____\_\  \
    \|_______|\|__|\|__|\|__| \|__|\|__|/       \|__|\|__|\_________\
                                                         \|_________|

Welcome! This script will guide you through the process of setting up a
Canvas development environment with docker and dinghy/dory.

When you git pull new changes, you can run ./scripts/docker_dev_update.sh
to bring everything up to date.'

if [[ "$USER" == 'root' ]]; then
  echo 'Please do not run this script as root!'
  echo "I'll ask for your sudo password if I need it."
  exit 1
fi

OS="$(uname)"

# Defaults
DINGHY_MEMORY='8192'
DINGHY_CPUS='4'
DINGHY_DISK='150'
# docker-compose version 1.20.0 introduced build-arg that we use for linux
DOCKER_COMPOSE_MIN_VERSION='1.20.0'

function installed {
  type "$@" &> /dev/null
}

if [[ $OS == 'Darwin' ]]; then
  install='brew install'
  dependencies='docker docker-machine dinghy'#docker-compose is checked separately
elif [[ $OS == 'Linux' ]] && ! installed apt-get; then
  echo 'This script only supports Debian-based Linux'
  exit 1
elif [[ $OS == 'Linux' ]]; then
  #when more dependencies get added, modify Linux install output below
  dependencies='dory'#docker-compose is checked separately
else
  echo 'This script only supports MacOS and Linux :('
  exit 1
fi

function check_dependencies {
  #check for proper docker-compose version
  if ! check_docker_compose_version; then
    message "docker-compose $DOCKER_COMPOSE_MIN_VERSION or higher is required."
    printf "\tPlease see %s for installation instructions.\n" "https://docs.docker.com/compose/install/"
  fi
  #check for required packages installed
  local packages=()
  for package in $dependencies; do
    if ! installed "$package"; then
      packages+=("$package")
    fi
  done
  #if missing packages, print missing packages with install assistance.
  if [[ ${#packages[@]} -gt 0 ]]; then
    message "Some additional dependencies need to be installed for your OS."
    printf -v joined '%s,' "${packages[@]}"
    echo "Please install ${joined%,}."
    #when more dependencies get added, modify this output to include them.
    if [[ $OS == 'Linux' ]];then
      if [[ "${packages[*]}" =~ "dory" ]];then
        printf "\tTry: gem install dory\n"
      fi
    elif [[ $OS == 'Darwin' ]];then
      printf "\tTry: %s %s\n" "$install" "${packages[*]}"
    else
      echo 'This script only supports MacOS and Linux :('
      exit 1
    fi
    printf "\nOnce all dependencies are installed, rerun this script.\n"
    exit 1
  fi
}

function check_docker_compose_version {
  if ! installed "docker-compose"; then
    return 1
  fi
  compose_version=$(eval docker-compose --version |grep -oE "[[:digit:]]+\.[[:digit:]]+\.[[:digit:]]+")
  if (( $(echo "$compose_version $DOCKER_COMPOSE_MIN_VERSION" | awk '{print ($1 < $2)}') )); then
    return 1
  fi
}

function create_dinghy_vm {
  if ! dinghy status | grep -q 'not created'; then
    existing_memory="$(docker-machine inspect --format "{{.Driver.Memory}}" "${DOCKER_MACHINE_NAME}")"
    if [[ "$existing_memory" -lt "$DINGHY_MEMORY" ]]; then
      echo "
  Canvas requires at least 8GB of memory dedicated to the VM. Please recreate
  your VM with a memory value of at least ${DINGHY_MEMORY}. For Example:

      $ dinghy create --memory ${DINGHY_MEMORY}"
      exit 1
    else
      message "Using existing dinghy VM..."
      return 0
    fi
  fi

  prompt 'OK to create a dinghy VM? [y/n]' confirm
  [[ ${confirm:-n} == 'y' ]] || return 1

  if ! installed VBoxManage; then
    message 'Please install VirtualBox first!'
    return 1
  fi

  prompt "How much memory should I allocate to the VM (in MB)? [$DINGHY_MEMORY]" memory
  prompt "How many CPUs should I allocate to the VM? [$DINGHY_CPUS]" cpus
  prompt "How big should the VM's disk be (in GB)? [$DINGHY_DISK]" disk

  message "OK let's do this."
  dinghy create \
    --provider=virtualbox \
    --memory "${memory:-$DINGHY_MEMORY}" \
    --cpus "${cpus:-$DINGHY_CPUS}" \
    --disk "${disk:-$DINGHY_DISK}000"
}

function start_dinghy_vm {
  if dinghy status | grep -q 'stopped'; then
    dinghy up
  else
    message 'Looks like the dinghy VM is already running. Moving on...'
  fi
  eval "$(dinghy env)"
}

function start_docker_daemon {
  if [ -x "$(command -v service)" ]; then
    service docker status &> /dev/null && return 0
  else
    systemctl status docker &> /dev/null && return 0
  fi

  prompt 'The docker daemon is not running. Start it? [y/n]' confirm
  [[ ${confirm:-n} == 'y' ]] || return 1
  if [ -x "$(command -v service)" ]; then
    sudo service docker start
  else
    sudo systemctl start docker
  fi
  sleep 1 # wait for docker daemon to start
}

function setup_docker_as_nonroot {
  docker ps &> /dev/null && return 0
  message 'Setting up docker for nonroot user...'

  if ! id -Gn "$USER" | grep -q '\bdocker\b'; then
    message "Adding $USER user to docker group..."
    confirm_command "sudo usermod -aG docker $USER" || true
  fi

  message 'We need to login again to apply that change.'
  confirm_command "exec sg docker -c $0"
}

function start_dory {
  message 'Starting dory...'
  if dory status | grep -q 'not running'; then
    confirm_command 'dory up'
  else
    message 'Looks like dory is already running. Moving on...'
  fi
}

function setup_docker_environment {
  check_dependencies
  if [[ $OS == 'Darwin' ]]; then
    message "It looks like you're using a Mac. You'll need a dinghy VM. Let's set that up."
    create_dinghy_vm
    start_dinghy_vm
  elif [[ $OS == 'Linux' ]]; then
    message "It looks like you're using Linux. You'll need dory. Let's set that up."
    start_docker_daemon
    setup_docker_as_nonroot
<<<<<<< HEAD
    if [[ $SKIP_DORY != 'true' ]]; then
      install_dory
      start_dory
    fi
=======
    start_dory
>>>>>>> d0eb97ff
  fi
  if [ -f "docker-compose.override.yml" ]; then
    message "docker-compose.override.yml exists, skipping copy of default configuration"
  else
    message "Copying default configuration from config/docker-compose.override.yml.example to docker-compose.override.yml"
    cp config/docker-compose.override.yml.example docker-compose.override.yml
  fi
  echo -n "COMPOSE_FILE=docker-compose.yml:docker-compose.override.yml" > .env
}

function copy_docker_config {
  message 'Copying Canvas docker configuration...'
  # Only copy yamls, not contents of new-jenkins folder
  confirm_command 'cp docker-compose/config/*.yml config/' || true
}

function setup_canvas {
  message 'Now we can set up Canvas!'
  copy_docker_config
  build_images
  check_gemfile
  build_assets
  create_db
}

function display_next_steps {
  message "You're good to go! Next steps:"

  # shellcheck disable=SC2016
  [[ $OS == 'Darwin' ]] && echo '
  First, run:

    eval "$(dinghy env)"

  This will set up environment variables for docker to work with the dinghy VM.'

  [[ $OS == 'Linux' ]] && echo '
  I have added your user to the docker group so you can run docker commands
  without sudo. Note that this has security implications:

  https://docs.docker.com/engine/installation/linux/linux-postinstall/

  You may need to logout and login again for this to take effect.'

  echo "
  Running Canvas:

    docker-compose up -d
    open http://canvas.docker

  Running the tests:

    docker-compose run --rm web bundle exec rspec

   Running Selenium tests:

    add docker-compose/selenium.override.yml in the .env file
      echo ':docker-compose/selenium.override.yml' >> .env

    build the selenium container
      docker-compose build selenium-chrome

    run selenium
      docker-compose run --rm web bundle exec rspec spec/selenium

    Virtual network remote desktop sharing to selenium container
      for Firefox:
        $ open vnc://secret:secret@seleniumff.docker
      for chrome:
        $ open vnc://secret:secret@seleniumch.docker:5901

  I'm stuck. Where can I go for help?

    FAQ:           https://github.com/instructure/canvas-lms/wiki/FAQ
    Dev & Friends: http://instructure.github.io/
    Canvas Guides: https://guides.instructure.com/
    Vimeo channel: https://vimeo.com/canvaslms
    API docs:      https://canvas.instructure.com/doc/api/index.html
    Mailing list:  http://groups.google.com/group/canvas-lms-users
    IRC:           http://webchat.freenode.net/?channels=canvas-lms

    Please do not open a GitHub issue until you have tried asking for help on
    the mailing list or IRC - GitHub issues are for verified bugs only.
    Thanks and good luck!
  "
}

setup_docker_environment
setup_canvas
display_next_steps<|MERGE_RESOLUTION|>--- conflicted
+++ resolved
@@ -192,14 +192,10 @@
     message "It looks like you're using Linux. You'll need dory. Let's set that up."
     start_docker_daemon
     setup_docker_as_nonroot
-<<<<<<< HEAD
     if [[ $SKIP_DORY != 'true' ]]; then
       install_dory
       start_dory
     fi
-=======
-    start_dory
->>>>>>> d0eb97ff
   fi
   if [ -f "docker-compose.override.yml" ]; then
     message "docker-compose.override.yml exists, skipping copy of default configuration"
