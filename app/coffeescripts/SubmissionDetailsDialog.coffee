define [
  'i18n!submission_details_dialog'
  'jquery'
  'jst/SubmissionDetailsDialog'
  'compiled/gradebook2/Turnitin'
  'jst/_submission_detail' # a partial needed by the SubmissionDetailsDialog template
  'jst/_turnitinScore' # a partial needed by the submission_detail partial
  'jquery.ajaxJSON'
  'jquery.disableWhileLoading'
  'jquery.instructure_forms'
  'jqueryui/dialog'
  'jquery.instructure_misc_plugins'
  'vendor/jquery.scrollTo'
  'vendor/jquery.ba-tinypubsub'
], (I18n, $, submissionDetailsDialog, {extractDataFor}) ->

  class SubmissionDetailsDialog
    constructor: (@assignment, @student, @options) ->
      speedGraderUrl = if @options.speed_grader_enabled
        "#{@options.context_url}/gradebook/speed_grader?assignment_id=#{@assignment.id}#%7B%22student_id%22%3A#{@student.id}%7D"
      else
        null

      @url = @options.change_grade_url.replace(":assignment", @assignment.id).replace(":submission", @student.id)
      @submission = $.extend {}, @student["assignment_#{@assignment.id}"],
        label: "student_grading_#{@assignment.id}"
        inputName: 'submission[posted_grade]'
        assignment: @assignment
        speedGraderUrl: speedGraderUrl
        loading: true
        showPointsPossible: (@assignment.points_possible || @assignment.points_possible == '0') && @assignment.grading_type != "gpa_scale"
        shouldShowExcusedOption: true
      @submission["assignment_grading_type_is_#{@assignment.grading_type}"] = true
      @submission.grade = "EX" if @submission.excused
      @$el = $('<div class="use-css-transitions-for-show-hide" style="padding:0;"/>')
      @$el.html(submissionDetailsDialog(@submission))

      @dialog = @$el.dialog
        title: @student.name
        width: 600
        resizable: false

      @dialog.delegate 'select', 'change', (event) =>
        @dialog.find('.submission_detail').each (index) ->
          $(this).showIf(index == event.currentTarget.selectedIndex)
      .delegate '.submission_details_grade_form', 'submit', (event) =>
        event.preventDefault()
        formData = $(event.currentTarget).getFormData()
        if formData["submission[posted_grade]"].toUpperCase() == "EX"
          formData = {"submission[excuse]": true}
        $(event.currentTarget.form).disableWhileLoading $.ajaxJSON @url, 'PUT', formData, (data) =>
          @update(data)
          $.publish 'submissions_updated', [@submission.all_submissions]
          setTimeout =>
            @dialog.dialog('close')
          , 500
      .delegate '.submission_details_add_comment_form', 'submit', (event) =>
        event.preventDefault()
        $(event.currentTarget).disableWhileLoading $.ajaxJSON @url, 'PUT', $(event.currentTarget).getFormData(), (data) =>
          @update(data)
          setTimeout =>
            @dialog.dialog('close')
          , 500

      deferred = $.ajaxJSON @url+'&include[]=submission_history&include[]=submission_comments&include[]=rubric_assessment', 'GET', {}, @update
      @dialog.find('.submission_details_comments').disableWhileLoading deferred

    open: =>
      @dialog.dialog('open')
      @scrollCommentsToBottom()
      $('.ui-dialog-titlebar-close').focus()

    scrollCommentsToBottom: =>
      @dialog.find('.submission_details_comments').scrollTop(999999)

    update: (newData) =>
      $.extend @submission, newData
      @submission.moreThanOneSubmission = @submission.submission_history.length > 1
      @submission.loading = false
      for submission in @submission.submission_history
        for comment in submission.submission_comments || []
          comment.url = "#{@options.context_url}/users/#{comment.author_id}"
          urlPrefix = "#{location.protocol}//#{location.host}"
          comment.image_url = "#{urlPrefix}/images/users/#{comment.author_id}"
        submission.turnitin = extractDataFor(submission, "submission_#{submission.id}", @options.context_url)
        for attachment in submission.attachments || []
          attachment.turnitin = extractDataFor(submission, "attachment_#{attachment.id}", @options.context_url)
      @submission.grade = "EX" if @submission.excused
      @dialog.html(submissionDetailsDialog(@submission))
      @dialog.find('select').trigger('change')
      @scrollCommentsToBottom()

    @cachedDialogs: {}

    @open: (assignment, student, options) ->
<<<<<<< HEAD
      (SubmissionDetailsDialog.cachedDialogs["#{assignment.id}-#{student.id}"] ||= new SubmissionDetailsDialog(assignment, student, options)).open()
=======
      new SubmissionDetailsDialog(assignment, student, options).open()
>>>>>>> 111dec82
<|MERGE_RESOLUTION|>--- conflicted
+++ resolved
@@ -90,11 +90,5 @@
       @dialog.find('select').trigger('change')
       @scrollCommentsToBottom()
 
-    @cachedDialogs: {}
-
     @open: (assignment, student, options) ->
-<<<<<<< HEAD
-      (SubmissionDetailsDialog.cachedDialogs["#{assignment.id}-#{student.id}"] ||= new SubmissionDetailsDialog(assignment, student, options)).open()
-=======
-      new SubmissionDetailsDialog(assignment, student, options).open()
->>>>>>> 111dec82
+      new SubmissionDetailsDialog(assignment, student, options).open()