define [
  'ember'
  'compiled/util/round'
  'jsx/gradebook/GradingSchemeHelper'
  'i18n!sr_gradebook'
], (Ember, round, GradingSchemeHelper, I18n) ->

  FinalGradeGradesComponent = Ember.Component.extend

    percent: (->
      @get("student.total_percent")
    ).property('student.total_percent','student')

    pointRatioDisplay:(->
      I18n.t "final_point_ratio", "%{pointRatio} points", {pointRatio: @get('pointRatio')}
    ).property("pointRatio")

    pointRatio: ( ->
<<<<<<< HEAD
      "#{@get('student.total_grade.score')} / #{@get('student.total_grade.possible')}"
    ).property("weighted_grades", "student.total_grade.score", "student.total_grade.possible")
=======
      "#{I18n.n @get('student.total_grade.score')} / #{I18n.n @get('student.total_grade.possible')}"
    ).property("weighted_groups", "student.total_grade.score", "student.total_grade.possible")
>>>>>>> 8eb0f69e

    letterGrade:(->
      GradingSchemeHelper.scoreToGrade(@get('percent'), @get('gradingStandard'))
    ).property('gradingStandard', 'percent')

    showGrade: Ember.computed.bool('student.total_grade.possible')

    showPoints:(->
      !!(!@get("weighted_grades") && @get("student.total_grade"))
    ).property("weighted_grades","student.total_grade")

    showLetterGrade: Ember.computed.bool("gradingStandard")<|MERGE_RESOLUTION|>--- conflicted
+++ resolved
@@ -16,13 +16,8 @@
     ).property("pointRatio")
 
     pointRatio: ( ->
-<<<<<<< HEAD
-      "#{@get('student.total_grade.score')} / #{@get('student.total_grade.possible')}"
+      "#{I18n.n @get('student.total_grade.score')} / #{I18n.n @get('student.total_grade.possible')}"
     ).property("weighted_grades", "student.total_grade.score", "student.total_grade.possible")
-=======
-      "#{I18n.n @get('student.total_grade.score')} / #{I18n.n @get('student.total_grade.possible')}"
-    ).property("weighted_groups", "student.total_grade.score", "student.total_grade.possible")
->>>>>>> 8eb0f69e
 
     letterGrade:(->
       GradingSchemeHelper.scoreToGrade(@get('percent'), @get('gradingStandard'))
