#
# Copyright (C) 2013 - 2017 Instructure, Inc.
#
# This file is part of Canvas.
#
# Canvas is free software: you can redistribute it and/or modify it under
# the terms of the GNU Affero General Public License as published by the Free
# Software Foundation, version 3 of the License.
#
# Canvas is distributed in the hope that it will be useful, but WITHOUT ANY
# WARRANTY; without even the implied warranty of MERCHANTABILITY or FITNESS FOR
# A PARTICULAR PURPOSE. See the GNU Affero General Public License for more
# details.
#
# You should have received a copy of the GNU Affero General Public License along
# with this program. If not, see <http://www.gnu.org/licenses/>.
#

define [
  'jquery'
  'react'
  'react-dom'
  'ic-ajax'
  'compiled/util/round'
  'compiled/userSettings'
  '../../shared/xhr/fetch_all_pages'
  '../../shared/xhr/parse_link_header'
  'i18n!sr_gradebook'
  'ember'
  'underscore'
  'timezone'
  'compiled/AssignmentDetailsDialog'
  'compiled/AssignmentMuter'
  'jsx/gradebook/CourseGradeCalculator'
  'jsx/gradebook/EffectiveDueDates'
  'compiled/gradebook/OutcomeGradebookGrid'
  '../../shared/components/ic_submission_download_dialog_component'
  'str/htmlEscape'
  'compiled/models/grade_summary/CalculationMethodContent'
  'jsx/gradebook/SubmissionStateMap'
  'compiled/api/gradingPeriodsApi'
<<<<<<< HEAD
  'compiled/api/gradingPeriodSetsApi'
  'jquery.instructure_date_and_time'
], (
  ajax, round, userSettings, fetchAllPages, parseLinkHeader, I18n, Ember, _, tz, AssignmentDetailsDialog,
  AssignmentMuter, CourseGradeCalculator, EffectiveDueDates, outcomeGrid, ic_submission_download_dialog,
  htmlEscape, CalculationMethodContent, SubmissionStateMap, GradingPeriodsApi, GradingPeriodSetsApi
) ->
=======
  'jsx/gradezilla/individual-gradebook/components/GradebookSelector'
  'jquery.instructure_date_and_time'
], ($, React, ReactDOM, ajax, round, userSettings, fetchAllPages, parseLinkHeader,
  I18n, Ember, _, tz, AssignmentDetailsDialog, AssignmentMuter,
  CourseGradeCalculator, outcomeGrid, ic_submission_download_dialog,
  htmlEscape, CalculationMethodContent, SubmissionStateMap, GradingPeriodsAPI,
  GradebookSelector) ->
>>>>>>> 8eb0f69e

  { get, set, setProperties } = Ember

  # http://emberjs.com/guides/controllers/
  # http://emberjs.com/api/classes/Ember.Controller.html
  # http://emberjs.com/api/classes/Ember.ArrayController.html
  # http://emberjs.com/api/classes/Ember.ObjectController.html

  gradingPeriodIsClosed = (gradingPeriod) ->
    new Date(gradingPeriod.close_date) < new Date()

  studentsUniqByEnrollments = (args...)->
    hiddenNameCounter = 1
    options =
      initialize: (array, changeMeta, instanceMeta) ->
        instanceMeta.students = {}
      addedItem: (array, enrollment, changeMeta, iMeta) ->
        student = iMeta.students[enrollment.user_id] or enrollment.user
        if !student.hiddenName?
          student.hiddenName = I18n.t("student_hidden_name", "Student %{position}", {position: hiddenNameCounter})
          hiddenNameCounter += 1
        student.sections ||= []
        student.sections.push(enrollment.course_section_id)
        student.role ||= enrollment.role
        return array if iMeta.students[student.id]
        iMeta.students[student.id] = student
        array.pushObject(student)
        array
      removedItem: (array, enrollment, _, instanceMeta)->
        student = array.findBy('id', enrollment.user_id)
        student.sections.removeObject(enrollment.course_section_id)

        if student.sections.length is 0
          delete instanceMeta.students[student.id]
          array.removeObject(student)
          hiddenNameCounter -= 1
        array
    args.push options
    Ember.arrayComputed.apply(null, args)

  contextUrl = get(window, 'ENV.GRADEBOOK_OPTIONS.context_url')

  ScreenreaderGradebookController = Ember.ObjectController.extend

    checkForCsvExport: (->
      currentProgress = get(window, 'ENV.GRADEBOOK_OPTIONS.gradebook_csv_progress')
      attachment = get(window, 'ENV.GRADEBOOK_OPTIONS.attachment')

      if currentProgress &&
         (currentProgress.progress.workflow_state != 'completed' &&
          currentProgress.progress.workflow_state != 'failed')

        attachmentProgress =
          progress_id: currentProgress.progress.id
          attachment_id: attachment.attachment.id

        $('#gradebook-export').prop('disabled', true)
        $('#last-exported-gradebook').hide()
        @pollGradebookCsvProgress(attachmentProgress)
    ).on('init')

    contextUrl: contextUrl
    uploadCsvUrl: "#{contextUrl}/gradebook_upload/new"

    lastGeneratedCsvAttachmentUrl: get(window, 'ENV.GRADEBOOK_OPTIONS.attachment_url')

    downloadOutcomeCsvUrl: "#{contextUrl}/outcome_rollups.csv"

    gradingHistoryUrl:"#{contextUrl}/gradebook/history"

    submissionsUrl: get(window, 'ENV.GRADEBOOK_OPTIONS.submissions_url')

    has_grading_periods: get(window, 'ENV.GRADEBOOK_OPTIONS.has_grading_periods')

<<<<<<< HEAD
    gradingPeriods:
      (->
        periods = get(window, 'ENV.GRADEBOOK_OPTIONS.active_grading_periods')
        deserializedPeriods = GradingPeriodsApi.deserializePeriods(periods)
        optionForAllPeriods =
          id: '0', title: I18n.t("all_grading_periods", "All Grading Periods")
        _.compact([optionForAllPeriods].concat(deserializedPeriods))
      )()

    getGradingPeriodSet: ->
      grading_period_set = get(window, 'ENV.GRADEBOOK_OPTIONS.grading_period_set')
      if grading_period_set
        GradingPeriodSetsApi.deserializeSet(grading_period_set)
      else
        null

    lastGeneratedCsvLabel:  do () =>
=======
    gradingPeriods: (->
      periods = get(window, 'ENV.GRADEBOOK_OPTIONS.active_grading_periods')
      deserializedPeriods = GradingPeriodsAPI.deserializePeriods(periods)
      optionForAllPeriods =
        id: '0', title: I18n.t("all_grading_periods", "All Grading Periods")
      _.compact([optionForAllPeriods].concat(deserializedPeriods))
    )()

    lastGeneratedCsvLabel: do () =>
>>>>>>> 8eb0f69e
      if get(window, 'ENV.GRADEBOOK_OPTIONS.gradebook_csv_progress')
        gradebook_csv_export_date = get(window, 'ENV.GRADEBOOK_OPTIONS.gradebook_csv_progress.progress.updated_at')
        I18n.t('Download Scores Generated on %{date}',
          {date: $.datetimeString(gradebook_csv_export_date)})


    selectedGradingPeriod: ((key, newValue) ->
      savedGradingPeriodId = userSettings.contextGet('gradebook_current_grading_period')
      if savedGradingPeriodId
        savedGP = @get('gradingPeriods').findBy('id', savedGradingPeriodId)
      if newValue
        userSettings.contextSet('gradebook_current_grading_period', newValue.id)
        newValue
      else if savedGP?
        savedGP
      else
        # default to current grading period, but don't change saved setting
        @get('gradingPeriods').findBy('id', ENV.GRADEBOOK_OPTIONS.current_grading_period_id)
    ).property()

    speedGraderUrl: (->
      "#{contextUrl}/gradebook/speed_grader?assignment_id=#{@get('selectedAssignment.id')}"
    ).property('selectedAssignment')

    studentUrl: (->
      "#{contextUrl}/grades/#{@get('selectedStudent.id')}"
    ).property('selectedStudent')

    showTotalAsPoints: (->
      ENV.GRADEBOOK_OPTIONS.show_total_grade_as_points
    ).property()

    publishToSisEnabled: (->
      ENV.GRADEBOOK_OPTIONS.publish_to_sis_enabled
    ).property()

    publishToSisURL:(->
      ENV.GRADEBOOK_OPTIONS.publish_to_sis_url
    ).property()

    teacherNotes: (->
      ENV.GRADEBOOK_OPTIONS.teacher_notes
    ).property().volatile()

    changeGradebookVersionUrl: (->
      "#{get(window, 'ENV.GRADEBOOK_OPTIONS.change_gradebook_version_url')}"
    ).property()

    hideOutcomes: (->
      !get(window, 'ENV.GRADEBOOK_OPTIONS.outcome_gradebook_enabled')
    ).property()

    gradezilla: (->
      # returning false if version is srgb or 2 is part of the feature to help
      # developers switch back and forth between views with gradezilla enabled
      version = get window, 'ENV.GRADEBOOK_OPTIONS.version'
      return false if version == 'srgb' || version == '2'
      get window, 'ENV.GRADEBOOK_OPTIONS.gradezilla'
    ).property()

    showDownloadSubmissionsButton: (->
      hasSubmittedSubmissions     = @get('selectedAssignment.has_submitted_submissions')
      whitelist                   = ['online_upload','online_text_entry', 'online_url']
      submissionTypes             = @get('selectedAssignment.submission_types')
      submissionTypesOnWhitelist  = _.intersection(submissionTypes, whitelist)

      hasSubmittedSubmissions and _.any(submissionTypesOnWhitelist)
    ).property('selectedAssignment')

    hideStudentNames: false

    showConcludedEnrollments: (->
      userSettings.contextGet('show_concluded_enrollments') or false
    ).property().volatile()

    updateshowConcludedEnrollmentsSetting: ( ->
      isChecked = @get('showConcludedEnrollments')
      if isChecked?
        userSettings.contextSet 'show_concluded_enrollments', isChecked
    ).observes('showConcludedEnrollments')

    selectedAssignmentPointsPossible: ( ->
      I18n.n @get('selectedAssignment.points_possible')
    ).property('selectedAssignment')

    selectedStudent: null

    selectedSection: null

    selectedAssignment: null

    weightingScheme: null

    ariaAnnounced: null

    assignmentInClosedGradingPeriod: null

    disableAssignmentGrading: null

    actions:

      columnUpdated: (columnData, columnID) ->
        @updateColumnData columnData, columnID

      exportGradebookCsv: () ->
        $('#gradebook-export').prop('disabled', true)
        $('#last-exported-gradebook').hide()

        $.ajaxJSON(ENV.GRADEBOOK_OPTIONS.export_gradebook_csv_url, 'GET')
         .then((attachment_progress) => @pollGradebookCsvProgress(attachment_progress))

      gradeUpdated: (submissions) ->
        @updateSubmissionsFromExternal submissions

      selectItem: (property, item) ->
        @announce property, item

    pollGradebookCsvProgress: (attachmentProgress) ->
      self = this
      pollingProgress = setInterval(() =>
        $.ajaxJSON("/api/v1/progress/#{attachmentProgress.progress_id}", 'GET')
        .then((response) ->
          if response.workflow_state == 'completed'
            $.ajaxJSON("/api/v1/users/#{ENV.current_user_id}/files/#{attachmentProgress.attachment_id}", 'GET')
            .then((attachment) ->
              self.updateGradebookExportOptions(pollingProgress)
              document.getElementById('gradebook-export-iframe').src = attachment.url
              $('#last-exported-gradebook').attr('href', attachment.url)
            )

          if response.workflow_state == 'failed'
            self.updateGradebookExportOptions(pollingProgress)
        )
      , 2000)

    updateGradebookExportOptions: (pollingProgress) =>
      clearInterval pollingProgress
      $('#gradebook-export').prop('disabled', false)
      $('#last-exported-gradebook').show()

    announce: (prop, item) ->
      Ember.run.next =>
        if prop is 'student' and @get('hideStudentNames')
          text_to_announce = get item, 'hiddenName'
        else if prop is 'outcome'
          text_to_announce = get item, 'title'
        else
          text_to_announce = get item, 'name'
        @set 'ariaAnnounced', text_to_announce

    hideStudentNamesChanged: (->
      @set 'ariaAnnounced', null
    ).observes('hideStudentNames')

    setupSubmissionCallback: (->
      Ember.$.subscribe 'submissions_updated', _.bind(@updateSubmissionsFromExternal, this)
    ).on('init')

    setupAssignmentWeightingScheme: (->
      @set 'weightingScheme', ENV.GRADEBOOK_OPTIONS.group_weighting_scheme
    ).on('init')

    renderGradebookMenu: (->
      return unless @get('gradezilla')
      mountPoint = document.querySelector('[data-component="GradebookSelector"]')
      return unless mountPoint
      props =
        courseUrl: ENV.GRADEBOOK_OPTIONS.context_url
        learningMasteryEnabled: ENV.GRADEBOOK_OPTIONS.outcome_gradebook_enabled
      component = React.createElement(GradebookSelector, props)
      ReactDOM.render(component, mountPoint)
    ).on('init')

    willDestroy: ->
      Ember.$.unsubscribe 'submissions_updated'
      @_super()

    updateSubmissionsFromExternal: (submissions) ->
      subs_proxy = @get('submissions')
      selected = @get('selectedSubmission')
      studentsById = @groupById @get('students')
      assignmentsById = @groupById @get('assignments')
      submissions.forEach (submission) =>
        student = studentsById[submission.user_id]
        submissionsForStudent = subs_proxy.findBy('user_id', submission.user_id)
        oldSubmission = submissionsForStudent.submissions.findBy('assignment_id', submission.assignment_id)

        #check for DA visibility
        if submission.assignment_visible?
          set(submission, 'hidden', !submission.assignment_visible)
          @updateAssignmentVisibilities(assignmentsById[submission.assignment_id], submission.user_id)

        submissionsForStudent.submissions.removeObject oldSubmission
        submissionsForStudent.submissions.addObject submission
        @updateSubmission submission, student
        @calculateStudentGrade student
        if selected and selected.assignment_id == submission.assignment_id and selected.user_id == submission.user_id
          set(this, 'selectedSubmission', submission)

    updateAssignmentVisibilities: (assignment, userId) ->
      visibilities = get(assignment, 'assignment_visibility')
      filteredVisibilities = visibilities?.filter (id) ->
        id != userId
      set(assignment, 'assignment_visibility', filteredVisibilities)

    calculate: (student) ->
      submissions = @submissionsForStudent(student)
      assignmentGroups = @assignmentGroupsHash()
      weightingScheme = @get('weightingScheme')
      gradingPeriodSet = @getGradingPeriodSet()
      effectiveDueDates = @get('effectiveDueDates.content')

      hasGradingPeriods = gradingPeriodSet and effectiveDueDates

      CourseGradeCalculator.calculate(
        submissions,
        assignmentGroups,
        weightingScheme,
        gradingPeriodSet if hasGradingPeriods,
        EffectiveDueDates.scopeToUser(effectiveDueDates, student.id) if hasGradingPeriods
      )

    submissionsForStudent: (student) ->
      allSubmissions = (value for key, value of student when key.match /^assignment_(?!group)/)
      return allSubmissions unless @get('has_grading_periods')
      selectedPeriodID = @get('selectedGradingPeriod.id')
      return allSubmissions if !selectedPeriodID or selectedPeriodID == '0'

      _.filter allSubmissions, (submission) =>
        studentPeriodInfo = @get('effectiveDueDates').get(submission.assignment_id)?[submission.user_id]
        studentPeriodInfo and studentPeriodInfo.grading_period_id == selectedPeriodID

    calculateStudentGrade: (student) ->
      if student.isLoaded
        grades = @calculate(student)

        selectedPeriodID = @get('selectedGradingPeriod.id')
        if selectedPeriodID && selectedPeriodID != '0'
          grades = grades.gradingPeriods[selectedPeriodID]

        finalOrCurrent = if @get('includeUngradedAssignments') then 'final' else 'current'

        for assignmentGroupId, grade of grades.assignmentGroups
          set(student, "assignment_group_#{assignmentGroupId}", grade[finalOrCurrent])
          for submissionData in grade[finalOrCurrent].submissions
            set(submissionData.submission, 'drop', submissionData.drop)
        grades = grades[finalOrCurrent]

        percent = round (grades.score / grades.possible * 100), 2
        percent = 0 if isNaN(percent)
        setProperties student,
<<<<<<< HEAD
          total_grade: grades
          total_percent: percent
=======
          total_grade: result
          total_percent: I18n.n(percent, percentage: true)
>>>>>>> 8eb0f69e

    calculateAllGrades: (->
      @get('students').forEach (student) => @calculateStudentGrade student
    ).observes(
      'includeUngradedAssignments','groupsAreWeighted', 'assignment_groups.@each.group_weight',
      'effectiveDueDates.isLoaded'
    )

    sectionSelectDefaultLabel: I18n.t "all_sections", "All Sections"
    studentSelectDefaultLabel: I18n.t "no_student", "No Student Selected"
    assignmentSelectDefaultLabel: I18n.t "no_assignment", "No Assignment Selected"
    outcomeSelectDefaultLabel: I18n.t "no_outcome", "No Outcome Selected"

    submissionStateMap: null

    assignment_groups: []

    fetchAssignmentGroups: (->
      params = { exclude_response_fields: ['in_closed_grading_period'] }
      gpId = @get('selectedGradingPeriod.id')
      if @get('has_grading_periods') && gpId != '0'
        params.grading_period_id = gpId
      @set('assignment_groups', [])
      @set('assignmentsFromGroups', [])
      Ember.run.once =>
        fetchAllPages(get(window, 'ENV.GRADEBOOK_OPTIONS.assignment_groups_url'), records: @get('assignment_groups'), data: params)
    ).observes('selectedGradingPeriod').on('init')

    students: studentsUniqByEnrollments('enrollments')

    studentsHash: ->
      students = {}
      @get('students').forEach (s) ->
        unless s.role == "StudentViewEnrollment"
          students[s.id] = s
      students

    fetchStudentSubmissions: (->
      Ember.run.once =>
        notYetLoaded = @get('students').filter (student) ->
          return false if get(student, 'isLoaded') or get(student, 'isLoading')
          set(student, 'isLoading', true)
          student

        return unless notYetLoaded.length
        studentIds = notYetLoaded.mapBy('id')

        while (studentIds.length)
          chunk = studentIds.splice(0, ENV.GRADEBOOK_OPTIONS.chunk_size || 20)
          fetchAllPages(ENV.GRADEBOOK_OPTIONS.submissions_url, records: @get('submissions'), data: student_ids: chunk)

    ).observes('students.@each', 'selectedGradingPeriod').on('init')

    showNotesColumn: (->
      notes = @get('teacherNotes')
      if notes
        !notes.hidden
      else
        false
    ).property().volatile()

    shouldCreateNotes: (->
      !@get('teacherNotes') and @get('showNotesColumn')
    ).property('teacherNotes', 'showNotesColumn', 'custom_columns.@each')

    notesURL: (->
      if @get('shouldCreateNotes')
        window.ENV.GRADEBOOK_OPTIONS.custom_columns_url
      else
        notesID = @get('teacherNotes')?.id
        window.ENV.GRADEBOOK_OPTIONS.custom_column_url.replace(/:id/, notesID)
    ).property('shouldCreateNotes', 'custom_columns.@each')

    notesParams: (->
      if @get('shouldCreateNotes')
        "column[title]": I18n.t("notes", "Notes")
        "column[position]": 1
        "column[teacher_notes]": true
      else
        "column[hidden]": !@get('showNotesColumn')
    ).property('shouldCreateNotes', 'showNotesColumn')

    notesVerb: (->
      if @get('shouldCreateNotes') then "POST" else "PUT"
    ).property('shouldCreateNotes')

    updateOrCreateNotesColumn: (->
      ajax.request(
        dataType: "json"
        type: @get('notesVerb')
        url: @get('notesURL')
        data: @get('notesParams')
      ).then @boundNotesSuccess
    ).observes('showNotesColumn')

    bindNotesSuccess:(->
      @boundNotesSuccess = _.bind(@onNotesUpdateSuccess, this)
    ).on('init')

    onNotesUpdateSuccess: (col) ->
      customColumns = @get('custom_columns')
      method = if col.hidden then 'removeObject' else 'unshiftObject'
      column = customColumns.findBy('id', col.id) or col
      customColumns[method] column

      if col.teacher_notes
        @set 'teacherNotes', col

      unless col.hidden
        ajax.request(
          url: ENV.GRADEBOOK_OPTIONS.reorder_custom_columns_url
          type:"POST"
          data:
            order: customColumns.mapBy('id')
        )

    displayPointTotals: (->
      @get('showTotalAsPoints') and not @get('gradesAreWeighted')
    ).property('gradesAreWeighted', 'showTotalAsPoints')

    groupsAreWeighted: (->
      @get("weightingScheme") == "percent"
    ).property("weightingScheme")

    gradesAreWeighted: (->
      @get('groupsAreWeighted') or !!@getGradingPeriodSet()?.weighted
    ).property('weightingScheme')

    updateShowTotalAs: (->
      @set "showTotalAsPoints", @get("displayPointTotals")
      ajax.request(
        dataType: "json"
        type: "PUT"
        url: ENV.GRADEBOOK_OPTIONS.setting_update_url
        data:
          show_total_grade_as_points: @get("displayPointTotals"))
    ).observes('showTotalAsPoints', 'gradesAreWeighted')

    studentColumnData: {}

    updateColumnData: (columnDatum, columnID) ->
      studentData = @get('studentColumnData')
      dataForStudent = studentData[columnDatum.user_id] or Ember.A()

      columnForStudent = dataForStudent.findBy('column_id', columnID)
      if columnForStudent
        columnForStudent.set 'content', columnDatum.content
      else
        dataForStudent.push Ember.Object.create
                              column_id: columnID
                              content: columnDatum.content
      studentData[columnDatum.user_id] = dataForStudent

    fetchColumnData: (col, url) ->
      url ||= ENV.GRADEBOOK_OPTIONS.custom_column_data_url.replace /:id/, col.id
      ajax.raw(url, {dataType:"json"}).then (result) =>
        for datum in result.response
          @updateColumnData datum, col.id
        meta = parseLinkHeader result.jqXHR
        if meta.next
          @fetchColumnData col, meta.next
        else
          setProperties col,
            'isLoading': false
            'isLoaded': true

    dataForStudent: (->
      selectedStudent = @get('selectedStudent')
      return unless selectedStudent?
      @get('studentColumnData')[selectedStudent.id]
    ).property('selectedStudent', 'custom_columns.@each.isLoaded')

    loadCustomColumnData: (->
      return unless (@get('enrollments.isLoaded'))
      @get('custom_columns').filter((col) ->
        return false if get(col, 'isLoaded') or get(col, 'isLoading')
        set col, 'isLoading', true
        col
      ).forEach (col) =>
        @fetchColumnData col
    ).observes('enrollments.isLoaded', 'custom_columns.@each')

    studentsInSelectedSection: (->
      students = @get('students')
      currentSection = @get('selectedSection')

      return students if not currentSection
      students.filter (s) -> s.sections.contains(currentSection.id)
    ).property('students.@each', 'selectedSection')

    groupById: (array) ->
      array.reduce( (obj, item) ->
        obj[get(item, 'id')] = item
        obj
      ,{})

    submissionsLoaded: (->
      assignments = @get("assignments")
      assignmentsByID = @groupById assignments
      studentsByID = @groupById @get("students")
      submissions = @get('submissions')
      submissions.forEach ((submission) ->
        student = studentsByID[submission.user_id]
        if student?
          submission.submissions.forEach ((s) ->
            assignment = assignmentsByID[s.assignment_id]
            if !@differentiatedAssignmentVisibleToStudent(assignment, s.user_id)
              set s, 'hidden', true
            @updateSubmission(s, student)
          ), this
          # fill in hidden ones
          assignments.forEach ((a) ->
            if !@differentiatedAssignmentVisibleToStudent(a, student.id)
              sub = {
                user_id: student.id
                assignment_id: a.id
                hidden: true
              }
              @updateSubmission(sub, student)
          ), this
          setProperties student,
            'isLoading': false
            'isLoaded': true
          @calculateStudentGrade student
      ), this
    ).observes('submissions.@each')

    updateSubmission: (submission, student) ->
      submission.submitted_at = tz.parse(submission.submitted_at)
      set(student, "assignment_#{submission.assignment_id}", submission)

    assignmentsFromGroups: []

    assignments: Ember.ArrayProxy.createWithMixins(
      Ember.SortableMixin, {
        content: []
        sortProperties: ['ag_position', 'position']
      }
    )

    processAssignment: (as, assignmentGroups, effectiveDueDates) ->
      assignmentGroup = assignmentGroups.findBy('id', as.assignment_group_id)
      set as, 'sortable_name', as.name.toLowerCase()
      set as, 'ag_position', assignmentGroup.position
      set as, 'noPointsPossibleWarning', assignmentGroup.invalid

      if effectiveDueDates?
        dueDates = effectiveDueDates.get(as.id) || {}
        set as, 'effectiveDueDates', dueDates
        set as, 'inClosedGradingPeriod', _.any(dueDates, (date) => date.in_closed_grading_period)
      else
        set as, 'effectiveDueDates', {}
        set as, 'inClosedGradingPeriod', false

      if as.due_at
        due_at = tz.parse(as.due_at)
        set as, 'due_at', due_at
        set as, 'sortable_date', +due_at / 1000
      else
        set as, 'sortable_date', Number.MAX_VALUE

    differentiatedAssignmentVisibleToStudent: (assignment, student_id) ->
      return false unless assignment?
      return true unless assignment.only_visible_to_overrides
      _.include(assignment.assignment_visibility, student_id)

    studentsThatCanSeeAssignment: (assignment) ->
      students = @studentsHash()
      return students unless assignment?.only_visible_to_overrides
      assignment.assignment_visibility.reduce( (result, id) ->
        result[id] = students[id]
        result
      ,{})

    checkForNoPointsWarning: (ag) ->
      pointsPossible = _.inject ag.assignments
      , ((sum, a) -> sum + (a.points_possible || 0))
      , 0
      pointsPossible == 0

    checkForInvalidGroups: (->
      @get('assignment_groups').forEach (ag) =>
        set ag, "invalid", @checkForNoPointsWarning(ag)
    ).observes('assignment_groups.@each')

    invalidAssignmentGroups: (->
      @get('assignment_groups').filterProperty('invalid',true)
    ).property('assignment_groups.@each.invalid')

    showInvalidGroupWarning: (->
      @get("invalidAssignmentGroups").length > 0 && @get('weightingScheme') == "percent"
    ).property("invalidAssignmentGroups", "weightingScheme")

    invalidGroupNames: (->
      names = @get("invalidAssignmentGroups").map (group) ->
        group.name
    ).property("invalidAssignmentGroups").readOnly()

    invalidGroupsWarningPhrases:(->
      I18n.t("invalid_group_warning",
        {one: "Note: Score does not include assignments from the group %{list_of_group_names} because it has no points possible.",
        other:"Note: Score does not include assignments from the groups %{list_of_group_names} because they have no points possible."}
        {count: @get('invalidGroupNames').length, list_of_group_names: @get('invalidGroupNames').join(" or ")})
    ).property('invalidGroupNames')

    populateAssignmentsFromGroups: (->
      return unless @get('assignment_groups.isLoaded') and !@get('assignment_groups.isLoading')
      assignmentGroups = @get('assignment_groups')
      assignments = _.flatten(assignmentGroups.mapBy 'assignments')
      assignmentList = []
      effectiveDueDates = @get('effectiveDueDates') if @get('effectiveDueDates.isLoaded')
      assignments.forEach (as) =>
        @processAssignment(as, assignmentGroups, effectiveDueDates)
        shouldRemoveAssignment = (as.published is false) or
          as.submission_types.contains 'not_graded' or
          as.submission_types.contains 'attendance' and !@get('showAttendance')
        if shouldRemoveAssignment
          assignmentGroups.findBy('id', as.assignment_group_id).assignments.removeObject as
        else
          assignmentList.push(as)
      @set('assignmentsFromGroups', assignmentList)
    ).observes('assignment_groups.isLoaded', 'assignment_groups.isLoading', 'effectiveDueDates.isLoaded')

    populateAssignments: (->
      assignmentsFromGroups = @get('assignmentsFromGroups')
      assignments = @get('assignments')
      selectedStudent = @get('selectedStudent')
      submissionStateMap = @get('submissionStateMap')

      proxy = Ember.ArrayProxy.createWithMixins(
        Ember.SortableMixin, { content: [] }
      )

      effectiveDueDatesLoaded = @get('effectiveDueDates.isLoaded')
      if selectedStudent?
        assignmentsFromGroups.forEach (assignment) =>
          submissionCriteria = { assignment_id: assignment.id, user_id: selectedStudent.id }
          unless effectiveDueDatesLoaded && submissionStateMap?.getSubmissionState(submissionCriteria)?.hideGrade
            proxy.addObject(assignment)
      else
        proxy.addObjects(assignmentsFromGroups)

      proxy.set('sortProperties', @get('assignments.sortProperties'))
      @set('assignments', proxy)
    ).observes('assignmentsFromGroups', 'selectedStudent')

    populateSubmissionStateMap: (->
      map = new SubmissionStateMap(
        hasGradingPeriods: !!@has_grading_periods
        selectedGradingPeriodID: @get('selectedGradingPeriod.id') || '0'
        isAdmin: ENV.current_user_roles && _.contains(ENV.current_user_roles, "admin")
      )
      map.setup(@get('students').toArray(), @get('assignmentsFromGroups').toArray())
      @set('submissionStateMap', map)
    ).observes('enrollments.isLoaded', 'assignmentsFromGroups')

    includeUngradedAssignments: (->
      userSettings.contextGet('include_ungraded_assignments') or false
    ).property().volatile()

    showAttendance: (->
      userSettings.contextGet 'show_attendance'
    ).property().volatile()

    updateUngradedAssignmentUserSetting: ( ->
      isChecked = @get('includeUngradedAssignments')
      if isChecked?
        userSettings.contextSet 'include_ungraded_assignments', isChecked
    ).observes('includeUngradedAssignments')

    assignmentGroupsHash: ->
      ags = {}
      return ags unless @get('assignment_groups')
      @get('assignment_groups').forEach (ag) ->
        ags[ag.id] = ag
      ags

    assignmentSortOptions:
      [
        {
          label: I18n.t "assignment_order_assignment_groups", "By Assignment Group and Position"
          value: "assignment_group"
        }
        {
          label: I18n.t "assignment_order_alpha", "Alphabetically"
          value: "alpha"
        }
        {
          label: I18n.t "assignment_order_due_date", "By Due Date"
          value: "due_date"
        }
      ]

    assignmentSort: ((key, value) ->
      savedSortType = userSettings.contextGet('sort_grade_columns_by')
      savedSortOption = @get('assignmentSortOptions').findBy('value', savedSortType?.sortType)
      if value
        userSettings.contextSet('sort_grade_columns_by', {sortType: value.value})
        value
      else if savedSortOption?
        savedSortOption
      else
        # default to assignment group, but don't change saved setting
        @get('assignmentSortOptions').findBy('value', 'assignment_group')
    ).property()

    sortAssignments: (->
      sort = @get('assignmentSort')
      return unless sort
      sort_props = switch sort.value
        when 'assignment_group', 'custom' then ['ag_position', 'position']
        when 'alpha' then ['sortable_name']
        when 'due_date' then ['sortable_date', 'sortable_name']
        else ['ag_position', 'position']
      @get('assignments').set('sortProperties', sort_props)
    ).observes('assignmentSort').on('init')

    updateAssignmentStatusInGradingPeriod: (->
      assignment = @get('selectedAssignment')

      unless assignment
        @set('assignmentInClosedGradingPeriod', null)
        @set('disableAssignmentGrading', null)
        return

      @set('assignmentInClosedGradingPeriod', assignment.inClosedGradingPeriod)

      # Calculate whether the current user is able to grade assignments given their role and the
      # result of the calculations above
      if ENV.current_user_roles? && _.contains(ENV.current_user_roles, 'admin')
        @set('disableAssignmentGrading', false)
      else
        @set('disableAssignmentGrading', assignment.inClosedGradingPeriod)
    ).observes('selectedAssignment')

    selectedSubmission: ((key, selectedSubmission) ->
      if arguments.length > 1
        @set 'selectedStudent', @get('students').findBy('id', selectedSubmission.user_id)
        @set 'selectedAssignment', @get('assignments').findBy('id', selectedSubmission.assignment_id)
      else
        return null unless @get('selectedStudent')? and @get('selectedAssignment')?
        student = @get 'selectedStudent'
        assignment = @get 'selectedAssignment'
        sub = get student, "assignment_#{assignment.id}"
        selectedSubmission = sub or {
          user_id: student.id
          assignment_id: assignment.id
          hidden: !@differentiatedAssignmentVisibleToStudent(assignment, student.id)
          grade_matches_current_submission: true
        }
      submissionState = @submissionStateMap?.getSubmissionState(selectedSubmission) || {}
      selectedSubmission.gradeLocked = submissionState.locked
      selectedSubmission
    ).property('selectedStudent', 'selectedAssignment')

    selectedSubmissionHidden: (->
      @get('selectedSubmission.hidden') || false
    ).property('selectedStudent', 'selectedAssignment')

    selectedOutcomeResult: ( ->
      return null unless @get('selectedStudent')? and @get('selectedOutcome')?
      student = @get 'selectedStudent'
      outcome = @get 'selectedOutcome'
      result = @get('outcome_rollups').find (x) ->
        x.user_id == student.id && x.outcome_id == outcome.id
      result.mastery_points = outcome.mastery_points if result
      result or {
        user_id: student.id
        outcome_id: outcome.id
      }
    ).property('selectedStudent', 'selectedOutcome')

    outcomeResultIsDefined: ( ->
      @get('selectedOutcomeResult').score?
    ).property('selectedOutcomeResult')

    showAssignmentPointsWarning: (->
      @get("selectedAssignment.noPointsPossibleWarning") and @get('groupsAreWeighted')
    ).property('selectedAssignment', 'groupsAreWeighted')

    selectedStudentSections: (->
      student = @get('selectedStudent')
      sections = @get('sections')
      return null unless sections.isLoaded and student?
      sectionNames = student.sections.map (id) -> sections.findBy('id', id).name
      sectionNames.join(', ')
    ).property('selectedStudent', 'sections.isLoaded')

    assignmentDetails: (->
      return null unless @get('selectedAssignment')?
      {locals} = AssignmentDetailsDialog::compute.call AssignmentDetailsDialog::, {
        students: @studentsHash()
        assignment: @get('selectedAssignment')
      }
      locals
    ).property('selectedAssignment', 'students.@each.total_grade')

    outcomeDetails: (->
      return null unless @get('selectedOutcome')?
      rollups = @get('outcome_rollups').filterBy('outcome_id', @get('selectedOutcome').id)
      scores = _.filter(_.pluck(rollups, 'score'), _.isNumber)
      details =
        average: outcomeGrid.Math.mean(scores)
        max: outcomeGrid.Math.max(scores)
        min: outcomeGrid.Math.min(scores)
        cnt: outcomeGrid.Math.cnt(scores)
    ).property('selectedOutcome', 'outcome_rollups')

    calculationDetails: (->
      return null unless @get('selectedOutcome')?
      outcome = @get('selectedOutcome')
      _.extend({
        calculation_method: outcome.calculation_method
        calculation_int: outcome.calculation_int
      }, new CalculationMethodContent(outcome).present())
    ).property('selectedOutcome')

    assignmentSubmissionTypes: (->
      types = @get('selectedAssignment.submission_types')
      submissionTypes = @get('submissionTypes')
      if types == undefined || types.length == 0
        submissionTypes['none']
      else if types.length == 1
        submissionTypes[types[0]]
      else
        result = []
        types.forEach (type) -> result.push(submissionTypes[type])
        result.join(', ')
    ).property('selectedAssignment')

    submissionTypes: {
      'discussion_topic': I18n.t 'discussion_topic', 'Discussion topic'
      'online_quiz': I18n.t 'online_quiz', 'Online quiz'
      'on_paper': I18n.t 'on_paper', 'On paper'
      'none': I18n.t 'none', 'None'
      'external_tool': I18n.t 'external_tool', 'External tool'
      'online_text_entry': I18n.t 'online_text_entry', 'Online text entry'
      'online_url': I18n.t 'online_url', 'Online URL'
      'online_upload': I18n.t 'online_upload', 'Online upload'
      'media_recording': I18n.t 'media_recordin', 'Media recording'
    }

    assignmentIndex: (->
      selected = @get('selectedAssignment')
      if selected then @get('assignments').indexOf(selected) else -1
    ).property('selectedAssignment', 'assignmentSort')

    studentIndex: (->
      selected = @get('selectedStudent')
      if selected then @get('studentsInSelectedSection').indexOf(selected) else -1
    ).property('selectedStudent', 'selectedSection')

    outcomeIndex: (->
      selected = @get('selectedOutcome')
      if selected then @get('outcomes').indexOf(selected) else -1
    ).property('selectedOutcome')

    displayName: (->
      if @get('hideStudentNames')
        "hiddenName"
      else if ENV.GRADEBOOK_OPTIONS.list_students_by_sortable_name_enabled
        "sortable_name"
      else
        "name"
    ).property('hideStudentNames')

    fetchCorrectEnrollments: (->
      return if (@get('enrollments.isLoading'))
      if @get('showConcludedEnrollments')
        url = ENV.GRADEBOOK_OPTIONS.enrollments_with_concluded_url
      else
        url = ENV.GRADEBOOK_OPTIONS.enrollments_url

      enrollments = @get('enrollments')
      enrollments.clear()
      fetchAllPages(url, records: enrollments)
    ).observes('showConcludedEnrollments')

    omitFromFinalGrade: (->
      @get('selectedAssignment.omit_from_final_grade')
    ).property('selectedAssignment')<|MERGE_RESOLUTION|>--- conflicted
+++ resolved
@@ -39,23 +39,16 @@
   'compiled/models/grade_summary/CalculationMethodContent'
   'jsx/gradebook/SubmissionStateMap'
   'compiled/api/gradingPeriodsApi'
-<<<<<<< HEAD
   'compiled/api/gradingPeriodSetsApi'
+  'jsx/gradezilla/individual-gradebook/components/GradebookSelector'
   'jquery.instructure_date_and_time'
 ], (
+  $, React, ReactDOM, 
   ajax, round, userSettings, fetchAllPages, parseLinkHeader, I18n, Ember, _, tz, AssignmentDetailsDialog,
   AssignmentMuter, CourseGradeCalculator, EffectiveDueDates, outcomeGrid, ic_submission_download_dialog,
-  htmlEscape, CalculationMethodContent, SubmissionStateMap, GradingPeriodsApi, GradingPeriodSetsApi
+  htmlEscape, CalculationMethodContent, SubmissionStateMap, GradingPeriodsApi, GradingPeriodSetsApi,
+  GradebookSelector
 ) ->
-=======
-  'jsx/gradezilla/individual-gradebook/components/GradebookSelector'
-  'jquery.instructure_date_and_time'
-], ($, React, ReactDOM, ajax, round, userSettings, fetchAllPages, parseLinkHeader,
-  I18n, Ember, _, tz, AssignmentDetailsDialog, AssignmentMuter,
-  CourseGradeCalculator, outcomeGrid, ic_submission_download_dialog,
-  htmlEscape, CalculationMethodContent, SubmissionStateMap, GradingPeriodsAPI,
-  GradebookSelector) ->
->>>>>>> 8eb0f69e
 
   { get, set, setProperties } = Ember
 
@@ -130,7 +123,6 @@
 
     has_grading_periods: get(window, 'ENV.GRADEBOOK_OPTIONS.has_grading_periods')
 
-<<<<<<< HEAD
     gradingPeriods:
       (->
         periods = get(window, 'ENV.GRADEBOOK_OPTIONS.active_grading_periods')
@@ -147,18 +139,15 @@
       else
         null
 
-    lastGeneratedCsvLabel:  do () =>
-=======
     gradingPeriods: (->
       periods = get(window, 'ENV.GRADEBOOK_OPTIONS.active_grading_periods')
-      deserializedPeriods = GradingPeriodsAPI.deserializePeriods(periods)
+      deserializedPeriods = GradingPeriodsApi.deserializePeriods(periods)
       optionForAllPeriods =
         id: '0', title: I18n.t("all_grading_periods", "All Grading Periods")
       _.compact([optionForAllPeriods].concat(deserializedPeriods))
     )()
 
-    lastGeneratedCsvLabel: do () =>
->>>>>>> 8eb0f69e
+    lastGeneratedCsvLabel:  do () =>
       if get(window, 'ENV.GRADEBOOK_OPTIONS.gradebook_csv_progress')
         gradebook_csv_export_date = get(window, 'ENV.GRADEBOOK_OPTIONS.gradebook_csv_progress.progress.updated_at')
         I18n.t('Download Scores Generated on %{date}',
@@ -410,13 +399,8 @@
         percent = round (grades.score / grades.possible * 100), 2
         percent = 0 if isNaN(percent)
         setProperties student,
-<<<<<<< HEAD
           total_grade: grades
-          total_percent: percent
-=======
-          total_grade: result
           total_percent: I18n.n(percent, percentage: true)
->>>>>>> 8eb0f69e
 
     calculateAllGrades: (->
       @get('students').forEach (student) => @calculateStudentGrade student
