--- conflicted
+++ resolved
@@ -4,13 +4,7 @@
   'i18n!quiz_show'
 ], (Em, LegacySubmissions, I18n) ->
 
-<<<<<<< HEAD
-  Ember.ObjectController.extend
-    legacyQuizSubmissionVersionsReady: Ember.computed.and('quizSubmissionVersionsHtml', 'didLoadQuizSubmissionVersionsHtml')
-
-=======
   Ember.ObjectController.extend LegacySubmissions,
->>>>>>> e43ae5cd
     timeLimitWithMinutes: (->
       I18n.t('time_limit_minutes', "%{limit} minutes", {limit: @get("timeLimit")})
-    ).property('timeLimit')+    ).property('timeLimit')
