--- conflicted
+++ resolved
@@ -2,11 +2,7 @@
   'ember'
   '../shared/seconds_to_time'
   'i18nObj'
-<<<<<<< HEAD
-], (Ember, formatSeconds, I18n) ->
-=======
 ], (Ember, secondsToTime, I18n) ->
->>>>>>> e43ae5cd
 
   MS_PER_SECOND = 1000
   MS_PER_MINUTE = 60 * MS_PER_SECOND
