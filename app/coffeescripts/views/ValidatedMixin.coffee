define [
  'Backbone'
  'jquery'
  'underscore'
  'compiled/fn/preventDefault'
  'str/htmlEscape'
  'jquery.toJSON'
  'jquery.disableWhileLoading'
  'jquery.instructure_forms'
<<<<<<< HEAD
=======
  'jquery.instructure_misc_helpers'
>>>>>>> f617c746
], (Backbone, $, _, preventDefault, htmlEscape) ->

  ValidatedMixin =

    ##
    # Errors are displayed relative to the field to which they belong. If
    # the key of the error in the response doesn't match the name attribute
    # of the form input element, configure a selector here.
    #
    # For example, given a form field like this:
    #
    #   <input name="user[first_name]">
    #
    # and an error response like this:
    #
    #   {errors: { first_name: {...} }}
    #
    # you would do this:
    #
    #   fieldSelectors:
    #     first_name: '[name=user[first_name]]'
    fieldSelectors: null

    findField: (field) ->
      selector = @fieldSelectors?[field] or "[name='#{field}']"
      $el = @$(selector)
      if $el.data('rich_text')
        $el = $el.next('.mceEditor').find(".mceIframeContainer")
      $el

    ##
    # Needs an errors object that looks like this:
    #
    #   {
    #     <field1>: [errors],
    #     <field2>: [errors]
    #   }
    #
    # For example:
    #
    #   {
    #     first_name: [
    #       {
    #         type: 'required'
    #         message: 'First name is required'
    #       },
    #       {
    #         type: 'no_numbers',
    #         message: "First name can't contain numbers"
    #       }
    #     ]
    #   }

    showErrors: (errors) ->
      for fieldName, field of errors
        $input = @findField fieldName
        # check for a translations option first, fall back to just displaying otherwise
        html = (htmlEscape(@translations?[message] or message) for {message} in field).join('</p><p>')
<<<<<<< HEAD
        $input.errorBox new htmlEscape.SafeString("<div>#{html}</div>")
=======
        $input.errorBox $.raw("<div>#{html}</div>")
>>>>>>> f617c746
        field.$input = $input
        field.$errorBox = $input.data 'associated_error_box'
<|MERGE_RESOLUTION|>--- conflicted
+++ resolved
@@ -7,10 +7,7 @@
   'jquery.toJSON'
   'jquery.disableWhileLoading'
   'jquery.instructure_forms'
-<<<<<<< HEAD
-=======
   'jquery.instructure_misc_helpers'
->>>>>>> f617c746
 ], (Backbone, $, _, preventDefault, htmlEscape) ->
 
   ValidatedMixin =
@@ -69,10 +66,6 @@
         $input = @findField fieldName
         # check for a translations option first, fall back to just displaying otherwise
         html = (htmlEscape(@translations?[message] or message) for {message} in field).join('</p><p>')
-<<<<<<< HEAD
-        $input.errorBox new htmlEscape.SafeString("<div>#{html}</div>")
-=======
         $input.errorBox $.raw("<div>#{html}</div>")
->>>>>>> f617c746
         field.$input = $input
         field.$errorBox = $input.data 'associated_error_box'
