--- conflicted
+++ resolved
@@ -128,10 +128,7 @@
             className: 'folders'
             template: collectionTemplate
             scrollContainer: @$folderContents.closest('div[role=tabpanel]')
-<<<<<<< HEAD
-=======
             autoFetch: @autoFetch
->>>>>>> 6de899a8
           )
           @$folderContents.append(subtreesView.render().el)
           unless @onlyShowFolders
