define [
  'jquery'
  'Backbone'
  'compiled/views/content_migrations/subviews/DaySubstitutionView'
  'compiled/models/DaySubstitution'
  'jst/content_migrations/subviews/DateShift'
], ($, Backbone, DaySubView, DaySubModel, template) -> 
  class DateShiftView extends Backbone.View
    template: template

    @child 'daySubstitution', '#daySubstitution'
    @optionProperty 'oldStartDate'
    @optionProperty 'oldEndDate'

    els: 
      ".dateShiftContent"  : "$dateShiftContent"
      "#oldStartDate"      : "$oldStartDate"
      "#oldEndDate"        : "$oldEndDate"
      "#newStartDate"      : "$newStartDate"
      "#newEndDate"        : "$newEndDate"
      "#daySubstitution"   : "$daySubstitution"

    events: 
      'click #dateShiftCheckbox' : 'toggleContent'
      'click #addDaySubstitution' : 'createDaySubView'

    # Update the model every time values in the calendar fields change. 
    # Depends on the models 'setDateShiftOptions' which will update 
    # and next the date shift options correctly. Also initializes
    # datetime_fields.
    # 
    # @api custom backbone override

    afterRender: ->
      @$el.find('input[type=text]').datetime_field()

      # Set date attributes on model when they change.
      @$oldStartDate.on 'change', (event) => @model.setDateShiftOptions property: 'old_start_date', value: event.target.value
      @$oldEndDate.on 'change', (event) => @model.setDateShiftOptions property:'old_end_date', value: event.target.value
      @$newStartDate.on 'change', (event) => @model.setDateShiftOptions property: 'new_start_date', value: event.target.value
      @$newEndDate.on 'change', (event) => @model.setDateShiftOptions property: 'new_end_date', value: event.target.value
      @$newStartDate.val @oldStartDate
      @$newEndDate.val @oldEndDate

      @$newStartDate.val(@oldStartDate).trigger('change') if @oldStartDate
      @$newEndDate.val(@oldEndDate).trigger('change') if @oldEndDate

    # Toggle content. Show's content when checked 
    # and hides content when unchecked. Sets date_shift_options
    # flag to true or false because you need to indicate if we 
    # care about date shift options
    # 
    # @expects jQuery event
    # @returns void
    # @api private

    toggleContent: (event) => 
      dateShift = $(event.target).is(':checked')
      @model.setDateShiftOptions property: 'shift_dates', value: dateShift
      @model.daySubCollection = if dateShift then @collection else null
      @$dateShiftContent.toggle()

    # Display's a new DaySubstitutionView by adding it to the collection. 
    # @api private

    createDaySubView: (event) => 
      event.preventDefault()
      @collection.add new DaySubModel

    updateNewDates: (course) =>
<<<<<<< HEAD
      @$oldStartDate.val course.start_at
      @$oldEndDate.val course.end_at
=======
      @$oldStartDate.val(course.start_at).trigger('change')
      @$oldEndDate.val(course.end_at).trigger('change')
>>>>>>> dcc67c78
<|MERGE_RESOLUTION|>--- conflicted
+++ resolved
@@ -39,8 +39,6 @@
       @$oldEndDate.on 'change', (event) => @model.setDateShiftOptions property:'old_end_date', value: event.target.value
       @$newStartDate.on 'change', (event) => @model.setDateShiftOptions property: 'new_start_date', value: event.target.value
       @$newEndDate.on 'change', (event) => @model.setDateShiftOptions property: 'new_end_date', value: event.target.value
-      @$newStartDate.val @oldStartDate
-      @$newEndDate.val @oldEndDate
 
       @$newStartDate.val(@oldStartDate).trigger('change') if @oldStartDate
       @$newEndDate.val(@oldEndDate).trigger('change') if @oldEndDate
@@ -68,10 +66,5 @@
       @collection.add new DaySubModel
 
     updateNewDates: (course) =>
-<<<<<<< HEAD
-      @$oldStartDate.val course.start_at
-      @$oldEndDate.val course.end_at
-=======
       @$oldStartDate.val(course.start_at).trigger('change')
-      @$oldEndDate.val(course.end_at).trigger('change')
->>>>>>> dcc67c78
+      @$oldEndDate.val(course.end_at).trigger('change')