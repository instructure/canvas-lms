define [
  'i18n!quizzes.index'
  'jquery'
  'underscore'
  'Backbone'
  'jsx/shared/conditional_release/CyoeHelper'
  'compiled/views/PublishIconView'
  'compiled/views/LockIconView'
  'compiled/views/assignments/DateDueColumnView'
  'compiled/views/assignments/DateAvailableColumnView'
  'compiled/views/SisButtonView'
  'jst/quizzes/QuizItemView'
  'jquery.disableWhileLoading'
], (I18n, $, _, Backbone, CyoeHelper, PublishIconView, LockIconView, DateDueColumnView, DateAvailableColumnView, SisButtonView, template) ->

  class ItemView extends Backbone.View

    template: template

    tagName:   'li'
    className: 'quiz'

    @child 'publishIconView',         '[data-view=publish-icon]'
    @child 'lockIconView',            '[data-view=lock-icon]'
    @child 'dateDueColumnView',       '[data-view=date-due]'
    @child 'dateAvailableColumnView', '[data-view=date-available]'
    @child 'sisButtonView',           '[data-view=sis-button]'

    events:
      'click': 'clickRow'
      'click .delete-item': 'onDelete'
      'click .migrate': 'migrateQuiz'

    messages:
      confirm: I18n.t('confirms.delete_quiz', 'Are you sure you want to delete this quiz?')
      multipleDates: I18n.t('multiple_due_dates', 'Multiple Dates')
      deleteSuccessful: I18n.t('flash.removed', 'Quiz successfully deleted.')
      deleteFail: I18n.t('flash.fail', 'Quiz deletion failed.')

    initialize: (options) ->
      @initializeChildViews()
      @observeModel()
      super

    initializeChildViews: ->
      @publishIconView = false
      @lockIconView = false
      @sisButtonView = false

      if @canManage()
        @publishIconView = new PublishIconView(model: @model)
<<<<<<< HEAD
=======
        @lockIconView = new LockIconView({
          model: @model,
          unlockedText: I18n.t("%{name} is unlocked. Click to lock.", name: @model.get('title')),
          lockedText: I18n.t("%{name} is locked. Click to unlock", name: @model.get('title')),
          course_id: ENV.COURSE_ID,
          content_id: @model.get('id'),
          content_type: 'quiz'
        })
>>>>>>> 96dba259
        if @model.postToSISEnabled() && @model.postToSIS() != null && @model.attributes.published
          @sisButtonView = new SisButtonView(model: @model, sisName: @model.postToSISName(), dueDateRequired: @model.dueDateRequiredForAccount())

      @dateDueColumnView       = new DateDueColumnView(model: @model)
      @dateAvailableColumnView = new DateAvailableColumnView(model: @model)

    afterRender: ->
      this.$el.toggleClass('quiz-loading-overrides', !!@model.get('loadingOverrides'))

    # make clicks follow through to url for entire row
    clickRow: (e) =>
      target = $(e.target)
      return if target.parents('.ig-admin').length > 0 or target.hasClass 'ig-title'

      row   = target.parents('li')
      title = row.find('.ig-title')
      @redirectTo title.attr('href') if title.length > 0

    redirectTo: (path) ->
      location.href = path

    migrateQuizEnabled: =>
      return ENV.FLAGS && ENV.FLAGS.migrate_quiz_enabled

    migrateQuiz: (e) =>
      e.preventDefault()
      courseId = ENV.context_asset_string.split('_')[1]
      quizId = @options.model.id
      url = "/api/v1/courses/#{courseId}/content_exports?export_type=quizzes2&quiz_id=#{quizId}"
      dfd = $.ajaxJSON url, 'POST'
      @$el.disableWhileLoading dfd
      $.when(dfd)
        .done (response, status, deferred) =>
          $.flashMessage I18n.t('Migration successful')
        .fail =>
          $.flashError I18n.t("An error occurred while migrating.")

    canDelete: ->
      @model.get('permissions').delete

    onDelete: (e) =>
      e.preventDefault()
      if @canDelete()
        @delete() if confirm(@messages.confirm)

    # delete quiz item
    delete: ->
      @$el.hide()
      @model.destroy
        success : =>
          @$el.remove()
          $.flashMessage @messages.deleteSuccessful
        error : =>
          @$el.show()
          $.flashError @messages.deleteFail

    observeModel: ->
      @model.on('change:published', @updatePublishState)
      @model.on('change:loadingOverrides', @render)

    updatePublishState: =>
      @$('.ig-row').toggleClass('ig-published', @model.get('published'))

    canManage: ->
      ENV.PERMISSIONS.manage

    toJSON: ->
      base = _.extend(@model.toJSON(), @options)
      base.quiz_menu_tools = ENV.quiz_menu_tools
      _.each base.quiz_menu_tools, (tool) =>
        tool.url = tool.base_url + "&quizzes[]=#{@model.get("id")}"

      base.cyoe = CyoeHelper.getItemData(base.assignment_id, base.quiz_type == 'assignment')
      base.return_to = encodeURIComponent window.location.pathname

      if @model.get("multiple_due_dates")
        base.selector  = @model.get("id")
        base.link_text = @messages.multipleDates
        base.link_href = @model.get("url")

      if base.permissions?.delete && @model.get('is_master_course_child_content') && @model.get('restricted_by_master_course')
        base.permissions.delete = false

      base.migrateQuizEnabled = @migrateQuizEnabled
      base.showAvailability = @model.multipleDueDates() or not @model.defaultDates().available()
      base.showDueDate = @model.multipleDueDates() or @model.singleSectionDueDate()
      base<|MERGE_RESOLUTION|>--- conflicted
+++ resolved
@@ -49,8 +49,6 @@
 
       if @canManage()
         @publishIconView = new PublishIconView(model: @model)
-<<<<<<< HEAD
-=======
         @lockIconView = new LockIconView({
           model: @model,
           unlockedText: I18n.t("%{name} is unlocked. Click to lock.", name: @model.get('title')),
@@ -59,7 +57,6 @@
           content_id: @model.get('id'),
           content_type: 'quiz'
         })
->>>>>>> 96dba259
         if @model.postToSISEnabled() && @model.postToSIS() != null && @model.attributes.published
           @sisButtonView = new SisButtonView(model: @model, sisName: @model.postToSISName(), dueDateRequired: @model.dueDateRequiredForAccount())
 
