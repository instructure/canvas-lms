--- conflicted
+++ resolved
@@ -4,11 +4,7 @@
   'underscore'
   'Backbone'
   'jst/collectionView'
-<<<<<<< HEAD
-], ($, _, Backbone, template) ->
-=======
 ], (I18n, $, _, Backbone, template) ->
->>>>>>> cb88928b
 
   ##
   # Renders a collection of items with an item view. Binds to a handful of
@@ -78,11 +74,7 @@
     ##
     # @api public
 
-<<<<<<< HEAD
-    toJSON: -> _.extend(@options, {ENV})
-=======
     toJSON: -> _.extend(@options, {@emptyMessage, @listClassName, ENV})
->>>>>>> cb88928b
 
     ##
     # Reorder child views according to current collection ordering.
