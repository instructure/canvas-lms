--- conflicted
+++ resolved
@@ -31,23 +31,10 @@
       'change input[name=initial_action]': 'changeAction'
       'click #logout_link': 'logOutAndRefresh'
 
-<<<<<<< HEAD
-    initialize: ->
-      @enrollAction = @$el.attr('action')
-      @userType = @$el.find('input[type=hidden][name=user_type]').val()
-      @$el.formSubmit
-        beforeSubmit: @beforeSubmit
-        onSubmit: @onSubmit
-        success: @enrollSuccess
-        error: @enrollError
-        formErrors: false
-        disableWhileLoading: 'spin_on_success'
-=======
     initialize: (@options = {}) ->
       @enrollUrl = @$el.attr('action')
       @action = @initialAction = @$el.find('input[type=hidden][name=initial_action]').val()
       @$el.formSubmit {@beforeSubmit, @success, @errorFormatter, disableWhileLoading: 'spin_on_success'}
->>>>>>> 33f2a77c
 
     changeAction: (e) =>
       @action = $(e.target).val()
@@ -55,16 +42,11 @@
       @$el.find("##{@action}_user_info").show()
       @$el.find("#submit_button").css(visibility: 'visible')
 
-<<<<<<< HEAD
-    beforeSubmit: =>
-      return false unless @userType
-=======
     beforeSubmit: (data) =>
       return false unless @action
       if @options.confirmEnrollmentUrl and @action is 'enroll'
         window.location = @options.confirmEnrollmentUrl
         return false
->>>>>>> 33f2a77c
 
       @normalizeData(data)
 
@@ -73,9 +55,6 @@
         when 'log_in' then '/login'
         when 'enroll' then @enrollUrl
 
-<<<<<<< HEAD
-    error: (errors) =>
-=======
     success: (data) =>
       if @action is 'enroll'
         # they should now be authenticated (either registered or pre_registered)
@@ -106,25 +85,16 @@
       {'pseudonym[password]': error}
 
     enrollErrors: (errors) =>
->>>>>>> 33f2a77c
       # move the "already enrolled" error to the username, since that's visible
       if errors['user[self_enrollment_code]']
         errors['pseudonym[unique_id]'] ?= []
         errors['pseudonym[unique_id]'].push errors['user[self_enrollment_code]'][0]
         delete errors['user[self_enrollment_code]']
-<<<<<<< HEAD
-      @$el.formErrors errors
-
-    enrollError: (errors) =>
-      @enrollErrorOnce?(errors)
-      @error registrationErrors(errors)
-=======
       # since we don't reload the form, we want a subsequent login or signup
       # attempt to work
       @action = @initialAction
       @logOut()
       errors
->>>>>>> 33f2a77c
 
     enroll: =>
       @action = 'enroll'
