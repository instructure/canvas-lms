define [
  'compiled/models/CreateUserList'
  'underscore'
  'i18n!create_users_view'
  'compiled/views/DialogFormView'
  'jst/courses/roster/createUsers'
  'jst/courses/roster/createUsersWrapper'
  'vendor/jquery.placeholder'
], (CreateUserList, _, I18n, DialogFormView, template, wrapper) ->

  class CreateUsersView extends DialogFormView
    @optionProperty 'rolesCollection'
<<<<<<< HEAD
=======
    @optionProperty 'courseModel'
>>>>>>> 7c52c656

    defaults:
      width: 700
      height: 500

    els:
      '#privileges': '$privileges'
      '#user_list_textarea': '$textarea'

    events: _.extend({}, @::events,
      'click .createUsersStartOver': 'startOver'
      'click .createUsersStartOverFrd': 'startOverFrd'
      'change #enrollment_type': 'changeEnrollment'
      'click #enrollment_type': 'changeEnrollment'
      'click .dialog_closer': 'close'
    )

    template: template

    wrapperTemplate: wrapper

    initialize: ->
      @model ?= new CreateUserList
      super

    attach: ->
      @model.on 'change:step', @render, this
      @model.on 'change:enrollment_type', @maybeShowPrivileges

    maybeShowPrivileges: =>
      role = _.findWhere(@model.get('roles'), name: @model.get('enrollment_type'))
      if role and role.base_role_name in ['TeacherEnrollment', 'TaEnrollment']
        @$privileges.show()
      else
        @$privileges.hide()

    changeEnrollment: (event) ->
      @model.set 'enrollment_type', event.target.value

    openAgain: ->
      @startOverFrd()
      super

    hasUsers: ->
      @model.get('users')?.length

    onSaveSuccess: ->
      @model.incrementStep()
      if @model.get('step') is 3
        role = @rolesCollection.where({name: @model.get('enrollment_type')})[0]
<<<<<<< HEAD
        role.set('count', (role.get('count') + @model.get('users').length) )
=======
        role?.increment 'count', @model.get('users').length
        newUsers = @model.get('users').length
        @courseModel?.increment 'pendingInvitationsCount', newUsers
>>>>>>> 7c52c656

    validateBeforeSave: (data) ->
      if @model.get('step') is 1 and !data.user_list
        user_list: [{
          type: 'required'
          message: I18n.t('required', 'Please enter some email addresses')
        }]
      else
        {}

    startOver: ->
      @model.startOver()

    startOverFrd: ->
      @model.startOver()
      @$textarea?.val ''

    afterRender: ->
      @$('[placeholder]').placeholder()
      @maybeShowPrivileges()
<|MERGE_RESOLUTION|>--- conflicted
+++ resolved
@@ -10,10 +10,7 @@
 
   class CreateUsersView extends DialogFormView
     @optionProperty 'rolesCollection'
-<<<<<<< HEAD
-=======
     @optionProperty 'courseModel'
->>>>>>> 7c52c656
 
     defaults:
       width: 700
@@ -64,13 +61,9 @@
       @model.incrementStep()
       if @model.get('step') is 3
         role = @rolesCollection.where({name: @model.get('enrollment_type')})[0]
-<<<<<<< HEAD
-        role.set('count', (role.get('count') + @model.get('users').length) )
-=======
         role?.increment 'count', @model.get('users').length
         newUsers = @model.get('users').length
         @courseModel?.increment 'pendingInvitationsCount', newUsers
->>>>>>> 7c52c656
 
     validateBeforeSave: (data) ->
       if @model.get('step') is 1 and !data.user_list
