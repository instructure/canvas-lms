--- conflicted
+++ resolved
@@ -57,14 +57,9 @@
       json = super
       json.wiki_pages_path = @wiki_pages_path
       json.wiki_page_edit_path = @wiki_page_edit_path
-<<<<<<< HEAD
-      json.WIKI_RIGHTS = @WIKI_RIGHTS
-      json.PAGE_RIGHTS = @PAGE_RIGHTS
-=======
       json.CAN =
         VIEW_PAGES: !!@WIKI_RIGHTS.read
         PUBLISH: !!@WIKI_RIGHTS.manage && json.contextName == 'courses'
         UPDATE_CONTENT: !!@PAGE_RIGHTS.update || !!@PAGE_RIGHTS.update_content
         DELETE: !!@PAGE_RIGHTS.delete
->>>>>>> de48f2b4
       json