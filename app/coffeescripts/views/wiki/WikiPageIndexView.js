--- conflicted
+++ resolved
@@ -39,12 +39,8 @@
       events: {
         'click .new_page': 'createNewPage',
         'keyclick .new_page': 'createNewPage',
-<<<<<<< HEAD
-        'click .header-row a[data-sort-field]': 'sort'
-=======
         'click .header-row a[data-sort-field]': 'sort',
         'click .header-bar-right .menu_tool_link': 'openExternalTool'
->>>>>>> 28cf1b18
       },
 
       els: {
