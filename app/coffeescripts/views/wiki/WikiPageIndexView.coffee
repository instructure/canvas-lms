--- conflicted
+++ resolved
@@ -1,9 +1,6 @@
 define [
   'jquery'
-<<<<<<< HEAD
-=======
   'i18n!pages'
->>>>>>> de48f2b4
   'wikiSidebar'
   'compiled/models/WikiPage'
   'compiled/views/PaginatedCollectionView'
@@ -13,75 +10,39 @@
   'compiled/views/StickyHeaderMixin'
   'compiled/str/splitAssetString'
   'jquery.disableWhileLoading'
-<<<<<<< HEAD
-], ($, wikiSidebar, WikiPage, PaginatedCollectionView, WikiPageEditView, itemView, template, StickyHeaderMixin, splitAssetString) ->
-=======
 ], ($, I18n, wikiSidebar, WikiPage, PaginatedCollectionView, WikiPageEditView, itemView, template, StickyHeaderMixin, splitAssetString) ->
->>>>>>> de48f2b4
 
   class WikiPageIndexView extends PaginatedCollectionView
     @mixin StickyHeaderMixin
     @mixin
-<<<<<<< HEAD
-      template: template
-      itemView: itemView
-
-      events:
-        'click .new_page': 'createNewPage'
-        'click .canvas-sortable-header-row a[data-sort-field]': 'sort'
-=======
       events:
         'click .new_page': 'createNewPage'
         'click .header-row a[data-sort-field]': 'sort'
->>>>>>> de48f2b4
 
       els:
         '.no-pages': '$noPages'
         '.no-pages a:first-child': '$noPagesLink'
-<<<<<<< HEAD
-=======
         '.header-row a[data-sort-field]': '$sortHeaders'
 
     template: template
     itemView: itemView
->>>>>>> de48f2b4
 
     @optionProperty 'default_editing_roles'
     @optionProperty 'WIKI_RIGHTS'
 
     initialize: (options) ->
       super
-<<<<<<< HEAD
-      @sortOrders =
-        title: 'asc'
-        created_at: 'desc'
-        updated_at: 'desc'
-
-      # Next sort order to use when column is clicked
-      @nextSortOrders =
-        title: 'desc'
-        created_at: 'desc'
-        updated_at: 'desc'
-
-      @itemViewOptions ||= {}
-=======
       @WIKI_RIGHTS ||= {}
 
       @itemViewOptions ||= {}
       @itemViewOptions.indexView = @
       @itemViewOptions.collection = @collection
->>>>>>> de48f2b4
       @itemViewOptions.WIKI_RIGHTS = @WIKI_RIGHTS
 
       @contextAssetString = options?.contextAssetString
       [@contextName, @contextId] = splitAssetString(@contextAssetString) if @contextAssetString
       @itemViewOptions.contextName = @contextName
 
-<<<<<<< HEAD
-    afterRender: ->
-      super
-      @$noPages.redirectClickTo(@$noPagesLink)
-=======
       @collection.on 'sortChanged', @sortChanged
       @currentSortField = @collection.currentSortField
 
@@ -89,7 +50,6 @@
       super
       @$noPages.redirectClickTo(@$noPagesLink)
       @renderSortHeaders()
->>>>>>> de48f2b4
 
     sort: (event) ->
       event?.preventDefault()
@@ -152,14 +112,9 @@
 
     toJSON: ->
       json = super
-<<<<<<< HEAD
-      json.WIKI_RIGHTS = @WIKI_RIGHTS
-      json.contextName = @contextName
-=======
       json.CAN =
         CREATE: !!@WIKI_RIGHTS.create_page
         MANAGE: !!@WIKI_RIGHTS.manage
         PUBLISH: !!@WIKI_RIGHTS.manage && @contextName == 'courses'
->>>>>>> de48f2b4
       json.fetched = @fetched
       json