define [
  'jst/discussions/noResults'
  'underscore'
  'compiled/views/DiscussionTopic/FilterEntryView'
  'compiled/views/DiscussionTopic/EntryCollectionView'
  'compiled/collections/EntryCollection'
  'compiled/regexp/rEscape'
], (noResultsTemplate, _, FilterEntryView, EntryCollectionView, EntryCollection, rEscape) ->

  class DiscussionFilterResultsView extends EntryCollectionView

    defaults: _.extend({}, EntryCollectionView::defaults,
      descendants: 0
      displayShowMore: true
      threaded: true
    )

    initialize: ->
      super
      @allData = @options.allData

    attach: ->
      @model.on 'change', @renderOrTeardownResults

<<<<<<< HEAD
=======
    setAllReadState: (newReadState) ->
      if @collection?
        @collection.fullCollection.each (entry) ->
          entry.set 'read_state', newReadState

>>>>>>> 7c52c656
    resetCollection: (models) =>
      collection = new EntryCollection models, perPage: 10
      @collection = collection.getPageAsCollection 0
      @collection.on 'add', @add
      @render()
      # sync read_state changes between @collection and @allData materialized view
      @collection.on 'change:read_state', (entry, read_state) =>
        @trigger 'readStateChanged', entry.id, read_state
        # check if rendered entry exists to visually update
        $el = $("#entry-#{entry.id}")
        if $el.length
          entry = $el.data('view').model
          entry.set 'read_state', read_state if entry

    add: (entry) =>
      view = new FilterEntryView model: entry
      view.render()
      view.on 'click', =>
        @clearModel()
        setTimeout =>
          @trigger 'clickEntry', view.model
        , 1
      @list.append view.el

    toggleRead: (e) ->
      e.preventDefault()
      if @model.get('read_state') is 'read'
        @model.markAsUnread()
      else
        @model.markAsRead()

    clearModel: =>
      @model.reset()

    render: =>
      super if @collection?
      @trigger 'render'
      @$el.removeClass 'hidden'

    renderOrTeardownResults: =>
      if @model.hasFilter()
        results = (entry for id, entry of @allData.flattened)
        for filter, value of @model.toJSON()
          filterFn = @["#{filter}Filter"]
          results = filterFn(value, results) if filterFn
        if results.length
          @resetCollection results
        else
          @renderNoResults()
      else if not @model.hasFilter()
        @$el.addClass 'hidden'
        @trigger 'hide'

    renderNoResults: ->
      @render()
      @$el.html noResultsTemplate

    unreadFilter: (unread, results) =>
      return results unless unread
      unread = _.filter results, (entry) ->
        entry.read_state is 'unread'
      unread.sort (a, b) ->
        Date.parse(a.created_at) - Date.parse(b.created_at)

    queryFilter: (query, results) =>
      regexps = for word in (query ? '').trim().split(/\s+/g)
        new RegExp rEscape(word), 'i'
      return results unless regexps.length
      _.filter results, (entry) ->
        concat = """
          #{entry.message}
          #{entry.author.display_name} 
        """
        for regexp in regexps
          return false unless regexp.test concat
        true
<|MERGE_RESOLUTION|>--- conflicted
+++ resolved
@@ -22,14 +22,11 @@
     attach: ->
       @model.on 'change', @renderOrTeardownResults
 
-<<<<<<< HEAD
-=======
     setAllReadState: (newReadState) ->
       if @collection?
         @collection.fullCollection.each (entry) ->
           entry.set 'read_state', newReadState
 
->>>>>>> 7c52c656
     resetCollection: (models) =>
       collection = new EntryCollection models, perPage: 10
       @collection = collection.getPageAsCollection 0
