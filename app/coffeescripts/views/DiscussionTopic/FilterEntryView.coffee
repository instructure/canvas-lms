define [
  'Backbone'
  'i18n!discussions'
  'compiled/views/DiscussionTopic/EntryView'
  'jst/discussions/results_entry'
], ({View}, I18n, EntryView, template) ->

  class FilterEntryView extends View

    els:
      '.discussion_entry:first': '$entryContent'
      '.discussion-read-state-btn:first': '$readStateToggle'

    events:
      'click': 'click'
      'click .discussion-read-state-btn': 'toggleRead'

    tagName: 'li'

    className: 'entry'

    template: template

    initialize: ->
      super
<<<<<<< HEAD
      @model.on 'change:read_state', @toggleReadState
=======
      @model.on 'change:read_state', @updateReadState
>>>>>>> 7c52c656

    toJSON: ->
      @model.attributes

    click: ->
      @trigger 'click', this

    afterRender: ->
      super
<<<<<<< HEAD
      @setToggleTooltip()
=======
      @updateReadState()
>>>>>>> 7c52c656

    toggleRead: (e) ->
      e.stopPropagation()
      e.preventDefault()
      if @model.get('read_state') is 'read'
        @model.markAsUnread()
      else
        @model.markAsRead()

<<<<<<< HEAD
    toggleReadState: (model, read_state) =>
      @setToggleTooltip()
      @$entryContent.toggleClass 'unread', read_state is 'unread'
      @$entryContent.toggleClass 'read', read_state is 'read'

    setToggleTooltip: ->
=======
    updateReadState: =>
      @updateTooltip()
      @$entryContent.toggleClass 'unread', @model.get('read_state') is 'unread'
      @$entryContent.toggleClass 'read', @model.get('read_state') is 'read'

    updateTooltip: ->
>>>>>>> 7c52c656
      tooltip = if @model.get('read_state') is 'unread'
        I18n.t('mark_as_read', 'Mark as Read')
      else
        I18n.t('mark_as_unread', 'Mark as Unread')

      @$readStateToggle.attr('title', tooltip)<|MERGE_RESOLUTION|>--- conflicted
+++ resolved
@@ -23,11 +23,7 @@
 
     initialize: ->
       super
-<<<<<<< HEAD
-      @model.on 'change:read_state', @toggleReadState
-=======
       @model.on 'change:read_state', @updateReadState
->>>>>>> 7c52c656
 
     toJSON: ->
       @model.attributes
@@ -37,11 +33,7 @@
 
     afterRender: ->
       super
-<<<<<<< HEAD
-      @setToggleTooltip()
-=======
       @updateReadState()
->>>>>>> 7c52c656
 
     toggleRead: (e) ->
       e.stopPropagation()
@@ -51,21 +43,12 @@
       else
         @model.markAsRead()
 
-<<<<<<< HEAD
-    toggleReadState: (model, read_state) =>
-      @setToggleTooltip()
-      @$entryContent.toggleClass 'unread', read_state is 'unread'
-      @$entryContent.toggleClass 'read', read_state is 'read'
-
-    setToggleTooltip: ->
-=======
     updateReadState: =>
       @updateTooltip()
       @$entryContent.toggleClass 'unread', @model.get('read_state') is 'unread'
       @$entryContent.toggleClass 'read', @model.get('read_state') is 'read'
 
     updateTooltip: ->
->>>>>>> 7c52c656
       tooltip = if @model.get('read_state') is 'unread'
         I18n.t('mark_as_read', 'Mark as Read')
       else
