define [
  'i18n!conversations'
  'Backbone'
  'underscore'
  'compiled/collections/PaginatedCollection'
  'compiled/models/ConversationSearchResult'
  'compiled/views/PaginatedCollectionView'
  'jst/conversations/autocompleteToken'
  'jst/conversations/autocompleteResult'
], (I18n, Backbone, _, PaginatedCollection, ConversationSearchResult, PaginatedCollectionView, tokenTemplate, resultTemplate) ->

  # Public: Helper method for capitalizing a string
  #
  # string - The string to capitalize.
  #
  # Returns a capitalized string.
  capitalize = (string) -> string.charAt(0).toUpperCase() + string.slice(1)

  class AutocompleteView extends Backbone.View

    # Public: Limit selection to one result.
    @optionProperty('single')

    # Public: If true, don't display "All in ..." results.
    @optionProperty('excludeAll')

    # Internal: Current result set from the server.
    collection: null

    # Internal: Current XMLHttpRequest (if any).
    currentRequest: null

    # Internal: Current context to filter searches by.
    currentContext: null

    # Internal: Parent of the current context.
    parentContexts: []

    # Internal: Currently selected model.
    selectedModel: null

    # Internal: Currently selected results.
    tokens: []

    # Internal: A cache of per-course permissions.
    permissions: {}

    # Internal: Construct the search URL for the given term.
    url: (term) ->
      baseURL = '/api/v1/search/recipients?'
      params = { search: term, per_page: 20, 'permissions[]': 'send_messages_all' }
      params.context = @currentContext.id if @currentContext
      params.synthetic_contexts = true unless term

      baseURL + _.reduce(params, (queryString, v, k) ->
        queryString.push("#{k}=#{v}")
        queryString
      , []).join('&')

    messages:
      noResults: I18n.t('no_results_found', 'No results found')
      back: I18n.t('back', 'Back')
      everyone: (context) ->
        I18n.t('all_in_context', 'All in %{context}', context: context)
      private:
        I18n.t('cannot_add_to_private', 'You cannot add participants to a private conversation.')

    # Internal: Map of key names to codes.
    keys:
      8   : 'backspace'
      13  : 'enter'
      27  : 'escape'
      38  : 'up'
      40  : 'down'

    # Internal: Cached DOM element references.
    els:
      '.ac-input-box'       : '$inputBox'
      '.ac-input'           : '$input'
      '.ac-token-list'      : '$tokenList'
      '.ac-result-wrapper'  : '$resultWrapper'
      '.ac-result-container': '$resultContainer'
      '.ac-result-contents' : '$resultContents'
      '.ac-result-list'     : '$resultList'
      '.ac-placeholder'     : '$placeholder'
      '.ac-clear'           : '$clearBtn'
      '.ac-search-btn'      : '$searchBtn'

    # Internal: Event map.
    events:
      'blur      .ac-input'            : '_onInputBlur'
      'click     .ac-input-box'        : '_onWidgetClick'
      'click     .ac-clear'            : '_onClearTokens'
      'click     .ac-token-remove-btn' : '_onRemoveToken'
      'click     .ac-search-btn'       : '_onSearch'
      'focus     .ac-input'            : '_onInputFocus'
      'input     .ac-input'            : '_onSearchTermChange'
      'keydown   .ac-input'            : '_onInputAction'
      'mousedown .ac-result'           : '_onResultClick'
      'mouseenter .ac-result-list'     : '_clearSelectedStyles'

    # Public: Create and configure a new instance.
    #
    # Returns an AutocompleteView instance.
    initialize: () ->
      super
      @render() # to initialize els
      @$span = @_initializeWidthSpan()
      setTimeout((=> @_disable() if @options.disabled), 0)
      @_fetchResults = _.debounce(@__fetchResults, 250)
      @resultCollection = new PaginatedCollection([], model: ConversationSearchResult)
      @resultView = new PaginatedCollectionView
        el: @$resultContents
        scrollContainer: @$resultContainer
        buffer: 50
        collection: @resultCollection
        template: null
        itemView: Backbone.View.extend
          template: resultTemplate
        itemViewOptions:
          tagName: 'li'
          attributes: ->
            classes = ['ac-result']
            classes.push('context') if @model.get('isContext')
            classes.push('back') if @model.get('back')
            classes.push('everyone') if @model.get('everyone')
            attributes =
              class: classes.join(' ')
              'data-id': @model.id
              'data-people-count': @model.get('user_count')
              id: "result-#{$.guid++}" # for aria-activedescendant
            attributes['aria-haspopup'] = @model.get('isContext')
            attributes

    # Public: Toggle visibility of result list.
    #
    # isVisible - A boolean to determine if the list should be shown.
    #
    # Returns the result list jQuery object.
    toggleResultList: (isVisible) ->
      @$resultWrapper.attr('aria-hidden', !isVisible)
      @$resultWrapper.toggle(isVisible)
      @$input.attr('aria-expanded', isVisible)
      @$resultList.empty() if !isVisible

    # Internal: Disable the autocomplete input.
    #
    # Returns nothing.
    _disable: ->
      @disable()
      @$inputBox.attr('title', @messages.private)
      @$inputBox.attr('data-tooltip', '{"position":"bottom"}')
      @disabled = true

    # Internal: Empty the current and parent contexts.
    #
    # Returns nothing.
    _resetContext: ->
      if @hasExternalContext
        @currentContext = if _.isEmpty(@parentContexts)
          @currentContext
        else
          _.head(@parentContexts)
      else
        @currentContext = null
      @parentContexts = []

    # Internal: Create a <span /> to track search term width.
    #
    # Returns a jQuery-wrapped <span />.
    _initializeWidthSpan: ->
      $('<span />').css(
        fontSize: '14px'
        position: 'absolute'
        top: '-9999px'
      ).appendTo('body')

    # Internal: Get the given model from the collection.
    #
    # id - The ID of the model to return.
    #
    # Returns a model object.
    _getModel: (id) ->
      result = @resultCollection.find((model) -> model.id == id)

    # Internal: Remove the "selected" class from result list items.
    #
    # e - Event object.
    #
    # Returns nothing.
    _clearSelectedStyles: (e) ->
      @$resultList.find('.selected').removeClass('selected')
      @selectedModel = null

    # Internal: Translate clicks anywhere into clicks on the input.
    #
    # e - Event object.
    #
    # Returns nothing.
    _onWidgetClick: (e) ->
      @$input.focus()

    # Internal: Delegate special key presses to their handler (if any).
    #
    # e - Event object.
    #
    # Returns nothing.
    _onInputAction: (e) ->
      return unless key = @keys[e.keyCode]
      methodName = "_on#{capitalize(key)}Key"
      @[methodName].call(this, e) if typeof @[methodName] == 'function'

    # Internal: Remove focus styles on widget when input is blurred.
    #
    # e - Event object.
    #
    # Returns nothing.
    _onInputBlur: (e) ->
      @$inputBox.removeClass('focused')
      @$placeholder.css(opacity: 1) unless @tokens.length or @$input.val()
      @_resetContext()
      @toggleResultList(false)

    # Internal: Set proper styles on widget when input is focused.
    #
    # e - Event object.
    #
    # Returns nothing.
    _onInputFocus: (e) ->
      @$inputBox.addClass('focused')
      @$placeholder.css(opacity: 0)
      unless $(e.target).hasClass('ac-input')
        @$input[0].selectionStart = @$input.val().length

    # Internal: Fetch from server when the search term changes.
    #
    # e - Event object.
    #
    # Returns nothing.
    _onSearchTermChange: (e) ->
      if !@$input.val() then @toggleResultList(false) else @_fetchResults()
      @$input.width(@$span.text(@$input.val()).width() + 15)

    # Internal: Display search results returned from the server.
    #
    # searchResults - An array of results from the server.
    #
    # Returns nothing.
    _onSearchResultLoad: =>
      _.extend(@permissions, @_getPermissions())
      @_addEveryoneResult(@resultCollection) unless @excludeAll or !@_canSendToAll()
      shouldDrawResults = @resultCollection.length
      @_addBackResult(@resultCollection)
      @currentRequest = null
      if shouldDrawResults
        @_drawResults()
      else
        @resultCollection.push(new ConversationSearchResult({id: 'no_results', name: '', noResults: true}))

    # Internal: Determine if the current user can send to all users in the course.
    #
    # Returns a boolean.
    _canSendToAll: ->
      return false unless @currentContext
      @permissions[@_currentCourseOrGroup().id]

    # Internal: Return permissions hashes from the current results.
    #
    # Returns a hash.
    _getPermissions: ->
      permissions = @resultCollection.filter((r) -> r.attributes.hasOwnProperty('permissions'))
      _.reduce permissions, (map, result) ->
        key = result.id.replace(/_(students|teachers)$/, '')
        map[key] = !!result.get('permissions').send_messages_all
        map
      , {}

    # Internal: Return the current course context.
    #
    # Returns a context object.
    _currentCourseOrGroup: ->
      return @currentContext if @currentContext.id.match(/^(course|group)_\d+$/)
      for context in @parentContexts
        return context if context.id.match(/^(course|group)_\d+$/)

    # Internal: Add, if appropriate, an "All in %{context}" result to the
    #           search results.
    #
    # results - A search results array to mutate.
    #
    # Returns a new search results array.
    _addEveryoneResult: (results) ->
      return unless @currentContext
      name       = @messages.everyone(@currentContext.name)
      searchTerm = new RegExp(@$input.val().trim(), 'gi')
      return results if (searchTerm and !name.match(searchTerm)) or (!results.length and !@currentContext)

      return if @currentContext.id.match(/course_\d+_(group|section)/)

      tag =
        id:       "#{@currentContext.id}_all"
        name:     name
        everyone: true
        people: @currentContext.peopleCount
      results.unshift(new ConversationSearchResult(tag))

    # Internal: Add, if appropriate, an "All in %{context}" result to the
    #           search results.
    #
    # results - A search results array to mutate.
    #
    # Returns a new search results array.
    _addBackResult: (results) ->
      return results unless @parentContexts.length
      tag = { id: 'back', name: @messages.back, back: true, isContext: true }
      results.unshift(new ConversationSearchResult(tag))

    # Internal: Draw out search results to the DOM.
    #
    # elements - An array of HTML snippets to append to the result list.
    #
    # Returns nothing.
    _drawResults: ->
      $el = @$resultList.find('li:first').addClass('selected')
      @selectedModel = @_getModel($el.data('id'))
      @$input.attr('aria-activedescendant', $el.attr('id'))

    # Internal: Fetch and display autocomplete results from the server.
    #
    # fetchIfEmpty - Fetch a result set, even if no query exists (default: false)
    #
    # Returns nothing.
    __fetchResults: (fetchIfEmpty = false) ->
      return unless @$input.val() or fetchIfEmpty
      @currentRequest?.abort()
      @currentRequest = @resultCollection.fetch
        url: @url(@$input.val())
        success: @_onSearchResultLoad
      @toggleResultList(true)

    # Internal: Delete the last token.
    #
    # e - Event object.
    #
    # Returns nothing.
    _onBackspaceKey: (e) ->
      @_removeToken(_.last(@tokens)) if !@$input.val()

    # Internal: Close the result list without choosing an option.
    #
    # e - Event object.
    #
    # Returns nothing.
    _onEscapeKey: (e) ->
      e.preventDefault() && e.stopPropagation()
      @toggleResultList(false)
      @_resetContext()
      setTimeout((=> @$input.focus()), 0)

    # Internal: Add the current @selectedModel to the list of tokens.
    #
    # e - Event object.
    #
    # Returns nothing.
    _onEnterKey: (e) ->
      e.preventDefault() && e.stopPropagation()
      if @selectedModel.get('back')
        @currentContext = @parentContexts.pop()
        @__fetchResults(true)
      else if @selectedModel.get('isContext')
        @parentContexts.push(@currentContext)
        @$input.val('')
        @currentContext =
          id: @selectedModel.id
          name: @selectedModel.get('name')
          peopleCount: @selectedModel.get('user_count')
        @__fetchResults(true)
      else
        @_addToken(@selectedModel.attributes)

    # Internal: Handle down-arrow events.
    #
    # e - Event object.
    #
    # Returns nothing.
    _onDownKey: (e) ->
      @_onArrowKey(e, 1)

    # Internal: Handle up-arrow events.
    #
    # e - Event object.
    #
    # Returns nothing.
    _onUpKey: (e) ->
      @_onArrowKey(e, -1)

    # Internal: Move the current selection based on arrow key
    #
    # e - Event object
    # inc - The increment to the current selection index. -1 = up, +1 = down
    #
    # Returns nothing.
    _onArrowKey: (e, inc) ->
      e.preventDefault() && e.stopPropagation()
      @$resultList.find('li.selected:first').removeClass('selected')

      currentIndex = if @selectedModel then @resultCollection.indexOf(@selectedModel) else -1
      newIndex = currentIndex + inc
      newIndex = 0 if newIndex < 0
      newIndex = @resultCollection.length - 1 if newIndex >= @resultCollection.length

      @selectedModel = @resultCollection.at(newIndex)
      $el = @$resultList.find("[data-id=#{@selectedModel.id}]")
      $el.scrollIntoView()
      @$input.attr('aria-activedescendant', $el.addClass('selected').attr('id'))

    # Internal: Add the clicked model to the list of tokens.
    #
    # e - Event object.
    #
    # Returns nothing.
    _onResultClick: (e) ->
      return unless e.button == 0
      return if $(e.currentTarget).children('.no-result').length
      e.preventDefault() && e.stopPropagation()
      $target = $(e.currentTarget)
      if $target.hasClass('back')
        @currentContext = @parentContexts.pop()
        @__fetchResults(true)
      else if $target.hasClass('context')
        @parentContexts.push(@currentContext)
        @$input.val('')
        @currentContext =
          id: $target.data('id')
          name: $target.text().trim()
          peopleCount: $target.data('people-count')
        @__fetchResults(true)
      else
        @_addToken(@_getModel($(e.currentTarget).data('id')).attributes)

    # Internal: Clear the current token.
    #
    # e - Event object.
    #
    # Returns nothing.
    _onClearTokens: (e) ->
      e.preventDefault()
      @_removeToken(@tokens[0], false) while @tokens.length
      @$clearBtn.hide()
      @$input.prop('disabled', false).focus() unless @disabled
      # fire a single token change event
      @trigger('enabled')
      @trigger('changeToken', @tokenParams())

    # Internal: Handle clicks on token remove buttons.
    #
    # e - Event object.
    #
    # Returns nothing.
    _onRemoveToken: (e) ->
      e.preventDefault()
      @_removeToken($(e.currentTarget).siblings('input').val())

    # Internal: Handle clicks to the search button.
    #
    # e - Event object.
    #
    # Returns nothing.
    _onSearch: (e) ->
      @_fetchResults(true)
      @$input.focus()

    # Internal: Add the given model to the token list.
    #
    # model - Result model (user or course)
    #
    # Returns nothing.
    _addToken: (model) =>
      return if @disabled
      model.name = @_formatTokenName(model)
      @tokens.push(model.id)
      @$tokenList.append(tokenTemplate(model))
      @toggleResultList(false)
      @selectedModel = null
      @$input.val('')
      if @options.single
        @$clearBtn.show().focus()
        @$input.prop('disabled', true)
        @$searchBtn.prop('disabled', true)
        @trigger('disabled')
      @trigger('changeToken', @tokenParams())

    # Internal: Prepares a given model's name for display.
    #
    # model - A ConversationSearchResult model's attributes.
    #
    # Returns a formatted name.
    _formatTokenName: (model) ->
      return model.name unless model.everyone
      if parent = _.head(@parentContexts)
        "#{parent.name}: #{@currentContext.name}"
      else
        @currentContext.name

    # Internal: Remove the given model from the token list.
    #
    # id - The ID of the result to remove from the token list.
    # silent - If true, don't fire a changeToken event (default: false).
    #
    # Returns nothing.
    _removeToken: (id, silent = false) ->
      return if @disabled
      @$tokenList.find("input[value=#{id}]").parent().remove()
      @tokens.splice(_.indexOf(id), 1)
      @$clearBtn.hide() unless @tokens.length
      if @options.single and !@tokens.length
        @$input.prop('disabled', false)
        @$searchBtn.prop('disabled', false)
        @trigger('enabled')
      @trigger('changeToken', @tokenParams()) unless silent

    # Public: Return the current tokens as an array of params.
    #
    # Returns an array of context_id strings.
    tokenParams: ->
      _.map(@tokens, (t) -> if (t).match then t else "user_#{t}")

    # Public: Set the current course context.
    #
    # context - A context string, e.g. "course_123"
    # disable - Disable the input if no context is given (default: false).
    #
    # Returns nothing.
    setContext: (context, disable = false) ->
<<<<<<< HEAD
      return if context?.id == @currentContext?.id
      context = null unless context.id
=======
      context = null unless context.id
      if disable and !_.include(ENV.current_user_roles, 'admin') and !@disabled
        @disable(!context)
      return if context?.id == @currentContext?.id
>>>>>>> 24eb4e85
      @currentContext     = context
      @hasExternalContext = !!context
      @tokens             = []
      @$tokenList.find('li.ac-token').remove()
<<<<<<< HEAD
      if disable and !_.include(ENV.current_user_roles, 'admin') and !@disabled
        @disable(!@currentContext)

    disable: (value = true) ->
      @$input.prop('disabled', value)
      @$searchBtn.prop('disabled', value)
      @$inputBox.toggleClass('disabled', value)

=======

    disable: (value = true) ->
      @$input.prop('disabled', value)
      @$searchBtn.prop('disabled', value)
      @$inputBox.toggleClass('disabled', value)

>>>>>>> 24eb4e85
    # Public: Put the given tokens in the token list.
    #
    # tokens - Array of Result model object (course or user)
    #
    # Returns nothing.
    setTokens: (tokens) ->
      _.each(tokens, @_addToken)<|MERGE_RESOLUTION|>--- conflicted
+++ resolved
@@ -532,36 +532,20 @@
     #
     # Returns nothing.
     setContext: (context, disable = false) ->
-<<<<<<< HEAD
-      return if context?.id == @currentContext?.id
-      context = null unless context.id
-=======
       context = null unless context.id
       if disable and !_.include(ENV.current_user_roles, 'admin') and !@disabled
         @disable(!context)
       return if context?.id == @currentContext?.id
->>>>>>> 24eb4e85
       @currentContext     = context
       @hasExternalContext = !!context
       @tokens             = []
       @$tokenList.find('li.ac-token').remove()
-<<<<<<< HEAD
-      if disable and !_.include(ENV.current_user_roles, 'admin') and !@disabled
-        @disable(!@currentContext)
 
     disable: (value = true) ->
       @$input.prop('disabled', value)
       @$searchBtn.prop('disabled', value)
       @$inputBox.toggleClass('disabled', value)
 
-=======
-
-    disable: (value = true) ->
-      @$input.prop('disabled', value)
-      @$searchBtn.prop('disabled', value)
-      @$inputBox.toggleClass('disabled', value)
-
->>>>>>> 24eb4e85
     # Public: Put the given tokens in the token list.
     #
     # tokens - Array of Result model object (course or user)
