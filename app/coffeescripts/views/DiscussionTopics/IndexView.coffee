--- conflicted
+++ resolved
@@ -12,16 +12,6 @@
 
     el: '#content'
 
-<<<<<<< HEAD
-    @child 'openDiscussionView', '.open.discussion-list'
-    @child 'lockedDiscussionView', '.locked.discussion-list'
-
-    events:
-      'click .ig-header .element_toggler':    'toggleDiscussionList'
-      'click #edit_discussions_settings':     'toggleSettingsView'
-      'change #onlyUnread, #onlyGraded':      'filterResults'
-      'keyup #searchTerm':                    'filterResults'
-=======
     @child 'openDiscussionView',   '.open.discussion-list'
     @child 'lockedDiscussionView', '.locked.discussion-list'
     @child 'pinnedDiscussionView', '.pinned.discussion-list'
@@ -31,7 +21,6 @@
       'click #edit_discussions_settings':  'toggleSettingsView'
       'change #onlyUnread, #onlyGraded':   'filterResults'
       'keyup #searchTerm':                 'filterResults'
->>>>>>> 16e4f00b
 
     filters:
       onlyGraded:
@@ -52,15 +41,11 @@
             model.summary().match(regex)
 
     collections: ->
-<<<<<<< HEAD
-      [@options.openDiscussionView.collection, @options.lockedDiscussionView.collection]
-=======
       [
         @options.openDiscussionView.collection
         @options.lockedDiscussionView.collection
         @options.pinnedDiscussionView.collection
       ]
->>>>>>> 16e4f00b
 
     afterRender: ->
       @$('#discussionsFilter').buttonset()
@@ -90,11 +75,7 @@
       @settingsView().toggle()
 
     toggleDiscussionList: (e) ->
-<<<<<<< HEAD
-      $(e.target).find('i')
-=======
       $(e.currentTarget).find('i')
->>>>>>> 16e4f00b
         .toggleClass('icon-mini-arrow-down')
         .toggleClass('icon-mini-arrow-right')
 
