#
# Copyright (C) 2012 - present Instructure, Inc.
#
# This file is part of Canvas.
#
# Canvas is free software: you can redistribute it and/or modify it under
# the terms of the GNU Affero General Public License as published by the Free
# Software Foundation, version 3 of the License.
#
# Canvas is distributed in the hope that it will be useful, but WITHOUT ANY
# WARRANTY; without even the implied warranty of MERCHANTABILITY or FITNESS FOR
# A PARTICULAR PURPOSE. See the GNU Affero General Public License for more
# details.
#
# You should have received a copy of the GNU Affero General Public License along
# with this program. If not, see <http://www.gnu.org/licenses/>.

define [
  'i18n!discussion_topics'
  '../ValidatedFormView'
  '../assignments/AssignmentGroupSelector'
  '../assignments/GradingTypeSelector'
  '../assignments/GroupCategorySelector'
  '../assignments/PeerReviewsSelector'
  '../assignments/PostToSisSelector'
  'underscore'
  'jst/DiscussionTopics/EditView'
  'jsx/shared/rce/RichContentEditor'
  'str/htmlEscape'
  '../../models/DiscussionTopic'
  '../../models/Announcement'
  '../../models/Assignment'
  'jquery'
  '../../fn/preventDefault'
  '../calendar/MissingDateDialogView'
  '../editor/KeyboardShortcuts'
  'jsx/shared/conditional_release/ConditionalRelease'
  '../../util/deparam'
  '../../jquery.rails_flash_notifications' #flashMessage
  'jsx/shared/helpers/numberHelper'
  '../../util/SisValidationHelper'
], (
    I18n,
    ValidatedFormView,
    AssignmentGroupSelector,
    GradingTypeSelector,
    GroupCategorySelector,
    PeerReviewsSelector,
    PostToSisSelector,
    _,
    template,
    RichContentEditor,
    htmlEscape,
    DiscussionTopic,
    Announcement,
    Assignment,
    $,
    preventDefault,
    MissingDateDialog,
    KeyboardShortcuts,
    ConditionalRelease,
    deparam,
    flashMessage,
    numberHelper,
    SisValidationHelper) ->

  RichContentEditor.preloadRemoteModule()

  class EditView extends ValidatedFormView

    template: template

    tagName: 'form'

    className: 'form-horizontal no-margin'

    dontRenableAfterSaveSuccess: true

    els:
      '#availability_options': '$availabilityOptions'
      '#use_for_grading': '$useForGrading'
      '#discussion_topic_assignment_points_possible' : '$assignmentPointsPossible'
      '#discussion_point_change_warning' : '$discussionPointPossibleWarning'
      '#discussion-edit-view' : '$discussionEditView'
      '#discussion-details-tab' : '$discussionDetailsTab'
      '#conditional-release-target' : '$conditionalReleaseTarget'
      '#todo_options': '$todoOptions'
      '#todo_date_input': '$todoDateInput'
      '#allow_todo_date': '$allowTodoDate'
      '#allow_user_comments': '$allowUserComments'
      '#require_initial_post' : '$requireInitialPost'

    events: _.extend(@::events,
      'click .removeAttachment' : 'removeAttachment'
      'click .save_and_publish': 'saveAndPublish'
      'click .cancel_button' : 'handleCancel'
      'change #use_for_grading' : 'toggleGradingDependentOptions'
      'change #discussion_topic_assignment_points_possible' : 'handlePointsChange'
      'change' : 'onChange'
      'tabsbeforeactivate #discussion-edit-view' : 'onTabChange'
      'change #allow_todo_date' : 'toggleTodoDateInput'
      'change #allow_user_comments' : 'updateAllowComments'
    )

    messages:
      group_category_section_label: I18n.t('group_discussion_title', 'Group Discussion')
      group_category_field_label: I18n.t('this_is_a_group_discussion', 'This is a Group Discussion')
      group_locked_message: I18n.t('group_discussion_locked', 'Students have already submitted to this discussion, so group settings cannot be changed.')

    @optionProperty 'permissions'

    initialize: (options) ->
      @assignment = @model.get("assignment")
      @initialPointsPossible = @assignment.pointsPossible()
      @dueDateOverrideView = options.views['js-assignment-overrides']
      @on 'success', =>
        @unwatchUnload()
        @redirectAfterSave()
      super

      @lockedItems = options.lockedItems || {}

    setRenderSectionsAutocomplete: (func) =>
      @renderSectionsAutocomplete = func

    redirectAfterSave: ->
      window.location = @locationAfterSave(deparam())

    locationAfterSave: (params) =>
      if params['return_to']
        params['return_to']
      else
        @model.get 'html_url'

    redirectAfterCancel: ->
      location = @locationAfterCancel(deparam())
      window.location = location if location

    locationAfterCancel: (params) =>
      return params['return_to'] if params['return_to']?
      return ENV.CANCEL_TO if ENV.CANCEL_TO?
      null

    isTopic: => @model.constructor is DiscussionTopic

    isAnnouncement: => @model.constructor is Announcement

    canPublish: =>
      !@isAnnouncement() && !@model.get('published') && @permissions.CAN_MODERATE

    toJSON: ->
      data = super
      json = _.extend data, @options,
        showAssignment: !!@assignmentGroupCollection
        useForGrading: @model.get('assignment')?
        isTopic: @isTopic()
        isAnnouncement: @isAnnouncement()
        canPublish: @canPublish()
        contextIsCourse: @options.contextType is 'courses'
        canAttach: @permissions.CAN_ATTACH
        canModerate: @permissions.CAN_MODERATE
        isLargeRoster: ENV?.IS_LARGE_ROSTER || false
        threaded: data.discussion_type is "threaded"
        inClosedGradingPeriod: @assignment.inClosedGradingPeriod()
        lockedItems: @lockedItems
        allow_todo_date: data.todo_date?
        unlocked: if data.locked == undefined then !@isAnnouncement() else !data.locked
      json.assignment = json.assignment.toView()
      json


    handleCancel: (ev) =>
      ev.preventDefault()
      @unwatchUnload()
      @redirectAfterCancel()

    handlePointsChange:(ev) =>
      ev.preventDefault()
      @assignment.pointsPossible(@$assignmentPointsPossible.val())
      if @assignment.hasSubmittedSubmissions()
        @$discussionPointPossibleWarning.toggleAccessibly(@assignment.pointsPossible() != @initialPointsPossible)


    # also separated for easy stubbing
    loadNewEditor: ($textarea)->
      return if @lockedItems.content
      RichContentEditor.loadNewEditor($textarea, { focus: true, manageParent: true})

    render: =>
      super
      $textarea = @$('textarea[name=message]').attr('id', _.uniqueId('discussion-topic-message')).css('display', 'none')

      unless @lockedItems.content
        RichContentEditor.initSidebar()
        _.defer =>
          @loadNewEditor($textarea)
          $('.rte_switch_views_link').click (event) ->
            event.preventDefault()
            event.stopPropagation()
            RichContentEditor.callOnRCE($textarea, 'toggle')
            # hide the clicked link, and show the other toggle link.
            # todo: replace .andSelf with .addBack when JQuery is upgraded.
            $(event.currentTarget).siblings('.rte_switch_views_link').andSelf().toggle()
      if @assignmentGroupCollection
        (@assignmentGroupFetchDfd ||= @assignmentGroupCollection.fetch()).done @renderAssignmentGroupOptions

      _.defer(@renderGradingTypeOptions)
      _.defer(@renderGroupCategoryOptions) if @permissions.CAN_SET_GROUP
      _.defer(@renderPeerReviewOptions)
      _.defer(@renderPostToSisOptions) if ENV.POST_TO_SIS
      _.defer(@watchUnload)
      _.defer(@attachKeyboardShortcuts)
      _.defer(@renderTabs) if @showConditionalRelease()
      _.defer(@loadConditionalRelease) if @showConditionalRelease()

      @$(".datetime_field").datetime_field()

      @updateAllowComments()

      this

    attachKeyboardShortcuts: =>
        $('.rte_switch_views_link').first().before((new KeyboardShortcuts()).render().$el)

    renderAssignmentGroupOptions: =>
      @assignmentGroupSelector = new AssignmentGroupSelector
        el: '#assignment_group_options'
        assignmentGroups: @assignmentGroupCollection.toJSON()
        parentModel: @assignment
        nested: true

      @assignmentGroupSelector.render()

    renderGradingTypeOptions: =>
      @gradingTypeSelector = new GradingTypeSelector
        el: '#grading_type_options'
        parentModel: @assignment
        nested: true
        preventNotGraded: true

      @gradingTypeSelector.render()

    renderGroupCategoryOptions: =>
      @groupCategorySelector = new GroupCategorySelector
        el: '#group_category_options'
        parentModel: @model
        groupCategories: ENV.GROUP_CATEGORIES
        hideGradeIndividually: true
        sectionLabel: @messages.group_category_section_label
        fieldLabel: @messages.group_category_field_label
        lockedMessage: @messages.group_locked_message
        inClosedGradingPeriod: @assignment.inClosedGradingPeriod()
        renderSectionsAutocomplete: @renderSectionsAutocomplete

      @groupCategorySelector.render()

    renderPeerReviewOptions: =>
      @peerReviewSelector = new PeerReviewsSelector
        el: '#peer_review_options'
        parentModel: @assignment
        nested: true
        hideAnonymousPeerReview: true

      @peerReviewSelector.render()

    renderPostToSisOptions: =>
      @postToSisSelector = new PostToSisSelector
        el: '#post_to_sis_options'
        parentModel: @assignment
        nested: true

      @postToSisSelector.render()

    renderTabs: =>
      @$discussionEditView.tabs()
      @toggleConditionalReleaseTab()

    loadConditionalRelease: =>
      if !ENV.CONDITIONAL_RELEASE_ENV
        return # can happen during unit tests due to _.defer
      @conditionalReleaseEditor = ConditionalRelease.attach(
        @$conditionalReleaseTarget.get(0),
        I18n.t('discussion topic'),
        ENV.CONDITIONAL_RELEASE_ENV)

    getFormData: ->
      data = super
      dateFields = ['last_reply_at', 'posted_at', 'delayed_post_at', 'lock_at']
      dateFields.push 'todo_date' if ENV.STUDENT_PLANNER_ENABLED
      for dateField in dateFields
        data[dateField] = $.unfudgeDateForProfileTimezone(data[dateField])
      data.title ||= I18n.t 'default_discussion_title', 'No Title'
      data.discussion_type = if data.threaded is '1' then 'threaded' else 'side_comment'
      data.podcast_has_student_posts = false unless data.podcast_enabled is '1'
      data.only_graders_can_rate = false unless data.allow_rating is '1'
      data.sort_by_rating = false unless data.allow_rating is '1'
      data.allow_todo_date = '0' if data.assignment?.set_assignment is '1'
      data.todo_date = null unless data.allow_todo_date is '1'

      if @groupCategorySelector && !ENV?.IS_LARGE_ROSTER
        data = @groupCategorySelector.filterFormData data

      assign_data = data.assignment
      delete data.assignment

      if assign_data?.points_possible
        # this happens before validation, so we better validate it here
        if numberHelper.validate(assign_data.points_possible)
          assign_data.points_possible = numberHelper.parse(assign_data.points_possible)
      if assign_data?.peer_review_count
        if numberHelper.validate(assign_data.peer_review_count)
          assign_data.peer_review_count = numberHelper.parse(assign_data.peer_review_count)

      if assign_data?.set_assignment is '1'
        data.set_assignment = '1'
        data.assignment = @updateAssignment(assign_data)
        # code used to set delayed_post_at = locked_at = '', but that broke
        # saving a locked graded discussion.  Leaving them as they were didn't break anything
      else
        # Announcements don't have assignments.
        # DiscussionTopics get a model created for them in their
        # constructor. Delete it so the API doesn't automatically
        # create assignments unless the user checked "Use for Grading".
        # The controller checks for set_assignment on the assignment model,
        # so we can't make it undefined here for the case of discussion topics.
        data.assignment = @model.createAssignment(set_assignment: '0')

      # these options get passed to Backbone.sync in ValidatedFormView
      @saveOpts = multipart: !!data.attachment, proxyAttachment: true

      data.published = true if @shouldPublish

      data

    updateAssignment: (data) =>
      defaultDate = @dueDateOverrideView.getDefaultDueDate()
      data.lock_at = defaultDate?.get('lock_at') or null
      data.unlock_at = defaultDate?.get('unlock_at') or null
      data.due_at = defaultDate?.get('due_at') or null
      data.assignment_overrides = @dueDateOverrideView.getOverrides()
      data.only_visible_to_overrides = @dueDateOverrideView.containsSectionsWithoutOverrides()

      assignment = @model.get('assignment')
      assignment or= @model.createAssignment()
      assignment.set(data)

    removeAttachment: ->
      @model.set 'attachments', []
      @$el.append '<input type="hidden" name="remove_attachment" >'
      @$('.attachmentRow').remove()
      @$('[name="attachment"]').show().focus()

    saveFormData: =>
      if @showConditionalRelease()
        super.pipe (data, status, xhr) =>
          assignment = data.assignment if data.set_assignment
          @conditionalReleaseEditor.updateAssignment(assignment)
          # Restore expected promise values
          @conditionalReleaseEditor.save().pipe(
            => new $.Deferred().resolve(data, status, xhr).promise()
            (err) => new $.Deferred().reject(xhr, err).promise())
      else
        super

    submit: (event) =>
      event.preventDefault()
      event.stopPropagation()
      if @dueDateOverrideView.containsSectionsWithoutOverrides()
        sections = @dueDateOverrideView.sectionsWithoutOverrides()
        missingDateDialog = new MissingDateDialog
          validationFn: -> sections
          labelFn: (section) -> section.get 'name'
          success: =>
            missingDateDialog.$dialog.dialog('close').remove()
            @model.get('assignment')?.setNullDates()
            ValidatedFormView::submit.call(this)
        missingDateDialog.cancel = (e) ->
          missingDateDialog.$dialog.dialog('close').remove()

        missingDateDialog.render()
      else
        super

    fieldSelectors: _.extend({},
      AssignmentGroupSelector::fieldSelectors,
      GroupCategorySelector::fieldSelectors
    )

    saveAndPublish: (event) ->
      @shouldPublish = true
      @disableWhileLoadingOpts = {buttons: ['.save_and_publish']}
      @submit(event)

    onSaveFail: (xhr) =>
      @shouldPublish = false
      @disableWhileLoadingOpts = {}
      super(xhr)

    sectionsAreRequired: ->
      if !ENV.context_asset_string.startsWith("course")
        return false

      isAnnouncement = ENV.DISCUSSION_TOPIC.ATTRIBUTES.is_announcement
      announcementsFlag = ENV.SECTION_SPECIFIC_ANNOUNCEMENTS_ENABLED
      discussionsFlag = ENV.SECTION_SPECIFIC_DISCUSSIONS_ENABLED
      if isAnnouncement then announcementsFlag else discussionsFlag

    validateBeforeSave: (data, errors) =>
      if data.delay_posting == "0"
        data.delayed_post_at = null
      if @isTopic() && data.set_assignment is '1'
        if @assignmentGroupSelector?
          errors = @assignmentGroupSelector.validateBeforeSave(data, errors)
        validateBeforeSaveData =
          assignment_overrides: @dueDateOverrideView.getAllDates(),
          postToSIS: data.assignment.attributes.post_to_sis == '1'
        errors = @dueDateOverrideView.validateBeforeSave(validateBeforeSaveData, errors)
        errors = @_validatePointsPossible(data, errors)
        errors = @_validateTitle(data, errors)
      else
        @model.set 'assignment', @model.createAssignment(set_assignment: false)

      if !ENV?.IS_LARGE_ROSTER && @isTopic() && @groupCategorySelector
        errors = @groupCategorySelector.validateBeforeSave(data, errors)
      if data.allow_todo_date == '1' && data.todo_date == null
        errors['todo_date'] = [{type: 'date_required_error', message: I18n.t('You must enter a date')}]

<<<<<<< HEAD
      if ENV.SECTION_SPECIFIC_ANNOUNCEMENTS_ENABLED && ENV.DISCUSSION_TOPIC.ATTRIBUTES.is_announcement && !data.specific_sections
=======
      if @sectionsAreRequired() && !data.specific_sections
>>>>>>> 4393580c
        errors['specific_sections'] = [{type: 'specific_sections_required_error', message: I18n.t('You must input a section')}]

      if @isAnnouncement()
        unless data.message?.length > 0
          unless @lockedItems.content
            errors['message'] = [{type: 'message_required_error', message: I18n.t("A message is required")}]

      if @showConditionalRelease()
        crErrors = @conditionalReleaseEditor.validateBeforeSave()
        errors['conditional_release'] = crErrors if crErrors
      errors

    _validateTitle: (data, errors) =>
      post_to_sis = data.assignment.attributes.post_to_sis == '1'
      max_name_length = 256
      if post_to_sis && ENV.MAX_NAME_LENGTH_REQUIRED_FOR_ACCOUNT == true
        max_name_length = ENV.MAX_NAME_LENGTH

      validationHelper = new SisValidationHelper({
        postToSIS: post_to_sis
        maxNameLength: max_name_length
        name: data.title
        maxNameLengthRequired: ENV.MAX_NAME_LENGTH_REQUIRED_FOR_ACCOUNT
      })

      if validationHelper.nameTooLong()
        errors["title"] = [
          message: I18n.t("Title is too long, must be under %{length} characters", length: (max_name_length + 1))
        ]
      errors

    _validatePointsPossible: (data, errors) =>
      assign = data.assignment
      frozenPoints = _.contains(assign.frozenAttributes(), "points_possible")

      if !frozenPoints and assign.pointsPossible() and !numberHelper.validate(assign.pointsPossible())
        errors["assignment[points_possible]"] = [
          message: I18n.t 'points_possible_number', 'Points possible must be a number'
        ]
      errors

    showErrors: (errors) ->
      # override view handles displaying override errors, remove them
      # before calling super
      delete errors.assignmentOverrides
      if @showConditionalRelease()
        # switch to a tab with errors
        if errors['conditional_release']
          @$discussionEditView.tabs("option", "active", 1)
          @conditionalReleaseEditor.focusOnError()
        else
          @$discussionEditView.tabs("option", "active", 0)

<<<<<<< HEAD
      if ENV.SECTION_SPECIFIC_ANNOUNCEMENTS_ENABLED && ENV.DISCUSSION_TOPIC.ATTRIBUTES.is_announcement && errors['specific_sections']
=======
      if errors['specific_sections']
>>>>>>> 4393580c
        $.flashError(I18n.t("You must input a section"))

      super(errors)

    toggleGradingDependentOptions: ->
      @toggleAvailabilityOptions()
      @toggleConditionalReleaseTab()
      @toggleTodoDateBox()
      @renderSectionsAutocomplete() if @renderSectionsAutocomplete?

    gradedChecked: ->
      @$useForGrading.is(':checked')

    # Graded discussions and section specific discussions are mutually exclusive
    disableGradedCheckBox: =>
      @$useForGrading.prop('disabled', true)

    # Graded discussions and section specific discussions are mutually exclusive
    enableGradedCheckBox: =>
      @$useForGrading.prop('disabled', false)

    toggleAvailabilityOptions: ->
      if @gradedChecked()
        @$availabilityOptions.hide()
      else
        @$availabilityOptions.show()

    showConditionalRelease: ->
      ENV.CONDITIONAL_RELEASE_SERVICE_ENABLED && !@isAnnouncement()

    toggleConditionalReleaseTab: ->
      if @showConditionalRelease()
        if @gradedChecked()
          @$discussionEditView.tabs("option", "disabled", false)
        else
          @$discussionEditView.tabs("option", "disabled", [1])
          @$discussionEditView.tabs("option", "active", 0)

    toggleTodoDateBox: ->
      if @gradedChecked()
        @$todoOptions.hide()
      else
        @$todoOptions.show()

    toggleTodoDateInput: ->
      if @$allowTodoDate.is(':checked')
        @$todoDateInput.show()
      else
        @$todoDateInput.hide()

    updateAllowComments: ->
      allowsComments = @$allowUserComments.is(':checked') || !@model.get('is_announcement')
      @$requireInitialPost.prop('disabled', !allowsComments)
      @model.set('locked', !allowsComments)

    onChange: ->
      if @showConditionalRelease() && @assignmentUpToDate
        @assignmentUpToDate = false

    onTabChange: ->
      if @showConditionalRelease() && !@assignmentUpToDate && @conditionalReleaseEditor
        assignmentData = @getFormData().assignment?.attributes
        @conditionalReleaseEditor.updateAssignment(assignmentData)
        @assignmentUpToDate = true
      true<|MERGE_RESOLUTION|>--- conflicted
+++ resolved
@@ -425,11 +425,7 @@
       if data.allow_todo_date == '1' && data.todo_date == null
         errors['todo_date'] = [{type: 'date_required_error', message: I18n.t('You must enter a date')}]
 
-<<<<<<< HEAD
-      if ENV.SECTION_SPECIFIC_ANNOUNCEMENTS_ENABLED && ENV.DISCUSSION_TOPIC.ATTRIBUTES.is_announcement && !data.specific_sections
-=======
       if @sectionsAreRequired() && !data.specific_sections
->>>>>>> 4393580c
         errors['specific_sections'] = [{type: 'specific_sections_required_error', message: I18n.t('You must input a section')}]
 
       if @isAnnouncement()
@@ -483,11 +479,7 @@
         else
           @$discussionEditView.tabs("option", "active", 0)
 
-<<<<<<< HEAD
-      if ENV.SECTION_SPECIFIC_ANNOUNCEMENTS_ENABLED && ENV.DISCUSSION_TOPIC.ATTRIBUTES.is_announcement && errors['specific_sections']
-=======
       if errors['specific_sections']
->>>>>>> 4393580c
         $.flashError(I18n.t("You must input a section"))
 
       super(errors)
