--- conflicted
+++ resolved
@@ -50,12 +50,7 @@
       'click .removeAttachment' : 'removeAttachment'
       'click .save_and_publish': 'saveAndPublish'
       'click .cancel_button' : 'handleCancel'
-<<<<<<< HEAD
-      'change #use_for_grading' : 'toggleAvailabilityOptions'
-      'change #use_for_grading' : 'toggleConditionalReleaseTab'
-=======
       'change #use_for_grading' : 'toggleGradingDependentOptions'
->>>>>>> 94fd9d56
       'change #discussion_topic_assignment_points_possible' : 'handlePointsChange'
       'change' : 'onChange'
     )
