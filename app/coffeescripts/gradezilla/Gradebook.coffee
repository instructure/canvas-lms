#
# Copyright (C) 2011 - present Instructure, Inc.
#
# This file is part of Canvas.
#
# Canvas is free software: you can redistribute it and/or modify it under
# the terms of the GNU Affero General Public License as published by the Free
# Software Foundation, version 3 of the License.
#
# Canvas is distributed in the hope that it will be useful, but WITHOUT ANY
# WARRANTY; without even the implied warranty of MERCHANTABILITY or FITNESS FOR
# A PARTICULAR PURPOSE. See the GNU Affero General Public License for more
# details.
#
# You should have received a copy of the GNU Affero General Public License along
# with this program. If not, see <http://www.gnu.org/licenses/>.
#

define [
  'jquery'
  'underscore'
  'axios'
  'timezone'
  'jsx/gradezilla/DataLoader'
  'react'
  'react-dom'
  'slickgrid.long_text_editor'
  'compiled/views/KeyboardNavDialog'
  'jst/KeyboardNavDialog'
  'compiled/api/gradingPeriodsApi'
  'compiled/api/gradingPeriodSetsApi'
  'compiled/views/InputFilterView'
  'i18nObj'
  'i18n!gradezilla'
  'jsx/shared/helpers/numberHelper'
  'compiled/gradezilla/GradebookTranslations'
  'jsx/gradebook/CourseGradeCalculator'
  'jsx/gradebook/EffectiveDueDates'
  'jsx/gradebook/shared/helpers/GradeFormatHelper'
  'compiled/userSettings'
  'spin.js'
  'compiled/AssignmentMuter'
  'compiled/shared/GradeDisplayWarningDialog'
  'compiled/gradezilla/PostGradesFrameDialog'
  'compiled/util/NumberCompare'
  'compiled/util/natcompare'
  'convert_case'
  'str/htmlEscape'
  'jsx/gradezilla/shared/EnterGradesAsSetting'
  'jsx/gradezilla/shared/SetDefaultGradeDialogManager'
  'jsx/gradezilla/default_gradebook/CurveGradesDialogManager'
  'jsx/gradezilla/default_gradebook/apis/GradebookApi'
  'jsx/gradezilla/default_gradebook/apis/SubmissionCommentApi'
  'jsx/gradezilla/default_gradebook/GradebookGrid'
  'jsx/gradezilla/default_gradebook/constants/studentRowHeaderConstants'
  'jsx/gradezilla/default_gradebook/components/AssignmentRowCellPropFactory'
  'jsx/gradezilla/default_gradebook/components/GradebookMenu'
  'jsx/gradezilla/default_gradebook/components/ViewOptionsMenu'
  'jsx/gradezilla/default_gradebook/components/ActionMenu'
  'jsx/gradezilla/default_gradebook/components/AssignmentGroupFilter'
  'jsx/gradezilla/default_gradebook/components/GradingPeriodFilter'
  'jsx/gradezilla/default_gradebook/components/ModuleFilter'
  'jsx/gradezilla/default_gradebook/components/SectionFilter'
  'jsx/gradezilla/default_gradebook/components/GridColor'
  'jsx/gradezilla/default_gradebook/components/StatusesModal'
  'jsx/gradezilla/default_gradebook/components/SubmissionTray'
  'jsx/gradezilla/default_gradebook/components/GradebookSettingsModal'
  'jsx/gradezilla/default_gradebook/constants/colors'
  'jsx/gradezilla/default_gradebook/stores/StudentDatastore'
  'jsx/gradezilla/SISGradePassback/PostGradesStore'
  'jsx/gradezilla/SISGradePassback/PostGradesApp'
  'jsx/gradezilla/SubmissionStateMap'
  'jsx/gradezilla/shared/DownloadSubmissionsDialogManager'
  'jsx/gradezilla/shared/ReuploadSubmissionsDialogManager'
  'compiled/gradezilla/GradebookKeyboardNav'
  'jsx/gradezilla/shared/AssignmentMuterDialogManager'
  'jsx/gradezilla/shared/helpers/assignmentHelper'
  'jsx/gradezilla/shared/helpers/TextMeasure'
  'jsx/grading/helpers/OutlierScoreHelper'
  'jsx/grading/LatePolicyApplicator'
  'instructure-ui/lib/components/Button'
  'instructure-icons/lib/Solid/IconSettingsSolid'
  'jsx/shared/FlashAlert'
  'jquery.ajaxJSON'
  'jquery.instructure_date_and_time'
  'jqueryui/dialog'
  'jqueryui/tooltip'
  'compiled/behaviors/tooltip'
  'compiled/behaviors/activate'
  'jquery.instructure_misc_helpers'
  'jquery.instructure_misc_plugins'
  'vendor/jquery.ba-tinypubsub'
  'jqueryui/position'
  'compiled/jquery.kylemenu'
  'compiled/jquery/fixDialogButtons'
  'jsx/context_cards/StudentContextCardTrigger'
], ($, _, axios, tz, DataLoader, React, ReactDOM, LongTextEditor, KeyboardNavDialog, KeyboardNavTemplate,
  GradingPeriodsApi, GradingPeriodSetsApi, InputFilterView, i18nObj, I18n, numberHelper, GRADEBOOK_TRANSLATIONS,
  CourseGradeCalculator, EffectiveDueDates, GradeFormatHelper, UserSettings, Spinner, AssignmentMuter,
  GradeDisplayWarningDialog, PostGradesFrameDialog, NumberCompare, natcompare, ConvertCase, htmlEscape,
  EnterGradesAsSetting, SetDefaultGradeDialogManager, CurveGradesDialogManager, GradebookApi, SubmissionCommentApi,
  GradebookGrid, studentRowHeaderConstants, AssignmentRowCellPropFactory, GradebookMenu, ViewOptionsMenu, ActionMenu,
  AssignmentGroupFilter, GradingPeriodFilter, ModuleFilter, SectionFilter, GridColor, StatusesModal, SubmissionTray,
  GradebookSettingsModal, { statusColors }, StudentDatastore, PostGradesStore, PostGradesApp, SubmissionStateMap,
  DownloadSubmissionsDialogManager, ReuploadSubmissionsDialogManager, GradebookKeyboardNav,
  AssignmentMuterDialogManager, assignmentHelper, TextMeasure, OutlierScoreHelper, LatePolicyApplicator, { default: Button },
  { default: IconSettingsSolid }, FlashAlert) ->

  isAdmin = =>
    _.contains(ENV.current_user_roles, 'admin')

  IS_ADMIN = isAdmin()

  htmlDecode = (input) ->
    input && new DOMParser().parseFromString(input, "text/html").documentElement.textContent

  testWidth = (text, minWidth, maxWidth) ->
    width = Math.max(TextMeasure.getWidth(text), minWidth)
    Math.min width, maxWidth

  renderComponent = (reactClass, mountPoint, props = {}, children = null) ->
    component = React.createElement(reactClass, props, children)
    ReactDOM.render(component, mountPoint)

  getAssignmentGroupPointsPossible = (assignmentGroup) ->
    assignmentGroup.assignments.reduce(
      (sum, assignment) -> sum + (assignment.points_possible || 0),
      0
    )

  ASSIGNMENT_KEY_REGEX = /^assignment_(?!group)/
  forEachSubmission = (students, fn) ->
    Object.keys(students).forEach (studentIdx) =>
      student = students[studentIdx]
      Object.keys(student).forEach (key) =>
        if key.match ASSIGNMENT_KEY_REGEX
          fn(student[key])

  ## Gradebook Display Settings
  getInitialGridDisplaySettings = (settings, colors) ->
    selectedPrimaryInfo = if studentRowHeaderConstants.primaryInfoKeys.includes(settings.student_column_display_as)
      settings.student_column_display_as
    else
      studentRowHeaderConstants.defaultPrimaryInfo

    # in case of no user preference, determine the default value after @hasSections has resolved
    selectedSecondaryInfo = settings.student_column_secondary_info

    sortRowsByColumnId = settings.sort_rows_by_column_id || 'student'
    sortRowsBySettingKey = settings.sort_rows_by_setting_key || 'sortable_name'
    sortRowsByDirection = settings.sort_rows_by_direction || 'ascending'

    filterColumnsBy =
      assignmentGroupId: null
      contextModuleId: null
      gradingPeriodId: null

    if settings.filter_columns_by?
      Object.assign(filterColumnsBy, ConvertCase.camelize(settings.filter_columns_by))

    filterRowsBy =
      sectionId: null

    if settings.filter_rows_by?
      Object.assign(filterRowsBy, ConvertCase.camelize(settings.filter_rows_by))

    {
      colors
      enterGradesAs: settings.enter_grades_as || {}
      filterColumnsBy
      filterRowsBy
      selectedPrimaryInfo
      selectedSecondaryInfo
      sortRowsBy:
        columnId: sortRowsByColumnId # the column controlling the sort
        settingKey: sortRowsBySettingKey # the key describing the sort criteria
        direction: sortRowsByDirection # the direction of the sort
      selectedViewOptionsFilters: settings.selected_view_options_filters || []
      showEnrollments:
        concluded: false
        inactive: false
      showUnpublishedDisplayed: false
      submissionTray:
        open: false
        studentId: null
        assignmentId: null
        comments: []
        commentsLoaded: false
        commentsUpdating: false
        editedCommentId: null
    }

  ## Gradebook Application State
  getInitialContentLoadStates = ->
    {
      assignmentsLoaded: false
      contextModulesLoaded: false
      studentsLoaded: false
      submissionsLoaded: false
      teacherNotesColumnUpdating: false
      submissionUpdating: false
    }

  getInitialCourseContent = (options) ->
    defaultGradingScheme = null
    if options.default_grading_standard
      defaultGradingScheme = {
        title: I18n.t('Default Grading Scheme')
        data: options.default_grading_standard
      }

    {
      contextModules: []
      defaultGradingScheme
      gradingSchemes: options.grading_schemes.map(ConvertCase.camelize)
      gradingPeriodAssignments: {}
      assignmentStudentVisibility: {}
      latePolicy: ConvertCase.camelize(options.late_policy) if options.late_policy
    }

  getInitialGradebookContent = (options) ->
    {
      customColumns: if options.teacher_notes then [options.teacher_notes] else []
    }

  class Gradebook
    columnWidths =
      assignment:
        min: 10
        default_max: 200
        max: 400
      assignmentGroup:
        min: 35
        default_max: 200
        max: 400
      total:
        min: 95
        max: 400

    hasSections: $.Deferred()

    constructor: (@options) ->
      @gridData = {
        columns: {
          definitions: {}
          frozen: []
          scrollable: []
        }
        rows: []
      }

      @gradebookGrid = new GradebookGrid({
        $container: document.getElementById('gradebook_grid')
        activeBorderColor: '#1790DF' # $active-border-color
        activeHeaderBackground: if ENV.use_high_contrast then '#E6F1F7' else '#E5F2F8' # $ic-bg-light-primary
        change_grade_url: @options.change_grade_url
        data: @gridData
        editable: @options.gradebook_is_editable
        gradebook: @
      })

      $.subscribe 'assignment_muting_toggled',        @handleAssignmentMutingChange
      $.subscribe 'submissions_updated',              @updateSubmissionsFromExternal

      # emitted by SectionMenuView; also subscribed in OutcomeGradebookView
      $.subscribe 'currentSection/change',            @updateCurrentSection

      # emitted by GradingPeriodMenuView
      $.subscribe 'currentGradingPeriod/change',      @updateCurrentGradingPeriod

      @gridReady = $.Deferred()

      @setInitialState()
      @loadSettings()

    # End of constructor

    setInitialState: =>
      @courseContent = getInitialCourseContent(@options)
      @gradebookContent = getInitialGradebookContent(@options)
      @gridDisplaySettings = getInitialGridDisplaySettings(@options.settings, @options.colors)
      @contentLoadStates = getInitialContentLoadStates()
      @headerComponentRefs = {}
      @filteredContentInfo =
        invalidAssignmentGroups: []
        mutedAssignments: []
        totalPointsPossible: 0

      @setAssignments({})
      @setAssignmentGroups({})
      @effectiveDueDates = {}

      @students = {}
      @studentViewStudents = {}
      @courseContent.students = new StudentDatastore(@students, @studentViewStudents)

      @initPostGradesStore()
      @initPostGradesLtis()
      @checkForUploadComplete()

    loadSettings: ->
      if @options.grading_period_set
        @gradingPeriodSet = GradingPeriodSetsApi.deserializeSet(@options.grading_period_set)
      else
        @gradingPeriodSet = null
      @assignmentsToHide = UserSettings.contextGet('hidden_columns') || []
      @show_attendance = !!UserSettings.contextGet 'show_attendance'
      @include_ungraded_assignments = UserSettings.contextGet 'include_ungraded_assignments'
      # preferences serialization causes these to always come
      # from the database as strings
      if @options.course_is_concluded || @options.settings.show_concluded_enrollments == 'true'
        @toggleEnrollmentFilter('concluded', true)
      if @options.settings.show_inactive_enrollments == 'true'
        @toggleEnrollmentFilter('inactive', true)
      @initShowUnpublishedAssignments(@options.settings.show_unpublished_assignments)
      @initSubmissionStateMap()
      @gradebookColumnSizeSettings = @options.gradebook_column_size_settings
      @gradebookColumnOrderSettings = @options.gradebook_column_order_settings
      @teacherNotesNotYetLoaded = !@getTeacherNotesColumn()? || @getTeacherNotesColumn().hidden

      @gotSections(@options.sections)
      @hasSections.then () =>
        if !@getSelectedSecondaryInfo()
          if @sections_enabled
            @gridDisplaySettings.selectedSecondaryInfo = 'section'
          else
            @gridDisplaySettings.selectedSecondaryInfo = 'none'

    initialize: ->
      @setStudentsLoaded(false)
      @setSubmissionsLoaded(false)

      dataLoader = DataLoader.loadGradebookData(
        courseId: @options.context_id
        perPage: @options.api_max_per_page
        assignmentGroupsURL: @options.assignment_groups_url
        assignmentGroupsParams:
          exclude_response_fields: @fieldsToExcludeFromAssignments
          include: @fieldsToIncludeWithAssignments
        contextModulesURL: @options.context_modules_url
        customColumnsURL: @options.custom_columns_url
        getGradingPeriodAssignments: @gradingPeriodSet?

        sectionsURL: @options.sections_url

        studentsURL: @options.students_stateless_url
        studentsPageCb: @gotChunkOfStudents
        studentsParams: @studentsParams()
        loadedStudentIds: []

        submissionsURL: @options.submissions_url
        submissionsChunkCb: @gotSubmissionsChunk
        submissionsChunkSize: @options.chunk_size
        customColumnDataURL: @options.custom_column_data_url
        customColumnDataPageCb: @gotCustomColumnDataChunk
        customColumnDataParams:
          include_hidden: true
      )

      dataLoader.gotStudentIds.then (response) =>
        @courseContent.students.setStudentIds(response.user_ids)
        @buildRows()

      dataLoader.gotGradingPeriodAssignments?.then (response) =>
        @courseContent.gradingPeriodAssignments = response.grading_period_assignments

      dataLoader.gotAssignmentGroups.then @gotAllAssignmentGroups
      dataLoader.gotCustomColumns.then @gotCustomColumns
      dataLoader.gotStudents.then @gotAllStudents

      @renderedGrid = $.when(
        dataLoader.gotStudentIds,
        dataLoader.gotCustomColumns,
        dataLoader.gotAssignmentGroups,
        dataLoader.gotGradingPeriodAssignments
      ).then(@doSlickgridStuff)

      dataLoader.gotStudents.then () =>
        @setStudentsLoaded(true)
        @updateColumnHeaders()
        @renderFilters()

      dataLoader.gotAssignmentGroups.then () =>
        @contentLoadStates.assignmentsLoaded = true
        @renderViewOptionsMenu()
        @updateColumnHeaders()

      dataLoader.gotContextModules.then (contextModules) =>
        @setContextModules(contextModules)
        @contentLoadStates.contextModulesLoaded = true
        @renderViewOptionsMenu()
        @renderFilters()

      dataLoader.gotSubmissions.then () =>
        @setSubmissionsLoaded(true)
        @updateColumnHeaders()
        @renderFilters()

<<<<<<< HEAD
    # called from app/jsx/bundles/gradezilla.js
    onShow: ->
      $(".post-grades-button-placeholder").show()
      return if @startedInitializing
      @startedInitializing = true

      @spinner = new Spinner() unless @spinner
      $(@spinner.spin().el).css(
        opacity: 0.5
        top: '55px'
        left: '50%'
      ).addClass('use-css-transitions-for-show-hide').appendTo('#main')
      $('#gradebook-grid-wrapper').hide()
=======
      @gridReady.then () =>
        @renderViewOptionsMenu()
>>>>>>> 0d494b90

    reloadStudentData: =>
      @setStudentsLoaded(false)
      @setSubmissionsLoaded(false)
      @renderFilters()

      dataLoader = DataLoader.loadGradebookData(
        courseId: @options.context_id
        perPage: @options.api_max_per_page
        studentsURL: @options.students_stateless_url
        studentsPageCb: @gotChunkOfStudents
        studentsParams: @studentsParams()
        loadedStudentIds: @courseContent.students.listStudentIds()
        submissionsURL: @options.submissions_url
        submissionsChunkCb: @gotSubmissionsChunk
        submissionsChunkSize: @options.chunk_size
        customColumnIds: @gradebookContent.customColumns.map((column) -> column.id)
        customColumnDataURL: @options.custom_column_data_url
        customColumnDataPageCb: @gotCustomColumnDataChunk
        customColumnDataParams:
          include_hidden: true
      )

      dataLoader.gotStudentIds.then (response) =>
        @courseContent.students.setStudentIds(response.user_ids)
        @buildRows()

      dataLoader.gotStudents.then () =>
        @setStudentsLoaded(true)
        @updateColumnHeaders()
        @renderFilters()

      dataLoader.gotSubmissions.then () =>
        @setSubmissionsLoaded(true)
        @updateColumnHeaders()
        @renderFilters()

    loadOverridesForSIS: ->
      return unless @options.post_grades_feature

      assignmentGroupsURL = @options.assignment_groups_url.replace('&include%5B%5D=assignment_visibility', '')
      overrideDataLoader = DataLoader.loadGradebookData(
        assignmentGroupsURL: assignmentGroupsURL
        assignmentGroupsParams:
          exclude_response_fields: @fieldsToExcludeFromAssignments
          include: ['overrides']
        onlyLoadAssignmentGroups: true
      )
      $.when(overrideDataLoader.gotAssignmentGroups).then(@addOverridesToPostGradesStore)

    addOverridesToPostGradesStore: (assignmentGroups) =>
      for group in assignmentGroups
        for assignment in group.assignments
          @assignments[assignment.id].overrides = assignment.overrides if @assignments[assignment.id]
      @postGradesStore.setGradeBookAssignments @assignments

    # dependencies - gridReady
    setAssignmentVisibility: (studentIds) ->
      studentsWithHiddenAssignments = []

      for assignmentId, a of @assignments
        if a.only_visible_to_overrides
          hiddenStudentIds = @hiddenStudentIdsForAssignment(studentIds, a)
          for studentId in hiddenStudentIds
            studentsWithHiddenAssignments.push(studentId)
            @updateSubmission assignment_id: assignmentId, user_id: studentId, hidden: true

      for studentId in _.uniq(studentsWithHiddenAssignments)
        student = @student(studentId)
        @calculateStudentGrade(student)

    hiddenStudentIdsForAssignment: (studentIds, assignment) ->
      # TODO: _.difference is ridic expensive.  may need to do something else
      # for large courses with DA (does that happen?)
      _.difference studentIds, assignment.assignment_visibility

    updateAssignmentVisibilities: (hiddenSub) ->
      assignment = @assignments[hiddenSub.assignment_id]
      filteredVisibility = assignment.assignment_visibility.filter (id) -> id != hiddenSub.user_id
      assignment.assignment_visibility = filteredVisibility

    gotCustomColumns: (columns) =>
      @gradebookContent.customColumns = columns
      columns.forEach (column) =>
        customColumn = @buildCustomColumn(column)
        @gridData.columns.definitions[customColumn.id] = customColumn

    gotCustomColumnDataChunk: (customColumnId, columnData) =>
      studentIds = []

      for datum in columnData
        student = @student(datum.user_id)
        if student? #ignore filtered students
          student["custom_col_#{customColumnId}"] = datum.content
          studentIds.push(student.id)

      @invalidateRowsForStudentIds(_.uniq(studentIds))

    gotAllAssignmentGroups: (assignmentGroups) =>
      # purposely passing the @options and assignmentGroups by reference so it can update
      # an assigmentGroup's .group_weight and @options.group_weighting_scheme
      for group in assignmentGroups
        @assignmentGroups[group.id] = group
        for assignment in group.assignments
          assignment.assignment_group = group
          assignment.due_at = tz.parse(assignment.due_at)
          @updateAssignmentEffectiveDueDates(assignment)
          @assignments[assignment.id] = assignment

    gotSections: (sections) =>
      @setSections(sections.map(htmlEscape))
      @hasSections.resolve()

      @postGradesStore.setSections @sections

    gotChunkOfStudents: (students) =>
      @courseContent.assignmentStudentVisibility = {}
      for student in students
        student.enrollments = _.filter student.enrollments, (e) ->
          e.type == "StudentEnrollment" || e.type == "StudentViewEnrollment"
        isStudentView = student.enrollments[0].type == "StudentViewEnrollment"
        student.sections = student.enrollments.map (e) -> e.course_section_id

        if isStudentView
          @studentViewStudents[student.id] = htmlEscape(student)
        else
          @students[student.id] = htmlEscape(student)

        @updateStudentAttributes(student)
        @updateStudentRow(student)

      @gridReady.then =>
        @setupGrading(students)

      if @isFilteringRowsBySearchTerm()
        # When filtering, students cannot be matched until loaded. The grid must
        # be re-rendered more aggressively to ensure new rows are inserted.
        @buildRows()
      else
        @gradebookGrid.render()

    ## Post-Data Load Initialization

    doSlickgridStuff: =>
      @initGrid()
      @initHeader()
      @gridReady.resolve()
      @loadOverridesForSIS()

    setupGrading: (students) =>
      # set up a submission for each student even if we didn't receive one
      @submissionStateMap.setup(students, @assignments)
      for student in students
        for assignment_id, assignment of @assignments
          student["assignment_#{assignment_id}"] ?=
            @submissionStateMap.getSubmission student.id, assignment_id
          submissionState = @submissionStateMap.getSubmissionState(student["assignment_#{assignment_id}"])
          student["assignment_#{assignment_id}"].gradeLocked = submissionState.locked
          student["assignment_#{assignment_id}"].gradingType = assignment.grading_type

        student.initialized = true
        @calculateStudentGrade(student)

      studentIds = _.pluck(students, 'id')
      @setAssignmentVisibility(studentIds)

      @invalidateRowsForStudentIds(studentIds)

    resetGrading: =>
      @initSubmissionStateMap()
      @setupGrading(@courseContent.students.listStudents())

    getSubmission: (studentId, assignmentId) =>
      student = @student(studentId)
      student["assignment_#{assignmentId}"]

    updateEffectiveDueDatesFromSubmissions: (submissions) =>
      EffectiveDueDates.updateWithSubmissions(@effectiveDueDates, submissions, @gradingPeriodSet?.gradingPeriods)

    updateAssignmentEffectiveDueDates: (assignment) ->
      assignment.effectiveDueDates = @effectiveDueDates[assignment.id] || {}
      assignment.inClosedGradingPeriod = _.any(assignment.effectiveDueDates, (date) => date.in_closed_grading_period)

    updateStudentAttributes: (student) =>
      student.computed_current_score ||= 0
      student.computed_final_score ||= 0

      student.isConcluded = _.all student.enrollments, (e) ->
        e.enrollment_state == 'completed'
      student.isInactive = _.all student.enrollments, (e) ->
        e.enrollment_state == 'inactive'

      student.cssClass = "student_#{student.id}"

    updateStudentRow: (student) =>
      index = @gridData.rows.findIndex (row) => row.id == student.id
      if index != -1
        @gridData.rows[index] = student
        @gradebookGrid.invalidateRow(index)

    gotAllStudents: =>
      @setStudentsLoaded(true)
      @renderedGrid.then =>
        @gradebookGrid.gridSupport.columns.updateColumnHeaders(['student'])

    studentsThatCanSeeAssignment: (assignmentId) ->
      @courseContent.assignmentStudentVisibility[assignmentId] ||= (
        assignment = @getAssignment(assignmentId)
        if assignment.only_visible_to_overrides
          _.pick @students, assignment.assignment_visibility...
        else
          @students
      )

    isInvalidSort: =>
      sortSettings = @gradebookColumnOrderSettings

      # This course was sorted by a custom column sort at some point but no longer has any stored
      # column order to sort by
      # let's mark it invalid so it reverts to default sort
      return true if sortSettings?.sortType == 'custom' && !sortSettings?.customOrder

      # This course was sorted by module_position at some point but no longer contains modules
      # let's mark it invalid so it reverts to default sort
      return true if sortSettings?.sortType == 'module_position' && @listContextModules().length == 0

      false

    columnOrderHasNotBeenSaved: =>
      !@gradebookColumnOrderSettings

    isDefaultSortOrder: (sortOrder) =>
      not (['due_date', 'name', 'points', 'module_position', 'custom'].includes(sortOrder))

    getStoredSortOrder: =>
      if @isInvalidSort() || @columnOrderHasNotBeenSaved()
        sortType: @defaultSortType
        direction: 'ascending'
      else
        @gradebookColumnOrderSettings

    setStoredSortOrder: (newSortOrder) ->
      @gradebookColumnOrderSettings = newSortOrder
      unless @isInvalidSort()
        url = @options.gradebook_column_order_settings_url
        $.ajaxJSON(url, 'POST', {column_order: newSortOrder})

    onColumnsReordered: =>
      # determine if assignment columns or custom columns were reordered
      # (this works because frozen columns and non-frozen columns are can't be
      # swapped)
      columns = @gradebookGrid.grid.getColumns()
      currentIds = (m[1] for columnId in @gridData.columns.frozen when m = columnId.match /^custom_col_(\d+)/)
      reorderedIds = (m[1] for c in columns when m = c.id.match /^custom_col_(\d+)/)

      frozenColumnCount = @gradebookGrid.grid.getOptions().numberOfColumnsToFreeze
      @gridData.columns.frozen = columns.slice(0, frozenColumnCount).map((column) -> column.id)
      @gridData.columns.scrollable = columns.slice(frozenColumnCount).map((column) -> column.id)

      if !_.isEqual(reorderedIds, currentIds)
        @reorderCustomColumns(reorderedIds)
        .then =>
          colsById = _(@gradebookContent.customColumns).indexBy (c) -> c.id
          @gradebookContent.customColumns = _(reorderedIds).map (id) -> colsById[id]
      else
        @storeCustomColumnOrder()

      @renderViewOptionsMenu()
      @updateColumnHeaders()

    reorderCustomColumns: (ids) ->
      $.ajaxJSON(@options.reorder_custom_columns_url, "POST", order: ids)

    storeCustomColumnOrder: =>
      newSortOrder =
        sortType: 'custom'
        customOrder: []
      columns = @gradebookGrid.grid.getColumns()
      numberOfColumnsToFreeze = @gradebookGrid.grid.getOptions().numberOfColumnsToFreeze
      scrollable_columns = columns.slice(numberOfColumnsToFreeze)
      newSortOrder.customOrder = _.pluck(scrollable_columns, 'id')
      @setStoredSortOrder(newSortOrder)

    arrangeColumnsBy: (newSortOrder, isFirstArrangement) =>
      @setStoredSortOrder(newSortOrder) unless isFirstArrangement

      columns = @gradebookGrid.grid.getColumns()
      frozen = columns.splice(0, @gridData.columns.frozen.length)
      @gridData.columns.frozen = frozen.map((column) -> column.id)

      columns = @gridData.columns.scrollable.map((columnId) => @gridData.columns.definitions[columnId])
      columns.sort @makeColumnSortFn(newSortOrder)
      @gridData.columns.scrollable = columns.map((column) -> column.id)

      @updateGrid()
      @renderViewOptionsMenu()
      @updateColumnHeaders()

    makeColumnSortFn: (sortOrder) =>
      switch sortOrder.sortType
        when 'due_date' then @wrapColumnSortFn(@compareAssignmentDueDates, sortOrder.direction)
        when 'module_position' then @wrapColumnSortFn(@compareAssignmentModulePositions, sortOrder.direction)
        when 'name' then @wrapColumnSortFn(@compareAssignmentNames, sortOrder.direction)
        when 'points' then @wrapColumnSortFn(@compareAssignmentPointsPossible, sortOrder.direction)
        when 'custom' then @makeCompareAssignmentCustomOrderFn(sortOrder)
        else @wrapColumnSortFn(@compareAssignmentPositions, sortOrder.direction)

    compareAssignmentPositions: (a, b) ->
      diffOfAssignmentGroupPosition = a.object.assignment_group.position - b.object.assignment_group.position
      diffOfAssignmentPosition = a.object.position - b.object.position

      # order first by assignment_group position and then by assignment position
      # will work when there are less than 1000000 assignments in an assignment_group
      return (diffOfAssignmentGroupPosition * 1000000) + diffOfAssignmentPosition

    compareAssignmentDueDates: (a, b) ->
      firstAssignment = a.object
      secondAssignment = b.object
      assignmentHelper.compareByDueDate(firstAssignment, secondAssignment)

    compareAssignmentModulePositions: (a, b) =>
      firstAssignmentModulePosition = @getContextModule(a.object.module_ids[0])?.position
      secondAssignmentModulePosition = @getContextModule(b.object.module_ids[0])?.position

      if firstAssignmentModulePosition? && secondAssignmentModulePosition?
        if firstAssignmentModulePosition == secondAssignmentModulePosition
          # let's determine their order in the module because both records are in the same module
          firstPositionInModule = a.object.module_positions[0]
          secondPositionInModule = b.object.module_positions[0]

          firstPositionInModule - secondPositionInModule
        else
          # let's determine the order of their modules because both records are in different modules
          firstAssignmentModulePosition - secondAssignmentModulePosition
      else if !firstAssignmentModulePosition? && secondAssignmentModulePosition?
        1
      else if firstAssignmentModulePosition? && !secondAssignmentModulePosition?
        -1
      else
        @compareAssignmentPositions(a, b)

    compareAssignmentNames: (a, b) =>
      @localeSort(a.object.name, b.object.name)

    compareAssignmentPointsPossible: (a, b) ->
      a.object.points_possible - b.object.points_possible

    makeCompareAssignmentCustomOrderFn: (sortOrder) =>
      sortMap = {}
      indexCounter = 0
      for assignmentId in sortOrder.customOrder
        sortMap[String(assignmentId)] = indexCounter
        indexCounter += 1
      return (a, b) =>
        # The second lookup for each index is to maintain backwards
        # compatibility with old gradebook sorting on load which only
        # considered assignment ids.
        aIndex = sortMap[a.id]
        aIndex ?= sortMap[String(a.object.id)] if a.object?
        bIndex = sortMap[b.id]
        bIndex ?= sortMap[String(b.object.id)] if b.object?
        if aIndex? and bIndex?
          return aIndex - bIndex
        # if there's a new assignment or assignment group and its
        # order has not been stored, it should come at the end
        else if aIndex? and not bIndex?
          return -1
        else if bIndex?
          return 1
        else
          return @wrapColumnSortFn(@compareAssignmentPositions)(a, b)

    wrapColumnSortFn: (wrappedFn, direction = 'ascending') ->
      (a, b) ->
        return -1 if b.type is 'total_grade'
        return  1 if a.type is 'total_grade'
        return -1 if b.type is 'assignment_group' and a.type isnt 'assignment_group'
        return  1 if a.type is 'assignment_group' and b.type isnt 'assignment_group'
        if a.type is 'assignment_group' and b.type is 'assignment_group'
          return a.object.position - b.object.position

        [a, b] = [b, a] if direction == 'descending'
        wrappedFn(a, b)

    ## Filtering

    rowFilter: (student) =>
      return true unless @isFilteringRowsBySearchTerm()

      propertiesToMatch = ['name', 'login_id', 'short_name', 'sortable_name']
      pattern = new RegExp(@userFilterTerm, 'i')
      _.any propertiesToMatch, (prop) ->
        student[prop]?.match pattern

    filterAssignments: (assignments) =>
      assignmentFilters = [
        @filterAssignmentBySubmissionTypes,
        @filterAssignmentByPublishedStatus,
        @filterAssignmentByAssignmentGroup,
        @filterAssignmentByGradingPeriod,
        @filterAssignmentByModule
      ]

      matchesAllFilters = (assignment) =>
        assignmentFilters.every ((filter) => filter(assignment))

      assignments.filter(matchesAllFilters)

    filterAssignmentBySubmissionTypes: (assignment) =>
      submissionType = '' + assignment.submission_types
      submissionType isnt 'not_graded' and
        (submissionType isnt 'attendance' or @show_attendance)

    filterAssignmentByPublishedStatus: (assignment) =>
      assignment.published or @showUnpublishedAssignments

    filterAssignmentByAssignmentGroup: (assignment) =>
      return true unless @isFilteringColumnsByAssignmentGroup()
      @getAssignmentGroupToShow() == assignment.assignment_group_id

    filterAssignmentByGradingPeriod: (assignment) =>
      return true unless @isFilteringColumnsByGradingPeriod()
      assignment.id in (@courseContent.gradingPeriodAssignments[@getGradingPeriodToShow()] or [])

    filterAssignmentByModule: (assignment) =>
      contextModuleFilterSetting = @getFilterColumnsBySetting('contextModuleId')
      return true unless contextModuleFilterSetting
      # Firefox returns a value of "null" (String) for this when nothing is set.  The comparison
      # to 'null' below is a result of that
      return true if contextModuleFilterSetting == '0' || contextModuleFilterSetting == 'null'

      @getFilterColumnsBySetting('contextModuleId') in (assignment.module_ids || [])

    ## Course Content Event Handlers

    handleAssignmentMutingChange: (assignment) =>
      @gradebookGrid.gridSupport.columns.updateColumnHeaders([@getAssignmentColumnId(assignment.id)])
      @updateFilteredContentInfo()
      @buildRows()

    handleSubmissionsDownloading: (assignmentId) =>
      @getAssignment(assignmentId).hasDownloadedSubmissions = true
      @gradebookGrid.gridSupport.columns.updateColumnHeaders([@getAssignmentColumnId(assignmentId)])

    # filter, sort, and build the dataset for slickgrid to read from, then
    # force a full redraw
    buildRows: =>
      @gridData.rows.length = 0 # empty the list of rows

      for student in @courseContent.students.listStudents()
        if @rowFilter(student)
          @gridData.rows.push(student)
          @calculateStudentGrade(student) # TODO: this may not be necessary

      return unless @gradebookGrid.grid

      @gradebookGrid.grid.invalidateAllRows()
      @gradebookGrid.grid.updateRowCount()
      @gradebookGrid.render()

    gotSubmissionsChunk: (student_submissions) =>
      changedStudentIds = []
      submissions = []

      for data in student_submissions
        changedStudentIds.push(data.user_id)
        student = @student(data.user_id)
        for submission in data.submissions
          submissions.push(submission)
          @updateSubmission(submission)

        student.loaded = true

      @updateEffectiveDueDatesFromSubmissions(submissions)
      _.each @assignments, (assignment) =>
        @updateAssignmentEffectiveDueDates(assignment)

      changedStudentIds = _.uniq(changedStudentIds)
      students = changedStudentIds.map(@student)
      @setupGrading(students)

    student: (id) =>
      @students[id] || @studentViewStudents[id]

    updateSubmission: (submission) =>
      student = @student(submission.user_id)
      submission.submitted_at = tz.parse(submission.submitted_at)
      submission.excused = !!submission.excused
      submission.rawGrade = submission.grade # save the unformatted version of the grade too
      submission.grade = GradeFormatHelper.formatGrade(submission.grade, {
        gradingType: submission.gradingType, delocalize: false
      })
      cell = student["assignment_#{submission.assignment_id}"] ||= {}
      _.extend(cell, submission)

    # this is used after the CurveGradesDialog submit xhr comes back.  it does not use the api
    # because there is no *bulk* submissions#update endpoint in the api.
    # It is different from gotSubmissionsChunk in that gotSubmissionsChunk expects an array of students
    # where each student has an array of submissions.  This one just expects an array of submissions,
    # they are not grouped by student.
    updateSubmissionsFromExternal: (submissions) =>
      columns = @gradebookGrid.grid.getColumns()
      changedColumnHeaders = {}
      changedStudentIds = []

      for submission in submissions
        student = @student(submission.user_id)
        idToMatch = @getAssignmentColumnId(submission.assignment_id)
        cell = index for column, index in columns when column.id is idToMatch

        unless changedColumnHeaders[submission.assignment_id]
          changedColumnHeaders[submission.assignment_id] = cell

        #check for DA visible
        @updateAssignmentVisibilities(submission) unless submission.assignment_visible
        @updateSubmission(submission)
        @submissionStateMap.setSubmissionCellState(student, @assignments[submission.assignment_id], submission)
        submissionState = @submissionStateMap.getSubmissionState(submission)
        student["assignment_#{submission.assignment_id}"].gradeLocked = submissionState.locked
        @calculateStudentGrade(student)
        changedStudentIds.push(student.id)

      changedColumnIds = Object.keys(changedColumnHeaders).map(@getAssignmentColumnId)
      @gradebookGrid.gridSupport.columns.updateColumnHeaders(changedColumnIds)

      @updateRowCellsForStudentIds(_.uniq(changedStudentIds))

    submissionsForStudent: (student) =>
      allSubmissions = (value for key, value of student when key.match ASSIGNMENT_KEY_REGEX)
      return allSubmissions unless @gradingPeriodSet?
      return allSubmissions unless @isFilteringColumnsByGradingPeriod()

      _.filter allSubmissions, (submission) =>
        studentPeriodInfo = @effectiveDueDates[submission.assignment_id]?[submission.user_id]
        studentPeriodInfo and studentPeriodInfo.grading_period_id == @getGradingPeriodToShow()

    calculateStudentGrade: (student) =>
      if student.loaded and student.initialized
        hasGradingPeriods = @gradingPeriodSet and @effectiveDueDates

        grades = CourseGradeCalculator.calculate(
          @submissionsForStudent(student),
          @assignmentGroups,
          @options.group_weighting_scheme,
          (@gradingPeriodSet if hasGradingPeriods),
          EffectiveDueDates.scopeToUser(@effectiveDueDates, student.id) if hasGradingPeriods
        )

        if @isFilteringColumnsByGradingPeriod()
          grades = grades.gradingPeriods[@getGradingPeriodToShow()]

        finalOrCurrent = if @include_ungraded_assignments then 'final' else 'current'

        for assignmentGroupId, group of @assignmentGroups
          grade = grades.assignmentGroups[assignmentGroupId]
          grade = grade?[finalOrCurrent] || { score: 0, possible: 0, submissions: [] }

          student["assignment_group_#{assignmentGroupId}"] = grade
          for submissionData in grade.submissions
            submissionData.submission.drop = submissionData.drop
        student["total_grade"] = grades[finalOrCurrent]

    ## Grid Styling Methods

    highlightColumn: (event) =>
      $headers = @$grid.find('.slick-header-column')
      return if $headers.filter('.slick-sortable-placeholder').length
      cell = @gradebookGrid.grid.getCellFromEvent(event)
      col = @gradebookGrid.grid.getColumns()[cell.cell]
      $headers.filter("##{@uid}#{col.id}").addClass('hovered-column')

    unhighlightColumns: () =>
      @$grid.find('.hovered-column').removeClass('hovered-column')

    minimizeColumn: ($columnHeader) =>
      columnDef = $columnHeader.data('column')
      colIndex = @gradebookGrid.grid.getColumnIndex(columnDef.id)
      columnDef.cssClass = (columnDef.cssClass || '').replace(' minimized', '') + ' minimized'
      columnDef.unminimizedName = columnDef.name
      columnDef.name = ''
      columnDef.minimized = true
      @$grid.find(".l#{colIndex}").add($columnHeader).addClass('minimized')
      @assignmentsToHide.push(columnDef.id)
      UserSettings.contextSet('hidden_columns', _.uniq(@assignmentsToHide))

    unminimizeColumn: ($columnHeader) =>
      columnDef = $columnHeader.data('column')
      colIndex = @gradebookGrid.grid.getColumnIndex(columnDef.id)
      columnDef.cssClass = (columnDef.cssClass || '').replace(' minimized', '')
      columnDef.name = columnDef.unminimizedName
      columnDef.minimized = false
      @$grid.find(".l#{colIndex}").add($columnHeader).removeClass('minimized')
      $columnHeader.find('.slick-column-name').html($.raw(columnDef.name))
      @assignmentsToHide = $.grep @assignmentsToHide, (el) -> el != columnDef.id
      UserSettings.contextSet('hidden_columns', _.uniq(@assignmentsToHide))

    # this is because of a limitation with SlickGrid,
    # when it makes the header row it does this:
    # $("<div class='slick-header-columns' style='width:10000px; left:-1000px' />")
    # if a course has a ton of assignments then it will not be wide enough to
    # contain them all
    fixMaxHeaderWidth: ->
      @$grid.find('.slick-header-columns').width(1000000)

    # SlickGrid doesn't have a blur event for the grid, so this mimics it in
    # conjunction with a click listener on <body />. When we 'blur' the grid
    # by clicking outside of it, save the current field.
    onGridBlur: (e) =>
      @closeSubmissionTray() if @getSubmissionTrayState().open

      # Prevent exiting the cell editor when clicking in the cell being edited.
      editingNode = @gradebookGrid.gridSupport.state.getEditingNode()
      return if editingNode?.contains(e.target)

      activeNode = @gradebookGrid.gridSupport.state.getActiveNode()
      return unless activeNode

      if activeNode.contains(e.target)
        # SlickGrid does not re-engage the editor for the active cell upon single click
        @gradebookGrid.gridSupport.helper.beginEdit()
        return

      className = e.target.className

      # PopoverMenu's trigger sends an event with a target whose className is a SVGAnimatedString
      # This normalizes the className where possible
      if typeof className != 'string'
        if typeof className == 'object'
          className = className.baseVal || ''
        else
          className = ''

      # Do nothing if clicking on another cell
      return if className.match(/cell|slick/)

      @gradebookGrid.gridSupport.state.blur()

    sectionList: () ->
      _.values(@sections).sort((a, b) => (a.id - b.id))

    updateSectionFilterVisibility: () ->
      mountPoint = document.getElementById('sections-filter-container')

      if @showSections() and 'sections' in @gridDisplaySettings.selectedViewOptionsFilters
        sectionList = @sectionList()
        props =
          items: sectionList
          onSelect: @updateCurrentSection
          selectedItemId: @getFilterRowsBySetting('sectionId') || '0'
          disabled: !@contentLoadStates.studentsLoaded

        @sectionFilterMenu = renderComponent(SectionFilter, mountPoint, props)
      else if @sectionFilterMenu
        ReactDOM.unmountComponentAtNode(mountPoint)
        @sectionFilterMenu = null

    updateCurrentSection: (sectionId) =>
      sectionId = if sectionId == '0' then null else sectionId
      currentSection = @getFilterRowsBySetting('sectionId')
      if currentSection != sectionId
        @setFilterRowsBySetting('sectionId', sectionId)
        @postGradesStore.setSelectedSection(sectionId)
        @updateSectionFilterVisibility()
        @saveSettings({}, =>
          @reloadStudentData()
        )

    showSections: ->
      @sections_enabled

    assignmentGroupList: ->
      return [] unless @assignmentGroups
      Object.values(@assignmentGroups).sort((a, b) => (a.position - b.position))

    updateAssignmentGroupFilterVisibility: ->
      mountPoint = document.getElementById('assignment-group-filter-container')
      groups = @assignmentGroupList()

      if groups.length > 1 and 'assignmentGroups' in @gridDisplaySettings.selectedViewOptionsFilters
        props =
          items: groups
          onSelect: @updateCurrentAssignmentGroup
          selectedItemId: @getAssignmentGroupToShow()

        @assignmentGroupFilterMenu = renderComponent(AssignmentGroupFilter, mountPoint, props)
      else if @assignmentGroupFilterMenu?
        ReactDOM.unmountComponentAtNode(mountPoint)
        @assignmentGroupFilterMenu = null

    updateCurrentAssignmentGroup: (group) =>
      if @getFilterColumnsBySetting('assignmentGroupId') != group
        @setFilterColumnsBySetting('assignmentGroupId', group)
        @saveSettings()
        @resetGrading()
        @updateFilteredContentInfo()
        @updateColumnsAndRenderViewOptionsMenu()
        @updateAssignmentGroupFilterVisibility()

    gradingPeriodList: ->
      @gradingPeriodSet.gradingPeriods.sort((a, b) => (a.startDate - b.startDate))

    updateGradingPeriodFilterVisibility: () ->
      mountPoint = document.getElementById('grading-periods-filter-container')

      if @gradingPeriodSet? and 'gradingPeriods' in @gridDisplaySettings.selectedViewOptionsFilters
        props =
          items: @gradingPeriodList().map((item) => { id: item.id, name: item.title })
          onSelect: @updateCurrentGradingPeriod
          selectedItemId: @getGradingPeriodToShow()

        @gradingPeriodFilterMenu = renderComponent(GradingPeriodFilter, mountPoint, props)
      else if @gradingPeriodFilterMenu?
        ReactDOM.unmountComponentAtNode(mountPoint)
        @gradingPeriodFilterMenu = null

    updateCurrentGradingPeriod: (period) =>
      if @getFilterColumnsBySetting('gradingPeriodId') != period
        @setFilterColumnsBySetting('gradingPeriodId', period)
        @saveSettings()
        @resetGrading()
        @sortGridRows()
        @updateFilteredContentInfo()
        @updateColumnsAndRenderViewOptionsMenu()
        @updateGradingPeriodFilterVisibility()

    updateCurrentModule: (moduleId) =>
      if @getFilterColumnsBySetting('contextModuleId') != moduleId
        @setFilterColumnsBySetting('contextModuleId', moduleId)
        @saveSettings()
        @updateFilteredContentInfo()
        @updateColumnsAndRenderViewOptionsMenu()
        @updateModulesFilterVisibility()

    moduleList: ->
      @listContextModules().sort((a, b) => (a.position - b.position))

    updateModulesFilterVisibility: () ->
      mountPoint = document.getElementById('modules-filter-container')

      if @listContextModules()?.length > 0 and 'modules' in @gridDisplaySettings.selectedViewOptionsFilters
        props =
          items: @moduleList()
          onSelect: @updateCurrentModule
          selectedItemId: @getFilterColumnsBySetting('contextModuleId') || '0'

        @moduleFilterMenu = renderComponent(ModuleFilter, mountPoint, props)
      else if @moduleFilterMenu?
        ReactDOM.unmountComponentAtNode(mountPoint)
        @moduleFilterMenu = null

    initSubmissionStateMap: =>
      @submissionStateMap = new SubmissionStateMap
        hasGradingPeriods: @gradingPeriodSet?
        selectedGradingPeriodID: @getGradingPeriodToShow()
        isAdmin: isAdmin()

    initPostGradesStore: ->
      @postGradesStore = PostGradesStore
        course:
          id:     @options.context_id
          sis_id: @options.context_sis_id
      @postGradesStore.addChangeListener(@updatePostGradesFeatureButton)

      sectionId = @getFilterRowsBySetting('sectionId')
      @postGradesStore.setSelectedSection(sectionId)

    delayedCall: (delay, fn) =>
      setTimeout fn, delay

    initPostGradesLtis: =>
      @postGradesLtis = @options.post_grades_ltis.map (lti) =>
        postGradesLti =
          id: lti.id
          name: lti.name
          onSelect: =>
            postGradesDialog = new PostGradesFrameDialog
              returnFocusTo: document.querySelector("[data-component='ActionMenu'] button")
              baseUrl: lti.data_url
            @delayedCall 10, => postGradesDialog.open()
            window.external_tool_redirect =
              ready: postGradesDialog.close
              cancel: postGradesDialog.close

    updatePostGradesFeatureButton: =>
      @disablePostGradesFeature = !@postGradesStore.hasAssignments() || !@postGradesStore.selectedSISId()
      @gridReady.then =>
        @renderActionMenu()

    initHeader: =>
      @renderGradebookMenus()
      @renderFilters()

      @arrangeColumnsBy(@getStoredSortOrder(), true)

      @renderGradebookSettingsModal()
      @renderSettingsButton()
      @renderStatusesModal()

      $('#keyboard-shortcuts').click ->
        questionMarkKeyDown = $.Event('keydown', keyCode: 191)
        $(document).trigger(questionMarkKeyDown)

    renderGradebookMenus: =>
      @renderGradebookMenu()
      @renderViewOptionsMenu()
      @renderActionMenu()

    renderGradebookMenu: =>
      mountPoints = document.querySelectorAll('[data-component="GradebookMenu"]')
      props =
        assignmentOrOutcome: @options.assignmentOrOutcome
        courseUrl: @options.context_url,
        learningMasteryEnabled: @options.outcome_gradebook_enabled,
        navigate: @options.navigate
      for mountPoint in mountPoints
        props.variant = mountPoint.getAttribute('data-variant')
        renderComponent(GradebookMenu, mountPoint, props)

    getTeacherNotesViewOptionsMenuProps: ->
      teacherNotes = @getTeacherNotesColumn()
      showingNotes = teacherNotes? and not teacherNotes.hidden
      if showingNotes
        onSelect = => @setTeacherNotesHidden(true)
      else if teacherNotes
        onSelect = => @setTeacherNotesHidden(false)
      else
        onSelect = @createTeacherNotes

      disabled: @contentLoadStates.teacherNotesColumnUpdating || @gridReady.state() != 'resolved'
      onSelect: onSelect
      selected: showingNotes

    getColumnSortSettingsViewOptionsMenuProps: ->
      storedSortOrder = @getStoredSortOrder()
      criterion = if @isDefaultSortOrder(storedSortOrder.sortType)
        'default'
      else
        storedSortOrder.sortType

      criterion: criterion
      direction: storedSortOrder.direction || 'ascending'
      disabled: not @contentLoadStates.assignmentsLoaded
      modulesEnabled: @listContextModules().length > 0
      onSortByDefault: =>
        @arrangeColumnsBy({ sortType: 'default', direction: 'ascending' }, false)
      onSortByNameAscending: =>
        @arrangeColumnsBy({ sortType: 'name', direction: 'ascending' }, false)
      onSortByNameDescending: =>
        @arrangeColumnsBy({ sortType: 'name', direction: 'descending' }, false)
      onSortByDueDateAscending: =>
        @arrangeColumnsBy({ sortType: 'due_date', direction: 'ascending' }, false)
      onSortByDueDateDescending: =>
        @arrangeColumnsBy({ sortType: 'due_date', direction: 'descending' }, false)
      onSortByPointsAscending: =>
        @arrangeColumnsBy({ sortType: 'points', direction: 'ascending' }, false)
      onSortByPointsDescending: =>
        @arrangeColumnsBy({ sortType: 'points', direction: 'descending' }, false)
      onSortByModuleAscending: =>
        @arrangeColumnsBy({ sortType: 'module_position', direction: 'ascending' }, false)
      onSortByModuleDescending: =>
        @arrangeColumnsBy({ sortType: 'module_position', direction: 'descending' }, false)

    getFilterSettingsViewOptionsMenuProps: =>
      available: @listAvailableViewOptionsFilters()
      onSelect: (filters) =>
        @setSelectedViewOptionsFilters(filters)
        @renderViewOptionsMenu()
        @renderFilters()
        @saveSettings()
      selected: @listSelectedViewOptionsFilters()

    getViewOptionsMenuProps: ->
      teacherNotes: @getTeacherNotesViewOptionsMenuProps()
      columnSortSettings: @getColumnSortSettingsViewOptionsMenuProps()
      filterSettings: @getFilterSettingsViewOptionsMenuProps()
      showUnpublishedAssignments: @showUnpublishedAssignments
      onSelectShowUnpublishedAssignments: @toggleUnpublishedAssignments
      onSelectShowStatusesModal: =>
        @statusesModal.open()

    renderViewOptionsMenu: =>
      mountPoint = document.querySelector("[data-component='ViewOptionsMenu']")
      @viewOptionsMenu = renderComponent(ViewOptionsMenu, mountPoint, @getViewOptionsMenuProps())

    getActionMenuProps: =>
      focusReturnPoint = document.querySelector("[data-component='ActionMenu'] button")
      actionMenuProps =
        gradebookIsEditable: @options.gradebook_is_editable
        contextAllowsGradebookUploads: @options.context_allows_gradebook_uploads
        gradebookImportUrl: @options.gradebook_import_url
        currentUserId: @options.currentUserId
        gradebookExportUrl: @options.export_gradebook_csv_url
        postGradesLtis: @postGradesLtis
        postGradesFeature:
          enabled: @options.post_grades_feature? && !@disablePostGradesFeature
          returnFocusTo: focusReturnPoint
          label: @options.sis_name
          store: @postGradesStore
        publishGradesToSis:
          isEnabled: @options.publish_to_sis_enabled?
          publishToSisUrl: @options.publish_to_sis_url

      progressData = @options.gradebook_csv_progress

      if @options.gradebook_csv_progress
        actionMenuProps.lastExport =
          progressId: "#{progressData.progress.id}"
          workflowState: progressData.progress.workflow_state

        attachmentData = @options.attachment
        if attachmentData
          actionMenuProps.attachment =
            id: "#{attachmentData.attachment.id}"
            downloadUrl: @options.attachment_url
            updatedAt: attachmentData.attachment.updated_at
      actionMenuProps

    renderActionMenu: =>
      mountPoint = document.querySelector("[data-component='ActionMenu']")
      props = @getActionMenuProps()
      renderComponent(ActionMenu, mountPoint, props)

    renderFilters: =>
      @updateSectionFilterVisibility()
      @updateAssignmentGroupFilterVisibility()
      @updateGradingPeriodFilterVisibility()
      @updateModulesFilterVisibility()
      @renderSearchFilter()

    renderGridColor: =>
      gridColorMountPoint = document.querySelector('[data-component="GridColor"]')
      gridColorProps =
        colors: @getGridColors()
      renderComponent(GridColor, gridColorMountPoint, gridColorProps)

    renderGradebookSettingsModal: =>
      gradebookSettingsModalMountPoint = document.querySelector("[data-component='GradebookSettingsModal']")
      gradebookSettingsModalProps =
        courseId: @options.context_id
        locale: @options.locale
        onClose: => @gradebookSettingsModalButton.focus()
        onLatePolicyUpdate: @onLatePolicyUpdate
        newGradebookDevelopmentEnabled: @options.new_gradebook_development_enabled
        gradedLateOrMissingSubmissionsExist: @options.graded_late_or_missing_submissions_exist
      @gradebookSettingsModal = renderComponent(
        GradebookSettingsModal,
        gradebookSettingsModalMountPoint,
        gradebookSettingsModalProps
      )

    renderSettingsButton: =>
      buttonMountPoint = document.getElementById('gradebook-settings-modal-button-container')
      buttonProps =
        id: 'gradebook-settings-button',
        variant: 'icon',
        onClick: @gradebookSettingsModal.open
      iconSettingsSolid = React.createElement(IconSettingsSolid, { title: I18n.t('Gradebook Settings') })
      @gradebookSettingsModalButton = renderComponent(Button, buttonMountPoint, buttonProps, iconSettingsSolid)

    renderStatusesModal: =>
      statusesModalMountPoint = document.querySelector("[data-component='StatusesModal']")
      statusesModalProps =
        onClose: => @viewOptionsMenu.focus()
        colors: @getGridColors()
        afterUpdateStatusColors: @updateGridColors
      @statusesModal = renderComponent(StatusesModal, statusesModalMountPoint, statusesModalProps)

    checkForUploadComplete: () ->
      if UserSettings.contextGet('gradebookUploadComplete')
        $.flashMessage I18n.t('Upload successful')
        UserSettings.contextRemove('gradebookUploadComplete')

    weightedGroups: =>
      @options.group_weighting_scheme == "percent"

    weightedGrades: =>
      @options.group_weighting_scheme == "percent" || @gradingPeriodSet?.weighted || false

    displayPointTotals: =>
      @options.show_total_grade_as_points and not @weightedGrades()

    switchTotalDisplay: ({ dontWarnAgain = false } = {}) =>
      if dontWarnAgain
        UserSettings.contextSet('warned_about_totals_display', true)

      @options.show_total_grade_as_points = not @options.show_total_grade_as_points
      $.ajaxJSON @options.setting_update_url, "PUT", show_total_grade_as_points: @displayPointTotals()
      @gradebookGrid.invalidate()
      @gradebookGrid.gridSupport.columns.updateColumnHeaders(['total_grade'])

    togglePointsOrPercentTotals: (cb) =>
      if UserSettings.contextGet('warned_about_totals_display')
        @switchTotalDisplay()
        cb() if typeof cb == 'function'
      else
        dialog_options =
          showing_points: @options.show_total_grade_as_points
          save: @switchTotalDisplay
          onClose: cb
        new GradeDisplayWarningDialog(dialog_options)

    onUserFilterInput: (term) =>
      @userFilterTerm = term
      @buildRows()

    renderSearchFilter: =>
      unless @userFilter
        @userFilter = new InputFilterView(el: '#search-filter-container input')
        @userFilter.on('input', @onUserFilterInput)

      disabled = !@contentLoadStates.studentsLoaded or !@contentLoadStates.submissionsLoaded
      @userFilter.el.disabled = disabled
      @userFilter.el.setAttribute('aria-disabled', disabled)

    setVisibleGridColumns: ->
      assignments = @filterAssignments(Object.values(@assignments))
      scrollableColumns = assignments.map (assignment) =>
        @gridData.columns.definitions[@getAssignmentColumnId(assignment.id)]

      unless @hideAggregateColumns()
        for assignmentGroupId of @assignmentGroups
          scrollableColumns.push(@gridData.columns.definitions[@getAssignmentGroupColumnId(assignmentGroupId)])
        scrollableColumns.push(@gridData.columns.definitions['total_grade'])

      if @gradebookColumnOrderSettings?.sortType
        scrollableColumns.sort @makeColumnSortFn(@getStoredSortOrder())

      parentColumnIds = @gridData.columns.frozen.filter((columnId) -> !/^custom_col_/.test(columnId))
      customColumnIds = @listVisibleCustomColumns().map((column) => @getCustomColumnId(column.id))

      @gridData.columns.frozen = [parentColumnIds..., customColumnIds...]
      @gridData.columns.scrollable = scrollableColumns.map((column) -> column.id)

    getVisibleGradeGridColumns: ->
      [@gridData.columns.frozen..., @gridData.columns.scrollable...].map (columnId) =>
        @gridData.columns.definitions[columnId]

    updateGrid: ->
      @gradebookGrid.grid.setNumberOfColumnsToFreeze(@gridData.columns.frozen.length)
      @gradebookGrid.grid.setColumns(@getVisibleGradeGridColumns())
      @gradebookGrid.invalidate()

    ## Grid Column Definitions

    # Student Column

    buildStudentColumn: ->
      studentColumnWidth = 150
      if @gradebookColumnSizeSettings
        if @gradebookColumnSizeSettings['student']
          studentColumnWidth = parseInt(@gradebookColumnSizeSettings['student'])

      {
        id: 'student'
        type: 'student'
        width: studentColumnWidth
        cssClass: 'meta-cell primary-column student'
        headerCssClass: 'primary-column student'
        resizable: true
      }

    # Custom Column

    buildCustomColumn: (customColumn) =>
      columnId = @getCustomColumnId(customColumn.id)

      id: columnId
      type: 'custom_column'
      field: "custom_col_#{customColumn.id}"
      width: 100
      cssClass: "meta-cell custom_column #{columnId}"
      headerCssClass: "custom_column #{columnId}"
      resizable: true
      editor: LongTextEditor
      customColumnId: customColumn.id
      autoEdit: false
      maxLength: 255

    # Assignment Column

    buildAssignmentColumn: (assignment) ->
      shrinkForOutOfText = assignment && assignment.grading_type == 'points' && assignment.points_possible?
      minWidth = if shrinkForOutOfText then 140 else 90

      columnId = @getAssignmentColumnId(assignment.id)
      fieldName = "assignment_#{assignment.id}"

      if @gradebookColumnSizeSettings && @gradebookColumnSizeSettings[fieldName]
        assignmentWidth = parseInt(@gradebookColumnSizeSettings[fieldName])
      else
        assignmentWidth = testWidth(assignment.name, minWidth, columnWidths.assignment.default_max)

      columnDef =
        id: columnId
        field: fieldName
        object: assignment
        getGridSupport: => @gradebookGrid.gridSupport
        propFactory: new AssignmentRowCellPropFactory(assignment, @)
        minWidth: columnWidths.assignment.min
        maxWidth: columnWidths.assignment.max
        width: assignmentWidth
        cssClass: "assignment #{columnId}"
        headerCssClass: "assignment #{columnId}"
        toolTip: htmlEscape(assignment.name)
        type: 'assignment'
        assignmentId: assignment.id

      if fieldName in @assignmentsToHide
        columnDef.width = 10
        do (fieldName) =>
          $(document)
            .bind('gridready', =>
              @minimizeColumn(@$grid.find("##{@uid}#{fieldName}"))
            )
            .unbind('gridready.render')
            .bind('gridready.render', => @gradebookGrid.invalidate() )

      columnDef

    buildAssignmentGroupColumn: (assignmentGroup) ->
      columnId = @getAssignmentGroupColumnId(assignmentGroup.id)
      fieldName = "assignment_group_#{assignmentGroup.id}"

      if @gradebookColumnSizeSettings && @gradebookColumnSizeSettings[fieldName]
        width = parseInt(@gradebookColumnSizeSettings[fieldName])
      else
        width = testWidth(
          assignmentGroup.name, columnWidths.assignmentGroup.min, columnWidths.assignmentGroup.default_max
        )

      {
        id: columnId
        field: fieldName
        toolTip: htmlEscape(assignmentGroup.name)
        object: assignmentGroup
        minWidth: columnWidths.assignmentGroup.min
        maxWidth: columnWidths.assignmentGroup.max
        width: width
        cssClass: "meta-cell assignment-group-cell #{columnId}"
        headerCssClass: "assignment_group #{columnId}"
        type: 'assignment_group'
        assignmentGroupId: assignmentGroup.id
      }

    buildTotalGradeColumn: ->
      label = I18n.t "Total"

      if @gradebookColumnSizeSettings && @gradebookColumnSizeSettings['total_grade']
        totalWidth = parseInt(@gradebookColumnSizeSettings['total_grade'])
      else
        totalWidth = testWidth(label, columnWidths.total.min, columnWidths.total.max)

      {
        id: "total_grade"
        field: "total_grade"
        toolTip: label
        minWidth: columnWidths.total.min
        maxWidth: columnWidths.total.max
        width: totalWidth
        cssClass: 'total-cell total_grade'
        headerCssClass: 'total_grade'
        type: 'total_grade'
      }

    initGrid: =>
      @updateFilteredContentInfo()

      studentColumn = @buildStudentColumn()
      @gridData.columns.definitions[studentColumn.id] = studentColumn
      @gridData.columns.frozen.push(studentColumn.id)

      for id, assignment of @assignments
        assignmentColumn = @buildAssignmentColumn(assignment)
        @gridData.columns.definitions[assignmentColumn.id] = assignmentColumn

      for id, assignmentGroup of @assignmentGroups
        assignmentGroupColumn = @buildAssignmentGroupColumn(assignmentGroup)
        @gridData.columns.definitions[assignmentGroupColumn.id] = assignmentGroupColumn

      totalGradeColumn = @buildTotalGradeColumn()
      @gridData.columns.definitions[totalGradeColumn.id] = totalGradeColumn

      @renderGridColor()
      @createGrid()

    createGrid: () =>
      @setVisibleGridColumns()

      @gradebookGrid.initialize()

      # This is a faux blur event for SlickGrid.
      # Use capture to preempt SlickGrid's internal handlers.
      document.getElementById('application')
        .addEventListener('click', @onGridBlur, true)

      # Grid Events
      @gradebookGrid.grid.onKeyDown.subscribe @onGridKeyDown

      # Grid Header Events
      @gradebookGrid.grid.onColumnsReordered.subscribe @onColumnsReordered
      @gradebookGrid.grid.onColumnsResized.subscribe @onColumnsResized

      # Grid Body Cell Events
      @gradebookGrid.grid.onBeforeEditCell.subscribe @onBeforeEditCell
      @gradebookGrid.grid.onCellChange.subscribe @onCellChange

      @keyboardNav = new GradebookKeyboardNav({
        gridSupport: @gradebookGrid.gridSupport,
        getColumnTypeForColumnId: @getColumnTypeForColumnId,
        toggleDefaultSort: @toggleDefaultSort,
        openSubmissionTray: @openSubmissionTray
      })

      @gradebookGrid.gridSupport.initialize()

      @gradebookGrid.gridSupport.events.onActiveLocationChanged.subscribe (event, location) =>
        if location.columnId == 'student' && location.region == 'body'
          @gradebookGrid.gridSupport.state.getActiveNode().querySelector('.student-grades-link')?.focus()

      @gradebookGrid.gridSupport.events.onKeyDown.subscribe (event, location) =>
        if (location.region == 'header')
          @getHeaderComponentRef(location.columnId)?.handleKeyDown(event)

      @gradebookGrid.gridSupport.events.onNavigatePrev.subscribe (event, location) =>
        if (location.region == 'header')
          @getHeaderComponentRef(location.columnId)?.focusAtEnd()

      @gradebookGrid.gridSupport.events.onNavigateNext.subscribe (event, location) =>
        if (location.region == 'header')
          @getHeaderComponentRef(location.columnId)?.focusAtStart()

      @gradebookGrid.gridSupport.events.onNavigateLeft.subscribe (event, location) =>
        if (location.region == 'header')
          @getHeaderComponentRef(location.columnId)?.focusAtStart()

      @gradebookGrid.gridSupport.events.onNavigateRight.subscribe (event, location) =>
        if (location.region == 'header')
          @getHeaderComponentRef(location.columnId)?.focusAtStart()

      @gradebookGrid.gridSupport.events.onNavigateUp.subscribe (event, location) =>
        if (location.region == 'header')
          @getHeaderComponentRef(location.columnId)?.focusAtStart()

      @onGridInit()

    onGridInit: () ->
      tooltipTexts = {}
      # TODO: this "if @spinner" crap is necessary because the outcome
      # gradebook kicks off the gradebook (unnecessarily).  back when the
      # gradebook was slow, this code worked, but now the spinner may never
      # initialize.  fix the way outcome gradebook loads
      $(@spinner.el).remove() if @spinner
      $('#gradebook-grid-wrapper').show()
      @uid = @gradebookGrid.grid.getUID()

      $('#content').focus ->
        $('#accessibility_warning').removeClass('screenreader-only')
      $('#accessibility_warning').focus ->
        $('#accessibility_warning').blur ->
          $('#accessibility_warning').remove()

      @$grid = grid = $('#gradebook_grid')
        .fillWindowWithMe({
          onResize: => @gradebookGrid.grid.resizeCanvas()
        })
        .delegate '.slick-cell',
          'mouseenter.gradebook' : @highlightColumn
          'mouseleave.gradebook' : @unhighlightColumns
          'mouseenter' : (event) ->
            grid.find('.hover, .focus').removeClass('hover focus')
            $(this).addClass (if event.type == 'mouseenter' then 'hover' else 'focus')
          'mouseleave' : (event) ->
            $(this).removeClass('hover focus')

      @$grid.addClass('editable') if @options.gradebook_is_editable

      @fixMaxHeaderWidth()
      @gradebookGrid.grid.onColumnsResized.subscribe (e, data) =>
        @$grid.find('.slick-header-column').each (i, elem) =>
          $columnHeader = $(elem)
          columnDef = $columnHeader.data('column')
          return unless columnDef.type is "assignment"
          if $columnHeader.outerWidth() <= columnWidths.assignment.min
            @minimizeColumn($columnHeader) unless columnDef.minimized
          else if columnDef.minimized
            @unminimizeColumn($columnHeader)

      @keyboardNav.init()
      keyBindings = @keyboardNav.keyBindings
      @kbDialog = new KeyboardNavDialog().render(KeyboardNavTemplate({keyBindings}))
      $(document).trigger('gridready')

    # Grid Event Handlers

    onGridKeyDown: (event, obj) =>
      return unless obj.row? and obj.cell?

      columns = obj.grid.getColumns()
      column = columns[obj.cell]

      return unless column

      if column.type == 'student' and event.which == 13 # activate link
        event.originalEvent.skipSlickGridDefaults = true

    ## Grid Body Event Handlers

    # The target cell will enter editing mode
    onBeforeEditCell: (event, obj) =>
      return true if obj.column.type != 'assignment'
      return false unless student = @student(obj.item.id)
      return false if student.isConcluded
      submissionState = @submissionStateMap.getSubmissionState({
        user_id: obj.item.id,
        assignment_id: obj.column.assignmentId
      })
      not submissionState?.locked

    # The current cell editor has been changed and is valid
    onCellChange: (event, obj) =>
      { item, column } = obj
      if col_id = column.field.match /^custom_col_(\d+)/
        url = @options.custom_column_datum_url
          .replace(/:id/, col_id[1])
          .replace(/:user_id/, item.id)

        $.ajaxJSON url, "PUT", "column_data[content]": item[column.field]
      else
        # this is the magic that actually updates group and final grades when you edit a cell
        @calculateStudentGrade(item)
        @gradebookGrid.invalidate()

    onColumnsResized: (event, obj) =>
      grid = obj.grid
      columns = grid.getColumns()

      _.each columns, (column) =>
        if column.previousWidth && column.width != column.previousWidth
          @saveColumnWidthPreference(column.id, column.width)

    # Persisted Gradebook Settings

    saveColumnWidthPreference: (id, newWidth) ->
      url = @options.gradebook_column_size_settings_url
      $.ajaxJSON(url, 'POST', {column_id: id, column_size: newWidth})

    saveSettings: ({
      selectedViewOptionsFilters = @listSelectedViewOptionsFilters(),
      showConcludedEnrollments = @getEnrollmentFilters().concluded,
      showInactiveEnrollments = @getEnrollmentFilters().inactive,
      showUnpublishedAssignments = @showUnpublishedAssignments,
      studentColumnDisplayAs = @getSelectedPrimaryInfo(),
      studentColumnSecondaryInfo = @getSelectedSecondaryInfo(),
      sortRowsBy = @getSortRowsBySetting(),
      colors = @getGridColors()
    } = {}, successFn, errorFn) =>
      selectedViewOptionsFilters.push('') unless selectedViewOptionsFilters.length > 0
      data =
        gradebook_settings:
          enter_grades_as: @gridDisplaySettings.enterGradesAs
          filter_columns_by: ConvertCase.underscore(@gridDisplaySettings.filterColumnsBy)
          selected_view_options_filters: selectedViewOptionsFilters
          show_concluded_enrollments: showConcludedEnrollments
          show_inactive_enrollments: showInactiveEnrollments
          show_unpublished_assignments: showUnpublishedAssignments
          student_column_display_as: studentColumnDisplayAs
          student_column_secondary_info: studentColumnSecondaryInfo
          filter_rows_by: ConvertCase.underscore(@gridDisplaySettings.filterRowsBy)
          sort_rows_by_column_id: sortRowsBy.columnId
          sort_rows_by_setting_key: sortRowsBy.settingKey
          sort_rows_by_direction: sortRowsBy.direction
          colors: colors

      # TODO: include the "sort rows by" setting for Assignment Groups and Total
      # Grade when fully supported by the Gradebook `user_ids` endpoint.
      sortingByIncompleteSortFeature = data.gradebook_settings.sort_rows_by_column_id.match(/^assignment_group_/)
      sortingByIncompleteSortFeature ||= data.gradebook_settings.sort_rows_by_column_id == 'total_grade'
      if sortingByIncompleteSortFeature
        delete data.gradebook_settings.sort_rows_by_column_id
        delete data.gradebook_settings.sort_rows_by_setting_key
        delete data.gradebook_settings.sort_rows_by_direction

      $.ajaxJSON(@options.settings_update_url, 'PUT', data, successFn, errorFn)

    ## Grid Sorting Methods

    sortRowsBy: (sortFn) ->
      respectorOfPersonsSort = =>
        if _(@studentViewStudents).size()
          (a, b) =>
            if @studentViewStudents[a.id]
              return 1
            else if @studentViewStudents[b.id]
              return -1
            else
              sortFn(a, b)
        else
          sortFn

      @gridData.rows.sort respectorOfPersonsSort()
      @courseContent.students.setStudentIds(_.map(@gridData.rows, 'id'))
      @gradebookGrid.invalidate()

    getStudentGradeForColumn: (student, field) =>
      student[field] || { score: null, possible: 0 }

    getGradeAsPercent: (grade) =>
      if grade.possible > 0
        (grade.score || 0) / grade.possible
      else
        null

    getColumnTypeForColumnId: (columnId) =>
      if columnId.match /^custom_col/
        return 'custom_column'
      else if columnId.match ASSIGNMENT_KEY_REGEX
        return 'assignment'
      else if columnId.match /^assignment_group/
        return 'assignment_group'
      else
        return columnId

    localeSort: (a, b, { asc = true } = {}) ->
      [b, a] = [a, b] unless asc
      natcompare.strings(a || '', b || '')

    idSort: (a, b, { asc = true }) ->
      NumberCompare(Number(a.id), Number(b.id), descending: !asc)

    secondaryAndTertiarySort: (a, b, { asc = true }) =>
      result = @localeSort(a.sortable_name, b.sortable_name, { asc })
      result = @idSort(a, b, { asc }) if result == 0
      result

    gradeSort: (a, b, field, asc) =>
      scoreForSorting = (student) =>
        grade = @getStudentGradeForColumn(student, field)
        if field == "total_grade"
          if @options.show_total_grade_as_points
            grade.score
          else
            @getGradeAsPercent(grade)
        else if field.match /^assignment_group/
          @getGradeAsPercent(grade)
        else
          # TODO: support assignment grading types
          grade.score
      result = NumberCompare(scoreForSorting(a), scoreForSorting(b), descending: !asc)
      result = @secondaryAndTertiarySort(a, b, { asc }) if result == 0
      result

    # when fn is true, those rows get a -1 so they go to the top of the sort
    sortRowsWithFunction: (fn, { asc = true } = {}) ->
      @sortRowsBy((a, b) =>
        rowA = fn(a)
        rowB = fn(b)
        [rowA, rowB] = [rowB, rowA] unless asc
        return -1 if rowA > rowB
        return 1 if rowA < rowB
        @secondaryAndTertiarySort(a, b, { asc })
      )

    missingSort: (columnId) =>
      @sortRowsWithFunction((row) => !!row[columnId]?.missing)

    lateSort: (columnId) =>
      @sortRowsWithFunction((row) => row[columnId].late)

    sortByStudentColumn: (settingKey, direction) =>
      @sortRowsBy((a, b) =>
        asc = direction == 'ascending'
        result = @localeSort(a[settingKey], b[settingKey], { asc })
        result = @idSort(a, b, { asc }) if result == 0
        result
      )

    sortByCustomColumn: (columnId, direction) =>
      @sortRowsBy((a, b) =>
        asc = direction == 'ascending'
        result = @localeSort(a[columnId], b[columnId], { asc } )
        result = @secondaryAndTertiarySort(a, b, { asc }) if result == 0
        result
      )

    sortByAssignmentColumn: (columnId, settingKey, direction) =>
      switch settingKey
        when 'grade'
          @sortRowsBy((a, b) => @gradeSort(a, b, columnId, direction == 'ascending'))
        when 'late'
          @lateSort(columnId)
        when 'missing'
          @missingSort(columnId)
        # when 'unposted' # TODO: in a future milestone, unposted will be added

    sortByAssignmentGroupColumn: (columnId, settingKey, direction) =>
      if settingKey == 'grade'
        @sortRowsBy((a, b) => @gradeSort(a, b, columnId, direction == 'ascending'))

    sortByTotalGradeColumn: (direction) =>
      @sortRowsBy((a, b) => @gradeSort(a, b, 'total_grade', direction == 'ascending'))

    sortGridRows: =>
      { columnId, settingKey, direction } = @getSortRowsBySetting()
      columnType = @getColumnTypeForColumnId(columnId)

      switch columnType
        when 'custom_column' then @sortByCustomColumn(columnId, direction)
        when 'assignment' then @sortByAssignmentColumn(columnId, settingKey, direction)
        when 'assignment_group' then @sortByAssignmentGroupColumn(columnId, settingKey, direction)
        when 'total_grade' then @sortByTotalGradeColumn(direction)
        else @sortByStudentColumn(settingKey, direction)

      @updateColumnHeaders()

    # Filtered Content Information Methods

    updateFilteredContentInfo: =>
      unorderedAssignments = (assignment for assignmentId, assignment of @assignments)
      filteredAssignments = @filterAssignments(unorderedAssignments)

      @filteredContentInfo.mutedAssignments = filteredAssignments.filter((assignment) => assignment.muted)
      @filteredContentInfo.totalPointsPossible = _.reduce @assignmentGroups,
        (sum, assignmentGroup) -> sum + getAssignmentGroupPointsPossible(assignmentGroup),
        0

      if @weightedGroups()
        invalidAssignmentGroups = _.filter @assignmentGroups, (ag) ->
          getAssignmentGroupPointsPossible(ag) == 0
        @filteredContentInfo.invalidAssignmentGroups = invalidAssignmentGroups
      else
        @filteredContentInfo.invalidAssignmentGroups = []

    listInvalidAssignmentGroups: =>
      @filteredContentInfo.invalidAssignmentGroups

    listMutedAssignments: =>
      @filteredContentInfo.mutedAssignments

    getTotalPointsPossible: =>
      @filteredContentInfo.totalPointsPossible

    handleColumnHeaderMenuClose: =>
      @keyboardNav.handleMenuOrDialogClose()

    toggleNotesColumn: =>
      parentColumnIds = @gridData.columns.frozen.filter((columnId) -> !/^custom_col_/.test(columnId))
      customColumnIds = @listVisibleCustomColumns().map((column) => @getCustomColumnId(column.id))

      @gridData.columns.frozen = [parentColumnIds..., customColumnIds...]

      @updateGrid()

    showNotesColumn: =>
      if @teacherNotesNotYetLoaded
        @teacherNotesNotYetLoaded = false
        DataLoader.getDataForColumn(@getTeacherNotesColumn().id, @options.custom_column_data_url, {}, @gotCustomColumnDataChunk)

      @getTeacherNotesColumn()?.hidden = false
      @toggleNotesColumn()

    hideNotesColumn: =>
      @getTeacherNotesColumn()?.hidden = true
      @toggleNotesColumn()

    hideAggregateColumns: ->
      return false unless @gradingPeriodSet?
      return false if @gradingPeriodSet.displayTotalsForAllGradingPeriods
      not @isFilteringColumnsByGradingPeriod()

    fieldsToExcludeFromAssignments: ['description', 'needs_grading_count', 'in_closed_grading_period']
    fieldsToIncludeWithAssignments: ['module_ids', 'assignment_group_id']

    studentsParams: ->
      enrollmentStates = ['invited', 'active']

      if @getEnrollmentFilters().concluded
        enrollmentStates.push('completed')
      if @getEnrollmentFilters().inactive
        enrollmentStates.push('inactive')

      { enrollment_state: enrollmentStates }

    ## Grid DOM Access/Reference Methods

    getCustomColumnId: (customColumnId) =>
      "custom_col_#{customColumnId}"

    getAssignmentColumnId: (assignmentId) =>
      "assignment_#{assignmentId}"

    getAssignmentGroupColumnId: (assignmentGroupId) =>
      "assignment_group_#{assignmentGroupId}"

    ## SlickGrid Data Access Methods

    listRows: =>
      @gridData.rows # currently the source of truth for filtered and sorted rows

    listRowIndicesForStudentIds: (studentIds) =>
      rowIndicesByStudentId = @listRows().reduce((map, row, index) =>
        map[row.id] = index
        map
      , {})
      studentIds.map (studentId) => rowIndicesByStudentId[studentId]

    ## SlickGrid Update Methods

    updateRowCellsForStudentIds: (studentIds) =>
      return unless @gradebookGrid.grid

      # Update each row without entirely replacing the DOM elements.
      # This is needed to preserve the editor for the active cell, when present.
      rowIndices = @listRowIndicesForStudentIds(studentIds)
      columns = @gradebookGrid.grid.getColumns()
      for rowIndex in rowIndices
        for column, columnIndex in columns
          @gradebookGrid.grid.updateCell(rowIndex, columnIndex)

      null # skip building an unused array return value

    invalidateRowsForStudentIds: (studentIds) =>
      rowIndices = @listRowIndicesForStudentIds(studentIds)
      for rowIndex in rowIndices
        @gradebookGrid.invalidateRow(rowIndex)

      @gradebookGrid.render()

      null # skip building an unused array return value

    ## Gradebook Bulk UI Update Methods

    updateColumnsAndRenderViewOptionsMenu: =>
      @setVisibleGridColumns()
      @gradebookGrid.grid.setColumns(@getVisibleGradeGridColumns())
      @updateColumnHeaders()
      @renderViewOptionsMenu()

    ## React Header Component Ref Methods

    setHeaderComponentRef: (columnId, ref) =>
      @headerComponentRefs[columnId] = ref

    getHeaderComponentRef: (columnId) =>
      @headerComponentRefs[columnId]

    removeHeaderComponentRef: (columnId) =>
      delete @headerComponentRefs[columnId]

    ## React Grid Component Rendering Methods

    updateColumnHeaders: ->
      @gradebookGrid.gridSupport?.columns.updateColumnHeaders()

    # Column Header Helpers
    handleHeaderKeyDown: (e, columnId) =>
      @gradebookGrid.gridSupport.navigation.handleHeaderKeyDown e,
        region: 'header'
        cell: @gradebookGrid.grid.getColumnIndex(columnId)
        columnId: columnId

    # Total Grade Column Header

    freezeTotalGradeColumn: =>
      @totalColumnPositionChanged = true

      studentColumnPosition = @gridData.columns.frozen.indexOf('student')
      @gridData.columns.frozen.splice(studentColumnPosition + 1, 0, 'total_grade')
      @gridData.columns.scrollable = @gridData.columns.scrollable.filter((columnId) -> columnId != 'total_grade')

      @updateGrid()
      @updateColumnHeaders()

    moveTotalGradeColumnToEnd: =>
      @totalColumnPositionChanged = true

      @gridData.columns.frozen = @gridData.columns.frozen.filter((columnId) -> columnId != 'total_grade')
      @gridData.columns.scrollable = @gridData.columns.scrollable.filter((columnId) -> columnId != 'total_grade')
      @gridData.columns.scrollable.push('total_grade')

      @updateGrid()
      @updateColumnHeaders()

    totalColumnShouldFocus: ->
      if @totalColumnPositionChanged
        @totalColumnPositionChanged = false
        true
      else
        false

    # Submission Tray

    assignmentColumns: =>
      @gradebookGrid.gridSupport.grid.getColumns().filter (column) =>
        column.type == 'assignment'

    navigateAssignment: (direction) =>
      location = @gradebookGrid.gridSupport.state.getActiveLocation()
      columns = @gradebookGrid.grid.getColumns()
      range = if direction == 'next'
        [location.cell + 1 .. columns.length]
      else
        [location.cell - 1 ... 0]
      assignment

      for i in range
        curAssignment = columns[i]

        if curAssignment.id.match(/^assignment_(?!group)/)
          @gradebookGrid.gridSupport.state.setActiveLocation('body', { row: location.row, cell: i })
          assignment = curAssignment
          break

      assignment

    loadTrayStudent: (direction) =>
      location = @gradebookGrid.gridSupport.state.getActiveLocation()
      rowDelta = if direction == 'next' then 1 else -1
      newRowIdx = location.row + rowDelta
      student = @listRows()[newRowIdx]

      return unless student

      @gradebookGrid.gridSupport.state.setActiveLocation('body', { row: newRowIdx, cell: location.cell })
      @setSubmissionTrayState(true, student.id)
      @updateRowAndRenderSubmissionTray(student.id)

    loadTrayAssignment: (direction) =>
      studentId = @getSubmissionTrayState().studentId
      assignment = @navigateAssignment(direction)

      return unless assignment

      @setSubmissionTrayState(true, studentId, assignment.assignmentId)
      @updateRowAndRenderSubmissionTray(studentId)

    getSubmissionTrayProps: (student) =>
      { open, studentId, assignmentId, comments, editedCommentId } = @getSubmissionTrayState()
      student ||= @student(studentId)
      # get the student's submission, or use a fake submission object in case the
      # submission has not yet loaded
      fakeSubmission = { assignment_id: assignmentId, late: false, missing: false, excused: false, seconds_late: 0 }
      submission = @getSubmission(studentId, assignmentId) || fakeSubmission
      assignment = @getAssignment(assignmentId)
      activeLocation = @gradebookGrid.gridSupport.state.getActiveLocation()
      cell = activeLocation.cell

      columns = @gradebookGrid.gridSupport.grid.getColumns()
      currentColumn = columns[cell]

      assignmentColumns = @assignmentColumns()
      currentAssignmentIdx = assignmentColumns.indexOf(currentColumn)

      isFirstAssignment = currentAssignmentIdx == 0
      isLastAssignment = currentAssignmentIdx == assignmentColumns.length - 1

      isFirstStudent = activeLocation.row == 0
      isLastStudent = activeLocation.row == (@listRows().length - 1)

      submissionState = @submissionStateMap.getSubmissionState({ user_id: studentId, assignment_id: assignmentId })

      assignment: ConvertCase.camelize(assignment)
      colors: @getGridColors()
      comments: comments
      courseId: @options.context_id
      currentUserId: @options.currentUserId
      gradingDisabled: !!submissionState?.locked || student.isConcluded
      isFirstAssignment: isFirstAssignment
      isInOtherGradingPeriod: !!submissionState?.inOtherGradingPeriod
      isInClosedGradingPeriod: !!submissionState?.inClosedGradingPeriod
      isInNoGradingPeriod: !!submissionState?.inNoGradingPeriod
      isLastAssignment: isLastAssignment
      isFirstStudent: isFirstStudent
      isLastStudent: isLastStudent
      isOpen: open
      key: "grade_details_tray"
      latePolicy: @courseContent.latePolicy
      locale: @options.locale
      onClose: => @gradebookGrid.gridSupport.helper.focus()
      onGradeSubmission: @gradeSubmission
      onRequestClose: @closeSubmissionTray
      selectNextAssignment: => @loadTrayAssignment('next')
      selectPreviousAssignment: => @loadTrayAssignment('previous')
      selectNextStudent: => @loadTrayStudent('next')
      selectPreviousStudent: => @loadTrayStudent('previous')
      speedGraderEnabled: @options.speed_grader_enabled
      student:
        id: student.id
        name: htmlDecode(student.name)
        avatarUrl: htmlDecode(student.avatar_url)
        gradesUrl: "#{student.enrollments[0].grades.html_url}#tab-assignments"
      submission: ConvertCase.camelize(submission)
      submissionUpdating: @contentLoadStates.submissionUpdating
      updateSubmission: @updateSubmissionAndRenderSubmissionTray
      processing: @getCommentsUpdating()
      setProcessing: @setCommentsUpdating
      createSubmissionComment: @apiCreateSubmissionComment
      updateSubmissionComment: @apiUpdateSubmissionComment
      deleteSubmissionComment: @apiDeleteSubmissionComment
      editSubmissionComment: @editSubmissionComment
      submissionComments: @getSubmissionComments()
      submissionCommentsLoaded: @getSubmissionCommentsLoaded()
      editedCommentId: editedCommentId

    renderSubmissionTray: (student) =>
      { open, studentId, assignmentId } = @getSubmissionTrayState()
      mountPoint = document.getElementById('StudentTray__Container')
      props = @getSubmissionTrayProps(student)
      @loadSubmissionComments(assignmentId, studentId) if !@getSubmissionCommentsLoaded() and open
      renderComponent(SubmissionTray, mountPoint, props)

    loadSubmissionComments: (assignmentId, studentId) =>
      SubmissionCommentApi.getSubmissionComments(@options.context_id, assignmentId, studentId)
        .then((comments) =>
          @setSubmissionCommentsLoaded(true)
          @updateSubmissionComments(comments)
        )
        .catch(FlashAlert.showFlashError I18n.t 'There was an error fetching Submission Comments')

    updateRowAndRenderSubmissionTray: (studentId) =>
      @unloadSubmissionComments()
      @updateRowCellsForStudentIds([studentId])
      @renderSubmissionTray(@student(studentId))

    toggleSubmissionTrayOpen: (studentId, assignmentId) =>
      @setSubmissionTrayState(!@getSubmissionTrayState().open, studentId, assignmentId)
      @updateRowAndRenderSubmissionTray(studentId)

    openSubmissionTray: (studentId, assignmentId) =>
      @setSubmissionTrayState(true, studentId, assignmentId)
      @updateRowAndRenderSubmissionTray(studentId)

    closeSubmissionTray: =>
      @setSubmissionTrayState(false)
      rowIndex = @gradebookGrid.grid.getActiveCell().row
      studentId = @gridData.rows[rowIndex].id
      @updateRowAndRenderSubmissionTray(studentId)
      @gradebookGrid.gridSupport.helper.beginEdit()

    getSubmissionTrayState: =>
      @gridDisplaySettings.submissionTray

    setSubmissionTrayState: (open, studentId, assignmentId) =>
      @gridDisplaySettings.submissionTray.open = open
      @gridDisplaySettings.submissionTray.studentId = studentId if studentId
      @gridDisplaySettings.submissionTray.assignmentId = assignmentId if assignmentId
      @gradebookGrid.gridSupport.helper.commitCurrentEdit() if open

    setCommentsUpdating: (status) =>
      @gridDisplaySettings.submissionTray.commentsUpdating = !!status

    getCommentsUpdating: =>
      @gridDisplaySettings.submissionTray.commentsUpdating

    setSubmissionComments: (comments) =>
      @gridDisplaySettings.submissionTray.comments = comments

    updateSubmissionComments: (comments) =>
      @setSubmissionComments(comments)
      @setEditedCommentId(null)
      @setCommentsUpdating(false)
      @renderSubmissionTray()

    unloadSubmissionComments: =>
      @setSubmissionComments([])
      @setSubmissionCommentsLoaded(false)

    apiCreateSubmissionComment: (comment) =>
      { assignmentId, studentId } = @getSubmissionTrayState()
      SubmissionCommentApi.createSubmissionComment(@options.context_id, assignmentId, studentId, comment)
        .then(@updateSubmissionComments)
        .then(FlashAlert.showFlashSuccess I18n.t 'Successfully posted the comment')
        .catch(=> @setCommentsUpdating(false))
        .catch(FlashAlert.showFlashError I18n.t 'There was a problem posting the comment')

    apiUpdateSubmissionComment: (updatedComment, commentId) =>
      SubmissionCommentApi.updateSubmissionComment(commentId, updatedComment)
        .then((response) =>
          { id, comment, editedAt } = response.data
          comments = @getSubmissionComments().map((submissionComment) =>
            if submissionComment.id == id
              Object.assign({}, submissionComment, { comment, editedAt })
            else
              submissionComment
          )
          @updateSubmissionComments(comments)
          FlashAlert.showFlashSuccess(I18n.t('Successfully updated the comment'))()
        ).catch(FlashAlert.showFlashError(I18n.t('There was a problem updating the comment')))

    apiDeleteSubmissionComment: (commentId) =>
      SubmissionCommentApi.deleteSubmissionComment(commentId)
        .then(@removeSubmissionComment commentId)
        .then(FlashAlert.showFlashSuccess I18n.t 'Successfully deleted the comment')
        .catch(FlashAlert.showFlashError I18n.t 'There was a problem deleting the comment')

    editSubmissionComment: (commentId) =>
      @setEditedCommentId(commentId)
      @renderSubmissionTray()

    setEditedCommentId: (id) =>
      @gridDisplaySettings.submissionTray.editedCommentId = id

    getSubmissionComments: =>
      @gridDisplaySettings.submissionTray.comments

    removeSubmissionComment: (commentId) =>
      comments = _.reject(@getSubmissionComments(), (c) => c.id == commentId)
      @updateSubmissionComments(comments)

    setSubmissionCommentsLoaded: (loaded) =>
      @gridDisplaySettings.submissionTray.commentsLoaded = loaded

    getSubmissionCommentsLoaded: =>
      @gridDisplaySettings.submissionTray.commentsLoaded

    ## Gradebook Application State

    defaultSortType: 'assignment_group'

    ## Gradebook Application State Methods

    initShowUnpublishedAssignments: (show_unpublished_assignments = 'true') =>
      @showUnpublishedAssignments = show_unpublished_assignments == 'true'

    toggleUnpublishedAssignments: =>
      @showUnpublishedAssignments = !@showUnpublishedAssignments
      @updateColumnsAndRenderViewOptionsMenu()

      @saveSettings(
        { @showUnpublishedAssignments },
        () =>, # on success, do nothing since the render happened earlier
        () => # on failure, undo
          @showUnpublishedAssignments = !@showUnpublishedAssignments
          @updateColumnsAndRenderViewOptionsMenu()
      )

    setAssignmentsLoaded: (loaded) =>
      @contentLoadStates.assignmentsLoaded = loaded

    setStudentsLoaded: (loaded) =>
      @contentLoadStates.studentsLoaded = loaded

    setSubmissionsLoaded: (loaded) =>
      @contentLoadStates.submissionsLoaded = loaded

    setSubmissionUpdating: (loaded) =>
      @contentLoadStates.submissionUpdating = loaded

    setTeacherNotesColumnUpdating: (updating) =>
      @contentLoadStates.teacherNotesColumnUpdating = updating

    ## Grid Display Settings Access Methods

    getFilterColumnsBySetting: (filterKey) =>
      @gridDisplaySettings.filterColumnsBy[filterKey]

    setFilterColumnsBySetting: (filterKey, value) =>
      @gridDisplaySettings.filterColumnsBy[filterKey] = value

    getFilterRowsBySetting: (filterKey) =>
      @gridDisplaySettings.filterRowsBy[filterKey]

    setFilterRowsBySetting: (filterKey, value) =>
      @gridDisplaySettings.filterRowsBy[filterKey] = value

    isFilteringColumnsByAssignmentGroup: =>
      @getAssignmentGroupToShow() != '0'

    getAssignmentGroupToShow: () =>
      groupId = @getFilterColumnsBySetting('assignmentGroupId') || '0'
      if groupId in _.pluck(@assignmentGroups, 'id') then groupId else '0'

    isFilteringColumnsByGradingPeriod: =>
      @getGradingPeriodToShow() != '0'

    isFilteringRowsBySearchTerm: =>
      @userFilterTerm? and @userFilterTerm != ''

    getGradingPeriodToShow: () =>
      return '0' unless @gradingPeriodSet?
      periodId = @getFilterColumnsBySetting('gradingPeriodId') || @options.current_grading_period_id
      if periodId in _.pluck(@gradingPeriodSet.gradingPeriods, 'id') then periodId else '0'

    getGradingPeriod: (gradingPeriodId) =>
      (@gradingPeriodSet?.gradingPeriods || []).find((gradingPeriod) => gradingPeriod.id == gradingPeriodId)

    setSelectedPrimaryInfo: (primaryInfo, skipRedraw) =>
      @gridDisplaySettings.selectedPrimaryInfo = primaryInfo
      @saveSettings()
      unless skipRedraw
        @buildRows()
        @gradebookGrid.gridSupport.columns.updateColumnHeaders(['student'])

    toggleDefaultSort: (columnId) =>
      sortSettings = @getSortRowsBySetting()
      columnType = @getColumnTypeForColumnId(columnId)
      settingKey = @getDefaultSettingKeyForColumnType(columnType)
      direction = 'ascending'

      if sortSettings.columnId == columnId && sortSettings.settingKey == settingKey && sortSettings.direction == 'ascending'
        direction = 'descending'

      @setSortRowsBySetting(columnId, settingKey, direction)

    getDefaultSettingKeyForColumnType: (columnType) =>
      if columnType == 'assignment' || columnType == 'assignment_group' || columnType == 'total_grade'
        return 'grade'
      else if columnType == 'student'
        return 'sortable_name'

    getSelectedPrimaryInfo: () =>
      @gridDisplaySettings.selectedPrimaryInfo

    setSelectedSecondaryInfo: (secondaryInfo, skipRedraw) =>
      @gridDisplaySettings.selectedSecondaryInfo = secondaryInfo
      @saveSettings()
      unless skipRedraw
        @buildRows()
        @gradebookGrid.gridSupport.columns.updateColumnHeaders(['student'])

    getSelectedSecondaryInfo: () =>
      @gridDisplaySettings.selectedSecondaryInfo

    setSortRowsBySetting: (columnId, settingKey, direction) =>
      @gridDisplaySettings.sortRowsBy.columnId = columnId
      @gridDisplaySettings.sortRowsBy.settingKey = settingKey
      @gridDisplaySettings.sortRowsBy.direction = direction
      @saveSettings()
      @sortGridRows()

    getSortRowsBySetting: =>
      @gridDisplaySettings.sortRowsBy

    updateGridColors: (colors, successFn, errorFn) =>
      setAndRenderColors = =>
        @setGridColors(colors)
        @renderGridColor()
        successFn()

      @saveSettings({ colors }, setAndRenderColors, errorFn)

    setGridColors: (colors) =>
      @gridDisplaySettings.colors = colors

    getGridColors: =>
      statusColors @gridDisplaySettings.colors

    listAvailableViewOptionsFilters: =>
      filters = []
      filters.push('assignmentGroups') if Object.keys(@assignmentGroups || {}).length > 1
      filters.push('gradingPeriods') if @gradingPeriodSet?
      filters.push('modules') if @listContextModules().length > 0
      filters.push('sections') if @sections_enabled
      filters

    setSelectedViewOptionsFilters: (filters) =>
      @gridDisplaySettings.selectedViewOptionsFilters = filters

    listSelectedViewOptionsFilters: =>
      @gridDisplaySettings.selectedViewOptionsFilters

    toggleEnrollmentFilter: (enrollmentFilter, skipApply) =>
      @getEnrollmentFilters()[enrollmentFilter] = !@getEnrollmentFilters()[enrollmentFilter]
      @applyEnrollmentFilter() unless skipApply

    applyEnrollmentFilter: () =>
      showInactive = @getEnrollmentFilters().inactive
      showConcluded = @getEnrollmentFilters().concluded
      @saveSettings({ showInactive, showConcluded }, =>
        @gradebookGrid.gridSupport.columns.updateColumnHeaders(['student'])
        @reloadStudentData()
      )

    getEnrollmentFilters: () =>
      @gridDisplaySettings.showEnrollments

    getSelectedEnrollmentFilters: () =>
      filters = @getEnrollmentFilters()
      selectedFilters = []
      for filter of filters
        selectedFilters.push filter if filters[filter]
      selectedFilters

    setEnterGradesAsSetting: (assignmentId, setting) =>
      @gridDisplaySettings.enterGradesAs[assignmentId] = setting

    getEnterGradesAsSetting: (assignmentId) =>
      gradingType = @getAssignment(assignmentId).grading_type
      options = EnterGradesAsSetting.optionsForGradingType(gradingType)
      return null unless options.length

      setting = @gridDisplaySettings.enterGradesAs[assignmentId]
      return setting if options.includes(setting)

      EnterGradesAsSetting.defaultOptionForGradingType(gradingType)

    updateEnterGradesAsSetting: (assignmentId, value) =>
      @setEnterGradesAsSetting(assignmentId, value)
      @saveSettings({}, =>
        @gradebookGrid.gridSupport.columns.updateColumnHeaders([@getAssignmentColumnId(assignmentId)])
        @gradebookGrid.invalidate()
      )

    ## Course Settings Access Methods

    getDefaultGradingScheme: ->
      @courseContent.defaultGradingScheme

    getGradingScheme: (gradingSchemeId) ->
      @courseContent.gradingSchemes.find((scheme) => scheme.id == gradingSchemeId)

    getAssignmentGradingScheme: (assignmentId) ->
      assignment = @getAssignment(assignmentId)
      @getGradingScheme(assignment.grading_standard_id) || @getDefaultGradingScheme()

    ## Gradebook Content Access Methods

    setSections: (sections) =>
      @sections = _.indexBy(sections, 'id')
      @sections_enabled = sections.length > 1

    setAssignments: (assignmentMap) =>
      @assignments = assignmentMap

    setAssignmentGroups: (assignmentGroupMap) =>
      @assignmentGroups = assignmentGroupMap

    getAssignment: (assignmentId) =>
      @assignments[assignmentId]

    getAssignmentGroup: (assignmentGroupId) =>
      @assignmentGroups[assignmentGroupId]

    getCustomColumn: (customColumnId) =>
      @gradebookContent.customColumns.find((column) -> column.id == customColumnId)

    getTeacherNotesColumn: =>
      @gradebookContent.customColumns.find((column) -> column.teacher_notes)

    listVisibleCustomColumns: ->
      @gradebookContent.customColumns.filter((column) -> !column.hidden)

    setContextModules: (contextModules) =>
      @courseContent.contextModules = contextModules
      @courseContent.modulesById = {}

      if contextModules?.length
        for contextModule in contextModules
          @courseContent.modulesById[contextModule.id] = contextModule

      contextModules

    onLatePolicyUpdate: (latePolicy) =>
      @setLatePolicy(latePolicy)
      @applyLatePolicy()

    setLatePolicy: (latePolicy) =>
      @courseContent.latePolicy = latePolicy

    applyLatePolicy: =>
      latePolicy = @courseContent?.latePolicy
      gradingStandard = @options.grading_standard || @options.default_grading_standard
      studentsToInvalidate = {}

      forEachSubmission(@students, (submission) =>
        assignment = @assignments[submission.assignment_id]
        return if @getGradingPeriod(submission.grading_period_id)?.isClosed
        if LatePolicyApplicator.processSubmission(submission, assignment, gradingStandard, latePolicy)
          studentsToInvalidate[submission.user_id] = true
      )
      studentIds = _.uniq(Object.keys(studentsToInvalidate))
      studentIds.forEach (studentId) =>
        @calculateStudentGrade(@students[studentId])
      @invalidateRowsForStudentIds(studentIds)

    getContextModule: (contextModuleId) =>
      @courseContent.modulesById?[contextModuleId] if contextModuleId?

    listContextModules: =>
      @courseContent.contextModules

    ## Assignment UI Action Methods

    getDownloadSubmissionsAction: (assignmentId) =>
      assignment = @getAssignment(assignmentId)
      manager = new DownloadSubmissionsDialogManager(
        assignment,
        @options.download_assignment_submissions_url,
        @handleSubmissionsDownloading
      )

      {
        hidden: !manager.isDialogEnabled()
        onSelect: manager.showDialog
      }

    getReuploadSubmissionsAction: (assignmentId) =>
      assignment = @getAssignment(assignmentId)
      manager = new ReuploadSubmissionsDialogManager(
        assignment,
        @options.re_upload_submissions_url
      )

      {
        hidden: !manager.isDialogEnabled()
        onSelect: manager.showDialog
      }

    getSetDefaultGradeAction: (assignmentId) =>
      assignment = @getAssignment(assignmentId)
      manager = new SetDefaultGradeDialogManager(
        assignment,
        @studentsThatCanSeeAssignment(assignmentId),
        @options.context_id,
        @getFilterRowsBySetting('sectionId'),
        isAdmin(),
        @contentLoadStates.submissionsLoaded
      )

      {
        disabled: !manager.isDialogEnabled()
        onSelect: manager.showDialog
      }

    getCurveGradesAction: (assignmentId) =>
      assignment = @getAssignment(assignmentId)
      CurveGradesDialogManager.createCurveGradesAction(
        assignment,
        @studentsThatCanSeeAssignment(assignmentId),
        {
          isAdmin: isAdmin()
          contextUrl: @options.context_url
          submissionsLoaded: @contentLoadStates.submissionsLoaded
        }
      )

    getMuteAssignmentAction: (assignmentId) =>
      assignment = @getAssignment(assignmentId)
      manager = new AssignmentMuterDialogManager(
        assignment,
        "#{@options.context_url}/assignments/#{assignmentId}/mute",
        @contentLoadStates.submissionsLoaded
      )

      {
        disabled: !manager.isDialogEnabled()
        onSelect: manager.showDialog
      }

    ## Gradebook Content Api Methods

    createTeacherNotes: =>
      @setTeacherNotesColumnUpdating(true)
      @renderViewOptionsMenu()
      GradebookApi.createTeacherNotesColumn(@options.context_id)
        .then (response) =>
          @gradebookContent.customColumns.push(response.data)
          teacherNotesColumn = @buildCustomColumn(response.data)
          @gridData.columns.definitions[teacherNotesColumn.id] = teacherNotesColumn
          @showNotesColumn()
          @setTeacherNotesColumnUpdating(false)
          @renderViewOptionsMenu()
        .catch (error) =>
          $.flashError I18n.t('There was a problem creating the teacher notes column.')
          @setTeacherNotesColumnUpdating(false)
          @renderViewOptionsMenu()

    setTeacherNotesHidden: (hidden) =>
      @setTeacherNotesColumnUpdating(true)
      @renderViewOptionsMenu()
      teacherNotes = @getTeacherNotesColumn()
      GradebookApi.updateTeacherNotesColumn(@options.context_id, teacherNotes.id, { hidden })
        .then =>
          if hidden
            @hideNotesColumn()
          else
            @showNotesColumn()
            @reorderCustomColumns(@gradebookContent.customColumns.map (c) -> c.id)
          @setTeacherNotesColumnUpdating(false)
          @renderViewOptionsMenu()
        .catch (error) =>
          if hidden
            $.flashError I18n.t('There was a problem hiding the teacher notes column.')
          else
            $.flashError I18n.t('There was a problem showing the teacher notes column.')
          @setTeacherNotesColumnUpdating(false)
          @renderViewOptionsMenu()

    gradeSubmission: (submission) =>
      if submission.excused
        submissionData = { excuse: true }
      else
        submissionData = { posted_grade: GradeFormatHelper.delocalizeGrade(submission.enteredGrade) }
      @updateSubmissionAndRenderSubmissionTray(submissionData)
        .then((response) =>
          assignment = @getAssignment(submission.assignmentId)
          outlierScoreHelper = new OutlierScoreHelper(response.data.score, assignment.points_possible)
          $.flashWarning(outlierScoreHelper.warningMessage()) if outlierScoreHelper.hasWarning()
        )

    updateSubmissionAndRenderSubmissionTray: (data) =>
      { studentId, assignmentId } = @getSubmissionTrayState()
      student = @student(studentId)
      @setSubmissionUpdating(true)
      @renderSubmissionTray(student)
      GradebookApi.updateSubmission(@options.context_id, assignmentId, studentId, data)
        .then((response) =>
          @setSubmissionUpdating(false)
          @updateSubmissionsFromExternal(response.data.all_submissions)
          @renderSubmissionTray(student)
          response
        ).catch((response) =>
          @setSubmissionUpdating(false)
          $.flashError I18n.t('There was a problem updating the submission.')
          @renderSubmissionTray(student)
          Promise.reject(response)
        )<|MERGE_RESOLUTION|>--- conflicted
+++ resolved
@@ -396,7 +396,9 @@
         @updateColumnHeaders()
         @renderFilters()
 
-<<<<<<< HEAD
+      @gridReady.then () =>
+        @renderViewOptionsMenu()
+
     # called from app/jsx/bundles/gradezilla.js
     onShow: ->
       $(".post-grades-button-placeholder").show()
@@ -410,10 +412,6 @@
         left: '50%'
       ).addClass('use-css-transitions-for-show-hide').appendTo('#main')
       $('#gradebook-grid-wrapper').hide()
-=======
-      @gridReady.then () =>
-        @renderViewOptionsMenu()
->>>>>>> 0d494b90
 
     reloadStudentData: =>
       @setStudentsLoaded(false)
