--- conflicted
+++ resolved
@@ -1,13 +1,6 @@
-<<<<<<< HEAD
-# A client-side templating wrapper.  Templates are compiled with the rake task
-# `$ rake jst:compile` or automatically using the guard gem `$ guard`.
-# Don't call the templating object directly (like Handlebars), use this class.
-class Template
-=======
 define 'compiled/Template',
 # ['compiled/handlebars_helpers'],
 ->
->>>>>>> 4e99e282
 
   # A client-side templating wrapper.  Templates are compiled with the rake task
   # `$ rake jst:compile` or automatically using the guard gem `$ guard`.
@@ -16,27 +9,6 @@
   # export to window until we convert new stuff to modules
   class @Template
 
-<<<<<<< HEAD
-  # Creates an element rendered with the template.
-  #
-  # Arguments:
-  #   locals (object: optional):
-  #     locals to use in the template, if omitted the instance locals property
-  #     will be used.
-  #
-  # Returns:
-  #   jQuery Element Collection
-  toElement: (locals) ->
-    html = @toHTML locals
-    jQuery('<div/>').html(html)
-
-# export to window until we convert new stuff to modules
-@Template = Template
-
-# register as module (will eventually put this at the head of the file)
-define 'compiled/Template', ->
-  Template
-=======
     # If called w/o `new`, it will return the HTML string immediately.
     # i.e. `Template(test, {foo: 'bar'})` => '<div>bar</div>'
     #
@@ -77,5 +49,4 @@
     #   jQuery Element Collection
     toElement: (locals) ->
       html = @toHTML locals
-      jQuery('<div/>').html(html)
->>>>>>> 4e99e282
+      jQuery('<div/>').html(html)