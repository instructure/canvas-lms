#
# Copyright (C) 2012 Instructure, Inc.
#
# This file is part of Canvas.
#
# Canvas is free software: you can redistribute it and/or modify it under
# the terms of the GNU Affero General Public License as published by the Free
# Software Foundation, version 3 of the License.
#
# Canvas is distributed in the hope that it will be useful, but WITHOUT ANY
# WARRANTY; without even the implied warranty of MERCHANTABILITY or FITNESS FOR
# A PARTICULAR PURPOSE. See the GNU Affero General Public License for more
# details.
#
# You should have received a copy of the GNU Affero General Public License along
# with this program. If not, see <http://www.gnu.org/licenses/>.
#

define [
  'i18n!lib.text_helper'
  'str/htmlEscape'
], (I18n, htmlEscape) ->

  AUTO_LINKIFY_PLACEHOLDER = "LINK-PLACEHOLDER"
  AUTO_LINKIFY_REGEX = ///
    \b
    (                                            # Capture 1: entire matched URL
      (?:
        https?://                                # http or https protocol
        |                                        # or
        www\d{0,3}[.]                            # "www.", "www1.", "www2." … "www999."
        |                                        # or
        [a-z0-9.\-]+[.][a-z]{2,4}/               # looks like domain name followed by a slash
      )

      (?:
        [^\s()<>]+                               # Run of non-space, non-()<>
        |                                        # or
        \([^\s()<>]*\)                           # balanced parens, single level
      )+

      (?:
        \([^\s()<>]*\)                           # balanced parens, single level
        |                                        # or
        [^\s`!()\[\]{};:'".,<>?«»“”‘’]           # End with: not a space or one of these punct chars
      )
    ) | (
      LINK-PLACEHOLDER
    )
  ///gi

  th =
    quoteClump: (lines) ->
      "<div class='quoted_text_holder'>
        <a href='#' class='show_quoted_text_link'>#{htmlEscape I18n.t("quoted_text_toggle", "show quoted text")}</a>
        <div class='quoted_text' style='display: none;'>
          #{$.raw lines.join "\n"}
        </div>
      </div>"

    formatMessage: (message) ->
      # replace any links with placeholders so we don't escape them
      links = []
      placeholderBlocks = []
      message = message.replace AUTO_LINKIFY_REGEX, (match, i) ->
        placeholderBlocks.push(if match == AUTO_LINKIFY_PLACEHOLDER
            AUTO_LINKIFY_PLACEHOLDER
          else
            link = match
<<<<<<< HEAD
            link = "http://" + link if link[0..3] == 'www.'
            link = link.replace(/'/g, '%27')
=======
            link = "http://" + link unless link[0..6] == 'http://' or link[0..7] == 'https://'
>>>>>>> f5bd3cc4
            links.push link
            "<a href='#{htmlEscape(link)}'>#{htmlEscape(match)}</a>"
        )
        AUTO_LINKIFY_PLACEHOLDER

      # now escape html
      message = htmlEscape message

      # now put the links back in
      message = message.replace new RegExp(AUTO_LINKIFY_PLACEHOLDER, 'g'), (match, i) ->
        placeholderBlocks.shift()

      # replace newlines
      message = message.replace /\n/g, '<br />\n'

      # generate quoting clumps
      processedLines = []
      quoteBlock = []
      for line in message.split("\n")
        if line.match /^(&gt;|>)/
          quoteBlock.push line
        else
          processedLines.push th.quoteClump(quoteBlock) if quoteBlock.length
          quoteBlock = []
          processedLines.push line
      processedLines.push th.quoteClump(quoteBlock) if quoteBlock.length
      message = processedLines.join "\n"

    delimit: (number) ->
      # only process real numbers
      return String(number) if isNaN number

      # capture sign and then start working with the absolute value. don't
      # process infinities.
      sign = if number < 0 then '-' else ''
      abs = Math.abs number
      return String(number) if abs is Infinity

      # break out the integer portion and initialize the result to just the
      # decimal (if any)
      integer = Math.floor abs
      result = if abs == integer then '' else String(abs).replace(/^\d+\./, '.')

      # for each comma'd chunk, prepend to the result and remove from integer
      while integer >= 1000
        mod = String(integer).replace(/\d+(\d\d\d)$/, ',$1')
        integer = Math.floor integer / 1000
        result = mod + result

      # integer is now either in [1, 999], or equal to 0 iff number in (-1, 1).
      # prepend it with the sign
      sign + String(integer) + result

    truncateText: (string, options = {}) ->
      max = options.max ? 30
      ellipsis = I18n.t('ellipsis', '...')
      wordSeparator = I18n.t('word_separator', ' ')

      string = (string ? "").replace(/\s+/g, wordSeparator).trim()
      return string if not string or string.length <= max

      truncateAt = 0
      while true
        pos = string.indexOf(wordSeparator, truncateAt + 1)
        break if pos < 0 || pos > max - ellipsis.length
        truncateAt = pos
      truncateAt or= max - ellipsis.length # first word > max, so we cut it

      string.substring(0, truncateAt) + ellipsis<|MERGE_RESOLUTION|>--- conflicted
+++ resolved
@@ -67,12 +67,8 @@
             AUTO_LINKIFY_PLACEHOLDER
           else
             link = match
-<<<<<<< HEAD
             link = "http://" + link if link[0..3] == 'www.'
             link = link.replace(/'/g, '%27')
-=======
-            link = "http://" + link unless link[0..6] == 'http://' or link[0..7] == 'https://'
->>>>>>> f5bd3cc4
             links.push link
             "<a href='#{htmlEscape(link)}'>#{htmlEscape(match)}</a>"
         )
