--- conflicted
+++ resolved
@@ -87,14 +87,7 @@
     @classesBasedOnSubmission: (submission={}, assignment={}) ->
       classes = []
       classes.push('resubmitted') if submission.grade_matches_current_submission == false
-<<<<<<< HEAD
-      if assignment.due_at && submission.submitted_at
-        classes.push('late') if submission.submission_type isnt 'online_quiz' && (submission.submitted_at.timestamp > assignment.due_at.timestamp)
-        classes.push('late') if submission.submission_type is 'online_quiz' && ((submission.submitted_at.timestamp - assignment.due_at.timestamp) > 60)
-      classes.push('dropped') if submission.drop
-=======
       classes.push('late') if submission.late
->>>>>>> a1eb3942
       classes.push('ungraded') if ''+assignment.submission_types is "not_graded"
       classes.push('muted') if assignment.muted
       classes.push(submission.submission_type) if submission.submission_type
