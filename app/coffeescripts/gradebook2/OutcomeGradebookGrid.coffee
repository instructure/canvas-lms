--- conflicted
+++ resolved
@@ -86,11 +86,7 @@
           nameA = a.student.sortable_name
           nameB = b.student.sortable_name
           n     = if sortAsc then 1 else -1
-<<<<<<< HEAD
-          nameA.localeCompare(nameB, window.I18n.locale, sensitivity: 'accent', ignorePunctuation: true, numeric: true) * n
-=======
           nameA.localeCompare(nameB, window.I18n.locale or 'en', sensitivity: 'accent', ignorePunctuation: true, numeric: true) * n
->>>>>>> b29a630f
         else
           nameA = a.student.sortable_name.toLowerCase()
           nameB = b.student.sortable_name.toLowerCase()
