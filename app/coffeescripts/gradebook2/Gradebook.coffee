# This class both creates the slickgrid instance, and acts as the data source for that instance.
define [
  'slickgrid.long_text_editor'
  'compiled/views/KeyboardNavDialog'
  'jst/KeyboardNavDialog'
  'vendor/slickgrid'
  'compiled/gradebook2/TotalColumnHeaderView'
  'compiled/util/round'
  'compiled/views/InputFilterView'
  'i18n!gradebook2'
  'compiled/gradebook2/GRADEBOOK_TRANSLATIONS'
  'jquery'
  'underscore'
  'compiled/grade_calculator'
  'compiled/userSettings'
  'vendor/spin'
  'compiled/SubmissionDetailsDialog'
  'compiled/gradebook2/AssignmentGroupWeightsDialog'
  'compiled/gradebook2/SubmissionCell'
  'compiled/gradebook2/GradebookHeaderMenu'
  'str/htmlEscape'
  'compiled/gradebook2/UploadDialog'
  'jst/gradebook2/column_header'
  'jst/gradebook2/group_total_cell'
  'jst/gradebook2/row_student_name'
  'compiled/views/gradebook/SectionMenuView'
  'jst/_avatar' #needed by row_student_name
  'jquery.ajaxJSON'
  'jquery.instructure_date_and_time'
  'jqueryui/dialog'
  'jquery.instructure_misc_helpers'
  'jquery.instructure_misc_plugins'
  'vendor/jquery.ba-tinypubsub'
  'jqueryui/mouse'
  'jqueryui/position'
  'jqueryui/sortable'
  'compiled/jquery.kylemenu'
  'compiled/jquery/fixDialogButtons'
], (LongTextEditor, KeyboardNavDialog, keyboardNavTemplate, Slick, TotalColumnHeaderView, round, InputFilterView, I18n, GRADEBOOK_TRANSLATIONS, $, _, GradeCalculator, userSettings, Spinner, SubmissionDetailsDialog, AssignmentGroupWeightsDialog, SubmissionCell, GradebookHeaderMenu, htmlEscape, UploadDialog, columnHeaderTemplate, groupTotalCellTemplate, rowStudentNameTemplate, SectionMenuView) ->

  class Gradebook
    columnWidths =
      assignment:
        min: 10
        default_max: 200
        max: 400
      assignmentGroup:
        min: 35
        default_max: 200
        max: 400
      total:
        min: 85
        max: 100

    DISPLAY_PRECISION = 2

    numberOfFrozenCols: 3 # SFU MOD - CANVAS-188 Add extra column for SIS ID

    hasSections: $.Deferred()
    allSubmissionsLoaded: $.Deferred()

    constructor: (@options) ->
      @chunk_start = 0
      @students = {}
      @studentViewStudents = {}
      @rows = []
      @assignmentsToHide = userSettings.contextGet('hidden_columns') || []
      @sectionToShow = userSettings.contextGet 'grading_show_only_section'
      @sectionToShow = @sectionToShow && String(@sectionToShow)
      @show_attendance = userSettings.contextGet 'show_attendance'
      @include_ungraded_assignments = userSettings.contextGet 'include_ungraded_assignments'
      @userFilterRemovedRows = []
      @show_concluded_enrollments = userSettings.contextGet 'show_concluded_enrollments'
      @show_concluded_enrollments = true if @options.course_is_concluded

      $.subscribe 'assignment_group_weights_changed', @buildRows
      $.subscribe 'assignment_muting_toggled',        @handleAssignmentMutingChange
      $.subscribe 'submissions_updated',              @updateSubmissionsFromExternal
      $.subscribe 'currentSection/change',            @updateCurrentSection

      enrollmentsUrl = if @show_concluded_enrollments
        'students_url_with_concluded_enrollments'
      else
        'students_url'

      gotAllStudents = $.Deferred().done => @gotAllStudents()

      # getting all the enrollments for a course via the api in the polite way
      # is too slow, so we're going to cheat.
      $.when($.ajaxJSON(@options[enrollmentsUrl], "GET")
      , $.ajaxJSON(@options.assignment_groups_url, "GET", {}, @gotAssignmentGroups)
      , $.ajaxJSON( @options.sections_url, "GET", {}, @gotSections))
      .then ([students, status, xhr]) =>
        @gotChunkOfStudents students

        paginationLinks = xhr.getResponseHeader('Link')
        lastLink = paginationLinks.match(/<[^>]+>; *rel="last"/)
        unless lastLink?
          gotAllStudents.resolve()
          return
        lastPage = lastLink[0].match(/page=(\d+)/)[1]
        lastPage = parseInt lastPage, 10
        if lastPage == 1
          gotAllStudents.resolve()
          return

        fetchEnrollments = (page) =>
          $.ajaxJSON @options[enrollmentsUrl], "GET", {page}
        dfds = (fetchEnrollments(page) for page in [2..lastPage])
        $.when(dfds...).then (responses...) =>
          if dfds.length == 1
            @gotChunkOfStudents responses[0]
          else
            @gotChunkOfStudents(students) for [students, x, y] in responses
          gotAllStudents.resolve()

      gotCustomColumns = @getCustomColumns()
      $.when(gotCustomColumns, gotAllStudents).done @doSlickgridStuff

      @allSubmissionsLoaded.done =>
        for c in @customColumns
          url = @options.custom_column_data_url.replace /:id/, c.id
          @getCustomColumnData(c.id)

      @spinner = new Spinner()
      $(@spinner.spin().el).css(
        opacity: 0.5
        top: '55px'
        left: '50%'
      ).addClass('use-css-transitions-for-show-hide').appendTo('#main')

      @showCustomColumnDropdownOption()

    getCustomColumns: ->
      # not going to support pagination because that would be crazy
      $.getJSON(@options.custom_columns_url)
      .then (columns) =>
        @numberOfFrozenCols += columns.length
        @customColumns = columns

    getCustomColumnData: (id, url) ->
      url ||= @options.custom_column_data_url.replace /:id/, id
      $.getJSON(url)
      .done (columnData, __, xhr) =>
        nextPg = xhr.getResponseHeader("Link").match /<([^>]+)>; *rel="next"/
        @getCustomColumnData(id, nextPg[1]) if nextPg

        for datum in columnData
          student = @student(datum.user_id)
          student["custom_col_#{id}"] = datum.content
          @grid.invalidateRow(student.row)
        @grid.render()


    doSlickgridStuff: =>
      @initGrid()
      @buildRows()
      @getSubmissionsChunks()
      @initHeader()

    gotAssignmentGroups: (assignmentGroups) =>
      @assignmentGroups = {}
      @assignments      = {}

      # purposely passing the @options and assignmentGroups by reference so it can update
      # an assigmentGroup's .group_weight and @options.group_weighting_scheme
      new AssignmentGroupWeightsDialog context: @options, assignmentGroups: assignmentGroups
      for group in assignmentGroups
        htmlEscape(group)
        @assignmentGroups[group.id] = group
        if ENV.GRADEBOOK_OPTIONS.draft_state_enabled
          group.assignments = _.select group.assignments, (a) -> a.published
        for assignment in group.assignments
          htmlEscape(assignment)
          assignment.assignment_group = group
          assignment.due_at = $.parseFromISO(assignment.due_at) if assignment.due_at
          @assignments[assignment.id] = assignment

    gotSections: (sections) =>
      @sections = {}
      for section in sections
        htmlEscape(section)
        @sections[section.id] = section
      @sections_enabled = sections.length > 1
      @hasSections.resolve()

    gotChunkOfStudents: (studentEnrollments) =>
      for studentEnrollment in studentEnrollments
        student = studentEnrollment.user
        student.enrollment = studentEnrollment

        if student.enrollment.role == "StudentViewEnrollment"
          @studentViewStudents[student.id] ||= htmlEscape(student)
        else
          @students[student.id] ||= htmlEscape(student)
        @student(student.id).sections ||= []
        @student(student.id).sections.push(studentEnrollment.course_section_id)

    gotAllStudents: ->
      @withAllStudents (students) =>
        for id, student of students
          student.computed_current_score ||= 0
          student.computed_final_score ||= 0
          student.secondary_identifier = student.sis_login_id || student.login_id
          # SFU MOD CANVAS-188 Define data for SIS ID column (use dash if not available)
          student.sis_id = student.sis_user_id || '-'
          # END SFU MOD

          if @sections_enabled
            mySections = (@sections[sectionId].name for sectionId in student.sections when @sections[sectionId])
            sectionNames = $.toSentence(mySections.sort())
          student.display_name = rowStudentNameTemplate
            avatar_image_url: student.avatar_url
            display_name: student.name
            url: student.enrollment.grades.html_url
            sectionNames: sectionNames
            alreadyEscaped: true

          # fill in dummy submissions, so there's something there even if the
          # student didn't submit anything for that assignment
          for id, assignment of @assignments
            student["assignment_#{id}"] ||= { assignment_id: id, user_id: student.id }

          @rows.push(student)

    defaultSortType: 'assignment_group'

    getStoredSortOrder: =>
      userSettings.contextGet('sort_grade_columns_by') || { sortType: @defaultSortType }

    setStoredSortOrder: (newSortOrder) =>
      if newSortOrder.sortType == @defaultSortType
        userSettings.contextRemove('sort_grade_columns_by')
      else
        userSettings.contextSet('sort_grade_columns_by', newSortOrder)

    onColumnsReordered: =>
      # determine if assignment columns or custom columns were reordered
      # (this works because frozen columns and non-frozen columns are can't be
      # swapped)
      columns = @grid.getColumns()
      currentIds = _(@customColumns).map (c) -> c.id
      reorderedIds = (m[1] for c in columns when m = c.id.match /^custom_col_(\d+)/)

      if !_.isEqual(reorderedIds, currentIds)
        @reorderCustomColumns(reorderedIds)
        .then =>
          colsById = _(@customColumns).indexBy (c) -> c.id
          @customColumns = _(reorderedIds).map (id) -> colsById[id]
      else
        @storeCustomColumnOrder()

    reorderCustomColumns: (ids) ->
      $.ajaxJSON(@options.reorder_custom_columns_url, "POST", order: ids)

    storeCustomColumnOrder: =>
      newSortOrder =
        sortType: 'custom'
        customOrder: []
      columns = @grid.getColumns()
      assignment_columns = _.filter(columns, (c) -> c.type is 'assignment')
      newSortOrder.customOrder = _.map(assignment_columns, (a) -> a.object.id)
      @setStoredSortOrder(newSortOrder)

    setArrangementTogglersVisibility: (newSortOrder) =>
      @$columnArrangementTogglers.each ->
        $(this).closest('li').showIf $(this).data('arrangeColumnsBy') isnt newSortOrder.sortType

    arrangeColumnsBy: (newSortOrder) =>
      @setArrangementTogglersVisibility(newSortOrder)
      @setStoredSortOrder(newSortOrder)

      columns = @grid.getColumns()
      frozen = columns.splice(0, @numberOfFrozenCols)
      columns.sort @makeColumnSortFn(newSortOrder)
      columns.splice(0, 0, frozen...)
      @grid.setColumns(columns)

      @fixColumnReordering()
      @buildRows()

    makeColumnSortFn: (sortOrder) =>
      fn = switch sortOrder.sortType
        when 'assignment_group' then @compareAssignmentPositions
        when 'due_date' then @compareAssignmentDueDates
        when 'custom' then @makeCompareAssignmentCustomOrderFn(sortOrder)
        else throw "unhandled column sort condition"
      @wrapColumnSortFn(fn)

    compareAssignmentPositions: (a, b) =>
      diffOfAssignmentGroupPosition = a.object.assignment_group.position - b.object.assignment_group.position
      diffOfAssignmentPosition = a.object.position - b.object.position

      # order first by assignment_group position and then by assignment position
      # will work when there are less than 1000000 assignments in an assignment_group
      return (diffOfAssignmentGroupPosition * 1000000) + diffOfAssignmentPosition

    compareAssignmentDueDates: (a, b) =>
      aDate = a.object.due_at?.timestamp or Number.MAX_VALUE
      bDate = b.object.due_at?.timestamp or Number.MAX_VALUE
      if aDate is bDate
        return 0 if a.object.name is b.object.name
        return (if a.object.name > b.object.name then 1 else -1)
      return aDate - bDate

    makeCompareAssignmentCustomOrderFn: (sortOrder) =>
      sortMap = {}
      indexCounter = 0
      for assignmentId in sortOrder.customOrder
        sortMap[String(assignmentId)] = indexCounter
        indexCounter += 1
      return (a, b) =>
        aIndex = sortMap[String(a.object.id)]
        bIndex = sortMap[String(b.object.id)]
        if aIndex? and bIndex?
          return aIndex - bIndex
        # if there's a new assignment and its order has not been stored, it should come at the end
        else if aIndex? and not bIndex?
          return -1
        else if bIndex?
          return 1
        else
          return @compareAssignmentPositions(a, b)

    wrapColumnSortFn: (wrappedFn) =>
      (a, b) =>
        return -1 if b.type is 'total_grade'
        return  1 if a.type is 'total_grade'
        return -1 if b.type is 'assignment_group' and a.type isnt 'assignment_group'
        return  1 if a.type is 'assignment_group' and b.type isnt 'assignment_group'
        if a.type is 'assignment_group' and b.type is 'assignment_group'
          return a.object.position - b.object.position
        return wrappedFn(a, b)

    rowFilter: (student) =>
      !@sectionToShow || (@sectionToShow in student.sections)

    handleAssignmentMutingChange: (assignment) =>
      idx = @grid.getColumnIndex("assignment_#{assignment.id}")
      colDef = @grid.getColumns()[idx]
      colDef.name = @assignmentHeaderHtml(assignment)
      @grid.setColumns(@grid.getColumns())
      @fixColumnReordering()
      @buildRows()

    # filter, sort, and build the dataset for slickgrid to read from, then force
    # a full redraw
    buildRows: =>
      @rows.length = 0

      for id, column of @grid.getColumns() when ''+column.object?.submission_types is "attendance"
        column.unselectable = !@show_attendance
        column.cssClass = if @show_attendance then '' else 'completely-hidden'
        @$grid.find("##{@uid}#{column.id}").showIf(@show_attendance)

      @withAllStudents (students) =>
        for id, student of @students
          student.row = -1
          if @rowFilter(student)
            @rows.push(student)
            @calculateStudentGrade(student)

      @sortRowsBy (a, b) => @localeSort(a.sortable_name, b.sortable_name)

    getSubmissionsChunks: =>
      @withAllStudents (allStudentsObj) =>
        allStudents = (s for k, s of allStudentsObj)
        loop
          students = allStudents[@chunk_start...(@chunk_start+@options.chunk_size)]
          unless students.length
            @allSubmissionsLoaded.resolve()
            break
          params =
            student_ids: (student.id for student in students)
            response_fields: ['id', 'user_id', 'url', 'score', 'grade', 'submission_type', 'submitted_at', 'assignment_id', 'grade_matches_current_submission', 'attachments', 'late']
          $.ajaxJSON(@options.submissions_url, "GET", params, @gotSubmissionsChunk)
          @chunk_start += @options.chunk_size

    gotSubmissionsChunk: (student_submissions) =>
      for data in student_submissions
        student = @student(data.user_id)
        @updateSubmission(submission) for submission in data.submissions
        student.loaded = true
        @grid.invalidateRow(student.row)
        @calculateStudentGrade(student)
      @grid.render()

    student: (id) =>
      @students[id] || @studentViewStudents[id]

    # @students contains all *real* students (e.g., not the student view student)
    # when you do need to operate on *all* students (like for rendering the grid), use
    # function
    withAllStudents: (f) =>
      for id, s of @studentViewStudents
        @students[id] = s

      f(@students)

      for id, s of @studentViewStudents
        delete @students[id]

    updateSubmission: (submission) =>
      student = @student(submission.user_id)
      submission.submitted_at = $.parseFromISO(submission.submitted_at) if submission.submitted_at
      student["assignment_#{submission.assignment_id}"] = submission

    # this is used after the CurveGradesDialog submit xhr comes back.  it does not use the api
    # because there is no *bulk* submissions#update endpoint in the api.
    # It is different from gotSubmissionsChunk in that gotSubmissionsChunk expects an array of students
    # where each student has an array of submissions.  This one just expects an array of submissions,
    # they are not grouped by student.
    updateSubmissionsFromExternal: (submissions, submissionCell) =>
      activeCell = @grid.getActiveCell()
      editing = $(@grid.getActiveCellNode()).hasClass('editable')
      columns = @grid.getColumns()
      for submission in submissions
        student = @student(submission.user_id)
        idToMatch = "assignment_#{submission.assignment_id}"
        cell = index for column, index in columns when column.id is idToMatch
        thisCellIsActive = activeCell? and
          editing and
          activeCell.row is student.row and
          activeCell.cell is cell
        @updateSubmission(submission)
        @calculateStudentGrade(student)
        @grid.updateCell student.row, cell unless thisCellIsActive
        @updateRowTotals student.row

    updateRowTotals: (rowIndex) ->
      columns = @grid.getColumns()
      for column, columnIndex in columns
        @grid.updateCell rowIndex, columnIndex if column.type isnt 'assignment'

    cellFormatter: (row, col, submission) =>
      if !@rows[row].loaded
        @staticCellFormatter(row, col, '')
      else if !submission?
        @staticCellFormatter(row, col, '-')
      else
        assignment = @assignments[submission.assignment_id]
        if !assignment?
          @staticCellFormatter(row, col, '')
        else
          if assignment.grading_type == 'points' && assignment.points_possible
            SubmissionCell.out_of.formatter(row, col, submission, assignment)
          else
            (SubmissionCell[assignment.grading_type] || SubmissionCell).formatter(row, col, submission, assignment)

    staticCellFormatter: (row, col, val) =>
      "<div class='cell-content gradebook-cell'>#{val}</div>"

    groupTotalFormatter: (row, col, val, columnDef, student) =>
      return '' unless val?

      # rounds percentage to one decimal place
      percentage = Math.round((val.score / val.possible) * 1000) / 10
      percentage = 0 if isNaN(percentage)

      if val.possible and @options.grading_standard and columnDef.type is 'total_grade'
        letterGrade = GradeCalculator.letter_grade(@options.grading_standard, percentage)

      templateOpts =
        score: round(val.score, DISPLAY_PRECISION)
        possible: round(val.possible, DISPLAY_PRECISION)
        letterGrade: letterGrade
        percentage: percentage
      if columnDef.type == 'total_grade'
        templateOpts.warning = @totalGradeWarning
        templateOpts.lastColumn = true
        templateOpts.showPointsNotPercent = @showPointTotals

      groupTotalCellTemplate templateOpts

    htmlContentFormatter: (row, col, val, columnDef, student) =>
      return '' unless val?
      val

    calculateStudentGrade: (student) =>
      if student.loaded
        finalOrCurrent = if @include_ungraded_assignments then 'final' else 'current'
        submissionsAsArray = (value for key, value of student when key.match /^assignment_(?!group)/)
        result = GradeCalculator.calculate(submissionsAsArray, @assignmentGroups, @options.group_weighting_scheme)
        for group in result.group_sums
          student["assignment_group_#{group.group.id}"] = group[finalOrCurrent]
          for submissionData in group[finalOrCurrent].submissions
            submissionData.submission.drop = submissionData.drop
        student["total_grade"] = result[finalOrCurrent]

        @addDroppedClass(student)

    addDroppedClass: (student) ->
      droppedAssignments = (name for name, assignment of student when name.match(/assignment_\d+/) and assignment.drop?)
      drops = {}
      drops[student.row] = {}
      for a in droppedAssignments
        drops[student.row][a] = 'dropped'

      styleKey = "dropsForRow#{student.row}"
      @grid.removeCellCssStyles(styleKey)
      @grid.addCellCssStyles(styleKey, drops)

    highlightColumn: (event) =>
      $headers = @$grid.find('.slick-header-column')
      return if $headers.filter('.slick-sortable-placeholder').length
      cell = @grid.getCellFromEvent(event)
      col = @grid.getColumns()[cell.cell]
      $headers.filter("##{@uid}#{col.id}").addClass('hovered-column')

    unhighlightColumns: () =>
      @$grid.find('.hovered-column').removeClass('hovered-column')

    # this is a workaroud to make it so only assignments are sortable but at the same time
    # so that the total and final grade columns don't dissapear after reordering columns
    fixColumnReordering: =>
      $headers = $('#gradebook_grid .container_1').find('.slick-header-columns')
      originalItemsSelector = $headers.sortable 'option', 'items'
      onlyAssignmentColsSelector = '> *:not([id*="assignment_group"]):not([id*="total_grade"])'
      (makeOnlyAssignmentsSortable = ->
        $headers.sortable 'option', 'items', onlyAssignmentColsSelector
        $notAssignments = $(originalItemsSelector, $headers).not($(onlyAssignmentColsSelector, $headers))
        $notAssignments.data('sortable-item', null)
      )()
      (initHeaderDropMenus = =>
        $headers.find('.assignment_header_drop').click (event) =>
          $link = $(event.target)
          unless $link.data('gradebookHeaderMenu')
            $link.data('gradebookHeaderMenu', new GradebookHeaderMenu(@assignments[$link.data('assignmentId')], $link, this))
          return false
      )()
      originalStopFn = $headers.sortable 'option', 'stop'
      (fixupStopCallback = ->
        $headers.sortable 'option', 'stop', (event, ui) ->
          # we need to set the items selector back to the default because slickgrid's 'stop'
          # function relies on it to re-render correctly.  if not it will render without the
          # assignment group and final grade columns
          $headers.sortable 'option', 'items', originalItemsSelector
          returnVal = originalStopFn.apply(this, arguments)
          makeOnlyAssignmentsSortable() # set it back
          initHeaderDropMenus()
          fixupStopCallback() # originalStopFn re-creates sortable widget so we need to re-fix
          returnVal
      )()

    minimizeColumn: ($columnHeader) =>
      columnDef = $columnHeader.data('column')
      colIndex = @grid.getColumnIndex(columnDef.id)
      columnDef.cssClass = (columnDef.cssClass || '').replace(' minimized', '') + ' minimized'
      columnDef.unselectable = true
      columnDef.unminimizedName = columnDef.name
      columnDef.name = ''
      columnDef.minimized = true
      @$grid.find(".l#{colIndex}").add($columnHeader).addClass('minimized')
      @assignmentsToHide.push(columnDef.id)
      userSettings.contextSet('hidden_columns', _.uniq(@assignmentsToHide))

    unminimizeColumn: ($columnHeader) =>
      columnDef = $columnHeader.data('column')
      colIndex = @grid.getColumnIndex(columnDef.id)
      columnDef.cssClass = (columnDef.cssClass || '').replace(' minimized', '')
      columnDef.unselectable = false
      columnDef.name = columnDef.unminimizedName
      columnDef.minimized = false
      @$grid.find(".l#{colIndex}").add($columnHeader).removeClass('minimized')
      $columnHeader.find('.slick-column-name').html(columnDef.name)
      @assignmentsToHide = $.grep @assignmentsToHide, (el) -> el != columnDef.id
      userSettings.contextSet('hidden_columns', _.uniq(@assignmentsToHide))

    hoverMinimizedCell: (event) =>
      $hoveredCell = $(event.currentTarget)
                     # get rid of hover class so that no other tooltips show up
                     .removeClass('hover')
      cell = @grid.getCellFromEvent(event)
      # cell will be null when hovering a header cell
      return unless cell
      columnDef = @grid.getColumns()[cell.cell]
      assignment = columnDef.object
      offset = $hoveredCell.offset()
      htmlLines = [assignment.name]
      if $hoveredCell.hasClass('slick-cell')
        submission = @rows[cell.row][columnDef.id]
        if assignment.points_possible?
          htmlLines.push "#{submission.score ? '--'} / #{assignment.points_possible}"
        else if submission.score?
          htmlLines.push submission.score
        # add lines for dropped, late, resubmitted
        Array::push.apply htmlLines, $.map(SubmissionCell.classesBasedOnSubmission(submission, assignment), (c)=> GRADEBOOK_TRANSLATIONS["#submission_tooltip_#{c}"])
      else if assignment.points_possible?
        htmlLines.push I18n.t('points_out_of', "out of %{points_possible}", points_possible: assignment.points_possible)

      $hoveredCell.data('tooltip', $("<span />",
        class: 'gradebook-tooltip'
        css:
          left: offset.left - 15
          top: offset.top
          zIndex: 10000
          display: 'block'
        html: htmlLines.join('<br />')
      ).appendTo('body')
      .css('top', (i, top) -> parseInt(top) - $(this).outerHeight()))

    unhoverMinimizedCell: (event) ->
      if $tooltip = $(this).data('tooltip')
        if event.toElement == $tooltip[0]
          $tooltip.mouseleave -> $tooltip.remove()
        else
          $tooltip.remove()

    # this is because of a limitation with SlickGrid,
    # when it makes the header row it does this:
    # $("<div class='slick-header-columns' style='width:10000px; left:-1000px' />")
    # if a course has a ton of assignments then it will not be wide enough to
    # contain them all
    fixMaxHeaderWidth: ->
      @$grid.find('.slick-header-columns').width(1000000)

    # SlickGrid doesn't have a blur event for the grid, so this mimics it in
    # conjunction with a click listener on <body />. When we 'blur' the grid
    # by clicking outside of it, save the current field.
    onGridBlur: (e) =>
      if e.target.className.match(/cell|slick/) or !@grid.getActiveCell
        return

      if e.target.className is 'grade' and @grid.getCellEditor() instanceof SubmissionCell.out_of
        # We can assume that a user clicked the up or down arrows on the
        # number input, we want to allow them to keep doing that.
        return

      if $(e.target).is(".dontblur,.dontblur *")
        return

      @grid.getEditorLock().commitCurrentEdit()

    onGridInit: () ->
      tooltipTexts = {}
      $(@spinner.el).remove()
      $('#gradebook_wrapper').show()
      @uid = @grid.getUID()
      @$grid = grid = $('#gradebook_grid')
        .fillWindowWithMe({
          onResize: => @grid.resizeCanvas()
        })
        .delegate '.slick-cell',
          'mouseenter.gradebook focusin.gradebook' : @highlightColumn
          'mouseleave.gradebook focusout.gradebook' : @unhighlightColumns
          'mouseenter focusin' : (event) ->
            grid.find('.hover, .focus').removeClass('hover focus')
            if $(this).parent().css('top') == '0px'
              $(this).find('div.gradebook-tooltip').addClass('first-row')
            $(this).addClass (if event.type == 'mouseenter' then 'hover' else 'focus')
          'mouseleave focusout' : (event) ->
            $(this).removeClass('hover focus')
            $(this).find('div.gradebook-tooltip').removeClass('first-row')
        .delegate '.gradebook-cell-comment', 'click.gradebook', (event) =>
          event.preventDefault()
          data = $(event.currentTarget).data()
          SubmissionDetailsDialog.open @assignments[data.assignmentId], @student(data.userId.toString()), @options
        .delegate '.minimized',
          'mouseenter' : @hoverMinimizedCell,
          'mouseleave' : @unhoverMinimizedCell

      @$grid.addClass('editable') if @options.gradebook_is_editable

      @fixMaxHeaderWidth()
      @grid.onColumnsResized.subscribe (e, data) =>
        @$grid.find('.slick-header-column').each (i, elem) =>
          $columnHeader = $(elem)
          columnDef = $columnHeader.data('column')
          return unless columnDef.type is "assignment"
          if $columnHeader.outerWidth() <= columnWidths.assignment.min
            @minimizeColumn($columnHeader) unless columnDef.minimized
          else if columnDef.minimized
            @unminimizeColumn($columnHeader)

      @$grid.on('keydown', @handleKeys)

      @kbDialog = new KeyboardNavDialog().render(keyboardNavTemplate({@keyBindings}))
      # when we close a dialog we want to return focus to the grid
      $(document).on('dialogclose', (e) =>
        setTimeout(( =>
          @grid.editActiveCell()
        ), 0)
      )
      $(document).trigger('gridready')

    keyBindings:
      #   keyCode:
      #   handler: function
      #   key: the string representation of the key pressed - for use in the help dialog
      #   desc: string describing what the shortcut does - for use in the help dialog
      [
        {
        keyCode: 83
        handler: 'sortOnHeader'
        key: I18n.t 'keycodes.sort', 's'
        desc: I18n.t 'keyboard_sort_desc', 'Sort the grid on the current active column'
        }
        {
        keyCode: 77
        handler: 'showAssignmentMenu'
        key: I18n.t 'keycodes.menu', 'm'
        desc: I18n.t 'keyboard_menu_desc', 'Open the menu for active column\'s assignment'
        }
         # this one is just for display in the dialog, the menu will take care of itself
        {
        keyCode: null
        key: I18n.t 'keycodes.close_menu', 'esc'
        desc: I18n.t 'keyboard_close_menu', 'Close the currently active assignment menu'
        }

        {
        keyCode: 71
        handler: 'gotoAssignment'
        key: I18n.t 'keycodes.goto_assignment', 'g'
        desc: I18n.t 'keyboard_assignment_desc', 'Go to the current assignment\'s detail page'
        }
        {
        keyCode: 67
        handler: 'showCommentDialog'
        key: I18n.t 'keycodes.comment', 'c'
        desc: I18n.t 'keyboard_comment_desc', 'Comment on the active submission'
        }
      ]

    getHeaderFromActiveCell: =>
      coords = @grid.getActiveCell()
      @$grid.find('.slick-header-column').eq(coords.cell)

    showAssignmentMenu: =>
      @getHeaderFromActiveCell().find('.gradebook-header-drop').click()
      $('.gradebook-header-menu:visible').focus()

    sortOnHeader: =>
      @getHeaderFromActiveCell().click()

    gotoAssignment: =>
      url = @getHeaderFromActiveCell().find('.assignment-name').attr('href')
      window.location = url

    showCommentDialog: =>
      $(@grid.getActiveCellNode()).find('.gradebook-cell-comment').click()

    handleKeys: (e) =>
      # makes sure the focus sink elements are currently active
      return unless $(document.activeElement).is('[hidefocus]')
      modifiers = ['shiftKey', 'altKey', 'ctrlKey']
      return if _.any(e[mod] for mod in modifiers)
      b = _.find(@keyBindings, (binding) ->
        binding.keyCode == e.keyCode
      )
      b?.handler and @[b.handler]?(e)

    sectionList: ->
      _.map @sections, (section, id) =>
        { name: section.name, id: id, checked: @sectionToShow == id }

    drawSectionSelectButton: () ->
      @sectionMenu = new SectionMenuView(
        el: $('.section-button-placeholder'),
        sections: @sectionList(),
        currentSection: @sectionToShow)
      @sectionMenu.render()

    updateCurrentSection: (section, author) =>
      @sectionToShow = section
      userSettings[if @sectionToShow then 'contextSet' else 'contextRemove']('grading_show_only_section', @sectionToShow)
      @buildRows()

    initHeader: =>
      @drawSectionSelectButton() if @sections_enabled

      $settingsMenu = $('#gradebook_settings').next()
      $.each ['show_attendance', 'include_ungraded_assignments', 'show_concluded_enrollments'], (i, setting) =>
        $settingsMenu.find("##{setting}").prop('checked', !!@[setting]).change (event) =>
          if setting is 'show_concluded_enrollments' and @options.course_is_concluded and @show_concluded_enrollments
            $("##{setting}").prop('checked', true)
            $settingsMenu.menu("refresh")
            return alert(I18n.t 'concluded_course_error_message', 'This is a concluded course, so only concluded enrollments are available.')
          @[setting] = $(event.target).is(':checked')
          userSettings.contextSet setting, @[setting]
          window.location.reload() if setting is 'show_concluded_enrollments'
          @grid.setColumns @getVisibleGradeGridColumns() if setting is 'show_attendance'
          @buildRows()

      # don't show the "show attendance" link in the dropdown if there's no attendance assignments
      unless (_.detect @assignments, (a) -> (''+a.submission_types) == "attendance")
        $settingsMenu.find('#show_attendance').closest('li').hide()

      @$columnArrangementTogglers = $('#gradebook-toolbar [data-arrange-columns-by]').bind 'click', (event) =>
        event.preventDefault()
        newSortOrder = { sortType: $(event.currentTarget).data('arrangeColumnsBy') }
        @arrangeColumnsBy(newSortOrder)
      @arrangeColumnsBy(@getStoredSortOrder())

      $('#gradebook_settings').show().kyleMenu()

      $settingsMenu.find('.gradebook_upload_link').click (event) =>
        event.preventDefault()
        new UploadDialog(@options.context_url)

      $settingsMenu.find('.student_names_toggle').click (e) ->
        $wrapper = $('.grid-canvas')
        $wrapper.toggleClass('hide-students')

        if $wrapper.hasClass('hide-students')
          $(this).text I18n.t('show_student_names', 'Show Student Names')
        else
          $(this).text I18n.t('hide_student_names', 'Hide Student Names')

      @userFilter = new InputFilterView el: '.gradebook_filter input'
      @userFilter.on 'input', @onUserFilterInput

      @showPointTotals = @setPointTotals userSettings.contextGet('show_point_totals')
      totalHeader = new TotalColumnHeaderView
        showingPoints: => @showPointTotals
        toggleShowingPoints: @togglePointsOrPercentTotals.bind(this)
        weightedGroups: @weightedGroups.bind(this)
      totalHeader.render()

    weightedGroups: ->
      @options.group_weighting_scheme == "percent"

    setPointTotals: (showPoints) ->
      @showPointTotals = if @weightedGroups()
        false
      else
        showPoints

    togglePointsOrPercentTotals: ->
      @setPointTotals(not @showPointTotals)
      userSettings.contextSet('show_point_totals', @showPointTotals)
      @grid.invalidate()

    onUserFilterInput: (term) =>
      # put rows back on the students for dropped assignments

      data = @grid.getData()
      _.each data, (student) ->
        if student.beforeFilteredRow?
          student.row = student.beforeFilteredRow
          delete student.beforeFilteredRow

      # put the removed items back in their proper order
      _.each @userFilterRemovedRows.reverse(), (removedStudentItem) =>
        data.splice removedStudentItem.index, 0, removedStudentItem.data
      @userFilterRemovedRows = []

      if term != ''
        # SFU MOD CANVAS-188 Add SIS ID column
        propertiesToMatch = ['name', 'login_id', 'short_name', 'sortable_name', 'sis_user_id']
        # END SFU MOD
        index = data.length
        while index--
          student = data[index]
          matched = _.any propertiesToMatch, (prop) =>
            student[prop]?.match new RegExp term, 'i'
          if not matched
            # remove the student, save the item and its index so we can put it
            # back in order
            item =
              index: index
              data: data.splice(index, 1)[0]
            @userFilterRemovedRows.push item

      for student, index in data
        student.beforeFilteredRow = student.row
        student.row = index

      @grid.setData(data)
      @grid.invalidate()

    getVisibleGradeGridColumns: ->
      res = [].concat @parentColumns, @customColumnDefinitions()
      for column in @allAssignmentColumns
        submissionType = ''+ column.object.submission_types
        res.push(column) unless submissionType is "not_graded" or
                                submissionType is "attendance" and !@show_attendance
      res.concat(@aggregateColumns)

    assignmentHeaderHtml: (assignment) ->
      columnHeaderTemplate
        assignment: assignment
        href: assignment.html_url
        showPointsPossible: assignment.points_possible?

    customColumnDefinitions: ->
      @customColumns.map (c) =>
        id: "custom_col_#{c.id}"
        name: htmlEscape c.title
        field: "custom_col_#{c.id}"
        width: 100
        cssClass: "meta-cell custom_column"
        resizable: true
        sortable: true
        editor: LongTextEditor
        autoEdit: false

    initGrid: =>
      #this is used to figure out how wide to make each column
      $widthTester = $('<span style="padding:10px" />').appendTo('#content')
      testWidth = (text, minWidth, maxWidth) ->
        width = Math.max($widthTester.text(text).outerWidth(), minWidth)
        Math.min width, maxWidth

      @setAssignmentWarnings()

      @parentColumns = [
        id: 'student'
        name: I18n.t 'student_name', 'Student Name'
        field: 'display_name'
        width: 150
        cssClass: "meta-cell"
        resizable: true
        sortable: true
        formatter: @htmlContentFormatter
      ,
        id: 'secondary_identifier'
        name: I18n.t 'secondary_id', 'Secondary ID'
        field: 'secondary_identifier'
        width: 100
        cssClass: "meta-cell secondary_identifier_cell"
        resizable: true
        sortable: true
        formatter: @htmlContentFormatter
<<<<<<< HEAD
      },
      # SFU MOD CANVAS-188 Add SIS ID column
      {
        id: 'sis_id'
        name: I18n.t 'sis_id', 'SIS ID'
        field: 'sis_id'
        width: 100
        cssClass: "meta-cell secondary_identifier_cell"
        resizable: true
        sortable: true
        formatter: @htmlContentFormatter
      }]
      # END SFU MOD
=======
      ]
>>>>>>> cb88928b

      @allAssignmentColumns = for id, assignment of @assignments
        outOfFormatter = assignment &&
                         assignment.grading_type == 'points' &&
                         assignment.points_possible? &&
                         SubmissionCell.out_of
        minWidth = if outOfFormatter then 70 else 90
        fieldName = "assignment_#{id}"
        columnDef =
          id: fieldName
          field: fieldName
          name: @assignmentHeaderHtml(assignment)
          object: assignment
          formatter: this.cellFormatter
          editor: outOfFormatter ||
                  SubmissionCell[assignment.grading_type] ||
                  SubmissionCell
          minWidth: columnWidths.assignment.min,
          maxWidth: columnWidths.assignment.max,
          width: testWidth(assignment.name, minWidth, columnWidths.assignment.default_max),
          sortable: true
          toolTip: assignment.name
          type: 'assignment'

        if fieldName in @assignmentsToHide
          columnDef.width = 10
          do (fieldName) =>
            $(document)
              .bind('gridready', =>
                @minimizeColumn(@$grid.find("##{@uid}#{fieldName}"))
              )
              .unbind('gridready.render')
              .bind('gridready.render', => @grid.invalidate() )
        columnDef

      @aggregateColumns = for id, group of @assignmentGroups
        html = "#{group.name}"
        if group.group_weight? and @weightedGroups()
          percentage =  I18n.toPercentage(group.group_weight, precision: 2)
          html += """
            <div class='assignment-points-possible'>
              #{I18n.t 'percent_of_grade', "%{percentage} of grade", percentage: percentage}
            </div>
          """
        {
          id: "assignment_group_#{id}"
          field: "assignment_group_#{id}"
          formatter: @groupTotalFormatter
          name: html
          toolTip: group.name
          object: group
          minWidth: columnWidths.assignmentGroup.min,
          maxWidth: columnWidths.assignmentGroup.max,
          width: testWidth(group.name, columnWidths.assignmentGroup.min, columnWidths.assignmentGroup.default_max)
          cssClass: "meta-cell assignment-group-cell",
          sortable: true
          type: 'assignment_group'
        }

      total = I18n.t "total", "Total"
      @aggregateColumns.push
        id: "total_grade"
        field: "total_grade"
        formatter: @groupTotalFormatter
        name: """
          #{total}
          <div id=total_column_header></div>
        """
        toolTip: total
        minWidth: columnWidths.total.min
        maxWidth: columnWidths.total.max
        width: testWidth("Total", columnWidths.total.min, columnWidths.total.max)
        cssClass: "total-cell"
        sortable: true
        type: 'total_grade'

      $widthTester.remove()

      options = $.extend({
        enableCellNavigation: true
        enableColumnReorder: true
        enableAsyncPostRender: true
        asyncPostRenderDelay: 1
        autoEdit: true # whether to go into edit-mode as soon as you tab to a cell
        editable: @options.gradebook_is_editable
        syncColumnCellResize: true
        rowHeight: 35
        headerHeight: 38
        numberOfColumnsToFreeze: @numberOfFrozenCols
      }, @options)

      @grid = new Slick.Grid('#gradebook_grid', @rows, @getVisibleGradeGridColumns(), options)
      @grid.setSortColumn("student")
      # this is the magic that actually updates group and final grades when you edit a cell

      @grid.onCellChange.subscribe @onCellChange

      # this is a faux blur event for SlickGrid.
      $('body').on('click', @onGridBlur)

      @grid.onSort.subscribe (event, data) =>
<<<<<<< HEAD
        # SFU MOD CANVAS-188 Make SIS ID column sortable
        if data.sortCol.field == "display_name" || data.sortCol.field == "secondary_identifier" || data.sortCol.field == "sis_id"
        # END SFU MOD
          sortProp = if data.sortCol.field == "display_name"
            "sortable_name"
          else
            data.sortCol.field # SFU MOD - CANVAS-188 Make SIS ID column sortable
=======
        if data.sortCol.field == "display_name" ||
           data.sortCol.field == "secondary_identifier" ||
           data.sortCol.field.match /^custom_col/
          sortProp = if data.sortCol.field == "display_name"
            "sortable_name"
          else
            data.sortCol.field

>>>>>>> cb88928b
          @sortRowsBy (a, b) =>
            [b, a] = [a, b] if not data.sortAsc
            @localeSort(a[sortProp], b[sortProp])
        else
          @sortRowsBy (a, b) ->
            aScore = a[data.sortCol.field]?.score
            bScore = b[data.sortCol.field]?.score
            aScore = -99999999999 if not aScore and aScore != 0
            bScore = -99999999999 if not bScore and bScore != 0
            if data.sortAsc then aScore - bScore else bScore - aScore

      @grid.onKeyDown.subscribe ->
        # TODO: start editing automatically when a number or letter is typed
        false

      @grid.onColumnsReordered.subscribe @onColumnsReordered

      @onGridInit()

    onCellChange: (event, {item, column}) =>
      if col_id = column.field.match /^custom_col_(\d+)/
        url = @options.custom_column_datum_url
          .replace(/:id/, col_id[1])
          .replace(/:user_id/, item.id)

        $.ajaxJSON url, "PUT", "column_data[content]": item[column.field]
      else
        @calculateStudentGrade(item)
        @grid.invalidate()

    sortRowsBy: (sortFn) ->
      respectorOfPersonsSort = =>
        if _(@studentViewStudents).size()
          (a, b) =>
            if @studentViewStudents[a.id]
              return 1
            else if @studentViewStudents[b.id]
              return -1
            else
              sortFn(a, b)
        else
          sortFn

      @rows.sort respectorOfPersonsSort()
      for student, i in @rows
        student.row = i
        @addDroppedClass(student)
      @grid.invalidate()

    localeSort: (a, b) =>
      (a || "").localeCompare b || "",
        window.I18n.locale,
        sensitivity: 'accent', numeric: true

    # show warnings for bad grading setups
    setAssignmentWarnings: =>
      if @weightedGroups()
        # assignment group has 0 points possible
        invalidAssignmentGroups = _.filter @assignmentGroups, (ag) ->
          pointsPossible = _.inject ag.assignments
          , ((sum, a) -> sum + (a.points_possible || 0))
          , 0
          pointsPossible == 0

        for ag in invalidAssignmentGroups
          for a in ag.assignments
            a.invalid = true

        if invalidAssignmentGroups.length > 0
          groupNames = (ag.name for ag in invalidAssignmentGroups)
          @totalGradeWarning = I18n.t 'invalid_assignment_groups_warning',
            one: "Score does not include %{groups} because it has
                  no points possible"
            other: "Score does not include %{groups} because they have
                    no points possible"
          ,
            groups: $.toSentence(groupNames)
            count: groupNames.length

      else
        # no assignments have points possible
        pointsPossible = _.inject @assignments
        , ((sum, a) -> sum + (a.points_possible || 0))
        , 0

        if pointsPossible == 0
          @totalGradeWarning = I18n.t 'no_assignments_have_points_warning'
          , "Can't compute score until an assignment has points possible"

    showCustomColumnDropdownOption: ->
      linkContainer = $("<li>").appendTo(".gradebook_drop_down")

      showLabel = I18n.t("show_notes", "Show Notes Column")
      hideLabel = I18n.t("hide_notes", "Hide Notes Column")
      teacherNotesUrl = =>
        @options.custom_column_url.replace(/:id/, @options.teacher_notes.id)
      createLink = $ "<a>",
        href: @options.custom_columns_url, "class": "create", text: showLabel
      showLink = -> $ "<a>",
        href: teacherNotesUrl(), "class": "show", text: showLabel
      hideLink = -> $ "<a>",
        href: teacherNotesUrl(), "class": "hide", text: hideLabel

      handleClick = (e, method, params) ->
        $.ajaxJSON(e.target.href, method, params)

      toggleNotesColumn = (f) =>
        columnsToReplace = @numberOfFrozenCols
        f()
        cols = @grid.getColumns()
        cols.splice 0, columnsToReplace,
          @parentColumns..., @customColumnDefinitions()...
        @grid.setColumns(cols)
        @grid.invalidate()

      teacherNotesDataLoaded = false
      showNotesColumn = =>
        unless teacherNotesDataLoaded
          @getCustomColumnData(@options.teacher_notes.id)

        toggleNotesColumn =>
          @customColumns.splice 0, 0, @options.teacher_notes
          @grid.setNumberOfColumnsToFreeze ++@numberOfFrozenCols
        linkContainer.html(hideLink())

      hideNotesColumn = =>
        toggleNotesColumn =>
          for c, i in @customColumns
            if c.teacher_notes
              @customColumns.splice i, 1
              @numberOfFrozenCols -= 1
              break
          @grid.setNumberOfColumnsToFreeze @numberOfFrozenCols
        linkContainer.html(showLink())

      linkContainer.click (e) =>
        e.preventDefault()
        $target = $(e.target)
        if $target.hasClass("show")
          handleClick(e, "PUT", "column[hidden]": false)
          .then =>
            showNotesColumn()
            @reorderCustomColumns(@customColumns.map (c) -> c.id)
        if $target.hasClass("hide")
          handleClick(e, "PUT", "column[hidden]": true)
          .then hideNotesColumn()
        if $target.hasClass("create")
          handleClick(e, "POST",
            "column[title]": I18n.t("notes", "Notes")
            "column[position]": 1
            "column[teacher_notes]": true)
          .then (data) =>
            @options.teacher_notes = data
            showNotesColumn()

      notes = @options.teacher_notes
      if !notes
        linkContainer.html(createLink)
      else if notes.hidden
        linkContainer.html(showLink())
      else
        linkContainer.html(hideLink())<|MERGE_RESOLUTION|>--- conflicted
+++ resolved
@@ -922,10 +922,8 @@
         resizable: true
         sortable: true
         formatter: @htmlContentFormatter
-<<<<<<< HEAD
-      },
       # SFU MOD CANVAS-188 Add SIS ID column
-      {
+      ,      
         id: 'sis_id'
         name: I18n.t 'sis_id', 'SIS ID'
         field: 'sis_id'
@@ -934,11 +932,8 @@
         resizable: true
         sortable: true
         formatter: @htmlContentFormatter
-      }]
       # END SFU MOD
-=======
       ]
->>>>>>> cb88928b
 
       @allAssignmentColumns = for id, assignment of @assignments
         outOfFormatter = assignment &&
@@ -1040,24 +1035,15 @@
       $('body').on('click', @onGridBlur)
 
       @grid.onSort.subscribe (event, data) =>
-<<<<<<< HEAD
-        # SFU MOD CANVAS-188 Make SIS ID column sortable
-        if data.sortCol.field == "display_name" || data.sortCol.field == "secondary_identifier" || data.sortCol.field == "sis_id"
-        # END SFU MOD
-          sortProp = if data.sortCol.field == "display_name"
-            "sortable_name"
-          else
-            data.sortCol.field # SFU MOD - CANVAS-188 Make SIS ID column sortable
-=======
         if data.sortCol.field == "display_name" ||
            data.sortCol.field == "secondary_identifier" ||
            data.sortCol.field.match /^custom_col/
+           || data.sortCol.field == "sis_id" # SFU MOD - CANVAS-188 Make SIS ID sortable
           sortProp = if data.sortCol.field == "display_name"
             "sortable_name"
           else
             data.sortCol.field
 
->>>>>>> cb88928b
           @sortRowsBy (a, b) =>
             [b, a] = [a, b] if not data.sortAsc
             @localeSort(a[sortProp], b[sortProp])
