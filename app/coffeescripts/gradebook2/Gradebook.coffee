--- conflicted
+++ resolved
@@ -728,24 +728,6 @@
       effectiveDueAt = assignment.due_at
 
       if assignment.has_overrides && assignment.overrides
-<<<<<<< HEAD
-        # we'll eventually need to consider group overrides here
-        # (group overrides are not yet a feature but are planned)
-        sectionOverrides = []
-        sectionOverridesOnAssignment = overrides.sectionOverrides[assignment.id]
-        if sectionOverridesOnAssignment
-          _.each student.sections, (sectionId) ->
-            sectionOverride = sectionOverridesOnAssignment[sectionId]
-            sectionOverrides.push sectionOverride if sectionOverride
-
-        studentOverrides = []
-        studentOverridesOnAssignment = overrides.studentOverrides[assignment.id]
-        if studentOverridesOnAssignment
-          studentOverride = studentOverridesOnAssignment[student.id]
-          studentOverrides.push studentOverride if studentOverride
-
-        allOverridesForSubmission = sectionOverrides.concat studentOverrides
-=======
         IDsByOverrideType = {
           "sectionOverrides": student.sections
           "groupOverrides": student.group_ids
@@ -762,7 +744,6 @@
           .compact()
           .value()
 
->>>>>>> 964d0c43
         overrideDates = _.chain(allOverridesForSubmission)
           .pluck('due_at')
           .map((dateString) -> tz.parse(dateString))
