# This class both creates the slickgrid instance, and acts as the data source for that instance.
define [
  'compiled/views/KeyboardNavDialog'
  'jst/gradebook2/KeyboardNavDialog'
  'vendor/slickgrid'
  'compiled/gradebook2/TotalColumnHeaderView'
  'compiled/util/round'
  'compiled/views/InputFilterView'
  'i18n!gradebook2'
  'compiled/gradebook2/GRADEBOOK_TRANSLATIONS'
  'jquery'
  'underscore'
  'compiled/grade_calculator'
  'compiled/userSettings'
  'vendor/spin'
  'compiled/SubmissionDetailsDialog'
  'compiled/gradebook2/AssignmentGroupWeightsDialog'
  'compiled/gradebook2/SubmissionCell'
  'compiled/gradebook2/GradebookHeaderMenu'
  'str/htmlEscape'
  'jst/gradebook_uploads_form'
  'jst/gradebook2/section_to_show_menu'
  'jst/gradebook2/column_header'
  'jst/gradebook2/group_total_cell'
  'jst/gradebook2/row_student_name'
  'jst/_avatar' #needed by row_student_name
  'jquery.ajaxJSON'
  'jquery.instructure_date_and_time'
  'jqueryui/dialog'
  'jquery.instructure_misc_helpers'
  'jquery.instructure_misc_plugins'
  'vendor/jquery.ba-tinypubsub'
  'jqueryui/mouse'
  'jqueryui/position'
  'jqueryui/sortable'
  'compiled/jquery.kylemenu'
  'compiled/jquery/fixDialogButtons'
], (KeyboardNavDialog, keyboardNavTemplate, Slick, TotalColumnHeaderView, round, InputFilterView, I18n, GRADEBOOK_TRANSLATIONS, $, _, GradeCalculator, userSettings, Spinner, SubmissionDetailsDialog, AssignmentGroupWeightsDialog, SubmissionCell, GradebookHeaderMenu, htmlEscape, gradebook_uploads_form, sectionToShowMenuTemplate, columnHeaderTemplate, groupTotalCellTemplate, rowStudentNameTemplate) ->

  class Gradebook
    columnWidths =
      assignment:
        min: 10
        default_max: 200
        max: 400
      assignmentGroup:
        min: 35
        default_max: 200
        max: 400
      total:
        min: 85
        max: 100

    DISPLAY_PRECISION = 2

    numberOfFrozenCols: 2

    constructor: (@options) ->
      @chunk_start = 0
      @students = {}
      @studentViewStudents = {}
      @rows = []
      @assignmentsToHide = userSettings.contextGet('hidden_columns') || []
      @sectionToShow = userSettings.contextGet 'grading_show_only_section'
      @sectionToShow = @sectionToShow && String(@sectionToShow)
      @show_attendance = userSettings.contextGet 'show_attendance'
      @include_ungraded_assignments = userSettings.contextGet 'include_ungraded_assignments'
      @userFilterRemovedRows = []
      @show_concluded_enrollments = userSettings.contextGet 'show_concluded_enrollments'
      @show_concluded_enrollments = true if @options.course_is_concluded

      $.subscribe 'assignment_group_weights_changed', @buildRows
      $.subscribe 'assignment_muting_toggled', @handleAssignmentMutingChange
      $.subscribe 'submissions_updated', @updateSubmissionsFromExternal

      enrollmentsUrl = if @show_concluded_enrollments
        'students_url_with_concluded_enrollments'
      else
        'students_url'

      # getting all the enrollments for a course via the api in the polite way
      # is too slow, so we're going to cheat.
      $.when($.ajaxJSON(@options[enrollmentsUrl], "GET")
      , $.ajaxJSON(@options.assignment_groups_url, "GET", {}, @gotAssignmentGroups)
      , $.ajaxJSON( @options.sections_url, "GET", {}, @gotSections))
      .then ([students, status, xhr]) =>
        @gotChunkOfStudents students

        paginationLinks = xhr.getResponseHeader('Link')
        lastLink = paginationLinks.match(/<[^>]+>; *rel="last"/)
        unless lastLink?
          @gotAllStudents()
          return
        lastPage = lastLink[0].match(/page=(\d+)/)[1]
        lastPage = parseInt lastPage, 10
        if lastPage == 1
          @gotAllStudents()
          return

        fetchEnrollments = (page) =>
          $.ajaxJSON @options[enrollmentsUrl], "GET", {page}
        dfds = (fetchEnrollments(page) for page in [2..lastPage])
        $.when(dfds...).then (responses...) =>
          if dfds.length == 1
            @gotChunkOfStudents responses[0]
          else
            @gotChunkOfStudents(students) for [students, x, y] in responses
          @gotAllStudents()

      @spinner = new Spinner()
      $(@spinner.spin().el).css(
        opacity: 0.5
        top: '55px'
        left: '50%'
      ).addClass('use-css-transitions-for-show-hide').appendTo('#main')

    gotAssignmentGroups: (assignmentGroups) =>
      @assignmentGroups = {}
      @assignments      = {}

      # purposely passing the @options and assignmentGroups by reference so it can update
      # an assigmentGroup's .group_weight and @options.group_weighting_scheme
      new AssignmentGroupWeightsDialog context: @options, assignmentGroups: assignmentGroups
      for group in assignmentGroups
        htmlEscape(group)
        @assignmentGroups[group.id] = group
        if ENV.GRADEBOOK_OPTIONS.draft_state_enabled
          group.assignments = _.select group.assignments, (a) -> a.published
        for assignment in group.assignments
          htmlEscape(assignment)
          assignment.assignment_group = group
          assignment.due_at = $.parseFromISO(assignment.due_at) if assignment.due_at
          @assignments[assignment.id] = assignment

    gotSections: (sections) =>
      @sections = {}
      for section in sections
        htmlEscape(section)
        @sections[section.id] = section
      @sections_enabled = sections.length > 1

    gotChunkOfStudents: (studentEnrollments) =>
      for studentEnrollment in studentEnrollments
        student = studentEnrollment.user
        student.enrollment = studentEnrollment

        if student.enrollment.role == "StudentViewEnrollment"
          @studentViewStudents[student.id] ||= htmlEscape(student)
        else
          @students[student.id] ||= htmlEscape(student)
        @student(student.id).sections ||= []
        @student(student.id).sections.push(studentEnrollment.course_section_id)

    gotAllStudents: ->
      @withAllStudents (students) =>
        for id, student of students
          student.computed_current_score ||= 0
          student.computed_final_score ||= 0
          student.secondary_identifier = student.sis_login_id || student.login_id         
          # SFU MOD CANVAS-188 Define data for SIS ID column (use dash if not available)
          student.sis_id = student.sis_user_id || '-'
          # END SFU MOD
          
          if @sections_enabled
            mySections = (@sections[sectionId].name for sectionId in student.sections when @sections[sectionId])
            sectionNames = $.toSentence(mySections.sort())
          student.display_name = rowStudentNameTemplate
            avatar_image_url: student.avatar_url
            display_name: student.name
            url: student.enrollment.grades.html_url
            sectionNames: sectionNames

          # fill in dummy submissions, so there's something there even if the
          # student didn't submit anything for that assignment
          for id, assignment of @assignments
            student["assignment_#{id}"] ||= { assignment_id: id, user_id: student.id }

          @rows.push(student)
        @initGrid()
        @buildRows()
        @getSubmissionsChunks()
        @initHeader()

    defaultSortType: 'assignment_group'

    getStoredSortOrder: =>
      userSettings.contextGet('sort_grade_columns_by') || { sortType: @defaultSortType }

    setStoredSortOrder: (newSortOrder) =>
      if newSortOrder.sortType == @defaultSortType
        userSettings.contextRemove('sort_grade_columns_by')
      else
        userSettings.contextSet('sort_grade_columns_by', newSortOrder)

    storeCustomColumnOrder: =>
      newSortOrder =
        sortType: 'custom'
        customOrder: []
      columns = @grid.getColumns()
      assignment_columns = _.filter(columns, (c) -> c.type is 'assignment')
      newSortOrder.customOrder = _.map(assignment_columns, (a) -> a.object.id)
      @setStoredSortOrder(newSortOrder)

    setArrangementTogglersVisibility: (newSortOrder) =>
      @$columnArrangementTogglers.each ->
        $(this).closest('li').showIf $(this).data('arrangeColumnsBy') isnt newSortOrder.sortType

    arrangeColumnsBy: (newSortOrder) =>
      @setArrangementTogglersVisibility(newSortOrder)
      @setStoredSortOrder(newSortOrder)

      columns = @grid.getColumns()
      frozen = columns.splice(0, @numberOfFrozenCols)
      columns.sort @makeColumnSortFn(newSortOrder)
      columns.splice(0, 0, frozen...)
      @grid.setColumns(columns)

      @fixColumnReordering()
      @buildRows()

    makeColumnSortFn: (sortOrder) =>
      fn = switch sortOrder.sortType
        when 'assignment_group' then @compareAssignmentPositions
        when 'due_date' then @compareAssignmentDueDates
        when 'custom' then @makeCompareAssignmentCustomOrderFn(sortOrder)
        else throw "unhandled column sort condition"
      @wrapColumnSortFn(fn)

    compareAssignmentPositions: (a, b) =>
      diffOfAssignmentGroupPosition = a.object.assignment_group.position - b.object.assignment_group.position
      diffOfAssignmentPosition = a.object.position - b.object.position

      # order first by assignment_group position and then by assignment position
      # will work when there are less than 1000000 assignments in an assignment_group
      return (diffOfAssignmentGroupPosition * 1000000) + diffOfAssignmentPosition

    compareAssignmentDueDates: (a, b) =>
      aDate = a.object.due_at?.timestamp or Number.MAX_VALUE
      bDate = b.object.due_at?.timestamp or Number.MAX_VALUE
      if aDate is bDate
        return 0 if a.object.name is b.object.name
        return (if a.object.name > b.object.name then 1 else -1)
      return aDate - bDate

    makeCompareAssignmentCustomOrderFn: (sortOrder) =>
      sortMap = {}
      indexCounter = 0
      for assignmentId in sortOrder.customOrder
        sortMap[String(assignmentId)] = indexCounter
        indexCounter += 1
      return (a, b) =>
        aIndex = sortMap[String(a.object.id)]
        bIndex = sortMap[String(b.object.id)]
        if aIndex? and bIndex?
          return aIndex - bIndex
        # if there's a new assignment and its order has not been stored, it should come at the end
        else if aIndex? and not bIndex?
          return -1
        else if bIndex?
          return 1
        else
          return @compareAssignmentPositions(a, b)

    wrapColumnSortFn: (wrappedFn) =>
      (a, b) =>
        return -1 if b.type is 'total_grade'
        return  1 if a.type is 'total_grade'
        return -1 if b.type is 'assignment_group' and a.type isnt 'assignment_group'
        return  1 if a.type is 'assignment_group' and b.type isnt 'assignment_group'
        if a.type is 'assignment_group' and b.type is 'assignment_group'
          return a.object.position - b.object.position
        return wrappedFn(a, b)

    rowFilter: (student) =>
      !@sectionToShow || (@sectionToShow in student.sections)

    handleAssignmentMutingChange: (assignment) =>
      idx = @grid.getColumnIndex("assignment_#{assignment.id}")
      colDef = @grid.getColumns()[idx]
      colDef.name = @assignmentHeaderHtml(assignment)
      @grid.setColumns(@grid.getColumns())
      @fixColumnReordering()
      @buildRows()

    # filter, sort, and build the dataset for slickgrid to read from, then force
    # a full redraw
    buildRows: =>
      @rows.length = 0

      for id, column of @grid.getColumns() when ''+column.object?.submission_types is "attendance"
        column.unselectable = !@show_attendance
        column.cssClass = if @show_attendance then '' else 'completely-hidden'
        @$grid.find("##{@uid}#{column.id}").showIf(@show_attendance)

      for id, student of @students
        student.row = -1
        if @rowFilter(student)
          @rows.push(student)
          @calculateStudentGrade(student)

      @rows.sort (a, b) ->
        a.sortable_name.localeCompare(b.sortable_name,
          window.I18n.locale,
          {sensitivity: 'accent', numeric: true})

      for id, student of @studentViewStudents
        student.row = -1
        if @rowFilter(student)
          @rows.push(student)
          @calculateStudentGrade(student)


      student.row = i for student, i in @rows
      @grid.invalidate()

    getSubmissionsChunks: =>
      @withAllStudents (allStudentsObj) =>
        allStudents = (s for k, s of allStudentsObj)
        loop
          students = allStudents[@chunk_start...(@chunk_start+@options.chunk_size)]
          unless students.length
            @allSubmissionsLoaded = true
            break
          params =
            student_ids: (student.id for student in students)
            response_fields: ['id', 'user_id', 'url', 'score', 'grade', 'submission_type', 'submitted_at', 'assignment_id', 'grade_matches_current_submission', 'attachments', 'late']
          $.ajaxJSON(@options.submissions_url, "GET", params, @gotSubmissionsChunk)
          @chunk_start += @options.chunk_size

    gotSubmissionsChunk: (student_submissions) =>
      for data in student_submissions
        student = @student(data.user_id)
        @updateSubmission(submission) for submission in data.submissions
        student.loaded = true
        @grid.invalidateRow(student.row)
        @calculateStudentGrade(student)
      @grid.render()

    student: (id) =>
      @students[id] || @studentViewStudents[id]

    # @students contains all *real* students (e.g., not the student view student)
    # when you do need to operate on *all* students (like for rendering the grid), use
    # function
    withAllStudents: (f) =>
      for id, s of @studentViewStudents
        @students[id] = s

      f(@students)

      for id, s of @studentViewStudents
        delete @students[id]

    updateSubmission: (submission) =>
      student = @student(submission.user_id)
      submission.submitted_at = $.parseFromISO(submission.submitted_at) if submission.submitted_at
      student["assignment_#{submission.assignment_id}"] = submission

    # this is used after the CurveGradesDialog submit xhr comes back.  it does not use the api
    # because there is no *bulk* submissions#update endpoint in the api.
    # It is different from gotSubmissionsChunk in that gotSubmissionsChunk expects an array of students
    # where each student has an array of submissions.  This one just expects an array of submissions,
    # they are not grouped by student.
    updateSubmissionsFromExternal: (submissions, submissionCell) =>
      activeCell = @grid.getActiveCell()
      editing = $(@grid.getActiveCellNode()).hasClass('editable')
      columns = @grid.getColumns()
      for submission in submissions
        student = @student(submission.user_id)
        idToMatch = "assignment_#{submission.assignment_id}"
        cell = index for column, index in columns when column.id is idToMatch
        thisCellIsActive = activeCell? and
          editing and
          activeCell.row is student.row and
          activeCell.cell is cell
        @updateSubmission(submission)
        @calculateStudentGrade(student)
        @grid.updateCell student.row, cell unless thisCellIsActive
        @updateRowTotals student.row

    updateRowTotals: (rowIndex) ->
      columns = @grid.getColumns()
      for column, columnIndex in columns
        @grid.updateCell rowIndex, columnIndex if column.type isnt 'assignment'

    cellFormatter: (row, col, submission) =>
      if !@rows[row].loaded
        @staticCellFormatter(row, col, '')
      else if !submission?
        @staticCellFormatter(row, col, '-')
      else
        assignment = @assignments[submission.assignment_id]
        if !assignment?
          @staticCellFormatter(row, col, '')
        else
          if assignment.grading_type == 'points' && assignment.points_possible
            SubmissionCell.out_of.formatter(row, col, submission, assignment)
          else
            (SubmissionCell[assignment.grading_type] || SubmissionCell).formatter(row, col, submission, assignment)

    staticCellFormatter: (row, col, val) =>
      "<div class='cell-content gradebook-cell'>#{val}</div>"

    groupTotalFormatter: (row, col, val, columnDef, student) =>
      return '' unless val?

      # rounds percentage to one decimal place
      percentage = Math.round((val.score / val.possible) * 1000) / 10
      percentage = 0 if isNaN(percentage)

      if val.possible and @options.grading_standard and columnDef.type is 'total_grade'
        letterGrade = GradeCalculator.letter_grade(@options.grading_standard, percentage)

      templateOpts =
        score: round(val.score, DISPLAY_PRECISION)
        possible: round(val.possible, DISPLAY_PRECISION)
        letterGrade: letterGrade
        percentage: percentage
      if columnDef.type == 'total_grade'
        templateOpts.warning = @totalGradeWarning
        templateOpts.lastColumn = true
        templateOpts.showPointsNotPercent = @showPointTotals

      groupTotalCellTemplate templateOpts

    htmlContentFormatter: (row, col, val, columnDef, student) =>
      return '' unless val?
      val

    calculateStudentGrade: (student) =>
      if student.loaded
        finalOrCurrent = if @include_ungraded_assignments then 'final' else 'current'
        submissionsAsArray = (value for key, value of student when key.match /^assignment_(?!group)/)
        result = GradeCalculator.calculate(submissionsAsArray, @assignmentGroups, @options.group_weighting_scheme)
        for group in result.group_sums
          student["assignment_group_#{group.group.id}"] = group[finalOrCurrent]
          for submissionData in group[finalOrCurrent].submissions
            submissionData.submission.drop = submissionData.drop
        student["total_grade"] = result[finalOrCurrent]

        @addDroppedClass(student)

    addDroppedClass: (student) ->
      droppedAssignments = (name for name, assignment of student when name.match(/assignment_\d+/) and assignment.drop?)
      drops = {}
      drops[student.row] = {}
      for a in droppedAssignments
        drops[student.row][a] = 'dropped'

      styleKey = "dropsForRow#{student.row}"
      @grid.removeCellCssStyles(styleKey)
      @grid.addCellCssStyles(styleKey, drops)

    highlightColumn: (event) =>
      $headers = @$grid.find('.slick-header-column')
      return if $headers.filter('.slick-sortable-placeholder').length
      cell = @grid.getCellFromEvent(event)
      col = @grid.getColumns()[cell.cell]
      $headers.filter("##{@uid}#{col.id}").addClass('hovered-column')

    unhighlightColumns: () =>
      @$grid.find('.hovered-column').removeClass('hovered-column')

    # this is a workaroud to make it so only assignments are sortable but at the same time
    # so that the total and final grade columns don't dissapear after reordering columns
    fixColumnReordering: =>
      $headers = $('#gradebook_grid .container_1').find('.slick-header-columns')
      originalItemsSelector = $headers.sortable 'option', 'items'
      onlyAssignmentColsSelector = '> *:not([id*="assignment_group"]):not([id*="total_grade"])'
      (makeOnlyAssignmentsSortable = ->
        $headers.sortable 'option', 'items', onlyAssignmentColsSelector
        $notAssignments = $(originalItemsSelector, $headers).not($(onlyAssignmentColsSelector, $headers))
        $notAssignments.data('sortable-item', null)
      )()
      (initHeaderDropMenus = =>
        $headers.find('.assignment_header_drop').click (event) =>
          $link = $(event.target)
          unless $link.data('gradebookHeaderMenu')
            $link.data('gradebookHeaderMenu', new GradebookHeaderMenu(@assignments[$link.data('assignmentId')], $link, this))
          return false
      )()
      originalStopFn = $headers.sortable 'option', 'stop'
      (fixupStopCallback = ->
        $headers.sortable 'option', 'stop', (event, ui) ->
          # we need to set the items selector back to the default because slickgrid's 'stop'
          # function relies on it to re-render correctly.  if not it will render without the
          # assignment group and final grade columns
          $headers.sortable 'option', 'items', originalItemsSelector
          returnVal = originalStopFn.apply(this, arguments)
          makeOnlyAssignmentsSortable() # set it back
          initHeaderDropMenus()
          fixupStopCallback() # originalStopFn re-creates sortable widget so we need to re-fix
          returnVal
      )()

    minimizeColumn: ($columnHeader) =>
      columnDef = $columnHeader.data('column')
      colIndex = @grid.getColumnIndex(columnDef.id)
      columnDef.cssClass = (columnDef.cssClass || '').replace(' minimized', '') + ' minimized'
      columnDef.unselectable = true
      columnDef.unminimizedName = columnDef.name
      columnDef.name = ''
      columnDef.minimized = true
      @$grid.find(".l#{colIndex}").add($columnHeader).addClass('minimized')
      @assignmentsToHide.push(columnDef.id)
      userSettings.contextSet('hidden_columns', _.uniq(@assignmentsToHide))

    unminimizeColumn: ($columnHeader) =>
      columnDef = $columnHeader.data('column')
      colIndex = @grid.getColumnIndex(columnDef.id)
      columnDef.cssClass = (columnDef.cssClass || '').replace(' minimized', '')
      columnDef.unselectable = false
      columnDef.name = columnDef.unminimizedName
      columnDef.minimized = false
      @$grid.find(".l#{colIndex}").add($columnHeader).removeClass('minimized')
      $columnHeader.find('.slick-column-name').html(columnDef.name)
      @assignmentsToHide = $.grep @assignmentsToHide, (el) -> el != columnDef.id
      userSettings.contextSet('hidden_columns', _.uniq(@assignmentsToHide))

    hoverMinimizedCell: (event) =>
      $hoveredCell = $(event.currentTarget)
                     # get rid of hover class so that no other tooltips show up
                     .removeClass('hover')
      cell = @grid.getCellFromEvent(event)
      # cell will be null when hovering a header cell
      return unless cell
      columnDef = @grid.getColumns()[cell.cell]
      assignment = columnDef.object
      offset = $hoveredCell.offset()
      htmlLines = [assignment.name]
      if $hoveredCell.hasClass('slick-cell')
        submission = @rows[cell.row][columnDef.id]
        if assignment.points_possible?
          htmlLines.push "#{submission.score ? '--'} / #{assignment.points_possible}"
        else if submission.score?
          htmlLines.push submission.score
        # add lines for dropped, late, resubmitted
        Array::push.apply htmlLines, $.map(SubmissionCell.classesBasedOnSubmission(submission, assignment), (c)=> GRADEBOOK_TRANSLATIONS["#submission_tooltip_#{c}"])
      else if assignment.points_possible?
        htmlLines.push I18n.t('points_out_of', "out of %{points_possible}", points_possible: assignment.points_possible)

      $hoveredCell.data('tooltip', $("<span />",
        class: 'gradebook-tooltip'
        css:
          left: offset.left - 15
          top: offset.top
          zIndex: 10000
          display: 'block'
        html: htmlLines.join('<br />')
      ).appendTo('body')
      .css('top', (i, top) -> parseInt(top) - $(this).outerHeight()))

    unhoverMinimizedCell: (event) ->
      if $tooltip = $(this).data('tooltip')
        if event.toElement == $tooltip[0]
          $tooltip.mouseleave -> $tooltip.remove()
        else
          $tooltip.remove()

    # this is because of a limitation with SlickGrid,
    # when it makes the header row it does this:
    # $("<div class='slick-header-columns' style='width:10000px; left:-1000px' />")
    # if a course has a ton of assignments then it will not be wide enough to
    # contain them all
    fixMaxHeaderWidth: ->
      @$grid.find('.slick-header-columns').width(1000000)

    # SlickGrid doesn't have a blur event for the grid, so this mimics it in
    # conjunction with a click listener on <body />. When we 'blur' the grid
    # by clicking outside of it, save the current field.
    onGridBlur: (e) =>
      if e.target.className.match(/cell|slick/) or !@grid.getActiveCell
        return

      if e.target.className is 'grade' and @grid.getCellEditor() instanceof SubmissionCell.out_of
        # We can assume that a user clicked the up or down arrows on the
        # number input, we want to allow them to keep doing that.
        return

      @grid.getEditorLock().commitCurrentEdit()

    onGridInit: () ->
      tooltipTexts = {}
      $(@spinner.el).remove()
      $('#gradebook_wrapper').show()
      @uid = @grid.getUID()
      @$grid = grid = $('#gradebook_grid')
        .fillWindowWithMe({
          onResize: => @grid.resizeCanvas()
        })
        .delegate '.slick-cell',
          'mouseenter.gradebook focusin.gradebook' : @highlightColumn
          'mouseleave.gradebook focusout.gradebook' : @unhighlightColumns
          'mouseenter focusin' : (event) ->
            grid.find('.hover, .focus').removeClass('hover focus')
            $(this).addClass (if event.type == 'mouseenter' then 'hover' else 'focus')
          'mouseleave focusout' : -> $(this).removeClass('hover focus')
        .delegate '.gradebook-cell-comment', 'click.gradebook', (event) =>
          event.preventDefault()
          data = $(event.currentTarget).data()
          SubmissionDetailsDialog.open @assignments[data.assignmentId], @student(data.userId.toString()), @options
        .delegate '.minimized',
          'mouseenter' : @hoverMinimizedCell,
          'mouseleave' : @unhoverMinimizedCell

      @$grid.addClass('editable') if @options.gradebook_is_editable

      @fixMaxHeaderWidth()
      @grid.onColumnsResized.subscribe (e, data) =>
        @$grid.find('.slick-header-column').each (i, elem) =>
          $columnHeader = $(elem)
          columnDef = $columnHeader.data('column')
          return unless columnDef.type is "assignment"
          if $columnHeader.outerWidth() <= columnWidths.assignment.min
            @minimizeColumn($columnHeader) unless columnDef.minimized
          else if columnDef.minimized
            @unminimizeColumn($columnHeader)

      @$grid.on('keydown', @handleKeys)

      @kbDialog = new KeyboardNavDialog().render(keyboardNavTemplate({@keyBindings}))
      # when we close a dialog we want to return focus to the grid
      $(document).on('dialogclose', (e) =>
        setTimeout(( =>
          @grid.editActiveCell()
        ), 0)
      )
      $(document).trigger('gridready')

    keyBindings:
      #   keyCode:
      #   handler: function
      #   key: the string representation of the key pressed - for use in the help dialog
      #   desc: string describing what the shortcut does - for use in the help dialog
      [
        {
        keyCode: 83
        handler: 'sortOnHeader'
        key: I18n.t 'keycodes.sort', 's'
        desc: I18n.t 'keyboard_sort_desc', 'Sort the grid on the current active column'
        }
        {
        keyCode: 77
        handler: 'showAssignmentMenu'
        key: I18n.t 'keycodes.menu', 'm'
        desc: I18n.t 'keyboard_menu_desc', 'Open the menu for active column\'s assignment'
        }
         # this one is just for display in the dialog, the menu will take care of itself
        {
        keyCode: null
        key: I18n.t 'keycodes.close_menu', 'esc'
        desc: I18n.t 'keyboard_close_menu', 'Close the currently active assignment menu'
        }

        {
        keyCode: 71
        handler: 'gotoAssignment'
        key: I18n.t 'keycodes.goto_assignment', 'g'
        desc: I18n.t 'keyboard_assignment_desc', 'Go to the current assignment\'s detail page'
        }
        {
        keyCode: 67
        handler: 'showCommentDialog'
        key: I18n.t 'keycodes.comment', 'c'
        desc: I18n.t 'keyboard_comment_desc', 'Comment on the active submission'
        }
      ]

    getHeaderFromActiveCell: =>
      coords = @grid.getActiveCell()
      @$grid.find('.slick-header-column').eq(coords.cell)

    showAssignmentMenu: =>
      @getHeaderFromActiveCell().find('.gradebook-header-drop').click()
      $('.gradebook-header-menu:visible').focus()

    sortOnHeader: =>
      @getHeaderFromActiveCell().click()

    gotoAssignment: =>
      url = @getHeaderFromActiveCell().find('.assignment-name').attr('href')
      window.location = url

    showCommentDialog: =>
      $(@grid.getActiveCellNode()).find('.gradebook-cell-comment').click()

    handleKeys: (e) =>
      # makes sure the focus sink elements are currently active
      return unless $(document.activeElement).is('[hidefocus]')
      modifiers = ['shiftKey', 'altKey', 'ctrlKey']
      return if _.any(e[mod] for mod in modifiers)
      b = _.find(@keyBindings, (binding) ->
        binding.keyCode == e.keyCode
      )
      b?.handler and @[b.handler]?(e)

    initHeader: =>
      if @sections_enabled
        allSectionsText = I18n.t('all_sections', 'All Sections')
        sections = [{ name: allSectionsText, checked: !@sectionToShow}]
        for id, s of @sections
          sections.push
            name: s.name
            id: id
            checked: @sectionToShow is id

        $sectionToShowMenu = $(sectionToShowMenuTemplate(sections: sections))
        (updateSectionBeingShownText = =>
          $('#section_being_shown').html(if @sectionToShow then @sections[@sectionToShow].name else allSectionsText)
        )()
        $('#section_to_show').after($sectionToShowMenu).show().kyleMenu()
        $sectionToShowMenu.bind 'menuselect', (event, ui) =>
          @sectionToShow = $sectionToShowMenu.find('[aria-checked="true"] input[name="section_to_show_radio"]').val()
          userSettings[ if @sectionToShow then 'contextSet' else 'contextRemove']('grading_show_only_section', @sectionToShow)
          updateSectionBeingShownText()
          @buildRows()

      $settingsMenu = $('#gradebook_settings').next()
      $.each ['show_attendance', 'include_ungraded_assignments', 'show_concluded_enrollments'], (i, setting) =>
        $settingsMenu.find("##{setting}").prop('checked', !!@[setting]).change (event) =>
          if setting is 'show_concluded_enrollments' and @options.course_is_concluded and @show_concluded_enrollments
            $("##{setting}").prop('checked', true)
            $settingsMenu.menu("refresh")
            return alert(I18n.t 'concluded_course_error_message', 'This is a concluded course, so only concluded enrollments are available.')
          @[setting] = $(event.target).is(':checked')
          userSettings.contextSet setting, @[setting]
          window.location.reload() if setting is 'show_concluded_enrollments'
          @grid.setColumns @getVisibleGradeGridColumns() if setting is 'show_attendance'
          @buildRows()

      # don't show the "show attendance" link in the dropdown if there's no attendance assignments
      unless (_.detect @assignments, (a) -> (''+a.submission_types) == "attendance")
        $settingsMenu.find('#show_attendance').closest('li').hide()

      @$columnArrangementTogglers = $('#gradebook-toolbar [data-arrange-columns-by]').bind 'click', (event) =>
        event.preventDefault()
        newSortOrder = { sortType: $(event.currentTarget).data('arrangeColumnsBy') }
        @arrangeColumnsBy(newSortOrder)
      @arrangeColumnsBy(@getStoredSortOrder())

      $('#gradebook_settings').show().kyleMenu()

      $upload_modal = null
      $settingsMenu.find('.gradebook_upload_link').click (event) =>
        event.preventDefault()
        unless $upload_modal
          locals =
            download_gradebook_csv_url: "#{@options.context_url}/gradebook.csv"
            action: "#{@options.context_url}/gradebook_uploads"
            authenticityToken: ENV.AUTHENTICITY_TOKEN
          $upload_modal = $(gradebook_uploads_form(locals))
            .dialog
              bgiframe: true
              autoOpen: false
              modal: true
              width: 720
              resizable: false
            .fixDialogButtons()
        $upload_modal.dialog('open')

      $settingsMenu.find('.student_names_toggle').click (e) ->
        $wrapper = $('.grid-canvas')
        $wrapper.toggleClass('hide-students')

        if $wrapper.hasClass('hide-students')
          $(this).text I18n.t('show_student_names', 'Show Student Names')
        else
          $(this).text I18n.t('hide_student_names', 'Hide Student Names')

      @userFilter = new InputFilterView el: '.gradebook_filter input'
      @userFilter.on 'input', @onUserFilterInput

      @showPointTotals = @setPointTotals userSettings.contextGet('show_point_totals')
      totalHeader = new TotalColumnHeaderView
        showingPoints: => @showPointTotals
        toggleShowingPoints: @togglePointsOrPercentTotals.bind(this)
        weightedGroups: @weightedGroups.bind(this)
      totalHeader.render()

    weightedGroups: ->
      @options.group_weighting_scheme == "percent"

    setPointTotals: (showPoints) ->
      @showPointTotals = if @weightedGroups()
        false
      else
        showPoints

    togglePointsOrPercentTotals: ->
      @setPointTotals(not @showPointTotals)
      userSettings.contextSet('show_point_totals', @showPointTotals)
      @grid.invalidate()

    onUserFilterInput: (term) =>
      # put rows back on the students for dropped assignments

      data = @grid.getData()
      _.each data, (student) ->
        if student.beforeFilteredRow?
          student.row = student.beforeFilteredRow
          delete student.beforeFilteredRow

      # put the removed items back in their proper order
      _.each @userFilterRemovedRows.reverse(), (removedStudentItem) =>
        data.splice removedStudentItem.index, 0, removedStudentItem.data
      @userFilterRemovedRows = []

      if term != ''
<<<<<<< HEAD
        # SFU MOD CANVAS-188 Add SIS ID column
        propertiesToMatch = ['name', 'login_id', 'short_name', 'sortable_name', 'sis_user_id']
        # END SFU MOD
        index = @multiGrid.data.length
=======
        propertiesToMatch = ['name', 'login_id', 'short_name', 'sortable_name']
        index = data.length
>>>>>>> 9c18934b
        while index--
          student = data[index]
          matched = _.any propertiesToMatch, (prop) =>
            student[prop]?.match new RegExp term, 'i'
          if not matched
            # remove the student, save the item and its index so we can put it
            # back in order
            item =
              index: index
              data: data.splice(index, 1)[0]
            @userFilterRemovedRows.push item

      for student, index in data
        student.beforeFilteredRow = student.row
        student.row = index

      @grid.setData(data)
      @grid.invalidate()

    getVisibleGradeGridColumns: ->
      res = [].concat @parentColumns
      for column in @allAssignmentColumns
        submissionType = ''+ column.object.submission_types
        res.push(column) unless submissionType is "not_graded" or
                                submissionType is "attendance" and !@show_attendance
      res.concat(@aggregateColumns)

    assignmentHeaderHtml: (assignment) ->
      columnHeaderTemplate
        assignment: assignment
        href: assignment.html_url
        showPointsPossible: assignment.points_possible?

    initGrid: =>
      #this is used to figure out how wide to make each column
      $widthTester = $('<span style="padding:10px" />').appendTo('#content')
      testWidth = (text, minWidth, maxWidth) ->
        width = Math.max($widthTester.text(text).outerWidth(), minWidth)
        Math.min width, maxWidth

      @setAssignmentWarnings()

      # I would like to make this width a little larger, but there's a dependency somewhere else that
      # I can't find and if I change it, the layout gets messed up.
      @parentColumns = [{
        id: 'student'
        name: I18n.t 'student_name', 'Student Name'
        field: 'display_name'
        width: 150
        cssClass: "meta-cell"
        resizable: true
        sortable: true
        formatter: @htmlContentFormatter
      },
      {
        id: 'secondary_identifier'
        name: I18n.t 'secondary_id', 'Secondary ID'
        field: 'secondary_identifier'
        width: 100
        cssClass: "meta-cell secondary_identifier_cell"
        resizable: true
        sortable: true
        formatter: @htmlContentFormatter
      },
      # SFU MOD CANVAS-188 Add SIS ID column
      {
        id: 'sis_id'
        name: I18n.t 'sis_id', 'SIS ID'
        field: 'sis_id'
        width: 100
        cssClass: "meta-cell secondary_identifier_cell"
        resizable: false
        sortable: true
      }]
      # END SFU MOD

      @allAssignmentColumns = for id, assignment of @assignments
        outOfFormatter = assignment &&
                         assignment.grading_type == 'points' &&
                         assignment.points_possible? &&
                         SubmissionCell.out_of
        minWidth = if outOfFormatter then 70 else 90
        fieldName = "assignment_#{id}"
        columnDef =
          id: fieldName
          field: fieldName
          name: @assignmentHeaderHtml(assignment)
          object: assignment
          formatter: this.cellFormatter
          editor: outOfFormatter ||
                  SubmissionCell[assignment.grading_type] ||
                  SubmissionCell
          minWidth: columnWidths.assignment.min,
          maxWidth: columnWidths.assignment.max,
          width: testWidth(assignment.name, minWidth, columnWidths.assignment.default_max),
          sortable: true
          toolTip: assignment.name
          type: 'assignment'

        if fieldName in @assignmentsToHide
          columnDef.width = 10
          do (fieldName) =>
            $(document)
              .bind('gridready', =>
                @minimizeColumn(@$grid.find("##{@uid}#{fieldName}"))
              )
              .unbind('gridready.render')
              .bind('gridready.render', => @grid.invalidate() )
        columnDef

      @aggregateColumns = for id, group of @assignmentGroups
        html = "#{group.name}"
        if group.group_weight?
          percentage =  I18n.toPercentage(group.group_weight, precision: 2)
          html += """
            <div class='assignment-points-possible'>
              #{I18n.t 'percent_of_grade', "%{percentage} of grade", percentage: percentage}
            </div>
          """
        {
          id: "assignment_group_#{id}"
          field: "assignment_group_#{id}"
          formatter: @groupTotalFormatter
          name: html
          toolTip: group.name
          object: group
          minWidth: columnWidths.assignmentGroup.min,
          maxWidth: columnWidths.assignmentGroup.max,
          width: testWidth(group.name, columnWidths.assignmentGroup.min, columnWidths.assignmentGroup.default_max)
          cssClass: "meta-cell assignment-group-cell",
          sortable: true
          type: 'assignment_group'
        }

      total = I18n.t "total", "Total"
      @aggregateColumns.push
        id: "total_grade"
        field: "total_grade"
        formatter: @groupTotalFormatter
        name: """
          #{total}
          <div id=total_column_header></div>
        """
        toolTip: total
        minWidth: columnWidths.total.min
        maxWidth: columnWidths.total.max
        width: testWidth("Total", columnWidths.total.min, columnWidths.total.max)
        cssClass: "total-cell"
        sortable: true
        type: 'total_grade'

      $widthTester.remove()

      options = $.extend({
        enableCellNavigation: true
        enableColumnReorder: true
        enableAsyncPostRender: true
        asyncPostRenderDelay: 1
        autoEdit: true # whether to go into edit-mode as soon as you tab to a cell
        editable: @options.gradebook_is_editable
        syncColumnCellResize: true
        rowHeight: 35
        headerHeight: 38
        numberOfColumnsToFreeze: @numberOfFrozenCols
      }, @options)

      @grid = new Slick.Grid('#gradebook_grid', @rows, @getVisibleGradeGridColumns(), options)
      # this is the magic that actually updates group and final grades when you edit a cell

      @grid.onCellChange.subscribe (event, data) =>
        @calculateStudentGrade(data.item)
        @grid.invalidate()
      # this is a faux blur event for SlickGrid.
      $('body').on('click', @onGridBlur)
      respectorOfPersonsSort = (sortFn) =>
        if _(@studentViewStudents).size()
          (a, b) =>
            if @studentViewStudents[a.id]
              return 1
            else if @studentViewStudents[b.id]
              return -1
            else
              sortFn(a, b)
        else
          sortFn

      sortRowsBy = (sortFn) =>
        @rows.sort(respectorOfPersonsSort(sortFn))
        for student, i in @rows
          student.row = i
          @addDroppedClass(student)
        @grid.invalidate()
      @grid.onSort.subscribe (event, data) =>
        sortRowsBy (a, b) ->
          aScore = a[data.sortCol.field]?.score
          bScore = b[data.sortCol.field]?.score
          aScore = -99999999999 if not aScore and aScore != 0
          bScore = -99999999999 if not bScore and bScore != 0
          if data.sortAsc then bScore - aScore else aScore - bScore
<<<<<<< HEAD
      @multiGrid.grids[0].onSort.subscribe (event, data) =>
        # SFU MOD CANVAS-188 Make SIS ID column sortable
        propertyToSortBy = {display_name: 'sortable_name', secondary_identifier: 'secondary_identifier', sis_id: 'sis_id'}[data.sortCol.field]
        # END SFU MOD
=======
      @grid.onSort.subscribe (event, data) =>
        propertyToSortBy = {display_name: 'sortable_name', secondary_identifier: 'secondary_identifier'}[data.sortCol.field]
>>>>>>> 9c18934b
        sortRowsBy (a, b) ->
          res = if a[propertyToSortBy] < b[propertyToSortBy] then -1
          else if a[propertyToSortBy] > b[propertyToSortBy] then 1
          else 0
          if data.sortAsc then res else 0 - res

      @grid.onKeyDown.subscribe ->
        # TODO: start editing automatically when a number or letter is typed
        false

      @grid.onColumnsReordered.subscribe @storeCustomColumnOrder

      @onGridInit()

    # show warnings for bad grading setups
    setAssignmentWarnings: =>
      if @weightedGroups()
        # assignment group has 0 points possible
        invalidAssignmentGroups = _.filter @assignmentGroups, (ag) ->
          pointsPossible = _.inject ag.assignments
          , ((sum, a) -> sum + (a.points_possible || 0))
          , 0
          pointsPossible == 0

        for ag in invalidAssignmentGroups
          for a in ag.assignments
            a.invalid = true

        if invalidAssignmentGroups.length > 0
          groupNames = (ag.name for ag in invalidAssignmentGroups)
          @totalGradeWarning = I18n.t 'invalid_assignment_groups_warning',
            one: "Score does not include %{groups} because it has
                  no points possible"
            other: "Score does not include %{groups} because they have
                    no points possible"
          ,
            groups: $.toSentence(groupNames)
            count: groupNames.length

      else
        # no assignments have points possible
        pointsPossible = _.inject @assignments
        , ((sum, a) -> sum + (a.points_possible || 0))
        , 0

        if pointsPossible == 0
          @totalGradeWarning = I18n.t 'no_assignments_have_points_warning'
          , "Can't compute score until an assignment has points possible"<|MERGE_RESOLUTION|>--- conflicted
+++ resolved
@@ -156,11 +156,8 @@
         for id, student of students
           student.computed_current_score ||= 0
           student.computed_final_score ||= 0
-          student.secondary_identifier = student.sis_login_id || student.login_id         
-          # SFU MOD CANVAS-188 Define data for SIS ID column (use dash if not available)
-          student.sis_id = student.sis_user_id || '-'
-          # END SFU MOD
-          
+          student.secondary_identifier = student.sis_login_id || student.login_id
+
           if @sections_enabled
             mySections = (@sections[sectionId].name for sectionId in student.sections when @sections[sectionId])
             sectionNames = $.toSentence(mySections.sort())
@@ -806,15 +803,8 @@
       @userFilterRemovedRows = []
 
       if term != ''
-<<<<<<< HEAD
-        # SFU MOD CANVAS-188 Add SIS ID column
-        propertiesToMatch = ['name', 'login_id', 'short_name', 'sortable_name', 'sis_user_id']
-        # END SFU MOD
-        index = @multiGrid.data.length
-=======
         propertiesToMatch = ['name', 'login_id', 'short_name', 'sortable_name']
         index = data.length
->>>>>>> 9c18934b
         while index--
           student = data[index]
           matched = _.any propertiesToMatch, (prop) =>
@@ -878,18 +868,7 @@
         resizable: true
         sortable: true
         formatter: @htmlContentFormatter
-      },
-      # SFU MOD CANVAS-188 Add SIS ID column
-      {
-        id: 'sis_id'
-        name: I18n.t 'sis_id', 'SIS ID'
-        field: 'sis_id'
-        width: 100
-        cssClass: "meta-cell secondary_identifier_cell"
-        resizable: false
-        sortable: true
       }]
-      # END SFU MOD
 
       @allAssignmentColumns = for id, assignment of @assignments
         outOfFormatter = assignment &&
@@ -1014,15 +993,8 @@
           aScore = -99999999999 if not aScore and aScore != 0
           bScore = -99999999999 if not bScore and bScore != 0
           if data.sortAsc then bScore - aScore else aScore - bScore
-<<<<<<< HEAD
-      @multiGrid.grids[0].onSort.subscribe (event, data) =>
-        # SFU MOD CANVAS-188 Make SIS ID column sortable
-        propertyToSortBy = {display_name: 'sortable_name', secondary_identifier: 'secondary_identifier', sis_id: 'sis_id'}[data.sortCol.field]
-        # END SFU MOD
-=======
       @grid.onSort.subscribe (event, data) =>
         propertyToSortBy = {display_name: 'sortable_name', secondary_identifier: 'secondary_identifier'}[data.sortCol.field]
->>>>>>> 9c18934b
         sortRowsBy (a, b) ->
           res = if a[propertyToSortBy] < b[propertyToSortBy] then -1
           else if a[propertyToSortBy] > b[propertyToSortBy] then 1
