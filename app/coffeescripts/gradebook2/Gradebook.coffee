--- conflicted
+++ resolved
@@ -1193,19 +1193,6 @@
         resizable: true
         sortable: true
         formatter: @htmlContentFormatter
-<<<<<<< HEAD
-      # SFU MOD CANVAS-188 Add SIS ID column
-      ,      
-        id: 'sis_id'
-        name: I18n.t 'sis_id', 'SIS ID'
-        field: 'sis_id'
-        width: 100
-        cssClass: "meta-cell secondary_identifier_cell"
-        resizable: true
-        sortable: true
-        formatter: @htmlContentFormatter
-=======
->>>>>>> 180f184f
       # END SFU MOD
       ]
 
