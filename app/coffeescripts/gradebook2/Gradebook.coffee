--- conflicted
+++ resolved
@@ -61,11 +61,8 @@
 
     DISPLAY_PRECISION = 2
 
-<<<<<<< HEAD
     numberOfFrozenCols: 3 # SFU MOD - CANVAS-188 Add extra column for SIS ID
 
-=======
->>>>>>> 4e1b2635
     hasSections: $.Deferred()
     allSubmissionsLoaded: $.Deferred()
 
