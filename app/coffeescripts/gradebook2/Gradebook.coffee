# This class both creates the slickgrid instance, and acts as the data source for that instance.
define [
  'compiled/gradebook2/TotalColumnHeaderView'
  'compiled/util/round'
  'compiled/views/InputFilterView'
  'i18n!gradebook2'
  'compiled/gradebook2/GRADEBOOK_TRANSLATIONS'
  'jquery'
  'underscore'
  'compiled/grade_calculator'
  'compiled/userSettings'
  'vendor/spin'
  'compiled/multi_grid'
  'compiled/SubmissionDetailsDialog'
  'compiled/gradebook2/AssignmentGroupWeightsDialog'
  'compiled/gradebook2/SubmissionCell'
  'compiled/gradebook2/GradebookHeaderMenu'
  'str/htmlEscape'
  'jst/gradebook_uploads_form'
  'jst/gradebook2/section_to_show_menu'
  'jst/gradebook2/column_header'
  'jst/gradebook2/group_total_cell'
  'jst/gradebook2/row_student_name'
  'jst/_avatar' #needed by row_student_name
  'jquery.ajaxJSON'
  'jquery.instructure_date_and_time'
  'jqueryui/dialog'
  'jquery.instructure_misc_helpers'
  'jquery.instructure_misc_plugins'
  'vendor/jquery.ba-tinypubsub'
  'jqueryui/mouse'
  'jqueryui/position'
  'jqueryui/sortable'
  'compiled/jquery.kylemenu'
  'compiled/jquery/fixDialogButtons'
], (TotalColumnHeaderView, round, InputFilterView, I18n, GRADEBOOK_TRANSLATIONS, $, _, GradeCalculator, userSettings, Spinner, MultiGrid, SubmissionDetailsDialog, AssignmentGroupWeightsDialog, SubmissionCell, GradebookHeaderMenu, htmlEscape, gradebook_uploads_form, sectionToShowMenuTemplate, columnHeaderTemplate, groupTotalCellTemplate, rowStudentNameTemplate) ->

  class Gradebook
    columnWidths =
      assignment:
        min: 10
        default_max: 200
        max: 400
      assignmentGroup:
        min: 35
        default_max: 200
        max: 400
      total:
        min: 85
        max: 100

    DISPLAY_PRECISION = 2

    constructor: (@options) ->
      @chunk_start = 0
      @students = {}
      @rows = []
      @assignmentsToHide = userSettings.contextGet('hidden_columns') || []
      @sectionToShow = userSettings.contextGet 'grading_show_only_section'
      @sectionToShow = @sectionToShow && String(@sectionToShow)
      @show_attendance = userSettings.contextGet 'show_attendance'
      @include_ungraded_assignments = userSettings.contextGet 'include_ungraded_assignments'
      @userFilterRemovedRows = []
      @show_concluded_enrollments = userSettings.contextGet 'show_concluded_enrollments'
      @show_concluded_enrollments = true if @options.course_is_concluded

      $.subscribe 'assignment_group_weights_changed', @buildRows
      $.subscribe 'assignment_muting_toggled', @handleAssignmentMutingChange
      $.subscribe 'submissions_updated', @updateSubmissionsFromExternal

      enrollmentsUrl = if @show_concluded_enrollments
        'students_url_with_concluded_enrollments'
      else
        'students_url'

      # getting all the enrollments for a course via the api in the polite way
      # is too slow, so we're going to cheat.
      $.when($.ajaxJSON(@options[enrollmentsUrl], "GET")
      , $.ajaxJSON(@options.assignment_groups_url, "GET", {}, @gotAssignmentGroups)
      , $.ajaxJSON( @options.sections_url, "GET", {}, @gotSections))
      .then ([students, status, xhr]) =>
        @gotChunkOfStudents students

        paginationLinks = xhr.getResponseHeader('Link')
        lastLink = paginationLinks.match(/<[^>]+>; *rel="last"/)
        unless lastLink?
          @gotAllStudents()
          return
        lastPage = lastLink[0].match(/page=(\d+)/)[1]
        lastPage = parseInt lastPage, 10

        fetchEnrollments = (page) =>
          $.ajaxJSON @options[enrollmentsUrl], "GET", {page}
        dfds = (fetchEnrollments(page) for page in [2..lastPage])
        $.when(dfds...).then (responses...) =>
          if dfds.length == 1
            @gotChunkOfStudents responses[0]
          else
            @gotChunkOfStudents(students) for [students, x, y] in responses
          @gotAllStudents()

      @spinner = new Spinner()
      $(@spinner.spin().el).css(
        opacity: 0.5
        top: '55px'
        left: '50%'
      ).addClass('use-css-transitions-for-show-hide').appendTo('#main')

    gotAssignmentGroups: (assignmentGroups) =>
      @assignmentGroups = {}
      @assignments      = {}

      # purposely passing the @options and assignmentGroups by reference so it can update
      # an assigmentGroup's .group_weight and @options.group_weighting_scheme
      new AssignmentGroupWeightsDialog context: @options, assignmentGroups: assignmentGroups
      for group in assignmentGroups
        htmlEscape(group)
        @assignmentGroups[group.id] = group
        if ENV.GRADEBOOK_OPTIONS.draft_state_enabled
          group.assignments = _.select group.assignments, (a) -> a.published
        for assignment in group.assignments
          htmlEscape(assignment)
          assignment.assignment_group = group
          assignment.due_at = $.parseFromISO(assignment.due_at) if assignment.due_at
          @assignments[assignment.id] = assignment

    gotSections: (sections) =>
      @sections = {}
      for section in sections
        htmlEscape(section)
        @sections[section.id] = section
      @sections_enabled = sections.length > 1

    gotChunkOfStudents: (studentEnrollments) =>
      for studentEnrollment in studentEnrollments
        student = studentEnrollment.user
        student.enrollment = studentEnrollment

        if student.enrollment.role == "StudentViewEnrollment"
          @studentViewStudent ||= htmlEscape(student)
        else
          @students[student.id] ||= htmlEscape(student)
        @student(student.id).sections ||= []
        @student(student.id).sections.push(studentEnrollment.course_section_id)

    gotAllStudents: ->
<<<<<<< HEAD
      for id, student of @students
        student.computed_current_score ||= 0
        student.computed_final_score ||= 0
        student.secondary_identifier = student.sis_login_id || student.login_id
        # SFU MOD CANVAS-188 Define data for SIS ID column (use dash if not available)
        student.sis_id = student.sis_user_id || '-'
        # END SFU MOD

        if @sections_enabled
          mySections = (@sections[sectionId].name for sectionId in student.sections when @sections[sectionId])
          sectionNames = $.toSentence(mySections.sort())
        student.display_name = rowStudentNameTemplate
          avatar_image_url: student.avatar_url
          display_name: student.name
          url: student.enrollment.grades.html_url
          sectionNames: sectionNames

        # fill in dummy submissions, so there's something there even if the
        # student didn't submit anything for that assignment
        for id, assignment of @assignments
          student["assignment_#{id}"] ||= { assignment_id: id, user_id: student.id }
        @rows.push(student)
      @initGrid()
      @buildRows()
      @getSubmissionsChunks()
      @initHeader()
=======
      @withAllStudents (students) =>
        for id, student of students
          student.computed_current_score ||= 0
          student.computed_final_score ||= 0
          student.secondary_identifier = student.sis_login_id || student.login_id

          if @sections_enabled
            mySections = (@sections[sectionId].name for sectionId in student.sections when @sections[sectionId])
            sectionNames = $.toSentence(mySections.sort())
          student.display_name = rowStudentNameTemplate
            avatar_image_url: student.avatar_url
            display_name: student.name
            url: student.enrollment.grades.html_url
            sectionNames: sectionNames

          # fill in dummy submissions, so there's something there even if the
          # student didn't submit anything for that assignment
          for id, assignment of @assignments
            student["assignment_#{id}"] ||= { assignment_id: id, user_id: student.id }

          @rows.push(student)
        @initGrid()
        @buildRows()
        @getSubmissionsChunks()
        @initHeader()
>>>>>>> 162c9cdb

    defaultSortType: 'assignment_group'

    getStoredSortOrder: =>
      userSettings.contextGet('sort_grade_columns_by') || { sortType: @defaultSortType }

    setStoredSortOrder: (newSortOrder) =>
      if newSortOrder.sortType == @defaultSortType
        userSettings.contextRemove('sort_grade_columns_by')
      else
        userSettings.contextSet('sort_grade_columns_by', newSortOrder)

    storeCustomColumnOrder: =>
      newSortOrder =
        sortType: 'custom'
        customOrder: []
      columns = @gradeGrid.getColumns()
      assignment_columns = _.filter(columns, (c) -> c.type is 'assignment')
      newSortOrder.customOrder = _.map(assignment_columns, (a) -> a.object.id)
      @setStoredSortOrder(newSortOrder)

    setArrangementTogglersVisibility: (newSortOrder) =>
      @$columnArrangementTogglers.each ->
        $(this).closest('li').showIf $(this).data('arrangeColumnsBy') isnt newSortOrder.sortType

    arrangeColumnsBy: (newSortOrder) =>
      @setArrangementTogglersVisibility(newSortOrder)
      @setStoredSortOrder(newSortOrder)

      columns = @gradeGrid.getColumns()
      columns.sort @makeColumnSortFn(newSortOrder)
      @gradeGrid.setColumns(columns)

      @fixColumnReordering()
      @buildRows()

    makeColumnSortFn: (sortOrder) =>
      fn = switch sortOrder.sortType
        when 'assignment_group' then @compareAssignmentPositions
        when 'due_date' then @compareAssignmentDueDates
        when 'custom' then @makeCompareAssignmentCustomOrderFn(sortOrder)
        else throw "unhandled column sort condition"
      @wrapColumnSortFn(fn)

    compareAssignmentPositions: (a, b) =>
      diffOfAssignmentGroupPosition = a.object.assignment_group.position - b.object.assignment_group.position
      diffOfAssignmentPosition = a.object.position - b.object.position

      # order first by assignment_group position and then by assignment position
      # will work when there are less than 1000000 assignments in an assignment_group
      return (diffOfAssignmentGroupPosition * 1000000) + diffOfAssignmentPosition

    compareAssignmentDueDates: (a, b) =>
      aDate = a.object.due_at?.timestamp or Number.MAX_VALUE
      bDate = b.object.due_at?.timestamp or Number.MAX_VALUE
      if aDate is bDate
        return 0 if a.object.name is b.object.name
        return (if a.object.name > b.object.name then 1 else -1)
      return aDate - bDate

    makeCompareAssignmentCustomOrderFn: (sortOrder) =>
      sortMap = {}
      indexCounter = 0
      for assignmentId in sortOrder.customOrder
        sortMap[String(assignmentId)] = indexCounter
        indexCounter += 1
      return (a, b) =>
        aIndex = sortMap[String(a.object.id)]
        bIndex = sortMap[String(b.object.id)]
        if aIndex? and bIndex?
          return aIndex - bIndex
        # if there's a new assignment and its order has not been stored, it should come at the end
        else if aIndex? and not bIndex?
          return -1
        else if bIndex?
          return 1
        else
          return @compareAssignmentPositions(a, b)

    wrapColumnSortFn: (wrappedFn) =>
      (a, b) =>
        return -1 if b.type is 'total_grade'
        return  1 if a.type is 'total_grade'
        return -1 if b.type is 'assignment_group' and a.type isnt 'assignment_group'
        return  1 if a.type is 'assignment_group' and b.type isnt 'assignment_group'
        if a.type is 'assignment_group' and b.type is 'assignment_group'
          return a.object.position - b.object.position
        return wrappedFn(a, b)

    rowFilter: (student) =>
      !@sectionToShow || (@sectionToShow in student.sections)

    handleAssignmentMutingChange: (assignment) =>
      idx = @gradeGrid.getColumnIndex("assignment_#{assignment.id}")
      colDef = @gradeGrid.getColumns()[idx]
      colDef.name = @assignmentHeaderHtml(assignment)
      @gradeGrid.setColumns(@gradeGrid.getColumns())
      @fixColumnReordering()
      @buildRows()

    # filter, sort, and build the dataset for slickgrid to read from, then force
    # a full redraw
    buildRows: =>
      @rows.length = 0

      for id, column of @gradeGrid.getColumns() when ''+column.object?.submission_types is "attendance"
        column.unselectable = !@show_attendance
        column.cssClass = if @show_attendance then '' else 'completely-hidden'
        @$grid.find("[id*='#{column.id}']").showIf(@show_attendance)

      for id, student of @students
        student.row = -1
        if @rowFilter(student)
          @rows.push(student)
          @calculateStudentGrade(student)

      @rows.sort (a, b) ->
        a.sortable_name.localeCompare(b.sortable_name,
          window.I18n.locale,
          {sensitivity: 'accent', numeric: true})

      if @studentViewStudent && @rowFilter(@studentViewStudent)
        @rows.push(@studentViewStudent)
        @calculateStudentGrade(@studentViewStudent)

      student.row = i for student, i in @rows
      @multiGrid.invalidate()

    getSubmissionsChunks: =>
      @withAllStudents (allStudentsObj) =>
        allStudents = (s for k, s of allStudentsObj)
        loop
          students = allStudents[@chunk_start...(@chunk_start+@options.chunk_size)]
          unless students.length
            @allSubmissionsLoaded = true
            break
          params =
            student_ids: (student.id for student in students)
            response_fields: ['id', 'user_id', 'url', 'score', 'grade', 'submission_type', 'submitted_at', 'assignment_id', 'grade_matches_current_submission', 'attachments', 'late']
          $.ajaxJSON(@options.submissions_url, "GET", params, @gotSubmissionsChunk)
          @chunk_start += @options.chunk_size

    gotSubmissionsChunk: (student_submissions) =>
      for data in student_submissions
        student = @student(data.user_id)
        @updateSubmission(submission) for submission in data.submissions
        student.loaded = true
        @multiGrid.invalidateRow(student.row)
        @calculateStudentGrade(student)
      @multiGrid.render()

    student: (id) =>
      @students[id] ||
        (@studentViewStudent &&
         id == @studentViewStudent.id &&
         @studentViewStudent)

    # @students contains all *real* students (e.g., not the student view student)
    # when you do need to operate on *all* students (like for rendering the grid), use
    # function
    withAllStudents: (f) =>
      if @studentViewStudent
        @students[@studentViewStudent.id] = @studentViewStudent

      f(@students)

      if @studentViewStudent
        delete @students[@studentViewStudent.id]

    updateSubmission: (submission) =>
      student = @student(submission.user_id)
      submission.submitted_at = $.parseFromISO(submission.submitted_at) if submission.submitted_at
      student["assignment_#{submission.assignment_id}"] = submission

    # this is used after the CurveGradesDialog submit xhr comes back.  it does not use the api
    # because there is no *bulk* submissions#update endpoint in the api.
    # It is different from gotSubmissionsChunk in that gotSubmissionsChunk expects an array of students
    # where each student has an array of submissions.  This one just expects an array of submissions,
    # they are not grouped by student.
    updateSubmissionsFromExternal: (submissions, submissionCell) =>
      activeCell = @gradeGrid.getActiveCell()
      editing = $(@gradeGrid.getActiveCellNode()).hasClass('editable')
      columns = @gradeGrid.getColumns()
      for submission in submissions
        student = @student(submission.user_id)
        idToMatch = "assignment_#{submission.assignment_id}"
        cell = index for column, index in columns when column.id is idToMatch
        thisCellIsActive = activeCell? and
          editing and
          activeCell.row is student.row and
          activeCell.cell is cell
        @updateSubmission(submission)
        @calculateStudentGrade(student)
        @gradeGrid.updateCell student.row, cell unless thisCellIsActive
        @updateRowTotals student.row

    updateRowTotals: (rowIndex) ->
      columns = @gradeGrid.getColumns()
      for column, columnIndex in columns
        @gradeGrid.updateCell rowIndex, columnIndex if column.type isnt 'assignment'

    cellFormatter: (row, col, submission) =>
      if !@rows[row].loaded
        @staticCellFormatter(row, col, '')
      else if !submission?
        @staticCellFormatter(row, col, '-')
      else
        assignment = @assignments[submission.assignment_id]
        if !assignment?
          @staticCellFormatter(row, col, '')
        else
          if assignment.grading_type == 'points' && assignment.points_possible
            SubmissionCell.out_of.formatter(row, col, submission, assignment)
          else
            (SubmissionCell[assignment.grading_type] || SubmissionCell).formatter(row, col, submission, assignment)

    staticCellFormatter: (row, col, val) =>
      "<div class='cell-content gradebook-cell'>#{val}</div>"

    groupTotalFormatter: (row, col, val, columnDef, student) =>
      return '' unless val?

      # rounds percentage to one decimal place
      percentage = Math.round((val.score / val.possible) * 1000) / 10
      percentage = 0 if isNaN(percentage)

      if val.possible and @options.grading_standard and columnDef.type is 'total_grade'
        letterGrade = GradeCalculator.letter_grade(@options.grading_standard, percentage)

      templateOpts =
        score: round(val.score, DISPLAY_PRECISION)
        possible: round(val.possible, DISPLAY_PRECISION)
        letterGrade: letterGrade
        percentage: percentage
      if columnDef.type == 'total_grade'
        templateOpts.warning = @totalGradeWarning
        templateOpts.lastColumn = true
        templateOpts.showPointsNotPercent = @showPointTotals

      groupTotalCellTemplate templateOpts

    htmlContentFormatter: (row, col, val, columnDef, student) =>
      return '' unless val?
      val

    calculateStudentGrade: (student) =>
      if student.loaded
        finalOrCurrent = if @include_ungraded_assignments then 'final' else 'current'
        submissionsAsArray = (value for key, value of student when key.match /^assignment_(?!group)/)
        result = GradeCalculator.calculate(submissionsAsArray, @assignmentGroups, @options.group_weighting_scheme)
        for group in result.group_sums
          student["assignment_group_#{group.group.id}"] = group[finalOrCurrent]
          for submissionData in group[finalOrCurrent].submissions
            submissionData.submission.drop = submissionData.drop
        student["total_grade"] = result[finalOrCurrent]

        @addDroppedClass(student)

    addDroppedClass: (student) ->
      droppedAssignments = (name for name, assignment of student when name.match(/assignment_\d+/) and assignment.drop?)
      drops = {}
      drops[student.row] = {}
      for a in droppedAssignments
        drops[student.row][a] = 'dropped'

      styleKey = "dropsForRow#{student.row}"
      @gradeGrid.removeCellCssStyles(styleKey)
      @gradeGrid.addCellCssStyles(styleKey, drops)

    highlightColumn: (columnIndexOrEvent) =>
      if isNaN(columnIndexOrEvent)
        # then assume that columnIndexOrEvent is an event, so figure out which column
        # it is based on its class name
        match = columnIndexOrEvent.currentTarget.className.match(/c\d+/)
        if match
          columnIndexOrEvent = match.toString().replace('c', '')
      @$grid.find('.slick-header-column:eq(' + columnIndexOrEvent + ')').addClass('hovered-column')

    unhighlightColumns: () =>
      @$grid.find('.hovered-column').removeClass('hovered-column')

    # this is a workaroud to make it so only assignments are sortable but at the same time
    # so that the total and final grade columns don't dissapear after reordering columns
    fixColumnReordering: =>
      $headers = $('#gradebook_grid').find('.slick-header-columns')
      originalItemsSelector = $headers.sortable 'option', 'items'
      onlyAssignmentColsSelector = '> *:not([id*="assignment_group"]):not([id*="total_grade"])'
      (makeOnlyAssignmentsSortable = ->
        $headers.sortable 'option', 'items', onlyAssignmentColsSelector
        $notAssignments = $(originalItemsSelector, $headers).not($(onlyAssignmentColsSelector, $headers))
        $notAssignments.data('sortable-item', null)
      )()
      (initHeaderDropMenus = =>
        $headers.find('.assignment_header_drop').click (event) =>
          $link = $(event.target)
          unless $link.data('gradebookHeaderMenu')
            $link.data('gradebookHeaderMenu', new GradebookHeaderMenu(@assignments[$link.data('assignmentId')], $link, this))
          return false
      )()
      originalStopFn = $headers.sortable 'option', 'stop'
      (fixupStopCallback = ->
        $headers.sortable 'option', 'stop', (event, ui) ->
          # we need to set the items selector back to the default because slickgrid's 'stop'
          # function relies on it to re-render correctly.  if not it will render without the
          # assignment group and final grade columns
          $headers.sortable 'option', 'items', originalItemsSelector
          returnVal = originalStopFn.apply(this, arguments)
          makeOnlyAssignmentsSortable() # set it back
          initHeaderDropMenus()
          fixupStopCallback() # originalStopFn re-creates sortable widget so we need to re-fix
          returnVal
      )()

    minimizeColumn: ($columnHeader) =>
      colIndex = $columnHeader.index()
      columnDef = @gradeGrid.getColumns()[colIndex]
      columnDef.cssClass = (columnDef.cssClass || '').replace(' minimized', '') + ' minimized'
      columnDef.unselectable = true
      columnDef.unminimizedName = columnDef.name
      columnDef.name = ''
      columnDef.minimized = true
      @$grid.find(".l#{colIndex}").add($columnHeader).addClass('minimized')
      @assignmentsToHide.push(columnDef.id)
      userSettings.contextSet('hidden_columns', _.uniq(@assignmentsToHide))

    unminimizeColumn: ($columnHeader) =>
      colIndex = $columnHeader.index()
      columnDef = @gradeGrid.getColumns()[colIndex]
      columnDef.cssClass = (columnDef.cssClass || '').replace(' minimized', '')
      columnDef.unselectable = false
      columnDef.name = columnDef.unminimizedName
      columnDef.minimized = false
      @$grid.find(".l#{colIndex}").add($columnHeader).removeClass('minimized')
      $columnHeader.find('.slick-column-name').html(columnDef.name)
      @assignmentsToHide = $.grep @assignmentsToHide, (el) -> el != columnDef.id
      userSettings.contextSet('hidden_columns', _.uniq(@assignmentsToHide))

    hoverMinimizedCell: (event) =>
      $hoveredCell = $(event.currentTarget)
                     # get rid of hover class so that no other tooltips show up
                     .removeClass('hover')
      columnDef = @gradeGrid.getColumns()[$hoveredCell.index()]
      assignment = columnDef.object
      offset = $hoveredCell.offset()
      htmlLines = [assignment.name]
      if $hoveredCell.hasClass('slick-cell')
        submission = @rows[@gradeGrid.getCellFromEvent(event).row][columnDef.id]
        if assignment.points_possible?
          htmlLines.push "#{submission.score ? '--'} / #{assignment.points_possible}"
        else if submission.score?
          htmlLines.push submission.score
        # add lines for dropped, late, resubmitted
        Array::push.apply htmlLines, $.map(SubmissionCell.classesBasedOnSubmission(submission, assignment), (c)=> GRADEBOOK_TRANSLATIONS["#submission_tooltip_#{c}"])
      else if assignment.points_possible?
        htmlLines.push I18n.t('points_out_of', "out of %{points_possible}", points_possible: assignment.points_possible)

      $hoveredCell.data('tooltip', $("<span />",
        class: 'gradebook-tooltip'
        css:
          left: offset.left - 15
          top: offset.top
          zIndex: 10000
          display: 'block'
        html: htmlLines.join('<br />')
      ).appendTo('body')
      .css('top', (i, top) -> parseInt(top) - $(this).outerHeight()))

    unhoverMinimizedCell: (event) ->
      if $tooltip = $(this).data('tooltip')
        if event.toElement == $tooltip[0]
          $tooltip.mouseleave -> $tooltip.remove()
        else
          $tooltip.remove()

    # this is because of a limitation with SlickGrid,
    # when it makes the header row it does this:
    # $("<div class='slick-header-columns' style='width:10000px; left:-1000px' />")
    # if a course has a ton of assignments then it will not be wide enough to
    # contain them all
    fixMaxHeaderWidth: ->
      @$grid.find('.slick-header-columns').width(1000000)

    # SlickGrid doesn't have a blur event for the grid, so this mimics it in
    # conjunction with a click listener on <body />. When we 'blur' the grid
    # by clicking outside of it, save the current field.
    onGridBlur: (e) =>
      if e.target.className.match(/cell|slick/) or !@gradeGrid.getActiveCell
        return

      if e.target.className is 'grade' and @gradeGrid.getCellEditor() instanceof SubmissionCell.out_of
        # We can assume that a user clicked the up or down arrows on the
        # number input, we want to allow them to keep doing that.
        return

      @gradeGrid.getEditorLock().commitCurrentEdit()

    onGridInit: () ->
      tooltipTexts = {}
      $(@spinner.el).remove()
      $('#gradebook_wrapper').show()
      @$grid = grid = $('#gradebook_grid')
        .fillWindowWithMe({
          alsoResize: '#gradebook_students_grid',
          onResize: => @multiGrid.resizeCanvas()
        })
        .delegate '.slick-cell',
          'mouseenter.gradebook focusin.gradebook' : @highlightColumn
          'mouseleave.gradebook focusout.gradebook' : @unhighlightColumns
          'mouseenter focusin' : (event) ->
            grid.find('.hover, .focus').removeClass('hover focus')
            $(this).addClass (if event.type == 'mouseenter' then 'hover' else 'focus')
          'mouseleave focusout' : -> $(this).removeClass('hover focus')
        .delegate '.gradebook-cell-comment', 'click.gradebook', (event) =>
          event.preventDefault()
          data = $(event.currentTarget).data()
          SubmissionDetailsDialog.open @assignments[data.assignmentId], @student(data.userId.toString()), @options
        .delegate '.minimized',
          'mouseenter' : @hoverMinimizedCell,
          'mouseleave' : @unhoverMinimizedCell

      @$grid.addClass('editable') if @options.gradebook_is_editable

      @fixMaxHeaderWidth()
      $('#gradebook_grid .slick-resizable-handle').live 'drag', (e,dd) =>
        @$grid.find('.slick-header-column').each (colIndex, elem) =>
          $columnHeader = $(elem)
          columnDef = @gradeGrid.getColumns()[colIndex]
          if $columnHeader.outerWidth() <= minimumAssignmentColumWidth
            @minimizeColumn($columnHeader) unless columnDef.minimized
          else if columnDef.minimized
            @unminimizeColumn($columnHeader)

      $(document).trigger('gridready')

    initHeader: =>
      if @sections_enabled
        allSectionsText = I18n.t('all_sections', 'All Sections')
        sections = [{ name: allSectionsText, checked: !@sectionToShow}]
        for id, s of @sections
          sections.push
            name: s.name
            id: id
            checked: @sectionToShow is id

        $sectionToShowMenu = $(sectionToShowMenuTemplate(sections: sections))
        (updateSectionBeingShownText = =>
          $('#section_being_shown').html(if @sectionToShow then @sections[@sectionToShow].name else allSectionsText)
        )()
        $('#section_to_show').after($sectionToShowMenu).show().kyleMenu()
        $sectionToShowMenu.bind 'menuselect', (event, ui) =>
          @sectionToShow = $sectionToShowMenu.find('[aria-checked="true"] input[name="section_to_show_radio"]').val()
          userSettings[ if @sectionToShow then 'contextSet' else 'contextRemove']('grading_show_only_section', @sectionToShow)
          updateSectionBeingShownText()
          @buildRows()

      $settingsMenu = $('#gradebook_settings').next()
      $.each ['show_attendance', 'include_ungraded_assignments', 'show_concluded_enrollments'], (i, setting) =>
        $settingsMenu.find("##{setting}").prop('checked', !!@[setting]).change (event) =>
          if setting is 'show_concluded_enrollments' and @options.course_is_concluded and @show_concluded_enrollments
            $("##{setting}").prop('checked', true)
            $settingsMenu.menu("refresh")
            return alert(I18n.t 'concluded_course_error_message', 'This is a concluded course, so only concluded enrollments are available.')
          @[setting] = $(event.target).is(':checked')
          userSettings.contextSet setting, @[setting]
          window.location.reload() if setting is 'show_concluded_enrollments'
          @gradeGrid.setColumns @getVisibleGradeGridColumns() if setting is 'show_attendance'
          @buildRows()

      # don't show the "show attendance" link in the dropdown if there's no attendance assignments
      unless (_.detect @assignments, (a) -> (''+a.submission_types) == "attendance")
        $settingsMenu.find('#show_attendance').closest('li').hide()

      @$columnArrangementTogglers = $('#gradebook-toolbar [data-arrange-columns-by]').bind 'click', (event) =>
        event.preventDefault()
        newSortOrder = { sortType: $(event.currentTarget).data('arrangeColumnsBy') }
        @arrangeColumnsBy(newSortOrder)
      @arrangeColumnsBy(@getStoredSortOrder())

      $('#gradebook_settings').show().kyleMenu()

      $upload_modal = null
      $settingsMenu.find('.gradebook_upload_link').click (event) =>
        event.preventDefault()
        unless $upload_modal
          locals =
            download_gradebook_csv_url: "#{@options.context_url}/gradebook.csv"
            action: "#{@options.context_url}/gradebook_uploads"
            authenticityToken: ENV.AUTHENTICITY_TOKEN
          $upload_modal = $(gradebook_uploads_form(locals))
            .dialog
              bgiframe: true
              autoOpen: false
              modal: true
              width: 720
              resizable: false
            .fixDialogButtons()
        $upload_modal.dialog('open')

      $settingsMenu.find('.student_names_toggle').click (e) ->
        $wrapper = $('.grid-canvas')
        $wrapper.toggleClass('hide-students')

        if $wrapper.hasClass('hide-students')
          $(this).text I18n.t('show_student_names', 'Show Student Names')
        else
          $(this).text I18n.t('hide_student_names', 'Hide Student Names')

      @userFilter = new InputFilterView el: '.gradebook_filter input'
      @userFilter.on 'input', @onUserFilterInput

      @showPointTotals = @setPointTotals userSettings.contextGet('show_point_totals')
      totalHeader = new TotalColumnHeaderView
        showingPoints: => @showPointTotals
        toggleShowingPoints: @togglePointsOrPercentTotals.bind(this)
        weightedGroups: @weightedGroups.bind(this)
      totalHeader.render()

    weightedGroups: ->
      @options.group_weighting_scheme == "percent"

    setPointTotals: (showPoints) ->
      @showPointTotals = if @weightedGroups()
        false
      else
        showPoints

    togglePointsOrPercentTotals: ->
      @setPointTotals(not @showPointTotals)
      userSettings.contextSet('show_point_totals', @showPointTotals)
      @gradeGrid.invalidate()

    onUserFilterInput: (term) =>
      # put rows back on the students for dropped assignments
      _.each @multiGrid.data, (student) ->
        if student.beforeFilteredRow?
          student.row = student.beforeFilteredRow
          delete student.beforeFilteredRow

      # put the removed items back in their proper order
      _.each @userFilterRemovedRows.reverse(), (removedStudentItem) =>
        @multiGrid.data.splice removedStudentItem.index, 0, removedStudentItem.data
      @userFilterRemovedRows = []

      if term != ''
        # SFU MOD CANVAS-188 Add SIS ID column
        propertiesToMatch = ['name', 'login_id', 'short_name', 'sortable_name', 'sis_user_id']
        # END SFU MOD
        index = @multiGrid.data.length
        while index--
          student = @multiGrid.data[index]
          matched = _.any propertiesToMatch, (prop) =>
            student[prop]?.match new RegExp term, 'i'
          if not matched
            # remove the student, save the item and its index so we can put it
            # back in order
            item =
              index: index
              data: @multiGrid.data.splice(index, 1)[0]
            @userFilterRemovedRows.push item

      for student, index in @multiGrid.data
        student.beforeFilteredRow = student.row
        student.row = index

      @multiGrid.invalidate()

    getVisibleGradeGridColumns: ->
      res = []
      for column in @allAssignmentColumns
        submissionType = ''+ column.object.submission_types
        res.push(column) unless submissionType is "not_graded" or
                                submissionType is "attendance" and !@show_attendance
      res.concat(@aggregateColumns)

    assignmentHeaderHtml: (assignment) ->
      columnHeaderTemplate
        assignment: assignment
        href: assignment.html_url
        showPointsPossible: assignment.points_possible?

    initGrid: =>
      #this is used to figure out how wide to make each column
      $widthTester = $('<span style="padding:10px" />').appendTo('#content')
      testWidth = (text, minWidth, maxWidth) ->
        width = Math.max($widthTester.text(text).outerWidth(), minWidth)
        Math.min width, maxWidth

      @setAssignmentWarnings()

      # I would like to make this width a little larger, but there's a dependency somewhere else that
      # I can't find and if I change it, the layout gets messed up.
      @parentColumns = [{
        id: 'student'
        name: I18n.t 'student_name', 'Student Name'
        field: 'display_name'
        width: 150
        cssClass: "meta-cell"
        resizable: false
        sortable: true
        formatter: @htmlContentFormatter
      },
      {
        id: 'secondary_identifier'
        name: I18n.t 'secondary_id', 'Secondary ID'
        field: 'secondary_identifier'
        width: 100
        cssClass: "meta-cell secondary_identifier_cell"
        resizable: false
        sortable: true
<<<<<<< HEAD
      },
      # SFU MOD CANVAS-188 Add SIS ID column
      {
        id: 'sis_id'
        name: I18n.t 'sis_id', 'SIS ID'
        field: 'sis_id'
        width: 100
        cssClass: "meta-cell secondary_identifier_cell"
        resizable: false
        sortable: true
=======
        formatter: @htmlContentFormatter
>>>>>>> 162c9cdb
      }]
      # END SFU MOD

      @allAssignmentColumns = for id, assignment of @assignments
        outOfFormatter = assignment &&
                         assignment.grading_type == 'points' &&
                         assignment.points_possible? &&
                         SubmissionCell.out_of
        minWidth = if outOfFormatter then 70 else 90
        fieldName = "assignment_#{id}"
        columnDef =
          id: fieldName
          field: fieldName
          name: @assignmentHeaderHtml(assignment)
          object: assignment
          formatter: this.cellFormatter
          editor: outOfFormatter ||
                  SubmissionCell[assignment.grading_type] ||
                  SubmissionCell
          minWidth: columnWidths.assignment.min,
          maxWidth: columnWidths.assignment.max,
          width: testWidth(assignment.name, minWidth, columnWidths.assignment.default_max),
          sortable: true
          toolTip: assignment.name
          type: 'assignment'

        if fieldName in @assignmentsToHide
          columnDef.width = 10
          do (fieldName) =>
            $(document)
              .bind('gridready', => @minimizeColumn(@$grid.find("[id*='#{fieldName}']")))
              .unbind('gridready.render')
              .bind('gridready.render', => @gradeGrid.invalidate() )
        columnDef

      @aggregateColumns = for id, group of @assignmentGroups
        html = "#{group.name}"
        if group.group_weight?
          percentage =  I18n.toPercentage(group.group_weight, precision: 2)
          html += """
            <div class='assignment-points-possible'>
              #{I18n.t 'percent_of_grade', "%{percentage} of grade", percentage: percentage}
            </div>
          """
        {
          id: "assignment_group_#{id}"
          field: "assignment_group_#{id}"
          formatter: @groupTotalFormatter
          name: html
          toolTip: group.name
          object: group
          minWidth: columnWidths.assignmentGroup.min,
          maxWidth: columnWidths.assignmentGroup.max,
          width: testWidth(group.name, columnWidths.assignmentGroup.min, columnWidths.assignmentGroup.default_max)
          cssClass: "meta-cell assignment-group-cell",
          sortable: true
          type: 'assignment_group'
        }

      total = I18n.t "total", "Total"
      @aggregateColumns.push
        id: "total_grade"
        field: "total_grade"
        formatter: @groupTotalFormatter
        name: """
          #{total}
          <div id=total_column_header></div>
        """
        toolTip: total
        minWidth: columnWidths.total.min
        maxWidth: columnWidths.total.max
        width: testWidth("Total", columnWidths.total.min, columnWidths.total.max)
        cssClass: "total-cell"
        sortable: true
        type: 'total_grade'

      $widthTester.remove()

      options = $.extend({
        enableCellNavigation: false
        enableColumnReorder: false
        enableAsyncPostRender: true
        asyncPostRenderDelay: 1
        autoEdit: true # whether to go into edit-mode as soon as you tab to a cell
        rowHeight: 35
        headerHeight: 38
      }, @options)

      grids = [{
        selector: '#gradebook_students_grid'
        columns:  @parentColumns
      }, {
        selector: '#gradebook_grid'
        columns:  @getVisibleGradeGridColumns()
        options:
          enableCellNavigation: true
          editable: @options.gradebook_is_editable
          syncColumnCellResize: true
          enableColumnReorder: true
      }]

      @multiGrid = new MultiGrid(@rows, options, grids, 1)
      # this is the magic that actually updates group and final grades when you edit a cell
      @gradeGrid = @multiGrid.grids[1]
      @gradeGrid.onCellChange.subscribe (event, data) =>
        @calculateStudentGrade(data.item)
        @gradeGrid.invalidate()
      # this is a faux blur event for SlickGrid.
      $('body').on('click', @onGridBlur)
      respectorOfPersonsSort = (sortFn) =>
        if @studentViewStudent
          (a, b) =>
            studentViewStudentId = @studentViewStudent.id.toString()
            if a.id == studentViewStudentId
              return 1
            else if b.id == studentViewStudentId
              return -1
            else
              sortFn(a, b)
        else
          sortFn

      sortRowsBy = (sortFn) =>
        @rows.sort(respectorOfPersonsSort(sortFn))
        for student, i in @rows
          student.row = i
          @addDroppedClass(student)
        @multiGrid.invalidate()
      @gradeGrid.onSort.subscribe (event, data) =>
        sortRowsBy (a, b) ->
          aScore = a[data.sortCol.field]?.score
          bScore = b[data.sortCol.field]?.score
          aScore = -99999999999 if not aScore and aScore != 0
          bScore = -99999999999 if not bScore and bScore != 0
          if data.sortAsc then bScore - aScore else aScore - bScore
      @multiGrid.grids[0].onSort.subscribe (event, data) =>
        # SFU MOD CANVAS-188 Make SIS ID column sortable
        propertyToSortBy = {display_name: 'sortable_name', secondary_identifier: 'secondary_identifier', sis_id: 'sis_id'}[data.sortCol.field]
        # END SFU MOD
        sortRowsBy (a, b) ->
          res = if a[propertyToSortBy] < b[propertyToSortBy] then -1
          else if a[propertyToSortBy] > b[propertyToSortBy] then 1
          else 0
          if data.sortAsc then res else 0 - res

      @multiGrid.parent_grid.onKeyDown.subscribe ->
        # TODO: start editing automatically when a number or letter is typed
        false

      @multiGrid.parent_grid.onColumnsReordered.subscribe @storeCustomColumnOrder

      @onGridInit()

    # show warnings for bad grading setups
    setAssignmentWarnings: =>
      if @weightedGroups()
        # assignment group has 0 points possible
        invalidAssignmentGroups = _.filter @assignmentGroups, (ag) ->
          pointsPossible = _.inject ag.assignments
          , ((sum, a) -> sum + (a.points_possible || 0))
          , 0
          pointsPossible == 0

        for ag in invalidAssignmentGroups
          for a in ag.assignments
            a.invalid = true

        if invalidAssignmentGroups.length > 0
          groupNames = (ag.name for ag in invalidAssignmentGroups)
          @totalGradeWarning = I18n.t 'invalid_assignment_groups_warning',
            one: "Score does not include %{groups} because it has
                  no points possible"
            other: "Score does not include %{groups} because they have
                    no points possible"
          ,
            groups: $.toSentence(groupNames)
            count: groupNames.length

      else
        # no assignments have points possible
        pointsPossible = _.inject @assignments
        , ((sum, a) -> sum + (a.points_possible || 0))
        , 0

        if pointsPossible == 0
          @totalGradeWarning = I18n.t 'no_assignments_have_points_warning'
          , "Can't compute score until an assignment has points possible"<|MERGE_RESOLUTION|>--- conflicted
+++ resolved
@@ -144,34 +144,6 @@
         @student(student.id).sections.push(studentEnrollment.course_section_id)
 
     gotAllStudents: ->
-<<<<<<< HEAD
-      for id, student of @students
-        student.computed_current_score ||= 0
-        student.computed_final_score ||= 0
-        student.secondary_identifier = student.sis_login_id || student.login_id
-        # SFU MOD CANVAS-188 Define data for SIS ID column (use dash if not available)
-        student.sis_id = student.sis_user_id || '-'
-        # END SFU MOD
-
-        if @sections_enabled
-          mySections = (@sections[sectionId].name for sectionId in student.sections when @sections[sectionId])
-          sectionNames = $.toSentence(mySections.sort())
-        student.display_name = rowStudentNameTemplate
-          avatar_image_url: student.avatar_url
-          display_name: student.name
-          url: student.enrollment.grades.html_url
-          sectionNames: sectionNames
-
-        # fill in dummy submissions, so there's something there even if the
-        # student didn't submit anything for that assignment
-        for id, assignment of @assignments
-          student["assignment_#{id}"] ||= { assignment_id: id, user_id: student.id }
-        @rows.push(student)
-      @initGrid()
-      @buildRows()
-      @getSubmissionsChunks()
-      @initHeader()
-=======
       @withAllStudents (students) =>
         for id, student of students
           student.computed_current_score ||= 0
@@ -197,7 +169,6 @@
         @buildRows()
         @getSubmissionsChunks()
         @initHeader()
->>>>>>> 162c9cdb
 
     defaultSortType: 'assignment_group'
 
@@ -807,8 +778,7 @@
         cssClass: "meta-cell secondary_identifier_cell"
         resizable: false
         sortable: true
-<<<<<<< HEAD
-      },
+        formatter: @htmlContentFormatter
       # SFU MOD CANVAS-188 Add SIS ID column
       {
         id: 'sis_id'
@@ -818,9 +788,6 @@
         cssClass: "meta-cell secondary_identifier_cell"
         resizable: false
         sortable: true
-=======
-        formatter: @htmlContentFormatter
->>>>>>> 162c9cdb
       }]
       # END SFU MOD
 
