--- conflicted
+++ resolved
@@ -7,27 +7,17 @@
 
 define 'compiled/widget/CustomList', [
   'compiled/util/objectCollection'
-<<<<<<< HEAD
-  'compiled/Template'
-], (objectCollection, Template) ->
-=======
   'jst/courseList/wrapper'
   'jst/courseList/content'
 ], (objectCollection, wrapper, content) ->
->>>>>>> 4e99e282
 
   class CustomList
     options:
       animationDuration: 200
       model: 'Course'
       dataAttribute: 'id'
-<<<<<<< HEAD
-      wrapper: 'courseList/wrapper'
-      content: 'courseList/content'
-=======
       wrapper: wrapper
       content: content
->>>>>>> 4e99e282
       url: '/favorites'
       appendTarget: 'body',
       resetCount: 12
@@ -38,15 +28,9 @@
       @appendTarget     = jQuery @options.appendTarget
       @element          = jQuery selector
       @targetList       = @element.find '> ul'
-<<<<<<< HEAD
-      @wrapper          = jQuery Template @options.wrapper, {}
-      @sourceList       = @wrapper.find '> ul'
-      @contentTemplate  = new Template @options.content
-=======
       @wrapper          = jQuery @options.wrapper({})
       @sourceList       = @wrapper.find '> ul'
       @contentTemplate  = @options.content
->>>>>>> 4e99e282
       @ghost            = jQuery('<ul/>').addClass('customListGhost')
       @requests         = { add: {}, remove: {} }
       @doc              = jQuery document.body
@@ -140,11 +124,7 @@
 
     resetList: ->
       defaultItems = @items.slice 0, @options.resetCount
-<<<<<<< HEAD
-      html = @contentTemplate.toHTML { items: defaultItems }
-=======
       html = @contentTemplate items: defaultItems
->>>>>>> 4e99e282
       @targetList.empty().html(html)
       @setPinned()
 
@@ -207,11 +187,7 @@
     setItems: (items) ->
       @items  = objectCollection items
       @items.sortBy 'shortName'
-<<<<<<< HEAD
-      html    = @contentTemplate.toHTML items: @items
-=======
       html    = @contentTemplate items: @items
->>>>>>> 4e99e282
       @sourceList.html html
       @setPinned()
 
