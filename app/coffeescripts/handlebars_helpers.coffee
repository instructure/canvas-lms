define [
  'timezone'
  'compiled/util/enrollmentName'
  'handlebars'
  'i18nObj'
  'jquery'
  'underscore'
  'str/htmlEscape'
  'compiled/util/semanticDateRange'
  'compiled/util/dateSelect'
  'compiled/util/mimeClass'
  'compiled/str/convertApiUserContent'
  'compiled/str/TextHelper'
  'jquery.instructure_date_and_time'
  'jquery.instructure_misc_helpers'
  'jquery.instructure_misc_plugins'
  'translations/_core_en'
], (tz, enrollmentName, Handlebars, I18n, $, _, htmlEscape, semanticDateRange, dateSelect, mimeClass, convertApiUserContent, textHelper) ->

  Handlebars.registerHelper name, fn for name, fn of {
    t : (args..., options) ->
      wrappers = {}
      options = options?.hash ? {}
      for key, value of options when key.match(/^w\d+$/)
        wrappers[new Array(parseInt(key.replace('w', '')) + 2).join('*')] = value
        delete options[key]
      options.wrapper = wrappers if wrappers['*']
      options[key] = this[key] for key in this
      new Handlebars.SafeString htmlEscape(I18n.t(args..., options))

    __i18nliner_escape: (val) ->
      htmlEscape val

    __i18nliner_safe: (val) ->
      new htmlEscape.SafeString(val)

    __i18nliner_concat: (args..., options) ->
      args.join("")

    hiddenIf : (condition) -> " display:none; " if condition

    hiddenUnless : (condition) -> " display:none; " unless condition

    semanticDateRange : ->
      new Handlebars.SafeString semanticDateRange arguments...

    # expects: a Date object or an ISO string
    contextSensitiveDatetimeTitle : (datetime, {hash: {justText}})->
      localDatetime = $.datetimeString(datetime)
      titleText = localDatetime
      if ENV and ENV.CONTEXT_TIMEZONE and (ENV.TIMEZONE != ENV.CONTEXT_TIMEZONE)
        localText = I18n.t('#helpers.local','Local')
        courseText = I18n.t('#helpers.course', 'Course')
        courseDatetime = $.datetimeString(datetime, timezone: ENV.CONTEXT_TIMEZONE)
        if localDatetime != courseDatetime
          titleText = "#{htmlEscape localText}: #{htmlEscape localDatetime}<br>#{htmlEscape courseText}: #{htmlEscape courseDatetime}"

      if justText
        new Handlebars.SafeString titleText
      else
        new Handlebars.SafeString "data-tooltip data-html-tooltip-title=\"#{htmlEscape titleText}\""

    # expects: a Date object or an ISO string
    friendlyDatetime : (datetime, {hash: {pubdate, contextSensitive}}) ->
      return unless datetime?
      datetime = tz.parse(datetime) unless _.isDate datetime
      fudged = $.fudgeDateForProfileTimezone(tz.parse(datetime))
      timeTitle = ""
      if contextSensitive and ENV and ENV.CONTEXT_TIMEZONE
        timeTitle = Handlebars.helpers.contextSensitiveDatetimeTitle(datetime, hash: {justText: true})
      else
        timeTitle = htmlEscape $.datetimeString(datetime)

<<<<<<< HEAD
      new Handlebars.SafeString "<time data-tooltip data-html-tooltip-title='#{timeTitle}' datetime='#{datetime.toISOString()}' #{'pubdate' if pubdate}>#{$.friendlyDatetime(fudged)}</time>"
=======
      new Handlebars.SafeString "<time data-tooltip data-html-tooltip-title='#{htmlEscape timeTitle}' datetime='#{datetime.toISOString()}' #{$.raw('pubdate' if pubdate)}>#{$.friendlyDatetime(fudged)}</time>"
>>>>>>> 6de899a8



    # expects: a Date object or an ISO string
    formattedDate : (datetime, format, {hash: {pubdate}}) ->
      return unless datetime?
      datetime = tz.parse(datetime) unless _.isDate datetime
      new Handlebars.SafeString "<time data-tooltip title='#{$.datetimeString(datetime)}' datetime='#{datetime.toISOString()}' #{$.raw('pubdate' if pubdate)}>#{htmlEscape datetime.toString(format)}</time>"

    # IMPORTANT: these next two handlebars helpers emit profile-timezone
    # human-formatted strings. don't send them as is to the server (you can
    # parse them with tz.parse(), or preferably not use these values at all
    # when sending to the server, instead using a machine-formatted value
    # stored elsewhere).

    # expects: anything that $.datetimeString can handle
    datetimeFormatted : (datetime, localized=true) ->
      $.datetimeString(datetime, {localized: localized})

    # Strips the time information from the datetime and accounts for the user's
    # timezone preference. expects: anything tz() can handle
    dateString : (datetime) ->
      return '' unless datetime
      tz.format(datetime, '%m/%d/%Y')

    # Convert the total amount of minutes into a Hours:Minutes format.
    minutesToHM : (minutes) ->
      hours = Math.floor(minutes / 60)
      real_minutes = minutes % 60
      real_min_str = (if real_minutes < 10 then "0" + real_minutes else real_minutes)
      "#{hours}:#{real_min_str}"

    # helper for easily creating icon font markup
    addIcon : (icontype) ->
      new Handlebars.SafeString "<i class='icon-#{htmlEscape icontype}'></i>"

    # helper for using date.js's custom toString method on Date objects
    dateToString : (date = '', format) ->
      date.toString(format)

    # convert a date to a string, using the given i18n format in the date.formats namespace
    tDateToString : (date = '', i18n_format) ->
      return '' unless date
      I18n.l "date.formats.#{i18n_format}", date

    # convert a date to a time string, using the given i18n format in the time.formats namespace
    tTimeToString : (date = '', i18n_format) ->
      return '' unless date
      I18n.l "time.formats.#{i18n_format}", date

    tTimeHours : (date = '') ->
      if date.getMinutes() == 0 and date.getSeconds() == 0
        I18n.l "time.formats.tiny_on_the_hour", date
      else
        I18n.l "time.formats.tiny", date

    # convert an event date and time to a string using the given date and time format specifiers
    tEventToString : (date = '', i18n_date_format = 'short', i18n_time_format = 'tiny') ->
      I18n.t 'time.event',
        defaultValue: '%{date} at %{time}',
        date: I18n.l "date.formats.#{i18n_date_format}", date
        time: I18n.l "time.formats.#{i18n_time_format}", date

    # formats a date as a string, using the given i18n format string
    strftime : (date = '', fmtstr) ->
      I18n.strftime date, fmtstr

    mimeClass: mimeClass

    # use this method to process any user content fields returned in api responses
    # this is important to handle object/embed tags safely, and to properly display audio/video tags
    convertApiUserContent: (html, {hash}) ->
      content = convertApiUserContent(html, hash)
      # if the content is going to get picked up by tinymce, do not mark as safe
      # because we WANT it to be escaped again.
      content = new Handlebars.SafeString content unless hash and hash.forEditing
      content

    newlinesToBreak : (string) ->
      # Convert a null to an empty string so it doesn't blow up.
      string ||= ''
      new Handlebars.SafeString htmlEscape(string).replace(/\n/g, "<br />")

    not: (arg) -> !arg

    # runs block if all arguments are === to each other
    # usage:
    # {{#ifEqual argument1 argument2 'a string argument' argument4}}
    #   everything was equal
    # {{else}}
    #   everything was NOT equal
    # {{/ifEqual}}
    ifEqual: ->
      [previousArg, args..., {fn, inverse}] = arguments
      for arg in args
        return inverse(this) if arg != previousArg
        previousArg = arg
      fn(this)

    # runs block if *ALL* arguments are truthy
    # usage:
    # {{#ifAll arg1 arg2 arg3 arg}}
    #   everything was truthy
    # {{else}}
    #   something was falsey
    # {{/ifAll}}
    ifAll: ->
      [args..., {fn, inverse}] = arguments
      for arg in args
        return inverse(this) unless arg
      fn(this)

    # runs block if *ANY* arguments are truthy
    # usage:
    # {{#ifAny arg1 arg2 arg3 arg}}
    #   something was truthy
    # {{else}}
    #   all were falsy
    # {{/ifAny}}
    ifAny: ->
      [args..., {fn, inverse}] = arguments
      for arg in args
        return fn(this) if arg
      inverse(this)

    # {{#eachWithIndex records}}
    #   <li class="legend_item{{_index}}"><span></span>{{Name}}</li>
    # {{/each_with_index}}
    eachWithIndex: (context, options) ->
      fn = options.fn
      inverse = options.inverse
      ret = ''

      if context and context.length > 0
        for index, ctx of context
          ctx._index = index
          ret += fn ctx
      else
        ret = inverse this

      ret

    # loop through an object's properties, exposing "property" and
    # "value."
    #
    # ex.
    #
    # obj =
    #   group_one: [
    #     { label: 'one', val: 1 }
    #     { label: 'two', val: 2 }
    #   ],
    #   group_two: [
    #     { label: 'three', val: 3 }
    #     { label: 'four', val: 4 }
    #   ]
    #
    # {{#eachProp this}}
    #   <optgroup label="{{property}}">
    #     {{#each this.value}}
    #       <option value="{{val}}">{{label}}</option>
    #     {{/each}}
    #   </optgroup>
    # {{/each}}
    #
    # outputs:
    # <optgroup label="group_one">
    #   <option value="1">one</option>
    #   <option value="2">two</option>
    # </optgroup>
    # <optgroup label="group_two">
    #   <option value="3">three</option>
    #   <option value="4">four</option>
    # </optgroup>
    #
    eachProp: (context, options) ->
      (options.fn(property: prop, value: context[prop]) for prop of context).join ''

    # runs block if the setting is set to the value
    # usage:
    # {{#ifSettingIs some_setting some_value}}
    #   The setting is set to the thing!
    # {{else}}
    #   The setting is set to something else or doesn't exist
    # {{/ifSettingIs}}
    ifSettingIs: ->
      [setting, value, {fn, inverse}] = arguments
      settings = ENV.SETTINGS
      return fn(this) if settings[setting] == value
      inverse(this)

    # evaluates the block for each item in context and passes the result to $.toSentence
    toSentence: (context, options) ->
      results = _.map(context, (c) -> options.fn(c))
      $.toSentence(results)

    dateSelect: (name, options) ->
      new Handlebars.SafeString dateSelect(name, options.hash).html()

    ##
    # usage:
    #   if 'this' is {human: true}
    #   and you do: {{checkbox "human"}}
    #   you'll get: <input name="human" type="hidden" value="0" />
    #               <input type="checkbox"
    #                      value="1"
    #                      id="human"
    #                      checked="true"
    #                      name="human" >
    # you can pass custom attributes and use nested properties:
    #   if 'this' is {likes: {tacos: true}}
    #   and you do: {{checkbox "likes.tacos" class="foo bar"}}
    #   you'll get: <input name="likes[tacos]" type="hidden" value="0" />
    #               <input type="checkbox"
    #                      value="1"
    #                      id="likes_tacos"
    #                      checked="true"
    #                      name="likes[tacos]"
    #                      class="foo bar" >
    # you can append a unique string to the id with uniqid:
    #   if you pass id=someid" and uniqid=true as parameters
    #   the result is like doing id="someid-{{uniqid}}" inside a manually
    #   created input tag.
    checkbox: (propertyName, {hash}) ->
      splitPropertyName = propertyName.split(/\./)
      snakeCase = splitPropertyName.join('_')

      if hash.prefix
        splitPropertyName.unshift hash.prefix
        delete hash.prefix

      bracketNotation = splitPropertyName[0] + _.chain(splitPropertyName)
                                                .rest()
                                                .map((prop) -> "[#{prop}]")
                                                .value()
                                                .join('')
      inputProps = _.extend
        type: 'checkbox'
        value: 1
        id: snakeCase
        name: bracketNotation
      , hash

      unless inputProps.checked?
        value = _.reduce(splitPropertyName, ((memo, key) -> memo[key] if memo?), this)
        inputProps.checked = true if value

      for prop in ['checked', 'disabled']
        if inputProps[prop]
          inputProps[prop] = prop
        else
          delete inputProps[prop]

      if inputProps.uniqid and inputProps.id
        inputProps.id += "-#{Handlebars.helpers.uniqid.call this}"
      delete inputProps.uniqid

      attributes = for key, val of inputProps when val?
        "#{htmlEscape key}=\"#{htmlEscape val}\""

      hiddenDisabledHtml = if inputProps.disabled then "disabled" else ""

      new Handlebars.SafeString """
        <input name="#{htmlEscape inputProps.name}" type="hidden" value="0" #{hiddenDisabledHtml}>
        <input #{$.raw attributes.join ' '} />
      """

    toPercentage: (number) ->
      parseInt(100 * number) + "%"

    toPrecision: (number, precision) ->
      if number
        parseFloat(number).toPrecision(precision)
      else
        ''

    checkedIf: ( thing, thingToCompare, hash ) ->
      if arguments.length == 3
        if thing == thingToCompare
          'checked'
        else
          ''
      else
        if thing then 'checked' else ''

    selectedIf: ( thing, thingToCompare, hash ) ->
      if arguments.length == 3
        if thing == thingToCompare
          'selected'
        else
          ''
      else
        if thing then 'selected' else ''

    disabledIf: ( thing, hash ) ->
      if thing then 'disabled' else ''

    checkedUnless: ( thing ) ->
      if thing then '' else 'checked'

    join: ( array, separator = ',', hash ) ->
      return '' unless array
      array.join(separator)

    ifIncludes: ( array, thing, options ) ->
      return false unless array
      if thing in array
        options.fn( this )
      else
        options.inverse( this )

    disabledIfIncludes: ( array, thing ) ->
      return '' unless array
      if thing in array
        'disabled'
      else
        ''
    truncate_left: ( string, max ) ->
       return Handlebars.Utils.escapeExpression(textHelper.truncateText(string.split("").reverse().join(""), {max: max}).split("").reverse().join(""))

    truncate: ( string, max ) ->
      return Handlebars.Utils.escapeExpression(textHelper.truncateText(string, {max: max}))

    escape_html: (string) ->
      htmlEscape string

    enrollmentName: enrollmentName

    # Public: Print an array as a comma-separated list.
    #
    # separator - The string to separate values with (default: ', ')
    # propName - If array elements are objects, this is the object property
    #            that should be printed (default: null).
    # limit - Only display the first n results of the list, following by "end." (default: null)
    # end - If the list is truncated, display this string at the end of the list (default: '...').
    #
    # Examples
    #   values = [1,2,3]
    #   complexValues = [{ id: 1 }, { id: 2 }, { id: 3 }]
    #   {{list values}} #=> 1, 2, 3
    #   {{list values separator=";"}} #=> 1;2;3
    #   {{list complexValues propName="id"}} #=> 1, 2, 3
    #   {{list values limit=2}} #=> 1, 2...
    #   {{list values limit=2 end="!"}} #=> 1, 2!
    #
    # Returns a string.
    list: (value, options) ->
      _.defaults(options.hash, separator: ', ', propName: null, limit: null, end: '...')
      {propName, limit, end, separator} = options.hash
      result = _.map value, (item) ->
        if propName then item[propName] else item
      result = result.slice(0, limit) if limit
      string = result.join(separator)
      if limit and value.length > limit then "#{string}#{end}" else string

    titleize: (str) ->
      return '' unless str
      words = str.split(/[ _]+/)
      titleizedWords = _(words).map (w) -> w[0].toUpperCase() + w.slice(1)
      titleizedWords.join(' ')

    uniqid: (context) ->
      context = @ if arguments.length <= 1
      unless context._uniqid_
        chars = "abcdefghijklmnopqrstuvwxyzABCDEFGHIJKLMNOPQRSTUVWXYZ"
        context._uniqid_ = (chars.charAt(Math.floor(Math.random() * chars.length)) for [1..8]).join ''
      return context._uniqid_

    # Public: Render a child Backbone view.
    #
    # backboneView - A class that extends from Backbone.View.
    #
    # Examples
    #   childView = Backbone.View.extend(...)
    #
    #   {{view childView}}
    #
    # Returns the child view's HTML.
    view: (backboneView) ->
      onNextFrame = (fn) -> (window.requestAnimationFrame or setTimeout)(fn, 0)
      id          = "placeholder-#{$.guid++}"
      replace     = ->
        $span = $("##{id}")
        if $span.length then $span.replaceWith(backboneView.$el) else onNextFrame(replace)

      backboneView.render()
      onNextFrame(replace)
      new Handlebars.SafeString("<span id=\"#{id}\">pk</span>")

    # Public: yields the first non-nil argument
    #
    # Examples
    #   Name: {{or display_name short_name 'Unknown'}}
    #
    # Returns the first non-null argument or null
    or: (args..., options) ->
      for arg in args when arg
        return arg

  }

  return Handlebars<|MERGE_RESOLUTION|>--- conflicted
+++ resolved
@@ -71,11 +71,7 @@
       else
         timeTitle = htmlEscape $.datetimeString(datetime)
 
-<<<<<<< HEAD
-      new Handlebars.SafeString "<time data-tooltip data-html-tooltip-title='#{timeTitle}' datetime='#{datetime.toISOString()}' #{'pubdate' if pubdate}>#{$.friendlyDatetime(fudged)}</time>"
-=======
       new Handlebars.SafeString "<time data-tooltip data-html-tooltip-title='#{htmlEscape timeTitle}' datetime='#{datetime.toISOString()}' #{$.raw('pubdate' if pubdate)}>#{$.friendlyDatetime(fudged)}</time>"
->>>>>>> 6de899a8
 
 
 
