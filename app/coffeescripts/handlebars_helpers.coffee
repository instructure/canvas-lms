--- conflicted
+++ resolved
@@ -165,7 +165,6 @@
       return '' unless date
       I18n.l "time.formats.#{i18n_format}", date
 
-<<<<<<< HEAD
     # convert a date to a string, using the given i18n format in the date.formats namespace
     # Adjusts according to the user's Canvas setting for timezone
     tDateToStringTZAdjusted : (date = '', i18n_format) ->
@@ -178,7 +177,6 @@
       return '' unless date
       I18n.l "time.formats.#{i18n_format}", new Date(date.getTime() + ((date.getTimezoneOffset()*60 - -ENV['TIMEZONE_OFFSET'])*1000))
 
-=======
     # convert a moment to a string, using the given i18n format in the date.formats namespace
     fcMomentToDateString : (date = '', i18n_format) ->
       return '' unless date
@@ -188,7 +186,6 @@
     fcMomentToString : (date = '', i18n_format) ->
       return '' unless date
       tz.format(fcUtil.unwrap(date), "time.formats.#{i18n_format}")
->>>>>>> 872f9b2e
 
     tTimeHours : (date = '') ->
       if date.getMinutes() == 0 and date.getSeconds() == 0
