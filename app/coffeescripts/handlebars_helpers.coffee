--- conflicted
+++ resolved
@@ -58,13 +58,8 @@
     # stored elsewhere).
 
     # expects: anything that $.datetimeString can handle
-<<<<<<< HEAD
-    datetimeFormatted : (datetime) ->
-      $.datetimeString(datetime)
-=======
     datetimeFormatted : (datetime, localized=true) ->
       $.datetimeString(datetime, localized)
->>>>>>> 46fffffd
 
     # Strips the time information from the datetime and accounts for the user's
     # timezone preference. expects: anything tz() can handle
