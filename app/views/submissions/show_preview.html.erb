--- conflicted
+++ resolved
@@ -39,10 +39,7 @@
     preview_url_opts[:annotation_context] = annotation_context.launch_id
   end
   show_full_discussion_immediately = params[:show_full_discussion_immediately]
-<<<<<<< HEAD
-=======
   use_discussion_toggle_link = params[:use_discussion_toggle_link]
->>>>>>> 0ef5b089
 %>
 
 <% css_bundle :submission %>
@@ -77,33 +74,16 @@
       <p>
         <% if assignment_visible_to_user = @assignment.visible_to_user?(@current_user)%>
           <% if @assignment.discussion_topic.for_group_discussion? && (group = @assignment.discussion_topic.group_category.group_for(@user)) %>
-<<<<<<< HEAD
-            <% if discussion_speedgrader_revisit_enabled %>
-              <%= t('group_discussion_submission_description_toggle',
-                      "The submissions for the assignment are posts in the assignment's discussion for this group. You can view the discussion posts for %{user} below, or you can *switch to viewing the full group discussion context.*",
-                      :user => user_name,
-                      :wrapper => "<a id='discussion_view_link' href=\"#{context_url(group, :context_discussion_topics_url, :root_discussion_topic_id => @assignment.discussion_topic.id, :hide_student_names => params[:hide_student_name], :student_id => @submission.user.id, :headless => 1, :embed => true)}\"><b>\\1</b></a>") %>
-=======
             <% if discussion_speedgrader_revisit_enabled && use_discussion_toggle_link %>
               <%= t('group_discussion_submission_description_toggle',
                       "The submissions for the assignment are posts in the assignment's discussion for this group. You can view the discussion posts for %{user} below, or you can *switch to viewing the full group discussion context.*",
                       :user => user_name,
                       :wrapper => "<a id='discussion_temporary_toggle' href=\"#\"<b>\\1</b></a>") %>
->>>>>>> 0ef5b089
             <% else %>
               <%= t('group_discussion_submission_description',
                       "The submissions for this assignment are posts in the assignment's discussion for this group. Below are the discussion posts for %{user}, or you can *view the full group discussion*.",
                       :user => user_name,
                       :wrapper => "<a id='discussion_view_link' href=\"#{context_url(group, :context_discussion_topics_url, :root_discussion_topic_id => @assignment.discussion_topic.id, :hide_student_names => params[:hide_student_name], :student_id => @submission.user.id, :headless => 1, :embed => true)}\"><b>\\1</b></a>") %>
-<<<<<<< HEAD
-            <% end %>          
-          <% else %>
-            <% if discussion_speedgrader_revisit_enabled %>
-              <%= t('discussion_submission_description_toggle',
-                      "The submissions for the assignment are posts in the assignment's discussion. You can view the discussion posts for %{user} below, or you can *switch to viewing the full discussion context.*",
-                      :user => user_name,
-                      :wrapper => "<a id='discussion_view_link' href=\"#{context_url(@assignment.context, :context_discussion_topic_url, @assignment.discussion_topic.id, :hide_student_names => params[:hide_student_name], :student_id => @submission.user.id, :headless => 1, :embed => true)}\"><b>\\1</b></a>") %>  
-=======
             <% end %>
           <% else %>
             <% if discussion_speedgrader_revisit_enabled && use_discussion_toggle_link %>
@@ -111,7 +91,6 @@
                       "The submissions for the assignment are posts in the assignment's discussion. You can view the discussion posts for %{user} below, or you can *switch to viewing the full discussion context.*",
                       :user => user_name,
                       :wrapper => "<a id='discussion_temporary_toggle' href=\"#\"><b>\\1</b></a>") %>
->>>>>>> 0ef5b089
             <% else %>
               <%= t('discussion_submission_description',
                       "The submissions for this assignment are posts in the assignment's discussion. Below are the discussion posts for %{user}, or you can *view the full discussion*.",
