<%
# Copyright (C) 2011 - present Instructure, Inc.
#
# This file is part of Canvas.
#
# Canvas is free software: you can redistribute it and/or modify it under
# the terms of the GNU Affero General Public License as published by the Free
# Software Foundation, version 3 of the License.
#
# Canvas is distributed in the hope that it will be useful, but WITHOUT ANY
# WARRANTY; without even the implied warranty of MERCHANTABILITY or FITNESS FOR
# A PARTICULAR PURPOSE. See the GNU Affero General Public License for more
# details.
#
# You should have received a copy of the GNU Affero General Public License along
# with this program. If not, see <http://www.gnu.org/licenses/>.
%>
<%
  presenter = Submission::ShowPresenter.new(
    submission: @submission,
    current_user: @current_user,
    assessment_request: @assessment_request,
    current_host: request.host
  )

  # Create additional presenters if this is a checkpointed parent
  if @assignment.checkpoints_parent?
    @reply_to_topic_presenter = Submission::ShowPresenter.new(
      submission: @reply_to_topic_submission,
      current_user: @current_user,
      assessment_request: @assessment_request,
      current_host: request.host
    )
    @reply_to_entry_presenter = Submission::ShowPresenter.new(
      submission: @reply_to_entry_submission,
      current_user: @current_user,
      assessment_request: @assessment_request,
      current_host: request.host
    )
  end

  submission_comments = @submission.visible_submission_comments_for(@current_user)

  if presenter.anonymize_submission_owner?
    submission_owner_param = {anonymous_id: @submission.anonymous_id}
    rubric_assessment_user_param = {anonymous_id: @submission.anonymous_id}
  else
    submission_owner_param = {user_id: @submission.user_id}
    rubric_assessment_user_param = {assessment_user_id: @submission.user_id}
  end

  assessment_type = if !presenter.currently_peer_reviewing? && can_do(@submission, @current_user, :grade)
    "grading"
  else
    "peer_review"
  end

  show_updated_plagiarism_icons = @assignment.context.root_account.feature_enabled?(:new_gradebook_plagiarism_indicator)

  js_env_hash = {
    GRADING_TYPE: @assignment.grading_type,
    RUBRIC_ASSESSMENT: {
      assessment_type: assessment_type,
      assessor_id: @current_user ? @current_user.id : "null",
      **rubric_assessment_user_param
    },
    SUBMISSION: {
      assignment_id: @assignment.id,
      # don't leak grades if submission is not posted
      points_possible: @assignment.points_possible, # score below is useless without points possible
      submission: if @submission.user_can_read_grade?(@current_user, session)
        @submission.attributes.merge(
          entered_grade: presenter.entered_grade,
          entered_score: @submission.entered_score
        )
      else
        {}
      end,
      **submission_owner_param
    },
    CURRENT_USER_CAN_GRADE_SUBMISSION: can_do(@assignment, @current_user, :grade),

    :CUSTOM_GRADE_STATUSES => @assignment.course.custom_grade_statuses.as_json(include_root: false)
  }

  # Add checkpoint submission information if necessary
  if @assignment.checkpoints_parent?
    js_env_hash[:CHECKPOINT_SUBMISSIONS] = {
      reply_to_topic: if @reply_to_topic_submission.user_can_read_grade?(@current_user, session)
        @reply_to_topic_assignment.attributes.merge(
          entered_grade: @reply_to_topic_presenter.entered_grade,
          entered_score: @reply_to_topic_submission.entered_score,
          points_possible: @reply_to_topic_assignment.points_possible,
          submission_id: @reply_to_topic_submission.id
        )
      else
        {}
      end,
      reply_to_entry: if @reply_to_entry_submission.user_can_read_grade?(@current_user, session)
        @reply_to_entry_assignment.attributes.merge(
          entered_grade: @reply_to_entry_presenter.entered_grade,
          entered_score: @reply_to_entry_submission.entered_score,
          points_possible: @reply_to_entry_assignment.points_possible,
          submission_id: @reply_to_entry_submission.id
        )
      else
        {}
      end
    }
  end

  js_env(js_env_hash)
  provide :page_title, join_title(@assignment.title, submission_author_name_for(@assessment_request))
  provide_blank :right_side
%>

  <style>
    .rubric {
      max-width: 600px;
    }
  </style>

<% if @assignment.omit_from_final_grade %>
  <div class="alert alert-info omit-from-final-warning">
    This assignment does not count towards the final grade.
  </div>
<% end %>
  <div class="submission-details-header submission_details">
    <div class="submission-details-header__heading-and-grades">
      <h1 class="submission-details-header__heading submission_header">
        <%= @assessment_request ? t('peer_review', "Peer Review") : t('submission_details', "Submission Details") %>
      </h1>
      <div class="submission-details-header__grade-summary">
        <% if @submission.user_can_read_grade?(@current_user, session) %>
          <% if can_do(@assignment, @current_user, :grade) %>
            <%= render partial: "grade_values_can_grade" %>
          <% else %>
            <%= render partial: "grade_values_can_read", locals: { presenter: } %>
          <% end %>
        <% if can_do(@submission, @current_user, :view_turnitin_report) %>
          <% if (turnitin_score = @submission.turnitin_data[@submission.asset_string]) &&
            @submission.turnitin_data[:provider] == nil && turnitin_score[:similarity_score] %>
            <% if show_updated_plagiarism_icons %>
              <%=
                render partial: 'shared/originality_score_icon', locals: {
                  plagiarism_data: turnitin_score,
                  report_url: context_url(@context, :context_assignment_submission_turnitin_report_url, @submission.assignment_id, @submission.user_id, @submission.asset_string),
                }
              %>
            <% else %>
              <span class="turnitin_score_container">
                <span class="turnitin_score_container_caret <%= turnitin_score[:state] %>_score"></span>
                <a href="<%= context_url(@context, :context_assignment_submission_turnitin_report_url, @submission.assignment_id, @submission.user_id, @submission.asset_string) %>" target="_blank" class="not_external turnitin_similarity_score <%= turnitin_score[:state] %>_score"><%= turnitin_score[:similarity_score] %>%</a>
              </span>
            <% end %>
          <% end %>
        <% end %>
        <% elsif @submission.hide_grade_from_student? %>
          <p style="width: 200px"><%= t(:student_mute_notification, "Grades are unavailable because the instructor is working on them.") %></p>
        <% end %>
        <% if @submission.can_view_plagiarism_report('vericite', @current_user, session) && @submission.posted? %>
          <% if (vericite_score = @submission.vericite_data(true)[@submission.asset_string]) && @submission.turnitin_data[:provider] == :vericite && vericite_score[:similarity_score] %>
            <% if show_updated_plagiarism_icons %>
              <%=
                render partial: 'shared/originality_score_icon', locals: {
                  plagiarism_data: vericite_score,
                  report_title: t("Similarity score -- more information"),
                  report_url: context_url(@context, :context_assignment_submission_vericite_report_url, @submission.assignment_id, @submission.user_id, @submission.asset_string),
                  tooltip_text: t("See VeriCite results")
                }
              %>
            <% else %>
              <span class="turnitin_score_container">
                <span class="vericite_score_container_caret <%= vericite_score[:state] %>_score"></span>
                <a href="<%= context_url(@context, :context_assignment_submission_vericite_report_url, @submission.assignment_id, @submission.user_id, @submission.asset_string) %>" target="_blank" title="Similarity score -- more information" class="tooltip not_external turnitin_similarity_score <%= vericite_score[:state] %>_score">
                  <%= vericite_score[:similarity_score] %>%
                  <span class="tooltip_wrap right">
                    <span class="tooltip_text"><%= t(:see_vericite_results, "See VeriCite results") %></span>
                  </span>
                </a>
              </span>
            <% end %>
          <% end %>
        <% end %>
        <% if @assignment.active_rubric_association? && (
             @submission.user_can_read_grade?(@current_user, session) ||
             @assignment.rubric_association.user_can_assess_for?(assessor: @current_user, assessee: @submission.user) ||
             @assignment.rubric_association.user_did_assess_for?(assessor: @current_user, assessee: @submission.user) ||
             can_do(@assignment.rubric, @current_user, :read)
           )
        %>
          <% unread_comments = @current_user.unread_rubric_assessments?(@submission) %>
          <div class="submission-details-header__rubric <% if can_do(@assignment, @current_user, :grade) %>submission-details-header__rubric--can-grade<% end %>">
            <a href="#" class="assess_submission_link Button Button--small Button--link" tabindex='0' title="<%= unread_comments ? t('There are unread rubric comments.') : '' %>">
              <i class="icon-rubric" aria-hidden="true"></i><%= t('show_rubric', 'Show Rubric') %>
            </a>
            <% if unread_comments %>
              <span class="rubric_comment unread_indicator" aria-hidden="true"></span>
              <% js_env mark_rubric_comments_read_url: api_v1_course_submission_rubric_assessments_mark_read_url(@context.id, @assignment.id, @submission.user.id) %>
            <% end %>
          </div>
        <% end %>
      </div>
    </div>
    <div class="ic-Action-header">
      <div class="ic-Action-header__Primary">
        <h2 class="submission-details-header__heading h3"><%= @assignment.title %></h2>
        <div class="submission-details-header__info">
        <div>
          <span class="submission-details-header__time <%='late' if @submission.late? %> <%= 'hidden' unless @submission.submitted_at %>">
            <%= submission_author_name_for @assessment_request %> <%= t('submitted_at', 'submitted %{submit_date}', :submit_date => datetime_string(@submission.submitted_at)) %>
          </span>
          <% if @submission.proxy_submitter %>
            <br/>
            <span><%= I18n.t("Submitted by: %{name}", name: @submission.proxy_submitter.short_name) %></span>
          <% end %>
          </div>
          <% if @submission.custom_grade_status %>
            <span class="submission-custom-grade-status-pill-<%= @submission.custom_grade_status_id %>" %>
          <% elsif @submission.late? %>
            <span class="submission-late-pill"></span>
          <% elsif @submission.missing? %>
            <span class="submission-missing-pill"></span>
          <% elsif @submission.extended? %>
            <span class="submission-extended-pill"></span>
          <% end %>
          <% if @assignment.allowed_attempts&.> 0 %>
            <div class="submission-details-header__attempts_info">
              <span class="bold"><%= t :attempts, 'Attempts' %></span>
              <span><%= @submission.attempt || 0 %></span>
            </div>
            <div class="submission-details-header__attempts_info">
              <span class="bold"><%= t :allowed_attempts, 'Allowed Attempts' %></span>
              <span><%= @assignment.allowed_attempts + (@submission.extra_attempts || 0) %></span>
            </div>
          <% end %>
        </div>
      </div>
      <div class="ic-Action-header__Secondary ic-Action-header__Secondary--auto">
        <% if can_do(@context, @current_user, :grade) %>
          <a class="Button" href="<%= context_url(@context, :speed_grader_context_gradebook_url, assignment_id: @assignment.id, student_id: @submission.user_id) %>">
            <i class="icon-speed-grader" aria-hidden="true"></i>
            <%= t('speedgrader', 'SpeedGrader') %>
          </a>
        <% end %>
        <% if @assignment.expects_submission? && can_do(@assignment, @current_user, :submit) && @current_user == @submission.user %>
          <a href="<%= context_url(@context, :context_assignment_url, @assignment.id) %>#submit" class="Button Button--primary" <%= 'disabled' if @submission&.attempts_left == 0 %>>
            <%= @submission.has_submission? ? t('links.resubmit', "Re-submit Assignment") : t('links.submit', "Submit Assignment") %>
          </a>
        <% end %>
      </div>
    </div>
<<<<<<< HEAD
    <% if @submission.submission_type == "online_text_entry" %>
      <div
        id="asset_report_text_entry_status_container"
=======
    <% if @submission.submission_type == "online_text_entry" || @submission.submission_type == "discussion_topic" %>
      <div
        id="asset_report_status_container"
>>>>>>> 8d1d98d9
        data-attempt="<%= @submission.attempt %>"
        data-submission-id="<%= @submission.id %>"
        data-submission-type="<%= @submission.submission_type %>"
      ></div>
    <% end %>
    <% if @assessment_request %>
      <div class="assessment_request_completed_message" style="<%= hidden unless @assessment_request.completed? %>">
        <%= t('peer_review_steps_complete', 'You have finished the required steps for this peer review.') %>
      </div>
      <% hide_assessment_instructions = @assessment_request.completed? || @assessment_request.active_rubric_association? %>
      <div class="assessment_request_incomplete_message" style="<%= hidden if hide_assessment_instructions %>">
        <%= mt('peer_review_not_done', "**This peer review is not finished yet.**  For it to be considered finished, you need to leave at least one comment.") %>
      </div>
    <div>
    </div>
    <% end %>
  </div>

  <% if @assignment.active_rubric_association? %>
    <% @visible_rubric_assessments ||= [] %>
  <div id="rubric_holder" style="position: absolute; <%= direction('right') %>: 0px; padding: 5px; background-color: #fff; border: 1px solid #aaa; border-<%= direction('right') %>-width: 0; display: none;">
    <a
      class="hide_rubric_link"
      style="float: <%= direction('right') %>; margin-<%= direction('right') %>:0 !important;"
      title="<%= t('hide_rubric_button', 'Hide Rubric') %>"
      role="button"
      aria-label="<%= t('hide_rubric_button', 'Hide Rubric') %>"
      tabindex='0'
    ><i class="icon-x standalone-icon"></i></a>
    <div id="rubric_assessments_list" style="text-align: <%= direction('right') %>; margin-bottom: 5px; <%= hidden if @assessment_request || @visible_rubric_assessments.empty? %>">
      <%= before_label('show_assessment_by', 'Show Assessment By') %>
      <select id="rubric_assessments_select">
        <% @visible_rubric_assessments.each do |assessment| %>
          <option id="rubric_assessment_option_<%= assessment.id %>" value="<%= assessment.id %>">
            <% if can_do(assessment, @current_user, :read_assessor) %>
              <%= assessment.assessor_name %>
            <% else %>
              <%= t(:anonymous_user, "Anonymous User") %>
            <% end %>
          </option>
        <% end %>
        <% if can_do(@context, @current_user, :manage_grades) && @submission.user != @current_user %>
        <% unless @visible_rubric_assessments.map{|a| a.assessor_id}.include?(@current_user.id) %>
          <option value="new" id="new_rubric_assessment_option"><%= t('options.new_assessment', '[New Assessment]') %></option>
        <% end %>
        <% end %>
      </select>
    </div>
    <% if @assignment.rubric.present? %>
      <%= render({
        partial: 'shared/rubric',
        object: @assignment.rubric,
        locals: {
          anonymize_student: presenter.anonymize_submission_owner?,
          assessing: @submission.grants_right?(@current_user, :grade) || presenter.currently_peer_reviewing?,
          rubric_association: @assignment.rubric_association
        }}) %>
    <% end %>
    <%= render :partial => "shared/rubric_criterion_dialog" %>
    <div class="button-container">
      <% if @assignment.rubric_association.user_can_assess_for?(assessor: @current_user, assessee: @submission.user) %>
        <button type="button" class="save_rubric_button btn btn-small"><%= t('buttons.save_comment', 'Save Comment') %></button>
      <% end %>
    </div>
    <a href="<%= context_url(@context, :context_rubric_association_rubric_assessments_url, @assignment.rubric_association) %>" class="update_rubric_assessment_url" style="display: none;">&nbsp;</a>
  </div>
  <% end %>

  <div style="display: none;">
    <a style="display: none;" title="<%= presenter.add_comment_method %>" href="<%= presenter.add_comment_url %>" class="update_submission_url">&nbsp;</a>
    <a style="display: none;" href="<%= presenter.submission_data_url %>" class="submission_data_url">&nbsp;</a>
  </div>
  <div class="submission-details-container">
    <div class="submission-details-frame">
      <div id="asset_report_modal"></div>
      <iframe id="preview_frame" src="<%= presenter.submission_preview_frame_url %>" allowfullscreen="true" allow="<%= Lti::Launch.iframe_allowances.join('; ') %>" frameborder="0" style="border: 0; width: 100%; height: 300px; display: block;" title="<%= t('Preview') %>"></iframe>
    </div>
    <div class="submission-details-comments" style="word-wrap: break-word; min-width: 1%;">
      <div style="background-color: #fff; height: 100%">
        <a href="#" class="comments_link" style="display: none; <%= 'font-weight: bold;' unless submission_comments.empty? %>">Comments <% unless submission_comments.empty? %>(<%= submission_comments.length %>)<% end %></a>
        <div class="comments" style="height: 100%">
          <button type="button" class="btn button-secondary cancel_comment_button" style="display: none; float: <%= direction('right') %>; margin-<%= direction('right') %>:0 !important;"><%= image_tag("delete_circle.png", :alt => t('Delete')) %></button>
          <div class="comment_list" aria-live="polite" style="padding: 10px; clear:right;">
            <% unless @submission.user_can_read_grade?(@current_user, session) %>
              <% if @submission.hide_grade_from_student? %>
                <i><%= t('only_see_your_own_comments_muted', "You may not see all comments right now because the assignment is currently being graded") %></i>
              <% elsif @submission.peer_reviewer?(@current_user)%>
                  <i><%= t('only_see_your_own_comments_peer', "As a peer reviewing student, you will only see comments written by you.") %></i>
              <% end %>
              <br/><br/>
            <% end %>
            <% submission_comments.each do |comment| %>
              <% if can_do(comment, @current_user, :read) %>
                <%
                  author_name = comment_author_name_for(comment)
                  created_at = datetime_string(comment.created_at)
                %>
              <div class="comment <%= 'draft' if comment.draft? %>" id="submission_comment_<%= comment.id %>" style="margin-bottom: 10px;">
                <div class="comment" style="color: #444;">
                  <span class="comment_content" data-content="<%= comment.comment %>" style="white-space: pre-wrap;"></span>
                  <% if comment.media_comment_id %>
                    <div class="comment_media">
                      <%= t(
                        "This is a media comment, *click here to view*.",
                        wrapper: "<br/><a data-author='#{::HtmlTextHelper.strip_tags(author_name)}' data-created_at='#{created_at}' href='#' class='play_comment_link media-comment'>\1</a>.")
                      %>
                      <span class="media_comment_id" style="display: none;"><%= comment.media_comment_id %></span>
                      <div class="media_comment_content">
                      </div>
                    </div>
                  <% end %>
                </div>
                <div class="comment_attachments" style="text-align: <%= direction('right') %>; margin-<%= direction('right') %>: 10px;">
                  <% comment.attachments.each do |attachment| %>
                    <div class="comment_attachment">
                      <a href="<%= presenter.comment_attachment_download_url(submission_comment: comment, attachment: attachment) %>" class="comment_attachment_link <%= attachment.mime_class %>"><%= attachment.display_name %></a>
                    </div>
                  <% end %>
                </div>
                <div class="comment_author_and_date" style="text-align: <%= direction('right') %>; font-size: 0.8em;">
                  <span class="author_name">
                    <%= author_name %>
                  </span>,
                  <span class="posted_at"><%= created_at %></span>
                </div>
              </div>
              <% end %>
            <% end %>
          </div>
          <div class="comment_media" id="comment_media_blank" style="display: none; white-space: normal;">
            <%= t('media_comment_link', "This is a media comment, *click here to view*.", :wrapper => '<br/><a href="#" class="play_comment_link media-comment">\1</a>.') %>
            <span class="media_comment_id" style="display: none;">&nbsp;</span>
            <div class="media_comment_content">
            </div>
          </div>
          <div class="comment_attachment" id="comment_attachment_blank" style="display: none;">
            <a class="comment_attachment_link" href="<%= presenter.comment_attachment_template_url %>"><span class="display_name">&nbsp;</span></a>
          </div>
          <div class="comment" id="comment_blank" style="display: none; margin-bottom: 10px;">
            <span class="comment" style="color: #444; white-space: pre-wrap;"></span>
            <div class="comment_attachments" style="text-align: <%= direction('right') %>; margin-<%= direction('right') %>: 10px;"></div>
            <div style="text-align: <%= direction('right') %>; font-size: 0.8em; color: #888;">
              <span class="author_name">&nbsp;</span>,
              <span class="posted_at">&nbsp;</span>
            </div>
          </div>
          <div class="comment_attachment_input nobr" id="comment_attachment_input_blank" style="display: none;">
            <input type="file" name="attachments[-1][uploaded_data]"/>
            <a href="#" class="delete_comment_attachment_link no-hover"><i class="icon-end" role="presentation"></i><span class="screenreader-only"> t('Delete') </span></a>
          </div>
          <div id="media_media_recording" style="display: none;">
            <div class="media_recording">
            </div>
          </div>
          <% unless @context.account.grants_right?(@current_user, :make_submission_comments) %>
            <div style="padding: 10px; <%= hidden unless can_do(@submission, @current_user, :comment) %>" id="add_comment_form">
              <label class="add_a_comment">
                <strong><%= before_label('add_a_comment', 'Add a Comment') %></strong>
                <div id="textarea-container">
                  <textarea class="ic-Input grading_comment"></textarea>
                  <span id="emoji-picker-container"></span>
                </div>
                <div id="textarea-error-container"></div>
                <div id="emoji-quick-picker-container"></div>
              </label>
              <div class="comment_attachments">
              </div>
              <div class="clearfix" style="text-align: <%= direction('right') %>;">
                <% if feature_enabled?(:kaltura) %>
                  <a href="#" class="media_comment_link media-comment pull-left"><%= t('media_comment', 'Media Comment') %></a>
                <% end %>
                <a href="#" style="float: <%= direction('right') %>;" class="attach_comment_file_link"><%= t('attach_file', 'Attach File') %></a>
                <div class="clear"></div>
              </div>
              <% if @assignment.has_group_category? && can_do(@submission, @current_user, :make_group_comment) %>
                <% if @assignment.grade_as_group? %>
                  <span><%= t("All comments are sent to the whole group.") %></span>
                  <input type="checkbox" name="submission[group_comment]" id="submission_group_comment" style="display:none" checked />
                <% else %>
                  <fieldset class="ic-Fieldset ic-Fieldset--radio-checkbox">
                    <div class="ic-Form-control ic-Form-control--radio">
                      <div class="ic-Radio">
                        <input type="radio" name="submission[group_comment]" id="not_submission_group_comment" value="0" checked />
                        <label class="ic-Label" for="not_submission_group_comment">
                          <% if can_do(@submission, @current_user, :grade) %>
                            <%= t('Send comment to this student only') %>
                          <% else %>
                            <%= t('Send comment to instructor only') %>
                          <% end %>
                        </label>
                      </div>
                      <div class="ic-Radio">
                        <input type="radio" name="submission[group_comment]" id="submission_group_comment" value="1" />
                        <label class="ic-Label" for="submission_group_comment">
                          <%= t('sent_to_whole_group', 'Send comment to the whole group') %>
                        </label>
                      </div>
                    </div>
                  </fieldset>
                <% end %>
              <% end %>
              <div class="button-container">
                <button type="button" class="Button Button--primary save_comment_button"><%= t('buttons.save', 'Save') %></button>
              </div>
            </div>
          <% end %>
        </div>
      </div>
    </div>
  </div>
<% js_env :rubricAssessments => @visible_rubric_assessments.as_json(:include => :assessor, :permissions => {:user => @current_user, :session => session}) %><|MERGE_RESOLUTION|>--- conflicted
+++ resolved
@@ -250,15 +250,9 @@
         <% end %>
       </div>
     </div>
-<<<<<<< HEAD
-    <% if @submission.submission_type == "online_text_entry" %>
-      <div
-        id="asset_report_text_entry_status_container"
-=======
     <% if @submission.submission_type == "online_text_entry" || @submission.submission_type == "discussion_topic" %>
       <div
         id="asset_report_status_container"
->>>>>>> 8d1d98d9
         data-attempt="<%= @submission.attempt %>"
         data-submission-id="<%= @submission.id %>"
         data-submission-type="<%= @submission.submission_type %>"
