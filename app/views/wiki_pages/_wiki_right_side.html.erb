--- conflicted
+++ resolved
@@ -93,11 +93,7 @@
   <div>
     <h2><%= t 'headers.page_tools', 'Page Tools' %></h2>
     <ul class="item_list">
-<<<<<<< HEAD
-      <% unless @page.is_front_page? || @page.new_record? %>
-=======
       <% unless @page.is_front_page? || @page.new_record? || !can_do(@page, @current_user, :update) %>
->>>>>>> dcc67c78
         <li>
           <a id="wiki_page_rename_link" class="icon-note-dark element_toggler" aria-controls="wiki_page_rename_section" href="#"><%= t 'links.rename_page', 'Rename this page' %></a>
           <div id="wiki_page_rename_section" style="display:none;">
