<%
  show_google_docs = @assignment.allow_google_docs_submission? && @real_current_user.blank? && @domain_root_account && feature_and_service_enabled?(:google_docs)
-%>
<%
  js_bundle :submit_assignment
  jammit_css :tinymce
  js_env({
    :SUBMIT_ASSIGNMENT => {
      :ALLOWED_EXTENSIONS => (@assignment.allowed_extensions || [])
    }
  })
%>
<div style="display: none;" id="submit_assignment" data-context_code="<%= @assignment.context_code %>" data-asset_string="<%= @assignment.asset_string %>">
  <div class="content" id="submit_assignment_tabs">
    <ul>
      <% if @assignment.submission_types && @assignment.submission_types.match(/online_upload/) %>
        <li><a href="#submit_online_upload_form" class="submit_online_upload_option"><%= t 'links.submit.file_upload', "File Upload" %></a></li>
      <% end %>
      <% if @assignment.submission_types && @assignment.submission_types.match(/online_text_entry/) %>
        <li><a href="#submit_online_text_entry_form" class="submit_online_text_entry_option"><%= t 'links.submit.text_entry', "Text Entry" %></a></li>
      <% end %>
      <% if @assignment.submission_types && @assignment.submission_types.match(/online_url/) %>
        <li><a href="#submit_online_url_form" class="submit_online_url_option"><%= t 'links.submit.website', "Website URL" %></a></li>
      <% end %>
      <% if show_google_docs %>
        <li><a href="#submit_google_doc_form" class="submit_online_url_option"><%= t 'links.submit.google_doc', 'Google Doc' %></a></li>
      <% end %>
      <% if @assignment.submission_types && @assignment.submission_types.match(/media_recording/) %>
        <li><a href="#submit_media_recording_form" class="submit_media_recording_option"><%= t 'links.submit.media', "Media" %></a></li>
      <% end %>
    </ul>
    <% if @assignment.submission_types && @assignment.submission_types.match(/online_upload/) %>
    <% form_tag(context_url(@context, :controller => :submissions, :assignment_id => @assignment.id, :action => :create), {:id => "submit_online_upload_form", :class => "submit_assignment_form", :multipart => true }) do %>
    <%= hidden_field :submission, :submission_type, :value => "online_upload" %>
    <%= hidden_field :submission, :attachment_ids, :value => "", :id => "submission_attachment_ids" %>
    <table class="formtable" style="width: 100%;">
      <tr>
        <td colspan="2">
          <%= t :upload_or_choose_file, "Upload a file, or choose a file you've already uploaded." %>
            <%= render :partial => "assignments/group_submission_reminder" if @assignment.has_group_category? %>
        </td>
      </tr><tr>
        <td><%= blabel :attachment, :uploaded_data, :en => "File" %></td>
        <td>
          <a href="#" class="add add_another_file_link"> <%= t 'links.add_another_file', "Add Another File" %> </a>
          <div id="submission_attachment_blank" class="submission_attachment" style="display: none;">
            <input type="file" name="attachments[-1][uploaded_data]" class="input-file"/>
            <a href="#" class="remove_attachment_link no-hover" style="display: none;"><%= image_tag "delete_circle.png" %></a>
            <% if @assignment.allowed_extensions.present? -%>
              <div class='bad_ext_msg error_message' style="display: none">
                <%= t 'errors.unacceptable_file_type', "This file type is not allowed. Accepted file types are: %{allowed_extensions_list}", :allowed_extensions_list => @assignment.allowed_extensions.to_sentence %>
              </div>
            <% end -%>
          </div>
        </td>
      </tr>
      <% unless @current_user.attachments.active.empty? %>
      <tr>
        <td></td>
        <td style="font-size: 0.8em;">
        <a href="#" class="toggle_uploaded_files_link"><%= t 'links.find_file', "Click here to find a file you've already uploaded" %></a><br/>
        <div id="uploaded_files" style="display: none;">
          <% folders = @current_user.folders.active %>
          <% content = (render :partial => "files/nested_content", :object => (folders.select{|f| !f.parent_folder_id}), :locals => {:folders => folders}) %>
          <%= t(:no_files, "No Files") if @current_user.attachments.active.empty? || !content || content.strip.empty? %>
          <%= content %>
        </div>
        </td>
      </tr>
      <% end %>
      <tr>
        <td colspan="2">
          <%= text_area :submission, :comment, :class => 'submission_comment_textarea', :placeholder => t('comments_placeholder', 'Comments...'), :title => t('additional_comments', 'Additional comments') %>
        </td>
      </tr>
      <%= render :partial => "group_comment" %>
      <% if @assignment.turnitin_enabled? %>
        <%= render :partial => "turnitin" %>
      <% end %>
      <tr>
        <td colspan="2" class='button-container'>
          <button type="button" class='cancel_button btn'><%= t '#buttons.cancel', "Cancel" %></button>
          <button type="submit" class="btn btn-primary" id="submit_file_button"><%= t 'buttons.submit_assignment', "Submit Assignment" %></button>
        </td>
      </tr><tr style="display: none;">
        <td colspan="2" style="text-align: center;">
          <%= t 'messages.submitting', "Submitting..." %> <img src=""/>
        </td>
      </tr>
    </table>
    <% end %>
    <% end %>

    <% if @assignment.submission_types && @assignment.submission_types.match(/online_text_entry/) %>
    <% form_tag(context_url(@context, :controller => :submissions, :assignment_id => @assignment.id, :action => :create), {:id => "submit_online_text_entry_form", :class => "submit_assignment_form"}) do %>
    <%= hidden_field :submission, :submission_type, :value => "online_text_entry" %>
    <table class="formtable" style="width: 100%;">
      <tr>
        <td>
        <%= t 'instructions.online_text_entry', "Copy and paste or type your submission right here." %>
            <%= render :partial => "assignments/group_submission_reminder" if @assignment.has_group_category? %>
        </td>
      </tr><tr>
        <td>
          <div style="text-align: right; font-size: 0.8em;">
            <a id="switch_text_entry_submission_views" href="#"><%= t '#links.switch_views', "Switch Views" %></a>
          </div>
          <%= text_area :submission, :body, :style => "width: 100%; height: 250px;" %>
        </td>
      </tr><tr>
        <td>
          <%= text_area :submission, :comment, :class => 'submission_comment_textarea', :placeholder => t('comments_placeholder', 'Comments...'), :title => t('additional_comments', 'Additional comments') %>
        </td>
      </tr>
      <%= render :partial => "group_comment" %>
      <% if @assignment.turnitin_enabled? %>
        <%= render :partial => "turnitin" %>
      <% end %>
      <tr>
        <td class='button-container'>
          <button type="button" class='cancel_button btn'><%= t '#buttons.cancel', "Cancel" %></button>
          <button type="submit" class="btn btn-primary"><%= t 'buttons.submit_assignment', "Submit Assignment" %></button>
        </td>
      </tr>
    </table>
    <% end %>
    <% end %>
    
    <% if @assignment.submission_types && @assignment.submission_types.match(/online_url/) %>    
    <% form_tag(context_url(@context, :controller => :submissions, :assignment_id => @assignment.id, :action => :create), {:id => "submit_online_url_form", :class => "submit_assignment_form"}) do %>
    <%= hidden_field :submission, :submission_type, :value => "online_url" %>
    <table class="formtable" style="width: 100%;">
      <tr>
        <td colspan="2">
          <%= t 'instructions.online_url', "Copy and paste the link to the web site you'd like to submit for this assignment." %>
            <%= render :partial => "assignments/group_submission_reminder" if @assignment.has_group_category? %>
          </td>
      </tr><tr>
        <td colspan="2">
          <%= blabel :submission, :url, :en => "Website URL" %>
          &nbsp;&nbsp;
          <%= text_field :submission, :url, :style => "min-width: 250px;" %>
        </td>
      </tr><tr>
        <td colspan="2" style="text-align: center;">
          <div style="text-align: left;">
            <%= text_area :submission, :comment, :class => 'submission_comment_textarea', :placeholder => t('comments_placeholder', 'Comments...'), :title => t('additional_comments', 'Additional comments') %>
          </div>
        </td>
      </tr>
      <%= render :partial => "group_comment" %>
      <tr>
        <td colspan="2" class='button-container'>
          <button type="button" class='cancel_button btn'><%= t '#buttons.cancel', "Cancel" %></button>
          <button type="submit" class="btn btn-primary"><%= t 'buttons.submit_assignment', "Submit Assignment" %></button>
        </td>
      </tr>
    </table>
    <% end %>
    <% end %>

    <style>
    #google_docs_tree li.folder {
      cursor: pointer;
    }
    #google_docs_tree li.file {
      cursor: pointer;
      -moz-border-radius: 3px;
      width: 80%;
      padding-right: 20px;
    }
    #google_docs_tree li.file:hover {
      background-color: #eee;
    }
    ul.instTree li span.active {
      background: none;
    }
    #google_docs_tree li.file.leaf.active {
      background-color: #ddd;
    }
    #google_docs_tree li.file .filename {
      float: left;
    }
    #google_docs_tree li.file .popout {
      float: right;
    }
    </style>
    <% if show_google_docs %>
      <% if @google_docs_token %>
        <% form_tag(context_url(@context, :controller => :submissions, :assignment_id => @assignment.id, :action => :create), {:id => "submit_google_doc_form", :class => "submit_assignment_form"}) do %>
          <%= hidden_field :submission, :submission_type, :value => "google_doc" %>
          <%= hidden_field :google_doc, :document_id, :value => "", :class => "google_doc_id" %>
          <table class="formtable" style="width: 100%;">
            <tr>
              <td style="padding-bottom: 10px;" colspan="2">
                <%= t 'instructions.google_docs', "Select the file from the list below." %>
                <%= render :partial => "assignments/group_submission_reminder" if @assignment.has_group_category? %>
                </td>
            </tr><tr>
              <td colspan="2">
                <div id="google_docs_container" style="height: 200px; overflow: auto;">
                  <div style="text-align: center; margin: 10px;">
                    <%= image_tag "ajax-loader-bar.gif" %>
                  </div>
                </div>
              </td>
            </tr><tr>
              <td colspan="2" style="text-align: center;">
                <div style="text-align: left;">
                  <%= text_area :submission, :comment, :class => 'submission_comment_textarea', :placeholder => t('comments_placeholder', 'Comments...'), :title => t('additional_comments', 'Additional comments') %>
                </div>
              </td>
            </tr>
            <%= render :partial => "group_comment" %>
            <% if @assignment.turnitin_enabled? %>
              <%= render :partial => "turnitin" %>
            <% end %>
            <tr>
              <td colspan="2" class='button-container'>
<<<<<<< HEAD
                <button type="submit" class="btn"><%= t 'buttons.submit_assignment', "Submit Assignment" %></button>
                <button type="button" class='cancel_button button-secondary'><%= t '#buttons.cancel', "Cancel" %></button>
=======
                <button type="button" class='cancel_button btn'><%= t '#buttons.cancel', "Cancel" %></button>
                <button type="submit" class="btn btn-primary"><%= t 'buttons.submit_assignment', "Submit Assignment" %></button>
>>>>>>> 824e972e
              </td>
            </tr>
          </table>
          <div id="uploading_google_doc_message" style="display: none;">
            <%= t 'messages.uploading', "Retrieving a copy of your Google Doc to submit for this assignment.  This may take a little while, depending on the size of the file..." %>
            <div style="text-align: center; margin: 10px;">
              <%= image_tag "ajax-loader-bar.gif" %>
            </div>
          </div>
        <% end %>
      <% else %>
        <div id="submit_google_doc_form">
          <%= t 'messages.google_docs_auth_required', "Before you can submit assignments directly from Google Docs you need to authorize Canvas to access your Google Docs account:" %>
          <div style="font-size: 1.1em; text-align: center; margin: 10px;">
            <a class="btn" href="<%= oauth_url(:service => :google_docs, :return_to => (request.url + "#submit_google_doc_form")) %>"><%= t 'links.authorize_google_docs', "Authorize Google Docs Access" %></a>
          </div>
        </div>
      <% end %>
    <% end %>
    <% if @assignment.submission_types && @assignment.submission_types.match(/media_recording/) %>
      <% if !feature_enabled?(:kaltura) %>
        <div id="submit_media_recording_form">
          <h3><%= t 'titles.media_recordings_disabled', "Media recordings are not enabled for this Canvas site" %></h3>
          <p><%= t 'messages.media_recordings_disabled', "Media recordings are not enabled for this Canvas site, and you will not be able to submit these types of assignments.  Please contact your instructor about changing the settings for this assignment, or your system administrator about enabling media recordings." %></p>
        </div>
      <% else %>
        <% form_tag(context_url(@context, :controller => :submissions, :assignment_id => @assignment.id, :action => :create), {:id => "submit_media_recording_form", :class => "submit_assignment_form", :multipart => true }) do %>
        <%= hidden_field :submission, :submission_type, :value => "media_recording" %>
        <%= hidden_field :submission, :media_comment_id, :value => "", :class => "media_comment_id" %>
        <%= hidden_field :submission, :media_comment_type, :value => "video" %>
        <table class="formtable" style="width: 100%;">
          <tr>
            <td colspan="2" style="padding-bottom: 10px;">
              <%= t 'instructions.media_recording', "Use the link below to record your submission.  Click \"Save\" when you're finished and ready to submit." %>
                <%= render :partial => "assignments/group_submission_reminder" if @assignment.has_group_category? %>
            </td>
          </tr><tr>
            <td>
              <div id="media_media_recording_submission_holder" style="font-size: 1.2em; font-weight: bold;">
                <div id="media_media_recording_ready" style="display: none; font-size: 1.5em;">
                  <%= t 'messages.media_recording_ready', "Ready to Submit!  Click 'Submit Assignment' button to finish."%>
                  <div id="media_media_recording_thumbnail">
                    <%= image_tag "media_comment.png" %>
                  </div>
                </div>
                <a href="#" class="record_media_comment_link btn" style="font-size: 1.1em;"><%= image_tag "record.gif" %> <%= t 'buttons.record_media', "Record / Upload Media" %></a>
                <div id="media_media_recording_submission" style="display: none; float: left; width: auto; border: 2px solid #444;">
                </div>
                <div class="clear"></div>
              </div>
            </td>
          </tr>
          <tr>
            <td colspan="2" style="text-align: center;">
              <div style="text-align: left;">
                <%= text_area :submission, :comment, :class => 'submission_comment_textarea', :placeholder => t('comments_placeholder', 'Comments...'), :title => t('additional_comments', 'Additional comments') %>
              </div>
            </td>
          </tr>
          <%= render :partial => "group_comment" %>
          <tr>
            <td colspan="2" class='button-container'>
              <button type="button" class='cancel_button btn'><%= t '#buttons.cancel', "Cancel" %></button>
              <button type="submit" class="btn btn-primary" disabled="disabled" id="media_comment_submit_button"><%= t 'buttons.submit_assignment', "Submit Assignment" %></button>
            </td>
          </tr><tr style="display: none;">
            <td colspan="2" style="text-align: center;">
              <%= t 'messages.submitting', "Submitting..." %> <img src=""/>
            </td>
          </tr>
        </table>
       <% end %>
      <% end %>
    <% end %>
  </div>
</div>
<|MERGE_RESOLUTION|>--- conflicted
+++ resolved
@@ -217,13 +217,8 @@
             <% end %>
             <tr>
               <td colspan="2" class='button-container'>
-<<<<<<< HEAD
-                <button type="submit" class="btn"><%= t 'buttons.submit_assignment', "Submit Assignment" %></button>
-                <button type="button" class='cancel_button button-secondary'><%= t '#buttons.cancel', "Cancel" %></button>
-=======
                 <button type="button" class='cancel_button btn'><%= t '#buttons.cancel', "Cancel" %></button>
                 <button type="submit" class="btn btn-primary"><%= t 'buttons.submit_assignment', "Submit Assignment" %></button>
->>>>>>> 824e972e
               </td>
             </tr>
           </table>
