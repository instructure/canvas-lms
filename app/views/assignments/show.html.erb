--- conflicted
+++ resolved
@@ -71,11 +71,7 @@
           data-id='<%= @assignment.id %>'
           class='btn <%= "published" if @assignment.published? %> <%= "disabled" unless assignment_publishing_enabled?(@assignment, @current_user) %>'>
         </button>
-<<<<<<< HEAD
-        <% if @context.grants_any_right?(@current_user, :manage_assignments_edit) && Account.site_admin.feature_enabled?(:differentiated_modules)%>
-=======
         <% if @assignment.grants_right?(@current_user, :manage_assign_to) && Account.site_admin.feature_enabled?(:selective_release_ui_api) %>
->>>>>>> 3a2a498e
           <button
             class='btn assign-to-link'
             data-assignment-name="<%= @assignment.title %>"
