--- conflicted
+++ resolved
@@ -142,11 +142,7 @@
 
     <form class="form-horizontal bootstrap-form display-only" style="margin-top:18px;">
       <fieldset>
-<<<<<<< HEAD
-      <% if !@assignment.restrict_quantitative_data?(@current_user)%>
-=======
       <% if !@assignment.restrict_quantitative_data?(@current_user, check_extra_permissions: true)%>
->>>>>>> eb82fcc9
         <div class="control-group">
           <div class="control-label"><%= t(:points, 'Points') %></div>
           <div class="controls">
