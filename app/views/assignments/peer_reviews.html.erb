--- conflicted
+++ resolved
@@ -50,11 +50,7 @@
 <div style="margin-bottom: 2.25rem">
   <% if @assignment.active_rubric_association? %>
     <div class="ic-Action-header-secondary-title">
-<<<<<<< HEAD
-      <%= t :overview_with_rubric, "Student peer reviews will be considered complete when students have filled out the rubric for the assignment." %>
-=======
       <%= t :overview_with_rubric, "Peer reviews will be considered complete when students have filled out the rubric for the assignment." %>
->>>>>>> a67fedcf
     </div>
   <% else %>
     <div class="ic-Action-header-secondary-title">
