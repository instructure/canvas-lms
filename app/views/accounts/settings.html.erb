--- conflicted
+++ resolved
@@ -124,12 +124,10 @@
                              [[no_language, nil]] + available_locales.invert.sort_by { |desc, _| Canvas::ICU.collation_key(desc) },
                              {:selected => @context.default_locale}, {:class => 'locale'} %>
                 <%= render :partial => 'shared/locale_warning' %>
-                <p style="font-size: 0.9em;"><%= t(:default_language_description, "This will override any browser/OS language settings. Preferred languages can still be set at the course/user level.") %></p>
+                <p class="aside"><%= t(:default_language_description, "This will override any browser/OS language settings. Preferred languages can still be set at the course/user level.") %></p>
               </td>
             </tr>
             <% end %>
-<<<<<<< HEAD
-=======
             <% if !@account.site_admin? && @account.root_account.feature_enabled?(:default_due_time) %>
               <%= f.fields_for :settings do |settings| %>
                 <%= settings.fields_for :default_due_time do |ddt| %>
@@ -145,7 +143,6 @@
                  <% end %>
               <% end %>
             <% end %>
->>>>>>> 1c34e1a6
             <% if @account.primary_settings_root_account? %>
               <tr>
                 <td><%= f.blabel :default_time_zone, :en => "Default Time Zone" %></td>
@@ -194,7 +191,7 @@
                                               :value => @account.settings[:trusted_referers],
                                               :class => 'same-width-as-select',
                                               :placeholder => "https://example.edu" %>
-                      <p style="font-size: 0.9em;"><%= t("This is a comma separated list of URL's to trust.  Trusting any URL's in this list will bypass the CSRF token when logging in to Canvas.") %></p>
+                      <p class="aside"><%= t("This is a comma separated list of URL's to trust.  Trusting any URL's in this list will bypass the CSRF token when logging in to Canvas.") %></p>
                     </td>
                   </tr>
 
@@ -203,7 +200,7 @@
                       <td><%= settings.blabel :default_dashboard_view, t("Default View for Dashboard") %></td>
                       <td>
                         <%= settings.select :default_dashboard_view, options_for_select(dashboard_view_options, @account.default_dashboard_view) %>
-                        <p style="font-size: 0.9em;"><%= settings.check_box :force_default_dashboard_view, :checked => false %>  <%= settings.label :force_default_dashboard_view, t("Overwrite all users' existing default dashboard preferences") %></p>
+                        <p class="aside"><%= settings.check_box :force_default_dashboard_view, :checked => false %>  <%= settings.label :force_default_dashboard_view, t("Overwrite all users' existing default dashboard preferences") %></p>
                       </td>
                     </tr>
                   <% end %>
