--- conflicted
+++ resolved
@@ -1436,13 +1436,10 @@
   <% if @account.site_admin? && can_do(@context, @current_user, :manage_internal_settings) %>
     <div id="tab-internal-settings"></div>
   <% end %>
-<<<<<<< HEAD
-=======
   <% if @account.feature_enabled?(:horizon_course_setting) && can_do(@context, @current_user, :read_as_admin) %>
     <div id="tab-canvas-career">
       <% js_bundle :horizon_toggle %>
     </div>
   <% end %>
->>>>>>> e54868b5
 </div>
 <div id="rqd_mount"></div>
