<%
  @active_tab = "settings"
  add_crumb t(:settings_crumb, "Settings")
  js_bundle :account_settings
  css_bundle :account_settings, :reports, :tinymce
  content_for :page_title, t(:page_title, "Account Settings")
  if can_do(@context, @current_user, :manage_storage_quotas)
    js_env :ACCOUNT => {
      'id' => @context.id,
      'default_storage_quota_mb' => @context.default_storage_quota_mb,
      'default_user_storage_quota_mb' => @context.default_user_storage_quota_mb,
      'default_group_storage_quota_mb' => @context.default_group_storage_quota_mb,
      'site_admin' => @account.site_admin?,
      'root_account' => @account.root_account?
    }
  end
%>


<% content_for :right_side do %>
  <%= render :partial => "courses_right_side" unless @account.site_admin? %>
  <%= render :partial => "additional_settings_right_side" %>
<% end %>
<h1 class='screenreader-only'><%= t(:page_header_title, "Account Settings") %></h1>
<% content_for :stylesheets do %>
  <style type="text/css" media="screen">
    fieldset {
      margin: 2em 0;
    }
    legend{
      font-size: 1.1em;
    }
  </style>
<% end %>

<div id="account_settings_tabs" style="display:none;" class="ui-tabs-minimal">
  <ul>
    <% if can_do(@context, @current_user, :manage_account_settings) %>
    <li><a href="#tab-settings" id="tab-settings-link"><%= t(:tab_settings, "Settings") %></a></li>
    <% end %>
    <% if can_do(@context, @current_user, :manage_storage_quotas) %>
    <li><a href="#tab-quotas" id="tab-quotas-link"><%= t(:tab_quotas, "Quotas") %></a></li>
    <% end %>
    <% if can_do(@context, @current_user, :manage_account_settings) && @account.root_account? && !@account.site_admin? %>
    <li><a href="#tab-notifications" id="tab-notifications-link"><%= t(:tab_notifications, "Notifications") %></a></li>
    <% end %>
    <li><a href="#tab-users" id="tab-users-link"><%= t(:tab_admins, "Admins") %></a></li>
    <% if @account.root_account? %>
      <li><a href="#tab-announcements" id="tab-announcements-link"><%= t(:tab_announcements, "Announcements") %></a></li>
    <% end %>
    <% if !@available_reports.blank? %>
      <li><a href="#tab-reports" id="tab-reports-link"><%= t(:tab_reports, "Reports") %></a></li>
    <% end %>
    <% if can_do(@context, @current_user, :manage_account_settings) %>
      <li><a href="#tab-tools" id="tab-tools-link"><%= t(:tab_external_tools, "Apps") %></a></li>
    <% end %>
    <% if @context.root_account.settings[:enable_alerts] && can_do(@context, @current_user, :manage_interaction_alerts) %>
      <li><a href="#tab-alerts" id="tab-alerts-link"><%= t(:tab_alerts, "Alerts") %></a></li>
    <% end %>
    <% if can_do(@context, @current_user, :manage_feature_flags) %>
      <li><a href="#tab-features" id="tab-features-link"><%= t(:feature_options, "Feature Options") %></a></li>
    <% end %>
  </ul>
  <% if can_do(@context, @current_user, :manage_account_settings) %>
    <div id="tab-settings">
      <h2 class="screenreader-only"><%= t('headings.settings', "Account Settings") %></h2>
      <%= form_for :account, :url => account_url(@account), :html => {:method => :put, :id => "account_settings", :class => 'account_settings'} do |f| %>
        <fieldset id="account_settings">
          <legend><%= t(:account_settings_title, "Account Settings") %></legend>
          <table class="formtable">
            <tr>
              <td><%= f.blabel :name, :en => "Account Name" %></td>
              <td><%= f.text_field :name, :class => 'same-width-as-select' %></td>
            </tr>
            <% if !@account.root_account? && (@context.sis_source_id && can_do(@context.root_account, @current_user, :read_sis) || can_do(@context.root_account, @current_user, :manage_sis)) %>
              <tr>
                <td><%= f.blabel :sis_source_id, :en => "SIS ID" %></td>
                <td>
                  <span class="course_form">
                    <% if can_do(@context.root_account, @current_user, :manage_sis) %>
                      <%= f.text_field :sis_source_id, :title => "SIS ID", :value => @context.sis_source_id %>
                    <% else %>
                      <span class="sis_source_id"><%= @context.sis_source_id %></span>
                    <% end %>
                  </span>
                </td>
              </tr>
            <% end %>
            <% if available_locales.size > 1 %>
            <tr>
              <td><%= f.blabel :default_locale, :default_language, :en => "Default Language" %></td>
              <td>
                <% no_language = t(:no_language_preference, "Not set (defaults to %{language})", :language => available_locales[infer_locale(:context => @context.parent_account)]) %>
                <%= f.select :default_locale, [[no_language, nil]] + available_locales.invert.sort, {:selected => @context.default_locale}, {:class => 'locale'} %>
                <%= render :partial => 'shared/locale_warning' %>
                <p class="unbreakable"><%= mt :transifex_message, <<-TEXT, :transifex_url => "https://www.transifex.com/projects/p/canvas-lms/"
Join the [Canvas Translation Community](%{transifex_url})
TEXT
                %>
                </p>
                <p style="font-size: 0.9em;"><%= t(:default_language_description, "This will override any browser/OS language settings. Preferred languages can still be set at the course/user level.") %></p>
              </td>
            </tr>
            <% end %>
            <% if @account.root_account? %>
              <tr>
                <td><%= f.blabel :default_time_zone, :en => "Default Time Zone" %></td>
                <td>
                  <%= f.time_zone_select :default_time_zone, I18nTimeZone.us_zones, :model => I18nTimeZone %>
                </td>
              </tr>
              <%= f.fields_for :settings do |settings| %>
                <% if @account.grants_right?(@current_user, :manage_site_settings) %>
                  <tr>
                    <td><%= settings.blabel :mfa_settings, :en => "Multi-Factor Authentication" %></td>
                    <td><%= settings.select :mfa_settings, [[t('select.mfa.disabled', "Disabled"), :disabled],
                                                            [t('select.mfa.optional', "Optional"), :optional],
                                                            [t('select.mfa.required_for_admins', "Required for Admins"), :required_for_admins],
                                                            [t('select.mfa.required', "Required"), :required]], :selected => @account.mfa_settings %>
                    </td>
                  </tr>
                <% end %>
                <% unless @account.site_admin? %>
                  <tr>
                    <td><%= settings.blabel :self_enrollment, :en => "Allow Self-Enrollment" %></td>
                    <td>
                      <%= settings.select :self_enrollment, [
                              [t(:never_allow_self_enrollment_option, 'Never'), ''],
                              [t(:self_enroll_for_manually_created_courses_option, 'For Manually-Created Courses'), 'manually_created'],
                              [t(:self_enroll_for_any_courses_option, 'For Any Courses'), 'any']
                        ], :selected => @account.settings[:self_enrollment] %>
                    </td>
                  </tr>

                  <% unless @account.non_canvas_auth_configured?
                    # if the account has a account_authorization_config,
                    # we'll control this setting from that page
                  %>
                    <tr>
                      <td>
                        <%= settings.blabel :login_handle_name, en: "Login Label" %>
                      </td>
                      <td>
                        <%= settings.text_field :login_handle_name,
                                                value: @account.login_handle_name,
                                                class: 'same-width-as-select',
                                                placeholder: t(:login_handle_name_placeholder, "ex: Login, Username, or Student ID") %>
                      </td>
                    </tr>
                  <% end %>

                  <tr>
                    <td><%= settings.blabel :trusted_referers, :en => "Trusted HTTP Referers" %></td>
                    <td>
                      <%= settings.text_field :trusted_referers,
                                              :value => @account.settings[:trusted_referers],
                                              :class => 'same-width-as-select',
                                              :placeholder => "https://example.edu" %>
                      <p style="font-size: 0.9em;"><%= t("This is a comma separated list of URL's to trust.  Trusting any URL's in this list will bypass the CSRF token when logging in to Canvas.") %></p>
                    </td>
                  </tr>

                  <tr>
                    <td colspan="2"><%= settings.check_box :prevent_course_renaming_by_teachers, :checked => @account.settings[:prevent_course_renaming_by_teachers] %>
                    <%= settings.label :prevent_course_renaming_by_teachers, :en => "Don't let teachers rename their courses" %>
                    </td>
                  </tr>
                  <tr>
                    <td colspan="2"><%= settings.check_box :allow_sending_scores_in_emails, :checked => @account.settings[:allow_sending_scores_in_emails] != false %>
                    <%= settings.label :allow_sending_scores_in_emails, :en => "Students can opt-in to receiving scores in email notifications" %>
                    </td>
                  </tr>
                  <% if @account.grants_right?(@current_user, :manage_site_settings) %>
                    <tr>
                      <td colspan="2"><%= settings.check_box :include_students_in_global_survey, checked: @account.include_students_in_global_survey?%>
                        <%= settings.label :include_students_in_global_survey, en: "Include students in global surveys" %>
                      </td>
                    </tr>
                  <% end %>
                  <tr>
                    <td colspan="2"><%= settings.check_box :restrict_quiz_questions, :checked => @account.settings[:restrict_quiz_questions] %>
                      <%= settings.label :restrict_quiz_questions, :en => "Restrict students from viewing quiz questions after course end date" %>
                    </td>
                  </tr>
                <% end %>
              <% end %>
            <% end %>
            <% unless @account.site_admin? %>
              <%= f.fields_for :settings do |settings| %>
                <%= settings.fields_for :restrict_student_past_view do |r| %>
                  <% hash = @account.restrict_student_past_view %>
                  <% disabled = hash[:locked] && hash[:inherited] %>
                  <tr>
                    <td colspan="2"><%= r.check_box :value, :checked => hash[:value], :disabled => disabled %>
                      <%= r.label :restrict_student_past_view, :en => "Restrict students from viewing courses after end date" %>
                    </td>
                  </tr>
                  <% unless disabled %>
                    <tr>
                      <td colspan="2" class="sub_checkbox">
                        <%= r.check_box :locked, :checked => hash[:locked] %>
                        <%= r.label :locked, :en => "Lock this setting for sub-accounts and courses" %>
                      </td>
                    </tr>
                  <% end %>
                <% end %>

                <%= settings.fields_for :restrict_student_future_view do |r| %>
                  <% hash = @account.restrict_student_future_view %>
                  <% disabled = hash[:locked] && hash[:inherited] %>
                  <tr>
                    <td colspan="2"><%= r.check_box :value, :checked => hash[:value], :disabled => disabled %>
                      <%= r.label :restrict_student_future_view, :en => "Restrict students from viewing courses before start date" %>
                    </td>
                  </tr>
                  <% unless disabled %>
                    <tr>
                      <td colspan="2" class="sub_checkbox">
                        <%= r.check_box :locked, :checked => hash[:locked] %>
                        <%= r.label :locked, :en => "Lock this setting for sub-accounts and courses" %>
                      </td>
                    </tr>
                  <% end %>
                <% end %>
              <% end %>
            <% end %>
          </table>
        </fieldset>

        <%= render :partial => 'additional_settings' %>

        <% if !@account.site_admin? &&
               @account.root_account? &&
               @account.feature_enabled?(:google_docs_domain_restriction) &&
               @account.grants_right?(@current_user, :manage_site_settings) %>
          <fieldset id="google-docs-domain">
            <legend><%= t(:google_docs_domain, 'Allowed Google Docs Domain') %></legend>

            <%= f.fields_for :settings do |settings| %>
              <%= settings.label      :google_docs_domain, t('labels.domain', 'Domain:') %>
              <%= settings.text_field :google_docs_domain, placeholder: 'gmail.com', value: @account.settings[:google_docs_domain] %>
            <% end %>
          </fieldset>
        <% end %>

        <% unless @account.site_admin? %>
          <fieldset>
            <legend><%= t(:quiz_ip_filters_title, "Quiz IP Address Filters")%>
              <%= link_to("<i class='icon-question standalone-icon'></i>".html_safe, '#', :class => 'ip_help_link no-hover', :title => t(:quiz_ip_filters_help_tooltip, "What are Quiz IP Filters?")) %></legend>

            <div id="ip_filters_dialog" style="display: none;">
              <h2><%= t(:quiz_ip_filters_help_title, "What are Quiz IP Filters?") %></h2>
              <%= mt(:quiz_ip_filters_help_message,
              "Quiz IP filters are a way to limit access to quizzes to computers in a specified IP range.\n\n" +

              "Specify a set of IP address filters that teachers can use to " +
              "protect access to quizzes.  Filters can be a comma-separated " +
              "list of addresses, or an address followed by a mask " +
              "(\"192.168.217.1/24\" or \"192.168.217.1/255.255.255.0\").\"") %>
            </div>
            <table class="formtable">
              <tbody id="ip_filters">
                <% ((@account.settings[:ip_filters] || {}).sort_by(&:first) << [nil, nil]).each do |name, filter| %>
                  <tr class="ip_filter <%= raw ' blank" style="display: none;' if name.nil? %>">
                    <td><%= before_label(t(:ip_filter_name_label, "Name")) %></td>
                    <td><input type="text" class="name" value="<%= name %>"/></td>
                    <td><%= before_label(t(:ip_filter_filter_label, "Filter")) %></td>
                    <td><input type="text" class="value" value="<%= filter %>" maxlength="255"/></td>
                    <td>
                      <a href="#" title="<%= t(:quiz_ip_filters_delete, "Remove Filter") %>" class="delete_filter_link"><i class="icon-end standalone-icon"></i></a>
                    </td>
                  </tr>
                <% end %>
              </tbody>
            </table>
            <a href="#" class="icon-add add_ip_filter_link" style="font-size: 0.9em;"><%= t(:add_ip_filter_link, "Add another filter") %></a>
          </fieldset>
        <% end %>

        <fieldset>
          <legend><%= t(:features_title, "Features") %></legend>
          <%= f.fields_for :settings do |settings| %>
            <% if @account.root_account? %>
              <% if @account.grants_right?(@current_user, :manage_site_settings) %>
                <div>
                  <%= settings.check_box :admins_can_change_passwords, :checked => @account.settings[:admins_can_change_passwords] == true %>
                  <%= settings.label :admins_can_change_passwords, :en => "Password setting by admins" %>
                </div>
                <div>
                  <%= settings.check_box :admins_can_view_notifications, :checked => @account.settings[:admins_can_view_notifications] %>
                  <%= settings.label :admins_can_view_notifications, :en => "Admins can view notifications" %>
                </div>
                <% unless @account.site_admin? %>
                  <div>
                    <%= f.check_box :enable_user_notes, :checked => @account.enable_user_notes %>
                    <%= f.label :enable_user_notes, :en => "Faculty Journal" %>
                  </div>
                  <div>
                    <%= settings.check_box :enable_eportfolios, :checked => @account.settings[:enable_eportfolios] != false %>
                    <%= settings.label :enable_eportfolios, :en => "ePortfolios" %>
                  </div>
                  <div>
                    <%= f.check_box :allow_sis_import, :checked => @account.allow_sis_import %>
                    <%= f.label :allow_sis_import, :en => "SIS imports" %>
                  </div>
                  <div>
                    <%= settings.check_box :allow_invitation_previews, :checked => @account.settings[:allow_invitation_previews] %>
                    <%= settings.label :allow_invitation_previews, :en => "Invitation Previews" %>
                  </div>
                  <div>
                    <%= settings.check_box :enable_alerts, :checked => @account.settings[:enable_alerts] %>
                    <%= settings.label :enable_alerts, :en => "Alerts (beta)" %>
                  </div>
                <% end %>
                <div>
                  <%= settings.check_box :global_includes, :checked => @account.settings[:global_includes] %>
<<<<<<< HEAD
                  <% if use_new_styles? %>
                    <%= settings.label :global_brand_includes, :en => "Upload global CSS/JavaScript includes in Theme Editor" %>
                  <% else %>
                    <%= settings.label :global_includes, :en => "Global CSS/JavaScript includes" %>
=======
                  <%= settings.label :global_includes, :en => "Global CSS/JavaScript includes" %>
                  <% if use_new_styles? %>
                    <div class="account_settings__help-text">
                      <%= t do %>
                        When enabled, global JS and CSS files can be uploaded in the
                        <%= link_to t("Theme Editor"), brand_configs_new_path %>.
                      <% end %>
                    </div>
>>>>>>> caf5d634
                  <% end %>
                </div>
                <div id="show_scheduler_checkbox">
                  <%= settings.check_box :show_scheduler, :checked => @account.settings[:show_scheduler] %>
                  <%= settings.label :show_scheduler, :en => "Enable Scheduler" %>
                </div>
                <div>
                  <%= settings.check_box :enable_profiles, :checked => @account.settings[:enable_profiles] %>
                  <%= settings.label :enable_profiles, :en => "Enable Profiles" %>
                </div>
                <% if @account.non_canvas_auth_configured? %>
                  <div>
                    <%= settings.check_box :canvas_authentication, :checked => @account.canvas_authentication? %>
                    <%= settings.label :canvas_authentication, :en => "Canvas Authentication" %>
                  </div>
                <% end %>
              <% end %>
              <% if @account.canvas_authentication? %>
                <div>
                  <%= settings.check_box :self_registration, :checked => @account.self_registration? %>
                  <%= settings.label :self_registration, :en => "Self Registration" %>
                </div>
                <div id="self_registration_type_radios">
                  <%= settings.radio_button :self_registration_type, 'all',
                                            :checked => !(@account.settings[:self_registration_type] == 'observer') %>
                  <%= settings.label :self_registration_type_all, :en => "All Account Types" %>
                  <br/>
                  <%= settings.radio_button :self_registration_type, 'observer',
                                            :checked => @account.settings[:self_registration_type] == 'observer' %>
                  <%= settings.label :self_registration_type_observer, :en => "Observer Accounts Only" %>
                </div>
                <div>
                  <%= settings.check_box :open_registration, :checked => @account.open_registration? %>
                  <%= settings.label :open_registration, :en => "Open Registration" %>
                  <% if @account.delegated_authentication? %>
                    <legend>
                      <%= link_to(image_tag('warning.png'), '#',
                                  :class => 'open_registration_delegated_warning_link no-hover',
                                  :title => t(:open_registration_delegated_warning_tooltip,
                                  "An External Identity Provider is Enabled"))
                                %>
                    </legend>

                    <div id="open_registration_delegated_warning_dialog" style="display: none;">
                        <%= t(:open_registration_delegated_warning_message,
                        "An external identity provider is enabled, and users created via open registration may not be able to log in unless
                        the external identity provider's login form has a link back to %{url}.", :url => canvas_login_url) %>
                    </div>
                  <% end %>
                </div>
              <% end %>
              <div>
                <%= settings.check_box :users_can_edit_name, :checked => @account.settings[:users_can_edit_name] != false %>
                <%= settings.label :users_can_edit_name, :en => "Users can edit their name" %>
              </div>

              <div>
                <%= settings.check_box :edit_institution_email, :checked => @account.edit_institution_email? %>
                <%= settings.label     :edit_institution_email, :en => "Users can delete their institution-assigned email address" %>
              </div>

              <div>
                <%= settings.check_box :author_email_in_notifications, :checked => @account.author_email_in_notifications? %>
                <%= settings.label     :author_email_in_notifications, :en => "Show the email address of sender for user interaction Notifications" %>
              </div>
            <% end %>
            <% unless @account.site_admin? %>
              <div>
                <input type="checkbox" id="enable_equella" <%= 'checked' if !@account.settings[:equella_endpoint].blank? %> />
                <label for="enable_equella"><%= t 'labels.equella', 'Equella' %></label>
              </div>
              <div>
                <input type="checkbox" name="turnitin" id="turnitin" <%= 'checked' unless @account.turnitin_account_id.blank? %> />
                <label for="turnitin"><%= t 'labels.turnitin', 'Turnitin' %></label>
              </div>
             <% end %>
          <% end %>
          <%= f.fields_for :services do |services| %>
            <% Account.services_exposed_to_ui_hash(:setting, @current_user, @account).sort_by { |k,h| Canvas::ICU.collation_key(h[:name]) }.each do |key, service| %>
              <div>
                <%= services.check_box key, :checked => @account.service_enabled?(key) %>
                <%= services.label key, service[:name] + " " %>
              </div>
            <% end %>
          <% end %>
        </fieldset>

        <% unless use_new_styles? %>
          <fieldset id="account_settings_global_includes_settings" style="<%= hidden unless @account.allow_global_includes? %>">
            <legend><%= t(:global_js_and_css_includes_title, "Global JavaScript and CSS Includes") %></legend>
            <p style="font-size: 0.9em;"><%= t(:global_js_and_css_includes_description, "These files will be included on all page loads for your account") %></p>
            <%= f.fields_for :settings do |settings| %>
              <table class="formtable">
                <tr>
                  <td><%= settings.blabel :global_javascript, :en => "Global JavaScript URL" %></td>
                  <td><%= settings.text_field :global_javascript, :value => @account.settings[:global_javascript] %></td>
                </tr>
                <tr>
                  <td><%= settings.blabel :global_stylesheet, :en => "Global CSS URL" %></td>
                  <td><%= settings.text_field :global_stylesheet, :value => @account.settings[:global_stylesheet] %></td>
                </tr>
              </table>
              <div>
                <%= settings.check_box :sub_account_includes, :checked => @account.settings[:sub_account_includes] %>
                <%= settings.label :sub_account_includes, :en => "Let sub-accounts define additional includes" %>
              </div>
            <% end %>
          </fieldset>
        <% end %>

        <% if !@account.site_admin? &&
                @account.root_account? &&
                @account.feature_allowed?(:post_grades) &&
                @account.grants_right?(@current_user, :manage_site_settings) %>
            <fieldset id="add_sis_app_token">
              <legend><%= t("SIS Agent Token Authentication") %></legend>
              <p style="font-size: 0.9em;"><%= t("This will allow you to authenticate Canvas for posting grades to SIS") %></p>
              <%= f.fields_for :settings do |settings| %>
                  <table class="formtable">
                    <tr>
                      <td><%= settings.blabel :sis_app_token, :en => "SIS Agent Token" %></td>
                      <td><%= settings.text_field :sis_app_token, :value => @account.settings[:sis_app_token] %></td>
                    </tr>
                  </table>
              <% end %>
            </fieldset>
        <% end %>

        <% if @account.root_account? && !@account.site_admin? && Setting.get("show_feedback_link", "false") == "true"  %>
          <fieldset>
            <legend><%= t(:custom_links_to_include_in_the_help_dialog_popup, "Custom Links to include in the help dialog popup") %></legend>
            <p style="font-size: 0.9em;"><%= t(:if_you_would_like_to_link_to_your_own_campus_support_website_in_the_help_dialog_you_can_do_that_here, "If you would like to link to your own campus support website in the help dialog you can do that here") %></p>
            <%= f.fields_for :custom_help_links do |custom_help_links, i| %>
              <div id="custom_help_links">
                <% ((@account.settings[:custom_help_links] || []) << {}).each_with_index do |help_link, i| %>
                  <div class="custom_help_link <%= raw ' blank" style="display: none;' if help_link.empty? %>">
                    <a href="#" class="delete" title="<%= t(:delete, "delete") %>">&nbsp;</a>
                    <input type="hidden" name="account[custom_help_links][<%= i %>][state]" value="<%= help_link[:state] || 'active' %>" id="custom_help_links_<%= i %>_state" class="custom_help_link_state"/>
                    <table class="formtable">
                      <tr>
                        <td><label for="custom_help_links_<%= i %>_text"><%= before_label :help_link_text, "Text to display for link" %></label></td>
                        <td><input type="text" name="account[custom_help_links][<%= i %>][text]" value="<%= help_link[:text] %>" id="custom_help_links_<%= i %>_text"></td>
                      </tr>
                      <tr>
                        <td><label for="custom_help_links_<%= i %>_subtext"><%= before_label :help_link_subtext, "Sub-text" %></label></td>
                        <td><input type="text" name="account[custom_help_links][<%= i %>][subtext]" value="<%= help_link[:subtext] %>" id="custom_help_links_<%= i %>_subtext"></td>
                      </tr>
                      <tr>
                        <td><label for="custom_help_links_<%= i %>_text"><%= before_label :help_link_url, "URL" %></label></td>
                        <td><input type="text" name="account[custom_help_links][<%= i %>][url]" value="<%= help_link[:url] %>" id="custom_help_links_<%= i %>_url"></td>
                      </tr>
                      <tr>
                        <td><label><%= before_label :help_link_available_to, "Available to" %></label></td>
                        <td>
                          <input type="checkbox" name="account[custom_help_links][<%= i %>][available_to][]" value="user"  <%= 'checked' if help_link.empty? or help_link[:available_to].try :include?, 'user' %> id="custom_help_links_<%= i %>_available_to_user">
                          <label for="custom_help_links_<%= i %>_available_to_user"><%= t :help_link_available_to_all_users, "Users" %></label>

                          <input type="checkbox" name="account[custom_help_links][<%= i %>][available_to][]" value="student" <%= 'checked' if help_link[:available_to].try :include?, 'student' %> id="custom_help_links_<%= i %>_available_to_student">
                          <label for="custom_help_links_<%= i %>_available_to_student"><%= t :help_link_available_to_all_students, "Students" %></label>

                          <input type="checkbox" name="account[custom_help_links][<%= i %>][available_to][]" value="teacher" <%= 'checked' if help_link[:available_to].try :include?, 'teacher' %> id="custom_help_links_<%= i %>_available_to_teacher">
                          <label for="custom_help_links_<%= i %>_available_to_teacher"><%= t :help_link_available_to_all_teachers, "Teachers" %></label>

                          <input type="checkbox" name="account[custom_help_links][<%= i %>][available_to][]" value="admin" <%= 'checked' if help_link[:available_to].try :include?, 'admin' %> id="custom_help_links_<%= i %>_available_to_admin">
                          <label for="custom_help_links_<%= i %>_available_to_admin"><%= t :help_link_available_to_all_admins, "Admins" %></label>
                        </td>
                      </tr>
                    </table>
                  </div>
                <% end %>
              </div>
            <% end %>
            <a href="#" class="add-small add_custom_help_link" style="font-size: 0.9em;"><%= t(:add_a_custom_help_link, "Add a custom help link") %></a>
          </fieldset>
        <% end %>

        <% unless @account.site_admin? %>
          <fieldset id="enable_equella_settings" style="display: none;">
            <legend><%= t(:equella_settings_title, "Equella Settings") %></legend>
            <%= f.fields_for :settings do |settings| %>
              <table class="formtable">
                <tr>
                  <td style="vertical-align: top;"><%= settings.label :equella_endpoint, :en => "Equella Endpoint" %></td>
                  <td>
                    <%= settings.text_field :equella_endpoint, :value => @account.settings[:equella_endpoint] %>
                    <div style="font-size: 0.9em;"><%= t(:equall_endpoint_help, "This is the URL to your equella service.  It will probably look something like \"%{sample_url}\".", :sample_url => "http://oer.equella.com/signon.do") %></div>
                  </td>
                </tr>
                <tr>
                  <td><%= settings.blabel :equella_teaser, :en => "Equella Comments" %></td>
                  <td><%= settings.text_area :equella_teaser, :style => "width: 90%; height: 75px;", :value => @account.settings[:equella_teaser] %></td>
                </tr>
              </table>
            <% end %>
          </fieldset>

          <fieldset id="turnitin_settings" style="display: none;">
            <legend><%= t(:turnitin_settings_title, "Turnitin Settings") %></legend>
            <table class="formtable">
              <tr>
                <td><%= f.blabel :turnitin_account_id, :en => "Turnitin Account ID" %></td>
                <td><%= f.text_field :turnitin_account_id, :class => "turnitin_account_settings" %></td>
              </tr>
              <tr>
                <td><%= f.blabel :turnitin_shared_secret, :en => "Turnitin Shared Secret" %></td>
                <td><%= f.text_field :turnitin_shared_secret, :class => "turnitin_account_settings" %></td>
              </tr>
              <tr>
                <td><%= f.blabel :turnitin_host, :en => "Turnitin Host" %></td>
                <td><%= f.text_field :turnitin_host, :class => "turnitin_account_settings", :placeholder => "api.turnitin.com" %></td>
              </tr>
              <tr>
                <td>&nbsp;</td>
                <td>
                  <a href="<%= account_turnitin_confirmation_path(@account) %>" class="confirm_turnitin_settings_link btn">
                    <%= t(:confirm_turnitin_settings_link, "confirm Turnitin settings") %>
                  </a>
                </td>
              </tr>
              <tr>
                <td><%= f.blabel :turnitin_comments, :en => "Submission Comments" %></td>
                <td>
                  <span style="font-size: 0.9em;"><%= t(:turnitin_comments_help, "these comments will be shown to students when submitting a Turnitin-enabled assignment") %></span>
                  <%= f.text_area :turnitin_comments, :style => "width: 90%; height: 50px;" %>
                </td>
              </tr>
              <tr>
                <td><%= f.blabel :turnitin_pledge, :en => "Turnitin Pledge" %></td>
                <td>
                  <span style="font-size: 0.9em;"><%= t(:turnitin_pledge_help, "students must check a box acknowledging that they agree with this pledge") %></span>
                  <%= f.text_area :turnitin_pledge, :style => "width: 90%; height: 50px;" %>
                </td>
              </tr>
            </table>
          </fieldset>
        <% end %>

        <% if @account.root_account? and not (exposed_services = Account.services_exposed_to_ui_hash(:service, @current_user)).empty? %>
          <fieldset>
            <legend><%= t(:enabled_web_serices_title, "Enabled Web Services") %></legend>
            <%= f.fields_for :services do |services| %>
              <% exposed_services.sort_by { |k,h| Canvas::ICU.collation_key(h[:name]) }.each do |key, service| %>
                <div>
                  <%= services.check_box key, :checked => @account.service_enabled?(key) %>
                  <%= services.label key, service[:name] + " " %>
                </div>
              <% end %>
            <% end %>
            <div style="display:none;">
              <!-- put all of the helpful dialogs describing what each service does in here
                   the magic is in giving it an id of "<name_of_service>_help_dialog" and class="service_help_dialog" -->
              <div class="service_help_dialog" title="<%= t(:about_google_docs_tooltip, "About Google Docs Previews") %>" id="google_docs_previews_help_dialog">
                <%= mt(:about_google_docs, <<-TEXT, :terms_url => "https://docs.google.com/viewer/TOS")
Google Docs Previews allow users to view documents from 
within Canvas, rather than having to download them and 
open the corresponding program (e.g. Word or Excel).

Google Docs Previews can also render file types
not supported by the Canvas document previewer.

By using this service you 
acknowledge that you have read and agreed to the 
[Google Docs Viewer Terms of Service](%{terms_url}).
                  TEXT
                %>
              </div>
            </div>
          </fieldset>
        <% end %>

        <% if @account.root_account? && !@account.site_admin? %>
          <fieldset>
            <legend><%= t(:create_courses_title, "Who Can Create New Courses") %></legend>
            <div style="font-size: 0.8em;"><%= t(:create_courses_description, "(Account Administrators can always create courses)") %></div>
            <%= f.fields_for :settings do |settings| %>
              <div>
                <%= settings.check_box :teachers_can_create_courses, :checked => @account.teachers_can_create_courses? %>
                <%= settings.label :teachers_can_create_courses, :en => "Teachers" %>
              </div>
              <div>
                <%= settings.check_box :no_enrollments_can_create_courses, :checked => @account.no_enrollments_can_create_courses? %>
                <%= settings.label :no_enrollments_can_create_courses, :en => "Users with no enrollments" %>
              </div>
              <div>
                <%= settings.check_box :students_can_create_courses, :checked => @account.students_can_create_courses? %>
                <%= settings.label :students_can_create_courses, :en => "Students" %>
              </div>
            <% end %>
          </fieldset>
        <% end %>

        <%= render partial: 'external_integration_keys', locals: { f: f } %>

        <div class="button-container">
          <button type="submit" class="btn btn-primary"><%= t(:update_settings_button, "Update Settings") %></button>
        </div>
      <% end %>
    </div>
  <% end %>

  <% if can_do(@context, @current_user, :manage_storage_quotas) %>
    <div id="tab-quotas">
      <h2 class="screenreader-only"><%= t('headings.quotas', "Account Quotas") %></h2>
    </div>
  <% end %>

  <% if can_do(@context, @current_user, :manage_account_settings) && @account.root_account? && !@account.site_admin? %>
    <div id="tab-notifications">
      <%= form_for :account, :url => account_url(@account), :html => {:method => :put, :id => "account_settings_notifications"} do |f| %>
        <h2><%= t(:email_notification_from_settings, 'E-mail Notification "From" Settings') %></h2>
        <p><%= t(:email_notification_from_description, "This setting allows the Admin to brand or label the 'From' text on all notifications sent from Canvas for this Account.") %></p>
        <%= f.fields_for :settings do |settings| %>
          <div>
            <%= settings.radio_button :outgoing_email_default_name_option, 'default',
                                      :checked => @account.settings[:outgoing_email_default_name].blank?,
                                      :class => 'notification_from_name_option' %>
            <%= settings.label :outgoing_email_default_name_option_default, :en => "Default Canvas Setting" %>
          </div>
          <div style='padding-left: 2em;'>
            <strong><%= t 'notifications.example', 'Example:' %></strong>
            <blockquote>
              <table class="formtable" style='margin-left: 1.5em;'>
              <tr>
                <td><%= t 'notifications.from', 'From' %></td>
                <td><%= HostUrl.outgoing_email_default_name %> <%= '<notifications@instructure.com>' %></td>
              </tr>
              <tr>
                <td><%= t 'notifications.subject', 'Subject' %></td>
                <td><%= t 'notifications.sample_subject', 'Grade Changed: Check In Survey, Testing Course' %></td>
              </tr>
              <tr>
                <td><%= t 'notifications.email_date', 'Date' %></td>
                <td><%= DateTime.now.strftime('%B %d, %Y %I:%M:%S %p %z') %></td>
              </tr>
              <tr>
                <td><%= t 'notifications.email_to', 'To' %></td>
                <td><%= 'recipient@instructure.com' %></td>
              </tr>
              <tr>
                <td><%= t 'notifications.email_reply_to', 'Reply-To' %></td>
                <td><%= 'notifications+e79df3ljk09s3jkl09ssljk3lkj2l-10191633@instructure.com' %></td>
              </tr>
            </table>
            </blockquote>
          </div>
          <div>
            <%= settings.radio_button :outgoing_email_default_name_option, 'custom',
                                      :checked => !@account.settings[:outgoing_email_default_name].blank?,
                                      :class => 'notification_from_name_option' %>
            <%= settings.label :outgoing_email_default_name_option_custom, :en => 'Custom "From" Name' %>
          </div>
          <div style='padding-left: 2em;'>
            <p>
              <%= t('notifications.custom_name_description', 'If selected, this will replace all other branding sent in Canvas notifications.') %>
              <br/>
              <%= text_field_tag 'account[settings][outgoing_email_default_name]', @account.settings[:outgoing_email_default_name] %>
            </p>
          </div>
          <div style='padding-left: 2em;'>
            <strong><%= t 'notifications.example', 'Example:' %></strong>
            <blockquote>
            <table class="formtable" style='margin-left: 1.5em;'>
              <tr>
                <td><%= t 'notifications.from', 'From' %></td>
                <td><strong id='custom_default_name_display'></strong> <%= '<notifications@instructure.com>' %></td>
              </tr>
              <tr>
                <td><%= t 'notifications.subject', 'Subject' %></td>
                <td><%= t 'notifications.sample_subject', 'Grade Changed: Check In Survey, Testing Course' %></td>
              </tr>
              <tr>
                <td><%= t 'notifications.email_date', 'Date' %></td>
                <td><%= DateTime.now.strftime('%B %d, %Y %I:%M:%S %p %z') %></td>
              </tr>
              <tr>
                <td><%= t 'notifications.email_to', 'To' %></td>
                <td><%= 'recipient@instructure.com' %></td>
              </tr>
              <tr>
                <td><%= t 'notifications.email_reply_to', 'Reply-To' %></td>
                <td><%= 'notifications+e79df3ljk09s3jkl09ssljk3lkj2l-10191633@instructure.com' %></td>
              </tr>
            </table>
            </blockquote>
          </div>

          <h2><%= t('notifications.external_services', 'Notifications Sent to External Services') %></h2>
          <table class="formtable">
            <tr>
              <td><input type="checkbox" id="account_settings_external_notification_warning_checkbox" <%= 'checked="checked"' if @account.settings[:external_notification_warning] %> /></td>
              <td>
                <label for="account_settings_external_notification_warning_checkbox"><%= t('notifications.external_services_label', 'Display one time pop-up warning on Notification Preferences page.') %></label>
                <input type="hidden" name="account[settings][external_notification_warning]" id="account_settings_external_notification_warning" value="<%= @account.settings[:external_notification_warning] ? 1 : 0 %>" />
              </td>
            </tr>
          </table>

          <table style="margin-left: 1.5em;" cellspacing="0" class="formtable">
            <tr>
              <td>
                <b><%= t('notifications.external_services_warning_label', 'Pop-up Message Content:') %></b>
                <blockquote><%= t('notifications.external_services_warning', 'Notice: Some notifications may contain confidential information. Selecting to receive notifications at an email other than your institution provided address may result in sending sensitive Canvas course and group information outside of the institutional system.')%></blockquote>
              </td>
            </tr>
          </table>

        <% end %>

        <div class="button-container">
          <button type="submit" class="btn btn-primary"><%= t(:update_settings_button, "Update Settings") %></button>
        </div>
      <% end %>
    </div>
  <% end %>

  <div id="tab-users">
    <h2><%= t(:account_admins_title, "Account Admins") %></h2>
    <ul class="admins_list user_list list admins">
      <%= render :partial => 'account_user', :collection => @account_users %>
      <% available_roles = @context.available_account_roles(false, @current_user) %>
      <% unless available_roles.empty? %>
        <%= render :partial => 'account_user', :object => nil %>
      <% end %>
    </ul>
    <% unless available_roles.empty? %>
      <% js_bundle :user_lists %>
      <a href="#" class="add_users_link btn btn-primary"><i class="icon-add"></i> <%= t('links.add_admins', %{Add Account Admins}) %></a>
      <%= form_tag account_add_account_user_url(@account), {:id => "enroll_users_form", :style => "display: none;"} do  %>
        <h2><%= t(:add_admin_title, "Add Account Admins") %></h2>
        <div style="margin-top: 5px;">
          <div>
            <%= label_tag :role_id, :en => "Add More" %>
            <select name="role_id" id="admin_role_id">
            <% available_roles.each do |role| %>
              <option value="<%= role.id %>"><%= AccountUser.readable_type(role.name) %></option>
            <% end %>
            </select>
          </div>
          <%= render :partial => 'shared/user_lists' %>
        </div>
        <div class="form-actions">
          <button type="button" class="btn go_back_button"><%= t('buttons.modify_users', %{Go back and edit the list of users}) %></button>
          <button type="button" class="btn cancel_button"><%= t('#buttons.cancel', %{Cancel}) %></button>
          <button type="button" class="btn btn-primary verify_syntax_button"><%= t('buttons.continue', %{Continue...}) %></button>
          <button type="submit" class="btn btn-primary add_users_button"><%= t('buttons.add_users', %{OK Looks Good, Add These Users}) %></button>

        </div>
      <% end %>
    <% end %>
  </div>
  <% if @account.root_account? %>
    <div id="tab-announcements">
      <h2><%= t(:global_announcements_title, "Global Announcements") %></h2>
      <p>
        <%= mt(:global_announcements_description,
        "Global announcements are a way for you to post sticky messages on the dashboard " +
        "of all users in your account.  They will appear on each user's " +
        "dashboard for the given time period or until the user clicks the " +
        "\"close\"(×) link to ignore the alert. **These announcements should be " +
        "used sparingly.**") %>
      </p>
      <ul class="announcements_list unstyled_list">
        <% @announcements.each do |announcement| %>

          <li class="alert">
            <% if can_do(@account, @current_user, :manage_alerts) %>
              <a href="#" rel="<%= context_url(@account, :context_account_notification_url, announcement) %>" class="delete_notification_link close" title="<%= t(:delete_announcement_tooltip, "Delete this Announcement") %>">×</a>
            <% end %>

            <div class="global-message image-block">
              <div class="image-block-image">
                <i class="<%= notification_icon_classname(announcement) %>"></i>
                <span class="hidden-inline-text">
                  <%= accessible_message_icon_text(notification_icon_type(announcement)) %>
                </span>
              </div>
              <div class="image-block-content">
                <div class="subject title">
                  <%= announcement.subject %>
                </div>
                <div class="message user_content">
                  <%= user_content(announcement.message) %>
                </div>
              </div>
            </div>
            <div class="announcement-details">
              <span>
                <%= t(:alert_timespan, "from %{start_at} to %{end_at}",
                      :start_at => datetime_string(announcement.start_at),
                      :end_at => datetime_string(announcement.end_at)) %>
              </span>&nbsp;&nbsp;
              <%= link_to(context_user_name(@account, announcement.user_id), user_path(announcement.user_id)) %>
            </div>
            <% if announcement.required_account_service %>
              <div>
                <%= AccountServices.allowable_services[announcement.required_account_service.to_sym].try(:[], :name) %>
              </div>
            <% end %>
            <% unless announcement.account_notification_roles.empty? %>
              <div>
                <%= t :announcement_sent_to_roles, "Send only to the following types of users:" %>
                <ul>
                  <% announcement.account_notification_roles.each do |r| %>
                    <% @course_roles.select {|rt| rt[:id] == r.role_id }.each do |rt| %>
                      <li><%= rt[:label] %></li>
                    <% end %>
                    <% # NilEnrollment is a special case %>
                    <% if r.role_id.nil? %>
                      <li><%= t :no_enrollment_roles, "Unenrolled users" %></li>
                    <% end %>
                    <% @account_roles.select {|rt| rt[:id] == r.role_id }.each do |rt| %>
                      <li><%= rt[:label]  %></li>
                    <% end %>
                  <% end %>
                </ul>
              </div>
            <% end %>
            <% if announcement.months_in_display_cycle %>
              <div>
                <%= t :announcement_sent_to_subset, "Sent to 1 / %{denominator} users each month", denominator: announcement.months_in_display_cycle %>
              </div>
            <% end %>
          </li>
        <% end %>
      </ul>
      <% if can_do(@account, @current_user, :manage_alerts) %>
        <a href="#" class="btn btn-primary element_toggler" role="button" data-hide-while-target-shown="true" aria-controls="add_notification_form">
          <i class="icon-add"></i> <%= t(:add_announcement_link, "Add a New Announcement") %>
        </a>
        <%= form_for :account_notification,
                     url: account_account_notifications_url(@account),
                     html: {
                       id: "add_notification_form",
                       style: 'display: none;',
                       class: 'well',
                       role: "region" } do |f| %>
          <table class="formtable">
            <tr>
              <td><%= f.blabel :subject, en: "Subject" %></td>
              <td><%= f.text_field :subject %></td>
            </tr>
            <tr>
              <td>
                <%= f.blabel :start_at, en: "Starts" %>
                <label class="screenreader-only" id="announcment_starts_at_label">
                  <%= t("Announcement starts at") %>
                  <%= datepicker_screenreader_prompt %>
                </label>
              </td>
              <td>
                <%= f.text_field :start_at,
                                 class: 'datetime_field',
                                 "aria-labelledby" => "announcement_starts_at_label",
                                 "data-tooltip" => "",
                                 title: accessible_date_format %>
              </td>
            </tr>
            <tr>
              <td>
                <%= f.blabel :end_at, en: "Ends" %>
                <label class="screenreader-only" id="announcment_ends_at_label">
                  <%= t("Announcement ends at") %>
                  <%= datepicker_screenreader_prompt %>
                </label>
              </td>
              <td>
                <%= f.text_field :end_at,
                                 class: 'datetime_field',
                                 "aria-labelledby" => "announcement_ends_at_label",
                                 "data-tooltip" => "",
                                 title: accessible_date_format %>
              </td>
            </tr>
            <tr>
              <td><%= f.blabel :account_notification_icon, :en => "Icon" %></td>
              <td>
                <select id="account_notification_icon" name="account_notification[icon]">
                  <option value="warning" class="warning"><%= t(:alert_icon_warning_option, "warning") %></option>
                  <option value="error" class="error"><%= t(:alert_icon_error_option, "error") %></option>
                  <option value="information" class="information"><%= t(:alert_icon_information_option, "information") %></option>
                  <option value="question" class="question"><%= t(:alert_icon_question_option, "question") %></option>
                  <option value="calendar" class="calendar"><%= t(:alert_icon_calendar_option, "calendar") %></option>
                </select>
              </td>
            </tr>
            <% if @account.site_admin? %>
              <tr id="confirm_global_announcement_field">
                <td colspan=2><input type="checkbox" id="confirm_global_announcement" name="confirm_global_announcement"> <%= label_tag :confirm_global_announcement, t(:confirm_global_announcement, "This announcement will be shown to *all* Canvas users. Confirm that you want to create it.", :wrapper => '<b>\1</b>') %></td>
              </tr>
              <tr>
                <td colspan=2>
                  <div id="survey_announcement_field">
                    <%# don't use the rails check_box helper here, because we don't want the extra hidden element when not checked %>
                    <input type="checkbox" name="account_notification[required_account_service]" id="account_notification_required_account_service" value="account_survey_notifications" />
                    <label><%= t :survey_announcement, "This is a survey announcement. It will be sent to 1 / %{denominator} of users in enabled accounts for each month that it's active.", denominator: f.text_field(:months_in_display_cycle, value: AccountNotification.default_months_in_display_cycle, disabled: true) %></label>
                  </label>
              </tr>
            <% end %>
            <tr>
              <td colspan=2>
                <%= t :announcement_sent_to_roles, "Send only to the following types of users:" %>&nbsp;
                <%= t :announcement_blank_to_all, "(If none are selected, send to everyone)" %>
              </td>
            </tr>
            <tr id="restrict_to_roles">
              <td id="restrict_to_enrollment_roles">
                <%= t :course_roles, "Course roles:" %>
                <ul>
                  <% @course_roles.each do |r| %>
                    <li id="account_notification_role_<%= r[:id]%>">
                      <label>
                        <%= check_box_tag "account_notification_roles[]", r[:id], false, { :class => "account_notification_role_cbx", :id => "account_notification_role_#{r[:id]}_cbx" } %>
                        <%= r[:label] %>
                      </label>
                    </li>
                  <% end %>
                  <% # NilEnrollment is a special case, because it's not actually a role, just a status reflecting that the user is not part of any course %>
                  <li id="account_notification_role_NilEnrollment">
                    <label>
                      <%= check_box_tag "account_notification_roles[]", "NilEnrollment", false, { :class => "account_notification_role_cbx", :id => "account_notification_role_NilEnrollment_cbx" } %>
                      <%= t :no_enrollment_roles, "Unenrolled users" %>
                    </label>
                  </li>
                </ul>
              </td>
              <td id="restrict_to_membership_roles">
                <%= t :account_roles, "Account roles:" %>
                <ul>
                  <% @account_roles.each do |r| %>
                    <li id="account_notification_role_<%= r[:id]%>">
                      <label>
                        <%= check_box_tag "account_notification_roles[]", r[:id], false, { :class => "account_notification_role_cbx", :id => "account_notification_role_#{r[:id]}_cbx" } %>
                        <%= r[:label] %>
                      </label>
                    </li>
                  <% end %>
                </ul>
              </td>
            </tr>
            <tr>
              <td colspan=2><%= f.blabel :message, :en => "Message" %></td>
            </tr>
          </table>
          <div>
            <%= f.text_area :message, :class => 'alert_message', :style => "height: 100px;" %>
            <% if @account.site_admin? %>
              <span >
                <div>
                  <%= t(:interpolate_account_domain, "Enter \"{{ACCOUNT_DOMAIN}}\" to substitute the user's root account domain")  %>
                </div>
                <div>
                  <%= t(:interpolate_user_id, "Enter \"{{CANVAS_USER_ID}}\" to substitute the user's unique Canvas ID")  %>
                </div>
              </span>
            <% end %>
          </div>
          <div class="button-container">
            <button type="submit" class="btn"><%= image_tag "add.png" %> <%= t(:add_announcement_button, "Add Announcement") %></button>
            <button type="button" class="element_toggler btn button-secondary" aria-controls="add_notification_form"><%= t('#buttons.cancel', %{Cancel}) %></button>
          </div>
        <% end %>
      <% end %>
    </div>
  <% end %>
  <% if !@available_reports.blank? %>
    <div id="tab-reports">
      <h2 class="screenreader-only"><%= t('headings.sections', "Reports") %></h2>
      <table class="reports">
        <tr class="reports">
          <th class="reports"><%= t 'headers.report_name', 'Name' %></th>
          <th class="reports"><%= t 'headers.report_last_run', 'Last Run' %></th>
          <th class="reports"></th>
        </tr>
        <% @available_reports.sort_by {|_, details| details.title}.each do |report, details|
           title = details.title
           description_partial = details[:description_partial]
           description_partial = report + '_description' if description_partial == true
           parameters_partial = details[:parameters_partial]
           parameters_partial = report + '_parameters' if parameters_partial == true
           last_complete = @last_complete_reports[report]
           last_report = @last_reports[report]
           in_progress = last_report && last_report.in_progress?
           #the extra text is added so that you can give more than the date for the last run report
           extra_text = last_complete.try(:parameters).try(:[], "extra_text")
        %>
          <tr id="<%= report %>" class="reports">
            <td class="title reports">
              <span class="title"><%= title %></span>
              <% if description_partial %>
                <a href="#" class="open_report_description_link" role="button" aria-haspopup="true" aria-owns="<%= "#{report}_report_description" %>">
                  <i class="icon-question standalone-icon"></i>
                  <span class="screenreader-only"><%= t(:open_report_description, "Open Report Description") %></span>
                </a>
                <div id="<%= "#{report}_report_description" %>" style="display: none" class="report_description">
                  <%= render(:partial => description_partial) %>
                </div>
              <% end %>
            </td>
            <td class="last-run reports">
              <% if last_complete %>
                <%= datetime_string(last_complete.created_at) %>
                <%#the extra text is added so that you can give more than the date for the last run report %>
                <% if extra_text %>
                  (<%= extra_text %>)
                <% end %>
                <% if last_complete.workflow_state == 'complete' %>
                  <%= link_to "<i class='icon-download'></i>".html_safe, context_url(last_complete.account, :context_file_download_url, last_complete.attachment.id) %>
                <% end %>
              <% else %>
                <%= t 'report_last_run_never', 'Never' %>
              <% end %>
            </td>
            <td class="action reports">
              <% if parameters_partial %>
                <div style="display: none">
                  <div class="report_dialog">
                    <form id="<%= report %>_form" class="run_report_form" action="<%= api_v1_account_create_report_path(@account, report) %>">
                      <div class="report_parameters">
                        <%= render :partial => parameters_partial if parameters_partial %>
                      </div>
                      <br />
                      <a href="#" id="run_<%= report %>" class="btn btn-primary btn-small run_report_link"><%= t 'links.run_report', 'Run Report' %></a>
                    </form>
                  </div>
                </div>
                <span class="running_report_message" style="<%= hidden unless in_progress %>">
                  <%= t('report_running', 'The report is running.*You\'ll receive an email when it is done.*', :wrapper => '<div>\1</div>') %>
                </span>
                <a href="#" id="configure_<%= report %>" style="<%= hidden if in_progress %>" class="btn btn-small configure_report_link"><%= t 'links.configure_report', 'Configure...' %></a>
              <% else %>
                <form id="<%= report %>_form" class="run_report_form" action="<%= api_v1_account_create_report_path(@account, report) %>">
                  <span class="running_report_message" style="<%= hidden unless in_progress %>">
                    <%= t('report_running', 'The report is running.*You\'ll receive an email when it is done.*', :wrapper => '<div>\1</div>') %>
                  </span>
                  <a href="#" id="run_<%= report %>" style="<%= hidden if in_progress %>" class="btn btn-small btn-primary run_report_link"><%= t 'links.run_report', 'Run Report' %></a>
                </form>
              <% end %>
            </td>
          </tr>
        <% end %>
      </table>
    </div>
  <% end %>
  <% if can_do(@context, @current_user, :manage_account_settings) %>
      <div id="tab-tools">
        <%= render :partial => 'external_tools/external_tools', :object => @context.context_external_tools.active %>
      </div>
  <% end %>
  <% if @context.root_account.settings[:enable_alerts] && can_do(@context, @current_user, :manage_interaction_alerts) %>
      <div id="tab-alerts">
        <h2><%= t(:alerts_title, "Alerts") %></h2>
        <%= render :partial => 'alerts/alerts' %>
      </div>
  <% end %>
  <% if can_do(@context, @current_user, :manage_feature_flags) %>
    <div id="tab-features"></div>
  <% end %>
</div><|MERGE_RESOLUTION|>--- conflicted
+++ resolved
@@ -314,12 +314,6 @@
                 <% end %>
                 <div>
                   <%= settings.check_box :global_includes, :checked => @account.settings[:global_includes] %>
-<<<<<<< HEAD
-                  <% if use_new_styles? %>
-                    <%= settings.label :global_brand_includes, :en => "Upload global CSS/JavaScript includes in Theme Editor" %>
-                  <% else %>
-                    <%= settings.label :global_includes, :en => "Global CSS/JavaScript includes" %>
-=======
                   <%= settings.label :global_includes, :en => "Global CSS/JavaScript includes" %>
                   <% if use_new_styles? %>
                     <div class="account_settings__help-text">
@@ -328,7 +322,6 @@
                         <%= link_to t("Theme Editor"), brand_configs_new_path %>.
                       <% end %>
                     </div>
->>>>>>> caf5d634
                   <% end %>
                 </div>
                 <div id="show_scheduler_checkbox">
