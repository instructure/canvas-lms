<%
  @active_tab = "settings"
  add_crumb t(:settings_crumb, "Settings")
  js_bundle :account_settings
  jammit_css :account_settings, :reports, :tinymce
  content_for :page_title, t(:page_title, "Account Settings")
  if can_do(@context, @current_user, :manage_storage_quotas)
    js_env :ACCOUNT => {
      'id' => @context.id,
      'default_storage_quota_mb' => @context.default_storage_quota_mb,
      'default_user_storage_quota_mb' => @context.default_user_storage_quota_mb,
      'default_group_storage_quota_mb' => @context.default_group_storage_quota_mb,
      'site_admin' => @account.site_admin?,
      'root_account' => @account.root_account?
    }
  end
%>


<% content_for :right_side do %>
  <%= render :partial => "courses_right_side" unless @account.site_admin? %>
  <%= render :partial => "additional_settings_right_side" %>
<% end %>
<h1 class='screenreader-only'><%= t(:page_header_title, "Account Settings") %></h1>
<% content_for :stylesheets do %>
  <style type="text/css" media="screen">
    fieldset {
      margin: 2em 0;
    }
    legend{
      font-size: 1.1em;
    }
  </style>
<% end %>

<div id="account_settings_tabs" style="display:none;" class="ui-tabs-minimal">
  <ul>
    <% if can_do(@context, @current_user, :manage_account_settings) %>
    <li><a href="#tab-settings" id="tab-settings-link"><%= t(:tab_settings, "Settings") %></a></li>
    <% end %>
    <% if can_do(@context, @current_user, :manage_storage_quotas) %>
    <li><a href="#tab-quotas" id="tab-quotas-link"><%= t(:tab_quotas, "Quotas") %></a></li>
    <% end %>
    <% if can_do(@context, @current_user, :manage_account_settings) && @account.root_account? && !@account.site_admin? %>
    <li><a href="#tab-notifications" id="tab-notifications-link"><%= t(:tab_notifications, "Notifications") %></a></li>
    <% end %>
    <li><a href="#tab-users" id="tab-users-link"><%= t(:tab_admins, "Admins") %></a></li>
    <% if @account.root_account? %>
      <li><a href="#tab-announcements" id="tab-announcements-link"><%= t(:tab_announcements, "Announcements") %></a></li>
    <% end %>
    <% if !@available_reports.blank? %>
      <li><a href="#tab-reports" id="tab-reports-link"><%= t(:tab_reports, "Reports") %></a></li>
    <% end %>
    <% if can_do(@context, @current_user, :manage_account_settings) %>
      <li><a href="#tab-tools" id="tab-tools-link"><%= t(:tab_external_tools, "Apps") %></a></li>
    <% end %>
    <% if @context.root_account.settings[:enable_alerts] && can_do(@context, @current_user, :manage_interaction_alerts) %>
      <li><a href="#tab-alerts" id="tab-alerts-link"><%= t(:tab_alerts, "Alerts") %></a></li>
    <% end %>
    <% if can_do(@context, @current_user, :manage_feature_flags) %>
      <li><a href="#tab-features" id="tab-features-link"><%= t(:feature_options, "Feature Options") %></a></li>
    <% end %>
  </ul>
  <% if can_do(@context, @current_user, :manage_account_settings) %>
    <div id="tab-settings">
      <h2 class="screenreader-only"><%= t('headings.settings', "Account Settings") %></h2>
      <%= form_for :account, :url => account_url(@account), :html => {:method => :put, :id => "account_settings", :class => 'account_settings'} do |f| %>
        <fieldset id="account_settings" class="">
          <legend><%= t(:account_settings_title, "Account Settings") %></legend>
          <table class="formtable">
            <tr>
              <td><%= f.blabel :name, :en => "Account Name" %></td>
              <td><%= f.text_field :name, :class => 'same-width-as-select' %></td>
            </tr>
            <% if !@account.root_account? && (@context.sis_source_id && can_do(@context.root_account, @current_user, :read_sis) || can_do(@context.root_account, @current_user, :manage_sis)) %>
              <tr>
                <td><%= f.blabel :sis_source_id, :en => "SIS ID" %></td>
                <td>
                  <span class="course_form">
                    <% if can_do(@context.root_account, @current_user, :manage_sis) %>
                      <%= f.text_field :sis_source_id, :title => "SIS ID", :value => @context.sis_source_id %>
                    <% else %>
                      <span class="sis_source_id"><%= @context.sis_source_id %></span>
                    <% end %>
                  </span>
                </td>
              </tr>
            <% end %>
            <% if available_locales.size > 1 %>
            <tr>
              <td><%= f.blabel :default_locale, :default_language, :en => "Default Language" %></td>
              <td>
                <% no_language = t(:no_language_preference, "Not set (defaults to %{language})", :language => available_locales[infer_locale(:context => @context.parent_account)]) %>
                <%= f.select :default_locale, [[no_language, nil]] + available_locales.invert.sort, {:selected => @context.default_locale}, {:class => 'locale'} %>
                <%= render :partial => 'shared/locale_warning' %>
                <p class="unbreakable"><%= mt :transifex_message, <<-TEXT, :transifex_url => "https://www.transifex.com/projects/p/canvas-lms/"
Join the [Canvas Translation Community](%{transifex_url})
TEXT
                %>
                </p>
                <p style="font-size: 0.9em;"><%= t(:default_language_description, "This will override any browser/OS language settings. Preferred languages can still be set at the course/user level.") %></p>
              </td>
            </tr>
            <% end %>
            <% if @account.root_account? %>
              <tr>
                <td><%= f.blabel :default_time_zone, :en => "Default Time Zone" %></td>
                <td>
                  <%= f.time_zone_select :default_time_zone, I18nTimeZone.us_zones, :model => I18nTimeZone %>
                </td>
              </tr>
              <%= f.fields_for :settings do |settings| %>
                <% if @account.grants_right?(@current_user, :manage_site_settings) %>
                  <tr>
                    <td><%= settings.blabel :mfa_settings, :en => "Multi-Factor Authentication" %></td>
                    <td><%= settings.select :mfa_settings, [[t('select.mfa.disabled', "Disabled"), :disabled],
                                                            [t('select.mfa.optional', "Optional"), :optional],
                                                            [t('select.mfa.required_for_admins', "Required for Admins"), :required_for_admins],
                                                            [t('select.mfa.required', "Required"), :required]], :selected => @account.mfa_settings %>
                    </td>
                  </tr>
                <% end %>
                <% unless @account.site_admin? %>
                  <tr>
                    <td><%= settings.blabel :self_enrollment, :en => "Allow Self-Enrollment" %></td>
                    <td>
                      <%= settings.select :self_enrollment, [
                              [t(:never_allow_self_enrollment_option, 'Never'), ''],
                              [t(:self_enroll_for_manually_created_courses_option, 'For Manually-Created Courses'), 'manually_created'],
                              [t(:self_enroll_for_any_courses_option, 'For Any Courses'), 'any']
                        ], :selected => @account.settings[:self_enrollment] %>
                    </td>
                  </tr>

                  <% unless @account.account_authorization_config
                    #if the account has a account_authorization_config, we'll use it's login_handle_name, and this is irrelevant
                  %>
                    <tr>
                      <td><%= settings.blabel :login_handle_name, :en => "Login Label" %></td>
                      <td>
                        <%= settings.text_field :login_handle_name,
                                                :value => @account.settings[:login_handle_name],
                                                :class => 'same-width-as-select',
                                                :placeholder => t(:login_handle_name_placeholder, "ex: Login, Username, or Student ID") %>
                      </td>
                    </tr>
                  <% end %>

                  <tr>
                    <td><%= settings.blabel :trusted_referers, :en => "Trusted HTTP Referers" %></td>
                    <td>
                      <%= settings.text_field :trusted_referers,
                                              :value => @account.settings[:trusted_referers],
                                              :class => 'same-width-as-select',
                                              :placeholder => "https://example.edu" %>
                      <p style="font-size: 0.9em;"><%= t("This is a comma separated list of URL's to trust.  Trusting any URL's in this list will bypass the CSRF token when logging in to Canvas.") %></p>
                    </td>
                  </tr>

                  <tr>
                    <td colspan="2"><%= settings.check_box :prevent_course_renaming_by_teachers, :checked => @account.settings[:prevent_course_renaming_by_teachers] %>
                    <%= settings.label :prevent_course_renaming_by_teachers, :en => "Don't let teachers rename their courses" %>
                    </td>
                  </tr>
                  <tr>
                    <td colspan="2"><%= settings.check_box :allow_sending_scores_in_emails, :checked => @account.settings[:allow_sending_scores_in_emails] != false %>
                    <%= settings.label :allow_sending_scores_in_emails, :en => "Students can opt-in to receiving scores in email notifications" %>
                    </td>
                  </tr>
                  <tr>
                    <td colspan="2"><%= settings.check_box :restrict_student_future_view, :checked => @account.settings[:restrict_student_future_view] %>
                      <%= settings.label :restrict_student_future_view, :en => "Restrict students from viewing courses before start date" %>
                    </td>
                  </tr>
                  <% if @account.grants_right?(@current_user, :manage_site_settings) %>
                    <tr>
                      <td colspan="2"><%= settings.check_box :include_students_in_global_survey, checked: @account.include_students_in_global_survey?%>
                        <%= settings.label :include_students_in_global_survey, en: "Include students in global surveys" %>
                      </td>
                    </tr>
                  <% end %>
                  <tr>
                    <td colspan="2"><%= settings.check_box :restrict_quiz_questions, :checked => @account.settings[:restrict_quiz_questions] %>
                      <%= settings.label :restrict_quiz_questions, :en => "Restrict students from viewing quiz questions after course end date" %>
                    </td>
                  </tr>
                <% end %>
              <% end %>
            <% end %>
          </table>
        </fieldset>

        <%= render :partial => 'additional_settings' %>

        <% if !@account.site_admin? &&
               @account.root_account? &&
               @account.feature_enabled?(:google_docs_domain_restriction) &&
               @account.grants_right?(@current_user, :manage_site_settings) %>
          <fieldset id="google-docs-domain">
            <legend><%= t(:google_docs_domain, 'Allowed Google Docs Domain') %></legend>

            <%= f.fields_for :settings do |settings| %>
              <%= settings.label      :google_docs_domain, t('labels.domain', 'Domain:') %>
              <%= settings.text_field :google_docs_domain, placeholder: 'gmail.com', value: @account.settings[:google_docs_domain] %>
            <% end %>
          </fieldset>
        <% end %>

        <% unless @account.site_admin? %>
          <fieldset>
            <legend><%= t(:quiz_ip_filters_title, "Quiz IP Address Filters")%>
              <%= link_to("<i class='icon-question standalone-icon'></i>".html_safe, '#', :class => 'ip_help_link no-hover', :title => t(:quiz_ip_filters_help_tooltip, "What are Quiz IP Filters?")) %></legend>

            <div id="ip_filters_dialog" style="display: none;">
              <h2><%= t(:quiz_ip_filters_help_title, "What are Quiz IP Filters?") %></h2>
              <%= mt(:quiz_ip_filters_help_message,
              "Quiz IP filters are a way to limit access to quizzes to computers in a specified IP range.\n\n" +

              "Specify a set of IP address filters that teachers can use to " +
              "protect access to quizzes.  Filters can be a comma-separated " +
              "list of addresses, or an address followed by a mask " +
              "(\"192.168.217.1/24\" or \"192.168.217.1/255.255.255.0\").\"") %>
            </div>
            <table class="formtable">
              <tbody id="ip_filters">
                <% ((@account.settings[:ip_filters] || {}).sort_by(&:first) << [nil, nil]).each do |name, filter| %>
                  <tr class="ip_filter <%= raw ' blank" style="display: none;' if name.nil? %>">
                    <td><%= before_label(t(:ip_filter_name_label, "Name")) %></td>
                    <td><input type="text" class="name" value="<%= name %>"/></td>
                    <td><%= before_label(t(:ip_filter_filter_label, "Filter")) %></td>
                    <td><input type="text" class="value" value="<%= filter %>" maxlength="255"/></td>
                    <td>
                      <a href="#" title="<%= t(:quiz_ip_filters_delete, "Remove Filter") %>" class="delete_filter_link"><i class="icon-end standalone-icon"></i></a>
                    </td>
                  </tr>
                <% end %>
              </tbody>
            </table>
            <a href="#" class="icon-add add_ip_filter_link" style="font-size: 0.9em;"><%= t(:add_ip_filter_link, "Add another filter") %></a>
          </fieldset>
        <% end %>

        <fieldset>
          <legend><%= t(:features_title, "Features") %></legend>
          <%= f.fields_for :settings do |settings| %>
            <% if @account.root_account? %>
              <% if @account.grants_right?(@current_user, :manage_site_settings) %>
                <div>
                  <%= settings.check_box :admins_can_change_passwords, :checked => @account.settings[:admins_can_change_passwords] == true %>
                  <%= settings.label :admins_can_change_passwords, :en => "Password setting by admins" %>
                </div>
                <div>
                  <%= settings.check_box :admins_can_view_notifications, :checked => @account.settings[:admins_can_view_notifications] %>
                  <%= settings.label :admins_can_view_notifications, :en => "Admins can view notifications" %>
                </div>
                <% unless @account.site_admin? %>
                  <div>
                    <%= f.check_box :enable_user_notes, :checked => @account.enable_user_notes %>
                    <%= f.label :enable_user_notes, :en => "Faculty Journal" %>
                  </div>
                  <div>
                    <%= settings.check_box :enable_eportfolios, :checked => @account.settings[:enable_eportfolios] != false %>
                    <%= settings.label :enable_eportfolios, :en => "ePortfolios" %>
                  </div>
                  <div>
                    <%= f.check_box :allow_sis_import, :checked => @account.allow_sis_import %>
                    <%= f.label :allow_sis_import, :en => "SIS imports" %>
                  </div>
                  <div>
                    <%= settings.check_box :allow_invitation_previews, :checked => @account.settings[:allow_invitation_previews] %>
                    <%= settings.label :allow_invitation_previews, :en => "Invitation Previews" %>
                  </div>
                  <div>
                    <%= settings.check_box :enable_alerts, :checked => @account.settings[:enable_alerts] %>
                    <%= settings.label :enable_alerts, :en => "Alerts (beta)" %>
                  </div>
                <% end %>
                <div>
                  <%= settings.check_box :global_includes, :checked => @account.settings[:global_includes] %>
                  <%= settings.label :global_includes, :en => "Global CSS/JavaScript includes" %>
                </div>
                <div id="show_scheduler_checkbox">
                  <%= settings.check_box :show_scheduler, :checked => @account.settings[:show_scheduler] %>
                  <%= settings.label :show_scheduler, :en => "Enable Scheduler" %>
                </div>
                <div>
                  <%= settings.check_box :enable_profiles, :checked => @account.settings[:enable_profiles] %>
                  <%= settings.label :enable_profiles, :en => "Enable Profiles" %>
                </div>
                <% if @account.account_authorization_config %>
                  <div>
                    <%= settings.check_box :canvas_authentication, :checked => @account.canvas_authentication? %>
                    <%= settings.label :canvas_authentication, :en => "Canvas Authentication" %>
                  </div>
                <% end %>
              <% end %>
              <% if @account.canvas_authentication? %>
                <div>
                  <%= settings.check_box :self_registration, :checked => @account.self_registration? %>
                  <%= settings.label :self_registration, :en => "Self Registration" %>
                </div>
                <div id="self_registration_type_radios">
                  <%= settings.radio_button :self_registration_type, 'all',
                                            :checked => !(@account.settings[:self_registration_type] == 'observer') %>
                  <%= settings.label :self_registration_type_all, :en => "All Account Types" %>
                  <br/>
                  <%= settings.radio_button :self_registration_type, 'observer',
                                            :checked => @account.settings[:self_registration_type] == 'observer' %>
                  <%= settings.label :self_registration_type_observer, :en => "Observer Accounts Only" %>
                </div>
                <div>
                  <%= settings.check_box :open_registration, :checked => @account.open_registration? %>
                  <%= settings.label :open_registration, :en => "Open Registration" %>
                  <% if @account.delegated_authentication? %>
                    <legend>
                      <%= link_to(image_tag('warning.png'), '#',
                                  :class => 'open_registration_delegated_warning_link no-hover',
                                  :title => t(:open_registration_delegated_warning_tooltip,
                                  "An External Identity Provider is Enabled"))
                                %>
                    </legend>

                    <div id="open_registration_delegated_warning_dialog" style="display: none;">
                        <%= t(:open_registration_delegated_warning_message,
                        "An external identity provider is enabled, and users created via open registration may not be able to log in unless
                        the external identity provider's login form has a link back to %{url}.", :url => login_url(:canvas_login => 1)) %>
                    </div>
                  <% end %>
                </div>
              <% end %>
              <div>
                <%= settings.check_box :users_can_edit_name, :checked => @account.settings[:users_can_edit_name] != false %>
                <%= settings.label :users_can_edit_name, :en => "Users can edit display name" %>
              </div>

              <div>
                <%= settings.check_box :edit_institution_email, :checked => @account.edit_institution_email? %>
                <%= settings.label     :edit_institution_email, :en => "Users can delete their institution-assigned email address" %>
              </div>

              <div>
                <%= settings.check_box :author_email_in_notifications, :checked => @account.author_email_in_notifications? %>
                <%= settings.label     :author_email_in_notifications, :en => "Show the email address of sender for user interaction Notifications" %>
              </div>
            <% end %>
            <% unless @account.site_admin? %>
              <div>
                <input type="checkbox" id="enable_equella" <%= 'checked' if !@account.settings[:equella_endpoint].blank? %> />
                <label for="enable_equella"><%= t 'labels.equella', 'Equella' %></label>
              </div>
              <div>
                <input type="checkbox" name="turnitin" id="turnitin" <%= 'checked' unless @account.turnitin_account_id.blank? %> />
                <label for="turnitin"><%= t 'labels.turnitin', 'Turnitin' %></label>
              </div>
             <% end %>
          <% end %>
          <%= f.fields_for :services do |services| %>
            <% Account.services_exposed_to_ui_hash(:setting, @current_user, @account).sort_by { |k,h| Canvas::ICU.collation_key(h[:name]) }.each do |key, service| %>
              <div>
                <%= services.check_box key, :checked => @account.service_enabled?(key) %>
                <%= services.label key, service[:name] + " " %>
              </div>
            <% end %>
          <% end %>
        </fieldset>

        <fieldset id="account_settings_global_includes_settings" style="<%= hidden unless @account.allow_global_includes? %>">
          <legend><%= t(:global_js_and_css_includes_title, "Global JavaScript and CSS Includes") %></legend>
          <p style="font-size: 0.9em;"><%= t(:global_js_and_css_includes_description, "These files will be included on all page loads for your account") %></p>
          <%= f.fields_for :settings do |settings| %>
            <table class="formtable">
              <tr>
                <td><%= settings.blabel :global_javascript, :en => "Global JavaScript URL" %></td>
                <td><%= settings.text_field :global_javascript, :value => @account.settings[:global_javascript] %></td>
              </tr>
              <tr>
                <td><%= settings.blabel :global_stylesheet, :en => "Global CSS URL" %></td>
                <td><%= settings.text_field :global_stylesheet, :value => @account.settings[:global_stylesheet] %></td>
              </tr>
            </table>
            <div>
              <%= settings.check_box :sub_account_includes, :checked => @account.settings[:sub_account_includes] %>
              <%= settings.label :sub_account_includes, :en => "Let sub-accounts define additional includes" %>
            </div>
          <% end %>
        </fieldset>

        <% if !@account.site_admin? &&
                @account.root_account? &&
<<<<<<< HEAD
                @account.feature_enabled?(:post_grades) &&
                @account.grants_right?(@current_user, :manage_site_settings) %>
            <fieldset id="add_sis_app_token">
              <legend><%= t("SIS Token Authentication") %></legend>
=======
                (@account.feature_enabled?(:post_grades) || @account.feature_allowed?(:post_grades)) &&
                @account.grants_right?(@current_user, :manage_site_settings) %>
            <fieldset id="add_sis_app_token">
              <legend><%= t("SIS Agent Token Authentication") %></legend>
>>>>>>> f617c746
              <p style="font-size: 0.9em;"><%= t("This will allow you to authenticate Canvas for posting grades to SIS") %></p>
              <%= f.fields_for :settings do |settings| %>
                  <table class="formtable">
                    <tr>
<<<<<<< HEAD
                      <td><%= settings.blabel :sis_app_token, :en => "SIS Token" %></td>
=======
                      <td><%= settings.blabel :sis_app_token, :en => "SIS Agent Token" %></td>
>>>>>>> f617c746
                      <td><%= settings.text_field :sis_app_token, :value => @account.settings[:sis_app_token] %></td>
                    </tr>
                  </table>
              <% end %>
            </fieldset>
        <% end %>

        <% if @account.root_account? && !@account.site_admin? && Setting.get("show_feedback_link", "false") == "true"  %>
          <fieldset>
            <legend><%= t(:custom_links_to_include_in_the_help_dialog_popup, "Custom Links to include in the help dialog popup") %></legend>
            <p style="font-size: 0.9em;"><%= t(:if_you_would_like_to_link_to_your_own_campus_support_website_in_the_help_dialog_you_can_do_that_here, "If you would like to link to your own campus support website in the help dialog you can do that here") %></p>
            <%= f.fields_for :custom_help_links do |custom_help_links, i| %>
              <div id="custom_help_links">
                <% ((@account.settings[:custom_help_links] || []) << {}).each_with_index do |help_link, i| %>
                  <div class="custom_help_link <%= raw ' blank" style="display: none;' if help_link.empty? %>">
                    <a href="#" class="delete" title="<%= t(:delete, "delete") %>">&nbsp;</a>
                    <input type="hidden" name="account[custom_help_links][<%= i %>][state]" value="<%= help_link[:state] || 'active' %>" id="custom_help_links_<%= i %>_state" class="custom_help_link_state"/>
                    <table class="formtable">
                      <tr>
                        <td><label for="custom_help_links_<%= i %>_text"><%= before_label :help_link_text, "Text to display for link" %></label></td>
                        <td><input type="text" name="account[custom_help_links][<%= i %>][text]" value="<%= help_link[:text] %>" id="custom_help_links_<%= i %>_text"></td>
                      </tr>
                      <tr>
                        <td><label for="custom_help_links_<%= i %>_subtext"><%= before_label :help_link_subtext, "Sub-text" %></label></td>
                        <td><input type="text" name="account[custom_help_links][<%= i %>][subtext]" value="<%= help_link[:subtext] %>" id="custom_help_links_<%= i %>_subtext"></td>
                      </tr>
                      <tr>
                        <td><label for="custom_help_links_<%= i %>_text"><%= before_label :help_link_url, "URL" %></label></td>
                        <td><input type="text" name="account[custom_help_links][<%= i %>][url]" value="<%= help_link[:url] %>" id="custom_help_links_<%= i %>_url"></td>
                      </tr>
                      <tr>
                        <td><label><%= before_label :help_link_available_to, "Available to" %></label></td>
                        <td>
                          <input type="checkbox" name="account[custom_help_links][<%= i %>][available_to][]" value="user"  <%= 'checked' if help_link.empty? or help_link[:available_to].try :include?, 'user' %> id="custom_help_links_<%= i %>_available_to_user">
                          <label for="custom_help_links_<%= i %>_available_to_user"><%= t :help_link_available_to_all_users, "Users" %></label>

                          <input type="checkbox" name="account[custom_help_links][<%= i %>][available_to][]" value="student" <%= 'checked' if help_link[:available_to].try :include?, 'student' %> id="custom_help_links_<%= i %>_available_to_student">
                          <label for="custom_help_links_<%= i %>_available_to_student"><%= t :help_link_available_to_all_students, "Students" %></label>

                          <input type="checkbox" name="account[custom_help_links][<%= i %>][available_to][]" value="teacher" <%= 'checked' if help_link[:available_to].try :include?, 'teacher' %> id="custom_help_links_<%= i %>_available_to_teacher">
                          <label for="custom_help_links_<%= i %>_available_to_teacher"><%= t :help_link_available_to_all_teachers, "Teachers" %></label>

                          <input type="checkbox" name="account[custom_help_links][<%= i %>][available_to][]" value="admin" <%= 'checked' if help_link[:available_to].try :include?, 'admin' %> id="custom_help_links_<%= i %>_available_to_admin">
                          <label for="custom_help_links_<%= i %>_available_to_admin"><%= t :help_link_available_to_all_admins, "Admins" %></label>
                        </td>
                      </tr>
                    </table>
                  </div>
                <% end %>
              </div>
            <% end %>
            <a href="#" class="add-small add_custom_help_link" style="font-size: 0.9em;"><%= t(:add_a_custom_help_link, "Add a custom help link") %></a>
          </fieldset>
        <% end %>

        <% unless @account.site_admin? %>
          <fieldset id="enable_equella_settings" style="display: none;">
            <legend><%= t(:equella_settings_title, "Equella Settings") %></legend>
            <%= f.fields_for :settings do |settings| %>
              <table class="formtable">
                <tr>
                  <td style="vertical-align: top;"><%= settings.label :equella_endpoint, :en => "Equella Endpoint" %></td>
                  <td>
                    <%= settings.text_field :equella_endpoint, :value => @account.settings[:equella_endpoint] %>
                    <div style="font-size: 0.9em;"><%= t(:equall_endpoint_help, "This is the URL to your equella service.  It will probably look something like \"%{sample_url}\".", :sample_url => "http://oer.equella.com/signon.do") %></div>
                  </td>
                </tr>
                <tr>
                  <td><%= settings.blabel :equella_teaser, :en => "Equella Comments" %></td>
                  <td><%= settings.text_area :equella_teaser, :style => "width: 90%; height: 75px;", :value => @account.settings[:equella_teaser] %></td>
                </tr>
              </table>
            <% end %>
          </fieldset>

          <fieldset id="turnitin_settings" style="display: none;">
            <legend><%= t(:turnitin_settings_title, "Turnitin Settings") %></legend>
            <table class="formtable">
              <tr>
                <td><%= f.blabel :turnitin_account_id, :en => "Turnitin Account ID" %></td>
                <td><%= f.text_field :turnitin_account_id, :class => "turnitin_account_settings" %></td>
              </tr>
              <tr>
                <td><%= f.blabel :turnitin_shared_secret, :en => "Turnitin Shared Secret" %></td>
                <td><%= f.text_field :turnitin_shared_secret, :class => "turnitin_account_settings" %></td>
              </tr>
              <tr>
                <td><%= f.blabel :turnitin_host, :en => "Turnitin Host" %></td>
                <td><%= f.text_field :turnitin_host, :class => "turnitin_account_settings", :placeholder => "api.turnitin.com" %></td>
              </tr>
              <tr>
                <td>&nbsp;</td>
                <td>
                  <a href="<%= account_turnitin_confirmation_path(@account) %>" class="confirm_turnitin_settings_link btn">
                    <%= t(:confirm_turnitin_settings_link, "confirm Turnitin settings") %>
                  </a>
                </td>
              </tr>
              <tr>
                <td><%= f.blabel :turnitin_comments, :en => "Submission Comments" %></td>
                <td>
                  <span style="font-size: 0.9em;"><%= t(:turnitin_comments_help, "these comments will be shown to students when submitting a Turnitin-enabled assignment") %></span>
                  <%= f.text_area :turnitin_comments, :style => "width: 90%; height: 50px;" %>
                </td>
              </tr>
              <tr>
                <td><%= f.blabel :turnitin_pledge, :en => "Turnitin Pledge" %></td>
                <td>
                  <span style="font-size: 0.9em;"><%= t(:turnitin_pledge_help, "students must check a box acknowledging that they agree with this pledge") %></span>
                  <%= f.text_area :turnitin_pledge, :style => "width: 90%; height: 50px;" %>
                </td>
              </tr>
            </table>
          </fieldset>
        <% end %>

        <% if @account.root_account? and not (exposed_services = Account.services_exposed_to_ui_hash(:service, @current_user)).empty? %>
          <fieldset>
            <legend><%= t(:enabled_web_serices_title, "Enabled Web Services") %></legend>
            <%= f.fields_for :services do |services| %>
              <% exposed_services.sort_by { |k,h| Canvas::ICU.collation_key(h[:name]) }.each do |key, service| %>
                <div>
                  <%= services.check_box key, :checked => @account.service_enabled?(key) %>
                  <%= services.label key, service[:name] + " " %>
                </div>
              <% end %>
            <% end %>
            <div style="display:none;">
              <!-- put all of the helpful dialogs describing what each service does in here
                   the magic is in giving it an id of "<name_of_service>_help_dialog" and class="service_help_dialog" -->
              <div class="service_help_dialog" title="<%= t(:about_google_docs_tooltip, "About Google Docs Previews") %>" id="google_docs_previews_help_dialog">
                <%= mt(:about_google_docs, <<-TEXT, :terms_url => "https://docs.google.com/viewer/TOS")
Google Docs Previews allow users to view documents from
within Canvas, rather than having to download them and
open the corresponding program (e.g. Word or Excel).

If Scribd has been enabled on this account, Canvas will
try to use it to show the preview. If the document
cannot be previewed in Scribd, or if the user does not
have the Flash player installed (e.g. iPad/iPhone),
Canvas will fall back to using Google Docs Previews
if they are enabled. By using this service you
acknowledge that you have read and agreed to the
[Google Docs Viewer Terms of Service](%{terms_url}).
                  TEXT
                %>
              </div>
            </div>
          </fieldset>
        <% end %>

        <% if @account.root_account? && !@account.site_admin? %>
          <fieldset>
            <legend><%= t(:create_courses_title, "Who Can Create New Courses") %></legend>
            <div style="font-size: 0.8em;"><%= t(:create_courses_description, "(Account Administrators can always create courses)") %></div>
            <%= f.fields_for :settings do |settings| %>
              <div>
                <%= settings.check_box :teachers_can_create_courses, :checked => @account.teachers_can_create_courses? %>
                <%= settings.label :teachers_can_create_courses, :en => "Teachers" %>
              </div>
              <div>
                <%= settings.check_box :no_enrollments_can_create_courses, :checked => @account.no_enrollments_can_create_courses? %>
                <%= settings.label :no_enrollments_can_create_courses, :en => "Users with no enrollments" %>
              </div>
              <div>
                <%= settings.check_box :students_can_create_courses, :checked => @account.students_can_create_courses? %>
                <%= settings.label :students_can_create_courses, :en => "Students" %>
              </div>
            <% end %>
          </fieldset>
        <% end %>

        <%= render partial: 'external_integration_keys', locals: { f: f } %>

        <div class="button-container">
          <button type="submit" class="btn btn-primary"><%= t(:update_settings_button, "Update Settings") %></button>
        </div>
      <% end %>
    </div>
  <% end %>

  <% if can_do(@context, @current_user, :manage_storage_quotas) %>
    <div id="tab-quotas">
      <h2 class="screenreader-only"><%= t('headings.quotas', "Account Quotas") %></h2>
    </div>
  <% end %>

  <% if can_do(@context, @current_user, :manage_account_settings) && @account.root_account? && !@account.site_admin? %>
    <div id="tab-notifications">
      <%= form_for :account, :url => account_url(@account), :html => {:method => :put, :id => "account_settings_notifications"} do |f| %>
        <h2><%= t(:email_notification_from_settings, 'E-mail Notification "From" Settings') %></h2>
        <p><%= t(:email_notification_from_description, "This setting allows the Admin to brand or label the 'From' text on all notifications sent from Canvas for this Account.") %></p>
        <%= f.fields_for :settings do |settings| %>
          <div>
            <%= settings.radio_button :outgoing_email_default_name_option, 'default',
                                      :checked => @account.settings[:outgoing_email_default_name].blank?,
                                      :class => 'notification_from_name_option' %>
            <%= settings.label :outgoing_email_default_name_option_default, :en => "Default Canvas Setting" %>
          </div>
          <div style='padding-left: 2em;'>
            <strong><%= t 'notifications.example', 'Example:' %></strong>
            <blockquote>
              <table class="formtable" style='margin-left: 1.5em;'>
              <tr>
                <td><%= t 'notifications.from', 'From' %></td>
                <td><%= HostUrl.outgoing_email_default_name %> <%= '<notifications@instructure.com>' %></td>
              </tr>
              <tr>
                <td><%= t 'notifications.subject', 'Subject' %></td>
                <td><%= t 'notifications.sample_subject', 'Grade Changed: Check In Survey, Testing Course' %></td>
              </tr>
              <tr>
                <td><%= t 'notifications.email_date', 'Date' %></td>
                <td><%= DateTime.now.strftime('%B %d, %Y %I:%M:%S %p %z') %></td>
              </tr>
              <tr>
                <td><%= t 'notifications.email_to', 'To' %></td>
                <td><%= 'recipient@instructure.com' %></td>
              </tr>
              <tr>
                <td><%= t 'notifications.email_reply_to', 'Reply-To' %></td>
                <td><%= 'notifications+e79df3ljk09s3jkl09ssljk3lkj2l-10191633@instructure.com' %></td>
              </tr>
            </table>
            </blockquote>
          </div>
          <div>
            <%= settings.radio_button :outgoing_email_default_name_option, 'custom',
                                      :checked => !@account.settings[:outgoing_email_default_name].blank?,
                                      :class => 'notification_from_name_option' %>
            <%= settings.label :outgoing_email_default_name_option_custom, :en => 'Custom "From" Name' %>
          </div>
          <div style='padding-left: 2em;'>
            <p>
              <%= t('notifications.custom_name_description', 'If selected, this will replace all other branding sent in Canvas notifications.') %>
              <br/>
              <%= text_field_tag 'account[settings][outgoing_email_default_name]', @account.settings[:outgoing_email_default_name] %>
            </p>
          </div>
          <div style='padding-left: 2em;'>
            <strong><%= t 'notifications.example', 'Example:' %></strong>
            <blockquote>
            <table class="formtable" style='margin-left: 1.5em;'>
              <tr>
                <td><%= t 'notifications.from', 'From' %></td>
                <td><strong id='custom_default_name_display'></strong> <%= '<notifications@instructure.com>' %></td>
              </tr>
              <tr>
                <td><%= t 'notifications.subject', 'Subject' %></td>
                <td><%= t 'notifications.sample_subject', 'Grade Changed: Check In Survey, Testing Course' %></td>
              </tr>
              <tr>
                <td><%= t 'notifications.email_date', 'Date' %></td>
                <td><%= DateTime.now.strftime('%B %d, %Y %I:%M:%S %p %z') %></td>
              </tr>
              <tr>
                <td><%= t 'notifications.email_to', 'To' %></td>
                <td><%= 'recipient@instructure.com' %></td>
              </tr>
              <tr>
                <td><%= t 'notifications.email_reply_to', 'Reply-To' %></td>
                <td><%= 'notifications+e79df3ljk09s3jkl09ssljk3lkj2l-10191633@instructure.com' %></td>
              </tr>
            </table>
            </blockquote>
          </div>

          <h2><%= t('notifications.external_services', 'Notifications Sent to External Services') %></h2>
          <table class="formtable">
            <tr>
              <td><input type="checkbox" id="account_settings_external_notification_warning_checkbox" <%= 'checked="checked"' if @account.settings[:external_notification_warning] %> /></td>
              <td>
                <label for="account_settings_external_notification_warning_checkbox"><%= t('notifications.external_services_label', 'Display one time pop-up warning on Notification Preferences page.') %></label>
                <input type="hidden" name="account[settings][external_notification_warning]" id="account_settings_external_notification_warning" value="<%= @account.settings[:external_notification_warning] ? 1 : 0 %>" />
              </td>
            </tr>
          </table>

          <table style="margin-left: 1.5em;" cellspacing="0" class="formtable">
            <tr>
              <td>
                <b><%= t('notifications.external_services_warning_label', 'Pop-up Message Content:') %></b>
                <blockquote><%= t('notifications.external_services_warning', 'Notice: Some notifications may contain confidential information. Selecting to receive notifications at an email other than your institution provided address may result in sending sensitive Canvas course and group information outside of the institutional system.')%></blockquote>
              </td>
            </tr>
          </table>

        <% end %>

        <div class="button-container">
          <button type="submit" class="btn btn-primary"><%= t(:update_settings_button, "Update Settings") %></button>
        </div>
      <% end %>
    </div>
  <% end %>

  <div id="tab-users">
    <h2><%= t(:account_admins_title, "Account Admins") %></h2>
    <ul class="admins_list user_list list admins">
      <%= render :partial => 'account_user', :collection => @account_users %>
      <% available_roles = @context.available_account_roles(false, @current_user) %>
      <% unless available_roles.empty? %>
        <%= render :partial => 'account_user', :object => nil %>
      <% end %>
    </ul>
    <% unless available_roles.empty? %>
      <% js_bundle :user_lists %>
      <a href="#" class="add_users_link btn btn-primary"><i class="icon-add"></i> <%= t('links.add_admins', %{Add Account Admins}) %></a>
      <%= form_tag account_add_account_user_url(@account), {:id => "enroll_users_form", :style => "display: none;"} do  %>
        <h2><%= t(:add_admin_title, "Add Account Admins") %></h2>
        <div style="margin-top: 5px;">
          <div>
            <%= label_tag :role_id, :en => "Add More" %>
            <select name="role_id" id="admin_role_id">
            <% available_roles.each do |role| %>
              <option value="<%= role.id %>"><%= AccountUser.readable_type(role.name) %></option>
            <% end %>
            </select>
          </div>
          <%= render :partial => 'shared/user_lists' %>
        </div>
        <div class="form-actions">
          <button type="button" class="btn go_back_button"><%= t('buttons.modify_users', %{Go back and edit the list of users}) %></button>
          <button type="button" class="btn cancel_button"><%= t('#buttons.cancel', %{Cancel}) %></button>
          <button type="button" class="btn btn-primary verify_syntax_button"><%= t('buttons.continue', %{Continue...}) %></button>
          <button type="submit" class="btn btn-primary add_users_button"><%= t('buttons.add_users', %{OK Looks Good, Add These Users}) %></button>

        </div>
      <% end %>
    <% end %>
  </div>
  <% if @account.root_account? %>
    <div id="tab-announcements">
      <h2><%= t(:global_announcements_title, "Global Announcements") %></h2>
      <p>
        <%= mt(:global_announcements_description,
        "Global announcements are a way for you to post sticky messages on the dashboard " +
        "of all users in your account.  They will appear on each user's " +
        "dashboard for the given time period or until the user clicks the " +
        "\"close\"(×) link to ignore the alert. **These announcements should be " +
        "used sparingly.**") %>
      </p>
      <ul class="announcements_list unstyled_list">
        <% @announcements.each do |announcement| %>

          <li class="alert">
            <% if can_do(@account, @current_user, :manage_alerts) %>
              <a href="#" rel="<%= context_url(@account, :context_account_notification_url, announcement) %>" class="delete_notification_link close" title="<%= t(:delete_announcement_tooltip, "Delete this Announcement") %>">×</a>
            <% end %>

            <div class="global-message image-block">
              <div class="image-block-image">
                <i class="<%= notification_icon_classname(announcement) %>"></i>
                <span class="hidden-inline-text">
                  <%= accessible_message_icon_text(notification_icon_type(announcement)) %>
                </span>
              </div>
              <div class="image-block-content">
                <div class="subject title">
                  <%= announcement.subject %>
                </div>
                <div class="message user_content">
                  <%= user_content(announcement.message) %>
                </div>
              </div>
            </div>
            <div class="announcement-details">
              <span>
                <%= t(:alert_timespan, "from %{start_at} to %{end_at}",
                      :start_at => datetime_string(announcement.start_at),
                      :end_at => datetime_string(announcement.end_at)) %>
              </span>&nbsp;&nbsp;
              <%= link_to(context_user_name(@account, announcement.user_id), user_path(announcement.user_id)) %>
            </div>
            <% if announcement.required_account_service %>
              <div>
                <%= Account.allowable_services[announcement.required_account_service.to_sym].try(:[], :name) %>
              </div>
            <% end %>
            <% unless announcement.account_notification_roles.empty? %>
              <div>
                <%= t :announcement_sent_to_roles, "Send only to the following types of users:" %>
                <ul>
                  <% announcement.account_notification_roles.each do |r| %>
<<<<<<< HEAD
                    <% @enrollment_types.select {|rt| rt[:name] == r.role_name }.each do |rt| %>
                      <li><%= rt[:plural_label][] %></li>
                    <% end %>
                    <% # NilEnrollment is a special case %>
                    <% if r.role_name == "NilEnrollment" %>
                      <li><%= t :no_enrollment_roles, "Unenrolled users" %></li>
                    <% end %>
                    <% @role_types.select {|rt| rt[:name] == r.role_name }.each do |rt| %>
                      <% # no plural_label :( %>
=======
                    <% @course_roles.select {|rt| rt[:id] == r.role_id }.each do |rt| %>
                      <li><%= rt[:label] %></li>
                    <% end %>
                    <% # NilEnrollment is a special case %>
                    <% if r.role_id.nil? %>
                      <li><%= t :no_enrollment_roles, "Unenrolled users" %></li>
                    <% end %>
                    <% @account_roles.select {|rt| rt[:id] == r.role_id }.each do |rt| %>
>>>>>>> f617c746
                      <li><%= rt[:label]  %></li>
                    <% end %>
                  <% end %>
                </ul>
              </div>
            <% end %>
            <% if announcement.months_in_display_cycle %>
              <div>
                <%= t :announcement_sent_to_subset, "Sent to 1 / %{denominator} users each month", denominator: announcement.months_in_display_cycle %>
              </div>
            <% end %>
          </li>
        <% end %>
      </ul>
      <% if can_do(@account, @current_user, :manage_alerts) %>
        <a href="#" class="btn btn-primary element_toggler" role="button" data-hide-while-target-shown="true" aria-controls="add_notification_form"><i class="icon-add"></i> <%= t(:add_announcement_link, "Add a New Announcement") %></a>
        <%= form_for :account_notification, :url => account_account_notifications_url(@account), :html => {:id => "add_notification_form", :style => 'display: none;', :class => 'well', :role => "region" } do |f| %>
          <table class="formtable">
            <tr>
              <td><%= f.blabel :subject, :en => "Subject" %></td>
              <td><%= f.text_field :subject %></td>
            </tr><tr>
              <td><%= f.blabel :start_at, :en => "Starts" %></td>
              <td><%= f.text_field :start_at, :class => 'datetime_field' %></td>
            </tr><tr>
              <td><%= f.blabel :end_at, :en => "Ends" %></td>
              <td><%= f.text_field :end_at, :class => 'datetime_field' %></td>
            </tr><tr>
              <td><%= f.blabel :account_notification_icon, :en => "Icon" %></td>
              <td>
                <select id="account_notification_icon" name="account_notification[icon]">
                  <option value="warning" class="warning"><%= t(:alert_icon_warning_option, "warning") %></option>
                  <option value="error" class="error"><%= t(:alert_icon_error_option, "error") %></option>
                  <option value="information" class="information"><%= t(:alert_icon_information_option, "information") %></option>
                  <option value="question" class="question"><%= t(:alert_icon_question_option, "question") %></option>
                  <option value="calendar" class="calendar"><%= t(:alert_icon_calendar_option, "calendar") %></option>
                </select>
              </td>
            </tr>
            <% if @account.site_admin? %>
              <tr id="confirm_global_announcement_field">
                <td colspan=2><input type="checkbox" id="confirm_global_announcement" name="confirm_global_announcement"> <%= label_tag :confirm_global_announcement, t(:confirm_global_announcement, "This announcement will be shown to *all* Canvas users. Confirm that you want to create it.", :wrapper => '<b>\1</b>') %></td>
              </tr>
              <tr>
                <td colspan=2>
                  <div id="survey_announcement_field">
                    <%# don't use the rails check_box helper here, because we don't want the extra hidden element when not checked %>
                    <input type="checkbox" name="account_notification[required_account_service]" id="account_notification_required_account_service" value="account_survey_notifications" />
                    <label><%= t :survey_announcement, "This is a survey announcement. It will be sent to 1 / %{denominator} of users in enabled accounts for each month that it's active.", denominator: f.text_field(:months_in_display_cycle, value: AccountNotification.default_months_in_display_cycle, disabled: true) %></label>
                  </label>
              </tr>
            <% end %>
            <tr>
              <td colspan=2>
                <%= t :announcement_sent_to_roles, "Send only to the following types of users:" %>&nbsp;
                <%= t :announcement_blank_to_all, "(If none are selected, send to everyone)" %>
              </td>
            </tr>
            <tr id="restrict_to_roles">
              <td id="restrict_to_enrollment_roles">
                <%= t :course_roles, "Course roles:" %>
                <ul>
                  <% @course_roles.each do |r| %>
                    <li id="account_notification_role_<%= r[:id]%>">
                      <label>
                        <%= check_box_tag "account_notification_roles[]", r[:id], false, { :class => "account_notification_role_cbx", :id => "account_notification_role_#{r[:id]}_cbx" } %>
                        <%= r[:label] %>
                      </label>
                    </li>
                  <% end %>
                  <% # NilEnrollment is a special case, because it's not actually a role, just a status reflecting that the user is not part of any course %>
                  <li id="account_notification_role_NilEnrollment">
                    <label>
                      <%= check_box_tag "account_notification_roles[]", "NilEnrollment", false, { :class => "account_notification_role_cbx", :id => "account_notification_role_NilEnrollment_cbx" } %>
                      <%= t :no_enrollment_roles, "Unenrolled users" %>
                    </label>
                  </li>
                </ul>
              </td>
              <td id="restrict_to_membership_roles">
                <%= t :account_roles, "Account roles:" %>
                <ul>
                  <% @account_roles.each do |r| %>
                    <li id="account_notification_role_<%= r[:id]%>">
                      <label>
                        <%= check_box_tag "account_notification_roles[]", r[:id], false, { :class => "account_notification_role_cbx", :id => "account_notification_role_#{r[:id]}_cbx" } %>
                        <%= r[:label] %>
                      </label>
                    </li>
                  <% end %>
                </ul>
              </td>
            </tr>
            <tr>
              <td colspan=2><%= f.blabel :message, :en => "Message" %></td>
            </tr>
          </table>
          <div>
            <%= f.text_area :message, :class => 'alert_message', :style => "height: 100px;" %>
            <% if @account.site_admin? %>
              <span >
                <div>
                  <%= t(:interpolate_account_domain, "Enter \"{{ACCOUNT_DOMAIN}}\" to substitute the user's root account domain")  %>
                </div>
                <div>
                  <%= t(:interpolate_user_id, "Enter \"{{CANVAS_USER_ID}}\" to substitute the user's unique Canvas ID")  %>
                </div>
              </span>
            <% end %>
          </div>
          <div class="button-container">
            <button type="submit" class="btn"><%= image_tag "add.png" %> <%= t(:add_announcement_button, "Add Announcement") %></button>
            <button type="button" class="element_toggler btn button-secondary" aria-controls="add_notification_form"><%= t('#buttons.cancel', %{Cancel}) %></button>
          </div>
        <% end %>
      <% end %>
    </div>
  <% end %>
  <% if !@available_reports.blank? %>
    <div id="tab-reports">
      <h2 class="screenreader-only"><%= t('headings.sections', "Reports") %></h2>
      <table class="reports">
        <tr class="reports">
          <th class="reports"><%= t 'headers.report_name', 'Name' %></th>
          <th class="reports"><%= t 'headers.report_last_run', 'Last Run' %></th>
          <th class="reports"></th>
        </tr>
        <% @available_reports.sort_by {|_, details| details.title}.each do |report, details|
           title = details.title
           description_partial = details[:description_partial]
           description_partial = report + '_description' if description_partial == true
           parameters_partial = details[:parameters_partial]
           parameters_partial = report + '_parameters' if parameters_partial == true
           last_complete = @last_complete_reports[report]
           last_report = @last_reports[report]
           in_progress = last_report && last_report.in_progress?
           #the extra text is added so that you can give more than the date for the last run report
           extra_text = last_complete.try(:parameters).try(:[], "extra_text")
        %>
          <tr id="<%= report %>" class="reports">
            <td class="title reports">
              <span class="title"><%= title %></span>
              <% if description_partial %>
                <a href="#" class="open_report_description_link" role="button" aria-haspopup="true" aria-owns="<%= "#{report}_report_description" %>">
                  <i class="icon-question standalone-icon"></i>
                  <span class="screenreader-only"><%= t(:open_report_description, "Open Report Description") %></span>
                </a>
                <div id="<%= "#{report}_report_description" %>" style="display: none" class="report_description">
                  <%= render(:partial => description_partial) %>
                </div>
              <% end %>
            </td>
            <td class="last-run reports">
              <% if last_complete %>
                <%= datetime_string(last_complete.created_at) %>
                <%#the extra text is added so that you can give more than the date for the last run report %>
                <% if extra_text %>
                  (<%= extra_text %>)
                <% end %>
                <% if last_complete.workflow_state == 'complete' %>
                  <%= link_to "<i class='icon-download'></i>".html_safe, context_url(last_complete.account, :context_file_download_url, last_complete.attachment.id) %>
                <% end %>
              <% else %>
                <%= t 'report_last_run_never', 'Never' %>
              <% end %>
            </td>
            <td class="action reports">
              <% if parameters_partial %>
                <div style="display: none">
                  <div class="report_dialog">
                    <form id="<%= report %>_form" class="run_report_form" action="<%= api_v1_account_create_report_path(@account, report) %>">
                      <div class="report_parameters">
                        <%= render :partial => parameters_partial if parameters_partial %>
                      </div>
                      <br />
                      <a href="#" id="run_<%= report %>" class="btn btn-primary btn-small run_report_link"><%= t 'links.run_report', 'Run Report' %></a>
                    </form>
                  </div>
                </div>
                <span class="running_report_message" style="<%= hidden unless in_progress %>">
                  <%= t('report_running', 'The report is running.*You\'ll receive an email when it is done.*', :wrapper => '<div>\1</div>') %>
                </span>
                <a href="#" id="configure_<%= report %>" style="<%= hidden if in_progress %>" class="btn btn-small configure_report_link"><%= t 'links.configure_report', 'Configure...' %></a>
              <% else %>
                <form id="<%= report %>_form" class="run_report_form" action="<%= api_v1_account_create_report_path(@account, report) %>">
                  <span class="running_report_message" style="<%= hidden unless in_progress %>">
                    <%= t('report_running', 'The report is running.*You\'ll receive an email when it is done.*', :wrapper => '<div>\1</div>') %>
                  </span>
                  <a href="#" id="run_<%= report %>" style="<%= hidden if in_progress %>" class="btn btn-small btn-primary run_report_link"><%= t 'links.run_report', 'Run Report' %></a>
                </form>
              <% end %>
            </td>
          </tr>
        <% end %>
      </table>
    </div>
  <% end %>
  <% if can_do(@context, @current_user, :manage_account_settings) %>
      <div id="tab-tools">
        <%= render :partial => 'external_tools/external_tools', :object => @context.context_external_tools.active %>
      </div>
  <% end %>
  <% if @context.root_account.settings[:enable_alerts] && can_do(@context, @current_user, :manage_interaction_alerts) %>
      <div id="tab-alerts">
        <h2><%= t(:alerts_title, "Alerts") %></h2>
        <%= render :partial => 'alerts/alerts' %>
      </div>
  <% end %>
  <% if can_do(@context, @current_user, :manage_feature_flags) %>
    <div id="tab-features"></div>
  <% end %>
</div><|MERGE_RESOLUTION|>--- conflicted
+++ resolved
@@ -387,26 +387,15 @@
 
         <% if !@account.site_admin? &&
                 @account.root_account? &&
-<<<<<<< HEAD
-                @account.feature_enabled?(:post_grades) &&
-                @account.grants_right?(@current_user, :manage_site_settings) %>
-            <fieldset id="add_sis_app_token">
-              <legend><%= t("SIS Token Authentication") %></legend>
-=======
                 (@account.feature_enabled?(:post_grades) || @account.feature_allowed?(:post_grades)) &&
                 @account.grants_right?(@current_user, :manage_site_settings) %>
             <fieldset id="add_sis_app_token">
               <legend><%= t("SIS Agent Token Authentication") %></legend>
->>>>>>> f617c746
               <p style="font-size: 0.9em;"><%= t("This will allow you to authenticate Canvas for posting grades to SIS") %></p>
               <%= f.fields_for :settings do |settings| %>
                   <table class="formtable">
                     <tr>
-<<<<<<< HEAD
-                      <td><%= settings.blabel :sis_app_token, :en => "SIS Token" %></td>
-=======
                       <td><%= settings.blabel :sis_app_token, :en => "SIS Agent Token" %></td>
->>>>>>> f617c746
                       <td><%= settings.text_field :sis_app_token, :value => @account.settings[:sis_app_token] %></td>
                     </tr>
                   </table>
@@ -791,17 +780,6 @@
                 <%= t :announcement_sent_to_roles, "Send only to the following types of users:" %>
                 <ul>
                   <% announcement.account_notification_roles.each do |r| %>
-<<<<<<< HEAD
-                    <% @enrollment_types.select {|rt| rt[:name] == r.role_name }.each do |rt| %>
-                      <li><%= rt[:plural_label][] %></li>
-                    <% end %>
-                    <% # NilEnrollment is a special case %>
-                    <% if r.role_name == "NilEnrollment" %>
-                      <li><%= t :no_enrollment_roles, "Unenrolled users" %></li>
-                    <% end %>
-                    <% @role_types.select {|rt| rt[:name] == r.role_name }.each do |rt| %>
-                      <% # no plural_label :( %>
-=======
                     <% @course_roles.select {|rt| rt[:id] == r.role_id }.each do |rt| %>
                       <li><%= rt[:label] %></li>
                     <% end %>
@@ -810,7 +788,6 @@
                       <li><%= t :no_enrollment_roles, "Unenrolled users" %></li>
                     <% end %>
                     <% @account_roles.select {|rt| rt[:id] == r.role_id }.each do |rt| %>
->>>>>>> f617c746
                       <li><%= rt[:label]  %></li>
                     <% end %>
                   <% end %>
