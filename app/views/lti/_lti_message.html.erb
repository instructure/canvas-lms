<%
# Copyright (C) 2014 - present Instructure, Inc.
#
# This file is part of Canvas.
#
# Canvas is free software: you can redistribute it and/or modify it under
# the terms of the GNU Affero General Public License as published by the Free
# Software Foundation, version 3 of the License.
#
# Canvas is distributed in the hope that it will be useful, but WITHOUT ANY
# WARRANTY; without even the implied warranty of MERCHANTABILITY or FITNESS FOR
# A PARTICULAR PURPOSE. See the GNU Affero General Public License for more
# details.
#
# You should have received a copy of the GNU Affero General Public License along
# with this program. If not, see <http://www.gnu.org/licenses/>.
%>

<%
  form_submission_delay = Setting.get("interop_8200_delay_form_submit_#{@domain_root_account.global_id}", nil)
  if form_submission_delay.present?
    js_env({
      LTI_FORM_SUBMIT_DELAY: form_submission_delay,
    })
  end
%>

<% provide :page_title do %><%= @lti_launch.link_text %><% end %>

<% js_bundle :external_tools_show %>
<% js_bundle :external_tool_redirect if @redirect_return %>

<%= render @prepend_template if @prepend_template %>

<% provide :right_side, render(:partial => "lti/conditional_submission_sidebar") %>


<% if @lti_launch.resource_url.start_with?('http://') %>
    <div class="alert alert-error" id="insecure_content_msg">
        <p><%= t('You are trying to launch insecure content from within a secure site (canvas).  Some web browsers may prevent this content from loading.') %></p>
        <p id="load_failure" class="hide"><%= t('It looks like your content might not load.  You can use this button to try launching it in a new tab.') %></p>
    </div>
<% end %>

<%= render partial: "lti/launch_iframe" %>
<% if !Rubric.enhanced_rubrics_assignments_enabled?(@context) %>
  <% js_bundle :edit_rubric %>
<% end %>

<% if @assignment.present? && !@assignment.quiz_lti? && can_do(@assignment, @current_user, :update) %>
  <% if Rubric.enhanced_rubrics_assignments_enabled?(@context) %>
    <div id="enhanced-rubric-assignment-edit-mount-point"></div>
  <% else %>
    <div class="content-box">
      <a
        href="<%= context_url(@context, :context_rubrics_url) %>"
        class="add_rubric_link Button icon-plus"
        style="<%= hidden if @assignment.active_rubric_association? %>"
      >
        <span aria-hidden="true"><%= t 'links.add_rubric', "Rubric" %></span>
        <span class="screenreader-only"><%= t('Add Rubric') %></span>
      </a>
    </div>
    <% end %>
<% end %>

<!--Show partial rubrics ERB if enhanced_rubrics_assignments is not enabled or in Student View-->
<% if !Rubric.enhanced_rubrics_assignments_enabled?(@context) || !can_do(@context, @current_user, :read_as_admin)%>
<<<<<<< HEAD
  <%= render partial: "shared/rubrics_component" if @assignment.present? && !@assignment.quiz_lti? %>
=======
  <%= render :partial => "shared/rubrics_component", :locals => {:is_a2_student_view => @assignment.a2_enabled? && !can_do(@context, @current_user, :read_as_admin) } if @assignment.present? && !@assignment.quiz_lti? %>
>>>>>>> c345be2d

  <% if Rubric.rubric_self_assessment_enabled?(@context) && can_do(@context, @current_user, :read_as_admin) %>
    <div id="enhanced-rubric-self-assessment-edit"></div>
  <% end %>
<% end %>

<%= render @append_template if @append_template %>
<div id="module_sequence_footer"></div><|MERGE_RESOLUTION|>--- conflicted
+++ resolved
@@ -66,11 +66,7 @@
 
 <!--Show partial rubrics ERB if enhanced_rubrics_assignments is not enabled or in Student View-->
 <% if !Rubric.enhanced_rubrics_assignments_enabled?(@context) || !can_do(@context, @current_user, :read_as_admin)%>
-<<<<<<< HEAD
-  <%= render partial: "shared/rubrics_component" if @assignment.present? && !@assignment.quiz_lti? %>
-=======
   <%= render :partial => "shared/rubrics_component", :locals => {:is_a2_student_view => @assignment.a2_enabled? && !can_do(@context, @current_user, :read_as_admin) } if @assignment.present? && !@assignment.quiz_lti? %>
->>>>>>> c345be2d
 
   <% if Rubric.rubric_self_assessment_enabled?(@context) && can_do(@context, @current_user, :read_as_admin) %>
     <div id="enhanced-rubric-self-assessment-edit"></div>
