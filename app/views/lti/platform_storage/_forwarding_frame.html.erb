--- conflicted
+++ resolved
@@ -16,18 +16,6 @@
 # with this program. If not, see <http://www.gnu.org/licenses/>.
 %>
 
-<<<<<<< HEAD
-<% if Lti::PlatformStorage.flag_enabled? &&
-    # Don't render the forwarder frame _inside_ the forwarder frame
-    action_name != "post_message_forwarding" &&
-    # or on any login pages/when not logged in
-    !request.path.starts_with?("/login")
-  %>
-  <%
-    current_domain = HostUrl.context_host(@domain_root_account, request.host_with_port)
-    oidc_auth_domain = Lti::Oidc.auth_domain(current_domain)
-  %>
-=======
 <%
   # Don't render the forwarder frame _inside_ the forwarder frame
   # or on any login pages/when not logged in
@@ -35,16 +23,11 @@
     current_domain = request.host_with_port
     oidc_auth_domain = Lti::Oidc.auth_domain(current_domain)
  %>
->>>>>>> cdbe51e4
   <%=
     iframe(
       lti_post_message_forwarding_url(
         host: oidc_auth_domain,
-<<<<<<< HEAD
-        target: current_domain,
-=======
         token: Lti::PlatformStorageController.parent_domain_jwt(current_domain),
->>>>>>> cdbe51e4
         rev: Lti::PlatformStorageController.rev_fingerprint
       ),
       name: Lti::PlatformStorage::FORWARDING_TARGET,
