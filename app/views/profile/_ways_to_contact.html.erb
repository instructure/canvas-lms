<% content_for :stylesheets do %>
<style>
.channel_list .channel .default_link {
  opacity: 0;
  -moz-opacity: 0;
  filter:alpha(opacity=0);
}
.channel_list.single .hidden_for_single {
  display: none;
}
.channel_list .channel:hover .default_link {
  display: block;
  opacity: 0.5;
}
.channel_list .channel.unconfirmed .default_link {
  display: none;
}
.channel_list .channel.default .default_link,
.channel_list .channel.default:hover .default_link {
  display: block;
  opacity: 1.0;
}
.channel_list .channel.default .delete_channel_link {
  display: none;
}
#right-side table.channel_list tr.channel.unconfirmed > td {
}
#right-side table.channel_list tr.channel.unconfirmed > td a {
  color: #888;
  font-style: italic;
}
</style>
<% end %>

<h2><%= t('headers.ways_to_contact', "Ways to Contact") %></h2>
<div class="rs-margin-lr">
<table class="<%= 'single' if @email_channels.length <= 1 %> summary channel_list email_channels" style="width: 100%; margin-left: 0; margin-right: 0;">
  <thead>
    <tr>
      <th style="padding: 0;">&nbsp;</th>
      <th><%= t('headers.email_addresses', "Email Addresses") %></th>
      <th style="padding: 0;" class="hidden_for_single">&nbsp;</th>
    </tr>
  </thead>
  <% @email_channels.each do |c| %>
    <tr class="channel <%= "default" if c.position && c.position <= 1 %> <%= "unconfirmed" if c.state == :unconfirmed %> pseudonym_<%= c.pseudonym &&c.pseudonym.id %>" id="channel_<%= c.id %>">
      <td style="padding: 0; text-align: center;">
        <a href="<%= profile_url %>" class="default_link no-hover" aria-label="<%= t('titles.default_email_address_aria_label', "Default email address") %>" ><i class="icon-star standalone-icon" alt="<%= t('titles.default_email_address_alt', "Default email address") %>" title="<%= t('titles.default_email_address', "Default email address") %>"></i></a>
      </td>
      <td><div style="overflow: hidden; position: relative;">&nbsp;
      <div style="position: absolute; top: 0; left: 0; font-size: 0.8em;" title="<%=h c.path %>">
        <a href="#" class="path"><%= c.path %></a>
      </div></div></td>
      <td style="padding: 0; text-align: center;" class="hidden_for_single">
        <% if c.state == :unconfirmed && (@user.grants_right?(@current_user, nil, :manage_user_details) || (@real_current_user && @user.grants_right?(@real_current_user, nil, :manage_user_details))) %>
            <a href="<%= registration_confirmation_url(c.confirmation_code) %>" class="confirm_channel_link no-hover" aria-label="<%= t('titles.confirm_email_address_aria_label', "Confirm Email Address") %>"><i class="icon-check standalone-icon" alt="<%= t('titles.confirm_email_address_alt', "Confirm Email Address") %>" title="<%= t('titles.confirm_email_address', "Confirm Email Address") %>"></i></a>
        <% end %>
        <% unless !@domain_root_account.edit_institution_email? && c.imported? %>
          <a href="<%= communication_channel_url(c.id) %>" class="delete_channel_link no-hover" aria-label= "<%= t('titles.remove_email_address_aria_label', "Remove email address") %>" ><i class="icon-trash standalone-icon" alt="<%= t('titles.remove_email_address_alt', "Remove email address") %>" title="<%= t('titles.remove_email_address', "Remove email address") %>"></i></a>
        <% end %>
        <% if c.active? && c.has_merge_candidates? %>
          <a href="<%= registration_confirmation_url(c.confirmation_code) %>" class="merge_users_link no-hover" aria-label="<%= t('titles.merge_users_aria_label', "Another user has the same email address.  Click here to combine user accounts.") %>"><i class="icon-group-new standalone-icon" alt="<%= t('titles.merge_users_alt', "Another user has the same email address.  Click here to combine user accounts.") %>" title="<%= t('titles.merge_users', "Another user has the same email address.  Click here to combine user accounts.") %>"></i></a>
        <% end %>
        <span class="pseudonym_id" style="display: none;"><%= c.pseudonym_id %></span>
        <span class="channel_id" style="display: none;"><%= c.id %></span>
        <span class="user_id" style="display: none;"><%= c.user_id %></span>
      </td>
    </tr>
  <% end %>
  <tr class="channel blank unconfirmed" style="display: none;">
    <td style="padding: 0; text-align: center;">
      <a href="<%= user_profile_url(@current_user) %>" class="default_link no-hover"><i class="icon-star standalone-icon" title="<%= t('titles.default_email_address', "Default email address") %>"></i></a>
    </td>
    <td><div style="overflow: hidden; position: relative;">&nbsp;
    <div style="position: absolute; top: 0; left: 0; font-size: 0.8em;" title="">
      <a href="#" class="path">&nbsp;</a>
    </div></div></td>
    <td style="padding: 0; text-align: center;" class="hidden_for_single">
      <a href="<%= communication_channel_url("{{ channel_id }}") %>" class="delete_channel_link no-hover"><i class="icon-trash standalone-icon"></i></a>
      <span class="pseudonym_id" style="display: none;">&nbsp;</span>
      <span class="channel_id" style="display: none;">&nbsp;</span>
      <span class="user_id" style="display: none;">&nbsp;</span>
    </td>
  </tr>
  <tr>
    <td colspan="3" style="text-align: center;">
      <a href="#" class="add_email_link icon-add"><%= t('links.add_email_address', "Add Email Address") %></a>
    </td>
  </tr>
</table>
<table class="summary channel_list other_channels" style="width: 100%; margin-left: 0; margin-right: 0;">
  <thead>
    <tr>
      <th><%= t('headers.other_contact', "Other Contacts") %></th>
      <th colspan='2'><%= t('headers.contact_type', "Type") %></th>
    </tr>
  </thead>
  <tbody style="font-size: 0.8em">
  <% @other_channels.each do |c| %>
    <tr class="channel <%= "unconfirmed" if c.state == :unconfirmed %> pseudonym_<%= c.pseudonym_id %>" id="channel_<%= c.id %>">
      <td><a href="#" class="path"><%= c.path_description %></a></td>
      <td><%= c.path_type %></td>
      <td style="padding: 0; text-align: center;">
        <% if c.state == :unconfirmed && (@user.grants_right?(@current_user, nil, :manage_user_details) || (@real_current_user && @user.grants_right?(@real_current_user, nil, :manage_user_details))) %>
            <a href="<%= registration_confirmation_url(c.confirmation_code) %>" class="confirm_channel_link no-hover"><i class="icon-check standalone-icon" title="<%= t('titles.confirm_email_address', "Confirm Email Address") %>"></i></a>
        <% end %>
        <% unless c.id == c.user.otp_communication_channel_id %>
          <a href="<%= communication_channel_url(c.id) %>" class="delete_channel_link no-hover"><i class="icon-trash standalone-icon" style="<%= (c.first?) ? "display: none;" : "" %>" title="<%= t('titles.remove_email_address', "Remove email address") %>"></i></a>
        <% end %>
        <span class="pseudonym_id" style="display: none;"><%= c.pseudonym_id %></span>
        <span class="channel_id" style="display: none;"><%= c.id %></span>
        <span class="user_id" style="display: none;"><%= c.user_id %></span>
      </td>
    </tr>
  <% end %>
  <tr class="channel blank unconfirmed" style="display: none;">
    <td><a href="#" class="path">&nbsp;</a></td>
    <td><%= t('contact_types.sms', "sms") %></td>
    <td style="padding: 0; text-align: center;">
      <a href="<%= communication_channel_url("{{ channel_id }}") %>" class="delete_channel_link no-hover"><i class="icon-trash standalone-icon"></i></a>
      <span class="pseudonym_id" style="display: none;">&nbsp;</span>
      <span class="channel_id" style="display: none;">&nbsp;</span>
      <span class="user_id" style="display: none;">&nbsp;</span>
    </td>
  </tr>
  </tbody>
  <tfoot>
  <tr>
    <td colspan="3" style="text-align: center;">
      <a href="#" class="add_contact_link icon-add"><%= t('links.add_contact_method', "Add Contact Method") %></a>
    </td>
  </tr>
  </tfoot>
</table>
</div>
<div id="communication_channels" style="display: none;">
<ul>
  <li><a href="#register_email_address"><%= t('links.email', "Email") %></a></li>
  <li><a href="#register_sms_number"><%= t('links.text_sms', "Text (SMS)") %></a></li>
</ul>
<<<<<<< HEAD
<% form_tag communication_channels_url, {:id => "register_email_address"} do %>
<input type="hidden" name="communication_channel[type]" value="email"/>
<table>
  <tr>
    <td style="white-space: nowrap"><%= label :communication_channel, :address, before_label(:email_address, "Email Address") %></td>
    <td><%= text_field :communication_channel, :address %></td>
  </tr>
  <%# SFU MOD CANVAS-161 Hide checkbox for adding login using another email address %>
  <% if false && @domain_root_account == Account.default %>
  <%# END SFU MOD %>
  <tr>
    <td colspan="2">
      <input type="checkbox" id="build_pseudonym_for_email" name="build_pseudonym" value="1"/>
      <label for="build_pseudonym_for_email"><%= t('labels.enable_login_for_email', "I want to log in to Canvas using this email address") %></label>
    </td>
  </tr>
  <% end %>
  <tr>
    <td colspan="2">
=======
<% form_tag communication_channels_url, {:id => "register_email_address", :class => 'form-horizontal'} do %>
    <input type="hidden" name="communication_channel[type]" value="email"/>
    <div class="control-group">
      <%= label :communication_channel, :address, t('labels.email_address', 'Email Address'), :class => 'control-label' %>
      <div class="controls">
        <%= text_field :communication_channel, :address %>
      </div>
    </div>

    <% if @domain_root_account == Account.default %>
      <div class="control-group">
        <div class="controls">
          <label class='checkbox' for="build_pseudonym_for_email">
            <input type="checkbox" id="build_pseudonym_for_email" name="build_pseudonym" value="1"/>
            <%= t('labels.enable_login_for_email', "I want to log in to Canvas using this email address") %>
          </label>
        </div>
      </div>
    <% end %>

    <div class="form-actions">
>>>>>>> a578f8c7
      <button type="submit" class="btn btn-primary"><%= t('buttons.register_email', "Register Email") %></button>
    </div>
<% end %>
<% form_tag communication_channels_url, {:id => "register_sms_number", :class => 'form-horizontal'} do %>
    <input type="hidden" name="communication_channel[type]" value="sms"/>
    <div class="control-group">
      <label for='communication_channel_sms_number' class='control-label'><%= t('labels.cell_number', 'Cell Number') %></label>
      <div class="controls">
        <input type="text" id='communication_channel_sms_number' class="user_selected sms_number"/><br/>
        <span style="font-size: 0.8em; color: #a44" class="should_be_10_digits"><%= t('validations.should_be_10_digits', "should be 10-digit number") %></span>
      </div>
    </div>

    <div class="control-group">
      <label for='communication_channel_carrier' class='control-label'><%= t('labels.carrier', 'Carrier') %></label>
      <div class="controls">
        <select class="user_selected carrier" id='communication_channel_carrier'>
          <option value="other"><%= t(:default_carrier_option, '[Select Carrier]') %></option>
          <% CommunicationChannel.sms_carriers.each do |(carrier, domain)| %>
            <option value="#@<%= domain %>"><%= carrier %></option>
          <% end %>
          <option value="other"><%= t('carriers.other', 'Other Carrier') %></option>
        </select>
      </div>
    </div>

    <div class="control-group">
      <label for='communication_channel_sms_email' class='control-label'><%= t('labels.sms_email', 'SMS Email') %></label>
      <div class="controls">
        <%= text_field :communication_channel, :address, :id => 'communication_channel_sms_email', :class => 'sms_email' %>
      </div>
    </div>

    <div class="form-actions">
      <button type="submit" class="btn btn-primary"><%= t('buttons.register_sms', "Register SMS") %></button>
    </div>
<% end %>
</div>
<div id="confirm_email_channel" style="display: none;" class="dialog">
  <div style="text-align: center;"><%= t(:sent_confirmation_email, <<-TEXT, :email_address => raw('<span class="path" style="font-weight: bold;">&nbsp;</span>'))
    We emailed a confirmation link to %{email_address}. Click the link in that
    email to finish registering. Make sure to check your spam box in case it
    got filtered.
    TEXT
  %></div>
  <div style="text-align: center; margin: 10px 0; font-weight: bold;">
    <a href="#" class="re_send_confirmation_link"><%= t('links.resend_confirmation', "Re-Send Confirmation") %></a>
    <a href="<%= re_send_confirmation_url("{{ user_id }}", "{{ id }}") %>" class="re_send_confirmation_url" style="display: none;">&nbsp;</a>
  </div>
  <div class="button-container">
    <button type="button" class="btn cancel_button"><%= t('buttons.ok_thanks', "Ok, Thanks") %></button>
  </div>
</div>
<% form_tag "", {:id => "confirm_communication_channel", :style => "display: none;", :class => "dialog"} do %>
  <input type="hidden" name="pseudonym_id" value=""/>
  <input type="hidden" name="channel_id" value=""/>
  <input type="hidden" name="user_id" value=""/>
  <div id='sms_confirmation_instructions' style="text-align: center;"><%= t(:sent_confirmation_sms, <<-TEXT, :sms_number => raw('<span class="path" style="font-weight: bold;">&nbsp;</span>'))
    We sent a four-character confirmation code to %{sms_number}.
    Enter the code below to activate this sms number.
    TEXT
  %></div>
  <div style="text-align: center;">
    <input type="text" style="width: 100px; font-size: 1.5em;" name="code" aria-labelledby='sms_confirmation_instructions'/><br/>
    <span style="display: none;" class="channel_id">&nbsp;</span>
    <a href="<%= registration_confirmation_path("{{ code }}") %>" style="display: none;" class="register_channel_link">&nbsp;</a>
  </div>
  <div style="margin: 0 0 5px; text-align: center; font-size: 0.8em;">
    <a href="#" class="re_send_confirmation_link"><%= t('links.resend_confirmation', "Re-Send Confirmation") %></a>
  </div>
  <div class="status_message" role="status" aria-live="polite" style="visibility: hidden; text-align: center; color: #444; font-weight: bold"><%= t(:confirming_contact, "Confirming...") %></div>
  <div class="button-container">
    <button type="submit" class="btn"><%= t('buttons.confirm', "Confirm") %></button>
  </div>
<% end %>
<div style="display: none;" id="select_templates">
  <%= render :partial => "email_select" %>
  <%= render :partial => "sms_select" %>
  <%= render :partial => "facebook_select" %>
  <%= render :partial => "twitter_select" %>
</div><|MERGE_RESOLUTION|>--- conflicted
+++ resolved
@@ -138,27 +138,6 @@
   <li><a href="#register_email_address"><%= t('links.email', "Email") %></a></li>
   <li><a href="#register_sms_number"><%= t('links.text_sms', "Text (SMS)") %></a></li>
 </ul>
-<<<<<<< HEAD
-<% form_tag communication_channels_url, {:id => "register_email_address"} do %>
-<input type="hidden" name="communication_channel[type]" value="email"/>
-<table>
-  <tr>
-    <td style="white-space: nowrap"><%= label :communication_channel, :address, before_label(:email_address, "Email Address") %></td>
-    <td><%= text_field :communication_channel, :address %></td>
-  </tr>
-  <%# SFU MOD CANVAS-161 Hide checkbox for adding login using another email address %>
-  <% if false && @domain_root_account == Account.default %>
-  <%# END SFU MOD %>
-  <tr>
-    <td colspan="2">
-      <input type="checkbox" id="build_pseudonym_for_email" name="build_pseudonym" value="1"/>
-      <label for="build_pseudonym_for_email"><%= t('labels.enable_login_for_email', "I want to log in to Canvas using this email address") %></label>
-    </td>
-  </tr>
-  <% end %>
-  <tr>
-    <td colspan="2">
-=======
 <% form_tag communication_channels_url, {:id => "register_email_address", :class => 'form-horizontal'} do %>
     <input type="hidden" name="communication_channel[type]" value="email"/>
     <div class="control-group">
@@ -167,8 +146,9 @@
         <%= text_field :communication_channel, :address %>
       </div>
     </div>
-
-    <% if @domain_root_account == Account.default %>
+    <%# SFU MOD CANVAS-161 Hide checkbox for adding login using another email address %>
+    <% if false && @domain_root_account == Account.default %>
+    <%# END SFU MOD %>
       <div class="control-group">
         <div class="controls">
           <label class='checkbox' for="build_pseudonym_for_email">
@@ -180,7 +160,6 @@
     <% end %>
 
     <div class="form-actions">
->>>>>>> a578f8c7
       <button type="submit" class="btn btn-primary"><%= t('buttons.register_email', "Register Email") %></button>
     </div>
 <% end %>
