<% content_for :page_title do %>
  <%= join_title t(:page_title, "Profile Settings"), @user.name %>
<% end %>

<% content_for :right_side do %>
  <% if @current_user.registered? %>
  <%= render :partial => "ways_to_contact" %>
  <div class="rs-margin-lr">
    <hr />
    <a href="#" class="edit_profile_link button button-sidebar-wide"><%= image_tag "edit.png" %> <%= t('links.edit_profile', "Edit Profile") %></a>
  </div>
  <% end %>
<% end %>

<% js_bundle :profile %>
<% jammit_css :profile_edit %>

<% if service_enabled?(:avatars) %>
  <a href="#" class="profile_pic_link <%= @user.avatar_state %>" title="<%= t('titles.click_to_change_profile_pic', "Click to change profile pic") %>" style="float: left; margin-right: 5px; min-width: 50px; min-height: 50px; display: inline-block;">
    <%= avatar_image(@user.id) %>
  </a>
<% end %>
<h2 style="padding-top: 0.3em;"><%= t('headers.users_profile', "%{user}'s Profile", :user => @user.short_name) %></h2>
<div class="clear"></div>
<% form_for @user, :url => profile_path, :html => {:id => "update_profile_form", :style => "margin-bottom: 20px;"} do |f| %>
<table class="profile_table">
  <tr>
    <% editable_name = @user.user_can_edit_name? %>
    <td><%= f.blabel :name, :en => "Full Name" %></td>
    <td><span class="full_name <%= editable_name ? 'display_data' : 'edit_or_show_data' %>"><%=h @user.name %></span>
      <%= f.text_field :name, :class => "edit_data" if editable_name %>
      <span class="edit_or_show_data" style="font-size: 0.8em; color: #888;"><br/><%= t('hints.name', "This name will be used for grading.") %></span>
  </tr>
  <tr>
    <td><%= f.blabel :short_name, :en => "Display Name" %></td>
    <td><span class="short_name <%= editable_name ? 'display_data' : 'edit_or_show_data' %>"><%=h @user.short_name %></span>
      <%= f.text_field :short_name, :class => "edit_data"  if editable_name %>
      <span class="edit_or_show_data" style="font-size: 0.8em; color: #888;"><br/><%= t('hints.short_name', "People will see this name in discussions, messages and comments.") %></span>
    </td>
  </tr>
  <tr>
    <td><%= f.blabel :sortable_name, :en => "Sortable Name" %></td>
    <td><span class="sortable_name <%= editable_name ? 'display_data' : 'edit_or_show_data' %>"><%=h @user.sortable_name %></span>
      <%= f.text_field :sortable_name, :class => "edit_data"  if editable_name %>
      <span class="edit_or_show_data" style="font-size: 0.8em; color: #888;"><br/><%= t('hints.sortable_name', "This name appears in sorted lists.") %></span>
    </td>
  </tr>
  <tr>
    <td><%= f.blabel :birthdate, :en => "Birth Date" %></td>
    <td>
      <span class="birthdate display_data"><%= @user.birthdate ? date_string(@user.birthdate) : "-" %></span>
<<<<<<< HEAD
      <%= f.date_select :birthdate, {:start_year => Time.now.year - 1, :end_year => Time.now.year - 125, :include_blank => true}, :class => 'edit_data' %>
=======
      <%= f.date_select :birthdate, {:start_year => Time.now.year - 1, :end_year => Time.now.year - 125, :include_blank => @user.birthdate.nil?}, :class => 'edit_data' %>
>>>>>>> c8e0a70c
    </td>
  </tr>
  <% active_email_channels = @email_channels.select { |cc| cc.active? } %>
  <% if active_email_channels.length > 1 %>
    <tr>
      <td><label for="default_email_id"><%= before_label(:default_email, "Default Email") %></label></td>
      <td>
        <span class="default_email unique_id display_data"><%=h @default_email_channel.path %></span>
        <select id="default_email_id" name="default_email_id" class="default_email edit_data">
          <% active_email_channels.select.each do |cc| %>
            <option value="<%= cc.id %>" <%= "selected" if cc == @default_email_channel %> ><%=h cc.path %></option>
          <% end %>
        </select>
      </td>
    </tr>
  <% end %>
  <% if available_locales.size > 1 %>
  <tr>
    <td><%= f.blabel :locale, :en => "Language" %></td>
    <td>
      <% no_language = t(:no_language_preference, "System Default (%{language})", :language => available_locales[infer_locale(:root_account => @domain_root_account, :accept_language => request.headers['Accept-Language'])]) %>
      <span class="locale display_data"><%= @user.locale ? available_locales[@user.locale] : no_language %></span>
      <span class="edit_data"><%= f.select :locale, [[no_language, nil]] + available_locales.invert.sort, :selected => @user.locale %>
      <span style="font-size: 0.8em; color: #888;"><br/><%= t('hints.language', "This will override any browser or account settings.") %></span>
      </span>
    </td>
  </tr>
  <% end %>
  <tr>
    <td><%= f.blabel :time_zone, :en => "Time Zone" %></td>
    <td>
      <span class="time_zone display_data"><%= @user.time_zone || t(:none, "None") %></span>
      <span class="edit_data"><%= f.time_zone_select :time_zone, ActiveSupport::TimeZone.us_zones, :model => I18nTimeZone, :default => ((@domain_root_account && @domain_root_account.default_time_zone) || "Mountain Time (US & Canada)") %><%# that default time zone is a value, not text %></span>
    </td>
  </tr>
  <% if @domain_root_account == Account.default %>
    <tr>
      <td colspan="2">
        <div class="edit_data">
          <%= f.check_box :subscribe_to_emails %>
          <%= f.label :subscribe_to_emails, :en => "I want to receive information, news and tips from Instructure" %>
        </div>
      </td>
    </tr>
  <% end %>
  <% if !@password_pseudonyms.empty? %>
  <tr class="edit_data_row select_change_password_row" style="display: none;">
    <td><%= before_label(:password, "Password") %></td>
    <td><input type="checkbox" id="change_password_checkbox" name="pseudonym[change_password]" value="1"/><label for="change_password_checkbox"><%= t('labels.change_password', "Change Password") %></label></td>
  </tr>
  <% end %>
  <tr class="change_password_row" style="display: none;">
    <td class="nobr"><label for="profile_pseudonym_id"><%= before_label(:password_for, "Password For") %></label></td>
    <td>
      <select name="pseudonym[password_id]" id="profile_pseudonym_id">
        <% @password_pseudonyms.each do |p| %>
          <option value="<%= p.id %>"><%= p.unique_id %></option>
        <% end %>
      </select>
    </td>
  </tr>
  <tr class="change_password_row" style="display: none;">
    <td><label for="old_password"><%= before_label(:old_password, "Old Password") %></label></td>
    <td><input type="password" style="width: 150px;" id="old_password" name="pseudonym[old_password]"/></td>
  </tr>
  <tr class="change_password_row" style="display: none;">
    <td><%= label :pseudonym, :password, before_label(:new_password, "New Password") %></td>
    <td><%= password_field :pseudonym, :password, :value => "", :style => "width: 150px;" %></td>
  </tr>
  <tr class="change_password_row" style="display: none;">
    <td><%= label :pseudonym, :password_confirmation, before_label(:confirm_password, "Confirm Password") %></td>
    <td><%= password_field :pseudonym, :password_confirmation, :value => "", :style => "width: 150px;" %></td>
  </tr>
  <tr class="edit_data_row more_options_link_row" style="display: none;">
    <td colspan="2"><a href="#" class="more_options_link" style="display: none;"><%= t('links.more_options', "more options") %></a></td>
  </tr>
  <tr class="edit_data_row" style="display: none;">
    <td colspan="2">
      <p><a style="font-size: 0.9em" href="<%= user_delete_url(@user.id) %>" class="admin"><%= t('links.delete_profile', "Delete My Profile") %> </a></p>
      <button type="submit" class="button"><%= t('buttons.update_profile', "Update Profile") %></button>
      <button type="button" class="cancel_button button-secondary"><%= t('#buttons.cancel', "Cancel") %></button>
    </td>
  </tr>
</table>
<% end %>
<% if @current_user.registered? %>
<div style="<%= hidden unless @pseudonyms.length > 1 %> margin-bottom: 20px;">
<h2><%= t('headers.ways_to_log_in', "Ways to Log In") %></h2>
<table class="summary pseudonym_list">
  <thead>
    <tr>
      <th><%= t('headers.organization', "Organization") %></th>
      <th><%= t('headers.login', "Login") %></th>
      <th>&nbsp;</th>
    </tr>
  </thead>
<% @pseudonyms.each do |p| %>
  <% if p.first? || p.account_id %>
  <tr id="pseudonym_<%= p.id %>" class="pseudonym">
    <td><%= p.account.name %></td>
    <td><a href="<%= login_url(:host => HostUrl.context_host(p.account)) %>" class="not_external"><%= p.unique_id %></a></td>
    <td>
      <a class="delete_pseudonym_link no-hover" href="<%= profile_pseudonym_url(p.id) %>" style="<%= hidden if p.managed_password? || (p.sis_user_id && !can_do(p.account, @current_user, :manage_sis)) %>" title="<%= t('titles.remove_account_from_profile', "Remove account from this profile") %>"><%= image_tag "delete.png" %></a>
    </td>
  </tr>
  <% end %>
<% end %>
</table>
<div style="text-align: center; display: none;">
  <a href="#" class="add"><%= t('links.add_account', "Add Account") %></a>
</div>
</div>

<% unless (@domain_root_account && @domain_root_account.service_enabled?(:none)) %>
<a name="registered_web_services"></a>
<h2><%= t('headers.web_services', "Web Services") %></h2>
<p><%= t(:web_services, <<-TEXT)
Canvas can make your life a lot easier by tying itself in with the web tools
you already use.  Click any of the services in "Other Services" to see what we mean.
TEXT
%></p>
<p>
<input type="checkbox" id="show_user_services" <%= 'checked' if @user.show_user_services %>/><label for="show_user_services"><%= t('labels.show_user_services', "Let fellow course/group members see which services I've linked to my profile") %></label>
</p>
<table style="width: 100%;"><tr>
  <td style="vertical-align: top; width: 50%; padding-right: 20px;">
    <h3><%= t('headers.registered_services', "Registered Services") %></h3>
    <div style="margin-left: 20px; margin-bottom: 20px;">
    <ul id="registered_services" class="unstyled_list">
      <% @user.user_services.select{|s| !UserService.configured_service?(s.service) || feature_and_service_enabled?(s.service) }.each do |service| %>
        <li class="service" id="service_<%= service.service %>">
          <a href="<%= profile_user_service_url(service.id) %>" class="delete_service_link no-hover" style="float: right; padding-top: 0.5em; padding-right: 10px;" title="<%= t('titles.unregister_service', "Unregister Service") %>"><%= image_tag "delete_circle.png" %></a>
          <a href="<%= service.service_access_link %>">
            <%= image_tag "#{service.service}.png", :style => "vertical-align: middle; float: left;" %> 
          </a>
          <div style="float: left; padding-left: 5px;">
            <%= service.service.titleize rescue t(:unknown_service, "Unknown") %>
            <div style="font-size: 0.6em; line-height: 0.5em;">
              <% if service.has_profile_link? %>
                <a href="<%= service.service_user_link %>">
                  <%= t('links.view_your_profile', "view your profile") %>
                </a>
              <% elsif service.has_readable_user_name? %>
                <span><%= service.service_user_name %></span>
              <% end %>
              <% if service.service == 'facebook' && feature_and_service_enabled?(:facebook) && Facebook.config['canvas_name'] %>
                <div style="line-height: 2.0em;">
                  <a href="<%= service.service_access_link %>"><%= t('links.view_facebook_app', "view the Facebook app") %></a>
                </div>
              <% end %>
            </div>
          </div>
          <div class="clear"></div>
        </li>
      <% end %>
      <li id="service_blank" class="service" style="display: none;">
        <a href="<%= profile_user_service_url("{{ id }}") %>" class="delete_service_link no-hover" style="float: right;" title="<%= t('titles.unregister_service', "Unregister Service") %>"><%= image_tag "delete_circle.png" %></a>
        <span class="service">&nbsp;</span>
      </li>
    </ul>
    <%= t(:no_registered_services, "No Registered Services") if @user.user_services.empty? %>
    </div>
  </td>
  <td style="vertical-align: top; width: 50%; padding-left: 20px;">
    <h3><%= t('headers.other_services', "Other Services") %></h3>
    <div style="margin-left: 20px;">
    <%= before_label(:other_services, "Click any service below to register") %>
    <% services = @user.user_services.map{|s| s.service} %>
    <ul id="unregistered_services" class="unstyled_list">
      <li id="unregistered_service_google_docs" class="service" style="<%= hidden if !feature_and_service_enabled?(:google_docs) || services.include?("google_docs") %>">
        <a href="#" class="button small-button"><%= image_tag "google_docs_icon.png" %> <%= t('links.google_docs', "Google Docs") %></a>
        <div style="display: none; text-align: left;" class="content" title="<%= t('titles.authorize_google_docs', "Authorize Google Docs") %>" id="unregistered_service_google_docs_dialog">
          <div>
            <%= image_tag "google_docs.png", :style => "float: left; padding-right: 5px;" %>
            <div style="font-size: 1.2em; font-weight: bold;"><%= t('headers.google_docs_access', "Google Docs Access") %></div>
            <%= t(:google_docs_description, <<-TEXT)
            Once you authorize us to see your Google Docs you'll be able to submit your assignments
            directly from Google Docs, and create and share documents with members of your classes.
            TEXT
            %>
            <div class="clear"></div>
          </div>
          <div style="text-align: center; margin-top: 10px;">
            <a class='button' href="<%= oauth_url(:service => "google_docs", :return_to => user_profile_url(@current_user)) %>"><%= t('buttons.authorize_google_docs', "Authorize Google Docs Access") %></a>
          </div>
        </div>
      </li>
      <li id="unregistered_service_skype" class="service" style="<%= hidden if services.include?("skype") %>">
        <a href="#" class="button small-button"><%= image_tag "skype_icon.png" %> <%= t('links.skype', "Skype") %></a>
        <div style="display: none; text-align: left;" class="content" title="<%= t('titles.register_skype', "Register Skype") %>" id="unregistered_service_skype_dialog">
          <div>
            <%= image_tag "skype.png", :style => "float: left; padding-right: 5px;" %>
            <div style="font-size: 1.2em; font-weight: bold;"><%= t('headers.share_skype_id', "Share your Skype ID") %></div>
            <%= t(:skype_description, <<-TEXT)
            Skype offers free online voice and video calls.  Lots of students use
            Skype as a free, easy way to communicate.  If you register your Skype Name
            and enable visibility, then other students can easily find your contact
            and call or add you using Skype.
            TEXT
            %>
            <div class="clear"></div>
          </div>
          <div style="text-align: center; font-size: 1.2em; margin-top: 10px;">
            <% form_for :user_service, :url => profile_create_user_service_url, :html => {:class => "create_user_service_form"} do |f| %>
            <%= f.hidden_field :service, :value => "skype" %>
            <table class="formtable">
              <tr>
                <td><%= f.blabel :user_name, :skype_name, :en => "Skype Name" %></td>
                <td><%= f.text_field :user_name, :style => "width: 150px;" %></td>
              </tr><tr>
                <td colspan="2">
                  <button type="submit" class="button"><%= t('buttons.save_skype_name', "Save Skype Name") %></button>
                </td>
              </tr>
            </table>
            <% end %>
          </div>
        </div>
      </li>
      <li id="unregistered_service_facebook" class="service" style="<%= hidden if !feature_and_service_enabled?(:facebook) || services.include?("facebook") %>">
        <a href="#" class="button small-button"><%= image_tag "facebook_icon.png" %> <%= t('links.facebook', "Facebook") %></a>
        <div style="display: none; text-align: left;" class="content" title="<%= t('titles.authorize_facebook', "Authorize Facebook") %>" id="unregistered_service_facebook_dialog">
          <div>
            <%= image_tag "facebook.png", :style => "float: left; padding-right: 5px;" %>
            <div style="font-size: 1.2em; font-weight: bold;"><%= t('headers.facebook_access', "Facebook Access") %></div>
            <%= t(:facebook_description, <<-TEXT)
            If you have a Facebook account, you can install the Canvas app and receive
            course notifications on your profile.  You can specify which types of
            notifications you want and how often you'd like them sent.
            TEXT
            %>
            <div class="clear"></div>
          </div>
          <div style="text-align: center; font-size: 1.2em; margin-top: 10px;">
            <a class="button" href="<%= oauth_url(:service => "facebook", :return_to => user_profile_url(@current_user)) %>"><%= t('buttons.register_facebook_account', "Register Your Facebook Account") %></a>
          </div>
        </div>
      </li>
      <li id="unregistered_service_linked_in" class="service" style="<%= hidden if services.include?("linked_in") || !feature_and_service_enabled?(:linked_in) %>">
        <a href="#" class="button small-button"><%= image_tag "linked_in_icon.png" %> <%= t('links.linkedin', "LinkedIn") %></a>
        <div style="display: none; text-align: left;" class="content" title="<%= t('titles.authorize_linkedin', "Authorize LinkedIn") %>" id="unregistered_service_linked_in_dialog">
          <div>
            <%= image_tag "linked_in.png", :style => "float: left; padding-right: 5px;" %>
            <div style="font-size: 1.2em; font-weight: bold;"><%= t('headers.linkedin_access', "LinkedIn Access") %></div>
            <%= t(:linkedin_description, <<-TEXT)
            LinkedIn is a great resources for business networking, and can be 
            helpful long after you've finished your education.
            If you have a LinkedIn account, you can register it here.  Then if you
            allow fellow course/group members to see your registered services, they
            can easily invite you to link with them without having to search LinkedIn
            for your profile.
            TEXT
            %>
            <div class="clear"></div>
          </div>
          <div style="text-align: center; font-size: 1.2em; margin-top: 10px;">
            <a class="button" href="<%= oauth_url(:service => "linked_in", :return_to => user_profile_url(@current_user)) %>"><%= t('buttons.register_linkedin_account', "Register Your LinkedIn Account") %></a>
          </div>
        </div>
      </li>
      <li id="unregistered_service_twitter" class="service" style="<%= hidden if services.include?("twitter") || !feature_and_service_enabled?(:twitter) %>">
        <a href="#" class="button small-button"><%= image_tag "twitter_icon.png" %> <%= t('links.twitter', "Twitter") %></a>
        <div style="display: none; text-align: left;" class="content" title="<%= t('titles.authorize_twitter', "Authorize Twitter") %>" id="unregistered_service_twitter_dialog">
          <div>
            <%= image_tag "twitter.png", :style => "float: left; padding-right: 5px;" %>
            <div style="font-size: 1.2em; font-weight: bold;"><%= t('headers.twitter_access', "Twitter Access") %></div>
            <%= mt(:twitter_description, <<-TEXT)
Twitter is a service for posting and subscribing to short messages.
If you have a Twitter account, you can register it here.  Then if you allow
fellow course/group members to see your registered services, they can 
easily connect with your Twitter account.

You can also sign up to have notifications sent to your Twitter account.
These notifications will be sent as direct messages to yourself from
yourself, and won't appear in your public stream.
TEXT
            %>
            <div class="clear"></div>
          </div>
          <div style="text-align: center; margin-top: 10px;">
            <a class="button" href="<%= oauth_url(:service => "twitter", :return_to => user_profile_url(@current_user)) %>"><%= t('buttons.authorize_twitter', "Authorize Twitter Access") %></a>
          </div>
        </div>
      </li>
      <li id="unregistered_service_delicious" class="service" style="<%= hidden if services.include?("delicious") %>">
        <a href="#" class="button small-button"><%= image_tag "delicious_icon.png" %> <%= t('links.delicious', "Delicious") %></a>
        <div style="display: none; text-align: left;" class="content" title="<%= t('titles.delicious_login', "Delicious Login") %>" id="unregistered_service_delicious_dialog">
          <div>
            <%= image_tag "delicious.png", :style => "float: left; padding-right: 5px;" %>
            <div style="font-size: 1.2em; font-weight: bold;"><%= t('headers.delicious_login', "Delicious Login") %></div>
            <%= t(:delicious_description, <<-TEXT)
            Delicious is a tool that lets you store and share your bookmarks with others.
            Canvas's rich content editor will let you search your Delicious tags
            to easily link from within Canvas to other resources you find useful.
            TEXT
            %>
            <div class="clear"></div>
          </div>
          <div style="font-size: 1.0em; margin-top: 10px;">
            <% form_for :user_service, :url => profile_create_user_service_url, :html => {:class => "create_user_service_form"} do |f| %>
            <%= f.hidden_field :service, :value => "delicious" %>
            <table class="formtable">
              <tr>
                <td><%= f.blabel :user_name, :en => "User Name" %></td>
                <td><%= f.text_field :user_name, :style => "width: 150px;" %></td>
              </tr><tr>
                <td><%= f.blabel :password, :en => "Password" %></td>
                <td><%= f.password_field :password, :style => "width: 150px;" %></td>
              </tr><tr>
                <td colspan="2">
                  <button type="submit" class="button"><%= t('buttons.save_login', "Save Login") %></button>
                </td>
              </tr>
            </table>
            <% end %>
          </div>
        </div>
      </li>
      <li id="unregistered_service_diigo" class="service" style="<%= hidden if services.include?("diigo") %>">
        <a href="#" class="button small-button"><%= image_tag "diigo_icon.png" %> <%= t('links.diigo', "Diigo") %></a>
        <div style="display: none; text-align: left;" class="content" title="<%= t('titles.diigo_login', "Diigo Login") %>" id="unregistered_service_diigo_dialog">
          <div>
            <%= image_tag "diigo.png", :style => "float: left; padding-right: 5px;" %>
            <div style="font-size: 1.2em; font-weight: bold;"><%= t('headers.diigo_login', "Diigo Login") %></div>
            <%= t(:diigo_description, <<-TEXT)
            Diigo is a social bookmarking tool tailored specifically to research and
            education.  
            Canvas's rich content editor will let you search your Diigo tags
            to easily link from within Canvas to other resources you find useful.
            TEXT
            %>
            <div class="clear"></div>
          </div>
          <div style="font-size: 1.0em; margin-top: 10px;">
            <% form_for :user_service, :url => profile_create_user_service_url, :html => {:class => "create_user_service_form"} do |f| %>
            <%= f.hidden_field :service, :value => "diigo" %>
            <table class="formtable">
              <tr>
                <td><%= f.blabel :user_name, :en => "User Name" %></td>
                <td><%= f.text_field :user_name, :style => "width: 150px;" %></td>
              </tr><tr>
                <td><%= f.blabel :password, :en => "Password" %></td>
                <td><%= f.password_field :password, :style => "width: 150px;" %></td>
              </tr><tr>
                <td colspan="2">
                  <button type="submit" class="button"><%= t('buttons.save_login', "Save Login") %></button>
                </td>
              </tr>
            </table>
            <% end %>
          </div>
        </div>
      </li>
    </ul>
    </div>
  </td>
</tr></table>
<% end %>
<h3><%= before_label(:'headers.approved_integrations', "Approved Integrations") %></h3>
<div style="margin-left: 20px;">
  <% if @user.access_tokens.empty? %>
    <div id="no_approved_integrations"><%= t(:no_approved_integrations, <<-TEXT)
      Third-party applications can request permission to access
      the Canvas site on your behalf.  As you begin authorizing
      applications you will see them listed here.
      TEXT
    %></div>
  <% end %>
  <div id="access_tokens_holder" style="<%= hidden if @user.access_tokens.empty? %>">
    <%= t(:approved_integrations, <<-TEXT)
    These are the third-party applications you have authorized
    to access the Canvas site on your behalf:
    TEXT
    %>
    <table id="access_tokens" class="summary" style="margin-top: 10px;">
      <thead>
        <tr>
          <th><%= t('headers.application_abbrev', "App") %></th>
          <th><%= t('headers.purpose', "Purpose") %></th>
          <th><%= t('headers.dates', "Dates") %></th>
          <th>&nbsp;</th>
          <th>&nbsp;</th>
        </tr>
      </thead>
      <tbody>
        <%= render :partial => "access_token", :collection => @user.access_tokens %>
        <%= render :partial => "access_token" %>
      </tbody>
    </table>
  </div>
  <div style="margin-top: 10px;">
    <a href="#" class="button add_access_token_link"><%= image_tag "add.png" %> <%= t('buttons.new_access_token', "New Access Token") %></a>
  </div>
  <div id="token_details_dialog" style="display: none;" title="<%= t('titles.access_token_details', "Access Token Details") %>">
    <p><%= t(:access_token_description, <<-TEXT, :wrapper => '<a href="https://canvas.instructure.com/doc/api/index.html" target="_blank" class="external">\1</a>')
      Access tokens can be used to allow other applications to make API calls
      on your behalf.  You can also generate access tokens and *use the Canvas
      Open API* to come up with your own integrations.
      TEXT
    %></p>
    
    <div class="loading_message"><%= t(:loading_token_details, "Loading Token Details...") %></div>
    <div class="error_loading_message"><%= t(:error_loading_token_details, "Error Loading Token Details") %></div>
    <div class="results">
      <table>
        <tr>
          <th><%= before_label(:token, "Token") %></th>
          <td>
            <div class="visible_token">&nbsp;</div>
            <div class="full_token_warning"><%= mt(:full_token_warning, <<-TEXT)
**Copy this token down now**. Once you leave this page you won't be able to
retrieve the full token anymore, you'll have to regenerate it to get a new
value.
TEXT
            %></div>
          </td>
        </tr><tr>
          <th><%= before_label(:token_application, "App") %></th>
          <td class="app_name">&nbsp;</td>
        </tr><tr>
          <th><%= before_label(:token_purpose, "Purpose") %></th>
          <td class="purpose">&nbsp;</td>
        </tr><tr>
          <th><%= before_label(:token_created, "Created") %></th>
          <td class="created">&nbsp;</td>
        </tr><tr>
          <th><%= before_label(:token_last_used, "Last Used") %></th>
          <td class="used">&nbsp;</td>
        </tr><tr>
          <th><%= before_label(:token_expires, "Expires") %></th>
          <td class="expires">&nbsp;</td>
        </tr><tr class="refresh_token">
          <td colspan="2">
            <div class="button-container">
              <button class="button regenerate_token"><%= t('buttons.regenerate_token', "Regenerate Token") %></button>
            </div>
          </td>
        </tr>
      </table>
    </div>
  </div>
  <div id="add_access_token_dialog" style="display: none;" title="<%= t('titles.new_access_token', "New Access Token") %>">
    <h2><%= t('headers.generate_access_token', "Generate an Access Token") %></h2>
    <%= mt(:generate_access_token_description, <<-TEXT, :documentation_url => 'https://canvas.instructure.com/doc/api/index.html')
Access tokens are what allow third-party applications to access Canvas
resources on your behalf. These tokens are normally created automatically for
applications as needed, but if [you're developing a new or limited
project](%{documentation_url}) you can just generate the token from here.
TEXT
    %>
    <% form_for :access_token, :url => profile_tokens_url, :html => {:id => "access_token_form", :style => "margin-top: 10px;"} do |f| %>
      <table class="formtable">
        <tr>
          <td><%= f.blabel :purpose, :en => "Purpose" %></td>
          <td><%= f.text_field :purpose %></td>
        </tr>
        <tr>
          <td><%= f.blabel :expires_at, :en => "Expires" %></td>
          <td>
            <div><%= f.text_field :expires_at, :class => "expires_field datetime_field", :style => "width: 120px;" %></div>
            <div style="font-size: 0.8em;" class="hint"><%= t('hints.expires_at', "leave blank for no expiration") %></div>
          </td>
        </tr>
          <td colspan="2">
            <div class="button-container">
              <button class="button submit_button" type="submit"><%= t('buttons.generate_token', "Generate Token") %></button>
              <button class="button button-secondary cancel_button" type="button"><%= t('#buttons.cancel', "Cancel") %></button>
            </div>
          </td>
        </tr>
      </table>
    <% end %>
  </div>
</div>
<div id="profile_pic_dialog" style="display: none;">
  <a href="<%= profile_pics_url %>" class="profile_pics_url" style="display: none;">&nbsp;</a>
  <%= t(:profile_pictures, "Select the image you'd like to use as your profile pic, or upload a new image:") %>
  <div class="profile_pic_list" style="background: #eee; padding: 5px; -moz-border-radius: 5px; margin: 5px 10px;">
    <h3 style="padding-left: 10px; padding-top: 10px;"><%= t('headers.loading_images', "Loading Images...") %></h3>
    <div class="clear"></div>
  </div>
  <a href="#" class="add_pic_link add"><%= t('links.upload_new_image', "Upload a new Image") %></a>
  <% form_for :attachment, :url => context_url(@user, :context_files_url, :format => 'json'), :html => {:id => "add_pic_form", :style => "display: none;"} do |f| %>
    <input type="hidden" name="format" value="text" />
    <%= f.hidden_field :folder_id, :value => @user.profile_pics_folder.id %>
    <%= f.file_field :uploaded_data %>
    <button type="submit" class="button small-button"><%= t('buttons.add_picture_file', "Add File") %></button>
  <% end %>
  <div class="button-container">
    <button type="button" class="button select_button"><%= t('buttons.select_image', "Select Image") %></button>
    <button type="button" class="button cancel_button button-secondary"><%= t('#buttons.cancel', "Cancel") %></button>
  </div>
</div>
<% else %>
  <p class="alert alert-info">
    <%= t "confirm_email_instructions", <<-TEXT, :email => @current_user.email, :wrapper => {'*' => '<a href="' + re_send_confirmation_path(@current_user, @current_user.communication_channel) + '" class="re_send_confirmation_link">\1</a>'}
      Before you can edit your profile, you need to verify your email address (%{email}) by clicking the link in the email we sent you.
      If you don't see it, *re-send the email*, and make sure to check your spam box.
    TEXT
    %>
  </p>
<% end %><|MERGE_RESOLUTION|>--- conflicted
+++ resolved
@@ -49,11 +49,7 @@
     <td><%= f.blabel :birthdate, :en => "Birth Date" %></td>
     <td>
       <span class="birthdate display_data"><%= @user.birthdate ? date_string(@user.birthdate) : "-" %></span>
-<<<<<<< HEAD
-      <%= f.date_select :birthdate, {:start_year => Time.now.year - 1, :end_year => Time.now.year - 125, :include_blank => true}, :class => 'edit_data' %>
-=======
       <%= f.date_select :birthdate, {:start_year => Time.now.year - 1, :end_year => Time.now.year - 125, :include_blank => @user.birthdate.nil?}, :class => 'edit_data' %>
->>>>>>> c8e0a70c
     </td>
   </tr>
   <% active_email_channels = @email_channels.select { |cc| cc.active? } %>
