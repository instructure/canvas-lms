<%
# Copyright (C) 2011 - present Instructure, Inc.
#
# This file is part of Canvas.
#
# Canvas is free software: you can redistribute it and/or modify it under
# the terms of the GNU Affero General Public License as published by the Free
# Software Foundation, version 3 of the License.
#
# Canvas is distributed in the hope that it will be useful, but WITHOUT ANY
# WARRANTY; without even the implied warranty of MERCHANTABILITY or FITNESS FOR
# A PARTICULAR PURPOSE. See the GNU Affero General Public License for more
# details.
#
# You should have received a copy of the GNU Affero General Public License along
# with this program. If not, see <http://www.gnu.org/licenses/>.
%>

<% provide :page_title do %><%= join_title t(:page_title, "Collaboration"), @context.name %><% end %>

<% js_bundle :collaborations %>

<% provide :right_side do %>
  <p><%= mt :description_rs, <<-HEREDOC, :google_url => "http://docs.google.com"
Free online web tools like [Google Docs](%{google_url}) are an excellent place for students to work on group projects or papers, take shared notes, etc.
Teacher *or* students can set up group collaborations.
HEREDOC
     %>
  </p>
<% end %>
<a href="#" class="external_link" target="_blank" style="display: none;">&nbsp;</a>

<header class="collaborations-header clearfix">
  <h1><%= t 'titles.current', "Current Collaborations" %></h1>

  <% if can_do(@context, @current_user, :create_collaborations) && !@hide_create_ui %>
    <a role="button" href="#" class="btn add_collaboration_link">
      <i class="icon-add" aria-hidden="true"></i>
      <%= t('links.new', 'Start a new collaboration') %>
    </a>
  <% end %>
</header>

<div id="no_collaborations_message" style="<%= hidden unless @collaborations.empty? %>">
<<<<<<< HEAD
  <% if can_do(@context, @current_user, :manage_content) %>
=======
  <% if can_do(@context, @current_user, :manage_content, *RoleOverride::GRANULAR_MANAGE_COURSE_CONTENT_PERMISSIONS) %>
>>>>>>> 9378b4e4
    <p>
      <%= mt :description_teacher,
        "**What do we mean by collaborations?** We're talking
        about web-based tools that students are already familiar with. Students can use
        online web tools to work collaboratively on tasks like group papers or note-taking.
        This page gives teachers and students an easy place to keep track of those
        collaborations, and also to set them up without having to swap emails."
      %>
    </p>
  <% else %>
    <p>
      <%= mt :description_student,
        "**What do we mean by collaborations?**  We're talking about web-based tools for
        working together on a shared document.
        You can use online web tools to work collaboratively on tasks like group papers or note-taking.  This page is
        an easy place to keep track of those collaborations, and also to set them
        up without having to swap emails."
      %>
    </p>
  <% end %>
  <% if can_do(@context, @current_user, :create_collaborations) && !@hide_create_ui %>
    <p>
      <%= t :how_to_start_a_new_collaboration, 'To find out more about a particular type of collaboration, click "Start a New Collaboration" and then choose that type in the dropdown list.' %>
    </p>
  <% end %>
</div>
<div id="collaborations">
  <%= @collaborations.map {|c| collaboration(c, @current_user, @user_has_google_drive)}.join.html_safe %>
</div>
<% if can_do(@context, @current_user, :create_collaborations) && !@hide_create_ui %>
  <%= render :partial => 'collaborations/forms' %>
<% end %><|MERGE_RESOLUTION|>--- conflicted
+++ resolved
@@ -42,11 +42,7 @@
 </header>
 
 <div id="no_collaborations_message" style="<%= hidden unless @collaborations.empty? %>">
-<<<<<<< HEAD
-  <% if can_do(@context, @current_user, :manage_content) %>
-=======
   <% if can_do(@context, @current_user, :manage_content, *RoleOverride::GRANULAR_MANAGE_COURSE_CONTENT_PERMISSIONS) %>
->>>>>>> 9378b4e4
     <p>
       <%= mt :description_teacher,
         "**What do we mean by collaborations?** We're talking
