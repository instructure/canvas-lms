--- conflicted
+++ resolved
@@ -21,10 +21,6 @@
 %>
 <% blueprint_subscription ||= nil %>
 <% show_publish_controls ||= false %>
-<<<<<<< HEAD
-<% show_youtube_migration ||= @context&.feature_enabled?(:youtube_migration) || false %>
-=======
->>>>>>> 2ec7b1b5
 <% if blueprint_subscription %>
   <script>
     function gotoBlueprintInfo() {
