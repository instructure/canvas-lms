--- conflicted
+++ resolved
@@ -2,13 +2,8 @@
   <% @course_settings_sub_navigation_tools.each do |tool| %>
     <a class='btn button-sidebar-wide course-settings-sub-navigation-lti'
       href="<%= course_external_tool_path(@context, tool, launch_type: 'course_settings_sub_navigation') %>">
-<<<<<<< HEAD
-      <img class="icon" src="<%= tool.course_settings_sub_navigation(:icon_url) %>" />
-      <%= tool.label_for(:course_settings_sub_navigation) %>
-=======
       <img class="icon" alt="" src="<%= tool.course_settings_sub_navigation(:icon_url) %>" />
       <%= tool.label_for(:course_settings_sub_navigation, I18n.locale) %>
->>>>>>> 111dec82
       <% if tool.integration_type == 'lor' %>
         <span class="badge new_badge pull-right"><%= t('links.new_badge', 'New') %></span>
       <% end %>
