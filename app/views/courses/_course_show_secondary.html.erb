--- conflicted
+++ resolved
@@ -85,11 +85,7 @@
            class="btn button-sidebar-wide accessibility_link <%= 'disabled' unless @accessibility_scan_enabled %>"
            aria-disabled="<%= !@accessibility_scan_enabled %>"
            <% unless @accessibility_scan_enabled %>
-<<<<<<< HEAD
-           data-tooltip="bottom" title="<%= t(:accessibility_limit_exceeded, "The Course Accessibility Checker is not yet available for courses with more than 1,000 resources (pages, assignments, and attachments combined).") %>"
-=======
            data-tooltip="bottom" title="<%= t(:accessibility_limit_exceeded, "The Course Accessibility Checker is not yet available for courses with more than 1,000 resources (pages and assignments combined).") %>"
->>>>>>> b04c431f
            onclick="return false;"
            <% end %>>
           <i class="icon-a11y"></i> <%= t('links.course_check_accessibility', %{Check Accessibility}) %>
