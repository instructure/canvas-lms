<% 
  content_for :page_title, join_title(t(:page_title, "Course Details"), @context.name)
  jammit_css :course_settings
  js_bundle :course_settings
  @active_tab = "settings"

  can_rename_course = can_do(@context.account, @current_user, :manage_courses) || !@context.root_account.settings[:prevent_course_renaming_by_teachers]
  has_multiple_sections = @context.course_sections.active.count > 1

  publishing_enabled = @context.allows_grade_publishing_by(@current_user) && can_do(@context, @current_user, :manage_grades)

  can_see_users = can_do(@context, @current_user, :read_roster, :manage_students, :manage_admin_users)
%>

<% content_for :right_side do %>
  <%= render :partial => 'settings_sidebar' %>
<% end %>

<div id="course_details_tabs" style="display:none;" class="ui-tabs-minimal">
  <ul>
    <li id="course_details_tab"><a href="#tab-details"><%= t('tabs.details', %{Course Details}) %></a></li>
    <li id="sections_tab"><a href="#tab-sections"><%= t('tabs.sections', %{Sections}) %></a></li>
    <% if can_do @context, @current_user, :update %>
      <li id="navigation_tab"><a href="#tab-navigation"><%= t('tabs.navigation', %{Navigation}) %></a></li>
    <% end %>
    <% if can_do @context, @current_user, :update %>
      <li id="external_tools_tab"><a href="#tab-tools" id="tab-tools-link"><%= t('tabs.tools', %{Apps}) %></a></li>
    <% end %>
    <% if publishing_enabled %>
      <li id="grade_publishing_tab"><a href="#tab-grade-publishing" id="tab-grade-publishing-link"><%= t('tabs.grade_publishing', %{Grade Publishing}) %></a></li>
    <% end %>
    <% if @context.root_account.settings[:enable_alerts] && can_do(@context, @current_user, :manage_interaction_alerts) %>
      <li id="alerts_tab"><a href="#tab-alerts" id="tab-alerts-link"><%= t('tabs.alerts', %{Alerts}) %></a></li>
    <% end %>
  </ul>
  <div id="tab-details">
    <h2><%= t('headings.details', %{Course Details}) %></h2>
    <%= form_for @context, :html => {:id => "course_form"} do |f| %>
    <table class="coursesettings">
      <tr>
        <td class="form-label"><%= f.blabel :name, :course_name, :en => "Name" %></td>
        <td class="nobr">
          <% if can_rename_course %>
            <%= f.text_field :name, :class => "course_form", :maxlength => '255', :style => "width: 150px;" %>
          <% else %>
            <span class="course_form name"><%= @context.name %></span>
          <% end %>
          <span class="course_info name"><%= @context.name %></span>
        </td>
      </tr>
      <tr>
        <td class="form-label nobr"><%= f.blabel :course_code, :en => "Course Code" %></td>
        <td class="nobr">
          <% if can_rename_course %>
            <span class="course_form"><%= f.text_field :course_code, :maxlength => '255', :style => "width: 100px;" %></span>
          <% else %>
            <span class="course_form course_code"><%= @context.course_code %></span>
          <% end %>
          <span class="course_info course_code"><%= @context.course_code %></span>
        </td>
      <% if @context.sis_source_id && can_do(@context.root_account, @current_user, :read_sis) || can_do(@context.root_account, @current_user, :manage_sis) %>
        </tr><tr>
          <td class="form-label"><%= f.blabel :sis_source_id, :en => "SIS ID" %></td>
          <td>
            <span class="course_form">
              <% if can_do(@context.root_account, @current_user, :manage_sis) %>
                <%= f.text_field :sis_source_id, :style => "width: 50px;", :title => t('sis_source_id', "SIS ID"), :value => @context.sis_source_id %>
              <% else %>
                <%= @context.sis_source_id %>
              <% end %>
            </span>
            <span class="course_info sis_source_id"><%= @context.sis_source_id %></span>
          </td>
      <% end %>
      <% if @current_user && Account.site_admin.account_users_for(@current_user).present? %>
        </tr><tr>
          <td class="form-label"><%= f.blabel :root_account_id, :en => "Root Account" %></td>
          <td><%= link_to @context.root_account.name, account_url(@context.root_account.id)  %></td>
      <% end %>
      </tr><tr>
        <td class="form-label"><%= f.blabel :account_id, :en => "Department" %></td>
        <td>
          <span class="course_form">
            <% if can_do(@context.root_account, @current_user, :manage_courses) %>
              <% if @context.root_account.all_accounts.count > 500 %>
                <a href="<%= context_url(@context.root_account, :context_sub_accounts_url, :format => :json) %>" id="course_account_id_url" style="display: none;">&nbsp;</a>
                <input type="hidden" name="course[account_id]" id="course_account_id" value="<%= @context.account_id %>"/>
                <input type="text" name="account[name]" id="course_account_id_lookup" value="<%= @context.account.name %>" style="width: 150px;"/>
              <% else %>
                <select name="course[account_id]" id="course_account_id">
                  <%= render :partial => "shared/account_options", :locals => {:account => @context.root_account} %>
                </select>
              <% end %>
            <% elsif can_do(@context.account, @current_user, :read) %>
              <%= link_to @context.account.name, account_url(@context.account.id) %>
            <% else %>
              <%= @context.account.name %>
            <% end %>
          </span>
          <span class="course_info account_name">
            <% if can_do(@context.account, @current_user, :read) %>
              <%= link_to @context.account.name, account_url(@context.account.id) %>
            <% else %>
              <%= @context.account.name %>
            <% end %>
          </span>
        </td>
      </tr><tr>
        <td class="form-label"><%= f.blabel :enrollment_term_id, :en => "Term" %></td>
        <td>
          <span class="course_form">
            <% if can_do(@context.root_account, @current_user, :manage_courses) %>
              <select name="course[enrollment_term_id]" id="course_enrollment_term_id">
                <% @context.root_account.enrollment_terms.active.sort_by{|t| t.start_at || SortFirst}.each do |term| %>
                  <option value="<%= term.id %>" <%= 'selected' if term.id == @context.enrollment_term_id %>><%= term.name %></option>
                <% end %>
              </select>
            <% else %>
              <%= @context.enrollment_term.name %>
            <% end %>
          </span>
          <span class="course_info term_name"><%= @context.enrollment_term.name %></span>
        </td>
      </tr><tr>
        <td class="form-label"><%= f.blabel :start_at, :en => "Starts" %></td>
        <td class="nobr">
          <span class="course_form"><%= f.text_field :start_at, :class => "date_entry", :value => datetime_string(@context.start_at, :verbose, nil, true) %></span>
          <span class="course_info start_at"><%= datetime_string(@context.start_at, :verbose, nil, true) || t('no_date', "No Date Set") %></span>
        </td>
      </tr><tr>
        <td class="form-label"><%= f.blabel :conclude_at, :en => "Ends" %></td>
        <td class="nobr">
          <span class="course_form"><%= f.text_field :conclude_at, :class => "date_entry", :value => datetime_string(@context.conclude_at, :verbose, nil, true) %></span>
          <span class="course_info conclude_at"><%= datetime_string(@context.conclude_at, :verbose, nil, true) || t('no_date', "No Date Set") %></span>
          <div class="course_form">
            <%= f.check_box :restrict_enrollments_to_course_dates %>
            <%= f.label :restrict_enrollments_to_course_dates, :en => "Users can only participate in the course between these dates" %>
            <div class="aside palign">
              <%= t('course_overrides_term', %{This will override any term availability settings.}) %>
            </div>
          </div>
          <div class="course_info restrict_dates uneditable aside">
            <%= @context.restrict_enrollments_to_course_dates ? t('date_restricted', "Users can only participate in the course between these dates") : t('not_date_restricted', "These dates will not affect course availability") %>
          </div>
        </td>
      <% if available_locales.size > 1 %>
      </tr><tr>
        <td class="form-label"><%= f.blabel :locale, :language, :en => "Language" %></td>
        <td>
          <div class="course_form">
            <% no_language = t(:no_language_preference, "Not set (user-configurable, defaults to %{language})", :language => available_locales[infer_locale(:context => @context.account)]) %>
            <%= f.select :locale, [[no_language, nil]] + available_locales.invert.sort, {:selected => @context.locale}, {:class => 'locale'} %>
            <%= render :partial => 'shared/locale_warning' %>
            <p> <%= mt :transifex_message, <<-TEXT, :transifex_url => "https://www.transifex.com/projects/p/canvas-lms/"
Join the [Canvas Translation Community](%{transifex_url})
TEXT
            %>
            </p>
          </div>
          <span class="course_info locale"><%= @context.locale ? available_locales[@context.locale] : no_language %></span>
          <div class="aside palign">
            <%= t('language_overrides_preferences', "This will override any user/system language preferences. This is only recommended for foreign language courses") %>
          </div>
        </td>
      <% end %>
      </tr><tr>
        <td class="form-label"><%= f.blabel :storage_quota_mb, :storage_quota, :en => "File Storage" %></td>
        <td>
          <span class="course_form">
            <% if can_do(@context.account, @current_user, :manage_storage_quotas) %>
              <%= f.text_field :storage_quota_mb, :style => "width: 50px;", :title => t('megabytes', "megabytes"), :value => @context.storage_quota_mb %>
            <% else %>
              <%= @context.storage_quota_mb %>
            <% end %>
          </span>
          <span class="course_info storage_quota_mb"><%= @context.storage_quota_mb %></span>
          <%= t('megabytes', %{megabytes}) %>
        </td>
      <% if @context.turnitin_enabled? %>
      </tr><tr>
        <td class="form-label"><%= f.blabel :turnitin_comments, :en => "Turnitin Comments" %></td>
        <td class="nobr">
          <span class="course_form"><span class="aside"><%= t('turnitin', %{these comments will be shown to students when submitting a Turnitin-enabled assignment}) %></span><br/><%= f.text_area :turnitin_comments, :style => "width: 90%; height: 50px;" %></span>
          <span class="course_info turnitin_comments"><%= @context.turnitin_comments %></span>
        </td>
      <% end %>
      </tr>
      <tr>
        <td class="form-label">
          <label><%= before_label('grading_scheme', %{Grading Scheme}) %></label>
        </td>
        <td>
          <span class="course_info grading_scheme_set">
            <%= @context.grading_standard_enabled? ? (@context.grading_standard_title || t('grading_standard_currently_set', "Currently Set")) : t('grading_standard_not_set', "Not Set") %>
          </span>
          <div class="course_form">
            <%= f.check_box :grading_standard_enabled, :class => "grading_standard_checkbox" %>
            <%= f.label :grading_standard_enabled, :en => "Enable course grading scheme" %>
            <div class="grading_standard_link" style="margin-left: 20px;">
              <a href="#" class="edit_letter_grades_link"><%= @context.grading_standard_enabled? ? t('view_grading_scheme', "view grading scheme") : t('set_grading_scheme', "set grading scheme") %></a>
            </div>
          </div>
        </td>
      </tr>
      <tr>
        <td class="form-label"><%= f.blabel :license, :en => "License" %></td>
        <td colspan="3">
          <span class="course_form">
            <%= f.select :license, Course.licenses.map { |id, attrs| [attrs[:readable_license], id] }%>
            <%= license_help_link %>
          </span>
          <span class="course_info readable_license"><%= @context.readable_license %></span>
        </td>
      </tr><tr>
        <td class="form-label"><label><%= before_label('course_visibility', %{Visibility}) %></label></td>
        <td colspan="3">
          <span class="course_form">
            <%= f.check_box :public_syllabus %>
            <%= f.label :public_syllabus, :en => "Make the syllabus for this course publicly visible" %>
          </span>
          <div>
            <span class="course_form">
              <%= f.check_box :is_public, :class => "is_public_checkbox" %>
              <%= f.label :is_public, :en => "Make this course publicly visible" %>
              <span class="aside checklabelfix"><%= t('help.public_course', %{(student data will remain private)}) %></span>
            </span>
          </div>
          <span class="course_info is_public"><%= @context.is_public ? t('public_course', 'Public') : t('private_course', 'Private') %></span>
          <div class="public_options">
            <span class="course_form">
              <%= f.check_box :indexed %>
              <%= f.label :indexed, :en => "Include this course in the public course index" %>
            </span>
            <span class="course_info indexed">
              <%= @context.indexed ? t('indexed_course', "Included in public course index") : "" %>
            </span>
          </div>
        </td>
      </tr><tr>
        <td></td>
        <td colspan="3">
          <span class="self_enrollment_message" style="<%= hidden unless @context.self_enrollment %>">
<<<<<<< HEAD
            <%# SFU MOD CANVAS-233 Hide self-enroll register link if self registration is off %>
            <%= t 'course_open_enrollment', <<-TEXT, :url => enroll_url(@context.self_enrollment_code || '{{ self_enrollment_code }}'), :wrapper => '<b>\1</b>'
                  This course has enabled open enrollment. Students can
                  self-enroll in the course once you share with them this URL:
                  *%{url}*.
                TEXT
            %>
            <% if @context.root_account.self_registration? %>
              <%= t 'course_self_registration', <<-TEXT, :url2 => register_url, :code => @context.self_enrollment_code || '{{ self_enrollment_code }}', :wrapper => '<b>\1</b>'
                    Alternatively, they can sign up at *%{url2}* and
                    use the following join code: *%{code}*
                  TEXT
              %>
            <% end %>
            <%# END SFU MOD %>
=======
            <% if @context.root_account.self_registration? %>
              <%= t 'course_open_enrollment', <<-TEXT, :url => enroll_url(@context.self_enrollment_code || '{{ self_enrollment_code }}'), :url2 => register_url, :code => @context.self_enrollment_code || '{{ self_enrollment_code }}', :wrapper => '<b>\1</b>'
                    This course has enabled open enrollment. Students can
                    self-enroll in the course once you share with them this URL:
                    *%{url}*. Alternatively, they can sign up at *%{url2}* and
                    use the following join code: *%{code}*
                  TEXT
              %>
            <% else %>
              <%= t 'course_open_enrollment_without_code', <<-TEXT, :url => enroll_url(@context.self_enrollment_code || '{{ self_enrollment_code }}'), :wrapper => '<b>\1</b>'
                    This course has enabled open enrollment. Students can
                    self-enroll in the course once you share with them this URL:
                    *%{url}*
                  TEXT
              %>
            <% end %>
>>>>>>> 162c9cdb
          </span>
          <a href="#" class="course_form course_form_more_options_link" style="padding-left: 20px;"><%= t('links.more_options', %{more options}) %></a>
          <div class="course_form_more_options" style="display: none; padding-left: 20px;">
            <% if @context.self_enrollment_allowed? %>
              <%= f.check_box :self_enrollment, :class => 'self_enrollment_checkbox' %>
<<<<<<< HEAD
              <%# SFU MOD CANVAS-233 Hide self-enroll register link if self registration is off %>
              <% if @context.root_account.self_registration? %>
                <%= f.label :self_enrollment_with_code, :en => "Let students self-enroll by sharing with them a secret URL or code" %><br/>
              <% else %>
                <%= f.label :self_enrollment, :en => "Let students self-enroll by sharing with them a secret URL" %><br/>
              <% end %>
              <%# END SFU MOD %>
=======
              <label for="course_self_enrollment">
                <% if @context.root_account.self_registration? %>
                  <%= t :self_enrollment, "Let students self-enroll by sharing with them a secret URL or code" %>
                <% else %>
                  <%= t :self_enrollment_without_code, "Let students self-enroll by sharing with them a secret URL" %>
                <% end %>
              </label><br/>
>>>>>>> 162c9cdb
              <div class="open_enrollment_holder" style="display: none;">
              <%= f.check_box :open_enrollment %>
              <%= f.label :open_enrollment, :en => "Add a \"Join this Course\" link to the course home page" %><br/>
              </div>
            <% end %>
            <%= f.check_box :allow_student_forum_attachments %>
            <%= f.label :allow_student_forum_attachments, :en => "Let students attach files to discussions" %><br/>
            <%= f.check_box :allow_student_discussion_topics %>
            <%= f.label :allow_student_discussion_topics, :en => "Let students create discussion topics" %><br/>
            <%= f.check_box :allow_student_discussion_editing %>
            <%= f.label :allow_student_discussion_editing, :en => "Let students edit or delete their own discussion posts" %><br/>
            <%= f.check_box :allow_student_organized_groups %>
            <%= f.label :allow_student_organized_groups, :en => "Let students organize their own groups" %><br/>
            <%= f.check_box :hide_final_grades %>
            <%= f.label :hide_final_grades, :en => "Hide totals in student grades summary" %><br/>
            <%= f.check_box :hide_distribution_graphs %>
            <%= f.label :hide_distribution_graphs, :en => "Hide grade distribution graphs from students" %><br/>
            <% if @context.root_account.allow_draft? && !@context.root_account.draft_state_enabled? %>
              <%= f.check_box :enable_draft %>
              <label for="course_enable_draft"><%= t('enable_draft', 'Enable Draft State (beta)') %>
                <% draft_help_text = t('draft_explanation', 'Explanation of Draft State') %>
                <a href="#" class="element_toggler" aria-controls="helpDialog" aria-label="<%= draft_help_text %>" title="<%= draft_help_text %>"><i class="icon-question"></i></a>
                <div id="helpDialog" data-turn-into-dialog='{"width":400,"modal":true,"title":"<%= draft_help_text %>"}' style="display:none" title=<%= draft_help_text %>>
                  <%= mt(:draft_state_description, <<-DRAFT )
Draft state is a *beta* feature that allows course content to be published and unpublished.
Unpublished content won't be visible to students and won't affect grades.
It also includes a redesign of some course areas to make them more consistent in look and functionality.

Unpublished content may not be available if Draft State is disabled.
                  DRAFT
                    %>
                </div>
              </label>
              <br/>
            <% end %>
            <%= f.check_box :lock_all_announcements %>
            <%= label_tag :course_lock_all_announcements, :en => 'Disable comments on announcements' %><br />
            <%= f.select :default_wiki_editing_roles, [
              [t('#course.wiki_permissions.only_teachers', "Only Teachers"), "teachers"],
              [t('#course.wiki_permissions.teachers_students', "Teacher and Students"), "teachers,students"],
              [t('#course.wiki_permissions.all', "Anyone"), "teachers,students,public"]] %>
            <label for="course_default_wiki_editing_roles">
              <%= t('wiki_editing_roles', %{can create, rename, and edit course wiki pages by default}) %>
            </label><br/>
            <div class="changed_default_wiki_editing_roles" style="display: none; padding-left: 20px; font-size: 0.8em;">
              <input type="checkbox" name="update_default_pages" id="update_default_pages"/>
              <label for="update_default_pages"><%= t 'wiki_editing_roles_change_existing', %{Change pages currently editable by "%{current_setting}" to "%{new_setting}".}, :current_setting => content_tag('span', @context.readable_default_wiki_editing_roles), :new_setting => content_tag('span', nbsp, :class => 'default_wiki_editing_roles_change') %></label>
            </div>
          </div>
        </td>
      </tr><tr>
        <td colspan="4">
          <% if can_do(@context, @current_user, :update) %>
            <a href="#" class="edit_course_link btn"><i class="icon-edit"></i> <%= t('links.edit_course', %{Edit Course Details}) %></a>
          <% end %>
          <% if Account.site_admin.grants_right?(@current_user, nil, :manage_courses) && Account.root_accounts.length > 1 %>
            <a href="#" class="move_course_link btn"><i class="icon-arrow-right"></i> <%= t('links.move_course', %{Move To Another Account}) %></a>
          <% end %>
          <span class="course_form">
            <div class="form-actions">
              <button type="button" class="btn cancel_button"><%= t('#buttons.cancel', %{Cancel}) %></button>
              <button type="submit" class="btn btn-primary"><%= t('buttons.update_course', %{Update Course Details}) %></button>
            </div>
          </span>
        </td>
      </tr>
    </table>
    <% end %>
    
  </div>
  <div id="tab-sections">
    <h2 style="margin-top: 10px;"><%= t('headings.sections', %{Course Sections}) %></h2>
    <ul id="sections">
      <% @context.course_sections.active.each do |section| %>
        <li class="section">
          <% if can_do section, @current_user, :read %>
            <a href="<%= context_url(@context, :context_section_url, section) %>" class="name">
              <%= section.display_name %>
            </a>
          <% else %>
            <span class="name">
              <%= section.display_name %>
            </span>
          <% end %>
          <span class="users_count">
            (
              <%= t 'enrollment_count', 'User', :count => section.enrollments.not_fake.count %><% if section && section.sis_source_id %>,
                <%= t 'section_sis_id', 'SIS ID: %{section_sis}', :section_sis => section.sis_source_id %>
              <% end %>
            )
          </span>
          <span class="section_links">
            <% if can_do(section, @current_user, :update) && !section.defined_by_sis? %>
              <a class="no-hover edit_section_link" title="<%= t('links.title.edit_section', %{Edit Section}) %>" href="<%= context_url(@context, :context_section_url, section) %>"><i class="icon-edit standalone-icon"></i><span class="screen-reader-text"><%= t('images.alt.edit', %{Edit}) %></span></a>
            <% end %>
            <% if can_do(section, @current_user, :delete) %>
              <% if section.deletable? %>
                <a class="no-hover delete_section_link" title="<%= t('links.title.delete_section', %{Delete Section}) %>" href="<%= context_url(@context, :context_section_url, section) %>"><i class="icon-end standalone-icon"></i><span class="screen-reader-text"><%= t('images.alt.delete', %{Delete}) %></span></a>
              <% else %>
                <a class="no-hover cant_delete_section_link" href="#" title="<%= t('links.title.cant_delete', %{You can't delete sections that have users enrolled}) %>"><i class="icon-end standalone-icon"></i><span class="screen-reader-text"><%= t('images.alt.delete', %{Delete}) %></span></a>
              <% end %>
            <% end %>
          </span>
          <div class="clear"></div>
        </li>
      <% end %>
      <li class="section_blank" style="display: none;">
        <a href="<%= context_url(@context, :context_section_url, "{{ id }}") %>" class="name"></a>
        <span class="section_links">
          <a class="no-hover edit_section_link" href="<%= context_url(@context, :context_section_url, "{{ id }}") %>" title="<%= t('links.title.edit_section', %{Edit Section}) %>"><i class="icon-edit standalone-icon"></i><span class="screen-reader-text"><%= t('images.alt.edit', %{Edit}) %></span></a>
          <a class="delete_section_link" href="<%= context_url(@context, :context_section_url, "{{ id }}") %>" title="<%= t('links.title.delete_section', %{Delete Section}) %>" class="no-hover"><i class="icon-end standalone-icon"></i><span class="screen-reader-text"><%= t('images.alt.delete', %{Delete}) %></span></a>
        </span>
        <div class="clear"></div>
      </li>
      <% if can_do(@context.course_sections.new, @current_user, :create) %>
        <li>
          <%= form_for :course_section, :url => context_url(@context, :context_sections_url), :html => {:id => "add_section_form", :class => "form-inline", :style => "margin-top: 20px;"} do |f| %>
            <h3><%= f.blabel :name, :course_section_name, :en => "Add a New Section" %></h3>
            <%= f.text_field :name %>
            <button class="btn btn-primary" type="submit"><i class="icon-add"></i> <%= t('buttons.add_section', %{Add Section}) %></button>
          <% end %>
        </li>
      <% end %>
    </ul>
    <%= form_for :course_section, :url => "", :html => {:id => "edit_section_form", :method => :put, :style => "display: none;"} do |f| %>
      <%= f.text_field :name %>
    <% end %>
  </div>
  <% if can_do @context, @current_user, :update %>

  <div id="tab-navigation">

    <div class="hidden-readable" tabindex="0" aria-label="keyboard instructions">

      
      <%= t('navigation_keyboard_hint',
        'If using a screen reader, to change the order of the course navigation links,
        Turn off the virtual cursor or virtual buffer on your screen reader (press Insert-z for JAWS).
        Press control-home to jump to the top of the page, then press the tab key until you reach the first course navigation link.
        Press the up and down arrows until you hear the link you wish to move, and then press space to select it
        Then, press the up and down arrow keys until you locate the new position.
        Finally, press space again to place the link you are moving directly after the current link.
        When finished, reenable the virtual buffer/cursor.') %>
    </div>

    <% keyboard_navigation([
         {:key => t('keycodes.next_navigation_link', 'Up'), :description => t('keycode_descriptions.next_navigation_link', 'Select next navigation link')},
         {:key => t('keycodes.previous_navigation_link', 'Down'), :description => t('keycode_descriptions.previous_navigation_link', 'Select previous navigation link')},
         {:key => t('keycodes.toggle_navigation_dragging', 'Space'), :description => t('keycode_descriptions.toggle_navigation_dragging', 'Select link to begin dragging, or drop previously selected link')}
     ]) %>

    <%= form_tag context_url(@context, :context_update_nav_url), {:id => "nav_form", :title => t('titles.edit_navigation', "Edit Course Navigation") } do %>
      <input type="hidden" name="tabs_json" id="tabs_json" value="[]" />
      <% tabs = sortable_tabs %>
      <p style="margin-bottom: 4px; padding-top: 10px">
        <%= t('help.edit_navigation', %{Drag and drop items to reorder them in the course navigation.}) %>
      </p>
      <% tabs.each do |tab|
        tab[:disabled_message] = [Course::TAB_GRADES, Course::TAB_PEOPLE, Course::TAB_DISCUSSIONS].include?(tab[:id]) ? t('tab_cant_disable', "This page can't be disabled, only hidden") : t('tab_disabled', "Page disabled, will redirect to course home page")
        tab[:disabled_message] = t("tab_hidden_if_disabled", "Page disabled, won't appear in navigation") if tab[:external]
      end %>
      <ul id="nav_enabled_list" aria-label="Enabled Links" class="nav_list connectedSortable">
        <% tabs.select {|t| !t[:hidden] }.each do |tab|  %>
          <li aria-label="<%= tab[:label] %>" class="navitem <%= 'enabled' if tab[:id] != Course::TAB_HOME %> <%= tab[:label].downcase %>" id="nav_edit_tab_id_<%= tab[:id] %>" tabindex="0"><%= tab[:label] %><span class="disabled_message"><%= tab[:disabled_message] %></span></li>
        <% end %>
      </ul>

      <ul id="nav_disabled_list" aria-label="Disabled Links" class="nav_list connectedSortable">
        <li class="disabled">
          <%= t('drag_to_hide', %{Drag items here to hide them from students.}) %>
          <div style="font-size: 0.8em;">
            <%= t('drag_details', %{Disabling most pages will cause students who visit those pages to be redirected to the course home page.}) %>
          </div>
        </li>
        <% tabs.select {|t| t[:hidden] }.each do |tab|  %>
          <li aria-label="<%= tab[:label] %>" class="navitem enabled" id="nav_edit_tab_id_<%= tab[:id] %>" tabindex="0"><%= tab[:label] %><span class="disabled_message"><%= tab[:disabled_message] %></span></li>
        <% end %>
      </ul>

      <p>
        <button type="submit" class="btn btn-primary"><%= t('#buttons.save', %{Save}) %></button>
      </p>
    <% end %>
  </div>

  <% end %>

  <% if can_do @context, @current_user, :update %>
    <div id="tab-tools">
      <%= render :partial => 'external_tools/external_tools', :object => @context.context_external_tools.active %>
    </div>
  <% end %>

  <% if publishing_enabled %>
    <div id="tab-grade-publishing">
      <h2><%= t('headings.grade_publishing', %{Grade Publishing}) %></h2>
      <%= form_tag context_url(@context, :context_publish_to_sis_url), { :id => "publish_to_sis_form", :style => "display: none;" } do %><% end %>
      <a href="#" id="publish_grades_link" class="btn disabled">...</a>
      <ul id="publish_grades_messages"></ul>
    </div>
  <% end %>

  <% if @context.root_account.settings[:enable_alerts] && can_do(@context, @current_user, :manage_interaction_alerts) %>
    <div id="tab-alerts">
      <h2><%= t(:alerts_title, "Alerts") %></h2>
      <%= render :partial => 'alerts/alerts' %>
    </div>
  <% end %>
</div><!-- end course details tab -->

<% if Account.site_admin.grants_right?(@current_user, nil, :manage_courses) %>
  <div id="move_course_dialog" style="display: none;">
    <h2><%= t('headings.move_course', %{Move the course to another root account}) %></h2>
    <%= t('deatils.move_course', %{Select a new root account for this course.  After you move the course you'll want to specify a new department for the course as well.}) %>
    <%= form_for :course, :url => course_url(@context), :html => {:method => :put} do |f| %>
      <table class="formtable">
        <tr>
          <td>
            <%= f.blabel :root_account_id, :en => "Root Account" %>
          </td>
          <td>
            <%= f.select :root_account_id, Account.root_accounts.active.sort_by(&:name).map{|a| [a.name, a.id] }, :selected => @context.root_account_id %>
          </td>
        </tr>
        <tr>
          <td colspan="2">
            <div class="button-container">
              <button type="button" class="btn cancel_button"><%= t('#buttons.cancel', %{Cancel}) %></button>
              <button type="submit" class="btn btn-primary"><%= t('buttons.move_course', %{Move Course}) %></button>
            </div>
          </td>
        </tr>
      </table>
    <% end %>
  </div>
<% end %>
<script>
  var sisPublishEnabled = <%= publishing_enabled %>;
</script>
<div id="edit_letter_grades_form" style="display: none;" data-context_code="<%= @context.asset_string %>">
  <%= render :partial => "shared/grading_standard", :object => @context.grading_standard %>
  <a href="<%= context_url(@context, :context_grading_standards_url) %>" style="display: none;" class="create_grading_standard_url">&nbsp;</a>
  <a href="<%= context_url(@context, :context_grading_standard_url, "{{ id }}") %>" style="display: none;" id="update_grading_standard_url">&nbsp;</a>
  <a href="<%= context_url(@context, :context_url) %>" style="display: none;" id="update_course_url">&nbsp;</a>
</div><|MERGE_RESOLUTION|>--- conflicted
+++ resolved
@@ -240,7 +240,6 @@
         <td></td>
         <td colspan="3">
           <span class="self_enrollment_message" style="<%= hidden unless @context.self_enrollment %>">
-<<<<<<< HEAD
             <%# SFU MOD CANVAS-233 Hide self-enroll register link if self registration is off %>
             <%= t 'course_open_enrollment', <<-TEXT, :url => enroll_url(@context.self_enrollment_code || '{{ self_enrollment_code }}'), :wrapper => '<b>\1</b>'
                   This course has enabled open enrollment. Students can
@@ -250,18 +249,9 @@
             %>
             <% if @context.root_account.self_registration? %>
               <%= t 'course_self_registration', <<-TEXT, :url2 => register_url, :code => @context.self_enrollment_code || '{{ self_enrollment_code }}', :wrapper => '<b>\1</b>'
-                    Alternatively, they can sign up at *%{url2}* and
-                    use the following join code: *%{code}*
-                  TEXT
-              %>
-            <% end %>
-            <%# END SFU MOD %>
-=======
-            <% if @context.root_account.self_registration? %>
-              <%= t 'course_open_enrollment', <<-TEXT, :url => enroll_url(@context.self_enrollment_code || '{{ self_enrollment_code }}'), :url2 => register_url, :code => @context.self_enrollment_code || '{{ self_enrollment_code }}', :wrapper => '<b>\1</b>'
                     This course has enabled open enrollment. Students can
                     self-enroll in the course once you share with them this URL:
-                    *%{url}*. Alternatively, they can sign up at *%{url2}* and
+
                     use the following join code: *%{code}*
                   TEXT
               %>
@@ -273,13 +263,12 @@
                   TEXT
               %>
             <% end %>
->>>>>>> 162c9cdb
+            <%# END SFU MOD %>
           </span>
           <a href="#" class="course_form course_form_more_options_link" style="padding-left: 20px;"><%= t('links.more_options', %{more options}) %></a>
           <div class="course_form_more_options" style="display: none; padding-left: 20px;">
             <% if @context.self_enrollment_allowed? %>
               <%= f.check_box :self_enrollment, :class => 'self_enrollment_checkbox' %>
-<<<<<<< HEAD
               <%# SFU MOD CANVAS-233 Hide self-enroll register link if self registration is off %>
               <% if @context.root_account.self_registration? %>
                 <%= f.label :self_enrollment_with_code, :en => "Let students self-enroll by sharing with them a secret URL or code" %><br/>
@@ -287,15 +276,6 @@
                 <%= f.label :self_enrollment, :en => "Let students self-enroll by sharing with them a secret URL" %><br/>
               <% end %>
               <%# END SFU MOD %>
-=======
-              <label for="course_self_enrollment">
-                <% if @context.root_account.self_registration? %>
-                  <%= t :self_enrollment, "Let students self-enroll by sharing with them a secret URL or code" %>
-                <% else %>
-                  <%= t :self_enrollment_without_code, "Let students self-enroll by sharing with them a secret URL" %>
-                <% end %>
-              </label><br/>
->>>>>>> 162c9cdb
               <div class="open_enrollment_holder" style="display: none;">
               <%= f.check_box :open_enrollment %>
               <%= f.label :open_enrollment, :en => "Add a \"Join this Course\" link to the course home page" %><br/>
