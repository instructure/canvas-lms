--- conflicted
+++ resolved
@@ -696,15 +696,12 @@
                     <%= f.check_box :lock_all_announcements, :disabled => !can_manage || @context.account.lock_all_announcements[:locked] %>
                     <%= f.label :lock_all_announcements, :en => 'Disable comments on announcements' %><br />
                   </span>
-<<<<<<< HEAD
-=======
                 </div>
               <% end %>
               <% if @context.account.feature_enabled?(:horizon_course_setting) %>
                 <div class="checkbox-flex-container">
                   <%= f.check_box :horizon_course, :disabled => !can_manage_courses %>
                   <%= f.label :horizon_course, :en => 'Horizon course' %><br />
->>>>>>> f06b510f
                 </div>
               <% end %>
               <%= f.select :default_wiki_editing_roles, [
