--- conflicted
+++ resolved
@@ -31,15 +31,6 @@
                   <span style="display: block; font-size: 0.8em;"><%= assignment.context.short_name %></span>
                 <% end %>
               </span>
-<<<<<<< HEAD
-            <% end %>
-            <b><%= t 'headings.grade', 'Grade %{assignment}', :assignment => assignment.title %></b>
-            <em><%= t 'need_grading_count', { :one => '1 needs grading', :other => '%{count} need grading' }, :count => assignment.needs_grading_count %></em>
-          </a>
-          <a class='disable_item_link grading' title="<%= t('links.title.ignore', %{Ignore this assignment}) %>" href="#" data-api-href="<%= api_v1_users_todo_ignore_url(assignment.asset_string, 'grading') %>"><%= image_tag "earmark_hover.png", :alt => t('images.alt.ignore', 'ignore') %></a>
-        </li>
-      <% end %>
-=======
             </span>
           <% end %>
           <b><%= t 'headings.grade', 'Grade %{assignment}', :assignment => assignment.title %></b>
@@ -47,7 +38,6 @@
         </a>
         <a class='disable_item_link grading' title="<%= t('links.title.ignore', %{Ignore this assignment}) %>" href="#" data-api-href="<%= api_v1_users_todo_ignore_url(assignment.asset_string, 'grading') %>"><%= image_tag "earmark_hover.png", :alt => t('images.alt.ignore', 'ignore') %></a>
       </li>
->>>>>>> 8f48fee5
     <% end %>
     <% needs_submitting.each_with_index do |assignment, i| %>
       <li style="<%= hidden if i >= visible_limit %>">
@@ -63,15 +53,6 @@
                   <span style="display: block; font-size: 0.8em;"><%= assignment.context.short_name %></span>
                 <% end %>
               </span>
-<<<<<<< HEAD
-            <% end %>
-            <b><%= assignment.submission_action_string %></b>
-            <em><%= t 'due_at', 'Due %{date}', :date => datetime_string(assignment.due_at) %></em>
-          </a>
-          <a class='disable_item_link submitting' title="<%= t('links.title.ignore', %{Ignore this assignment}) %>"  href="#" data-api-href="<%= api_v1_users_todo_ignore_url(assignment.asset_string, 'submitting') %>"><%= image_tag "earmark_hover.png", :alt => t('images.alt.ignore', 'ignore') %></a>
-        </li>
-      <% end %>
-=======
             </span>
           <% end %>
           <b><%= assignment.submission_action_string %></b>
@@ -87,7 +68,6 @@
         <%= t 'links.show_more', '%{count} more...', :count => hidden_items %>
       </a>
       </li>
->>>>>>> 8f48fee5
     <% end %>
   </ul>
   <% end %>
