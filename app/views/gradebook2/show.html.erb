--- conflicted
+++ resolved
@@ -27,11 +27,7 @@
       <li id="course_section_template"><a href="#"><label class="section_name" for="radio4">All Sections</label><input type="radio" name="section_to_show_radio" /></a></li>
     </ul>
     <button id="gradebook_settings">&nbsp;</button>
-<<<<<<< HEAD
-    <ul style="display: none; width: 210px;">
-=======
     <ul style="display: none;">
->>>>>>> 02fcbf17
       <li><a href="<%= context_url(@context, :context_gradebook_url) %>/history"><%= t('view_grading_history', 'View Grading History') %></a></li>
       <li><a href="<%= context_url(@context, :context_gradebook_url) %>.csv"><%= t('download_scores', 'Download Scores (.csv)') %></a></li>
       <li><a class="gradebook_upload_link" href="#"><%= t('upload_scores', 'Upload Scores (from .csv)') %></a></li>
@@ -39,11 +35,8 @@
       <li><a id="publish_to_sis" href="<%= context_url(@context, :context_details_url, :fragment => "tab-grade-publishing") %>"><%= t('publish_to_sis', 'Publish grades to SIS') %></a></li>
       <% end %>
       <li><a class="dialog_opener" role="button" aria-controls="assignment_group_weights_dialog" href="<%= context_url(@context, :context_assignments_url) %>"><%= t('set_group_weights', 'Set Group Weights') %></a></li>
-<<<<<<< HEAD
-=======
       <li><a data-arrange-columns-by="due_date" href="#"><label><%= t('arrange_columns_by_due_date', 'Arrange columns by due date') %><input type="radio" name="arrange-columns-by" /></label></a></li>
       <li><a data-arrange-columns-by="assignment_group" href="#"><label><%= t('arrange_columns_by_group', 'Arrange columns by assignment group') %><input type="radio" name="arrange-columns-by" /></label></a></li>
->>>>>>> 02fcbf17
       <li><a href="#"><label><%= t('show_attendance_columns', 'Show Attendance Columns') %> <input type="checkbox" id="show_attendance" /></label></a></li>
       <li><a href="#"><label><%= t('include_ungraded', 'Include Ungraded Assignments') %><input type="checkbox" id="include_ungraded_assignments" /></label></a></li>
     </ul>
