--- conflicted
+++ resolved
@@ -39,13 +39,8 @@
       <li><a href="#"><label><%= t('show_concluded_enrollments', "Show Concluded Enrollments") %><input type="checkbox" id="show_concluded_enrollments" /></label></a></li>
     </ul>
     <div class="gradebook_filter">
-<<<<<<< HEAD
       <% placeholder = t('filter_by_student', 'Filter by student name or IDs') %>
       <input type="text" placeholder="<%= placeholder %>" aria-label="<%= placeholder %>">
-=======
-      <% placeholder = t('filter_by_student', 'Filter by student name or secondary ID') %>
-      <input type="text" class="search-query" placeholder="<%= placeholder %>" aria-label="<%= placeholder %>">
->>>>>>> f445249b
     </div>
   </div>
   <div id="gradebook-grid-wrapper">
