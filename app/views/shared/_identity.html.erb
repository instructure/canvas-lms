<ul id="identity">
  <% if !@current_user %>
    <% if !@domain_root_account || @domain_root_account == Account.default %>
      <li><%= link_to t('links.sign_up_as_teacher', "Sign Up as a Teacher"), register_path %></li>
      <li><%= link_to "Log In", login_path %></li>
    <% else %>
      <li><%= link_to t('links.log_in', "Log In"), login_path %></li>
    <% end %>
  <% else %>
<<<<<<< HEAD
    <li class="user_name"><%= link_to @current_user.short_name, edit_profile_path %></li>
=======
    <li class="user_name"><%= link_to @current_user.short_name, settings_profile_path %></li>
>>>>>>> c8e0a70c
    <% if @real_current_user && @real_current_user != @current_user && !@current_user.fake_student? %>
      <li class="stop_masquerading"><%= link_to t('links.stop_masquerading', "[Stop Masquerading]"), user_masquerade_url(@real_current_user.id), :method => :post %></li>
    <% end %>
    <% unless @current_user.fake_student? %>
      <li class="first inbox"><a href="<%= conversations_path %>"><span><%= t 'links.inbox', "Inbox" %></span>
      <% unread = @current_user.unread_conversations_count; if unread > 0 %>
        <b class="unread-messages-count"><%= unread %></b>
      <% end %>
      </a></li>
<<<<<<< HEAD
    <li><%= link_to t('links.profile', "Profile"), edit_profile_path %></li>
=======
    <li><%= link_to t('links.profile', "Profile"), settings_profile_path %></li>
>>>>>>> c8e0a70c
    <% end %>
    <li class="user_id" style="display: none;"><%= @current_user.id %></li>
    <li class="course_id" style="display: none;"><%= @context.id if @context && @context.is_a?(Course) %></li>
    <li id="current_context_code" style="display: none;"><%= @context.try_rescue(:asset_string) %></li>
    <li class="user_long_name" style="display: none;"><%= @current_user.name %></li>
    <li class="logout"><%= link_to t('links.logout', "Logout"), logout_path, :method => :delete %></li>
  <% end %>
  <% if help_link %>
    <li id="identity-help-container"><%= help_link %></li>
  <% end %>
</ul><|MERGE_RESOLUTION|>--- conflicted
+++ resolved
@@ -7,11 +7,7 @@
       <li><%= link_to t('links.log_in', "Log In"), login_path %></li>
     <% end %>
   <% else %>
-<<<<<<< HEAD
-    <li class="user_name"><%= link_to @current_user.short_name, edit_profile_path %></li>
-=======
     <li class="user_name"><%= link_to @current_user.short_name, settings_profile_path %></li>
->>>>>>> c8e0a70c
     <% if @real_current_user && @real_current_user != @current_user && !@current_user.fake_student? %>
       <li class="stop_masquerading"><%= link_to t('links.stop_masquerading', "[Stop Masquerading]"), user_masquerade_url(@real_current_user.id), :method => :post %></li>
     <% end %>
@@ -21,11 +17,7 @@
         <b class="unread-messages-count"><%= unread %></b>
       <% end %>
       </a></li>
-<<<<<<< HEAD
-    <li><%= link_to t('links.profile', "Profile"), edit_profile_path %></li>
-=======
     <li><%= link_to t('links.profile', "Profile"), settings_profile_path %></li>
->>>>>>> c8e0a70c
     <% end %>
     <li class="user_id" style="display: none;"><%= @current_user.id %></li>
     <li class="course_id" style="display: none;"><%= @context.id if @context && @context.is_a?(Course) %></li>
