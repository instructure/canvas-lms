<%
  # Copyright (C) 2015 - present Instructure, Inc.
  #
  # This file is part of Canvas.
  #
  # Canvas is free software: you can redistribute it and/or modify it under
  # the terms of the GNU Affero General Public License as published by the Free
  # Software Foundation, version 3 of the License.
  #
  # Canvas is distributed in the hope that it will be useful, but WITHOUT ANY
  # WARRANTY; without even the implied warranty of MERCHANTABILITY or FITNESS FOR
  # A PARTICULAR PURPOSE. See the GNU Affero General Public License for more
  # details.
  #
  # You should have received a copy of the GNU Affero General Public License along
  # with this program. If not, see <http://www.gnu.org/licenses/>.
%>

<% js_bundle :navigation_header %>

<% if @domain_root_account && @domain_root_account.feature_enabled?(:product_tours) %>
  <% js_bundle :nav_tourpoints %>
<% end %>

<%
  if k5_user?
    dashboard_title = t('Home')
    dashboard_icon_path = "shared/svg/svg_icon_home"
    courses_title = t('Subjects')
  else
    dashboard_title = t('Dashboard')
    dashboard_icon_path = "shared/svg/#{'k12/' if k12?}svg_icon_dashboard"
    courses_title = t('Courses')
  end
%>

<header id="mobile-header" class="no-print">
  <button type="button" class="Button Button--icon-action-rev Button--large mobile-header-hamburger">
    <i class="icon-solid icon-hamburger"></i>
    <span id="mobileHeaderInboxUnreadBadge" class="menu-item__badge" style="min-width: 0; top: 12px; height: 12px; right: 6px; display:none;"></span>
    <span class="screenreader-only"><%= dashboard_title %></span>
  </button>
  <div class="mobile-header-space"></div>
  <% context_crumb = crumbs.length > 1 && crumbs[1] %>
  <% if context_crumb %>
    <a class="mobile-header-title expandable" href="<%= context_crumb[1] %>" role="button" aria-controls="mobileContextNavContainer">
      <div><%= context_crumb[0] %></div>
      <% if crumbs.length > 2 %>
        <% sub_context_crumb = crumbs.last %>
        <div><%= sub_context_crumb[0] %></div>
      <% end %>
    </a>
  <% else %>
    <span class="mobile-header-title"><%= (yield :page_title).presence || @page_title || t('default_page_title', "Canvas LMS") %></span>
  <% end %>
  <% if show_immersive_reader? %>
    <div id="immersive_reader_mobile_mount_point"></div>
  <% end %>
  <% if show_student_view_button? %>
    <%= link_to course_student_view_path(course_id: @context, redirect_to_referer: 1), :class => "Button Button--icon-action-rev Button--large mobile-header-student-view", :id => "mobile-student-view", :"aria-label" => t('Student View'), :role => "button", :method => :post do %>
      <i class="icon-student-view"></i>
    <% end %>
  <% else %>
    <div class="mobile-header-space"></div>
  <% end %>
  <% if show_blueprint_button? %>
    <button class="mobile-header-blueprint-button Button Button--icon-action-rev Button--large" aria-label="<%= t "Open Blueprint Sidebar" %>">
      <i class="icon-blueprint"></i>
    </button>
  <% end %>
  <% if context_crumb %>
    <button type="button" class="Button Button--icon-action-rev Button--large mobile-header-arrow" aria-label="<%= t "Navigation Menu" %>">
      <i class="icon-arrow-open-down" id="mobileHeaderArrowIcon"></i>
    </button>
  <% else %>
    <div class="mobile-header-space"></div>
  <% end %>
</header>
<nav id="mobileContextNavContainer"></nav>

<header id="header" class="ic-app-header no-print <%= 'no-user' unless @current_user %>">
  <a href="#content" id="skip_navigation_link"><%= t 'links.skip_to_content', "Skip To Content" %></a>
  <div role="region" class="ic-app-header__main-navigation" aria-label="<%= t('Global Navigation') %>">
    <% unless @current_user.try(:prefers_high_contrast?) %>
      <div class="ic-app-header__logomark-container">
        <a href="<%= dashboard_url %>" class="ic-app-header__logomark">
          <span class="screenreader-only"><%= dashboard_title %></span>
        </a>
      </div>
    <% end %>
    <ul id="menu" class="ic-app-header__menu-list">
      <% if @current_user %>
        <li class="menu-item ic-app-header__menu-list-item <%= ' ic-app-header__menu-list-item--active' if active_path?('/profile') %>">
          <a id="global_nav_profile_link" role="button" href="/profile/settings" class="ic-app-header__menu-list-link">
            <div class="menu-item-icon-container">
              <div aria-hidden="true" class="fs-exclude ic-avatar <% if @real_current_user && @real_current_user != @current_user %>ic-avatar--fake-student<% end %>">
                <img src="<%= @current_user.try { |usr| avatar_image_attrs(usr).first } %>" alt="<%= @current_user.short_name %>" />
              </div>
              <span class="menu-item__badge"></span>
            </div>
            <div class="menu-item__text">
              <%= t('Account') %>
            </div>
          </a>
        </li>
      <% else %>
        <li class="menu-item ic-app-header__menu-list-item">
          <a id="global_nav_login_link" href="/login" class="ic-app-header__menu-list-link">
            <div class="menu-item-icon-container" aria-hidden="true">
              <%= render(partial: "shared/svg/svg_login_new_styles", formats: [:svg]) %>
            </div>
            <div class="menu-item__text">
              <%= t('Login') %>
            </div>
          </a>
        </li>
      <% end %>
      <% if @current_user && @current_user.adminable_accounts.present? %>
        <li class="menu-item ic-app-header__menu-list-item <%= ' ic-app-header__menu-list-item--active' if active_path?('/accounts') %>">
          <a id="global_nav_accounts_link" role="button" href="/accounts" class="ic-app-header__menu-list-link">
            <div class="menu-item-icon-container" aria-hidden="true">
              <%= render(partial: "shared/svg/svg_icon_accounts_new_styles", formats: [:svg]) %>
            </div>
            <div class="menu-item__text">
              <%= t('Admin') %>
            </div>
          </a>
        </li>
      <% end %>
      <li class="ic-app-header__menu-list-item <%= ' ic-app-header__menu-list-item--active' if current_page?(dashboard_url) %>">
        <a id="global_nav_dashboard_link" href="<%= dashboard_url %>" class="ic-app-header__menu-list-link">
          <div class="menu-item-icon-container" aria-hidden="true">
            <%= render(partial: dashboard_icon_path, formats: [:svg]) %>
          </div>
          <div class="menu-item__text">
            <%= dashboard_title %>
          </div>
        </a>
      </li>
      <% if @current_user %>
        <li class="menu-item ic-app-header__menu-list-item <%= 'ic-app-header__menu-list-item--active' if active_path?('/courses') %>">
          <a id="global_nav_courses_link" role="button" href="/courses" class="ic-app-header__menu-list-link">
            <div class="menu-item-icon-container" aria-hidden="true">
              <%= render(partial: "shared/svg/#{'k12/' if k12?}svg_icon_courses_new_styles", formats: [:svg]) %>
            </div>
            <div class="menu-item__text">
              <%= courses_title %>
            </div>
          </a>
        </li>
      <% end %>
      <% if @current_user && @current_user.current_active_groups? %>
        <li class="menu-item ic-app-header__menu-list-item <%= ' ic-app-header__menu-list-item--active' if active_path?('/groups') %>">
          <a id="global_nav_groups_link" role="button" href="/groups" class="ic-app-header__menu-list-link">
            <div class="menu-item-icon-container" aria-hidden="true">
              <%= render(partial: "shared/svg/svg_icon_groups_new_styles", formats: [:svg]) %>
            </div>
            <div class="menu-item__text">
              <%= t('Groups') %>
            </div>
          </a>
        </li>
      <% end %>
      <li class="menu-item ic-app-header__menu-list-item <%= ' ic-app-header__menu-list-item--active' if active_path?('/calendar') %>">
        <a id="global_nav_calendar_link" href="/calendar" class="ic-app-header__menu-list-link">
          <div class="menu-item-icon-container" aria-hidden="true">
            <%= render(partial: "shared/svg/#{'k12/' if k12?}svg_icon_calendar_new_styles", formats: [:svg]) %>
          </div>
          <div class="menu-item__text">
            <%= t('Calendar') %>
          </div>
        </a>
      </li>
      <li class="menu-item ic-app-header__menu-list-item <%= ' ic-app-header__menu-list-item--active' if active_path?('/conversations') %>">
      <!-- TODO: Add back global search when available -->
        <a id="global_nav_conversations_link" href="/conversations" class="ic-app-header__menu-list-link">
          <div class="menu-item-icon-container">
            <span aria-hidden="true"><%= render(partial: "shared/svg/#{'k12/' if k12?}svg_icon_inbox", formats: [:svg]) %></span>
            <span class="menu-item__badge"></span>
          </div>
          <div class="menu-item__text">
            <%= t('Inbox') %>
          </div>
        </a>
      </li>
      <% if @current_user.present? &&  @domain_root_account && @domain_root_account.feature_enabled?(:learner_passport) %>
<<<<<<< HEAD
        <% if @domain_root_account.feature_enabled?(:learner_passport_r2) && (["admin", "teacher"] & @current_user.roles(@domain_root_account)).present? %>
=======
        <% if (["admin", "teacher"] & @current_user.roles(@domain_root_account)).present? %>
>>>>>>> 9d21a3c2
          <li class="menu-item ic-app-header__menu-list-item <%= ' ic-app-header__menu-list-item--active' if active_path?("/users/#{@current_user.id}/passport") %>">
            <a id="global_nav_passport_link" role="button" href="<%="/users/#{@current_user.id}/passport/admin"%>" class="ic-app-header__menu-list-link">
              <div class="menu-item-icon-container" aria-hidden="true">
                <%= render(partial: "shared/svg/svg_icon_passport", formats: [:svg]) %>
              </div>
              <div class="menu-item__text">
                <%= t('Passport') %>
              </div>
            </a>
          </li>
        <% else %>
          <li class="menu-item ic-app-header__menu-list-item <%= ' ic-app-header__menu-list-item--active' if active_path?("/users/#{@current_user.id}/passport") %>">
            <a id="global_nav_passport_link" role="button" href="<%="/users/#{@current_user.id}/passport/learner"%>" class="ic-app-header__menu-list-link">
              <div class="menu-item-icon-container" aria-hidden="true">
                <%= render(partial: "shared/svg/svg_icon_passport", formats: [:svg]) %>
              </div>
              <div class="menu-item__text">
                <%= t('Passport') %>
              </div>
            </a>
          </li>
        <% end %>
      <% end %>
      <% if PageView.page_views_enabled? %>
        <li class="menu-item ic-app-header__menu-list-item" <%= ' ic-app-header__menu-list-item--active' if active_path?('/history') %>>
          <a id="global_nav_history_link" role="button" href="#" class="ic-app-header__menu-list-link">
            <div class="menu-item-icon-container" aria-hidden="true">
              <%= render(partial: "shared/svg/svg_icon_history", formats: [:svg]) %>
            </div>
            <div class="menu-item__text">
              <%= t('History') %>
            </div>
          </a>
        </li>
      <% end %>
      <% unless @current_user.nil? %>
        <%= render(partial: 'external_tools/global_nav_menu_items') %>
      <% end %>
      <li class="ic-app-header__menu-list-item">
        <%= link_to help_link_url,
                    :id => 'global_nav_help_link',
                    :role => 'button',
                    :class => "ic-app-header__menu-list-link",
                    :data => help_link_data do %>
          <div class="menu-item-icon-container" role="presentation">
            <% if %w{help information folder cog lifepreserver}.include? help_link_icon %>
              <%= render(partial: "shared/svg/svg_icon_#{help_link_icon}", formats: [:svg]) %>
            <% else # fallback for if it is not one of the expected icons we know we have %>
              <%= svg_icon help_link_icon %>
            <% end %>
            <span class="menu-item__badge"></span>
          </div>
          <div class="menu-item__text">
            <%= help_link_name %>
          </div>
        <% end %>
      </li>
    </ul>
  </div>
  <div class="ic-app-header__secondary-navigation">
    <ul class="ic-app-header__menu-list">
      <li class="menu-item ic-app-header__menu-list-item">
        <a
          id="primaryNavToggle"
          role="button"
          href="#"
          class="ic-app-header__menu-list-link ic-app-header__menu-list-link--nav-toggle"
          aria-label="<% if @current_user.try(:collapse_global_nav?) %><%= t('Expand global navigation') %>
                <% else %><%= t('Minimize global navigation') %><% end %>"
          title="<% if @current_user.try(:collapse_global_nav?) %><%= t('Expand global navigation') %>
                <% else %><%= t('Minimize global navigation') %><% end %>"
        >
          <div class="menu-item-icon-container" aria-hidden="true">
            <%= render(partial: "shared/svg/svg_icon_navtoggle", formats: [:svg]) %>
          </div>
        </a>
      </li>
    </ul>
  </div>
  <div id="global_nav_tray_container"></div>
  <div id="global_nav_tour"></div>
</header><|MERGE_RESOLUTION|>--- conflicted
+++ resolved
@@ -184,11 +184,7 @@
         </a>
       </li>
       <% if @current_user.present? &&  @domain_root_account && @domain_root_account.feature_enabled?(:learner_passport) %>
-<<<<<<< HEAD
-        <% if @domain_root_account.feature_enabled?(:learner_passport_r2) && (["admin", "teacher"] & @current_user.roles(@domain_root_account)).present? %>
-=======
         <% if (["admin", "teacher"] & @current_user.roles(@domain_root_account)).present? %>
->>>>>>> 9d21a3c2
           <li class="menu-item ic-app-header__menu-list-item <%= ' ic-app-header__menu-list-item--active' if active_path?("/users/#{@current_user.id}/passport") %>">
             <a id="global_nav_passport_link" role="button" href="<%="/users/#{@current_user.id}/passport/admin"%>" class="ic-app-header__menu-list-link">
               <div class="menu-item-icon-container" aria-hidden="true">
