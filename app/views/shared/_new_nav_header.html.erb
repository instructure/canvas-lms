--- conflicted
+++ resolved
@@ -184,14 +184,9 @@
         </a>
       </li>
       <% if @current_user.present? &&  @domain_root_account && @domain_root_account.feature_enabled?(:learner_passport) %>
-<<<<<<< HEAD
-        <li class="menu-item ic-app-header__menu-list-item <%= ' ic-app-header__menu-list-item--active' if active_path?("/users/#{@current_user.id}/passport") %>">
-           <a id="global_nav_passport_link" role="button" href="<%="/users/#{@current_user.id}/passport/admin"%>" class="ic-app-header__menu-list-link">
-=======
         <% if @domain_root_account.feature_enabled?(:learner_passport_r2) && (["admin", "teacher"] & @current_user.roles(@domain_root_account)).present? %>
           <li class="menu-item ic-app-header__menu-list-item <%= ' ic-app-header__menu-list-item--active' if active_path?("/users/#{@current_user.id}/passport") %>">
             <a id="global_nav_passport_link" role="button" href="<%="/users/#{@current_user.id}/passport/admin"%>" class="ic-app-header__menu-list-link">
->>>>>>> db6a4b12
               <div class="menu-item-icon-container" aria-hidden="true">
                 <%= render(partial: "shared/svg/svg_icon_passport", formats: [:svg]) %>
               </div>
@@ -200,10 +195,6 @@
               </div>
             </a>
           </li>
-<<<<<<< HEAD
-        <% if @current_user.roles(Account.site_admin).include? "admin" %>
-=======
->>>>>>> db6a4b12
         <% else %>
           <li class="menu-item ic-app-header__menu-list-item <%= ' ic-app-header__menu-list-item--active' if active_path?("/users/#{@current_user.id}/passport") %>">
             <a id="global_nav_passport_link" role="button" href="<%="/users/#{@current_user.id}/passport/learner"%>" class="ic-app-header__menu-list-link">
