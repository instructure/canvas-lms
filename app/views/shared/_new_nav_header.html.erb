<%
  # Copyright (C) 2015 - present Instructure, Inc.
  #
  # This file is part of Canvas.
  #
  # Canvas is free software: you can redistribute it and/or modify it under
  # the terms of the GNU Affero General Public License as published by the Free
  # Software Foundation, version 3 of the License.
  #
  # Canvas is distributed in the hope that it will be useful, but WITHOUT ANY
  # WARRANTY; without even the implied warranty of MERCHANTABILITY or FITNESS FOR
  # A PARTICULAR PURPOSE. See the GNU Affero General Public License for more
  # details.
  #
  # You should have received a copy of the GNU Affero General Public License along
  # with this program. If not, see <http://www.gnu.org/licenses/>.
%>

<% js_bundle :navigation_header %>

<% if @domain_root_account && @domain_root_account.feature_enabled?(:product_tours) %>
  <% js_bundle :nav_tourpoints %>
<% end %>

<%
  if k5_user?
    dashboard_title = t('Home')
    dashboard_icon_path = "shared/svg/svg_icon_home"
    courses_title = t('Subjects')
  else
    dashboard_title = t('Dashboard')
    dashboard_icon_path = "shared/svg/#{'k12/' if k12?}svg_icon_dashboard"
    courses_title = t('Courses')
  end
%>

<header id="mobile-header" class="no-print">
  <button type="button" class="Button Button--icon-action-rev Button--large mobile-header-hamburger">
    <i class="icon-solid icon-hamburger"></i>
    <span id="mobileHeaderInboxUnreadBadge" class="menu-item__badge" style="min-width: 0; top: 12px; height: 12px; right: 6px; display:none;"></span>
    <span class="screenreader-only"><%= dashboard_title %></span>
  </button>
  <div class="mobile-header-space"></div>
  <% context_crumb = crumbs.length > 1 && crumbs[1] %>
  <% if context_crumb %>
    <a class="mobile-header-title expandable" href="<%= context_crumb[1] %>" role="button" aria-controls="mobileContextNavContainer">
      <div><%= context_crumb[0] %></div>
      <% if crumbs.length > 2 %>
        <% sub_context_crumb = crumbs.last %>
        <div><%= sub_context_crumb[0] %></div>
      <% end %>
    </a>
  <% else %>
    <span class="mobile-header-title"><%= (yield :page_title).presence || @page_title || t('default_page_title', "Canvas LMS") %></span>
  <% end %>
  <% if show_immersive_reader? %>
    <div id="immersive_reader_mobile_mount_point"></div>
  <% end %>
  <% if show_student_view_button? %>
    <%= link_to course_student_view_path(course_id: @context, redirect_to_referer: 1), :class => "Button Button--icon-action-rev Button--large mobile-header-student-view", :id => "mobile-student-view", :"aria-label" => t('Student View'), :role => "button", :method => :post do %>
      <i class="icon-student-view"></i>
    <% end %>
  <% else %>
    <div class="mobile-header-space"></div>
  <% end %>
  <% if show_blueprint_button? %>
    <button class="mobile-header-blueprint-button Button Button--icon-action-rev Button--large" aria-label="<%= t "Open Blueprint Sidebar" %>">
      <i class="icon-blueprint"></i>
    </button>
  <% end %>
  <% if context_crumb %>
    <button type="button" class="Button Button--icon-action-rev Button--large mobile-header-arrow" aria-label="<%= t "Navigation Menu" %>">
      <i class="icon-arrow-open-down" id="mobileHeaderArrowIcon"></i>
    </button>
  <% else %>
    <div class="mobile-header-space"></div>
  <% end %>
</header>
<nav id="mobileContextNavContainer"></nav>

<header id="header" class="ic-app-header no-print <%= 'no-user' unless @current_user %>">
  <a href="#content" id="skip_navigation_link"><%= t 'links.skip_to_content', "Skip To Content" %></a>
  <div role="region" class="ic-app-header__main-navigation" aria-label="<%= t('Global Navigation') %>">
    <% unless @current_user.try(:prefers_high_contrast?) %>
      <div class="ic-app-header__logomark-container">
        <a href="<%= dashboard_url %>" class="ic-app-header__logomark">
          <span class="screenreader-only"><%= dashboard_title %></span>
        </a>
      </div>
    <% end %>
    <ul id="menu" class="ic-app-header__menu-list">
      <% if @current_user %>
        <li class="menu-item ic-app-header__menu-list-item <%= ' ic-app-header__menu-list-item--active' if active_path?('/profile') %>">
<<<<<<< HEAD
          <button id="global_nav_profile_link" class="ic-app-header__menu-list-link">
=======
          <a id="global_nav_profile_link" role="button" href="/profile/settings" class="ic-app-header__menu-list-link">
>>>>>>> eb82fcc9
            <div class="menu-item-icon-container">
              <div aria-hidden="true" class="fs-exclude ic-avatar <% if @real_current_user && @real_current_user != @current_user %>ic-avatar--fake-student<% end %>">
                <img src="<%= @current_user.try { |usr| avatar_image_attrs(usr).first } %>" alt="<%= @current_user.short_name %>" />
              </div>
              <span class="menu-item__badge"></span>
            </div>
            <div class="menu-item__text">
              <%= t('Account') %>
            </div>
<<<<<<< HEAD
          </button>
=======
          </a>
>>>>>>> eb82fcc9
        </li>
      <% else %>
        <li class="menu-item ic-app-header__menu-list-item">
          <a id="global_nav_login_link" href="/login" class="ic-app-header__menu-list-link">
            <div class="menu-item-icon-container" aria-hidden="true">
              <%= render(partial: "shared/svg/svg_login_new_styles", formats: [:svg]) %>
            </div>
            <div class="menu-item__text">
              <%= t('Login') %>
            </div>
          </a>
        </li>
      <% end %>
      <% if @current_user && @current_user.adminable_accounts.present? %>
        <li class="menu-item ic-app-header__menu-list-item <%= ' ic-app-header__menu-list-item--active' if active_path?('/accounts') %>">
<<<<<<< HEAD
          <button id="global_nav_accounts_link" class="ic-app-header__menu-list-link">
=======
          <a id="global_nav_accounts_link" role="button" href="/accounts" class="ic-app-header__menu-list-link">
>>>>>>> eb82fcc9
            <div class="menu-item-icon-container" aria-hidden="true">
              <%= render(partial: "shared/svg/svg_icon_accounts_new_styles", formats: [:svg]) %>
            </div>
            <div class="menu-item__text">
              <%= t('Admin') %>
            </div>
<<<<<<< HEAD
          </button>
=======
          </a>
>>>>>>> eb82fcc9
        </li>
      <% end %>
      <li class="ic-app-header__menu-list-item <%= ' ic-app-header__menu-list-item--active' if current_page?(dashboard_url) %>">
        <a id="global_nav_dashboard_link" href="<%= dashboard_url %>" class="ic-app-header__menu-list-link">
          <div class="menu-item-icon-container" aria-hidden="true">
            <%= render(partial: dashboard_icon_path, formats: [:svg]) %>
          </div>
          <div class="menu-item__text">
            <%= dashboard_title %>
          </div>
        </a>
      </li>
      <% if @current_user %>
        <li class="menu-item ic-app-header__menu-list-item <%= 'ic-app-header__menu-list-item--active' if active_path?('/courses') %>">
<<<<<<< HEAD
          <button id="global_nav_courses_link" class="ic-app-header__menu-list-link">
=======
          <a id="global_nav_courses_link" role="button" href="/courses" class="ic-app-header__menu-list-link">
>>>>>>> eb82fcc9
            <div class="menu-item-icon-container" aria-hidden="true">
              <%= render(partial: "shared/svg/#{'k12/' if k12?}svg_icon_courses_new_styles", formats: [:svg]) %>
            </div>
            <div class="menu-item__text">
              <%= courses_title %>
            </div>
<<<<<<< HEAD
          </button>
=======
          </a>
>>>>>>> eb82fcc9
        </li>
      <% end %>
      <% if @current_user && @current_user.current_active_groups? %>
        <li class="menu-item ic-app-header__menu-list-item <%= ' ic-app-header__menu-list-item--active' if active_path?('/groups') %>">
<<<<<<< HEAD
          <button id="global_nav_groups_link" class="ic-app-header__menu-list-link">
=======
          <a id="global_nav_groups_link" role="button" href="/groups" class="ic-app-header__menu-list-link">
>>>>>>> eb82fcc9
            <div class="menu-item-icon-container" aria-hidden="true">
              <%= render(partial: "shared/svg/svg_icon_groups_new_styles", formats: [:svg]) %>
            </div>
            <div class="menu-item__text">
              <%= t('Groups') %>
            </div>
<<<<<<< HEAD
          </button>
=======
          </a>
>>>>>>> eb82fcc9
        </li>
      <% end %>
      <li class="menu-item ic-app-header__menu-list-item <%= ' ic-app-header__menu-list-item--active' if active_path?('/calendar') %>">
        <a id="global_nav_calendar_link" href="/calendar" class="ic-app-header__menu-list-link">
          <div class="menu-item-icon-container" aria-hidden="true">
            <%= render(partial: "shared/svg/#{'k12/' if k12?}svg_icon_calendar_new_styles", formats: [:svg]) %>
          </div>
          <div class="menu-item__text">
            <%= t('Calendar') %>
          </div>
        </a>
      </li>
      <li class="menu-item ic-app-header__menu-list-item <%= ' ic-app-header__menu-list-item--active' if active_path?('/conversations') %>">
        <a id="global_nav_conversations_link" href="/conversations" class="ic-app-header__menu-list-link">
          <div class="menu-item-icon-container">
            <span aria-hidden="true"><%= render(partial: "shared/svg/#{'k12/' if k12?}svg_icon_inbox", formats: [:svg]) %></span>
            <span class="menu-item__badge"></span>
          </div>
          <div class="menu-item__text">
            <%= t('Inbox') %>
          </div>
        </a>
      </li>
      <% if PageView.page_views_enabled? %>
        <li class="menu-item ic-app-header__menu-list-item" <%= ' ic-app-header__menu-list-item--active' if active_path?('/history') %>>
<<<<<<< HEAD
          <button id="global_nav_history_link" class="ic-app-header__menu-list-link">
=======
          <a id="global_nav_history_link" role="button" href="#" class="ic-app-header__menu-list-link">
>>>>>>> eb82fcc9
            <div class="menu-item-icon-container" aria-hidden="true">
              <%= render(partial: "shared/svg/svg_icon_history", formats: [:svg]) %>
            </div>
            <div class="menu-item__text">
              <%= t('History') %>
            </div>
<<<<<<< HEAD
          </button>
=======
          </a>
>>>>>>> eb82fcc9
        </li>
      <% end %>
      <% unless @current_user.nil? %>
        <%= render(partial: 'external_tools/global_nav_menu_items') %>
      <% end %>
      <li class="ic-app-header__menu-list-item">
        <%= link_to help_link_url,
                    :id => 'global_nav_help_link',
                    :role => 'button',
                    :class => "ic-app-header__menu-list-link",
                    :data => help_link_data do %>
          <div class="menu-item-icon-container" role="presentation">
            <% if %w{help information folder cog lifepreserver}.include? help_link_icon %>
              <%= render(partial: "shared/svg/svg_icon_#{help_link_icon}", formats: [:svg]) %>
            <% else # fallback for if it is not one of the expected icons we know we have %>
              <%= svg_icon help_link_icon %>
            <% end %>
            <span class="menu-item__badge"></span>
          </div>
          <div class="menu-item__text">
            <%= help_link_name %>
          </div>
        <% end %>
      </li>
    </ul>
  </div>
  <div class="ic-app-header__secondary-navigation">
    <ul class="ic-app-header__menu-list">
      <li class="menu-item ic-app-header__menu-list-item">
        <a
          id="primaryNavToggle"
          role="button"
          href="#"
          class="ic-app-header__menu-list-link ic-app-header__menu-list-link--nav-toggle"
          aria-label="<% if @current_user.try(:collapse_global_nav?) %><%= t('Expand global navigation') %>
                <% else %><%= t('Minimize global navigation') %><% end %>"
          title="<% if @current_user.try(:collapse_global_nav?) %><%= t('Expand global navigation') %>
                <% else %><%= t('Minimize global navigation') %><% end %>"
        >
          <div class="menu-item-icon-container" aria-hidden="true">
            <%= render(partial: "shared/svg/svg_icon_navtoggle", formats: [:svg]) %>
          </div>
<<<<<<< HEAD
        </button>
=======
        </a>
>>>>>>> eb82fcc9
      </li>
    </ul>
  </div>
  <div id="global_nav_tray_container"></div>
  <div id="global_nav_tour"></div>
</header><|MERGE_RESOLUTION|>--- conflicted
+++ resolved
@@ -91,11 +91,7 @@
     <ul id="menu" class="ic-app-header__menu-list">
       <% if @current_user %>
         <li class="menu-item ic-app-header__menu-list-item <%= ' ic-app-header__menu-list-item--active' if active_path?('/profile') %>">
-<<<<<<< HEAD
-          <button id="global_nav_profile_link" class="ic-app-header__menu-list-link">
-=======
           <a id="global_nav_profile_link" role="button" href="/profile/settings" class="ic-app-header__menu-list-link">
->>>>>>> eb82fcc9
             <div class="menu-item-icon-container">
               <div aria-hidden="true" class="fs-exclude ic-avatar <% if @real_current_user && @real_current_user != @current_user %>ic-avatar--fake-student<% end %>">
                 <img src="<%= @current_user.try { |usr| avatar_image_attrs(usr).first } %>" alt="<%= @current_user.short_name %>" />
@@ -105,11 +101,7 @@
             <div class="menu-item__text">
               <%= t('Account') %>
             </div>
-<<<<<<< HEAD
-          </button>
-=======
-          </a>
->>>>>>> eb82fcc9
+          </a>
         </li>
       <% else %>
         <li class="menu-item ic-app-header__menu-list-item">
@@ -125,22 +117,14 @@
       <% end %>
       <% if @current_user && @current_user.adminable_accounts.present? %>
         <li class="menu-item ic-app-header__menu-list-item <%= ' ic-app-header__menu-list-item--active' if active_path?('/accounts') %>">
-<<<<<<< HEAD
-          <button id="global_nav_accounts_link" class="ic-app-header__menu-list-link">
-=======
           <a id="global_nav_accounts_link" role="button" href="/accounts" class="ic-app-header__menu-list-link">
->>>>>>> eb82fcc9
             <div class="menu-item-icon-container" aria-hidden="true">
               <%= render(partial: "shared/svg/svg_icon_accounts_new_styles", formats: [:svg]) %>
             </div>
             <div class="menu-item__text">
               <%= t('Admin') %>
             </div>
-<<<<<<< HEAD
-          </button>
-=======
-          </a>
->>>>>>> eb82fcc9
+          </a>
         </li>
       <% end %>
       <li class="ic-app-header__menu-list-item <%= ' ic-app-header__menu-list-item--active' if current_page?(dashboard_url) %>">
@@ -155,42 +139,26 @@
       </li>
       <% if @current_user %>
         <li class="menu-item ic-app-header__menu-list-item <%= 'ic-app-header__menu-list-item--active' if active_path?('/courses') %>">
-<<<<<<< HEAD
-          <button id="global_nav_courses_link" class="ic-app-header__menu-list-link">
-=======
           <a id="global_nav_courses_link" role="button" href="/courses" class="ic-app-header__menu-list-link">
->>>>>>> eb82fcc9
             <div class="menu-item-icon-container" aria-hidden="true">
               <%= render(partial: "shared/svg/#{'k12/' if k12?}svg_icon_courses_new_styles", formats: [:svg]) %>
             </div>
             <div class="menu-item__text">
               <%= courses_title %>
             </div>
-<<<<<<< HEAD
-          </button>
-=======
-          </a>
->>>>>>> eb82fcc9
+          </a>
         </li>
       <% end %>
       <% if @current_user && @current_user.current_active_groups? %>
         <li class="menu-item ic-app-header__menu-list-item <%= ' ic-app-header__menu-list-item--active' if active_path?('/groups') %>">
-<<<<<<< HEAD
-          <button id="global_nav_groups_link" class="ic-app-header__menu-list-link">
-=======
           <a id="global_nav_groups_link" role="button" href="/groups" class="ic-app-header__menu-list-link">
->>>>>>> eb82fcc9
             <div class="menu-item-icon-container" aria-hidden="true">
               <%= render(partial: "shared/svg/svg_icon_groups_new_styles", formats: [:svg]) %>
             </div>
             <div class="menu-item__text">
               <%= t('Groups') %>
             </div>
-<<<<<<< HEAD
-          </button>
-=======
-          </a>
->>>>>>> eb82fcc9
+          </a>
         </li>
       <% end %>
       <li class="menu-item ic-app-header__menu-list-item <%= ' ic-app-header__menu-list-item--active' if active_path?('/calendar') %>">
@@ -216,22 +184,14 @@
       </li>
       <% if PageView.page_views_enabled? %>
         <li class="menu-item ic-app-header__menu-list-item" <%= ' ic-app-header__menu-list-item--active' if active_path?('/history') %>>
-<<<<<<< HEAD
-          <button id="global_nav_history_link" class="ic-app-header__menu-list-link">
-=======
           <a id="global_nav_history_link" role="button" href="#" class="ic-app-header__menu-list-link">
->>>>>>> eb82fcc9
             <div class="menu-item-icon-container" aria-hidden="true">
               <%= render(partial: "shared/svg/svg_icon_history", formats: [:svg]) %>
             </div>
             <div class="menu-item__text">
               <%= t('History') %>
             </div>
-<<<<<<< HEAD
-          </button>
-=======
-          </a>
->>>>>>> eb82fcc9
+          </a>
         </li>
       <% end %>
       <% unless @current_user.nil? %>
@@ -274,11 +234,7 @@
           <div class="menu-item-icon-container" aria-hidden="true">
             <%= render(partial: "shared/svg/svg_icon_navtoggle", formats: [:svg]) %>
           </div>
-<<<<<<< HEAD
-        </button>
-=======
-        </a>
->>>>>>> eb82fcc9
+        </a>
       </li>
     </ul>
   </div>
