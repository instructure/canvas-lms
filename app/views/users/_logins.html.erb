--- conflicted
+++ resolved
@@ -1,9 +1,5 @@
   <% jammit_css :user_logins %>
-<<<<<<< HEAD
-  <% jammit_js :user_logins %>
-=======
   <% js_bundle :user_logins %>
->>>>>>> 38e37556
   <fieldset id="login_information">
     <legend><%= t('titles.logins', 'Login Information') %></legend>
     <table>
