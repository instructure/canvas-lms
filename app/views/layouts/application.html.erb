<%-
  @locale = raw I18n.locale.to_json
  @body_classes ||= []
  @body_class_no_headers = @headers == false
  @body_classes << "no-headers" if @body_class_no_headers
  unless (@body_classes.include? "no-headers") || (@show_left_side == false)
    left_side = yield :left_side
    left_side_custom = yield :left_side_custom
    @show_left_side ||= (section_tabs.length > 0 || left_side_custom.try(:length)) 
  end
  right_side = yield :right_side
  wizard = yield :wizard_box
  top_nav = yield :top_nav
  keyboard_navigation = yield :keyboard_navigation
  @body_classes << "with-left-side" if @show_left_side
  #we dont want to render a right side unless there is actually content in it.
  @body_classes << "with-right-side" if right_side and not right_side.strip.empty? 
  @body_classes << "padless-content" if @padless
  @body_classes << "context-#{@context.asset_string}" if @context

-%><!DOCTYPE html>
<!--[if IE 7 ]>    <html class="ie ie7 scripts-not-loaded" lang=<%= @locale %>> <![endif]-->
<!--[if IE 8 ]>    <html class="ie ie8 scripts-not-loaded" lang=<%= @locale %>> <![endif]-->
<!--[if gte IE 9 ]><html class="ie ie9 scripts-not-loaded" lang=<%= @locale %>> <![endif]-->
<<<<<<< HEAD
<!--[if !(IE)]><!--> <html class="not-ie not-ready scripts-not-loaded" lang=<%= @locale %>> <!--<![endif]-->
=======
<!--[if !(IE)]><!--> <html class="not-ie scripts-not-loaded" lang=<%= @locale %>> <!--<![endif]-->
>>>>>>> 4619f2ab
<head>
  <meta charset="utf-8">
  <title><%= yield :page_title || t('missing_page_title', "Add a page title here.") %></title>
  <noscript> <meta http-equiv=refresh content="0; URL=/enable-javascript.html" /> </noscript>
  <!--[if lte IE 6]> <meta http-equiv=refresh content="0; URL=/ie-6-is-not-supported.html" /> <![endif]-->

  <%= yield :auto_discovery %>
  <% if @active_tab %>
    <style>
      #section-tabs .<%= @active_tab %> {
        position: relative;
        background-color: white;
        margin-right: -1px;
        z-index: 11;
        padding: 7px 0 7px 23px;
        font-size: 17px;
      }
    </style>
  <% end %>
  <%= include_stylesheets :common, :media => "all" %>
  <% if @eportfolio_view === true %>
    <%= stylesheet_link_tag "compiled/instructure_eportfolio.css" %>
  <% end %>
  <%= include_css_bundles %>
  <!--[if lte IE 8]> <%= javascript_include_tag "vendor/html5.js" %> <![endif]-->
  <%= yield :stylesheets %>
  <%= stylesheet_link_tag(Account.site_admin.settings[:global_stylesheet], :media => 'all') if @domain_root_account != Account.site_admin && Account.site_admin.settings[:global_stylesheet].present? %>
  <%= stylesheet_link_tag(@domain_root_account.settings[:global_stylesheet], :media => 'all') if @domain_root_account && @domain_root_account.settings[:global_stylesheet].present? %>
  <script>
    // listen for any clicks on links that have href="#" and queue them to be fired on dom ready.
      _earlyClick = function(e){
        e = e || window.event;
        var cur = e.target || e.srcElement;
        while ( cur && cur.ownerDocument ) {
          if ( cur.getAttribute('href') === '#' ) {
            e.preventDefault ? e.preventDefault() : e.returnValue = false;
            _earlyClick.clicks = _earlyClick.clicks || [];
            _earlyClick.clicks.push(cur);
            break;
          }
          cur = cur.parentNode;
        }
      };
      document.addEventListener ?
        document.addEventListener('click', _earlyClick, false) :
        document.attachEvent('onclick', _earlyClick);
  </script>
</head>
<body class="<%= (@body_classes << @active_tab).uniq.join(" ") %>">
  <div id="header" class="no-print <%= 'no-user' unless @current_user %>">
    <a href="#content" id="skip_navigation_link"><%= t 'links.skip_to_content', "Skip To Content" %></a>
    <a id="header-logo" href="<%= root_url %>"><%= t 'links.dashboard', "My Dashboard" %></a> 
    <b id="header-logo-secondary"></b>  
    <div id="topbar"> 
      <% if (identity = yield :identity) %>
        <%= identity %>
      <% else %>
        <%- cache_if(!@real_current_user, [@current_user || 'nobody', 'identity-15m'], :expires_in => 15.minutes) do -%>
          <%= render(:partial => 'shared/identity') %>
        <%- end -%>
      <% end %>
    </div>
    <%= render(:partial => "shared/keyboard_navigation_hint") if keyboard_navigation %>
    <% if @current_user %>
    <ul role="navigation" id="menu">
      <%- cache([@current_user, 'home-menu-15m'], :expires_in => 15.minutes) do -%>
      <li id="courses_menu_item" class="menu-item">
        <%- if show_home_menu? -%>
          <%= render(:partial => 'shared/home_menu') %>
        <%- else  -%>
          <a href="<%= dashboard_path %>" class="menu-item-no-drop"><%= t 'links.home', 'Home' %></a>
        <%- end -%>
      </li>
      <%- end -%>
      <li id="assignments_menu_item" class="menu-item">
      <% 
      # this will cache the assignments menu for 3 minutes.  the way it is right now it does 3 really expensive queries every page load.
      # to do this better we would either figure a better way to find needing_submitting, needing_grading, and recently_graded
      # or use delayed_job and memcache together to compute and cache it outside of the scope of a request
      # so by just caching this stupidly for 3 minutes, if there is a new thing that should show up in the last 3 minutes, it wont show up.
      cache([@current_user, 'assignments_menu'], :expires_in => 3.minutes) do %>
        <%# if there is anything inside the assignments drop down %>
      <%-
        max_to_show = 8
        assignment_sets = {
          :needing_submitting => t('menu.assignments_needing_submitting', "To Turn In"),
          :needing_grading    => t('menu.assignments_needing_grading', "Needing Grading"),
          :recently_graded    => t('menu.assignments_recently_graded', "Recently Graded")
        }
        total_shown = 0
        if assignment_sets.any?{ |k, v| @current_user.send("assignments_#{k}").length > 0 }  
      -%>
        <a href="/assignments" class="menu-item-title"><%= t('menu.assignments', 'Assignments') %><span class="menu-item-title-icon"></span></a>
        <div class="menu-item-drop">
          <table cellspacing="0">
            <tr>
              <% assignment_sets.each do |k,v| 
                  if (set = @current_user.send("assignments_#{k}")).length > 0
                    set = set[0,(max_to_show - total_shown)]
                    total_shown += set.length
                   %><%= render(:partial => "shared/menu_section", :locals => { 
                                :max_to_show => max_to_show,
                                :more_link_for_over_max => assignments_path,
                                :collection => set,
                                :collection_size => total_shown >= max_to_show ? @current_user.send("assignments_#{k}_total_count"): set.length,
                                :partial => "shared/menu_assignment",
                                :key => k,
                                :title => v })  %>
                  <%
                  end
                end 
              %>
            </tr>
          </table>
        </div>
        <%- else #there is not anything to show in the assignments drop down  -%>
        <a href="/assignments" class="menu-item-no-drop"><%= t('menu.assignments', 'Assignments') %></a>
        <%- end -%>
      <% end %>
      </li>
      <li id="grades_menu_item" class="menu-item">
        <%= link_to(t('menu.grades', 'Grades'), :grades, :class=>"menu-item-no-drop") %>
      </li>
      <li id="calendar_menu_item" class="menu-item">
        <a href="<%= calendar_path %>" class="menu-item-no-drop"><%= t('menu.calendar', 'Calendar') %></a>
      </li>      
    </ul>
    <% end %>
  </div>
  <div id="instructure_ajax_error_box">
    <div style="text-align: right; background-color: #fff;"><a href="#" class="close_instructure_ajax_error_box_link"><%= t('links.close', 'Close') %></a></div>
    <iframe id="instructure_ajax_error_result" src="about:blank" style="border: 0;"></iframe>
  </div>
<%= render :partial => 'shared/flash_notices' %>



<div id="wrapper-container">
  <div id="wrapper">
    <% if @show_left_side %>
    <div id="left-side">
      <% if left_side %>
        <%= left_side %>
      <% else %>
        <% if @context.try(:short_name) %>
        <h1 id="section-tabs-header"><%= @context.short_name %></h1>
          <% if @context && @context.respond_to?(:context)  %>
        <a href="<%= url_for(@context.context) %>" id="section-tabs-header-subtitle" class="ellipsis"><%= @context.context.name %></a>
          <% end %>
        <% end %>
        <%= section_tabs %>
      <% end %>
      <% if left_side_custom %>
      <div class="left-side-inner">
       <%= left_side_custom %>
      </div>
      <% end %>
    </div>
    <% end %>
    <div id="main">
      <div id="right-side-wrapper">
        <aside id="right-side" role="complementary">
          <%= right_side %>
        </aside>
      </div>
      <div id="not_right_side">
        <%= render_crumbs %>
        <div id="content" role="main">
          <%= yield %>
        </div>
      </div>
    </div>
    <footer role="contentinfo" id="footer">
      <a href="http://www.instructure.com"><%= image_tag 'footer-logo.png', :alt => t('instructure_description', "Instructure, makers of the open source learning management system Canvas") %></a>
      <span id="footer-links">
        <% if Setting.get_cached("show_opensource_linkback", "false") == "true" %>
          <a href="http://instructure.com"><%= t('open_source_learning_management_system', 'Open Source LMS') %></a>
        <% end %>
        <%= help_link %>
        <%= render :partial => 'shared/footer_links' %>
      </span>
    </footer>
  </div>
</div>

<% if wizard %>
  <div id="wizard_spacer_box"></div>
  <div id="wizard_box" role="dialog">
    <div class="shadow shadow_1"></div>
    <div class="shadow shadow_3"></div>
    <div class="shadow shadow_5"></div>
    <div class="wizard_content">
      <div class="links">
        <a href="#" class="close_wizard_link close-link"><%= t('links.close', 'Close') %></a>
      </div>
      <%= wizard %>
    </div>
  </div>
<% end %>
<% if keyboard_navigation %>
  <div id="keyboard_navigation">
    <%= keyboard_navigation %>
  </div>
<% end %>
  <div style="display:none;"><!-- Everything inside of this should always stay hidden -->
    <div id="ajax_authenticity_token"><%= form_authenticity_token %></div>
    <div id="time_zone_offset"><%= ActiveSupport::TimeWithZone.new(Time.now.utc, Time.zone).utc_offset / -60 %></div>
    <% if @context && session && temp_type = session["role_#{@context.asset_string}"] %>
      <span id="switched_role_type" class="<%= @context.asset_string %>" data-role="<%= temp_type %>"><%= Enrollment.readable_type(temp_type) %></span>
    <% end %>
    <% if @page_view %>
      <a href="<%= page_view_path(@page_view.id || @page_view.temporary_id) %>" id="page_view_update_path">&nbsp;</a>
      <div id="page_view_id"><%= @page_view.id || @page_view.temporary_id %></div>
    <% end %>
    <div id="domain_root_account_id"><%= @domain_root_account.try(:id) %></div>
    <% if equella_enabled? %>
      <a id="equella_endpoint_url" href="<%= @equella_settings.endpoint %>">&nbsp;</a>
      <a id="equella_callback_url" href="<%= external_content_success_url('equella') %>">&nbsp;</a>
      <a id="equella_cancel_url" href="<%= external_content_cancel_url('equella') %>">&nbsp;</a>
      <a id="equella_action" href="<%= @equella_settings.default_action %>">&nbsp;</a>
      <% if @equella_settings.teaser %>
        <div id="equella_teaser"><%= @equella_settings.teaser %></div>
      <% end %>
    <% end %>
  </div>
<% cache('global_dialogs_render') do %>
  <%= render :partial => "shared/global_dialogs" %>
<% end %>

<script>
  window.JSON || document.write('<%= (javascript_include_tag "#{js_base_url}/json2.js").gsub("</script>", "<\\/script>") %>');

  INST = <%= raw(inst_env.to_json) %>;
  ENV = <%= raw js_env.to_json %>;

  // TODO: move this out when we have a single require call
  require = {
    translate: <%= use_optimized_js? %>,
    baseUrl: '<%= js_base_url %>',
    paths: {
      common: 'compiled/bundles/common',
      jquery: 'vendor/jquery-1.6.4',
      jqueryui: 'vendor/jqueryui',
      underscore: 'vendor/underscore',
      backbone: 'vendor/backbone',
      uploadify: '../flash/uploadify/jquery.uploadify.v2.1.4',
      use: 'vendor/use'
    },
    use: {
      backbone: {
        deps: ['use!underscore', 'jquery'],
        attach: 'Backbone'
      },
      underscore: {
        attach: '_'
      }
    }
  };
</script>

<%= javascript_include_tag "#{js_base_url}/vendor/require.js" %>
<%= javascript_include_tag "#{js_base_url}/compiled/bundles/common" %>
<%= include_js_bundles %>
<%= include_account_js %>
<%= render_js_blocks %>
<%= render_hidden_dialogs %>

<script>
// Determines if the scripts are loaded.
// When we get everything out of the views, and have a single top-level
// `require`, this becomes meaningless and will be abandoned.
(function() {
  var attempts = 0;
  var timeout = 10;
  var check = function() {
    attempts++;
    var done = require.resourcesDone === true
    var giveup = attempts === 100; // 1 second
    if (done || giveup) {
<<<<<<< HEAD
      $('html').removeClass('scripts-not-loaded');
=======
      var className = document.documentElement.className;
      document.documentElement.className = className.replace(/scripts-not-loaded/, '');
>>>>>>> 4619f2ab
      return;
    }
    setTimeout(check, timeout);
  };

  check();
}).call(this);
</script>
</body>
</html><|MERGE_RESOLUTION|>--- conflicted
+++ resolved
@@ -22,11 +22,7 @@
 <!--[if IE 7 ]>    <html class="ie ie7 scripts-not-loaded" lang=<%= @locale %>> <![endif]-->
 <!--[if IE 8 ]>    <html class="ie ie8 scripts-not-loaded" lang=<%= @locale %>> <![endif]-->
 <!--[if gte IE 9 ]><html class="ie ie9 scripts-not-loaded" lang=<%= @locale %>> <![endif]-->
-<<<<<<< HEAD
-<!--[if !(IE)]><!--> <html class="not-ie not-ready scripts-not-loaded" lang=<%= @locale %>> <!--<![endif]-->
-=======
 <!--[if !(IE)]><!--> <html class="not-ie scripts-not-loaded" lang=<%= @locale %>> <!--<![endif]-->
->>>>>>> 4619f2ab
 <head>
   <meta charset="utf-8">
   <title><%= yield :page_title || t('missing_page_title', "Add a page title here.") %></title>
@@ -306,12 +302,8 @@
     var done = require.resourcesDone === true
     var giveup = attempts === 100; // 1 second
     if (done || giveup) {
-<<<<<<< HEAD
-      $('html').removeClass('scripts-not-loaded');
-=======
       var className = document.documentElement.className;
       document.documentElement.className = className.replace(/scripts-not-loaded/, '');
->>>>>>> 4619f2ab
       return;
     }
     setTimeout(check, timeout);
