<%
# Copyright (C) 2011 - present Instructure, Inc.
#
# This file is part of Canvas.
#
# Canvas is free software: you can redistribute it and/or modify it under
# the terms of the GNU Affero General Public License as published by the Free
# Software Foundation, version 3 of the License.
#
# Canvas is distributed in the hope that it will be useful, but WITHOUT ANY
# WARRANTY; without even the implied warranty of MERCHANTABILITY or FITNESS FOR
# A PARTICULAR PURPOSE. See the GNU Affero General Public License for more
# details.
#
# You should have received a copy of the GNU Affero General Public License along
# with this program. If not, see <http://www.gnu.org/licenses/>.
%>
<%-
  css_bundle(:instructure_eportfolio) if @eportfolio_view === true
  css_bundle(:new_user_tutorials) if tutorials_enabled?
  js_bundle(:navigation_header) unless @headers == false

  load_blueprint_courses_ui
  @has_content_notices = load_content_notices
  provide :head, include_common_stylesheets
  set_badge_counts_for(@context, @current_user, @current_enrollment) if @set_badge_counts
  js_env notices: flash_notices()
-%>
<%= render :partial => "layouts/head" %>
<%-
  left_side = nil
  left_side_custom = nil
  right_side = (yield :right_side).presence

  sticky_enabled = Account.site_admin.feature_enabled?(:sticky_left_nav)

  if @collapse_course_menu
    subnav_menu_text = t('Show Navigation Menu')
    subnav_menu_text = t('Show Courses Navigation Menu') if active_path?('/courses')
    subnav_menu_text = t('Show Account Navigation Menu') if active_path?('/profile')
    subnav_menu_text = t('Show Admin Navigation Menu') if active_path?('/accounts')
    subnav_menu_text = t('Show Groups Navigation Menu') if active_path?('/groups')
  else
    subnav_menu_text = t('Hide Navigation Menu')
    subnav_menu_text = t('Hide Courses Navigation Menu') if active_path?('/courses')
    subnav_menu_text = t('Hide Account Navigation Menu') if active_path?('/profile')
    subnav_menu_text = t('Hide Admin Navigation Menu') if active_path?('/accounts')
    subnav_menu_text = t('Hide Groups Navigation Menu') if active_path?('/groups')
  end

  @collapse_global_nav = @current_user.try(:collapse_global_nav?)
  @body_class_no_headers = @headers == false
  @show_embedded_chat = embedded_chat_visible
  @show_fixed_bottom = (@fixed_warnings.present? || (@real_current_user && @real_current_user != @current_user)) && (!@body_class_no_headers || @outer_frame)
  body_classes << "no-headers" if @body_class_no_headers
  unless (body_classes.include? "no-headers") || (@show_left_side == false)
    left_side = nil
    skip_for_streaming :left_side, except: ["eportfolios/show", "eportfolio_categories/show", "eportfolio_entries/show"] do
      left_side = (yield :left_side).presence
    end
    @show_left_side ||= (section_tabs.length > 0)
  end
  body_classes << "with-left-side" if @show_left_side
  body_classes << "course-menu-expanded" if body_classes.include?("with-left-side") && !@collapse_course_menu
  #we dont want to render a right side unless there is actually content in it.
  body_classes << "with-right-side" if right_side and not right_side.strip.empty?
  body_classes << "padless-content" if @padless
  body_classes << "with-embedded-chat" if @show_embedded_chat
  body_classes << 'with-fixed-bottom' if @show_fixed_bottom
  body_classes << 'pages' if controller.js_env[:WIKI_PAGE].present?
  body_classes << get_active_tab
  body_classes << 'Underline-All-Links__enabled' if @current_user && @current_user.feature_enabled?(:underline_all_links)
  body_classes << 'is-masquerading-or-student-view' if @real_current_user && @real_current_user != @current_user
  body_classes << 'primary-nav-expanded' unless @collapse_global_nav
  body_classes << 'primary-nav-transitions' if @collapse_global_nav
  # We probably want to consider doing this everywhere, all the time, but when I did
  # for LS-1745, people complained a lot, so maybe not.
  body_classes << 'full-width' if @domain_root_account.try(:feature_enabled?, :new_user_tutorial)
  body_classes << "context-#{@context.asset_string}" if @context
  body_classes << "responsive_awareness" if !!@domain_root_account&.feature_enabled?(:responsive_awareness)
  body_classes << "responsive_misc" if !!@domain_root_account&.feature_enabled?(:responsive_misc)
  body_classes << "responsive_student_grades_page" if !!@domain_root_account&.feature_enabled?(:responsive_student_grades_page)
-%>
<body class="<%= (body_classes).uniq.join(" ") %>">
<%if @current_user && @real_current_user && @real_current_user != @current_user %>
  <div role="alert" class="screenreader-only">
    <% if @current_user.fake_student? %>
        <%= t("You are currently logged into Student View") %>
      <% else %>
        <%= t("You are currently acting as %{user_name}", :user_name => @current_user.short_name) %>
    <% end %>
  </div>
<% end %>
<%# Flash messages must be outside of #application or they won't work in screenreaders with modals open. %>
<%= render :partial => 'shared/static_notices' %>
<%= render :partial => 'shared/flash_notices' %>
<div id="application" class="ic-app">
  <%= render(:partial => 'shared/new_nav_header') unless @headers == false %>

  <div id="instructure_ajax_error_box">
    <div style="text-align: <%= direction('right') %>; background-color: #fff;"><a href="#" class="close_instructure_ajax_error_box_link"><%= t('links.close', 'Close') %></a></div>
    <iframe id="instructure_ajax_error_result" src="about:blank" style="border: 0;" title="<%= t('Error') %>"></iframe>
  </div>

  <div id="wrapper" class="ic-Layout-wrapper">
    <% if crumbs.length > 1 %>
      <div class="ic-app-nav-toggle-and-crumbs no-print">
        <% if @show_left_side %>
          <button type="button" id="courseMenuToggle" class="Button Button--link ic-app-course-nav-toggle" aria-live="polite" aria-label="<%= subnav_menu_text %>">
            <i class="icon-hamburger" aria-hidden="true"></i>
          </button>
        <% end %>

        <div class="ic-app-crumbs">
          <% if @context&.is_a?(Course) && @context.elementary_subject_course? %>
            <%= link_to course_path(id: @context.id), :class => "btn k5-back-to-subject", :id => "back_to_subject" do %>
              <i class="icon-arrow-open-left"></i> <%= t('Back to Subject') %>
            <% end %>
          <% else %>
            <%= render_crumbs %>
          <% end %>
        </div>

        <% if @context&.is_a?(Course) && @context.elementary_subject_course? %>
          <span class="k5-heading-course-name"><%= @context.nickname_for(@current_user) %></span>
        <% end %>

        <div class="right-of-crumbs">
          <% if tutorials_enabled? %>
            <div class="TutorialToggleHolder"></div>
          <% end %>
          <% if show_immersive_reader? %>
            <div id="immersive_reader_mount_point"></div>
          <% end %>
          <% if show_student_view_button? %>
<<<<<<< HEAD
            <%= link_to course_student_view_path(course_id: @context, redirect_to_referer: 1), :class => "btn", :id => "easy_student_view", :method => :post do %>
=======
            <%= link_to course_student_view_path(course_id: @context, redirect_to_referer: 1), :class => "btn", :id => "easy_student_view", :role => 'complementary', :method => :post do %>
>>>>>>> 3d154ead
              <i class="icon-student-view"></i> <%= t('Student View') %>
            <% end %>
          <% end %>
        </div>

      </div>
    <% end %>
    <div id="main" class="ic-Layout-columns">
      <% if !@body_class_no_headers %>
        <div class="ic-Layout-watermark"></div>
      <% end %>
      <% if @show_left_side %>
        <% if @no_left_side_list_view
            list_view_class = ''
          else
            list_view_class = 'list-view'
          end
        %>
        <div id="left-side"
          class="ic-app-course-menu <%= 'ic-sticky-on ' if sticky_enabled %><%= list_view_class %>"
          style="display: <%= @collapse_course_menu ? "none" : "block" %>"
          >
          <% if sticky_enabled %>
            <div class="ic-sticky-frame">
          <% end %>
            <% if left_side %>
              <%= left_side %>
            <% else %>
              <% if @context && @context.is_a?(Group) && can_do(@context, @current_user, :manage) && @context.group_category %>
                <a class="al-trigger al-trigger--within-left-menu" href="#" data-popup-within="#wrapper">
                  <%= t("Switch Group")%>
                  <i class="icon-mini-arrow-down"></i>
                </a>
                <ul class="al-options">
                  <% @context.group_category.groups.active.by_name.each do |group| %>
                    <li class="<%= 'active-selection' if group_homepage_pathfinder(group) %>"><%= link_to group.short_name, group_path(group) %></li>
                  <% end %>
                </ul>

                <!-- this is so if there's more than 25 groups it doesn't immediately close the "Switch Group" menu when you open it, see: KNO-38 -->
                <script> document.getElementById('left-side').addEventListener('click', e => e.stopPropagation()) </script>
              <% end %>
              <% if @context && @context.respond_to?(:enrollment_term) && !@context.enrollment_term.default_term? %>
                <span id="section-tabs-header-subtitle" class="ellipsis"><%= @context.enrollment_term.name %></span>
              <% end %>
              <%= section_tabs %>
            <% end %>
          <% if sticky_enabled %>
            </div>
          <% end %>
        </div>
      <% end %>
      <div id="not_right_side" class="ic-app-main-content">
        <div id="content-wrapper" class="ic-Layout-contentWrapper">
          <%= render :partial => 'shared/content_notices' if @has_content_notices && @show_left_side %>
          <div id="content" class="ic-Layout-contentMain" role="main">
            <%= yield %>
          </div>
        </div>
        <div id="right-side-wrapper" class="ic-app-main-content__secondary">
          <aside id="right-side" role="complementary">
            <%= right_side %>
          </aside>
        </div>
      </div>
    </div>
    <% if @show_footer %>
      <%= render :partial => 'shared/canvas_footer' %>
    <% end %>
  </div>

  <% if @show_embedded_chat %>
    <%= render :partial => 'shared/embedded_chat' %>
  <% end %>

  <% if @show_fixed_bottom %>
    <%= render :partial => 'layouts/fixed_bottom' %>
  <% end %>

  <% if (wizard = (yield :wizard_box).presence) %>
    <div id="wizard_box" tabindex="-1">
      <div class="wizard_content">
        <div class="links">
          <a href="#" class="close_wizard_link"><i class="icon-x"></i><span class="screenreader-only"><%= t('links.close', 'Close') %></span></a>
        </div>
        <%= wizard %>
      </div>
    </div>
  <% end %>
  <% if (keyboard_navigation = (yield :keyboard_navigation).presence) %>
    <div id="keyboard_navigation">
      <%= keyboard_navigation %>
      <div class='hidden-readable' tabindex='0'>
        <%= t('keyboard_navigation.close', 'Press comma to close this dialog') %>
      </div>
    </div>
  <% end %>
    <div style="display:none;"><!-- Everything inside of this should always stay hidden -->
      <% if @context && session && temp_type = session["role_#{@context.asset_string}"] %>
        <span id="switched_role_type" class="<%= @context.asset_string %>" data-role="<%= temp_type %>"><%= Enrollment.readable_type(temp_type) %></span>
      <% end %>
      <% if @page_view %>
        <div id="page_view_id"><%= @page_view.id %></div>
      <% end %>
      <% if equella_enabled? %>
        <a id="equella_endpoint_url" href="<%= @equella_settings.endpoint %>">&nbsp;</a>
        <a id="equella_callback_url" href="<%= external_content_success_url('equella') %>">&nbsp;</a>
        <a id="equella_cancel_url" href="<%= external_content_cancel_url('equella') %>">&nbsp;</a>
        <a id="equella_action" href="<%= @equella_settings.default_action %>">&nbsp;</a>
        <% if @equella_settings.teaser %>
          <div id="equella_teaser"><%= @equella_settings.teaser %></div>
        <% end %>
      <% end %>
    </div>
  <div id='aria_alerts' class='hide-text affix' role="alert" aria-live="assertive"></div>
  <div id='StudentTray__Container'></div>
  <% if tutorials_enabled? %>
    <div class="NewUserTutorialTray__Container"></div>
  <% end %>
  <%= render :partial => 'layouts/foot', :locals => { :include_common_bundle => true } %>
</div> <!-- #application -->
</body>
</html><|MERGE_RESOLUTION|>--- conflicted
+++ resolved
@@ -133,11 +133,7 @@
             <div id="immersive_reader_mount_point"></div>
           <% end %>
           <% if show_student_view_button? %>
-<<<<<<< HEAD
-            <%= link_to course_student_view_path(course_id: @context, redirect_to_referer: 1), :class => "btn", :id => "easy_student_view", :method => :post do %>
-=======
             <%= link_to course_student_view_path(course_id: @context, redirect_to_referer: 1), :class => "btn", :id => "easy_student_view", :role => 'complementary', :method => :post do %>
->>>>>>> 3d154ead
               <i class="icon-student-view"></i> <%= t('Student View') %>
             <% end %>
           <% end %>
