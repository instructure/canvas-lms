--- conflicted
+++ resolved
@@ -153,13 +153,8 @@
               <div id="immersive_reader_mount_point"></div>
             <% end %>
             <% if show_student_view_button? %>
-<<<<<<< HEAD
-              <%= link_to course_student_view_path(course_id: @context, redirect_to_referer: 1), :class => "btn btn-top-nav", :id => "easy_student_view", :method => :post, :"aria-label" => t("View as Student") do %>
-                <i class="icon-student-view"></i> <%= t('View as Student') %>
-=======
               <%= link_to course_student_view_path(course_id: @context, redirect_to_referer: 1), :class => "btn btn-top-nav", :id => "easy_student_view", :method => :post, :"aria-label" => student_view_text do %>
                 <i class="icon-student-view"></i> <%= student_view_text %>
->>>>>>> cafde123
               <% end %>
             <% end %>
             <% if (@context&.is_a?(Course) || @context&.is_a?(Assignment)) && @context_enrollment&.observer? %>
