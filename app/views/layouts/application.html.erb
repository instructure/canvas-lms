--- conflicted
+++ resolved
@@ -155,22 +155,6 @@
           <% end %>
 
           <div id="nutrition_facts_container"></div>
-<<<<<<< HEAD
-          <div class="right-of-crumbs">
-            <div id="ai-information-mount"></div>
-            <% if tutorials_enabled? %>
-              <div class="TutorialToggleHolder"></div>
-            <% end %>
-            <%if @domain_root_account&.feature_enabled?(:top_navigation_placement) %>
-              <div id="top-nav-tools-mount-point"></div>
-            <% end %>
-            <% if show_immersive_reader? %>
-              <div id="immersive_reader_mount_point"></div>
-            <% end %>
-          <% if show_student_view_button? %>
-              <%= link_to course_student_view_path(course_id: @context, redirect_to_referer: 1), :class => "btn btn-top-nav", :id => "easy_student_view", :method => :post, :"aria-label" => student_view_text do %>
-                <i class="icon-student-view"></i> <%= student_view_text %>
-=======
           <div class="right-of-crumbs <%= 'right-of-crumbs-no-reverse' if Account.site_admin.feature_enabled?(:top_navigation_placement_a11y_fixes) %>">
             <% if Account.site_admin.feature_enabled?(:top_navigation_placement_a11y_fixes) %>
               <% if (@context&.is_a?(Course) || @context&.is_a?(Assignment)) && @context_enrollment&.observer? %>
@@ -209,7 +193,6 @@
               <% end %>
               <% if (@context&.is_a?(Course) || @context&.is_a?(Assignment)) && @context_enrollment&.observer? %>
                 <div id='observer-picker-mountpoint' style="margin: 3px;"></div>
->>>>>>> 8d1d98d9
               <% end %>
             <% end %>
           </div>
