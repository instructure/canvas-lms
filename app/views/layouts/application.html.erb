--- conflicted
+++ resolved
@@ -25,9 +25,6 @@
     js_bundle(:top_navigation_tools)
 end
 
-<<<<<<< HEAD
-  add_ignite_agent_bundle
-=======
   if add_ignite_agent_bundle?
     js_bundle(:ignite_agent)
     remote_env(ignite_agent: {
@@ -35,7 +32,6 @@
       backend_url: Services::IgniteAgent.backend_url
     })
   end
->>>>>>> 34de21f6
 
   load_blueprint_courses_ui
   @has_content_notices = load_content_notices
