--- conflicted
+++ resolved
@@ -273,11 +273,7 @@
   <% if tutorials_enabled? %>
     <div class="NewUserTutorialTray__Container"></div>
   <% end %>
-<<<<<<< HEAD
-  <div id="react-router"></div>
-=======
   <div id="react-router-portals"></div>
->>>>>>> a5918370
   <%= render :partial => 'layouts/foot', :locals => { :include_common_bundle => true } %>
 </div> <!-- #application -->
 </body>
