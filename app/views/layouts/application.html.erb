<%
# Copyright (C) 2011 - present Instructure, Inc.
#
# This file is part of Canvas.
#
# Canvas is free software: you can redistribute it and/or modify it under
# the terms of the GNU Affero General Public License as published by the Free
# Software Foundation, version 3 of the License.
#
# Canvas is distributed in the hope that it will be useful, but WITHOUT ANY
# WARRANTY; without even the implied warranty of MERCHANTABILITY or FITNESS FOR
# A PARTICULAR PURPOSE. See the GNU Affero General Public License for more
# details.
#
# You should have received a copy of the GNU Affero General Public License along
# with this program. If not, see <http://www.gnu.org/licenses/>.
%>
<%-
  css_bundle(:instructure_eportfolio) if @eportfolio_view === true
  css_bundle(:new_user_tutorials) if tutorials_enabled?
  js_bundle(:navigation_header) unless @headers == false

  if @domain_root_account&.feature_enabled?(:top_navigation_placement)
    js_env INIT_DRAWER_LAYOUT_MUTEX: "init-drawer-layout"
    js_bundle(:top_navigation_tools)
end

  load_blueprint_courses_ui
  @has_content_notices = load_content_notices
  provide :head, include_common_stylesheets
  set_badge_counts_for(@context, @current_user) if @set_badge_counts
  js_env notices: flash_notices()
-%>
<%= render :partial => "layouts/head" %>
<%-
  left_side = nil
  left_side_custom = nil
  right_side = (yield :right_side).presence

  # Collapse the course menu according to user preference, unless a certain action
  # requests that it default to collapsed for that page
  @collapse_course_menu ||= @current_user&.reload&.collapse_course_nav?
<<<<<<< HEAD
  @enhanced_rubrics_enabled = Rubric.enhanced_rubrics_enabled_for_context?(@context)
=======
  context_is_course_or_account = @context&.is_a?(Course) || @context&.is_a?(Account)
  @enhanced_rubrics_enabled = context_is_course_or_account ? @context.feature_enabled?(:enhanced_rubrics) : false
>>>>>>> a8262229

  if @collapse_course_menu
    subnav_menu_text = t('Show Navigation Menu')
    subnav_menu_text = t('Show Courses Navigation Menu') if active_path?('/courses')
    subnav_menu_text = t('Show Account Navigation Menu') if active_path?('/profile')
    subnav_menu_text = t('Show Admin Navigation Menu') if active_path?('/accounts')
    subnav_menu_text = t('Show Groups Navigation Menu') if active_path?('/groups')
  else
    subnav_menu_text = t('Hide Navigation Menu')
    subnav_menu_text = t('Hide Courses Navigation Menu') if active_path?('/courses')
    subnav_menu_text = t('Hide Account Navigation Menu') if active_path?('/profile')
    subnav_menu_text = t('Hide Admin Navigation Menu') if active_path?('/accounts')
    subnav_menu_text = t('Hide Groups Navigation Menu') if active_path?('/groups')
  end

  @collapse_global_nav = @current_user.try(:collapse_global_nav?)
  @body_class_no_headers = @headers == false
  @show_embedded_chat = embedded_chat_visible
  @show_fixed_bottom = (@fixed_warnings.present? || (@real_current_user && @real_current_user != @current_user)) && (!@body_class_no_headers || @outer_frame)
  body_classes << "no-headers" if @body_class_no_headers
  unless (body_classes.include? "no-headers") || (@show_left_side == false)
    left_side = nil
    skip_for_streaming :left_side, except: ["eportfolios/show", "eportfolio_categories/show", "eportfolio_entries/show"] do
      left_side = (yield :left_side).presence
    end
    @show_left_side ||= (section_tabs.length > 0)
  end
  body_classes << "with-left-side" if @show_left_side
  body_classes << "course-menu-expanded" if body_classes.include?("with-left-side") && !@collapse_course_menu
  #we dont want to render a right side unless there is actually content in it.
  body_classes << "with-right-side" if right_side and not right_side.strip.empty?
  body_classes << "padless-content" if @padless
  body_classes << "with-embedded-chat" if @show_embedded_chat
  body_classes << 'with-fixed-bottom' if @show_fixed_bottom
  body_classes << 'pages' if controller.js_env[:WIKI_PAGE].present?
  body_classes << get_active_tab
  body_classes << 'Underline-All-Links__enabled' if @current_user && @current_user.feature_enabled?(:underline_all_links)
  body_classes << 'is-masquerading-or-student-view' if @real_current_user && @real_current_user != @current_user
  body_classes << 'primary-nav-expanded' unless @collapse_global_nav
  body_classes << 'primary-nav-transitions' if @collapse_global_nav
  # We probably want to consider doing this everywhere, all the time, but when I did
  # for LS-1745, people complained a lot, so maybe not.
  body_classes << 'full-width' if @domain_root_account.try(:feature_enabled?, :new_user_tutorial)
  body_classes << "context-#{@context.asset_string}" if @context
  body_classes << "responsive_student_grades_page" if !!@domain_root_account&.feature_enabled?(:responsive_student_grades_page)
-%>
<body class="<%= (body_classes).uniq.join(" ") %>">
<%if @current_user && @real_current_user && @real_current_user != @current_user %>
  <div role="alert" class="screenreader-only">
    <% if @current_user.fake_student? %>
        <%= t("You are currently logged into Student View") %>
      <% else %>
        <%= t("You are currently acting as %{user_name}", :user_name => @current_user.short_name) %>
    <% end %>
  </div>
<% end %>
<%# Flash messages must be outside of #application or they won't work in screenreaders with modals open. %>
<%= render :partial => 'shared/static_notices' %>
<%= render :partial => 'shared/flash_notices' %>
<%if @domain_root_account&.feature_enabled?(:top_navigation_placement) %>
  <div id="drawer-layout-mount-point"></div>
<% end %>
<div id="application" class="ic-app">
  <%= render(:partial => 'shared/new_nav_header') unless @headers == false %>

  <div id="instructure_ajax_error_box">
    <div style="text-align: <%= direction('right') %>; background-color: #fff;"><a href="#" class="close_instructure_ajax_error_box_link"><%= t('links.close', 'Close') %></a></div>
    <iframe id="instructure_ajax_error_result" src="about:blank" style="border: 0;" title="<%= t('Error') %>"></iframe>
  </div>

  <div id="wrapper" class="ic-Layout-wrapper">
    <% if crumbs.length > 1 %>
      <% if @instui_topnav %>
        <div class="instui-topnav-container">
          <div id="react-instui-topnav"></div>
        </div>
      <% else %>
        <div class="ic-app-nav-toggle-and-crumbs no-print">
          <% if @show_left_side %>
            <button type="button" id="courseMenuToggle" class="Button Button--link ic-app-course-nav-toggle" aria-live="polite" aria-label="<%= subnav_menu_text %>">
              <i class="icon-hamburger" aria-hidden="true"></i>
            </button>
          <% end %>

          <div class="ic-app-crumbs <%= 'ic-app-crumbs-enhanced-rubrics' if @enhanced_rubrics_enabled %>">
            <% if @context&.is_a?(Course) && @context.elementary_subject_course? %>
              <%= link_to course_path(id: @context.id), :class => "btn k5-back-to-subject", :id => "back_to_subject" do %>
                <i class="icon-arrow-open-left"></i> <%= t('Back to Subject') %>
              <% end %>
            <% else %>
              <%= render_crumbs %>
            <% end %>
          </div>

          <% if @context&.is_a?(Course) && @context.elementary_subject_course? %>
            <span class="k5-heading-course-name"><%= @context.nickname_for(@current_user) %></span>
          <% end %>

          <div class="right-of-crumbs">
            <% if tutorials_enabled? %>
              <div class="TutorialToggleHolder"></div>
            <% end %>
            <%if @domain_root_account&.feature_enabled?(:top_navigation_placement) %>
              <div id="top-nav-tools-mount-point"></div>
            <% end %>
            <% if show_immersive_reader? %>
              <div id="immersive_reader_mount_point"></div>
            <% end %>
            <% if show_student_view_button? %>
              <%= link_to course_student_view_path(course_id: @context, redirect_to_referer: 1), :class => "btn btn-top-nav", :id => "easy_student_view", :method => :post do %>
                <i class="icon-student-view"></i> <%= t('View as Student') %>
              <% end %>
            <% end %>
            <% if (@context&.is_a?(Course) || @context&.is_a?(Assignment)) && @context_enrollment&.observer? %>
              <div id='observer-picker-mountpoint' style="margin: 3px;"></div>
            <% end %>
          </div>

        </div>
      <% end %>
    <% end %>
    <div id="main" class="ic-Layout-columns">
      <% if !@body_class_no_headers %>
        <div class="ic-Layout-watermark"></div>
      <% end %>
      <% if @show_left_side %>
        <% if @no_left_side_list_view
            list_view_class = ''
          else
            list_view_class = 'list-view'
          end
        %>
        <div id="left-side"
          class="ic-app-course-menu ic-sticky-on <%= list_view_class %>"
          style="display: <%= @collapse_course_menu ? "none" : "block" %>"
          >
          <div id="sticky-container" class="ic-sticky-frame">
          <% if left_side %>
            <%= left_side %>
          <% else %>
            <% if @context && @context.is_a?(Group) && can_do(@context, @current_user, :manage) && @context.group_category %>
              <span id="group-switch-mount-point"></span>
            <% end %>
            <% if @context && @context.respond_to?(:enrollment_term) && !@context.enrollment_term.default_term? %>
              <span id="section-tabs-header-subtitle" class="ellipsis"><%= @context.enrollment_term.name %></span>
            <% end %>
            <%= section_tabs %>
          <% end %>
          </div>
        </div>
      <% end %>
      <div id="not_right_side" class="ic-app-main-content">
        <div id="content-wrapper" class="ic-Layout-contentWrapper">
          <% if should_show_migration_limitation_message %>
            <% js_bundle :quiz_migration_alerts %>
            <div class="ic-notification ic-notification--info quiz_migration_notification">
              <div class="ic-notification__icon" role="presentation">
                <i class="icon-info"></i>
                <span class="screenreader-only">
                  <%= accessible_message_icon_text('information') %>
                </span>
              </div>
              <div class="ic-notification__content">
                <div class="ic-notification__message notification_message" style="margin-bottom:1rem;">
                  <%= t 'Your Classic Quizzes have been migrated to New Quizzes! ' %><br />
                  <%= t 'Please note:' %>
                  <ul>
                    <li><%= t 'Text No Question has moved to a Stimulus; please add a question so it can display within the quiz.' %></li>
                  </ul>
                  <%= t 'We apologize for the inconvenience and thank you for your patience as we continue to improve the migration experience!' %>
                </div>
                <div class="ic-notification__actions">
                  <a href="#"
                    rel="<%= api_v1_course_dismiss_migration_limitation_msg_url(@context.id) %>"
                    class="close_migration_notification_link Button Button--info"
                    role="button"
                  >
                    <%= t('Close') %>
                  </a>
                </div>
              </div>
            </div>
          <% end %>
          <%= render :partial => 'shared/content_notices' if @has_content_notices && @show_left_side %>
          <div id="content" class="ic-Layout-contentMain" role="main">
            <%= yield %>
          </div>
        </div>
        <div id="right-side-wrapper" class="ic-app-main-content__secondary">
          <aside id="right-side" role="complementary">
            <%= right_side %>
          </aside>
        </div>
      </div>
    </div>
    <% if @show_footer %>
      <%= render :partial => 'shared/canvas_footer' %>
    <% end %>
  </div>

  <% if @show_embedded_chat %>
    <%= render :partial => 'shared/embedded_chat' %>
  <% end %>

  <% if @show_fixed_bottom %>
    <%= render :partial => 'layouts/fixed_bottom' %>
  <% end %>

  <% if (wizard = (yield :wizard_box).presence) %>
    <div id="wizard_box" tabindex="-1">
      <div class="wizard_content">
        <div class="links">
          <a href="#" class="close_wizard_link"><i class="icon-x"></i><span class="screenreader-only"><%= t('links.close', 'Close') %></span></a>
        </div>
        <%= wizard %>
      </div>
    </div>
  <% end %>
  <% if (keyboard_navigation = (yield :keyboard_navigation).presence) %>
    <div id="keyboard_navigation">
      <%= keyboard_navigation %>
      <div class='hidden-readable' tabindex='0'>
        <%= t('keyboard_navigation.close', 'Press comma to close this dialog') %>
      </div>
    </div>
  <% end %>
    <div style="display:none;"><!-- Everything inside of this should always stay hidden -->
      <% if @context && session && temp_type = session["role_#{@context.asset_string}"] %>
        <span id="switched_role_type" class="<%= @context.asset_string %>" data-role="<%= temp_type %>"><%= Enrollment.readable_type(temp_type) %></span>
      <% end %>
      <% if @page_view %>
        <div id="page_view_id"><%= @page_view.id %></div>
      <% end %>
      <% if equella_enabled? %>
        <a id="equella_endpoint_url" href="<%= @equella_settings[:endpoint] %>">&nbsp;</a>
        <a id="equella_callback_url" href="<%= external_content_success_url('equella') %>">&nbsp;</a>
        <a id="equella_cancel_url" href="<%= external_content_cancel_url('equella') %>">&nbsp;</a>
        <a id="equella_action" href="<%= @equella_settings[:default_action] %>">&nbsp;</a>
        <% if @equella_settings[:teaser] %>
          <div id="equella_teaser"><%= @equella_settings[:teaser] %></div>
        <% end %>
      <% end %>
    </div>
  <div id='aria_alerts' class='hide-text affix' role="alert" aria-live="assertive"></div>
  <div id='StudentTray__Container'></div>
  <% if tutorials_enabled? %>
    <div class="NewUserTutorialTray__Container"></div>
  <% end %>
  <div id="react-router-portals"></div>
  <%= render :partial => 'layouts/foot', :locals => { :include_common_bundle => true } %>
</div> <!-- #application -->
</body>
</html><|MERGE_RESOLUTION|>--- conflicted
+++ resolved
@@ -40,12 +40,8 @@
   # Collapse the course menu according to user preference, unless a certain action
   # requests that it default to collapsed for that page
   @collapse_course_menu ||= @current_user&.reload&.collapse_course_nav?
-<<<<<<< HEAD
-  @enhanced_rubrics_enabled = Rubric.enhanced_rubrics_enabled_for_context?(@context)
-=======
   context_is_course_or_account = @context&.is_a?(Course) || @context&.is_a?(Account)
   @enhanced_rubrics_enabled = context_is_course_or_account ? @context.feature_enabled?(:enhanced_rubrics) : false
->>>>>>> a8262229
 
   if @collapse_course_menu
     subnav_menu_text = t('Show Navigation Menu')
