<%
# Copyright (C) 2011 - present Instructure, Inc.
#
# This file is part of Canvas.
#
# Canvas is free software: you can redistribute it and/or modify it under
# the terms of the GNU Affero General Public License as published by the Free
# Software Foundation, version 3 of the License.
#
# Canvas is distributed in the hope that it will be useful, but WITHOUT ANY
# WARRANTY; without even the implied warranty of MERCHANTABILITY or FITNESS FOR
# A PARTICULAR PURPOSE. See the GNU Affero General Public License for more
# details.
#
# You should have received a copy of the GNU Affero General Public License along
# with this program. If not, see <http://www.gnu.org/licenses/>.
%>
<%-
  css_bundle(:instructure_eportfolio) if @eportfolio_view === true
  css_bundle(:new_user_tutorials) if tutorials_enabled?
  js_bundle(:navigation_header) unless @headers == false
  js_bundle(:top_navigation_tools) if @domain_root_account&.feature_enabled?(:top_navigation_placement)

  load_blueprint_courses_ui
  @has_content_notices = load_content_notices
  provide :head, include_common_stylesheets
  set_badge_counts_for(@context, @current_user) if @set_badge_counts
  js_env notices: flash_notices()
-%>
<%= render :partial => "layouts/head" %>
<%-
  left_side = nil
  left_side_custom = nil
  right_side = (yield :right_side).presence

  # Collapse the course menu according to user preference, unless a certain action
  # requests that it default to collapsed for that page
  @collapse_course_menu ||= @current_user&.reload&.collapse_course_nav?
  @enhanced_rubrics_enabled = !!@domain_root_account&.feature_enabled?(:enhanced_rubrics)

  if @collapse_course_menu
    subnav_menu_text = t('Show Navigation Menu')
    subnav_menu_text = t('Show Courses Navigation Menu') if active_path?('/courses')
    subnav_menu_text = t('Show Account Navigation Menu') if active_path?('/profile')
    subnav_menu_text = t('Show Admin Navigation Menu') if active_path?('/accounts')
    subnav_menu_text = t('Show Groups Navigation Menu') if active_path?('/groups')
  else
    subnav_menu_text = t('Hide Navigation Menu')
    subnav_menu_text = t('Hide Courses Navigation Menu') if active_path?('/courses')
    subnav_menu_text = t('Hide Account Navigation Menu') if active_path?('/profile')
    subnav_menu_text = t('Hide Admin Navigation Menu') if active_path?('/accounts')
    subnav_menu_text = t('Hide Groups Navigation Menu') if active_path?('/groups')
  end

  @collapse_global_nav = @current_user.try(:collapse_global_nav?)
  @body_class_no_headers = @headers == false
  @show_embedded_chat = embedded_chat_visible
  @show_fixed_bottom = (@fixed_warnings.present? || (@real_current_user && @real_current_user != @current_user)) && (!@body_class_no_headers || @outer_frame)
  body_classes << "no-headers" if @body_class_no_headers
  unless (body_classes.include? "no-headers") || (@show_left_side == false)
    left_side = nil
    skip_for_streaming :left_side, except: ["eportfolios/show", "eportfolio_categories/show", "eportfolio_entries/show"] do
      left_side = (yield :left_side).presence
    end
    @show_left_side ||= (section_tabs.length > 0)
  end
  body_classes << "with-left-side" if @show_left_side
  body_classes << "course-menu-expanded" if body_classes.include?("with-left-side") && !@collapse_course_menu
  #we dont want to render a right side unless there is actually content in it.
  body_classes << "with-right-side" if right_side and not right_side.strip.empty?
  body_classes << "padless-content" if @padless
  body_classes << "with-embedded-chat" if @show_embedded_chat
  body_classes << 'with-fixed-bottom' if @show_fixed_bottom
  body_classes << 'pages' if controller.js_env[:WIKI_PAGE].present?
  body_classes << get_active_tab
  body_classes << 'Underline-All-Links__enabled' if @current_user && @current_user.feature_enabled?(:underline_all_links)
  body_classes << 'is-masquerading-or-student-view' if @real_current_user && @real_current_user != @current_user
  body_classes << 'primary-nav-expanded' unless @collapse_global_nav
  body_classes << 'primary-nav-transitions' if @collapse_global_nav
  # We probably want to consider doing this everywhere, all the time, but when I did
  # for LS-1745, people complained a lot, so maybe not.
  body_classes << 'full-width' if @domain_root_account.try(:feature_enabled?, :new_user_tutorial)
  body_classes << "context-#{@context.asset_string}" if @context
  body_classes << "responsive_student_grades_page" if !!@domain_root_account&.feature_enabled?(:responsive_student_grades_page)
-%>
<body class="<%= (body_classes).uniq.join(" ") %>">
<%if @current_user && @real_current_user && @real_current_user != @current_user %>
  <div role="alert" class="screenreader-only">
    <% if @current_user.fake_student? %>
        <%= t("You are currently logged into Student View") %>
      <% else %>
        <%= t("You are currently acting as %{user_name}", :user_name => @current_user.short_name) %>
    <% end %>
  </div>
<% end %>
<%# Flash messages must be outside of #application or they won't work in screenreaders with modals open. %>
<%= render :partial => 'shared/static_notices' %>
<%= render :partial => 'shared/flash_notices' %>
<%if @domain_root_account&.feature_enabled?(:top_navigation_placement) %>
  <div id="drawer-layout-mount-point"></div>
<% end %>
<div id="application" class="ic-app">
  <%= render(:partial => 'shared/new_nav_header') unless @headers == false %>

  <div id="instructure_ajax_error_box">
    <div style="text-align: <%= direction('right') %>; background-color: #fff;"><a href="#" class="close_instructure_ajax_error_box_link"><%= t('links.close', 'Close') %></a></div>
    <iframe id="instructure_ajax_error_result" src="about:blank" style="border: 0;" title="<%= t('Error') %>"></iframe>
  </div>

  <div id="wrapper" class="ic-Layout-wrapper">
    <% if crumbs.length > 1 %>
      <% if @instui_topnav %>
        <div class="instui-topnav-container">
          <div id="react-instui-topnav"></div>
        </div>
      <% else %>
        <div class="ic-app-nav-toggle-and-crumbs no-print">
          <% if @show_left_side %>
            <button type="button" id="courseMenuToggle" class="Button Button--link ic-app-course-nav-toggle" aria-live="polite" aria-label="<%= subnav_menu_text %>">
              <i class="icon-hamburger" aria-hidden="true"></i>
            </button>
          <% end %>

          <div class="ic-app-crumbs <%= 'ic-app-crumbs-enhanced-rubrics' if @enhanced_rubrics_enabled %>">
            <% if @context&.is_a?(Course) && @context.elementary_subject_course? %>
              <%= link_to course_path(id: @context.id), :class => "btn k5-back-to-subject", :id => "back_to_subject" do %>
                <i class="icon-arrow-open-left"></i> <%= t('Back to Subject') %>
              <% end %>
            <% else %>
              <%= render_crumbs %>
            <% end %>
          </div>

          <% if @context&.is_a?(Course) && @context.elementary_subject_course? %>
            <span class="k5-heading-course-name"><%= @context.nickname_for(@current_user) %></span>
          <% end %>

          <div class="right-of-crumbs">
            <%if @domain_root_account&.feature_enabled?(:top_navigation_placement) %>
              <div id="top-nav-tools-mount-point"></div>
            <% end %>
            <% if tutorials_enabled? %>
              <div class="TutorialToggleHolder"></div>
            <% end %>
            <%if @domain_root_account&.feature_enabled?(:top_navigation_placement) %>
              <div id="top-nav-tools-mount-point"></div>
            <% end %>
            <% if show_immersive_reader? %>
              <div id="immersive_reader_mount_point"></div>
            <% end %>
            <% if show_student_view_button? %>
<<<<<<< HEAD
              <%= link_to course_student_view_path(course_id: @context, redirect_to_referer: 1), :class => "btn", :id => "easy_student_view", :method => :post do %>
=======
              <%= link_to course_student_view_path(course_id: @context, redirect_to_referer: 1), :class => "btn btn-top-nav", :id => "easy_student_view", :method => :post do %>
>>>>>>> 6d644d6a
                <i class="icon-student-view"></i> <%= t('View as Student') %>
              <% end %>
            <% end %>
            <% if (@context&.is_a?(Course) || @context&.is_a?(Assignment)) && @context_enrollment&.observer? %>
              <div id='observer-picker-mountpoint' style="margin: 3px;"></div>
            <% end %>
          </div>

        </div>
      <% end %>
    <% end %>
    <div id="main" class="ic-Layout-columns">
      <% if !@body_class_no_headers %>
        <div class="ic-Layout-watermark"></div>
      <% end %>
      <% if @show_left_side %>
        <% if @no_left_side_list_view
            list_view_class = ''
          else
            list_view_class = 'list-view'
          end
        %>
        <div id="left-side"
          class="ic-app-course-menu ic-sticky-on <%= list_view_class %>"
          style="display: <%= @collapse_course_menu ? "none" : "block" %>"
          >
          <div id="sticky-container" class="ic-sticky-frame">
          <% if left_side %>
            <%= left_side %>
          <% else %>
            <% if @context && @context.is_a?(Group) && can_do(@context, @current_user, :manage) && @context.group_category %>
              <span id="group-switch-mount-point"></span>
            <% end %>
            <% if @context && @context.respond_to?(:enrollment_term) && !@context.enrollment_term.default_term? %>
              <span id="section-tabs-header-subtitle" class="ellipsis"><%= @context.enrollment_term.name %></span>
            <% end %>
            <%= section_tabs %>
          <% end %>
          </div>
        </div>
      <% end %>
      <div id="not_right_side" class="ic-app-main-content">
        <div id="content-wrapper" class="ic-Layout-contentWrapper">
          <% if should_show_migration_limitation_message %>
            <% js_bundle :quiz_migration_alerts %>
            <div class="ic-notification ic-notification--info quiz_migration_notification">
              <div class="ic-notification__icon" role="presentation">
                <i class="icon-info"></i>
                <span class="screenreader-only">
                  <%= accessible_message_icon_text('information') %>
                </span>
              </div>
              <div class="ic-notification__content">
                <div class="ic-notification__message notification_message" style="margin-bottom:1rem;">
                  <%= t 'Your Classic Quizzes have been migrated to New Quizzes! ' %><br />
                  <%= t 'Please note:' %>
                  <ul>
                    <li><%= t 'Text No Question has moved to a Stimulus; please add a question so it can display within the quiz.' %></li>
                  </ul>
                  <%= t 'We apologize for the inconvenience and thank you for your patience as we continue to improve the migration experience!' %>
                </div>
                <div class="ic-notification__actions">
                  <a href="#"
                    rel="<%= api_v1_course_dismiss_migration_limitation_msg_url(@context.id) %>"
                    class="close_migration_notification_link Button Button--info"
                    role="button"
                  >
                    <%= t('Close') %>
                  </a>
                </div>
              </div>
            </div>
          <% end %>
          <%= render :partial => 'shared/content_notices' if @has_content_notices && @show_left_side %>
          <div id="content" class="ic-Layout-contentMain" role="main">
            <%= yield %>
          </div>
        </div>
        <div id="right-side-wrapper" class="ic-app-main-content__secondary">
          <aside id="right-side" role="complementary">
            <%= right_side %>
          </aside>
        </div>
      </div>
    </div>
    <% if @show_footer %>
      <%= render :partial => 'shared/canvas_footer' %>
    <% end %>
  </div>

  <% if @show_embedded_chat %>
    <%= render :partial => 'shared/embedded_chat' %>
  <% end %>

  <% if @show_fixed_bottom %>
    <%= render :partial => 'layouts/fixed_bottom' %>
  <% end %>

  <% if (wizard = (yield :wizard_box).presence) %>
    <div id="wizard_box" tabindex="-1">
      <div class="wizard_content">
        <div class="links">
          <a href="#" class="close_wizard_link"><i class="icon-x"></i><span class="screenreader-only"><%= t('links.close', 'Close') %></span></a>
        </div>
        <%= wizard %>
      </div>
    </div>
  <% end %>
  <% if (keyboard_navigation = (yield :keyboard_navigation).presence) %>
    <div id="keyboard_navigation">
      <%= keyboard_navigation %>
      <div class='hidden-readable' tabindex='0'>
        <%= t('keyboard_navigation.close', 'Press comma to close this dialog') %>
      </div>
    </div>
  <% end %>
    <div style="display:none;"><!-- Everything inside of this should always stay hidden -->
      <% if @context && session && temp_type = session["role_#{@context.asset_string}"] %>
        <span id="switched_role_type" class="<%= @context.asset_string %>" data-role="<%= temp_type %>"><%= Enrollment.readable_type(temp_type) %></span>
      <% end %>
      <% if @page_view %>
        <div id="page_view_id"><%= @page_view.id %></div>
      <% end %>
      <% if equella_enabled? %>
        <a id="equella_endpoint_url" href="<%= @equella_settings[:endpoint] %>">&nbsp;</a>
        <a id="equella_callback_url" href="<%= external_content_success_url('equella') %>">&nbsp;</a>
        <a id="equella_cancel_url" href="<%= external_content_cancel_url('equella') %>">&nbsp;</a>
        <a id="equella_action" href="<%= @equella_settings[:default_action] %>">&nbsp;</a>
        <% if @equella_settings[:teaser] %>
          <div id="equella_teaser"><%= @equella_settings[:teaser] %></div>
        <% end %>
      <% end %>
    </div>
  <div id='aria_alerts' class='hide-text affix' role="alert" aria-live="assertive"></div>
  <div id='StudentTray__Container'></div>
  <% if tutorials_enabled? %>
    <div class="NewUserTutorialTray__Container"></div>
  <% end %>
  <div id="react-router-portals"></div>
  <%= render :partial => 'layouts/foot', :locals => { :include_common_bundle => true } %>
</div> <!-- #application -->
</body>
</html><|MERGE_RESOLUTION|>--- conflicted
+++ resolved
@@ -136,24 +136,17 @@
           <% end %>
 
           <div class="right-of-crumbs">
+            <% if tutorials_enabled? %>
+              <div class="TutorialToggleHolder"></div>
+            <% end %>
             <%if @domain_root_account&.feature_enabled?(:top_navigation_placement) %>
               <div id="top-nav-tools-mount-point"></div>
             <% end %>
-            <% if tutorials_enabled? %>
-              <div class="TutorialToggleHolder"></div>
-            <% end %>
-            <%if @domain_root_account&.feature_enabled?(:top_navigation_placement) %>
-              <div id="top-nav-tools-mount-point"></div>
-            <% end %>
             <% if show_immersive_reader? %>
               <div id="immersive_reader_mount_point"></div>
             <% end %>
             <% if show_student_view_button? %>
-<<<<<<< HEAD
-              <%= link_to course_student_view_path(course_id: @context, redirect_to_referer: 1), :class => "btn", :id => "easy_student_view", :method => :post do %>
-=======
               <%= link_to course_student_view_path(course_id: @context, redirect_to_referer: 1), :class => "btn btn-top-nav", :id => "easy_student_view", :method => :post do %>
->>>>>>> 6d644d6a
                 <i class="icon-student-view"></i> <%= t('View as Student') %>
               <% end %>
             <% end %>
