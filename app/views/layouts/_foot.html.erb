--- conflicted
+++ resolved
@@ -62,7 +62,6 @@
       setTimeout(check, timeout);
     };
 
-<<<<<<< HEAD
   check();
 }).call(this);
 </script>
@@ -87,10 +86,4 @@
         t.style.display = "";
     }
   }
-</script>
-=======
-    check();
-  }).call(this);
-  </script>
-<% end %>
->>>>>>> 872f9b2e
+</script>