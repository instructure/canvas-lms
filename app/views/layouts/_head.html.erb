--- conflicted
+++ resolved
@@ -58,11 +58,7 @@
       }
       document.addEventListener('click', _earlyClick);
   </script>
-<<<<<<< HEAD
   <%= render 'shared/google_analytics' %>
   <link href='https://fonts.googleapis.com/css?family=Open+Sans:300italic,400italic,600italic,700,300,600,400' rel='stylesheet' type='text/css'>
   <link href="/font/TradeGothicNo.20-CondBold.css" rel="stylesheet" type="text/css" />
-</head>
-=======
-</head>
->>>>>>> 872f9b2e
+</head>