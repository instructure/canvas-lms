<%
# Copyright (C) 2012 - present Instructure, Inc.
#
# This file is part of Canvas.
#
# Canvas is free software: you can redistribute it and/or modify it under
# the terms of the GNU Affero General Public License as published by the Free
# Software Foundation, version 3 of the License.
#
# Canvas is distributed in the hope that it will be useful, but WITHOUT ANY
# WARRANTY; without even the implied warranty of MERCHANTABILITY or FITNESS FOR
# A PARTICULAR PURPOSE. See the GNU Affero General Public License for more
# details.
#
# You should have received a copy of the GNU Affero General Public License along
# with this program. If not, see <http://www.gnu.org/licenses/>.
%>

<%= render :partial => "layouts/head" %>
<body>
<%= yield %>
<<<<<<< HEAD
<div id="react-router"></div>
=======
<div id="react-router-portals"></div>
>>>>>>> a5918370
<%= render :partial => 'layouts/foot', :locals => { :include_common_bundle => true } %><|MERGE_RESOLUTION|>--- conflicted
+++ resolved
@@ -19,9 +19,5 @@
 <%= render :partial => "layouts/head" %>
 <body>
 <%= yield %>
-<<<<<<< HEAD
-<div id="react-router"></div>
-=======
 <div id="react-router-portals"></div>
->>>>>>> a5918370
 <%= render :partial => 'layouts/foot', :locals => { :include_common_bundle => true } %>