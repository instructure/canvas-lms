<% @body_classes << 'assessing' if @body_classes %>
<% content_for :page_title do %><%= join_title @quiz.readable_type, @quiz.quiz_title %><% end %>

<% content_for :meta_tags do %>
  <% if params[:persist_headless] %>
    <meta name="viewport" id="vp" content="initial-scale=1.0,user-scalable=yes,width=device-width">
    <% js_env :MOBILE_UI => true %>
  <% end %>
<% end %>

<% content_for :right_side do %>
  <%= render "take_quiz_right_side" %>
<% end %>
<% css_bundle :quizzes, :tinymce %>

<h3 class="loading"><%= t "Loading..." %></h3>
<div class="loaded" style="display:none">
  <header class="quiz-header">
    <h1><%= @quiz.quiz_title || @quiz.readable_type %></h1>
    <% if @submission.preview? %>
      <% preview_title = @quiz.published? ? t('headers.published_preview',
            "This is a preview of the published version of the quiz") :
            t('headers.draft_preview',
            "This is a preview of the draft version of the quiz") %>
      <h3>
        <i class="icon-warning"></i>
        <%= preview_title %>
      </h3>
    <% end %>
    <%= before_label(:started, "Started") %>
    <%= datetime_string(@submission.started_at) %>
    <h2><%= t('quiz_instructions','Quiz Instructions') %></h2>
    <div id="quiz-instructions" class="user_content">
      <%= user_content(@quiz.description) %>
    </div>

    <% if @quiz.time_limit %>
      <div class="screenreader-only" role="note">
        <%= t 'audible_quiz_timer_shortcut_description', <<-DESCRIPTION
          Note: this is a timed quiz. You may check the remaining time you have
          at any point while taking the quiz by pressing the keyboard combination
          SHIFT, ALT, and T...

          Again: SHIFT, ALT, and T...
          DESCRIPTION
        %>
      </div>
    <% end %>
  </header>

  <% js_bundle :take_quiz %>

<<<<<<< HEAD
<% if params[:module_item_id] %>
  <input type="hidden" name="module_item_id" value="<%= params[:module_item_id] %>" />
<% end %>
<div id="questions" class="assessing">
  <input type="hidden" name="attempt" value="<%= @submission.attempt %>"/>
  <% if @submission.validation_token.present? %>
    <input type="hidden" name="validation_token" value="<%= @submission.validation_token %>"/>
  <% end %>
  <% if @submission.preview? %>
    <input type="hidden" name="preview" value="1"/>
  <% end %>
  <div style="display: none;" id="quiz_urls">
    <a href="<%= context_url(@context, :backup_context_quiz_quiz_submissions_url, @quiz.id) %>?user_id=<%= @current_user && @current_user.id %><%= "&preview=1" if @submission.preview? %>" class="backup_quiz_submission_url">&nbsp;</a>
    <span class="started_at"><%= @submission.started_at.iso8601 %></span>
    <span class="now"><%= ActiveSupport::TimeWithZone.new(Time.now.utc, Time.zone).iso8601 %></span>
    <span class="end_at"><%= @submission.end_at && @submission.end_at.iso8601 %></span>
    <span class="due_at"><%= @quiz.due_at && @quiz.due_at.iso8601 %></span>
    <span class="time_limit"><%= @quiz.time_limit || nbsp %></span>
    <span class="time_left"><%= @submission.time_left %></span>
  </div>
=======
  <%= form_tag @quiz_presenter.form_action(session, @current_user), :id => "submit_quiz_form", :class => @quiz_presenter.form_class, :method => "post" do %>
>>>>>>> 872f9b2e

  <div id="questions" class="assessing">
    <input type="hidden" name="attempt" value="<%= @submission.attempt %>"/>
    <% if @submission.validation_token.present? %>
      <input type="hidden" name="validation_token" value="<%= @submission.validation_token %>"/>
    <% end %>
    <% if @submission.preview? %>
      <input type="hidden" name="preview" value="1"/>
    <% end %>
    <div style="display: none;" id="quiz_urls">
      <a href="<%= context_url(@context, :backup_context_quiz_quiz_submissions_url, @quiz.id) %>?user_id=<%= @current_user && @current_user.id %><%= "&preview=1" if @submission.preview? %>" class="backup_quiz_submission_url">&nbsp;</a>
      <span class="started_at"><%= @submission.started_at.iso8601 %></span>
      <span class="now"><%= ActiveSupport::TimeWithZone.new(Time.now.utc, Time.zone).iso8601 %></span>
      <span class="end_at"><%= @submission.end_at && @submission.end_at.iso8601 %></span>
      <span class="due_at"><%= @quiz.due_at && @quiz.due_at.iso8601 %></span>
      <span class="time_limit"><%= @quiz.time_limit || nbsp %></span>
      <span class="time_left"><%= @submission.time_left %></span>
    </div>

    <%= render :partial => "display_question", :collection => @quiz_presenter.current_questions, :locals => {:assessing => true } %>

    <div class="button-container clearfix">
      <% if @quiz_presenter.one_question_at_a_time? %>
        <% if @quiz_presenter.previous_question_viewable? %>
          <% previous_question_button_title = t('buttons.previous', "Previous") %>
          <button type="submit" class="btn submit_button btn-secondary previous-question" data-action="<%= @quiz_presenter.previous_question_form_action(session, @current_user) %>" disabled>
            <i class="icon-mini-arrow-left"></i>
            <%= previous_question_button_title %>
          </button>
        <% end %>

        <% if @quiz_presenter.next_question %>
          <% next_question_button_title = t('buttons.next', "Next") %>
          <%= hidden_field_tag :last_question_id, @quiz_presenter.current_question[:id] %>

          <button type="submit" class="btn submit_button btn-secondary next-question" data-action="<%= @quiz_presenter.next_question_form_action(session, @current_user) %>" disabled>
            <%= next_question_button_title %>
            <i class="icon-mini-arrow-right"></i>
          </button>
        <% end %>
      <% end %>
    </div>
  </div>

  <div style="font-size: 1.2em; display: none;" id="times_up_dialog">
    <%= before_label(:times_up, "Time's Up!  Submitting results in") %>
    <div style="text-align: center; font-size: 1.2em; margin: 10px;" class="countdown_seconds"></div>
    <div class="button-container">
      <button type="submit" class="submit_quiz_button btn quiz_submit">
        <%= t('buttons.out_of_time_submit', "Ok, fine") %>
      </button>
    </div>
  </div>

  <div class=form-actions>
    <span id="last_saved_indicator"><%= t("not_saved", "Not saved") %></span>
    <button type="submit" class="btn submit_button quiz_submit btn-secondary" id="submit_quiz_button" data-action="<%= @quiz_presenter.submit_form_action(session, @current_user) %>">
      <%= t('buttons.submit_quiz', "Submit Quiz") %>
    </button>
  </div>

  <% end %>

  <form id="deauthorized_dialog"
    class="hide"
    title="<%= t :login_required, "Login Required" %>"
    action="<%= course_quiz_path(@context, @quiz) %>"
    method="get">
    <div class="text-center">
      <%= t :logged_out_of_canvas,
            "*You have been logged out of canvas.* To continue please log in",
            :wrapper => '<strong>\1</strong><br />' %>
    </div>
  </form>
</div><|MERGE_RESOLUTION|>--- conflicted
+++ resolved
@@ -50,7 +50,6 @@
 
   <% js_bundle :take_quiz %>
 
-<<<<<<< HEAD
 <% if params[:module_item_id] %>
   <input type="hidden" name="module_item_id" value="<%= params[:module_item_id] %>" />
 <% end %>
@@ -71,9 +70,7 @@
     <span class="time_limit"><%= @quiz.time_limit || nbsp %></span>
     <span class="time_left"><%= @submission.time_left %></span>
   </div>
-=======
   <%= form_tag @quiz_presenter.form_action(session, @current_user), :id => "submit_quiz_form", :class => @quiz_presenter.form_class, :method => "post" do %>
->>>>>>> 872f9b2e
 
   <div id="questions" class="assessing">
     <input type="hidden" name="attempt" value="<%= @submission.attempt %>"/>
