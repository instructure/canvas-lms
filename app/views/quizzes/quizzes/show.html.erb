--- conflicted
+++ resolved
@@ -132,11 +132,7 @@
           <%= 'data-tooltip' unless @quiz.can_unpublish? %>>
         </button>
         <%= link_to_preview_quiz('class' => "btn", 'id' => "preview_quiz_button", 'preview' => 1) %>
-<<<<<<< HEAD
-      <% if (can_do(@quiz, @current_user, :update) || can_do(@quiz, @current_user, :manage)) && Account.site_admin.feature_enabled?(:differentiated_modules)%>
-=======
       <% if @quiz.grants_right?(@current_user, session, :manage_assign_to) && Account.site_admin.feature_enabled?(:selective_release_ui_api) %>
->>>>>>> 3a2a498e
           <button
             class='btn assign-to-link'
             data-quiz-name="<%= @quiz.title %>"
