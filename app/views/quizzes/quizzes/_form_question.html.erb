--- conflicted
+++ resolved
@@ -143,15 +143,10 @@
       </div>
     </div>
     <b tabindex="0" role="heading" class="answers_header"><%= before_label(:answers, "Answers") %></b>
-<<<<<<< HEAD
-    <div id="answers_warning_alert_box" class="alert alert hidden answers_warning" role="alert">
-      <i class="icon-warning" aria-hidden="true"></i><span class="answers_warning_message"></span>
-=======
     <div id="answers_warning_alert_box" class="alert alert hidden answers_warning">
       <i class="icon-warning" aria-hidden="true"></i>
       <span class="screenreader-only"><%= t('errors.invalid_data', "Form data is invalid. Please correct the following errors and resubmit.") %></span>
       <span class="answers_warning_message"></span>
->>>>>>> 21440366
     </div>
     <div style="display: none;">
     <select class="answer_selection_type" name="answer_selection_type">
