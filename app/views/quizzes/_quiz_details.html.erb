--- conflicted
+++ resolved
@@ -1,10 +1,6 @@
 <ul id="quiz_student_details">
   <li>
-<<<<<<< HEAD
-    <span class="label"><%= t('headers.due', 'Due') %></span>
-=======
     <span class="title"><%= t('headers.due', 'Due') %></span>
->>>>>>> 824e972e
     <span class="value">
       <% if @quiz.multiple_due_dates_apply_to?(@current_user) %>
         <%=  t(:multiple_due_dates, 'Multiple Due Dates') %>
@@ -17,34 +13,21 @@
   </li>
 
   <li style="<%= hidden if @quiz.quiz_type == 'survey' %>">
-<<<<<<< HEAD
-    <span class="label"><%= t('headers.points', "Points") %></span>
-=======
     <span class="title"><%= t('headers.points', "Points") %></span>
->>>>>>> 824e972e
     <span class="value"><%= @quiz.points_possible || 0 %></span>
   </li>
 
   <li>
     <%= raw t(:question_count,
           { :zero => "No Questions",
-<<<<<<< HEAD
-            :one => "<span class='label'>Questions</span> <span class='value'>%{count}</span>",
-            :other => "<span class='label'>Questions</span> <span class='value'>%{count}</span>" },
-=======
             :one => "<span class='title'>Questions</span> <span class='value'>%{count}</span>",
             :other => "<span class='title'>Questions</span> <span class='value'>%{count}</span>" },
->>>>>>> 824e972e
           :count => @question_count) %>
   </li>
 
   <% if @quiz.lock_at || @quiz.unlock_at %>
     <li>
-<<<<<<< HEAD
-      <span class="label"><%= t('headers.available', "Available") %></span>
-=======
       <span class="title"><%= t('headers.available', "Available") %></span>
->>>>>>> 824e972e
       <span class="value">
         <% if @quiz.lock_at && @quiz.unlock_at %>
           <%= mt(:quiz_availabile_through, "%{start_time} - %{end_time}", :start_time => datetime_string(@quiz.unlock_at), :end_time => datetime_string(@quiz.lock_at)) %>
@@ -59,11 +42,7 @@
   <% end %>
 
   <li>
-<<<<<<< HEAD
-    <span class="label"><%= t('headers.time_limit', "Time Limit") %></span>
-=======
     <span class="title"><%= t('headers.time_limit', "Time Limit") %></span>
->>>>>>> 824e972e
     <span class="value">
       <% if @quiz.time_limit %>
         <%= t(:time_limit, "Minute", :count => @quiz.time_limit + ((@submission && @submission.extra_time) || 0)) %>
@@ -75,11 +54,7 @@
 
   <% if @quiz.allowed_attempts && @quiz.allowed_attempts != 1 %>
     <li>
-<<<<<<< HEAD
-      <span class="label"><%= t(:allowed_attempts, "Allowed Attempts") %></span>
-=======
       <span class="title"><%= t(:allowed_attempts, "Allowed Attempts") %></span>
->>>>>>> 824e972e
       <span class="value">
         <% if @quiz.allowed_attempts > 0 %>
           <%= ((@submission && @submission.extra_attempts) || 0) + @quiz.allowed_attempts %>
