<%
# Copyright (C) 2011 - present Instructure, Inc.
#
# This file is part of Canvas.
#
# Canvas is free software: you can redistribute it and/or modify it under
# the terms of the GNU Affero General Public License as published by the Free
# Software Foundation, version 3 of the License.
#
# Canvas is distributed in the hope that it will be useful, but WITHOUT ANY
# WARRANTY; without even the implied warranty of MERCHANTABILITY or FITNESS FOR
# A PARTICULAR PURPOSE. See the GNU Affero General Public License for more
# details.
#
# You should have received a copy of the GNU Affero General Public License along
# with this program. If not, see <http://www.gnu.org/licenses/>.
%>
<%
  @use_responsive_design = @domain_root_account.feature_enabled?(:responsive_student_grades_page)

  provide :page_title, join_title(t(:page_title, "Grades for %{student}", :student => @presenter.student_name), @context.name)
%>
<%
  whatif_instructions = t("You can view your grades based on What-If scores so that you know how grades will be affected by upcoming or resubmitted assignments. You can test scores for an assignment that already includes a score, or an assignment that has yet to be graded.")

  hidden_text = t("Instructor has not posted this grade")
%>
<%
  @visibility_feedback_enabled = Account.site_admin.feature_enabled?(:visibility_feedback_student_grades_page)
  js_env visibility_feedback_enabled: @visibility_feedback_enabled
%>
<div id="grade-summary-content" style="display: none;">
  <% provide :right_side do %>
    <div id="student-grades-right-content" style="display: none;">
      <% if @exclude_total %>
        <div id="student-grades-final" class="student_assignment final_grade" style="font-size: 1.2em;">
          <%= t('labels.final_grade_hidden', "Calculation of totals has been disabled") %>
        </div>
      <% else %>
        <div class="student_assignment final_grade">
          <%= before_label(:total, "Total") %> <span class="grade"></span>
          <% if @context.grading_standard_enabled? %>
            (<span class="letter_grade" id="final_letter_grade_text">–</span>)
          <% end %>
        </div>
      <% end %>
      <% if @presenter.editable? %>
          <div id="student-grades-whatif" class="show_guess_grades student-grades-revert-guess-button">
            <button type="button" class="btn button-sidebar-wide show_guess_grades_link"> <i class="icon-check-plus"></i> <%= t("Show Saved \"What-If\" Scores") %></button>
          </div>
          <div id="student-grades-revert" class="revert_all_scores student-grades-revert-guess-button">
            <%= t("*NOTE*: This is NOT your official score.") %><br/>
            <button href="#" id="revert-all-to-actual-score" class="btn revert_all_scores_link"><i class="icon-reply-2"></i> <%= t("Revert to Actual Score") %></button>
          </div>
      <% end %>
      <div id="student-grades-show-all" class="show_all_details">
        <button type="button" class="Button" id="show_all_details_button"><%= t("Show All Details") %></button>
      </div>
      <div id="assignments-not-weighted">
        <% if @current_grading_period_id == 0 && @context.weighted_grading_periods? %>
          <%= render :partial => "courses/sidebar_periods_weighting", :object => @presenter.grading_periods %>
        <% else %>
          <%= render :partial => "courses/sidebar_weighting", :object => @presenter.groups %>
        <% end %>
        <% unless @presenter.no_calculations? %>
          <div id="only_consider_graded_assignments_wrapper" class="ic-Form-control ic-Form-control--checkbox">
            <input type="checkbox" id="only_consider_graded_assignments" checked="true"/>
            <label class="ic-Label" for="only_consider_graded_assignments"><%= t('labels.only_graded', "Calculate based only on graded assignments") %></label>
          </div>
        <% end %>
      </div>
      <% if @presenter.editable? %>
        <div id="whatif-score-description">
          <%= whatif_instructions %>
        </div>
      <% end %>
    </div>
  <% end %>

  <div id="print-grades-container" class="ic-Action-header">
    <div class="ic-Action-header__Primary">
      <h1 class="ic-Action-header__Heading">
        <%= t("Grades for %{student}", student: @presenter.student_name) %>
      </h1>
      <% if !@use_responsive_design %>
        <div class="col-xs-6" ></div>
      <% end %>
    </div>

    <div id="print-grades-button-container" class="ic-Action-header__Secondary">
      <a role="button" id="print-grades-button" class="Button print-grades icon-printer" href="javascript:window.print()">
        <%= t("Print Grades") %>
      </a>
    </div>
  </div>

  <div id="GradeSummarySelectMenuGroup"></div>
  <% if @context.feature_enabled?(:student_outcome_gradebook) %>
    <ul id="navpills">
      <li><a href="#assignments"><%= t :assignments, "Assignments" %></a></li>
      <li><a href="#outcomes"><%= t :learning_outcomes, "Learning Mastery" %></a></li>
    </ul>
    <div class="outcome-toggles">
      <a class="btn btn-small icon-collapse"
         title="<%= t :collapse_title, "Collapse" %>"
         disabled='disabled'
         aria-disabled='true'
         aria-controls='groups'
         href="#">
        <span class="screenreader-only"><%= t :collapse, "Collapse all learning mastery outcome groups." %></span>
      </a>
      <a class="btn btn-small icon-expand"
         title="<%= t :expand_title, "Expand" %>"
         aria-controls='groups'
         aria-disabled='false'
         href="#">
        <span class="screenreader-only"><%= t :expand, "Expand all learning mastery outcome groups." %></span>
      </a>
    </div>
    <div id="outcomes"></div>
  <% end %>

  <div id="assignments">
    <span id="aria-announcer" class="hide-text affix" aria-live="polite"></span>
  <table
    id="grades_summary"
    class="<%= 'editable' if @presenter.editable? %> ic-Table ic-Table--hover-row <%= 'ic-Table--grades-summary-table' if @use_responsive_design %>"
  >
    <% if @presenter.editable? %>
      <caption class="screenreader-only"><%= whatif_instructions %></caption>
    <% end %>
    <thead>
      <tr>
        <th scope="col"><%= t('headers.name', "Name") %></th>
        <th scope="col"><%= t('headers.due', "Due") %></th>
        <th scope="col" class="status"><%= t('Status') %></th>
        <th scope="col" class="assignment_score"><%= t('headers.score', "Score") %></th>
        <% if !@visibility_feedback_enabled %>
          <th scope="col" class="possible"><%= t('headers.out_of', "Out of") %></th>
        <% end %>
        <th scope="col"><span class="screenreader-only"><%= t('headers.details', "Details") %></span></th>
        <th scope="col"><span class="screenreader-only"><%= t('headers.submission_progress_status', "Submission Progress Status") %></span></th>
      </tr>
    </thead>
    <% @presenter.assignment_presenters.each do |assignment_presenter| %>
      <%
         submission = assignment_presenter.submission
         assignment = assignment_presenter.assignment
      %>
    <tr class="<%= assignment_presenter.classes %>"
        data-muted="<%= assignment_presenter.hide_grade_from_student? %>"
        data-pending_quiz="<%= assignment_presenter.quiz_pending_review? %>"
        id="<%= "submission_" + assignment.id.to_s %>"
        <% if assignment_presenter.excused? %>
          <% excused_label = t "This assignment is excused and will not be considered in the total calculation" %>
          aria-label="<%= excused_label %>"
          title="<%= excused_label %>"
        <% end %>
        >

        <th class="title" scope="row">
          <% if !@visibility_feedback_enabled %>
            <% if assignment_presenter.is_unread? %>
              <div class="unread-grade">&nbsp;</div>
            <% end %>
          <% end %>
          <% if assignment_presenter.show_submission_details? %>
            <% if assignment.a2_enabled? %>
              <% if @presenter.student_is_user? || @presenter.user_an_observer_of_student? %>
                <a href="<%= context_url(@context, :context_assignment_url, assignment) %>"><%= assignment.title %></a>
              <% else %>
                <a href="<%= speed_grader_course_gradebook_url({course_id: assignment.context_id, assignment_id: assignment}.merge({student_id: submission.user_id})) %>"><%= assignment.title %></a>
              <% end %>
            <% else %>
              <a href="<%= context_url(@context, :context_assignment_submission_url, assignment, @presenter.student_id) %>"><%= assignment.title %></a>
            <% end %>
          <% else %>
            <%= assignment.title %>
          <% end %>
          <% if assignment_presenter.group %>
            <div class="context"><%= assignment_presenter.group.name %></div>
          <% end %>
        </th>
        <td class="due">
          <% if assignment_presenter.has_no_group_weight?  %>
            <%= datetime_string(assignment.due_at, :due_date) rescue "" %>
          <% end %>
        </td>

        <td class="status" scope="row">
          <% if assignment_presenter.missing? %>
            <span class="submission-missing-pill"></span>
          <% elsif assignment_presenter.late? %>
            <span class="submission-late-pill"></span>
          <% elsif assignment_presenter.extended? %>
            <span class="submission-extended-pill"></span>
          <% end %>
        </td>

        <td class="assignment_score" title="<%= t(:click_to_change, "Click to test a different score") unless assignment_presenter.unchangeable? %>">
          <div style="position: relative; height: 100%;" class="score_holder">
            <% if !assignment_presenter.upload_status.present?  %>
              <% js_bundle :progress_pill %>
              <span class="assignment_presenter_for_submission" style="display: none;"><%= assignment_presenter.upload_status %></span>
              <span class="react_pill_container"></span>
            <% end %>
            <span class="tooltip">
              <span
                class="grade"
                <% unless assignment_presenter.unchangeable? %>
                  tabindex="0"
                <% end %>
              >
                <span class="tooltip_wrap right" aria-hidden="true">
                  <% if @presenter.editable? || assignment.special_class %>
                    <span class="tooltip_text score_teaser">
                      <% if assignment_presenter.hide_grade_from_student? %>
                        <%= hidden_text %>
                      <% elsif submission.try :pending_review? %>
                        <%= hidden_text %>
                      <% elsif assignment.special_class %>
                        <%= t(:total, "Total") %>
                      <% else %>
                        <%= t(:click_to_change, "Click to test a different score") %>
                      <% end %>
                    </span>
                  <% end %>
                </span>
                <% if assignment_presenter.hide_grade_from_student? %>
                  <i class="icon-off" title="<%= hidden_text %>"></i>
                <% else %>
                  <span class="screenreader-only" role="button">
                    <%= t(:click_to_change, "Click to test a different score") unless assignment_presenter.unchangeable? %>
                  </span>
                  <% if submission.try :pending_review? %>
                    <span class="screenreader-only"><%= hidden_text %></span>
                  <% end %>
                  <%= student_score_display_for(submission, !can_do(@context, @current_user, :manage_grades)) %>
                <% end %>
              </span>
              <% if assignment_presenter.is_letter_graded_or_gpa_scaled? %>
                <span class="score_value">
                  <%= assignment_presenter.display_score %>
                </span>
              <% end %>
              <% if @visibility_feedback_enabled %>
                <% if assignment_presenter.points_graded? && assignment.points_possible.present? %>
                  <span>/ <%= n(round_if_whole(assignment.points_possible)) %></span>
                <% end %>
              <% end %>
            </span>
            <div style="display: none;">
              <!-- Store the original points so we don't need to parse and guess at locale -->
              <span class="original_points">
                <%= assignment_presenter.original_points %>
              </span>
              <!-- Store the original score so that we can retrieve it after any "What-If" calculations -->
              <span class="original_score">
                <%= assignment_presenter.display_score %>
              </span>
              <!-- Store the current score so that it can persist between multiple "What-If" calculations -->
              <span class="what_if_score">
                <%= assignment_presenter.display_score %>
              </span>
              <!-- Load any previously saved "What-If" scores -->
              <span class="student_entered_score">
                <%= submission.student_entered_score rescue "" %>
              </span>
              <span class="submission_status">
                <%= submission.blank? ? 'none' : submission.workflow_state %>
              </span>
              <span class="assignment_group_id"><%= assignment.assignment_group_id rescue "" %></span>
              <span class="assignment_id"><%= assignment.id.to_s %></span>
              <span class="group_weight"><%= assignment.group_weight rescue "" %></span>
              <span class="rules"><%= assignment.rules rescue "" %></span>
            </div>
          </div>
        </td>
        <% if !@visibility_feedback_enabled %>
          <td class="possible points_possible">
            <%= n(round_if_whole(assignment.points_possible)) %>
          </td>
        <% end %>
        <td class="details <%= @visibility_feedback_enabled && 'visibility_feedback_ff' %>">
          <% if !assignment.special_class %>
          <a href="#"
              class="toggle_final_grade_info tooltip"
              aria-label="<%= t('This assignment does not count toward the final grade.') %>"
            <% if assignment.omit_from_final_grade? && !assignment_presenter.hide_grade_from_student? %>
                aria-expanded="false"
                aria-controls="final_grade_info_<%= assignment.id %>"
            <% else %>
                aria-hidden='true'
                role='presentation'
                tabindex='-1'
                style='visibility: hidden;'
            <% end %>>
            <span class="tooltip_wrap right">
              <span class="tooltip_text"><%= t("Grade Info") %></span>
            </span>
            <i class="icon-warning standalone-icon"></i>
          </a>
          <a href="#"
            class="toggle_score_details_link tooltip"
            aria-label="<%= t('See scoring details') %>"
          <% if assignment_presenter.has_scoring_details? && assignment_presenter.show_distribution_graph? %>
            aria-expanded="false"
            aria-controls="grade_info_<%= assignment.id %>"
          <% else %>
            aria-hidden='true'
            role='presentation'
            tabindex='-1'
            style='visibility: hidden;'
          <% end %>
          >
            <span class="tooltip_wrap right">
              <span class="tooltip_text"><%= t("See scoring details") %></span>
            </span>
            <i class="icon-check-plus standalone-icon"></i>
          </a>
          <a href="#"
            class="toggle_rubric_assessments_link tooltip"
            aria-label="<%= t('See rubric results') %>"
            aria-expanded='false'
            aria-controls="rubric_<%= assignment.id %>"
            tabindex='0'
            style="<%= 'visibility: hidden;' unless assignment_presenter.has_rubric_assessments? %>">
            <span class="tooltip_wrap right">
              <span class="tooltip_text"><%= t("See rubric results") %></span>
            </span>
            <i class="icon-rubric"></i>
            <% if @visibility_feedback_enabled %>
<<<<<<< HEAD
              <% if submission.unread_item?(@current_user, "rubric") %>
=======
              <% if assignment_presenter.item_unread?("rubric") %>
>>>>>>> bb7bdd27
                <div
                  class="unread_rubric_dot"
                  data-href="<%= api_v1_course_submission_mark_item_read_url(@context.id, assignment.id, submission.user.id, "rubric") %>">&nbsp;</div>
              <% end %>
            <% end %>
          </a>
          <a href="#"
            id="assignment_comment_<%= assignment.id %>"
            class="toggle_comments_link tooltip"
            aria-label="<%= t('Read comments') %>"

            aria-describedby="comment_count_for_assignment_<%= assignment.id %>"
            <% if assignment_presenter.has_comments? && !assignment_presenter.hide_grade_from_student? %>
              aria-expanded="false"
              <% if !@visibility_feedback_enabled %>
                aria-controls="comments_thread_<%= assignment.id %>"
              <% end %>
              role="button"
            <% else %>
              aria-hidden='true'
              role='presentation'
              tabindex='-1'
              style='visibility: hidden;'
            <% end %>>
            <%
              visible_comments_count = submission&.visible_submission_comments&.size
            %>
            <span class="tooltip_wrap right">
              <span class="tooltip_text" id="comment_count_for_assignment_<%= assignment.id %>">
                <%= t("comment", count: visible_comments_count || 0) %>
              </span>
            </span>
            <i class="icon-discussion standalone-icon"></i>
            <% if @visibility_feedback_enabled %>
              <span class="comment_count">
                <%= visible_comments_count || "" %>
              </span>
              <% if assignment_presenter.item_unread?("comment") %>
                <div
                  class="unread_comment_dot"
                  data-href="<%= api_v1_course_submission_mark_item_read_url(@context.id, assignment.id, submission.user.id, "comment") %>">&nbsp;</div>
              <% end %>
            <% end %>
          </a>
          <% if assignment_presenter.show_submission_details? %>
            <% if @presenter.turnitin_enabled? || assignment_presenter.originality_report? || assignment_presenter.turnitin %>
              <%
                turnitin = nil
                url = '#'
                anchor_title = t('Similarity score -- more information')
                alt_text = t('See Turnitin results')

                if can_do(submission, @current_user, :view_turnitin_report)
                  turnitin = assignment_presenter.turnitin
                  if assignment_presenter.is_text_entry? && !assignment_presenter.originality_report?
                    url = context_url(@context, :context_assignment_submission_turnitin_report_url, assignment.id, @presenter.student_id, submission.asset_string)
                  elsif assignment_presenter.originality_report? && turnitin
                    asset_string = assignment_presenter.file&.asset_string || assignment_presenter.submission&.asset_string
                    url = polymorphic_url([ @context, assignment, submission, :originality_report], asset_string: asset_string, attempt: submission.attempt)
                    anchor_title = turnitin[:error_message] ? turnitin[:error_message] : t('Originality Report')
                    alt_text = turnitin[:error_message] ? turnitin[:error_message] : t('Originality Report')
                  elsif assignment_presenter.is_online_upload? && assignment_presenter.file
                    asset_string = assignment_presenter.file.asset_string
                    url = context_url(@context, :context_assignment_submission_turnitin_report_url, assignment.id, @presenter.student_id, asset_string)
                  end
                end
              %>
              <% if url && url != '#' %>
                <% if @presenter.show_updated_plagiarism_icons?(turnitin) %>
                  <%=
                    render partial: "shared/originality_score_icon", locals: {
                      hide_score: false,
                      plagiarism_data: turnitin,
                      report_title: anchor_title,
                      report_url: url
                    }
                  %>
                <% else %>
                  <a title="<%= anchor_title %>" href="<%= url %>" style="<%= 'visibility: hidden;' if !turnitin %>" target="_blank" data-tooltip="left">
                    <%= turnitin ? image_tag("turnitin_#{turnitin && turnitin[:state]}_score.png", :alt => alt_text) : image_tag("blank.png", :alt => '') %>
                  </a>
                <% end %>
              <% end %>
            <% end %>
            <% if @presenter.vericite_enabled? && !assignment_presenter.originality_report? %>
              <%
                vericite = nil
                url = '#'
                if submission && submission.can_view_plagiarism_report('vericite', @current_user, session)
                  vericite = assignment_presenter.vericite
                  if assignment_presenter.is_text_entry?
                    url = context_url(@context, :context_assignment_submission_vericite_report_url, assignment.id, @presenter.student_id, submission.asset_string)
                  elsif assignment_presenter.is_online_upload? && assignment_presenter.file
                    asset_string = assignment_presenter.file.asset_string
                    url = context_url(@context, :context_assignment_submission_vericite_report_url, assignment.id, @presenter.student_id, asset_string)
                  end
                end
              %>

              <% if @presenter.show_updated_plagiarism_icons?(vericite) %>
                <%=
                  render partial: "shared/originality_score_icon", locals: {
                    hide_score: false,
                    plagiarism_data: vericite,
                    report_title: t("VeriCite similarity score -- more information"),
                    report_url: url,
                    tooltip_text: t("See VeriCite results")
                  }
                %>
              <% else %>
                <span class="turnitin_score_container" style="<%= 'visibility: hidden;' if !vericite %>">
                  <span class="vericite_score_container_caret <%= vericite && vericite[:state] %>_score"></span>
                  <a title="<%= t('titles.vericite_score', "VeriCite similarity score -- more information") %>" href="<%= url %>" target="_blank" class="tooltip not_external turnitin_similarity_score <%= vericite && vericite[:state] %>_score">
                    <%= vericite && vericite[:similarity_score] %>%
                    <span class="tooltip_wrap right">
                      <span class="tooltip_text"><%= t(:see_vericite_results, "See VeriCite results") %></span>
                    </span>
                  </a>
                </span>
              <% end %>
            <% end %>
          <% end %>
        <% end %>
        </td>
      </tr>
      <%# always add row (even if empty) so javascript references work %>
      <tr id="final_grade_info_<%= assignment.id %>"
          class="comments <%= 'assignment_graded' if assignment_presenter.graded? %>"
          style="display: none;">
        <% if assignment.omit_from_final_grade? %>
          <td colspan="6">
            <table class="score_details_table ic-Table ic-Table--condensed">
              <thead>
                <tr>
                  <th colspan="3"><%= t("Final Grade Info") %></th>
                  <th>
                    <a href="#"
                      data-aria="final_grade_info_<%= assignment.id %>"
                      aria-label="<%= t('Close grade info') %>"
                      class="screenreader-toggle pull-right">
                      <%= t("Close") %>
                    </a>
                  </th>
                </tr>
              </thead>
              <tbody>
                <tr>
                  <td colspan="7"><%= t('This assignment does not count toward the final grade.') %></td>
                </tr>
              </tbody>
            </table>
          </td>
        <% end %>
      </tr>
      <tr id="grade_info_<%= assignment.id %>" class="comments grade_details <%= 'assignment_graded' if assignment_presenter.graded? %>" style="display: none;">
        <% if assignment_presenter.should_display_details? %>
          <td colspan="6" style="padding-bottom: 20px;">
            <% if assignment_presenter.has_grade_distribution? && assignment_presenter.show_distribution_graph? %>
              <table id="score_details_<%= assignment.id %>" class="ic-Table ic-Table--condensed score_details_table">
                <thead>
                  <tr>
                    <th colspan="5">
                      <%= t(:score_details, "Score Details") %>
                    </th>
                    <th>
                      <a href="#" data-aria="grade_info_<%= assignment.id %>" aria-label="<%= t(:close_score_screenreader, 'Close score details') %>" class="screenreader-toggle pull-right"><%= t(:close_score, "Close") %></a>
                    </th>
                  </tr>
                </thead>
                <tbody>
                  <tr>
                    <% if assignment_presenter.viewing_fake_student? %>
                      <td colspan="6">
                        <%= t(:disabled_for_student_view, "Test Student scores are not included in grade statistics.") %>
                      </td>
                    <% else %>
                      <% high, low, mean, median, low_q, high_q = assignment_presenter.grade_distribution %>
                      <% show_advanced_statistics = assignment_presenter.show_advanced_statistics?(median) %>
                      <td>
                        <%= before_label(:mean, "Mean") %>
                        <%= n(round_if_whole(mean)) %>
                        <% if show_advanced_statistics %>
                          <br/>
                          <%= before_label(:median, "Median") %>
                          <%= n(round_if_whole(median)) %>
                        <% end %>
                      </td>
                      <td>
                        <%= before_label(:high, "High") %>
                        <%= n(round_if_whole(high)) %>
                        <% if show_advanced_statistics %>
                          <br/>
                          <%= before_label(:high_q, "Upper Quartile") %>
                          <%= n(round_if_whole(high_q)) %>
                        <% end %>
                      </td>
                      <td>
                        <%= before_label(:low, "Low") %>
                        <%= n(round_if_whole(low)) %>
                        <% if show_advanced_statistics %>
                          <br/>
                          <%= before_label(:low_q, "Lower Quartile") %>
                          <%= n(round_if_whole(low_q)) %>
                        <% end %>
                      </td>
                      <% if assignment_presenter.deduction_present? %>
                        <td>
                            <%= before_label('Score') %>
                            <%= assignment_presenter.display_entered_score %>
                        </td>
                        <td>
                          <%= before_label('Late Penalty') %>
                          <span class="error">
                            <%= assignment_presenter.display_points_deducted %>
                          </span>
                        </td>
                      <% end %>
                      <td colspan="<%= assignment_presenter.deduction_present? ? 1 : 3 %>">
                        <% graph = assignment_presenter.graph %>
                        <svg viewBox="-1 0 160 30" xmlns="http://www.w3.org/2000/svg" style="cursor: pointer; float: <%= direction('right') %>; height: 30px; margin-<%= direction('left') %>: 20px; width: 161px; position: relative; margin-<%= direction('right') %>: 30px;" aria-hidden="true">
                          <title><%= graph.title %></title>
                          <line class="zero" x1="0" y1="3" x2="0" y2="27" stroke="#556572" />
                          <line class="possible" x1="<%= graph.max_pos %>" y1="3" x2="<%= graph.max_pos %>" y2="27" stroke="#556572" />
                          
                          <line class="min" x1="<%= graph.low_pos %>" y1="6" x2="<%= graph.low_pos %>" y2="24" stroke="#556572" stroke-width="2" />
                          <line class="bottomQ" x1="<%= graph.low_pos %>" y1="15" x2="<%= graph.lq_pos %>" y2="15" stroke="#556572" stroke-width="2" />
                          <line class="topQ" x1="<%= graph.uq_pos %>" y1="15" x2="<%= graph.high_pos %>" y2="15" stroke="#556572" stroke-width="2" />
                          <line class="max" x1="<%= graph.high_pos %>" y1="6" x2="<%= graph.high_pos %>" y2="24" stroke="#556572" stroke-width="2" />

                          <rect class="mid50" x="<%= graph.lq_pos %>" y="3" width="<%= graph.uq_pos - graph.lq_pos %>" height="24" stroke="#556572" stroke-width="2" rx="3" fill="none" />
                          <line class="median" x1="<%= graph.median_pos %>" y1="3" x2="<%= graph.median_pos %>" y2="27" stroke="#556572" stroke-width="2" />
                          
                          <% if submission && submission.score %>
                          <rect class="myScore" x="<%= graph.score_pos - 7 %>" y="8" width="14" height="14" stroke="#224488" stroke-width="2" rx="3" fill="#aabbdd">
                            <title><%= before_label(:your_score, "Your Score") %> <%= t(:submission_score, "*%{score}* out of %{possible}", :wrapper => '\1', :score => n(submission.score), :possible => n(round_if_whole(assignment.points_possible))) %></title>
                          </rect>
                          <% end %>
                        </svg>
                      </td>
                    <% end %>
                  </tr>
                </tbody>
              </table>
            <% end %>
          </tr>
      <tr id="comments_thread_<%= assignment.id %>" class="comments comments_thread <%= 'assignment_graded' if assignment_presenter.graded? %>" style="display: none;">
        <td colspan="6">
          <% if !assignment_presenter.hide_grade_from_student? && assignment_presenter.has_comments? %>
              <table class="score_details_table ic-Table ic-Table--condensed">
                <thead>
                  <tr>
                    <th><%= t(:comments, "Comments") %></th>
                    <th>
                      <a href="#" data-aria="comments_thread_<%= assignment.id %>" aria-label="<%= t(:close_comments_label, 'Close comments') %>" class="screenreader-toggle pull-right"><%= t(:close_comments, "Close") %></a>
                    </th>
                  </tr>
                </thead>
                <tbody>
                  <% assignment_presenter.comments.each do |comment| %>
                    <tr>
                      <td>
                      <% if comment.media_comment_id && comment.media_comment_type %>
                        <div class="comment_media">
                          <% unless comment.comment.nil? %>
                            <span style="white-space: pre-wrap;"><%= comment.comment %></span><br/>
                          <% end %>
                          <%= t(:media_comment, "This is a media comment,") %><br/>
                          <a href="#" class="play_comment_link <%= comment.media_comment_type %>_comment"><%= t('links.click_to_view', "click here to view") %></a>
                          <span class="media_comment_id" style="display: none;"><%= comment.media_comment_id %></span>
                          <div class="media_comment_content"></div>
                        </div>
                      <% else %>
                        <span style="white-space: pre-wrap;"><%= comment.comment %></span>
                      <% end %>
                      <div style="text-align: <%= direction('right') %>; font-size: 0.8em; margin-<%= direction('right') %>: 10px; clear: both;">
                        <% comment.attachments.each do |attachment| %>
                          <div>
                            <a href="<%= context_url(@context, :context_assignment_submission_url, submission.assignment_id, submission.user_id, :download => attachment.id, :comment_id => comment.id) %>"><%= image_tag "file.png", :style => "height: 12px;", :alt => "" %><%= t('links.download', "Download %{attachment}", :attachment => attachment.display_name) %></a>
                          </div>
                        <% end %>
                      </div>
                    </td>
                    <td>
                      <%= comment_author_name_for(comment) %>,
                      <%= datetime_string(comment.created_at) %>
                    </td>
                  <% end %>
                </tr>
              </tbody>
            </table>
          <% end %>
          <% end %>
        </td>
      </tr>
      <tr id="rubric_<%= assignment.id %>" class="rubric_assessments <%= 'assignment_graded' if submission && submission.grade %>" style="display: none;">
        <% if assignment_presenter.has_rubric_assessments? %>
          <td colspan="6">
            <% assignment_presenter.rubric_assessments.each do |assessment| %>
              <div class="assessor" style="text-align: <%= direction('right') %>; margin-bottom: 5px">
                <% if assignment.anonymous_peer_reviews %>
                  <%= t("Anonymous User") %>
                <% else %>
                  <%= t("Assessment by %{name}", :name => assessment.assessor_name) %>
                <% end %>
              </div>
              <div class="rubric-toggle"><a href="#" data-aria="rubric_<%= assignment.id %>" class="screenreader-toggle pull-left"><%= t(:close_rubric, 'Close Rubric') %></a></div>
              <% if @domain_root_account.feature_enabled?(:non_scoring_rubrics)%>
                <div
                  class="react_rubric_container rubric <%= "for_grading" if assessment.active_rubric_association? && assessment.rubric_association.try(:use_for_grading) %>"
                  id="<%= assessment.rubric ? "rubric_#{assessment.rubric&.id}" : "default_rubric" %>"
                  data-rubric-id="<%= assessment.rubric ? assessment.rubric.id : "default" %>"
                  data-rubric-assessment-id="<%= assessment ? assessment.id : "none" %>"
                  tabindex="0"
                >
              <% else %>
                <%= render :partial => "shared/rubric", :object => assessment.rubric, :locals => { :assessment => assessment } %>
              <% end %>
              </div>
            <% end %>
          </td>
        <% end %>
      </tr>
    <% end %>
  </table>
  <div id="GradeSummarySubmissionCommentsTray"></div>
  </div>
  <% if @presenter.hidden_submissions_for_published_assignments? %>
    <small><i class="icon-off" role="presentation"></i><%= t("Your instructor has not posted the grade. While your instructor has not posted the grade, grade and comment information is unavailable.") %></small>
  <% end %>
  <div id="total_groups_weight" style="display: none;"><%= @presenter.total_weight %></div>
  <%= render :partial => "shared/rubric_criterion_dialog" %>
  <input type="text" style="width: 40px; display: none;" id="grade_entry" title="<%= t('titles.enter_score', "Enter a score to test") %>"/>
  <a href="#" id="revert_score_template" class="revert_score_link" title="<%= t('titles.revert_score', "Revert to original score") %>"><i class="icon-reply-2"></i></a>
  <a href="<%= context_url(@context, :context_assignment_submission_url, "{{ assignment_id }}", @presenter.student_id) %>" class="update_submission_url" style="display: none;">&nbsp;</a>
  <% mark_grades_read_a2 %>
</div><|MERGE_RESOLUTION|>--- conflicted
+++ resolved
@@ -330,11 +330,7 @@
             </span>
             <i class="icon-rubric"></i>
             <% if @visibility_feedback_enabled %>
-<<<<<<< HEAD
-              <% if submission.unread_item?(@current_user, "rubric") %>
-=======
               <% if assignment_presenter.item_unread?("rubric") %>
->>>>>>> bb7bdd27
                 <div
                   class="unread_rubric_dot"
                   data-href="<%= api_v1_course_submission_mark_item_read_url(@context.id, assignment.id, submission.user.id, "rubric") %>">&nbsp;</div>
