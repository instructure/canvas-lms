<%
# Copyright (C) 2011 - present Instructure, Inc.
#
# This file is part of Canvas.
#
# Canvas is free software: you can redistribute it and/or modify it under
# the terms of the GNU Affero General Public License as published by the Free
# Software Foundation, version 3 of the License.
#
# Canvas is distributed in the hope that it will be useful, but WITHOUT ANY
# WARRANTY; without even the implied warranty of MERCHANTABILITY or FITNESS FOR
# A PARTICULAR PURPOSE. See the GNU Affero General Public License for more
# details.
#
# You should have received a copy of the GNU Affero General Public License along
# with this program. If not, see <http://www.gnu.org/licenses/>.
%>
<%
  @use_responsive_design = @domain_root_account.feature_enabled?(:responsive_student_grades_page)

  provide :page_title, join_title(t(:page_title, "Grades for %{student}", :student => @presenter.student_name), @context.name)
%>
<%
  whatif_instructions = t("You can view your grades based on What-If scores so that you know how grades will be affected by upcoming or resubmitted assignments. You can test scores for an assignment that already includes a score, or an assignment that has yet to be graded.")

  hidden_text = t("Instructor has not posted this grade")
%>
<%
  feedback_visibility_enabled = Account.site_admin.feature_enabled?(:visibility_feedback_student_grades_page)
  js_env visibility_feedback_enabled: feedback_visibility_enabled
%>
<div id="grade-summary-content" style="display: none;">
  <% provide :right_side do %>
    <div id="student-grades-right-content" style="display: none;">
      <% if @exclude_total %>
        <div id="student-grades-final" class="student_assignment final_grade" style="font-size: 1.2em;">
          <%= t('labels.final_grade_hidden', "Calculation of totals has been disabled") %>
        </div>
      <% else %>
        <div class="student_assignment final_grade">
          <%= before_label(:total, "Total") %> <span class="grade"></span>
          <% if @context.grading_standard_enabled? %>
            (<span class="letter_grade" id="final_letter_grade_text">–</span>)
          <% end %>
        </div>
      <% end %>
      <% if @presenter.editable? %>
          <div id="student-grades-whatif" class="show_guess_grades student-grades-revert-guess-button">
            <button type="button" class="btn button-sidebar-wide show_guess_grades_link"> <i class="icon-check-plus"></i> <%= t("Show Saved \"What-If\" Scores") %></button>
          </div>
          <div id="student-grades-revert" class="revert_all_scores student-grades-revert-guess-button">
            <%= t("*NOTE*: This is NOT your official score.") %><br/>
            <button href="#" id="revert-all-to-actual-score" class="btn revert_all_scores_link"><i class="icon-reply-2"></i> <%= t("Revert to Actual Score") %></button>
          </div>
      <% end %>
      <div id="student-grades-show-all" class="show_all_details">
        <button type="button" class="Button" id="show_all_details_button"><%= t("Show All Details") %></button>
      </div>
      <div id="assignments-not-weighted">
        <% if @current_grading_period_id == 0 && @context.weighted_grading_periods? %>
          <%= render :partial => "courses/sidebar_periods_weighting", :object => @presenter.grading_periods %>
        <% else %>
          <%= render :partial => "courses/sidebar_weighting", :object => @presenter.groups %>
        <% end %>
        <% unless @presenter.no_calculations? %>
          <div id="only_consider_graded_assignments_wrapper" class="ic-Form-control ic-Form-control--checkbox">
            <input type="checkbox" id="only_consider_graded_assignments" checked="true"/>
            <label class="ic-Label" for="only_consider_graded_assignments"><%= t('labels.only_graded', "Calculate based only on graded assignments") %></label>
          </div>
        <% end %>
      </div>
      <% if @presenter.editable? %>
        <div id="whatif-score-description">
          <%= whatif_instructions %>
        </div>
      <% end %>
    </div>
  <% end %>

  <div id="print-grades-container" class="ic-Action-header">
    <div class="ic-Action-header__Primary">
      <h1 class="ic-Action-header__Heading">
        <%= t("Grades for %{student}", student: @presenter.student_name) %>
      </h1>
      <% if !@use_responsive_design %>
        <div class="col-xs-6" ></div>
      <% end %>
    </div>

    <div id="print-grades-button-container" class="ic-Action-header__Secondary">
      <a role="button" id="print-grades-button" class="Button print-grades icon-printer" href="javascript:window.print()">
        <%= t("Print Grades") %>
      </a>
    </div>
  </div>

  <div id="GradeSummarySelectMenuGroup"></div>
  <% if @context.feature_enabled?(:student_outcome_gradebook) %>
    <ul id="navpills">
      <li><a href="#assignments"><%= t :assignments, "Assignments" %></a></li>
      <li><a href="#outcomes"><%= t :learning_outcomes, "Learning Mastery" %></a></li>
    </ul>
    <div class="outcome-toggles">
      <a class="btn btn-small icon-collapse"
         title="<%= t :collapse_title, "Collapse" %>"
         disabled='disabled'
         aria-disabled='true'
         aria-controls='groups'
         href="#">
        <span class="screenreader-only"><%= t :collapse, "Collapse all learning mastery outcome groups." %></span>
      </a>
      <a class="btn btn-small icon-expand"
         title="<%= t :expand_title, "Expand" %>"
         aria-controls='groups'
         aria-disabled='false'
         href="#">
        <span class="screenreader-only"><%= t :expand, "Expand all learning mastery outcome groups." %></span>
      </a>
    </div>
    <div id="outcomes"></div>
  <% end %>

  <div id="assignments">
    <span id="aria-announcer" class="hide-text affix" aria-live="polite"></span>
  <table
    id="grades_summary"
    class="<%= 'editable' if @presenter.editable? %> ic-Table ic-Table--hover-row <%= 'ic-Table--grades-summary-table' if @use_responsive_design %>"
  >
    <% if @presenter.editable? %>
      <caption class="screenreader-only"><%= whatif_instructions %></caption>
    <% end %>
    <thead>
      <tr>
        <th scope="col"><%= t('headers.name', "Name") %></th>
        <th scope="col"><%= t('headers.due', "Due") %></th>
        <th scope="col" class="status"><%= t('Status') %></th>
        <th scope="col" class="assignment_score"><%= t('headers.score', "Score") %></th>
        <% if !feedback_visibility_enabled %>
          <th scope="col" class="possible"><%= t('headers.out_of', "Out of") %></th>
        <% end %>
        <th scope="col"><span class="screenreader-only"><%= t('headers.details', "Details") %></span></th>
        <th scope="col"><span class="screenreader-only"><%= t('headers.submission_progress_status', "Submission Progress Status") %></span></th>
      </tr>
    </thead>
    <% @presenter.assignment_presenters.each do |assignment_presenter| %>
      <%
         submission = assignment_presenter.submission
         assignment = assignment_presenter.assignment
      %>
    <tr class="<%= assignment_presenter.classes %>"
        data-muted="<%= assignment_presenter.hide_grade_from_student? %>"
        data-pending_quiz="<%= assignment_presenter.quiz_pending_review? %>"
        id="<%= "submission_" + assignment.id.to_s %>"
        <% if assignment_presenter.excused? %>
          <% excused_label = t "This assignment is excused and will not be considered in the total calculation" %>
          aria-label="<%= excused_label %>"
          title="<%= excused_label %>"
        <% end %>
        >

        <th class="title" scope="row">
          <% if !feedback_visibility_enabled %>
            <% if assignment_presenter.is_unread? %>
              <div class="unread-grade">&nbsp;</div>
            <% end %>
          <% end %>
          <% if assignment_presenter.show_submission_details? %>
            <% if assignment.a2_enabled? %>
              <% if @presenter.student_is_user? || @presenter.user_an_observer_of_student? %>
                <a href="<%= context_url(@context, :context_assignment_url, assignment) %>"><%= assignment.title %></a>
              <% else %>
                <a href="<%= speed_grader_course_gradebook_url({course_id: assignment.context_id, assignment_id: assignment}.merge({student_id: submission.user_id})) %>"><%= assignment.title %></a>
              <% end %>
            <% else %>
              <a href="<%= context_url(@context, :context_assignment_submission_url, assignment, @presenter.student_id) %>"><%= assignment.title %></a>
            <% end %>
          <% else %>
            <%= assignment.title %>
          <% end %>
          <% if assignment_presenter.group %>
            <div class="context"><%= assignment_presenter.group.name %></div>
          <% end %>
        </th>
        <td class="due">
          <% if assignment_presenter.has_no_group_weight?  %>
            <%= datetime_string(assignment.due_at, :due_date) rescue "" %>
          <% end %>
        </td>

        <td class="status" scope="row">
          <% if assignment_presenter.missing? %>
            <span class="submission-missing-pill"></span>
          <% elsif assignment_presenter.late? %>
            <span class="submission-late-pill"></span>
          <% elsif assignment_presenter.extended? %>
            <span class="submission-extended-pill"></span>
          <% end %>
        </td>

        <td class="assignment_score" title="<%= t(:click_to_change, "Click to test a different score") unless assignment_presenter.unchangeable? %>">
          <div style="position: relative; height: 100%;" class="score_holder">
            <% if !assignment_presenter.upload_status.present?  %>
              <% js_bundle :progress_pill %>
              <span class="assignment_presenter_for_submission" style="display: none;"><%= assignment_presenter.upload_status %></span>
              <span class="react_pill_container"></span>
            <% end %>
            <span class="tooltip">
              <span
                class="grade"
                <% unless assignment_presenter.unchangeable? %>
                  tabindex="0"
                <% end %>
              >
                <span class="tooltip_wrap right" aria-hidden="true">
                  <% if @presenter.editable? || assignment.special_class %>
                    <span class="tooltip_text score_teaser">
                      <% if assignment_presenter.hide_grade_from_student? %>
                        <%= hidden_text %>
                      <% elsif submission.try :pending_review? %>
                        <%= hidden_text %>
                      <% elsif assignment.special_class %>
                        <%= t(:total, "Total") %>
                      <% else %>
                        <%= t(:click_to_change, "Click to test a different score") %>
                      <% end %>
                    </span>
                  <% end %>
                </span>
                <% if assignment_presenter.hide_grade_from_student? %>
                  <i class="icon-off" title="<%= hidden_text %>"></i>
                <% else %>
                  <span class="screenreader-only" role="button">
                    <%= t(:click_to_change, "Click to test a different score") unless assignment_presenter.unchangeable? %>
                  </span>
                  <% if submission.try :pending_review? %>
                    <span class="screenreader-only"><%= hidden_text %></span>
                  <% end %>
                  <%= student_score_display_for(submission, !can_do(@context, @current_user, :manage_grades)) %>
                <% end %>
              </span>
              <% if assignment_presenter.is_letter_graded_or_gpa_scaled? %>
                <span class="score_value">
                  <%= assignment_presenter.display_score %>
                </span>
              <% end %>
              <% if feedback_visibility_enabled %>
                <% if assignment_presenter.points_graded? && assignment.points_possible.present? %>
                  <span>/ <%= n(round_if_whole(assignment.points_possible)) %></span>
                <% end %>
              <% end %>
              <% if assignment_presenter.graded? && assignment_presenter.item_unread?("grade") %>
                <span class="unread_dot grade_dot">&nbsp;</span>
              <% end %>
            </span>
            <div style="display: none;">
              <!-- Store the original points so we don't need to parse and guess at locale -->
              <span class="original_points">
                <%= assignment_presenter.original_points %>
              </span>
              <!-- Store the original score so that we can retrieve it after any "What-If" calculations -->
              <span class="original_score">
                <%= assignment_presenter.display_score %>
              </span>
              <!-- Store the current score so that it can persist between multiple "What-If" calculations -->
              <span class="what_if_score">
                <%= assignment_presenter.display_score %>
              </span>
              <!-- Load any previously saved "What-If" scores -->
              <span class="student_entered_score">
                <%= submission.student_entered_score rescue "" %>
              </span>
              <span class="submission_status">
                <%= submission.blank? ? 'none' : submission.workflow_state %>
              </span>
              <span class="assignment_group_id"><%= assignment.assignment_group_id rescue "" %></span>
              <span class="assignment_id"><%= assignment.id.to_s %></span>
              <span class="group_weight"><%= assignment.group_weight rescue "" %></span>
              <span class="rules"><%= assignment.rules rescue "" %></span>
            </div>
          </div>
        </td>
        <% if !feedback_visibility_enabled %>
          <td class="possible points_possible">
            <%= n(round_if_whole(assignment.points_possible)) %>
          </td>
        <% end %>
        <td class="details">
          <% if !assignment.special_class %>
          <a href="#"
              class="toggle_final_grade_info tooltip"
              aria-label="<%= t('This assignment does not count toward the final grade.') %>"
            <% if assignment.omit_from_final_grade? && !assignment_presenter.hide_grade_from_student? %>
                aria-expanded="false"
                aria-controls="final_grade_info_<%= assignment.id %>"
            <% else %>
                aria-hidden='true'
                role='presentation'
                tabindex='-1'
                style='visibility: hidden;'
            <% end %>>
            <span class="tooltip_wrap right">
              <span class="tooltip_text"><%= t("Grade Info") %></span>
            </span>
            <i class="icon-warning standalone-icon"></i>
          </a>
          <a href="#"
            class="toggle_score_details_link tooltip"
            aria-label="<%= t('See scoring details') %>"
          <% if assignment_presenter.has_scoring_details? && assignment_presenter.show_distribution_graph? %>
            aria-expanded="false"
            aria-controls="grade_info_<%= assignment.id %>"
          <% else %>
            aria-hidden='true'
            role='presentation'
            tabindex='-1'
            style='visibility: hidden;'
          <% end %>
          >
            <span class="tooltip_wrap right">
              <span class="tooltip_text"><%= t("See scoring details") %></span>
            </span>
            <i class="icon-check-plus standalone-icon"></i>
          </a>
          <a href="#"
            class="toggle_rubric_assessments_link tooltip"
            aria-label="<%= t('See rubric results') %>"
            aria-expanded='false'
            aria-controls="rubric_<%= assignment.id %>"
            tabindex='0'
            style="<%= 'visibility: hidden;' unless assignment_presenter.has_rubric_assessments? %>">
            <span class="tooltip_wrap right">
              <span class="tooltip_text"><%= t("See rubric results") %></span>
            </span>
            <i class="icon-rubric"></i>
<<<<<<< HEAD
            <% if @visibility_feedback_enabled %>
              <% if assignment_presenter.item_unread?("rubric") %>
                <div
                  class="unread_rubric_dot"
=======
            <% if feedback_visibility_enabled %>
              <% if assignment_presenter.item_unread?("rubric") %>
                <div
                  class="unread_dot rubric_dot"
>>>>>>> 31fbffe1
                  data-href="<%= api_v1_course_submission_mark_item_read_url(@context.id, assignment.id, submission.user.id, "rubric") %>">&nbsp;</div>
              <% end %>
            <% end %>
          </a>
          <a href="#"
            id="assignment_comment_<%= assignment.id %>"
            class="toggle_comments_link tooltip"
            aria-label="<%= t('Read comments') %>"

            aria-describedby="comment_count_for_assignment_<%= assignment.id %>"
            <% if assignment_presenter.has_comments? && !assignment_presenter.hide_grade_from_student? %>
              aria-expanded="false"
<<<<<<< HEAD
              <% if !@visibility_feedback_enabled %>
=======
              <% if !feedback_visibility_enabled %>
>>>>>>> 31fbffe1
                aria-controls="comments_thread_<%= assignment.id %>"
              <% end %>
              role="button"
            <% else %>
              aria-hidden='true'
              role='presentation'
              tabindex='-1'
              style='visibility: hidden;'
            <% end %>>
            <%
              visible_comments_count = submission&.visible_submission_comments&.size
            %>
            <span class="tooltip_wrap right">
              <span class="tooltip_text" id="comment_count_for_assignment_<%= assignment.id %>">
                <%= t("comment", count: visible_comments_count || 0) %>
              </span>
            </span>
            <i class="icon-discussion standalone-icon"></i>
            <% if feedback_visibility_enabled %>
              <span class="comment_count">
                <%= visible_comments_count || "" %>
              </span>
              <% if assignment_presenter.item_unread?("comment") %>
                <div
<<<<<<< HEAD
                  class="unread_comment_dot"
=======
                  class="unread_dot comment_dot"
>>>>>>> 31fbffe1
                  data-href="<%= api_v1_course_submission_mark_item_read_url(@context.id, assignment.id, submission.user.id, "comment") %>">&nbsp;</div>
              <% end %>
            <% end %>
          </a>
          <% if assignment_presenter.show_submission_details? %>
            <% if @presenter.turnitin_enabled? || assignment_presenter.originality_report? || assignment_presenter.turnitin %>
              <%
                turnitin = nil
                url = '#'
                anchor_title = t('Similarity score -- more information')
                alt_text = t('See Turnitin results')

                if can_do(submission, @current_user, :view_turnitin_report)
                  turnitin = assignment_presenter.turnitin
                  if assignment_presenter.is_text_entry? && !assignment_presenter.originality_report?
                    url = context_url(@context, :context_assignment_submission_turnitin_report_url, assignment.id, @presenter.student_id, submission.asset_string)
                  elsif assignment_presenter.originality_report? && turnitin
                    asset_string = assignment_presenter.file&.asset_string || assignment_presenter.submission&.asset_string
                    url = polymorphic_url([ @context, assignment, submission, :originality_report], asset_string: asset_string, attempt: submission.attempt)
                    anchor_title = turnitin[:error_message] ? turnitin[:error_message] : t('Originality Report')
                    alt_text = turnitin[:error_message] ? turnitin[:error_message] : t('Originality Report')
                  elsif assignment_presenter.is_online_upload? && assignment_presenter.file
                    asset_string = assignment_presenter.file.asset_string
                    url = context_url(@context, :context_assignment_submission_turnitin_report_url, assignment.id, @presenter.student_id, asset_string)
                  end
                end
              %>
              <% if url && url != '#' %>
                <% if @presenter.show_updated_plagiarism_icons?(turnitin) %>
                  <%=
                    render partial: "shared/originality_score_icon", locals: {
                      hide_score: false,
                      plagiarism_data: turnitin,
                      report_title: anchor_title,
                      report_url: url
                    }
                  %>
                <% else %>
                  <a title="<%= anchor_title %>" href="<%= url %>" style="<%= 'visibility: hidden;' if !turnitin %>" target="_blank" data-tooltip="left">
                    <%= turnitin ? image_tag("turnitin_#{turnitin && turnitin[:state]}_score.png", :alt => alt_text) : image_tag("blank.png", :alt => '') %>
                  </a>
                <% end %>
              <% end %>
            <% end %>
            <% if @presenter.vericite_enabled? && !assignment_presenter.originality_report? %>
              <%
                vericite = nil
                url = '#'
                if submission && submission.can_view_plagiarism_report('vericite', @current_user, session)
                  vericite = assignment_presenter.vericite
                  if assignment_presenter.is_text_entry?
                    url = context_url(@context, :context_assignment_submission_vericite_report_url, assignment.id, @presenter.student_id, submission.asset_string)
                  elsif assignment_presenter.is_online_upload? && assignment_presenter.file
                    asset_string = assignment_presenter.file.asset_string
                    url = context_url(@context, :context_assignment_submission_vericite_report_url, assignment.id, @presenter.student_id, asset_string)
                  end
                end
              %>

              <% if @presenter.show_updated_plagiarism_icons?(vericite) %>
                <%=
                  render partial: "shared/originality_score_icon", locals: {
                    hide_score: false,
                    plagiarism_data: vericite,
                    report_title: t("VeriCite similarity score -- more information"),
                    report_url: url,
                    tooltip_text: t("See VeriCite results")
                  }
                %>
              <% else %>
                <span class="turnitin_score_container" style="<%= 'visibility: hidden;' if !vericite %>">
                  <span class="vericite_score_container_caret <%= vericite && vericite[:state] %>_score"></span>
                  <a title="<%= t('titles.vericite_score', "VeriCite similarity score -- more information") %>" href="<%= url %>" target="_blank" class="tooltip not_external turnitin_similarity_score <%= vericite && vericite[:state] %>_score">
                    <%= vericite && vericite[:similarity_score] %>%
                    <span class="tooltip_wrap right">
                      <span class="tooltip_text"><%= t(:see_vericite_results, "See VeriCite results") %></span>
                    </span>
                  </a>
                </span>
              <% end %>
            <% end %>
          <% end %>
        <% end %>
        </td>
      </tr>
      <%# always add row (even if empty) so javascript references work %>
      <tr id="final_grade_info_<%= assignment.id %>"
          class="comments <%= 'assignment_graded' if assignment_presenter.graded? %>"
          style="display: none;">
        <% if assignment.omit_from_final_grade? %>
          <td colspan="6">
            <table class="score_details_table ic-Table ic-Table--condensed">
              <thead>
                <tr>
                  <th colspan="3"><%= t("Final Grade Info") %></th>
                  <th>
                    <a href="#"
                      data-aria="final_grade_info_<%= assignment.id %>"
                      aria-label="<%= t('Close grade info') %>"
                      class="screenreader-toggle pull-right">
                      <%= t("Close") %>
                    </a>
                  </th>
                </tr>
              </thead>
              <tbody>
                <tr>
                  <td colspan="7"><%= t('This assignment does not count toward the final grade.') %></td>
                </tr>
              </tbody>
            </table>
          </td>
        <% end %>
      </tr>
      <tr id="grade_info_<%= assignment.id %>" class="comments grade_details <%= 'assignment_graded' if assignment_presenter.graded? %>" style="display: none;">
        <% if assignment_presenter.should_display_details? %>
          <td colspan="6" style="padding-bottom: 20px;">
            <% if assignment_presenter.has_grade_distribution? && assignment_presenter.show_distribution_graph? %>
              <table id="score_details_<%= assignment.id %>" class="ic-Table ic-Table--condensed score_details_table">
                <thead>
                  <tr>
                    <th colspan="5">
                      <%= t(:score_details, "Score Details") %>
                    </th>
                    <th>
                      <a href="#" data-aria="grade_info_<%= assignment.id %>" aria-label="<%= t(:close_score_screenreader, 'Close score details') %>" class="screenreader-toggle pull-right"><%= t(:close_score, "Close") %></a>
                    </th>
                  </tr>
                </thead>
                <tbody>
                  <tr>
                    <% if assignment_presenter.viewing_fake_student? %>
                      <td colspan="6">
                        <%= t(:disabled_for_student_view, "Test Student scores are not included in grade statistics.") %>
                      </td>
                    <% else %>
                      <% high, low, mean, median, low_q, high_q = assignment_presenter.grade_distribution %>
                      <% show_advanced_statistics = assignment_presenter.show_advanced_statistics?(median) %>
                      <td>
                        <%= before_label(:mean, "Mean") %>
                        <%= n(round_if_whole(mean)) %>
                        <% if show_advanced_statistics %>
                          <br/>
                          <%= before_label(:median, "Median") %>
                          <%= n(round_if_whole(median)) %>
                        <% end %>
                      </td>
                      <td>
                        <%= before_label(:high, "High") %>
                        <%= n(round_if_whole(high)) %>
                        <% if show_advanced_statistics %>
                          <br/>
                          <%= before_label(:high_q, "Upper Quartile") %>
                          <%= n(round_if_whole(high_q)) %>
                        <% end %>
                      </td>
                      <td>
                        <%= before_label(:low, "Low") %>
                        <%= n(round_if_whole(low)) %>
                        <% if show_advanced_statistics %>
                          <br/>
                          <%= before_label(:low_q, "Lower Quartile") %>
                          <%= n(round_if_whole(low_q)) %>
                        <% end %>
                      </td>
                      <% if assignment_presenter.deduction_present? %>
                        <td>
                            <%= before_label('Score') %>
                            <%= assignment_presenter.display_entered_score %>
                        </td>
                        <td>
                          <%= before_label('Late Penalty') %>
                          <span class="error">
                            <%= assignment_presenter.display_points_deducted %>
                          </span>
                        </td>
                      <% end %>
                      <td colspan="<%= assignment_presenter.deduction_present? ? 1 : 3 %>">
                        <% graph = assignment_presenter.graph %>
                        <svg viewBox="-1 0 160 30" xmlns="http://www.w3.org/2000/svg" style="cursor: pointer; float: <%= direction('right') %>; height: 30px; margin-<%= direction('left') %>: 20px; width: 161px; position: relative; margin-<%= direction('right') %>: 30px;" aria-hidden="true">
                          <title><%= graph.title %></title>
                          <line class="zero" x1="0" y1="3" x2="0" y2="27" stroke="#556572" />
                          <line class="possible" x1="<%= graph.max_pos %>" y1="3" x2="<%= graph.max_pos %>" y2="27" stroke="#556572" />
                          
                          <line class="min" x1="<%= graph.low_pos %>" y1="6" x2="<%= graph.low_pos %>" y2="24" stroke="#556572" stroke-width="2" />
                          <line class="bottomQ" x1="<%= graph.low_pos %>" y1="15" x2="<%= graph.lq_pos %>" y2="15" stroke="#556572" stroke-width="2" />
                          <line class="topQ" x1="<%= graph.uq_pos %>" y1="15" x2="<%= graph.high_pos %>" y2="15" stroke="#556572" stroke-width="2" />
                          <line class="max" x1="<%= graph.high_pos %>" y1="6" x2="<%= graph.high_pos %>" y2="24" stroke="#556572" stroke-width="2" />

                          <rect class="mid50" x="<%= graph.lq_pos %>" y="3" width="<%= graph.uq_pos - graph.lq_pos %>" height="24" stroke="#556572" stroke-width="2" rx="3" fill="none" />
                          <line class="median" x1="<%= graph.median_pos %>" y1="3" x2="<%= graph.median_pos %>" y2="27" stroke="#556572" stroke-width="2" />
                          
                          <% if submission && submission.score %>
                          <rect class="myScore" x="<%= graph.score_pos - 7 %>" y="8" width="14" height="14" stroke="#224488" stroke-width="2" rx="3" fill="#aabbdd">
                            <title><%= before_label(:your_score, "Your Score") %> <%= t(:submission_score, "*%{score}* out of %{possible}", :wrapper => '\1', :score => n(submission.score), :possible => n(round_if_whole(assignment.points_possible))) %></title>
                          </rect>
                          <% end %>
                        </svg>
                      </td>
                    <% end %>
                  </tr>
                </tbody>
              </table>
            <% end %>
          </tr>
      <tr id="comments_thread_<%= assignment.id %>" class="comments comments_thread <%= 'assignment_graded' if assignment_presenter.graded? %>" style="display: none;">
        <td colspan="6">
          <% if !assignment_presenter.hide_grade_from_student? && assignment_presenter.has_comments? %>
              <table class="score_details_table ic-Table ic-Table--condensed">
                <thead>
                  <tr>
                    <th><%= t(:comments, "Comments") %></th>
                    <th>
                      <a href="#" data-aria="comments_thread_<%= assignment.id %>" aria-label="<%= t(:close_comments_label, 'Close comments') %>" class="screenreader-toggle pull-right"><%= t(:close_comments, "Close") %></a>
                    </th>
                  </tr>
                </thead>
                <tbody>
                  <% assignment_presenter.comments.each do |comment| %>
                    <tr>
                      <td>
                      <% if comment.media_comment_id && comment.media_comment_type %>
                        <div class="comment_media">
                          <% unless comment.comment.nil? %>
                            <span style="white-space: pre-wrap;"><%= comment.comment %></span><br/>
                          <% end %>
                          <%= t(:media_comment, "This is a media comment,") %><br/>
                          <a href="#" class="play_comment_link <%= comment.media_comment_type %>_comment"><%= t('links.click_to_view', "click here to view") %></a>
                          <span class="media_comment_id" style="display: none;"><%= comment.media_comment_id %></span>
                          <div class="media_comment_content"></div>
                        </div>
                      <% else %>
                        <span style="white-space: pre-wrap;"><%= comment.comment %></span>
                      <% end %>
                      <div style="text-align: <%= direction('right') %>; font-size: 0.8em; margin-<%= direction('right') %>: 10px; clear: both;">
                        <% comment.attachments.each do |attachment| %>
                          <div>
                            <a href="<%= context_url(@context, :context_assignment_submission_url, submission.assignment_id, submission.user_id, :download => attachment.id, :comment_id => comment.id) %>"><%= image_tag "file.png", :style => "height: 12px;", :alt => "" %><%= t('links.download', "Download %{attachment}", :attachment => attachment.display_name) %></a>
                          </div>
                        <% end %>
                      </div>
                    </td>
                    <td>
                      <%= comment_author_name_for(comment) %>,
                      <%= datetime_string(comment.created_at) %>
                    </td>
                  <% end %>
                </tr>
              </tbody>
            </table>
          <% end %>
          <% end %>
        </td>
      </tr>
      <tr id="rubric_<%= assignment.id %>" class="rubric_assessments <%= 'assignment_graded' if submission && submission.grade %>" style="display: none;">
        <% if assignment_presenter.has_rubric_assessments? %>
          <td colspan="6">
            <% assignment_presenter.rubric_assessments.each do |assessment| %>
              <div class="assessor" style="text-align: <%= direction('right') %>; margin-bottom: 5px">
                <% if assignment.anonymous_peer_reviews %>
                  <%= t("Anonymous User") %>
                <% else %>
                  <%= t("Assessment by %{name}", :name => assessment.assessor_name) %>
                <% end %>
              </div>
              <div class="rubric-toggle"><a href="#" data-aria="rubric_<%= assignment.id %>" class="screenreader-toggle pull-left"><%= t(:close_rubric, 'Close Rubric') %></a></div>
              <% if @domain_root_account.feature_enabled?(:non_scoring_rubrics)%>
                <div
                  class="react_rubric_container rubric <%= "for_grading" if assessment.active_rubric_association? && assessment.rubric_association.try(:use_for_grading) %>"
                  id="<%= assessment.rubric ? "rubric_#{assessment.rubric&.id}" : "default_rubric" %>"
                  data-rubric-id="<%= assessment.rubric ? assessment.rubric.id : "default" %>"
                  data-rubric-assessment-id="<%= assessment ? assessment.id : "none" %>"
                  tabindex="0"
                >
              <% else %>
                <%= render :partial => "shared/rubric", :object => assessment.rubric, :locals => { :assessment => assessment } %>
              <% end %>
              </div>
            <% end %>
          </td>
        <% end %>
      </tr>
    <% end %>
  </table>
  <div id="GradeSummarySubmissionCommentsTray"></div>
  </div>
  <% if @presenter.hidden_submissions_for_published_assignments? %>
    <small><i class="icon-off" role="presentation"></i><%= t("Your instructor has not posted the grade. While your instructor has not posted the grade, grade and comment information is unavailable.") %></small>
  <% end %>
  <div id="total_groups_weight" style="display: none;"><%= @presenter.total_weight %></div>
  <%= render :partial => "shared/rubric_criterion_dialog" %>
  <input type="text" style="width: 40px; display: none;" id="grade_entry" title="<%= t('titles.enter_score', "Enter a score to test") %>"/>
  <a href="#" id="revert_score_template" class="revert_score_link" title="<%= t('titles.revert_score', "Revert to original score") %>"><i class="icon-reply-2"></i></a>
  <a href="<%= context_url(@context, :context_assignment_submission_url, "{{ assignment_id }}", @presenter.student_id) %>" class="update_submission_url" style="display: none;">&nbsp;</a>
  <% mark_grades_read_a2 %>
</div><|MERGE_RESOLUTION|>--- conflicted
+++ resolved
@@ -332,17 +332,10 @@
               <span class="tooltip_text"><%= t("See rubric results") %></span>
             </span>
             <i class="icon-rubric"></i>
-<<<<<<< HEAD
-            <% if @visibility_feedback_enabled %>
-              <% if assignment_presenter.item_unread?("rubric") %>
-                <div
-                  class="unread_rubric_dot"
-=======
             <% if feedback_visibility_enabled %>
               <% if assignment_presenter.item_unread?("rubric") %>
                 <div
                   class="unread_dot rubric_dot"
->>>>>>> 31fbffe1
                   data-href="<%= api_v1_course_submission_mark_item_read_url(@context.id, assignment.id, submission.user.id, "rubric") %>">&nbsp;</div>
               <% end %>
             <% end %>
@@ -355,11 +348,7 @@
             aria-describedby="comment_count_for_assignment_<%= assignment.id %>"
             <% if assignment_presenter.has_comments? && !assignment_presenter.hide_grade_from_student? %>
               aria-expanded="false"
-<<<<<<< HEAD
-              <% if !@visibility_feedback_enabled %>
-=======
               <% if !feedback_visibility_enabled %>
->>>>>>> 31fbffe1
                 aria-controls="comments_thread_<%= assignment.id %>"
               <% end %>
               role="button"
@@ -384,11 +373,7 @@
               </span>
               <% if assignment_presenter.item_unread?("comment") %>
                 <div
-<<<<<<< HEAD
-                  class="unread_comment_dot"
-=======
                   class="unread_dot comment_dot"
->>>>>>> 31fbffe1
                   data-href="<%= api_v1_course_submission_mark_item_read_url(@context.id, assignment.id, submission.user.id, "comment") %>">&nbsp;</div>
               <% end %>
             <% end %>
