<%
# Copyright (C) 2011 - present Instructure, Inc.
#
# This file is part of Canvas.
#
# Canvas is free software: you can redistribute it and/or modify it under
# the terms of the GNU Affero General Public License as published by the Free
# Software Foundation, version 3 of the License.
#
# Canvas is distributed in the hope that it will be useful, but WITHOUT ANY
# WARRANTY; without even the implied warranty of MERCHANTABILITY or FITNESS FOR
# A PARTICULAR PURPOSE. See the GNU Affero General Public License for more
# details.
#
# You should have received a copy of the GNU Affero General Public License along
# with this program. If not, see <http://www.gnu.org/licenses/>.
%>
<%
  @use_responsive_design = @domain_root_account.feature_enabled?(:responsive_student_grades_page)

  provide :page_title, join_title(t(:page_title, "Grades for %{student}", :student => @presenter.student_name), @context.name)
%>
<%
  whatif_instructions = t("You can view your grades based on What-If scores so that you know how grades will be affected by upcoming or resubmitted assignments. You can test scores for an assignment that already includes a score, or an assignment that has yet to be graded.")

  hidden_text = t("Instructor has not posted this grade")
%>
<%
  assignments_2_student_enabled = @context.feature_enabled?(:assignments_2_student)
  js_env assignments_2_student_enabled: assignments_2_student_enabled
  js_env restrict_quantitative_data: @context.restrict_quantitative_data?(@current_user)
%>
<div id="grade-summary-content" style="display: none;">
  <% provide :right_side do %>
    <div id="student-grades-right-content" style="display: none;">
      <% if @exclude_total %>
        <div id="student-grades-final" class="student_assignment final_grade" style="font-size: 1.2em;">
          <%= t('labels.final_grade_hidden', "Calculation of totals has been disabled") %>
        </div>
      <% else %>
        <div class="student_assignment final_grade">
          <%= before_label(:total, "Total") %>
          <% if !@context.restrict_quantitative_data?(@current_user) %>
            <span class="grade"></span>
            <% if @context.grading_standard_enabled? %>
              (<span class="letter_grade" id="final_letter_grade_text">–</span>)
            <% end %>
          <% else %>
            <span class="letter_grade" id="final_letter_grade_text">–</span>
          <% end %>
        </div>
      <% end %>
      <% if @presenter.editable? %>
          <div id="student-grades-whatif" class="show_guess_grades student-grades-revert-guess-button">
            <button type="button" class="btn button-sidebar-wide show_guess_grades_link"> <i class="icon-check-plus"></i> <%= t("Show Saved \"What-If\" Scores") %></button>
          </div>
          <div id="student-grades-revert" class="revert_all_scores student-grades-revert-guess-button">
            <%= t("*NOTE*: This is NOT your official score.") %><br/>
            <button href="#" id="revert-all-to-actual-score" class="btn revert_all_scores_link"><i class="icon-reply-2"></i> <%= t("Revert to Actual Score") %></button>
          </div>
      <% end %>
      <div id="student-grades-show-all" class="show_all_details">
        <button type="button" class="Button" id="show_all_details_button"><%= t("Show All Details") %></button>
      </div>
      <div id="assignments-not-weighted">
        <% if @current_grading_period_id == 0 && @context.weighted_grading_periods? %>
          <%= render :partial => "courses/sidebar_periods_weighting", :object => @presenter.grading_periods %>
        <% else %>
          <%= render :partial => "courses/sidebar_weighting", :object => @presenter.groups %>
        <% end %>
        <% unless @presenter.no_calculations? %>
          <div id="only_consider_graded_assignments_wrapper" class="ic-Form-control ic-Form-control--checkbox">
            <input type="checkbox" id="only_consider_graded_assignments" checked="true"/>
            <label class="ic-Label" for="only_consider_graded_assignments"><%= t('labels.only_graded', "Calculate based only on graded assignments") %></label>
          </div>
        <% end %>
      </div>
      <% if @presenter.editable? && !@context.restrict_quantitative_data?(@current_user)%>
        <div id="whatif-score-description">
          <%= whatif_instructions %>
        </div>
      <% end %>
    </div>
  <% end %>

  <div id="print-grades-container" class="ic-Action-header" style="margin-bottom: 2.25rem">
    <div class="ic-Action-header__Primary">
      <% if @domain_root_account.feature_enabled?(:instui_nav) %>
        <h1 class="ic-Action-header__Heading ic-Action-header-title">
          <%= t("Grades") %>
        </h1>
      <% else %>
        <h1 class="ic-Action-header__Heading">
          <%= t("Grades for %{student}", student: @presenter.student_name) %>
        </h1>
      <% end %>
      <% if !@use_responsive_design %>
        <div class="col-xs-6" ></div>
      <% end %>
    </div>

    <div id="print-grades-button-container" class="ic-Action-header__Secondary">
      <a role="button" id="print-grades-button" class="Button print-grades icon-printer" href="javascript:window.print()">
        <%= t("Print Grades") %>
      </a>
    </div>
      <div id="ClearBadgeCountsButton" class="ic-Action-header__Secondary"></div>
  </div>

  <div id="GradeSummarySelectMenuGroup"></div>
  <% if @context.feature_enabled?(:student_outcome_gradebook) %>
    <ul id="navpills">
      <li><a href="#assignments"><%= t :assignments, "Assignments" %></a></li>
      <li><a href="#outcomes"><%= t :learning_outcomes, "Learning Mastery" %></a></li>
    </ul>
    <div class="outcome-toggles">
      <a class="btn btn-small icon-collapse"
         title="<%= t :collapse_title, "Collapse" %>"
         disabled='disabled'
         aria-disabled='true'
         aria-controls='groups'
         href="#">
        <span class="screenreader-only"><%= t :collapse, "Collapse all learning mastery outcome groups." %></span>
      </a>
      <a class="btn btn-small icon-expand"
         title="<%= t :expand_title, "Expand" %>"
         aria-controls='groups'
         aria-disabled='false'
         href="#">
        <span class="screenreader-only"><%= t :expand, "Expand all learning mastery outcome groups." %></span>
      </a>
    </div>
    <div id="outcomes"></div>
  <% end %>

  <div id="assignments">
    <% if Account.site_admin.feature_enabled?(:student_grade_summary_upgrade) || @context.restrict_quantitative_data?(@current_user) %>
      <div id="grade-summary-react"></div>
    <% else %>
      <span id="aria-announcer" class="hide-text affix" aria-live="polite"></span>
      <table
        id="grades_summary"
        class="<%= 'editable' if @presenter.editable? %> ic-Table ic-Table--hover-row <%= 'ic-Table--grades-summary-table' if @use_responsive_design %>"
      >
      <% if @context.root_account.suppress_assignments? && @presenter.assignment_presenters.any? { |presenter| presenter.assignment.suppress_assignment } %>
        <p data-testid="suppressed-assignment-notification"><%= t("* Some items are hidden from grades view. For more information, contact your teacher.") %></p>
      <% end %>
        <% if @presenter.editable? && !@context.restrict_quantitative_data?(@current_user) %>
          <caption class="screenreader-only"><%= whatif_instructions %></caption>
        <% end %>
        <thead>
          <tr>
            <th scope="col"><%= t('headers.name', "Name") %></th>
            <th scope="col"><%= t('headers.due', "Due") %></th>
            <th scope="col"><%= t('headers.submitted', "Submitted") %></th>
            <th scope="col" class="status"><%= t('Status') %></th>
            <th scope="col" class="assignment_score"><%= t('headers.score', "Score") %></th>
            <th scope="col" id="asset_processors_header"> <!-- React content --></th>
            <th scope="col"><span class="screenreader-only"><%= t('headers.details', "Details") %></span></th>
            <th scope="col"><span class="screenreader-only"><%= t('headers.submission_progress_status', "Submission Progress Status") %></span></th>
          </tr>
        </thead>
        <% @presenter.assignment_presenters.each do |assignment_presenter| %>
          <%
            submission = assignment_presenter.submission
            assignment = assignment_presenter.assignment
          %>

          <% unless @context.root_account.suppress_assignments? && assignment.suppress_assignment %>
            <tr class="<%= assignment_presenter.classes %>"
                data-muted="<%= assignment_presenter.hide_grade_from_student? %>"
                data-pending_quiz="<%= assignment_presenter.quiz_pending_review? %>"
                id="<%= "submission_" + assignment.id.to_s %>"
                <% if assignment_presenter.excused? %>
                  <% excused_label = t "This assignment is excused and will not be considered in the total calculation" %>
                  aria-label="<%= excused_label %>"
                  title="<%= excused_label %>"
                <% end %>
                >
                <th class="title" scope="row">
                  <% if assignment_presenter.checkpoints_parent? %>
                    <button id="parent_assignment_id_<%= assignment.id %>" class="Button Button--icon-action toggle_sub_assignments screenreader-toggle" aria-label="<%= t('Show discussion checkpoints information') %>" aria-expanded='false' aria-details="<%= t('show/hide the discussion checkpoints information reply to topic and required replies') %>"><i class="icon-arrow-open-end"></i><span class="screenreader-only"><%= t 'Expand or Collapse' %></span></button>
                  <% end %>
                  <% if assignment_presenter.show_submission_details? %>
                    <% if assignment.a2_enabled? %>
                      <% if @presenter.student_is_user? || @presenter.user_an_observer_of_student? %>
                        <a href="<%= context_url(@context, :context_assignment_url, assignment) %>"><%= assignment.title %></a>
                      <% else %>
                        <a href="<%= speed_grader_course_gradebook_url({course_id: assignment.context_id, assignment_id: assignment}.merge({student_id: submission.user_id, only_path: true})) %>"><%= assignment.title %></a>
                      <% end %>
                    <% else %>
                      <a href="<%= context_url(@context, :context_assignment_submission_url, assignment, @presenter.student_id) %>"><%= assignment.title %></a>
                    <% end %>
                  <% else %>
                    <%= assignment.title %>
                  <% end %>
                  <% if assignment_presenter.assignment.special_class != "group_total" && assignment_presenter.group %>
                    <div class="context"><%= assignment_presenter.group.name %></div>
                  <% end %>
                </th>
                <td class="due">
                  <% if assignment_presenter.has_no_group_weight?  %>
                    <%= datetime_string(assignment.due_at, :due_date) rescue "" %>
                  <% end %>
                </td>
                <td class="submitted">
                  <% if assignment_presenter.has_no_group_weight?  %>
                    <%= datetime_string(submission.submitted_at, :submitted_at) rescue "" %>
                  <% end %>
                </td>
                <td class="status" scope="row">
                  <% if assignment_presenter.custom_grade_status?%>
                    <span class="submission-custom-grade-status-pill-<%= assignment_presenter.custom_grade_status_id %>">
                  <% elsif assignment_presenter.missing? %>
                    <span class="submission-missing-pill"></span>
                  <% elsif assignment_presenter.late? %>
                    <span class="submission-late-pill"></span>
                  <% elsif assignment_presenter.extended? %>
                    <span class="submission-extended-pill"></span>
                  <% end %>
                </td>

                <td class="assignment_score" title="<%= t(:click_to_change, "Click to test a different score") unless assignment_presenter.unchangeable? %>">
                  <div style="position: relative; height: 100%;" class="score_holder">
                    <% if !assignment_presenter.upload_status.present?  %>
                      <% js_bundle :progress_pill %>
                      <span class="assignment_presenter_for_submission" style="display: none;"><%= assignment_presenter.upload_status %></span>
                      <span class="react_pill_container"></span>
                    <% end %>
                    <span class="tooltip">
                      <span
                        class="grade"
                        <% unless assignment_presenter.unchangeable? %>
                          tabindex="0"
                        <% end %>
                      >
                        <span class="tooltip_wrap right">
                          <% if @presenter.editable? || assignment.special_class %>
                            <span class="tooltip_text score_teaser">
                              <% if assignment_presenter.hide_grade_from_student? %>
                                <%= hidden_text %>
                              <% elsif submission.try :pending_review? %>
                                <%= hidden_text %>
                              <% elsif assignment.special_class %>
                                <%= t(:total, "Total") %>
                              <% else %>
                                <%= t(:click_to_change, "Click to test a different score") %>
                              <% end %>
                            </span>
                          <% end %>
                        </span>
                        <% if assignment_presenter.hide_grade_from_student? %>
                          <i class="icon-off" title="<%= hidden_text %>"></i>
                        <% else %>
                          <span class="screenreader-only" role="button">
                            <%= t(:click_to_change, "Click to test a different score") unless assignment_presenter.unchangeable? %>
                          </span>
                          <% if submission.try :pending_review? %>
                            <span class="screenreader-only"><%= hidden_text %></span>
                          <% end %>
                          <%= student_score_display_for(submission, student_view: !can_do(@context, @current_user, :manage_grades)) %>
                        <% end %>
                      </span>
                      <% if assignment_presenter.is_letter_graded_or_gpa_scaled? %>
                        <span class="score_value">
                          <%= assignment_presenter.display_score %>
                        </span>
                      <% end %>
                      <% if assignment_presenter.points_graded? && assignment.points_possible.present? %>
                        <span>/ <%= n(round_if_whole(assignment.points_possible)) %></span>
                      <% end %>
                      <% if assignment_presenter.graded? && assignment_presenter.item_unread?("grade") %>
                        <span class="unread_dot grade_dot" id="submission_unread_dot_<%= submission.id %>" aria-label="<%= t('This grade is unread') %>">&nbsp;</span>
                      <% end %>
                    </span>
                    <div style="display: none;">
                      <!-- Store the original points so we don't need to parse and guess at locale -->
                      <span class="original_points">
                        <%= assignment_presenter.original_points %>
                      </span>
                      <!-- Store the original score so that we can retrieve it after any "What-If" calculations -->
                      <span class="original_score">
                        <%= assignment_presenter.display_score %>
                      </span>
                      <!-- Store the current score so that it can persist between multiple "What-If" calculations -->
                      <span class="what_if_score">
                        <%= assignment_presenter.display_score %>
                      </span>
                      <!-- Load any previously saved "What-If" scores -->
                      <span class="student_entered_score">
                        <%= submission.student_entered_score rescue "" %>
                      </span>
                      <span class="submission_status">
                        <%= submission.blank? ? 'none' : submission.workflow_state %>
                      </span>
                      <span class="assignment_group_id"><%= assignment.assignment_group_id rescue "" %></span>
                      <span class="assignment_id"><%= assignment.id.to_s %></span>
                      <span class="group_weight"><%= assignment.group_weight rescue "" %></span>
                      <span class="rules"><%= assignment.rules rescue "" %></span>
                    </div>
                  </div>
                </td>
<<<<<<< HEAD
                <td class="asset_processors_cell" data-assignment-id="<%= assignment.id %>" data-submission-id="<%= submission&.id %>"></td>
=======
                <td class="asset_processors_cell" data-assignment-id="<%= assignment.id %>" data-submission-id="<%= submission&.id %>" data-assignment-name="<%= assignment.title %>"></td>
>>>>>>> 27a9ef75
                <td class="details">
                  <% if !assignment.special_class %>
                  <a href="#"
                      class="toggle_final_grade_info tooltip"
                      aria-label="<%= t('This assignment does not count toward the final grade.') %>"
                    <% if assignment.omit_from_final_grade? && !assignment_presenter.hide_grade_from_student? %>
                        aria-expanded="false"
                        aria-controls="final_grade_info_<%= assignment.id %>"
                    <% else %>
                        aria-hidden='true'
                        role='presentation'
                        tabindex='-1'
                        style='visibility: hidden;'
                    <% end %>>
                    <span class="tooltip_wrap right">
                      <span class="tooltip_text"><%= t("Grade Info") %></span>
                    </span>
                    <i class="icon-warning standalone-icon"></i>
                  </a>
                  <a href="#"
                    class="toggle_score_details_link tooltip"
                    aria-label="<%= t('See scoring details') %>"
                  <% if assignment_presenter.has_scoring_details? && assignment_presenter.show_distribution_graph? %>
                    aria-expanded="false"
                    aria-controls="grade_info_<%= assignment.id %>"
                  <% else %>
                    aria-hidden='true'
                    role='presentation'
                    tabindex='-1'
                    style='visibility: hidden;'
                  <% end %>
                  >
                    <span class="tooltip_wrap right">
                      <span class="tooltip_text"><%= t("See scoring details") %></span>
                    </span>
                    <i class="icon-check-plus standalone-icon"></i>
                  </a>
                  <a href="#"
                    role="button"
                    class="toggle_rubric_assessments_link tooltip"
                    aria-label="<%= t('See rubric results') %>"
                    aria-expanded='false'
                    aria-controls="rubric_<%= assignment.id %>"
                    tabindex='0'
                    style="<%= 'visibility: hidden;' unless assignment_presenter.has_rubric_assessments? %>">
                    <span class="tooltip_wrap right">
                      <span class="tooltip_text"><%= t("See rubric results") %></span>
                    </span>
                    <i class="icon-rubric"></i>
                    <% if assignment_presenter.item_unread?("rubric") %>
                      <div
                        class="unread_dot rubric_dot"
                        data-href="<%= api_v1_course_submission_mark_item_read_url(@context.id, assignment.id, submission.user.id, "rubric") %>">&nbsp;</div>
                    <% end %>
                  </a>
                  <a href="#"
                    id="assignment_comment_<%= assignment.id %>"
                    class="toggle_comments_link tooltip"
                    aria-label="<%= t('Read comments') %>"
                    aria-haspopup="true"
                    aria-describedby="comment_count_for_assignment_<%= assignment.id %>"
                    <% if assignment_presenter.has_comments? %>
                      aria-expanded="false"
                      role="button"
                    <% else %>
                      aria-hidden='true'
                      role='presentation'
                      tabindex='-1'
                      style='visibility: hidden;'
                    <% end %>>
                    <%
                      visible_comments_count = submission&.visible_submission_comments&.size
                    %>
                    <span class="tooltip_wrap right">
                      <span class="tooltip_text" id="comment_count_for_assignment_<%= assignment.id %>">
                        <%= t("comment", count: visible_comments_count || 0) %>
                      </span>
                    </span>
                    <i class="icon-discussion standalone-icon"></i>
                    <span class="comment_count">
                      <%= visible_comments_count || "" %>
                    </span>
                    <% if assignment_presenter.item_unread?("comment") %>
                      <div
                        class="unread_dot comment_dot"
                        data-href="<%= api_v1_course_submission_mark_item_read_url(@context.id, assignment.id, submission.user.id, "comment") %>">&nbsp;</div>
                    <% end %>
                  </a>
                  <% if assignment_presenter.show_submission_details? %>
                    <% if @presenter.turnitin_enabled? || assignment_presenter.originality_report? || assignment_presenter.turnitin %>
                      <%
                        turnitin = nil
                        url = '#'
                        anchor_title = t('Similarity score -- more information')
                        alt_text = t('See Turnitin results')

                        if can_do(submission, @current_user, :view_turnitin_report)
                          turnitin = assignment_presenter.turnitin
                          if assignment_presenter.is_text_entry? && !assignment_presenter.originality_report?
                            url = context_url(@context, :context_assignment_submission_turnitin_report_url, assignment.id, @presenter.student_id, submission.asset_string)
                          elsif assignment_presenter.originality_report? && turnitin
                            asset_string = assignment_presenter.file&.asset_string || assignment_presenter.submission&.asset_string
                            url = polymorphic_url([ @context, assignment, submission, :originality_report], asset_string: asset_string, attempt: submission.attempt, only_path: true)
                            anchor_title = turnitin[:error_message] ? turnitin[:error_message] : t('Originality Report')
                            alt_text = turnitin[:error_message] ? turnitin[:error_message] : t('Originality Report')
                          elsif assignment_presenter.is_online_upload? && assignment_presenter.file
                            asset_string = assignment_presenter.file.asset_string
                            url = context_url(@context, :context_assignment_submission_turnitin_report_url, assignment.id, @presenter.student_id, asset_string)
                          end
                        end
                      %>
                      <% if url && url != '#' %>
                        <% if @presenter.show_updated_plagiarism_icons?(turnitin) %>
                          <%=
                            render partial: "shared/originality_score_icon", locals: {
                              hide_score: false,
                              plagiarism_data: turnitin,
                              report_title: anchor_title,
                              report_url: url
                            }
                          %>
                        <% else %>
                          <a title="<%= anchor_title %>" href="<%= url %>" style="<%= 'visibility: hidden;' if !turnitin %>" target="_blank" data-tooltip="left">
                            <%= turnitin ? image_tag("turnitin_#{turnitin && turnitin[:state]}_score.png", :alt => alt_text) : image_tag("blank.png", :alt => '') %>
                          </a>
                        <% end %>
                      <% end %>
                    <% end %>
                    <% if @presenter.vericite_enabled? && !assignment_presenter.originality_report? %>
                      <%
                        vericite = nil
                        url = '#'
                        if submission && submission.can_view_plagiarism_report('vericite', @current_user, session)
                          vericite = assignment_presenter.vericite
                          if assignment_presenter.is_text_entry?
                            url = context_url(@context, :context_assignment_submission_vericite_report_url, assignment.id, @presenter.student_id, submission.asset_string)
                          elsif assignment_presenter.is_online_upload? && assignment_presenter.file
                            asset_string = assignment_presenter.file.asset_string
                            url = context_url(@context, :context_assignment_submission_vericite_report_url, assignment.id, @presenter.student_id, asset_string)
                          end
                        end
                      %>

                      <% if @presenter.show_updated_plagiarism_icons?(vericite) %>
                        <%=
                          render partial: "shared/originality_score_icon", locals: {
                            hide_score: false,
                            plagiarism_data: vericite,
                            report_title: t("VeriCite similarity score -- more information"),
                            report_url: url,
                            tooltip_text: t("See VeriCite results")
                          }
                        %>
                      <% else %>
                        <span class="turnitin_score_container" style="<%= 'visibility: hidden;' if !vericite %>">
                          <span class="vericite_score_container_caret <%= vericite && vericite[:state] %>_score"></span>
                          <a title="<%= t('titles.vericite_score', "VeriCite similarity score -- more information") %>" href="<%= url %>" target="_blank" class="tooltip not_external turnitin_similarity_score <%= vericite && vericite[:state] %>_score">
                            <%= vericite && vericite[:similarity_score] %>%
                            <span class="tooltip_wrap right">
                              <span class="tooltip_text"><%= t(:see_vericite_results, "See VeriCite results") %></span>
                            </span>
                          </a>
                        </span>
                      <% end %>
                    <% end %>
                  <% end %>
                <% end %>
                <% if assignment.special_class %>
                  <span class="possible points_possible"></span>
                <%end%>
                </td>
                <td></td>
              </tr>
              <% if assignment.has_sub_assignments? %>
                <% assignment.sub_assignments.map{ |sa| sa.overridden_for(@current_user) }.sort_by{ |sa| sa.sub_assignment_tag == CheckpointLabels::REPLY_TO_TOPIC ? 0 : 1 }.each do |sub_assignment| %>
                  <%
                    sa_submission = @presenter.submissions.detect{ |s| s.assignment_id == sub_assignment.id }
                    sub_assignment_presenter = GradeSummaryAssignmentPresenter.new(@presenter, @current_user, sub_assignment, sa_submission)
                    last_row = if sub_assignment.sub_assignment_tag == CheckpointLabels::REPLY_TO_ENTRY then "last_sub_assignment_row" else "" end
                  %>
                  <tr id="sub_assignment_<%= sub_assignment.id %>" class="sub_assignment_row parent_assignment_id_<%= "#{assignment.id} #{last_row}".strip %>" style="display: none;" aria-label="<%= t("discussion checkpoint row") %>">
                    <% if sub_assignment.sub_assignment_tag == CheckpointLabels::REPLY_TO_TOPIC %>
                      <td class="title" scope="row"> <%= t "Reply To Topic" %> </td>
                    <% else%>
                      <td> <%=t("Reply To Entry (%{required_count})", :required_count => assignment.discussion_topic.reply_to_entry_required_count) %> </td>
                    <% end%>
                    <td class="due">
                      <% if sub_assignment_presenter.has_no_group_weight?  %>
                        <%= datetime_string(sa_submission.cached_due_date, :due_date) rescue "" %>
                      <% end %>
                    </td>
                    <td class="submitted">
                      <% if sub_assignment_presenter.has_no_group_weight?  %>
                        <%= datetime_string(sa_submission.submitted_at, :submitted_at) rescue "" %>
                      <% end %>
                    </td>
                    <td class="status" scope="row">
                      <% if sub_assignment_presenter.custom_grade_status?%>
                        <span class="submission-custom-grade-status-pill-<%= sub_assignment_presenter.custom_grade_status_id %>"></span>
                      <% elsif sub_assignment_presenter.missing? %>
                        <span class="submission-missing-pill"></span>
                      <% elsif sub_assignment_presenter.late? %>
                        <span class="submission-late-pill"></span>
                      <% elsif sub_assignment_presenter.extended? %>
                        <span class="submission-extended-pill"></span>
                      <% end %>
                    </td>
                    <td class="assignment_score">
                      <div style="position: relative; height: 100%;" class="score_holder">
                        <% if !sub_assignment_presenter.upload_status.present?  %>
                          <% js_bundle :progress_pill %>
                          <span class="assignment_presenter_for_submission" style="display: none;"><%= sub_assignment_presenter.upload_status %></span>
                          <span class="react_pill_container"></span>
                        <% end %>
                        <span>
                          <span
                            class="grade"
                            <% unless sub_assignment_presenter.unchangeable? %>
                              tabindex="0"
                            <% end %>
                          >
                            <span class="tooltip_wrap right">
                              <% if @presenter.editable? || assignment.special_class %>
                                <span class="tooltip_text score_teaser">
                                  <% if sub_assignment_presenter.hide_grade_from_student? %>
                                    <%= hidden_text %>
                                  <% elsif sa_submission.try :pending_review? %>
                                    <%= hidden_text %>
                                  <% elsif assignment.special_class %>
                                    <%= t(:total, "Total") %>
                                  <% end %>
                                </span>
                              <% end %>
                            </span>
                            <% if sub_assignment_presenter.hide_grade_from_student? %>
                              <i class="icon-off" title="<%= hidden_text %>"></i>
                            <% else %>
                              <% if sa_submission.try :pending_review? %>
                                <span class="screenreader-only"><%= hidden_text %></span>
                              <% end %>
                              <%= student_score_display_for(sa_submission, student_view: !can_do(@context, @current_user, :manage_grades)) %>
                            <% end %>
                          </span>
                          <% if sub_assignment_presenter.is_letter_graded_or_gpa_scaled? %>
                            <span class="score_value">
                              <%= sub_assignment_presenter.display_score %>
                            </span>
                          <% end %>
                          <% if sub_assignment_presenter.points_graded? && sub_assignment.points_possible.present? %>
                            <span>/ <%= n(round_if_whole(sub_assignment.points_possible)) %></span>
                          <% end %>
                          <% if sub_assignment_presenter.graded? && sub_assignment_presenter.item_unread?("grade") %>
                            <span class="unread_dot grade_dot" id="submission_unread_dot_<%= sa_submission.id %>" aria-label="<%= t('This grade is unread') %>">&nbsp;</span>
                          <% end %>
                        </span>
                      </div>
                    </td>
                    <td></td>
                    <td></td>
                  </tr>
                <% end %>
              <% end %>
              <%# always add row (even if empty) so javascript references work %>
              <tr id="final_grade_info_<%= assignment.id %>"
                  class="comments <%= 'assignment_graded' if assignment_presenter.graded? %>"
                  style="display: none;">
                <% if assignment.omit_from_final_grade? %>
                  <td colspan="6">
                    <table class="score_details_table ic-Table ic-Table--condensed">
                      <thead>
                        <tr>
                          <th colspan="3"><%= t("Final Grade Info") %></th>
                          <th>
                            <a href="#"
                              data-aria="final_grade_info_<%= assignment.id %>"
                              aria-label="<%= t('Close grade info') %>"
                              class="screenreader-toggle pull-right">
                              <%= t("Close") %>
                            </a>
                          </th>
                        </tr>
                      </thead>
                      <tbody>
                        <tr>
                          <td colspan="7"><%= t('This assignment does not count toward the final grade.') %></td>
                        </tr>
                      </tbody>
                    </table>
                  </td>
                <% end %>
              </tr>
              <tr id="grade_info_<%= assignment.id %>" class="comments grade_details <%= 'assignment_graded' if assignment_presenter.graded? %>" style="display: none;">
                <% if assignment_presenter.should_display_details? %>
                  <td colspan="6" style="padding-bottom: 20px;">
                    <% if assignment_presenter.has_grade_distribution? && assignment_presenter.show_distribution_graph? %>
                      <table id="score_details_<%= assignment.id %>" class="ic-Table ic-Table--condensed score_details_table">
                        <thead>
                          <tr>
                            <th colspan="5">
                              <%= t(:score_details, "Score Details") %>
                            </th>
                            <th>
                              <a href="#" data-aria="grade_info_<%= assignment.id %>" aria-label="<%= t(:close_score_screenreader, 'Close score details') %>" class="screenreader-toggle pull-right"><%= t(:close_score, "Close") %></a>
                            </th>
                          </tr>
                        </thead>
                        <tbody>
                          <tr>
                            <% if assignment_presenter.viewing_fake_student? %>
                              <td colspan="6">
                                <%= t(:disabled_for_student_view, "Test Student scores are not included in grade statistics.") %>
                              </td>
                            <% else %>
                              <% high, low, mean, median, low_q, high_q = assignment_presenter.grade_distribution %>
                              <% show_advanced_statistics = assignment_presenter.show_advanced_statistics?(median) %>
                              <td>
                                <%= before_label(:mean, "Mean") %>
                                <%= n(round_if_whole(mean)) %>
                                <% if show_advanced_statistics %>
                                  <br/>
                                  <%= before_label(:median, "Median") %>
                                  <%= n(round_if_whole(median)) %>
                                <% end %>
                              </td>
                              <td>
                                <%= before_label(:high, "High") %>
                                <%= n(round_if_whole(high)) %>
                                <% if show_advanced_statistics %>
                                  <br/>
                                  <%= before_label(:high_q, "Upper Quartile") %>
                                  <%= n(round_if_whole(high_q)) %>
                                <% end %>
                              </td>
                              <td>
                                <%= before_label(:low, "Low") %>
                                <%= n(round_if_whole(low)) %>
                                <% if show_advanced_statistics %>
                                  <br/>
                                  <%= before_label(:low_q, "Lower Quartile") %>
                                  <%= n(round_if_whole(low_q)) %>
                                <% end %>
                              </td>
                              <% if assignment_presenter.deduction_present? %>
                                <td>
                                    <%= before_label('Score') %>
                                    <%= assignment_presenter.display_entered_score %>
                                </td>
                                <td>
                                  <%= before_label('Late Penalty') %>
                                  <span class="error">
                                    <%= assignment_presenter.display_points_deducted %>
                                  </span>
                                </td>
                              <% end %>
                              <td colspan="<%= assignment_presenter.deduction_present? ? 1 : 3 %>">
                                <% graph = assignment_presenter.graph %>
                                <svg viewBox="-1 0 160 30" xmlns="http://www.w3.org/2000/svg" style="cursor: pointer; float: <%= direction('right') %>; height: 30px; margin-<%= direction('left') %>: 20px; width: 161px; position: relative; margin-<%= direction('right') %>: 30px;" aria-hidden="true">
                                  <title><%= graph.title %></title>
                                  <line class="zero" x1="0" y1="3" x2="0" y2="27" stroke="#556572" />
                                  <line class="possible" x1="<%= graph.max_pos %>" y1="3" x2="<%= graph.max_pos %>" y2="27" stroke="#556572" />

                                  <line class="min" x1="<%= graph.low_pos %>" y1="6" x2="<%= graph.low_pos %>" y2="24" stroke="#556572" stroke-width="2" />
                                  <line class="bottomQ" x1="<%= graph.low_pos %>" y1="15" x2="<%= graph.lq_pos %>" y2="15" stroke="#556572" stroke-width="2" />
                                  <line class="topQ" x1="<%= graph.uq_pos %>" y1="15" x2="<%= graph.high_pos %>" y2="15" stroke="#556572" stroke-width="2" />
                                  <line class="max" x1="<%= graph.high_pos %>" y1="6" x2="<%= graph.high_pos %>" y2="24" stroke="#556572" stroke-width="2" />

                                  <rect class="mid50" x="<%= graph.lq_pos %>" y="3" width="<%= graph.uq_pos - graph.lq_pos %>" height="24" stroke="#556572" stroke-width="2" rx="3" fill="none" />
                                  <line class="median" x1="<%= graph.median_pos %>" y1="3" x2="<%= graph.median_pos %>" y2="27" stroke="#556572" stroke-width="2" />

                              <% if submission && submission.score %>
                              <rect class="myScore" x="<%= graph.score_pos - 7 %>" y="8" width="14" height="14" stroke="#224488" stroke-width="2" rx="3" fill="#aabbdd">
                                <title><%= before_label(:your_score, "Your Score") %> <%= t(:submission_score, "*%{score}* out of %{possible}", :wrapper => '\1', :score => n(submission.score), :possible => n(round_if_whole(assignment.points_possible))) %></title>
                              </rect>
                              <% end %>
                            </svg>
                          </td>
                        <% end %>
                      </tr>
                    </tbody>
                  </table>
                <% end %>
              </tr>
              <tr id="comments_thread_<%= assignment.id %>" class="comments comments_thread <%= 'assignment_graded' if assignment_presenter.graded? %>" style="display: none;">
                <td colspan="6">
                  <% if assignment_presenter.has_comments? %>
                      <table class="score_details_table ic-Table ic-Table--condensed">
                        <thead>
                          <tr>
                            <th><%= t(:comments, "Comments") %></th>
                            <th>
                              <a href="#" data-aria="comments_thread_<%= assignment.id %>" aria-label="<%= t(:close_comments_label, 'Close comments') %>" class="screenreader-toggle pull-right"><%= t(:close_comments, "Close") %></a>
                            </th>
                          </tr>
                        </thead>
                        <tbody>
                          <% assignment_presenter.comments.each do |comment| %>
                            <tr>
                              <td>
                              <% if comment.media_comment_id && comment.media_comment_type %>
                                <div class="comment_media">
                                  <% unless comment.comment.nil? %>
                                    <span style="white-space: pre-wrap;"><%= comment.comment %></span><br/>
                                  <% end %>
                                  <%= t(:media_comment, "This is a media comment,") %><br/>
                                  <a href="#" class="play_comment_link <%= comment.media_comment_type %>_comment"><%= t('links.click_to_view', "click here to view") %></a>
                                  <span class="media_comment_id" style="display: none;"><%= comment.media_comment_id %></span>
                                  <div class="media_comment_content"></div>
                                </div>
                              <% else %>
                                <span style="white-space: pre-wrap;"><%= Sanitize.clean(comment.comment, CanvasSanitize::SANITIZE).html_safe %></span>
                              <% end %>
                              <div style="text-align: <%= direction('right') %>; font-size: 0.8em; margin-<%= direction('right') %>: 10px; clear: both;">
                                <% comment.attachments.each do |attachment| %>
                                  <div>
                                    <a href="<%= context_url(@context, :context_assignment_submission_url, submission.assignment_id, submission.user_id, :download => attachment.id, :comment_id => comment.id) %>"><%= image_tag "file.png", :style => "height: 12px;", :alt => "" %><%= t('links.download', "Download %{attachment}", :attachment => attachment.display_name) %></a>
                                  </div>
                                <% end %>
                              </div>
                            </td>
                            <td>
                              <%= comment_author_name_for(comment) %>,
                              <%= datetime_string(comment.created_at) %>
                            </td>
                          <% end %>
                        </tr>
                      </tbody>
                    </table>
                  <% end %>
                  <% end %>
                </td>
              </tr>
              <tr id="rubric_<%= assignment.id %>" class="rubric_assessments <%= 'assignment_graded' if submission && submission.grade %>" style="display: none;">
                <% if assignment_presenter.has_rubric_assessments? %>
                  <td colspan="6">
                    <% assignment_presenter.rubric_assessments.each do |assessment| %>
                      <div class="assessor" style="text-align: <%= direction('right') %>; margin-bottom: 5px">
                        <% if can_do(assessment, @current_user, :read_assessor) %>
                          <%= t("Assessment by %{name}", :name => assessment.assessor_name) %>
                        <% else %>
                          <%= t("Anonymous User") %>
                        <% end %>
                      </div>
                      <div class="rubric-toggle"><a href="#" data-aria="rubric_<%= assignment.id %>" class="screenreader-toggle pull-left"><%= t(:close_rubric, 'Close Rubric') %></a></div>
                      <% if @domain_root_account.feature_enabled?(:non_scoring_rubrics)%>
                        <div
                          class="react_rubric_container rubric <%= "for_grading" if assessment.active_rubric_association? && assessment.rubric_association.try(:use_for_grading) %>"
                          id="<%= assessment.rubric ? "rubric_#{assessment.rubric&.id}" : "default_rubric" %>"
                          data-rubric-id="<%= assessment.rubric ? assessment.rubric.id : "default" %>"
                          data-rubric-assessment-id="<%= assessment ? assessment.id : "none" %>"
                          tabindex="0"
                        >
                      <% else %>
                        <%= render :partial => "shared/rubric", :object => assessment.rubric, :locals => { :assessment => assessment } %>
                      <% end %>
                      </div>
                    <% end %>
                  </td>
                <% end %>
              </tr>
          <% end %>
        <% end %>
      </table>
    <% end %>
  <div id="GradeSummarySubmissionCommentsTray"></div>
  </div>
  <% if @presenter.hidden_submissions_for_published_assignments? %>
    <small><i class="icon-off" role="presentation"></i><%= t("Your instructor has not posted the grade. While your instructor has not posted the grade, grade and comment information is unavailable.") %></small>
  <% end %>
  <div id="total_groups_weight" style="display: none;"><%= @presenter.total_weight %></div>
  <%= render :partial => "shared/rubric_criterion_dialog" %>
  <input type="text" style="width: 40px; display: none;" id="grade_entry" title="<%= t('titles.enter_score', "Enter a score to test") %>"/>
  <a href="#" id="revert_score_template" class="revert_score_link" title="<%= t('titles.revert_score', "Revert to original score") %>"><i class="icon-reply-2"></i></a>
  <a href="<%= context_url(@context, :context_assignment_submission_url, "{{ assignment_id }}", @presenter.student_id) %>" class="update_submission_url" style="display: none;">&nbsp;</a>
</div><|MERGE_RESOLUTION|>--- conflicted
+++ resolved
@@ -300,11 +300,7 @@
                     </div>
                   </div>
                 </td>
-<<<<<<< HEAD
-                <td class="asset_processors_cell" data-assignment-id="<%= assignment.id %>" data-submission-id="<%= submission&.id %>"></td>
-=======
                 <td class="asset_processors_cell" data-assignment-id="<%= assignment.id %>" data-submission-id="<%= submission&.id %>" data-assignment-name="<%= assignment.title %>"></td>
->>>>>>> 27a9ef75
                 <td class="details">
                   <% if !assignment.special_class %>
                   <a href="#"
