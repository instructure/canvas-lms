--- conflicted
+++ resolved
@@ -446,13 +446,9 @@
         [t('sort_by.student_name', "by student name (alphabetically)"), "alphabetically"],
         [t('sort_by.submitted_at', "the date they submitted the assignment"), "submitted_at"],
         [t('sort_by.status', "by submission status (needs grading, not submitted, etc)"), "submission_status"],
-<<<<<<< HEAD
-        [t('sort_by.randomize', "randomize students"), "randomize"],], cookies[:eg_sort_by]) %>
-=======
         [t('sort_by.randomize', "randomize students"), "randomize"],
         [t('sort_by.status_randomize', "randomize students within submission status"), "submission_status_randomize"],
         ], cookies[:eg_sort_by]) %>
->>>>>>> f6b60bb3
     </p>
 
     <% unless @assignment.anonymous_grading? %>
