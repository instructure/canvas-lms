--- conflicted
+++ resolved
@@ -32,11 +32,7 @@
     <p><%= friendly_message %></p>
   <% end %>
 
-<<<<<<< HEAD
-  <% unless @warning_messages.empty? %>
-=======
   <% if @warning_messages.present? %>
->>>>>>> 8d19f9d4
     <div class="export_messages">
       <div class="alert">
         <% @warning_messages.each do |warning| %>
