<%
# Copyright (C) 2013 - present Instructure, Inc.
#
# This file is part of Canvas.
#
# Canvas is free software: you can redistribute it and/or modify it under
# the terms of the GNU Affero General Public License as published by the Free
# Software Foundation, version 3 of the License.
#
# Canvas is distributed in the hope that it will be useful, but WITHOUT ANY
# WARRANTY; without even the implied warranty of MERCHANTABILITY or FITNESS FOR
# A PARTICULAR PURPOSE. See the GNU Affero General Public License for more
# details.
#
# You should have received a copy of the GNU Affero General Public License along
# with this program. If not, see <http://www.gnu.org/licenses/>.
%>

<%
  module_item_next ||= nil
  module_item ||= module_item_next
  item_data ||= { published_status: 'unpublished' }
  completion_criteria ||= nil
  can_direct_share = can_do(@context, @current_user, :direct_share)
  criterion = completion_criteria && completion_criteria.find{|c| c[:id] == module_item.id}

  @module_item_image_tags ||= {
    'indent' => "<i class='icon-arrow-right'></i>".html_safe,
    'outdent' => "<i class='icon-arrow-left'></i>".html_safe,
    'edit' => "<i class='icon-edit'></i>".html_safe,
    'quiz' => "<i class='icon-quiz'></i>".html_safe,
    'delete' => "<i class='icon-end'></i>".html_safe,
    'duplicate' => "<i class='icon-copy-course'></i>".html_safe,
    'copy_to' => "<i class='icon-duplicate'></i>".html_safe,
    'send_to' => "<i class='icon-user'></i>".html_safe,
    'speed_grader' => "<i class='icon-speed-grader'></i>".html_safe,
    'assign_to' => "<i class='icon-permissions'></i>".html_safe,
    'move_to' => "<i class='icon-updown'></i>".html_safe
  }

  menu_type_to_class = {
    :assignment_menu => Assignment,
    :discussion_topic_menu => DiscussionTopic,
    :file_menu => Attachment,
    :quiz_menu => Quizzes::Quiz,
    :wiki_page_menu => WikiPage
  }
%>

<li
  id="context_module_item_<%= module_item ? module_item.id : "blank" %>"
  style="<%= hidden unless module_item %>"
  class="
    context_module_item
    <%= 'student-view' if @is_student %>
    <% if module_item&.content&.respond_to?("can_duplicate?") %>
      <%= 'cannot-duplicate' if !module_item&.content&.can_duplicate?%>
    <% end %>
    <%= module_item.content_type_class(@is_student) if module_item %>
    <%= 'also_assignment' if module_item && module_item.graded? %>
    indent_<%= module_item.try_rescue(:indent) || '0' %>
    <%= 'progression_requirement' if criterion %>
    <%= criterion[:type] if criterion %>_requirement
    <%= module_item.item_class if module_item %>
    <%= 'dupeable' if module_item&.duplicate_able? %>
  "
>
  <div class="ig-row <%= 'with-completion-requirements' if criterion %> <%= 'ig-published' if module_item && module_item.published? %> <%= 'student-view' if @is_student %>">
    <% if @can_edit || module_item.nil? %>
    <div aria-hidden="true" class="ig-handle">
      <span
        class="draggable-handle move_item_link"
        title="<%= t('drag_to_reorder', %{Drag to reorder or move item to another module}) %>"
      >
        <i class="icon-drag-handle" aria-hidden="true"></i>
      </span>
    </div>
    <% end %>

    <span class="type_icon" title="<%= module_item_translated_content_type(module_item, @is_student) %>" role="none">
      <span class="screenreader-only"><%= module_item_translated_content_type(module_item, @is_student) %></span>
      <span class="ig-type-icon" aria-hidden="true">
        <i class="icon-document"></i>
        <i class="icon-paperclip"></i>
        <i class="icon-discussion"></i>
        <i class="icon-assignment"></i>
        <i class="icon-quiz"></i>
        <i class="icon-quiz icon-Solid"></i>
        <i class="icon-link"></i>
        <img id="mc_icon" src="/images/icons/<%= module_item && module_item.published? ? 'mc-assignment-pub.svg' : 'mc-assignment-unpub.svg' %>"
            alt="<%= t('Mastery Connect') %>" style="display: none; width: 1rem; height: 1rem;"/>
      </span>
    </span>

    <div class="ig-info">
      <div class="module-item-title">
        <span class="item_name">
          <% if module_item && module_item.content_type == 'ExternalUrl' && module_item.new_tab %>
            <% # FYI, this link gets opened via context_modules_helper.externalUrlLinkClick %>
            <a
              title="<%= module_item && module_item.title %>"
              class="title external_url_link"
              target="_blank"
              href="<%= module_item.url %>"
              data-item-href="<%= context_url(@context, :context_url) %>/modules/items/<%= module_item.id %>"
            >
              <%= module_item.title %>
            </a>
          <% elsif !(module_item && module_item.content_type == 'ContextModuleSubHeader') %>
            <a
              title="<%= module_item && module_item.title %>"
              class="ig-title title item_link"
              href="<%= context_url(@context, :context_url) %>/modules/items/<%= module_item ? module_item.id : "{{ id }}" %>"
              <% if item_data[:mastery_paths] && item_data[:mastery_paths][:locked] %>
              aria-describedby="module-item-locked-<%= module_item && module_item.id %>"
              <% end %>
            >
              <%= module_item && module_item.title %>
            </a>
          <% end %>
          <span title="<%= module_item && module_item.title %>" class="title locked_title"><%= module_item && module_item.title %></span>
          <span class="points_possible" style="display: none;"><%= round_if_whole(module_item.try_rescue(:assignment).try_rescue(:points_possible)) || nbsp %></span>
          <span class="requirement" style="display: none;">&nbsp;</span>
          <span class="completion_requirement" style="display: none;">&nbsp;</span>
          <span class="position" style="display: none;"><%= module_item && module_item.position %></span>
          <span class="url" style="display: none;"><%= module_item.try(:url) if @can_view %></span>
          <span class="new_tab" style="display: none;"><%= module_item.try(:new_tab) ? '1' : '0' if @can_view %></span>
        </span>
      </div>

      <div class="module_item_icons nobr">
        <!-- dead code? -->
        <span class="criterion <%= 'defined' if criterion %>">
          <span class="min_score" style="display: none;"><%= (criterion && criterion[:min_score]) || nbsp %></span>
          <span class="criterion_type" style="display: none;"><%= (criterion && criterion[:type]) || nbsp %></span>
        </span>
        <!-- /dead code -->
        <span class="type" style="display: none;"><%= module_item ? module_item.content_type_class : nbsp %></span>
        <span class="id" style="display: none;"><%= module_item ? module_item.id : nbsp %></span>
        <span class="graded" style="display: none;"><%= module_item && module_item.graded? ? '1' : '0' %></span>
      </div>

      <div class="ig-details">
        <div class="due_date_display ig-details__item"></div>
        <% if module_item&.graded? && (!module_item.try_rescue(:assignment).restrict_quantitative_data?(@current_user, check_extra_permissions: true))%>
            <div class="points_possible_display ig-details__item"></div>
        <%end%>
        <div class="requirement-description ig-details__item">
          <span class="completion_requirement">
            <span class="requirement_type min_score_requirement">
              <% score_display = content_tag(:span, criterion && criterion[:min_score] || nbsp, class: 'min_score') %>
              <span class="unfulfilled">
                <%= t 'min_score.unfulfilled', 'Score at least %{score}', :score => score_display %>
                <span class="screenreader-only"><%= t 'Must score at least %{score} to complete this module item', :score => score_display %></span>
              </span>
              <span class="fulfilled">
                <%= t 'min_score.fulfilled', 'Scored at least %{score}', :score => score_display %>
                <span class="screenreader-only"><%= t 'Module item has been completed by scoring at least %{score}', :score => score_display %></span>
              </span>
            </span>
            <span class="requirement_type must_view_requirement">
              <span class="unfulfilled">
                <%= t('View') %>
                <span class="screenreader-only"><%= t('Must view in order to complete this module item') %></span>
              </span>
              <span class="fulfilled">
                <%= t('Viewed') %>
                <span class="screenreader-only"><%= t('Module item has been viewed and is complete') %></span>
              </span>
            </span>
            <span class="requirement_type must_mark_done_requirement">
              <span class="unfulfilled">
                <%= t 'Mark done' %>
                <span class="screenreader-only"><%= t 'Must mark this module item done in order to complete' %></span>
              </span>
              <span class="fulfilled">
                <%= t 'Marked done' %>
                <span class="screenreader-only"><%= t 'Module item marked as done and is complete' %></span>
              </span>
            </span>
            <span class="requirement_type must_contribute_requirement">
              <span class="unfulfilled">
                <%= t('must_contribute.unfulfilled', 'Contribute') %>
                <span class="screenreader-only"><%= t('Must contribute to this module item to complete it') %></span>
              </span>
              <span class="fulfilled">
                <%= t('must_contribute.fulfilled', "Contributed") %>
                <span class="screenreader-only"><%= t('Contributed to this module item and is complete') %></span>
              </span>
            </span>
            <span class="requirement_type must_submit_requirement">
              <span class="unfulfilled">
                <%= t('must_submit.unfulfilled', 'Submit') %>
                <span class="screenreader-only"><%= t('Must submit this module item to complete it') %></span>
              </span>
              <span class="fulfilled">
                <%= t('must_submit.fulfilled', 'Submitted') %>
                <span class="screenreader-only"><%= t('Module item submitted and is complete') %></span>
              </span>
            </span>
          </span>
        </div> <!-- requirement description end -->
        <div class="mc_objectives ig-details__item"></div>
      </div>
    </div>
    <% if !@can_view %>
      <div class="module-item-status-icon"></div> <%# going to set this in JS-land, not here %>
    <% end %>
    <% if @can_view || module_item.nil? || can_direct_share && module_item.direct_shareable? %>
      <div class="ig-admin">
        <% if @can_view || module_item.nil? %>
          <span
            data-module-item-id="<%= module_item && module_item.id %>"
            data-module-type="<%= module_item && module_item.content_type_class %>"
            data-content-id="<%= module_item && module_item.content_id %>"
            class="lock-icon"
          >
          </span>
          <span
            data-module-item-name="<%= module_item && module_item.title %>"
            data-module-type="<%= module_item && module_item.content_type_class %>"
            data-content-id="<%= module_item && module_item.content_id %>"
            data-id="<%= module_item_publishable_id(module_item) %>"
            data-course-id="<%= module_item && module_item.context_id %>"
            data-module-id="<%= module_item && module_item.context_module_id %>"
            data-module-item-id="<%= module_item && module_item.id %>"
            data-assignment-id="<%= module_item && module_item.assignment.try(:id) %>"
            data-is-cyoeable="<%= module_item && cyoe_able?(module_item) %>"
            data-published="<%= module_item && item_data[:published_status] == 'published' %>"
            data-publishable="<%= module_item_publishable?(module_item) %>"
            data-unpublishable="<%= module_item_unpublishable?(module_item) %>"
            data-publish-at="<%= module_item_publish_at(module_item) %>"
            data-publish-title="<%= module_item && module_item.title ? module_item.title : '' %>"
            title=""
            data-tooltip
            class="publish-icon <%= item_data[:published_status] %>"
          >
            <i class="icon-<%= item_data[:published_status] %>"></i>
          </span>
        <% end %>

        <div class="inline-block cog-menu-container">
          <a class="al-trigger al-trigger-gray" role="button" tabindex="0" href="#">
            <i class="icon-more" aria-hidden="true"></i>
            <span class="screenreader-only"><%= t('Manage %{item_name}', {item_name: module_item && module_item.title ? module_item.title : 'item'})  %></span>
          </a>
          <% if Account.site_admin.feature_enabled?(:additional_speedgrader_links) %>
            <ul class="al-options">
              <% if @can_edit || module_item.nil? %>
                <li role="presentation"><a href="<%= context_url(@context, :context_url) %>/modules/items/<%= module_item ? module_item.id : "{{ id }}" %>" class="edit_item_link edit_link" title="<%= t('Edit item details') %>"><%= @module_item_image_tags['edit'] %> <%= t('Edit') %></a></li>
              <% end %>
              <% if @can_add || module_item.nil? %>
                <% if module_item && module_item.quiz_lti %>
                  <li role="presentation"><a href="<%= context_url(@context, :context_url) %>/modules/items/<%= module_item ? module_item.id : "{{ id }}" %>?build=true" title="<%= t('Build quiz') %>"><%= @module_item_image_tags['quiz'] %> <%= t('Build') %></a></li>
                <%end%>
              <% end %>
              <% if @context.allows_speed_grader? && @context.grants_any_right?(@current_user, :manage_grades, :view_all_grades)%>
                <% speed_grader_id = module_item ? "#{module_item.content_type_class}-#{module_item.content_id}" : "blank" %>
                <li id="<%="speed-grader-container-#{speed_grader_id}"%>" role='presentation' class="speed-grader-link-container <%= module_item&.assignment&.id && ['assignment', 'quiz','lti-quiz', 'discussion_topic'].include?(module_item.content_type_class) && item_data[:published_status] == 'published' ? '' : 'hidden' %>">
                  <a href="<%= context_url(@context, :context_url) %>/gradebook/speed_grader?assignment_id=<%= module_item&.assignment&.present? ? module_item.assignment.id : "{{ assignment_id }}" %>" title="<%= t('SpeedGrader')%>"><%= @module_item_image_tags['speed_grader'] %> <%= t('SpeedGrader') %></a>
                </li>
              <% end %>
              <% if  @context.grants_right?(@current_user, :manage_assignments_edit) %>
                <li class="assign-to-option <%= (Account.site_admin.feature_enabled?(:differentiated_modules) && module_item.present? && ["Assignment", "Quizzes::Quiz"].include?(module_item[:content_type])) ? "" : "hidden" %>" role="presentation">
                  <a
                    class="module-item-assign-to-link"
                    href="#<%= module_item ? module_item.id : "{{ id }}" %>"
                    data-item-id="<%= module_item ? module_item.id : '' %>"
                    data-item-name="<%= module_item ? module_item.title : '' %>"
<<<<<<< HEAD
                    data-item-type="<%= module_item ? module_item[:content_type] : '' %>"
=======
                    data-item-type="<%= module_item ? module_item.content_type_class : '' %>"
>>>>>>> a5918370
                    data-item-context-id="<%= module_item ? module_item.context_id : '' %>"
                    title="<%= t('Assign this module') %>"
                  >
                    <%= @module_item_image_tags['assign_to'] %> <%= t('Assign To...') %>
                  </a>
                </li>
              <% end %>
              <% if @can_add || module_item.nil? %>
                <li class="dupe-option" role="presentation"><a href="/api/v1<%= context_url(@context, :context_url) %>/modules/items/<%= module_item ? module_item.id : "{{ id }}" %>/duplicate" class="duplicate_item_link" title="<%= t('Duplicate Item') %>"><%= @module_item_image_tags['duplicate'] %> <%= t('Duplicate') %></a></li>
              <% end %>
              <% if @can_edit || module_item.nil? %>
                <li role="presentation">
                  <a href="#<%= module_item ? module_item.id : "{{ id }}" %>"
                    aria-label="<%= t('Move this item') %>"
                    class="move_module_item_link"
                    title="<%= t('Move this item') %>"
                  ><%= @module_item_image_tags["move_to"]%> <%= t("Move to...") %></a>
                </li>
                <li role="presentation"><a href="<%= context_url(@context, :context_url) %>/modules/items/<%= module_item ? module_item.id : "{{ id }}" %>" class="outdent_item_link" title="<%= t('Decrease indent') %>"><%= @module_item_image_tags['outdent'] %> <%= t('Decrease indent') %></a></li>
                <li role="presentation"><a href="<%= context_url(@context, :context_url) %>/modules/items/<%= module_item ? module_item.id : "{{ id }}" %>" class="indent_item_link" title="<%= t('Increase indent') %>"><%= @module_item_image_tags['indent'] %> <%= t('Increase indent') %></a></li>
              <%end%>
              <% if can_direct_share && (!module_item || module_item.direct_shareable?) %>
                <li role="presentation">
                  <a
                    href="#"
                    class="module_item_send_to"
                    data-content-id="<%= module_item&.content_id.to_s %>"
                    data-content-type="<%= module_item&.direct_share_type %>"
                    title="<%= t("Send this module item to another user...") %>"
                    aria-label="<%= t("Send this module item to another user...") %>"
                    ><%= @module_item_image_tags['send_to'] %> <%= t('Send To...') %>
                  </a>
                </li>
                <li role="presentation">
                  <a
                    href="#"
                    class="module_item_copy_to"
                    data-select-id="<%= module_item&.content_id.to_s %>"
                    data-select-class="<%= module_item&.direct_share_select_class %>"
                    title="<%= t('Copy this module item to a course...') %>"
                    aria-label="<%= t('Copy this module item to a course...') %>"
                    ><%= @module_item_image_tags['copy_to'] %> <%= t('Copy To...') %>
                  </a>
                </li>
              <% end %>
              <% if @can_view || module_item.nil? %>
                <% menu_type_to_class.each do |menu_type, content_class| %>
                  <% if !module_item || module_item.content.is_a?(content_class) %>
                    <%
                      launch_options = {}
                      if menu_type == :file_menu
                        launch_options[:files] = [module_item ? module_item.content_id : "{{ content_id }}"]
                      else
                        launch_options[:module_items] = [module_item ? module_item.id : "{{ id }}"]
                      end
                    %>
                    <%= external_tools_menu_items(@menu_tools[menu_type], {link_class: "menu_tool_link", settings_key: menu_type, in_list: true, url_params: launch_options}) %>
                  <% end %>
                <% end %>
              <% end %>
              <% if @can_delete || module_item.nil? %>
                <li role="presentation"><a href="<%= context_url(@context, :context_url) %>/modules/items/<%= module_item ? module_item.id : "{{ id }}" %>" class="delete_item_link delete_link" title="<%= t('Remove this item from the module') %>"><i class="icon-trash"></i> <%= t('Remove') %></a></li>
              <% end %>
            </ul>
          <% else %>
            <ul class="al-options">
              <% if @can_edit || module_item.nil? %>
                <li role="presentation"><a href="<%= context_url(@context, :context_url) %>/modules/items/<%= module_item ? module_item.id : "{{ id }}" %>" class="edit_item_link edit_link" title="<%= t('Edit item details') %>"><%= @module_item_image_tags['edit'] %> <%= t('Edit') %></a></li>
                <li role="presentation">
                  <a href="#<%= module_item ? module_item.id : "{{ id }}" %>"
                    aria-label="<%= t('Move this item') %>"
                    class="move_module_item_link icon-updown"
                    title="<%= t('Move this item') %>"
                  ><%= t("Move to...") %></a>
                </li>
                <li role="presentation"><a href="<%= context_url(@context, :context_url) %>/modules/items/<%= module_item ? module_item.id : "{{ id }}" %>" class="outdent_item_link" title="<%= t('Decrease indent') %>"><%= @module_item_image_tags['outdent'] %> <%= t('Decrease indent') %></a></li>
                <li role="presentation"><a href="<%= context_url(@context, :context_url) %>/modules/items/<%= module_item ? module_item.id : "{{ id }}" %>" class="indent_item_link" title="<%= t('Increase indent') %>"><%= @module_item_image_tags['indent'] %> <%= t('Increase indent') %></a></li>
              <%end%>
              <% if @can_add || module_item.nil? %>
                <% if module_item && module_item.quiz_lti %>
                  <li role="presentation"><a href="<%= context_url(@context, :context_url) %>/modules/items/<%= module_item ? module_item.id : "{{ id }}" %>?build=true" title="<%= t('Build quiz') %>"><%= @module_item_image_tags['quiz'] %> <%= t('Build') %></a></li>
                <%end%>
                <li class="dupe-option" role="presentation"><a href="/api/v1<%= context_url(@context, :context_url) %>/modules/items/<%= module_item ? module_item.id : "{{ id }}" %>/duplicate" class="duplicate_item_link" title="<%= t('Duplicate Item') %>"><%= @module_item_image_tags['duplicate'] %> <%= t('Duplicate') %></a></li>
              <%end%>
              <% if @can_delete || module_item.nil? %>
                <li role="presentation"><a href="<%= context_url(@context, :context_url) %>/modules/items/<%= module_item ? module_item.id : "{{ id }}" %>" class="delete_item_link delete_link" title="<%= t('Remove this item from the module') %>"><i class="icon-trash"></i> <%= t('Remove') %></a></li>
              <% end %>
              <% if can_direct_share && (!module_item || module_item.direct_shareable?) %>
                <li role="presentation">
                  <a
                    href="#"
                    class="module_item_send_to"
                    data-content-id="<%= module_item&.content_id.to_s %>"
                    data-content-type="<%= module_item&.direct_share_type %>"
                    title="<%= t("Send this module item to another user...") %>"
                    aria-label="<%= t("Send this module item to another user...") %>"
                    ><%= @module_item_image_tags['send_to'] %> <%= t('Send To...') %>
                  </a>
                </li>
                <li role="presentation">
                  <a
                    href="#"
                    class="module_item_copy_to"
                    data-select-id="<%= module_item&.content_id.to_s %>"
                    data-select-class="<%= module_item&.direct_share_select_class %>"
                    title="<%= t('Copy this module item to a course...') %>"
                    aria-label="<%= t('Copy this module item to a course...') %>"
                    ><%= @module_item_image_tags['copy_to'] %> <%= t('Copy To...') %>
                  </a>
                </li>
              <% end %>
              <% if @can_view || module_item.nil? %>
                <% menu_type_to_class.each do |menu_type, content_class| %>
                  <% if !module_item || module_item.content.is_a?(content_class) %>
                    <%
                      launch_options = {}
                      if menu_type == :file_menu
                        launch_options[:files] = [module_item ? module_item.content_id : "{{ content_id }}"]
                      else
                        launch_options[:module_items] = [module_item ? module_item.id : "{{ id }}"]
                      end
                    %>
                    <%= external_tools_menu_items(@menu_tools[menu_type], {link_class: "menu_tool_link", settings_key: menu_type, in_list: true, url_params: launch_options}) %>
                  <% end %>
                <% end %>
              <% end %>
            </ul>
          <% end %>
        </div>
      </div>
    <% end %>
  </div>
</li>

<% if @is_student && @context.feature_enabled?(:peer_reviews_for_a2) && module_item && module_item.content_type == 'Assignment' %>
  <% current_user_submission = module_item.assignment.submission_for_student(@current_user) %>
  <% assigned_assessments = current_user_submission&.assigned_assessments&.preload([:asset, assessor_asset: :assignment]) || [] %>
  <% assigned_assessments.each.with_index(1) do |assessment, index| %>
    <%
      locals = {
        index: index,
        module_item: module_item,
        assessment: assessment
      }
    %>
    <%= render :partial => 'context_modules/asessment_request', locals: locals %>
  <% end %>
<% end %><|MERGE_RESOLUTION|>--- conflicted
+++ resolved
@@ -267,11 +267,7 @@
                     href="#<%= module_item ? module_item.id : "{{ id }}" %>"
                     data-item-id="<%= module_item ? module_item.id : '' %>"
                     data-item-name="<%= module_item ? module_item.title : '' %>"
-<<<<<<< HEAD
-                    data-item-type="<%= module_item ? module_item[:content_type] : '' %>"
-=======
                     data-item-type="<%= module_item ? module_item.content_type_class : '' %>"
->>>>>>> a5918370
                     data-item-context-id="<%= module_item ? module_item.context_id : '' %>"
                     title="<%= t('Assign this module') %>"
                   >
