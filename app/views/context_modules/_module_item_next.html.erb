--- conflicted
+++ resolved
@@ -24,11 +24,7 @@
   editable ||= false
   can_direct_share = can_do(@context, @current_user, :read_as_admin)
   criterion = completion_criteria && completion_criteria.find{|c| c[:id] == module_item.id}
-<<<<<<< HEAD
-  new_mastery_connect_icon = Account.site_admin.feature_enabled?(:updated_mastery_connect_icon)
-=======
   new_mastery_connect_icon = @context.root_account.feature_enabled?(:updated_mastery_connect_icon)
->>>>>>> 9378b4e4
 
   @module_item_image_tags ||= {
     'indent' => "<i class='icon-arrow-right'></i>".html_safe,
@@ -101,11 +97,7 @@
         <i class="icon-quiz icon-Solid"></i>
         <i class="icon-link"></i>
         <% if new_mastery_connect_icon %>
-<<<<<<< HEAD
-          <img id="mc_icon" src="/images/icons/<%= module_item && module_item.published? ? 'mc-assignment-pub.svg' : 'mc-assignment-unpub.svg' %>"
-=======
           <img id="mc_icon" src="/images/icons/<%= module_item && module_item.published? ? 'mc-assignment-pub.svg' : 'mc-assignment-unpub.svg.svg' %>"
->>>>>>> 9378b4e4
               alt="<%= t('Mastery Connect') %>" style="display: none; width: 1rem; height: 1rem;"/>
         <% else %>
           <img id="mc_icon" src="/images/icons/<%= module_item && module_item.published? ? 'mc_icon_pub.svg' : 'mc_icon_unpub.svg' %>"
