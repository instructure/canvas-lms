--- conflicted
+++ resolved
@@ -22,7 +22,7 @@
   id="context_module_item_<%= tag ? tag.id : "blank" %>"
   style="<%= hidden unless module_item %>"
   class="
-    context_module_item 
+    context_module_item
     <%= module_item.content_type_class if module_item %>
     <%= 'also_assignment' if module_item && module_item.graded? %>
     indent_<%= tag.try_rescue(:indent) || '0' %>
@@ -169,13 +169,8 @@
                   <li class="<%= menu_type %>">
                     <% tool_path = course_external_tool_path(@context, tool, launch_options) %>
                     <a class="menu_tool_link" href="<%= tool_path %>">
-<<<<<<< HEAD
-                      <% if icon_url = tool.extension_setting(menu_type, :icon_url) %><img class="icon" src="<%= icon_url %>" /><% end %>
-                      <%= tool.label_for(menu_type) %>
-=======
                       <% if icon_url = tool.extension_setting(menu_type, :icon_url) %><img class="icon" alt="" src="<%= icon_url %>" /><% end %>
                       <%= tool.label_for(menu_type, I18n.locale) %>
->>>>>>> 111dec82
                     </a>
                   </li>
                 <% end %>
