<%
  module_item_next ||= nil
  module_item = module_item_next
  published_status = (module_item && module_item.published?) ? 'published' : 'unpublished'
  tag = module_item || nil; completion_criteria ||= nil; editable ||= false
@module_item_image_tags ||= {
  'indent' => "<i class='icon-arrow-right'></i>".html_safe,
  'outdent' => "<i class='icon-arrow-left'></i>".html_safe,
  'edit' => "<i class='icon-edit'></i>".html_safe,
  'delete' => "<i class='icon-end'></i>".html_safe,
}
 %>
<% criterion = completion_criteria && completion_criteria.find{|c| c[:id] == tag.id} %>

<li
  id="context_module_item_<%= tag ? tag.id : "blank" %>"
  style="<%= hidden unless module_item %>"
  class="
    context_module_item
    <%= module_item.content_type_class if module_item %>
    <%= 'also_assignment' if module_item && module_item.graded? %>
    indent_<%= tag.try_rescue(:indent) || '0' %>
    <%= 'progression_requirement' if criterion %>
    <%= criterion[:type] if criterion %>_requirement
    <%= module_item.item_class if module_item %>
  "
>
<div class="ig-row <%= 'with-completion-requirements' if criterion%> <%= 'ig-published' if module_item && module_item.published? %>">
  <a aria-label='<%= tag && tag.title %>' tabindex="-1" class="for-nvda"
     href="<%= context_url(@context, :context_url) %>/modules/items/<%= tag ? tag.id : "{{ id }}" %>"><%= tag && tag.title %></a>
  <div style="white-space: nowrap;" class="ig-title module-item-title ellipsis">
      <% if editable || module_item.nil? %>
      <span
        class="draggable-handle move_item_link"
        title="<%= t('drag_to_reorder', %{Drag to reorder or move item to another module}) %>"
      ><i class="icon-drag-handle"></i></span>
      <% end %>
      <span class="type_icon" title="<%= module_item_translated_content_type(module_item) %>">
        <i class="icon-document" aria-label="<%= t('Item type: Document') %>"></i>
        <i class="icon-download" aria-label="<%= t('Item type: Download') %>"></i>
        <i class="icon-discussion" aria-label="<%= t('Item type: Discussion') %>"></i>
        <i class="icon-assignment" aria-label="<%= t('Item type: Assignment') %>"></i>
        <i class="icon-quiz" aria-label="<%= t('Item type: Quiz') %>"></i>
        <i class="icon-link" aria-label="<%= t('Item type: Link') %>"></i>
      </span>
      <span class="item_name" aria-hidden="true">
        <% if tag && tag.content_type == 'ExternalUrl' && tag.new_tab %>
          <a aria-label='<%= tag.title %>' class="title external_url_link" target="_blank" href="<%= tag.url %>"
             data-item-href="<%= context_url(@context, :context_url) %>/modules/items/<%= tag.id %>"><%= tag.title %></a>
        <% else %>
          <a title="<%= tag && tag.title %>" class="title"
             href="<%= context_url(@context, :context_url) %>/modules/items/<%= tag ? tag.id : "{{ id }}" %>"><%= tag && tag.title %></a>
        <% end %>
        <span title="<%= tag && tag.title %>" class="title locked_title"><%= tag && tag.title %></span>
        <span class="points_possible" style="display: none;"><%= tag.try_rescue(:assignment).try_rescue(:points_possible) || nbsp %></span>
        <span class="requirement" style="display: none;">&nbsp;</span>
        <span class="completion_requirement" style="display: none;">&nbsp;</span>
        <span class="position" style="display: none;"><%= tag && tag.position %></span>
        <span class="url" style="display: none;"><%= tag.try(:url) if editable %></span>
        <span class="new_tab" style="display: none;"><%= tag.try(:new_tab) ? '1' : '0' if editable %></span>
        <span class="section_restrictions" style="display: none;">
        <%
        if module_item
          all_sections = {}
          ctsr = ContentTagSectionRestriction.where(:content_tag_id => module_item.id).all
          @context.course_sections.each do |cs|
            has = false
            ctsr.each do |c|
              if c.section_id == cs.id
                has = true
                break
              end
            end
            all_sections[cs.id] = { :name => cs.name, :checked => has }
          end
        %><%= all_sections.to_json if editable && module_item %><% end %></span>
      </span>
    </div>
    <div class="module_item_icons nobr">
      <!-- dead code? -->
      <span class="criterion <%= 'defined' if criterion %>">
        <span class="min_score" style="display: none;"><%= (criterion && criterion[:min_score]) || nbsp %></span>
        <span class="criterion_type" style="display: none;"><%= (criterion && criterion[:type]) || nbsp %></span>
      </span>
      <!-- /dead code -->
      <span class="type" style="display: none;"><%= tag ? tag.content_type_class : nbsp %></span>
      <span class="id" style="display: none;"><%= tag ? tag.id : nbsp %></span>
      <span class="graded" style="display: none;"><%= tag && tag.graded? ? '1' : '0' %></span>
    </div>
    <div class="ig-details">
<<<<<<< HEAD
      <div class="grid-row">
        <div class="col-xs col-md">
          <div class="due_date_display"></div>
        </div>
        <div class="col-xs col-md-3">
          <div class="points_possible_display"></div>
        </div>
        <div class="col-xs col-md-3">
          <div class="requirement-description">
          <span class="completion_requirement">
            <span class="requirement_type min_score_requirement">
              <% score_display = content_tag(:span, criterion && criterion[:min_score] || nbsp, class: 'min_score') %>
              <span class="unfulfilled"><%= t 'min_score.unfulfilled', 'Score at least %{score}', :score => score_display %></span>
              <span class="fulfilled"><%= t 'min_score.fulfilled', 'Scored at least %{score}', :score => score_display %></span>
            </span>
            <span class="requirement_type must_view_requirement">
              <span class="unfulfilled"><%= t('View') %></span>
              <span class="fulfilled"><%= t('Viewed') %></span>
            </span>
            <span class="requirement_type must_mark_done_requirement">
              <span class="unfulfilled"><%= t 'Mark done' %></span>
              <span class="fulfilled"><%= t 'Marked done' %></span>
            </span>
            <span class="requirement_type must_contribute_requirement">
              <span class="unfulfilled"><%= t('must_contribute.unfulfilled', 'Contribute') %></span>
              <span class="fulfilled"><%= t('must_contribute.fulfilled', 'Contributed') %></span>
            </span>
            <span class="requirement_type must_submit_requirement">
              <span class="unfulfilled"><%= t('must_submit.unfulfilled', 'Submit') %></span>
              <span class="fulfilled"><%= t('must_submit.fulfilled', 'Submitted') %></span>
            </span>
          </span>
          </div> <!-- requirement description end -->
        </div>
        <% if !editable %>
          <div class='module-item-status-icon'></div> <%# going to set this in JS-land, not here %>
        <% end %>
      </div>
=======
      <div class="bz_section_restrictions">
        <%
          if module_item
          restrictions = ContentTagSectionRestriction.where(:content_tag_id => module_item.id).all
          if restrictions.any?
        %> Only for: 
        <% restrictions.each do |restriction| %>
          <%= CourseSection.find(restriction.section_id).name %>
        <% end end end %>
      </div>
      <div class="due_date_display"></div>
      <div class="points_possible_display"></div>
>>>>>>> a7ac59d0
    </div>

    <% if editable || module_item.nil? %>
      <div class="ig-admin">
        <span
          data-module-item-name="<%= tag && tag.title %>"
          data-module-type="<%= module_item && module_item.content_type_class %>"
          data-content-id="<%= module_item && module_item.content_id %>"
          data-id="<%= module_item_publishable_id(module_item) %>"
          data-course-id="<%= module_item && module_item.context_id %>"
          data-module-id="<%= module_item && module_item.context_module_id %>"
          data-module-item-id="<%= module_item && module_item.id %>"
          data-published="<%= module_item && published_status == 'published' %>"
          data-publishable="<%= module_item_publishable?(module_item) %>"
          data-unpublishable="<%= module_item_unpublishable?(module_item) %>"
          data-publish-message="<%= t('Unpublished. Click to publish %{item_name}.', {item_name: tag && tag.title ? tag.title : ''}) %>"
          data-unpublish-message="<%= t('Published. Click to unpublish %{item_name}.', {item_name: tag && tag.title ? tag.title : ''}) %>"
          title=""
          data-tooltip
          class="publish-icon <%= published_status %>"
        >
          <i class="icon-<%= published_status %>"></i>
        </span>

        <div class="inline-block cog-menu-container">
          <a class="al-trigger al-trigger-gray" role="button" tabindex="0" href="#">
            <i class="icon-settings"></i><i class="icon-mini-arrow-down"></i>
            <span class="screenreader-only"><%= t('Manage %{item_name}', {item_name: tag && tag.title ? tag.title : 'item'})  %></span>
          </a>

          <ul class="al-options">
            <li role="presentation"><a href="<%= context_url(@context, :context_url) %>/modules/items/<%= tag ? tag.id : "{{ id }}" %>" class="outdent_item_link" title="<%= t('links.outdent_item', %{Decrease indent}) %>"><%= @module_item_image_tags['outdent'] %> <%= t('links.outdent', %{Decrease indent}) %></a></li>
            <li role="presentation"><a href="<%= context_url(@context, :context_url) %>/modules/items/<%= tag ? tag.id : "{{ id }}" %>" class="indent_item_link" title="<%= t('links.indent_item', %{Increase indent}) %>"><%= @module_item_image_tags['indent'] %> <%= t('links.indent', %{Increase indent}) %></a></li>
            <li role="presentation"><a href="<%= context_url(@context, :context_url) %>/modules/items/<%= tag ? tag.id : "{{ id }}" %>" class="edit_item_link edit_link" title="<%= t('links.edit_item_details', %{Edit item details}) %>"><%= @module_item_image_tags['edit'] %> <%= t('links.edit_item', %{Edit}) %></a></li>
            <li role="presentation">
              <a href="#<%= tag ? tag.id : "{{ id }}" %>"
                 aria-label="<%= t('links.move_item_label', %{Move this item}) %>"
                 class="move_module_item_link icon-updown"
                 title="<%= t('links.move_item', %{Move this item}) %>"
              ><%= t('modules_item_move_to', "Move to...") %></a>
            </li>
            <li role="presentation"><a href="<%= context_url(@context, :context_url) %>/modules/items/<%= tag ? tag.id : "{{ id }}" %>" class="delete_item_link delete_link" title="<%= t('links.remove_item_from_module', %{Remove this item from the module}) %>"><%= @module_item_image_tags['delete'] %> <%= t('links.remove_item', %{Remove}) %></a></li>
            <% menu_type_to_class = {
                :assignment_menu => Assignment,
                :discussion_topic_menu => DiscussionTopic,
                :file_menu => Attachment,
                :quiz_menu => Quizzes::Quiz,
                :wiki_page_menu => WikiPage
              }
            %>
            <% menu_type_to_class.each do |menu_type, content_class| %>
              <% if !tag || tag.content.is_a?(content_class) %>
                <%
                   launch_options = {}
                   if menu_type == :file_menu
                     launch_options[:files] = [tag ? tag.content_id : "{{ content_id }}"]
                   else
                     launch_options[:module_items] = [tag ? tag.id : "{{ id }}"]
                   end
                %>

                <%= external_tools_menu_items(@menu_tools[menu_type], {link_class: "menu_tool_link", settings_key: menu_type, in_list: true, url_params: launch_options}) %>

              <% end %>
            <% end %>
          </ul>
        </div>
      </div>
    <% end %>

  </div>
</li>
<|MERGE_RESOLUTION|>--- conflicted
+++ resolved
@@ -88,7 +88,6 @@
       <span class="graded" style="display: none;"><%= tag && tag.graded? ? '1' : '0' %></span>
     </div>
     <div class="ig-details">
-<<<<<<< HEAD
       <div class="grid-row">
         <div class="col-xs col-md">
           <div class="due_date_display"></div>
@@ -127,7 +126,6 @@
           <div class='module-item-status-icon'></div> <%# going to set this in JS-land, not here %>
         <% end %>
       </div>
-=======
       <div class="bz_section_restrictions">
         <%
           if module_item
@@ -140,7 +138,6 @@
       </div>
       <div class="due_date_display"></div>
       <div class="points_possible_display"></div>
->>>>>>> a7ac59d0
     </div>
 
     <% if editable || module_item.nil? %>
