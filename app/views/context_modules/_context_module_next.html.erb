<%
# Copyright (C) 2013 - present Instructure, Inc.
#
# This file is part of Canvas.
#
# Canvas is free software: you can redistribute it and/or modify it under
# the terms of the GNU Affero General Public License as published by the Free
# Software Foundation, version 3 of the License.
#
# Canvas is distributed in the hope that it will be useful, but WITHOUT ANY
# WARRANTY; without even the implied warranty of MERCHANTABILITY or FITNESS FOR
# A PARTICULAR PURPOSE. See the GNU Affero General Public License for more
# details.
#
# You should have received a copy of the GNU Affero General Public License along
# with this program. If not, see <http://www.gnu.org/licenses/>.
%>

<%
  context_module_next ||= nil
  context_module ||= context_module_next
  module_data = context_module ? process_module_data(context_module, @is_student, @current_user, @session) : { published_status: 'unpublished' }
  can_direct_share = can_do(@context, @current_user, :direct_share)
  workflow_state = context_module && context_module.workflow_state
  @modules ||= []
  js_bundle :context_modules_publish_icon
%>

<% cache_if_module(context_module, @can_view, @can_add, @can_edit, @can_delete, @is_student, @can_view_unpublished, @current_user, @context) do %>
<div
  class="item-group-condensed context_module
    <%= 'editable_context_module' if @can_add %>
    <%= 'has_requirements' if context_module && context_module.completion_requirements.present? %>
    "
    aria-label="<%= context_module ? context_module.name : "" %>"
    data-workflow-state="<%= context_module ? context_module.workflow_state : "{{ workflow_state }}"%>"
    data-module-url="<%= context_url(@context, :context_url) %>/modules/<%= context_module ? context_module.id : "{{ id }}" %>"
    data-module-id="<%= context_module ? context_module.id : "{{ id }}" %>"
    id="context_module_<%= context_module ? context_module.id : "blank" %>"
    style="<%= hidden unless context_module %>"
>
  <a id="module_<%= context_module.id if context_module %>"></a>
  <div class="ig-header header" id="<%= context_module.id if context_module %>">
    <span
      class="sortable-handle reorder_module_link"
      title="<%= t('reorder_modules', %{Drag to reorder modules}) %>"
      style="<%= hidden unless @modules.length > 1 && @can_edit %>"
    >
      <i aria-hidden="true" class="icon-drag-handle"></i>
    </span>
    <h2 class='screenreader-only'><%= context_module.try_rescue(:name) || nbsp %></h2>
    <span
      role="button"
      tabindex="0"
      href="<%= context_url(@context, :context_url) %>/modules/<%= context_module ? context_module.id : "{{ id }}" %>/collapse"
      class="ig-header-title collapse_module_link ellipsis"
      aria-controls="context_module_content_<%= context_module && context_module.id %>"
      aria-expanded="true"
      aria-label="<%= context_module.try_rescue(:name) || nbsp %> <%= t('toggle module visibility') %>"
      title="<%= context_module.try_rescue(:name) || nbsp %>"
    >
      <i class="icon-mini-arrow-down"></i>
      <span class="name"><%= context_module.try_rescue(:name) || nbsp %></span>
    </span>
    <span
      role="button"
      tabindex="0"
      href="<%= context_url(@context, :context_url) %>/modules/<%= context_module ? context_module.id : "{{ id }}" %>/collapse"
      class="ig-header-title expand_module_link ellipsis"
      aria-controls="context_module_content_<%= context_module && context_module.id %>"
      aria-expanded="false"
      aria-label="<%= context_module.try_rescue(:name) || nbsp %> <%= t('toggle module visibility') %>"
      title="<%= context_module.try_rescue(:name) || nbsp %>"
    >
      <i class="icon-mini-arrow-right"></i>
      <span class="name ellipsis"><%= context_module.try_rescue(:name) || nbsp %></span>
    </span>
    <%= render :partial => "context_modules/prerequisites_message", :locals => {:viewable => @can_view, :context_module => context_module} %>
    <div class="module_header_items">
      <div class="ig-header-admin">

        <div class="requirements_message" data-requirement-type="<%= context_module&.requirement_type %>">
          <% if context_module && context_module.completion_requirements.present? %>
            <ul class="pill">
              <% count = context_module.requirement_count %>
              <% completion_label = count == 1 ? t("Complete One Item") : t("Complete All Items") %>
              <li aria-label="<%= completion_label %>" data-requirement-count="<%= count %>">
                <%= completion_label %>
              </li>
            </ul>
          <% end %>
        </div>

        <% unless @can_view %>
          <% if context_module %>
            <div class="completion_status">
              <i class="icon-check complete_icon"
                data-tooltip
                title="<%= t('Completed')%>"
              >
                <span class="screenreader-only"><%= t("Module Completed") %></span>
              </i>
              <i class="icon-minimize in_progress_icon"
                data-tooltip
                title="<%= t('In Progress') %>"
              >
                <span class="screenreader-only"><%= t("Module In Progress") %></span>
              </i>
              <i class="icon-lock locked_icon"
                data-tooltip
                title="<%= context_module && context_module.to_be_unlocked ?
                        t('Locked until %{unlock_date}', :unlock_date => (datetime_string(context_module.try_rescue(:unlock_at)) || nbsp)) : t('Locked') %>"
              >
                <span class="screenreader-only"><%= t("Module Locked") %></span>
              </i>
            </div>
          <% end %>
        <% end %>

        <% if @can_edit%>
          <% if Account.site_admin.feature_enabled?(:module_publish_menu) %>
            <div
              data-course-id="<%= context_module && context_module.context_id %>"
              data-module-id="<%= context_module && context_module.id %>"
              data-published="<%= module_data[:published_status] == 'published' %>"
              class="module-publish-icon">
            </div>
          <% else %>
            <span
              data-module-type="module"
              data-id="<%= context_module && context_module.id %>"
              data-course-id="<%= context_module && context_module.context_id %>"
              data-published="<%= module_data[:published_status] == 'published' %>"
              data-publishable="<%= true %>"
              data-publish-title="<%= context_module ? context_module.name : 'module' %>"
              title=""
              data-tooltip
              class="publish-icon module <%= module_data[:published_status] %>"
            >
              <i class="icon-<%= module_data[:published_status] %>" alt="<%= module_data[:published_status] == 'published' ? t('published') : t('unpublished') %>"></i>
            </span>
          <% end %>
        <% end %>

        <% if @can_add %>
          <button
            aria-label="<%= t('Add Content to %{module_name}', {module_name: context_module ? context_module.name : 'module'}) %>"
            rel="<%= context_url(@context, :context_url) %>/modules/<%= context_module ? context_module.id : "{{ id }}" %>/items"
            class="add_module_item_link Button--icon-action"><i class="icon-plus"></i><span class="screenreader-only"><%= t('Add Content to %{module_name}', {module_name: context_module ? context_module.name : 'module'}) %></span>
          </button>
        <% end %>

        <% if @can_view || can_direct_share %>
          <button class="Button--icon-action al-trigger" aria-label="<%= t('Manage %{module_name}', {module_name: context_module ? context_module.name : 'module'})  %>">
            <i class="icon-more" aria-hidden="true"></i>
          </button>
          <ul class="al-options">
            <% if @can_edit %>
              <li role="presentation">
                <a
                  href="<%= context_url(@context, :context_url) %>/modules/<%= context_module ? context_module.id : "{{ id }}" %>"
                  class="icon-edit edit_module_link"
                  title="<%= t('links.title.edit_module', %{Edit}) %>"><%= t('links.text.edit_module', %{Edit}) %></a>
              </li>
              <li role="presentation">
                <a
                  href="#<%= context_module ? context_module.id : "{{ id }}" %>"
                  class="move_module_contents_link icon-move-down"
                  title="<%= t('Move module contents') %>"><%= t('Move Contents...') %></a>
              </li>
              <li role="presentation">
                <a
                  href="#<%= context_module ? context_module.id : "{{ id }}" %>"
                  class="move_module_link icon-updown"
                  title="<%= t('Move this module') %>"><%= t('Move Module...') %></a>
              </li>
              <% if Account.site_admin.feature_enabled?(:differentiated_modules) %>
                <li role="presentation">
                    <a
                      href="#<%= context_module ? context_module.id : "{{ id }}" %>"
                      class="assign_module_link icon-permissions"
                      title="<%= t('Assign this module') %>"><%= t('Assign To...') %>
                    </a>
                </li>
              <% end %>
            <% end %>
            <% if @can_delete %>
              <li role="presentation">
                <a
                  href="<%= context_url(@context, :context_url) %>/modules/<%= context_module ? context_module.id : "{{ id }}" %>"
                  class="delete_module_link icon-trash"
                  title="<%= t('links.title.delete_module', %{Delete this module}) %>"><%= t('links.text.delete_module', %{Delete}) %></a>
              </li>
            <% end %>
            <% if @can_add %>
              <li role="presentation" class="duplicate_module_menu_item">
                <a
                  href="/api/v1<%= context_url(@context, :context_url) %>/modules/<%= context_module ? context_module.id : "{{ id }}" %>/duplicate"
                  class="duplicate_module_link icon-copy-course"
                  aria-label="<%= t('Duplicate %{module_name}', {module_name: context_module ? context_module.name : 'module'} ) %>"
                  title="<%= t(%{Duplicate this module}) %>"><%= t(%{Duplicate}) %></a>
              </li>
            <% end %>
            <% if can_direct_share %>
              <li role="presentation">
                <a
                  href="#"
                  class="module_send_to icon-user"
                  aria-label="<%= t("Send this module to another user..." ) %>"
                  title="<%= t("Send this module to another user..." ) %>">
                    <%= t("Send To...") %>
                </a>
              </li>
              <li role="presentation">
                <a
                  href="#"
                  class="module_copy_to icon-duplicate"
                  aria-label="<%= t("Copy this module to a course..." ) %>"
                  title="<%= t("Copy this module to a course..." ) %>">
                    <%= t("Copy To...") %>
                </a>
              </li>
            <% end %>
            <% if @can_view %>
              <%= external_tools_menu_items(@menu_tools[:module_menu], {link_class: "menu_tool_link", settings_key: :module_menu, in_list: true, url_params: {:modules => [context_module ? context_module.id : "{{ id }}"]}}) %>
              <%= external_tools_menu_items(@menu_tools[:module_group_menu], {link_class: "menu_tray_tool_link", settings_key: :module_group_menu, in_list: true}) %>
              <%= external_tools_menu_items(@menu_tools[:module_menu_modal], {link_class: "menu_tray_tool_link", settings_key: :module_menu_modal, in_list: true}) %>
            <% end %>
          </ul>
        <% end %>
        <span style="display: none;">
          <span class="name"><%= context_module && context_module.name %></span>
          <span class="id"><%= context_module && context_module.id %></span>
          <span class="publish_final_grade"><%= context_module.try_rescue(:publish_final_grade?) || nbsp %></span>
<<<<<<< HEAD
          <span class="require_sequential_progress"><%= context_module.try_rescue(:require_sequential_progress) || nbsp %></span>
=======
          <span class="require_sequential_progress"><%= context_module.try_rescue(:require_sequential_progress) || "" %></span>
>>>>>>> a5918370
        </span>
      </div>
      <% if @can_edit && Account.site_admin.feature_enabled?(:differentiated_modules) %>
        <div class="view_assign">
          <% if context_module && @module_ids_with_overrides.include?(context_module.id) %>
            <i aria-hidden="true" class="icon-group"></i>
            <a
              href="#<%= context_module ? context_module.id : "{{ id }}" %>"
              class="view_assign_link"
              title="<%= t('View Assign To') %>"><%= t('View Assign To') %>
            </a>
          <% end %>
        </div>
      <% end %>
    </div>
  </div>

  <div class="content" id="context_module_content_<%= context_module && context_module.id %>">
    <ul class="ig-list items context_module_items <%= 'manageable' if @can_view %>">
      <% if context_module && module_data[:items] %>
        <% module_data[:items].each do |item| %>
          <%
            item_data = module_data[:items_data][item.id]
            locals = {
              :completion_criteria => context_module.completion_requirements,
              :item_data => item_data,
              :viewable => @can_view,
            }
          %>
          <%= render :partial => 'context_modules/module_item_next', :object => item, :as => :module_item, :locals => locals %>
          <% if item_data[:show_cyoe_placeholder] %>
            <%= render :partial => 'context_modules/module_item_conditional_next', :object => item, :as => :module_item, :locals => locals %>
          <% end %>
        <% end %>
      <% end %>
    </ul>
    <% if !context_module || @can_view && module_data[:items]&.empty? %>
      <div class='module_dnd' data-context-module-id="<%= context_module&.id %>"></div>
    <% end %>

    <div class="footer">
      <div class="progression_container">
        <a href="#" class="progression_details_link" title="<%= t('links.title.student_progress', %{See Student Progress for this Module}) %>" style="display: none;">
          <span class="progression_started"><%= t 'progression_started_count', '*%{count}* In Progress', :count => 0, :wrapper => '<span class="progression_started_count">\1</span>' %></span> <span class="progression_complete"><%= t'progression_complete_count', '*%{count}* Complete', :count => 0, :wrapper => '<span class="progression_complete_count">\1</span>' %></span>
        </a>
        <div class="unlock_details" style="<%= hidden unless context_module && context_module.to_be_unlocked %>">
          <div class="unlock_at" style="<%= hidden %>"><%= datetime_string(context_module.try_rescue(:unlock_at), :verbose) %></div>
          <%= t 'module_will_unlock_at', 'Will unlock *%{unlock_date}*', :wrapper => "<span class=\"displayed_unlock_at\" #{context_sensitive_datetime_title(context_module.try_rescue(:unlock_at), @context)}>\\1</span>", :unlock_date => (datetime_string(context_module.try_rescue(:unlock_at)) || nbsp) %>
        </div>
      </div><!-- progression_container -->
    </div><!-- footer -->
  </div>
</div>
<% end %><|MERGE_RESOLUTION|>--- conflicted
+++ resolved
@@ -232,11 +232,7 @@
           <span class="name"><%= context_module && context_module.name %></span>
           <span class="id"><%= context_module && context_module.id %></span>
           <span class="publish_final_grade"><%= context_module.try_rescue(:publish_final_grade?) || nbsp %></span>
-<<<<<<< HEAD
-          <span class="require_sequential_progress"><%= context_module.try_rescue(:require_sequential_progress) || nbsp %></span>
-=======
           <span class="require_sequential_progress"><%= context_module.try_rescue(:require_sequential_progress) || "" %></span>
->>>>>>> a5918370
         </span>
       </div>
       <% if @can_edit && Account.site_admin.feature_enabled?(:differentiated_modules) %>
