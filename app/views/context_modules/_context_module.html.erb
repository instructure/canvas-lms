<% 
  editable ||= can_do(@context, @current_user, :manage_grades) || can_do(@context, @current_user, :manage_content)
  workflow_state = context_module && context_module.workflow_state
  @modules ||= []
%>
<% cache_if_module(context_module, editable) do %>

  <div class="context_module bordered <%= 'unpublished_module' if workflow_state == "unpublished" %> <%= 'editable_context_module' if editable %>" data-workflow-state="<%= context_module ? context_module.workflow_state : "{{ workflow_state }}"%>" data-module-url="<%= context_url(@context, :context_url) %>/modules/<%= context_module ? context_module.id : "{{ id }}" %>" data-module-id="<%= context_module ? context_module.id : "{{ id }}" %>" id="context_module_<%= context_module ? context_module.id : "blank" %>" style="<%= hidden unless context_module %>">
  <a name="module_<%= context_module.id if context_module %>"></a>
  <div class="header context-module-header clearfix">

    <div class="context-module-left-toolbar">
      <span class="reorder_module_link" title="<%= t('reorder_modules', %{Drag to reorder modules}) %>" style="cursor: move; <%= hidden unless @modules.length > 1 && editable %>"><%= image_tag "move.png", :alt => t('reorder_modules', 'Drag to reorder modules') %></span>
      <span class="completion_status" style="<%= "visibility: hidden;" if !context_module || (context_module.completion_requirements || []).empty? %>">
        <%= image_tag "pass.png", :alt => t('images.alt.complete', "done"), :title => t('images.title.complete', "Module Completed"), :class => "complete_icon" %>
        <%= image_tag "blank.png", :alt => t('images.alt.incomplete', "incomplete"), :title => t('images.title.incomplete', "Module Incomplete"), :class => "incomplete_icon" %>
        <%= image_tag "lock.png", :alt => t('images.alt.locked', "locked"), :title => t('images.title.locked', "Module Locked"), :class => "locked_icon" %>
      </span>
      <span class="name"> <%= context_module.try_rescue(:name) || nbsp %></span>
      <!--<span class="draft-text <%= 'hide' if workflow_state == "active" %>"><%= t("context_module.draft", "(Draft)") %></span>-->
    </div><!-- context-module-left-toolbar -->

    <ul class="context-module-toolbar">
      <% if editable %>
        <li class="context-module-toolbar-item">
          <div class="admin-links">
<<<<<<< HEAD
            <button class="al-trigger ui-button"><span class="al-trigger-inner"></span></button>
=======
            <a class="al-trigger" aria-haspopup="true" aria-owns="ui-id-1" tabindex="0"><i class="icon-settings"></i><i class="icon-mini-arrow-down"></i></a>
>>>>>>> 824e972e
            <ul class="al-options">
              <!--
              No publishing/unpublishing for now
              <li>
                <a href="#" class="change-workflow-state-link">
                  <span class="workflow-state-icon <%= 'publish-module-link' if workflow_state == "unpublished" %> <%= 'unpublish-module-link' if workflow_state == "active"%>"></span>
                  <span class="workflow-state-action"><%= workflow_state == "unpublished" ? t('links.publish', %{Publish}) : t('links.unpublish', %{Unpublish}) %>
                </a>
              <li>
              -->
              <li>
                <a href="#" rel="<%= context_url(@context, :context_url) %>/modules/<%= context_module ? context_module.id : "{{ id }}" %>/items" class="add_module_item_link icon-plus"><%= t('links.add_item', %{Add Content}) %></a>
              </li>
              <li>
                <a href="<%= context_url(@context, :context_url) %>/modules/<%= context_module ? context_module.id : "{{ id }}" %>" class="icon-edit edit_module_link" title="<%= t('links.title.edit_module', %{Edit}) %>"><%= t('links.text.edit_module', %{Edit}) %></a>
              </li>
              <li>
                <a href="<%= context_url(@context, :context_url) %>/modules/<%= context_module ? context_module.id : "{{ id }}" %>" class="delete_module_link icon-trash" title="<%= t('links.title.delete_module', %{Delete this module}) %>"><%= t('links.text.delete_module', %{Delete}) %></a>
              </li>
            </ul>
          </div>
        </li>
      <% end %>

      <li class="context-module-toolbar-item adjust-top">
        <a href="<%= context_url(@context, :context_url) %>/modules/<%= context_module ? context_module.id : "{{ id }}" %>/collapse" class="expand_module_link icon icon-expand" title="<%= t('links.show_contents', %{Show module contents}) %>"></a>
        <a href="<%= context_url(@context, :context_url) %>/modules/<%= context_module ? context_module.id : "{{ id }}" %>/collapse" class="collapse_module_link icon icon-collapse" title="<%= t('links.hide_contents', %{Hide module contents}) %>"></a>
      </li>

      <li class="context-module-toolbar-item"><span class="id" style="display: none;"><%= context_module ? context_module.id : nbsp %></span></li>
      <li class="context-module-toolbar-item"><span class="unlock_at"><%= datetime_string(context_module.try_rescue(:unlock_at)) || nbsp %></span></li>
    </ul><!-- end context-module-toolbar -->

    <div class="clear"></div>
    <div style="display: none;">
      <span class="require_sequential_progress"><%= context_module.try_rescue(:require_sequential_progress) || nbsp %></span>
      <a href="<%= context_url(@context, :context_url) %>/modules/<%= context_module ? context_module.id : "{{ id }}" %>/reorder" rel="nofollow" class="reorder_items_url" style="display: none;">&nbsp;</a>
    </div>
  </div>
  <div class="content">
    <div class="items context_module_items <%= 'manageable' if editable %>" style="min-height: 10px;">
      <% if context_module %>
        <% context_module.content_tags.select {|tag| !tag.deleted? }.each do |tag| %>
          <%= render :partial => 'context_modules/module_item', :object => tag, :locals => {:completion_criteria => context_module.completion_requirements, :editable => editable} %>
        <% end %>
      <% end %>
    </div>
    <div class="collapsed">
    </div>
  </div>

  <div class="footer">
    <div class="manage_module">
      <a href="#" class="add_prerequisite_link edit-small" style="display: none;"><%= t('links.settings', %{Module Settings}) %></a>
    </div>

    <div class="progression_container">
      <a href="#" class="progression_details_link" title="<%= t('links.title.student_progress', %{See Student Progress for this Module}) %>" style="display: none;">
        <span class="progression_started"><%= t 'progression_started_count', '*%{count}* In Progress', :count => 0, :wrapper => '<span class="progression_started_count">\1</span>' %></span> <span class="progression_complete"><%= t'progression_complete_count', '*%{count}* Complete', :count => 0, :wrapper => '<span class="progression_complete_count">\1</span>' %></span>
      </a>
      <span class="progression_state" style="<%= hidden if editable || !context_module || ((context_module.prerequisites || []).empty? && (context_module.completion_requirements || []).empty?) %>"></span>
      <div class="unlock_details" style="<%= hidden unless context_module && context_module.to_be_unlocked %>"><%= t 'module_will_unlock_at', 'will unlock *%{unlock_date}*', :wrapper => '<span class="unlock_at">\1</span>', :unlock_date => (datetime_string(context_module.try_rescue(:unlock_at)) || nbsp) %></div>
    </div><!-- progression_container -->

    <div class="clear"></div>
    <%= render :partial => "context_modules/prerequisits_footer", :locals => {:editable => editable, :context_module => context_module} %>
    <div class="clear"></div>
  </div><!-- footer -->
</div>
<% end %><|MERGE_RESOLUTION|>--- conflicted
+++ resolved
@@ -24,11 +24,7 @@
       <% if editable %>
         <li class="context-module-toolbar-item">
           <div class="admin-links">
-<<<<<<< HEAD
-            <button class="al-trigger ui-button"><span class="al-trigger-inner"></span></button>
-=======
             <a class="al-trigger" aria-haspopup="true" aria-owns="ui-id-1" tabindex="0"><i class="icon-settings"></i><i class="icon-mini-arrow-down"></i></a>
->>>>>>> 824e972e
             <ul class="al-options">
               <!--
               No publishing/unpublishing for now
