<% course_home ||= false %>
<% js_env :COLLAPSED_MODULES => @collapsed_modules %>
<% js_env :CAN_MANAGE_MODULES => can_do(@context, @current_user, :manage_content) %>
<% js_env :COURSE_ID => @context.id %>
<% js_env :NO_MODULE_PROGRESSIONS => @context.large_roster %>
<% js_bundle :context_modules %>
<% jammit_css :context_modules %>

<% if course_home %>
  <div class="h2"><%= @context.name %></div>
<% end %>

<div class="context-modules-main-header clearfix">
  <h2 class="context-modules-title">
    <%= t('headings.course_modules', %{Course Modules}) %>
  </h2>

  <% if can_do(@context, @current_user, :manage_content) %>
    <div class="context-modules-main-toolbar">
      <button class="btn btn-small module_progressions_link"><%= t('links.student_progress', 'View Progress') %></button>
      <button class="btn btn-small btn-primary add_module_link"><%= t('#context_modules.buttons.add_module', 'Create a Module') %></button>
    </div>
  <% end %>
</div>

<div id="no_context_modules_message" style="display:none; clear: both;">
  <% if can_do(@context.context_modules.scoped.new, @current_user, :create) %>
    <%= mt 'help.create', <<TEXT, :button => t('#context_modules.buttons.add_module_first', 'Add a New Module')
Course modules let you organize your assignments, pages, files, etc. into smaller sections or units. Modules could be centered around a theme, focused on a specific topic, or even just grouped chronologically.

You can also sequence modules by defining criteria and prerequisites for each module. Students won't be able to access modules until they have unlocked all their prerequisites. That way you can prevent students from accessing certain content or files until they have, say, gotten at least 75% on a review quiz.

To start organizing your course into modules, click the "%{button}" button to the right.
TEXT
%>
  <% else %>
    <p><%= t('help.no_modules', %{No modules have been defined for this course.}) %></p>
  <% end %>
</div>
<div class="hidden-readable" tabindex="0" aria-label="keyboard instructions">
  <%= t('modules_keyboard_hint',
        'To change the order of the course modules and module items,
        first turn the cursor off on your screen reader. Insert-z in JAWS.
        Press tab to select the first module.
        Press up and down to choose a module or module item.
        Press space to select the module or module item to start dragging.
        Then press up and down to select a destination.
        Then press space a second time to drop selection after destination.') %>
</div>

<% keyboard_navigation([
   {:key => t('keycodes.next_module_item', 'Up'), :description => t('keycode_descriptions.next_module_item', 'Select next module or module item')},
   {:key => t('keycodes.previous_module_item', 'Down'), :description => t('keycode_descriptions.previous_module_item', 'Select previous module or module item')},
   {:key => t('keycodes.toggle_module_dragging', 'Space'), :description => t('keycode_descriptions.toggle_module_dragging', 'Select item to begin dragging, or drop previously selected item')}
]) %>
<div id="context_modules_sortable_container">
  <div id="context_modules" tabindex="0" aria-label="<%= t('headings.course_modules', %{Course Modules}) %>" class="<%= 'editable' if can_do(@context, @current_user, :manage_content) %>">
    <% editable = can_do(@context, @current_user, :manage_content) %>
<<<<<<< HEAD
    <% cache([@context.cache_key, editable, 'all_context_modules_5', collection_cache_key(@modules)].join('/')) do %>
=======
    <% cache([@context.cache_key, editable, 'all_context_modules_6', collection_cache_key(@modules)].join('/')) do %>
>>>>>>> e5143687
      <% ContextModule.send(:preload_associations, @modules, :content_tags => :content) %>
      <% @modules.each do |m| %>
        <%= render :partial => 'context_modules/context_module', :object => m, :locals => {:editable => editable } %>
      <% end %>
    <% end %>
  </div>
</div>
<%= render :partial => 'context_modules/context_module', :object => nil %>
<%= render :partial => 'context_modules/module_item', :object => nil %>
<% if can_do(@context, @current_user, :manage_content) %>
  <%= form_for :context_module, :url => context_url(@context, :context_context_modules_url), :html => {:id => "add_context_module_form", :style => "display: none;"} do |f| %>
    <table class="formtable">
      <tr>
        <td colspan="2">
          <div class="module_name">
            <%= f.text_field :name, :placeholder => t('module_name', %{Module Name}), :class => 'input-block-level' %>
          </div>
        </td>
      </tr><tr>
        <td colspan="2">
          <input type="checkbox" id="unlock_module_at"/>
          <label for="unlock_module_at"><%= t('#labels.lock_module_until', %{Lock module until a given date}) %></label>
        </td>
      </tr><tr class="unlock_module_at_details">
        <td>
          <%= before_label('unlock_at', %{Unlock At}) %>
        </td><td>
          <%= f.text_field :unlock_at, :class => "datetime_field" %>
        </td>
      </tr><tr>
        <td colspan="2">
        <div class="prerequisites_entry">
          <b><%= before_label('modules.before_students_view', %{Before students can view this module}) %></b>
          <div class="prerequisites_list">
            <div class="no_prerequisites_message"><%= t('no_preprequisites', %{No prerequisites defined}) %></div>
            <div class="criteria_list" style="display: none;">
            </div>
            <div id="criterion_blank" class="criterion clearfix" style="display: none;">
              <div style="float: left">
                <span class="prereq_desc"><%= t('must_complete_prerequisites', %{They must complete}) %></span>
                <span class="option">
                </span>
              </div>
              <div style="float: right;">
                <a href="#" class="delete_criterion_link dim-till-hover"><i class="icon-end standalone-icon" title="Delete"></i></a>
              </div>
              <div class="clear"></div>
            </div>
            <div style="font-size: 0.9em;">
              <a href="#" class="add_prerequisite_link icon-add"><%= t('links.add_prerequisite', %{Add prerequisite}) %></a>
            </div>
          </div>
        </div>
        <div class="completion_entry">
          <b><%= before_label('module_complete_when', %{This module is complete when}) %></b>
          <div class="completion_criteria_list">
            <div class="no_items_message"><%= t('prerequisites_need_item', %{You'll need to add items before you can specify how a user will complete this module}) %></div>
            <div class="no_criteria_message" style="display: none;"><%= t('no_requirements', %{No requirements defined}) %></div>
            <div class="criteria_list" style="display: none;">
            </div>
            <div style="font-size: 0.9em;">
              <a href="#" class="add_completion_criterion_link icon-add"><%= t('links.add_requirement', %{Add requirement}) %></a>
            </div>
          </div>
        </div>
      </td>
    </tr>
    <% if Canvas::Plugin.find!('grade_export').enabled? %>
      <tr>
        <td colspan="2">
          <%= f.check_box :publish_final_grade, :id => "publish_final_grade" %>
          <%= f.label :publish_final_grade, :en => "publish final grade for the student when this module is completed", :for => "publish_final_grade" %>
        </td>
      </tr>
    <% end %>
    <tr>
        <td colspan="2">
          <%= f.check_box :require_sequential_progress, :id => "require_sequential_progress" %>
          <%= f.label :require_sequential_progress, :en => "Students must move through requirements in this module in sequential order", :for => "require_sequential_progress" %>
        </td>
    </tr><tr>
      <td colspan="2">
        <div class="button-container">
          <button type="button" class="btn cancel_button"><%= t('#buttons.cancel', %{Cancel}) %></button>
          <button type="submit" class="btn btn-primary submit_button"><%= t('buttons.add_module', %{Add Module}) %></button>
        </div>
        <a href="<%= context_url(@context, :context_context_modules_url) %>" style="display: none;" class="add_context_module_url">&nbsp;</a>
      </td>
    </tr>
  </table>
  <% end %>
  <div id="add_module_prerequisite_dialog" style="display: none;">
    <span class="context_module_id" style="display: none;">&nbsp;</span>
    <div>
      <%= t 'add_prerequisite', "Add prerequisite to *%{module}*", :wrapper => '<span class="module_name">\1</span>', :module => 'module' %>
    </div>
    <div style="text-align: center;" class="prerequisite_module_select">
    </div>
    <div class="button-container">
      <button type="button" class="btn submit_button"><%= t('buttons.add_prerequisite', %{Add Prerequisite}) %></button>
      <button type="button" class="btn button-secondary cancel_button"><%= t('#buttons.cancel', %{Cancel}) %></button>
    </div>
  </div>
  <%= render :partial => "shared/select_content_dialog", :locals => {:for_modules => true} %>
  <div id="edit_item_dialog" style="display: none;">
    <%= form_for :content_tag, :url => "", :html => {:id => "edit_item_form", :method => :put, :style => "margin: 20px 10px;"} do |f| %>
      <table class="formtable">
        <tr>
          <td><%= f.blabel :title, :en => "Title" %></td>
          <td><%= f.text_field :title, :style => "width: 150px;" %></td>
        </tr>
        <tr class="external_url">
          <td><%= f.blabel :url, :en => "URL" %></td>
          <td><%= f.text_field :url, :style => "width: 200px;" %></td>
        </tr>
        <tr>
          <td><label for="content_tag_indent_select"><%= before_label('indent', %{Indent}) %></label></td>
          <td>
            <select name="content_tag[indent]" id="content_tag_indent_select">
              <% 0.upto(3) do |i| %>
                <option value="<%= i %>"><%= t('indent.n', { :zero => %{Don't Indent}, :one => %{Indent 1 Level}, :other => %{Indent %{count} Levels} }, :count => i) %></option>
              <% end %>
            </select>
          </td>
        </tr>
        <tr class="external">
          <td colspan="2">
            <%= f.check_box :new_tab %>
            <%= f.label :new_tab, :en => "Load in a new tab" %>
          </td>
        </tr>
        <tr>
          <td colspan="2">
            <div class="button-container">
              <button type="button" class="btn cancel_button"><%= t('#buttons.cancel', %{Cancel}) %></button>
              <button type="submit" class="btn btn-primary"><%= t('#buttons.update', %{Update}) %></button>
            </div>
          </td>
        </tr>
      </table>
    <% end %>
    <form>
    <table>
    </table>
    </form>
  </div>
  <div id="add_prerequisite_dialog" style="display: none;">
    <h3><%= t 'headings.add_prerequisite', 'Add Prerequisite to %{name}', :name => '<span class="name">&nbsp;</span>'.html_safe %></h3>
    <p style="display: none;"><%= t('select_prerequisite', %{Select the type of prerequisite.  Students cannot see a module until all prerequisites are satisfied.}) %>
      <div>
        <select class="type" style="display: none;">
          <option value="module"><%= t('prerequisites.another_module', %{Another Module}) %></option>
        </select>
      </div>
    </p>
    <p class="module_details"><%= t 'module_details', %{Modules are shown in sequential order, so only modules that are above %{name} can be set as prerequisites.}, :name => '<span class="name">&nbsp;</span>'.html_safe %>
      <div>
        <select class="module_id">
        </select>
      </div>
    </p>
  </div>
  <div id="student_progression_dialog" style="display: none;" title="<%= t 'titles.student_progression', 'Module Progression by Student' %>">
    <h2 style="margin-top: 0;"><%= t('headings.student_progress', %{Module Progress by Student}) %></h2>
    <table class="side_tabs_table" style="width: 100%;">
      <tr>
        <td class="left">
          <div style="display: none;">
            <%= before_label('sort_by', %{Sort By}) %> 
            <a href="#"><%= t('links.sort_by_name', %{Name}) %></a> | 
            <a href="#"><%= t('links.sort_by_progress', %{Progress}) %></a>
          </div>
          <ul class="side_tabs student_list">
            <li class="student blank" style="display: none;">
              <a href="#">
                <span class="name"><%= t('student_name', %{Student Name}) %></span>
                <span class="id" style="display: none;">&nbsp;</span>
              </a>
              <div class="sub_content current_module"></div>
            </li>
          </ul>
        </td>
        <td class="right">
          <div class="side_tabs_content">
            <div style="text-align: right; padding-right: 5px;">
              <a href="#" class="refresh refresh_progressions_link"><%= t('links.reload_student', %{Reload Student's Progress}) %></a>
            </div>
            <table class="module_progressions" style="width: 100%;">
              <thead>
                <tr>
                  <th>&nbsp;</th>
                  <th><%= t('table_headings.module', %{Module}) %></th>
                  <th><%= t('table_headings.state', %{State}) %></th>
                </tr>
              </thead>
              <tbody>
                <tr class="module blank" style="display: none;">
                  <td class="icon">
                    <i class="icon-check"></i>
                    <i class="icon-lock"></i>
                  </td>
                  <td class="details">
                    <span class="name">&nbsp;</span>
                    <span class="id" style="display: none;">&nbsp;</span>
                    <div class="still_need_completing" style="font-size: 0.6em; padding-left: 10px; color: #888; font-weight: normal;">
                    </div>
                  </td>
                  <td class="progress" style="vertical-align: top;">&nbsp;</td>
                </tr>
              </tbody>
            </table>
          </div>
        </td>
      </tr>
    </table>
  </div>
  <div id="module_progression_dialog" style="display: none;">
    <h2 style="margin-top: 0;"><%= t 'headings.student_progress_for_module', "Student Progress for %{module}", :module => '<span class="module_name">&nbsp;</span>'.html_safe %></h2>
    <div style="max-height: 200px; overflow: auto;">
      <div>
        <div class="completed_list progression_list" style="margin-bottom: 10px;">
          <h3 style="margin: 0;"><%= t('headings.students_completed', %{Students who have Completed the Module}) %></h3>
          <ul>
          </ul>
        </div>
        <div class="started_list progression_list" style="margin-bottom: 10px;">
          <h3 style="margin: 0;"><%= t('headings.students_in_progress', %{Students who are Working on the Module}) %></h3>
          <ul>
          </ul>
        </div>
        <div class="unlocked_list progression_list" style="margin-bottom: 10px;">
          <h3 style="margin: 0;"><%= t('headings.students_unlocked', %{Students who have Unlocked (but not started) the Module}) %></h3>
          <ul>
          </ul>
          </div>
        <div class="locked_list progression_list" style="margin-bottom: 10px;">
          <h3 style="margin: 0;"><%= t('headings.students_locked', %{Students who haven't Unlocked the Module}) %></h3>
          <ul>
          </ul>
        </div>
      </div>
    </div>
  </div>
<% end %>
<div style="display: none;">
  <a href="<%= context_url(@context, :progressions_context_context_modules_url) %>" class="progression_list_url">&nbsp;</a>
  <a href="<%= context_url(@context, :context_context_modules_assignment_info_url) %>" class="assignment_info_url">&nbsp;</a>
  <select id="module_list">
    <option value="">[ <%= t('select_module.instructions', %{Select Module}) %> ]</option>
    <% @modules.each do |m| %>
      <option value="<%= m.id %>" class="context_module_option context_module_<%= m.id %>"><%= t 'select_module.name', 'the module, %{module}', :module => m.name %></option>
    <% end %>
  </select>
  <div id="display_criterion_blank" class="criterion" style="display: none; float: left;">
    <span class="id" style="display: none;">&nbsp;</span>
    <span class="type" style="display: none;">&nbsp;</span>
    <span class="name"><%= t('module', %{module}) %></span>
    <span><a href="#" class="delete_prerequisite_link" title="<%= t('links.title.remove_prerequisite', %{Remove this prerequisite}) %>">&#215;</a></span>
  </div>
  <div id="completion_criterion_option" class="completion_criterion_option">
    <% ot 'criterion_for_assignment', 'For %{assignment} users must %{select_criterion}', :assignment => capture { %>
    <span style="padding: 0 4px;">
      <select class="id assignment_picker">
      </select>
    </span>
    <% }, :select_criterion => capture { %>
    <span style="padding: 0 4px;">
      <select class="type assignment_requirement_picker">
        <option class="any" value="must_view"><%= t('requirements.must_view', %{view the item}) %></option>
        <option class="wiki_page discussion_topic" value="must_contribute"><%= t('requirements.must_contribute', %{contribute to the page}) %></option>
        <option class="assignment quiz graded" value="must_submit"><%= t('requirements.must_submit', %{submit the assignment}) %></option>
        <option class="assignment quiz graded" value="min_score"><%= t('requirements.must_score_at_least', %{score at least}) %></option>
      </select>
    </span>
    <% } %>
    <span class="min_score_box" style="display: none;">
      <input type="text" class="min_score" style="width: 35px;"/>
      <span class="points_possible_parent"><%= t 'assignment_points_possible', 'out of %{points_possible}', :points_possible => '<span class="points_possible">&nbsp;</span>'.html_safe %></span>
    </span>
  </div>
  <%= image_tag "flagged_question_dim.png", :id => "criterion_image_min_score", :class => "image not_blank", :alt => t('images.alt.min_score', "minimum score"), :title => t('images.title.min_score', "Students must get at least a %{min_score} on this item before the module is considered complete", :min_score => "{{ min_score }}") %>
  <%= image_tag "preview_dim.png", :id => "criterion_image_must_view", :class => "image not_blank", :alt => t('images.alt.must_view', "must view"), :title => t('images.title.must_view', "Students must view this item before the module is considered complete") %>
  <%= image_tag "text_entry_dim.png", :id => "criterion_image_must_submit", :class => "image not_blank", :alt => t('images.alt.must_submit', "must submit"), :title => t('images.title.must_submit', "Students must submit this assignment before the module is considered complete") %>
  <%= image_tag "text_entry_dim.png", :id => "criterion_image_must_contribute", :class => "image not_blank", :alt => t('images.alt.must_contribute', "must contribute"), :title => t('images.title.must_contribute', "Students must contribute to this item before the module is considered complete") %>
  <%= image_tag "blank.png", :id => "criterion_image_blank", :class => "image", :alt => "" %>
  <a href="<%= context_url(@context, :reorder_context_context_modules_url) %>" class="reorder_modules_url">&nbsp;</a>
</div>
<div id="current_user_progression_list" class="user_<%= @current_user && @current_user.id %>" style="display: none;">
  <div class="progression progression_blank">
    <div class="context_module_id">&nbsp;</div>
    <div class="workflow_state">&nbsp;</div>
    <div class="requirements_met">&nbsp;</div>
    <div class="current_position">&nbsp;</div>
    <div class="collapsed">&nbsp;</div>
  </div>
</div>
<% if can_do(@context, @current_user, :manage_grades) %>
<div style="display: none;" id="progression_list">
  <a href="#" class="progression_list_url">&nbsp;</a>
  <% cache([@context, @current_user, 'students_visible_to_user'].cache_key, :no_locale => true) do %>
    <% @context.students_visible_to(@current_user).except(:select).select("users.id, users.name").order_by_sortable_name.each do |student| %>
      <div class="student student_<%= student.id %>">
        <div class="id"><%= student.id %></div>
        <div class="name"><%= student.last_name_first %></div>
        <div class="current_module">&nbsp;</div>
        <div class="progressions">
        </div>
      </div>
    <% end %>
  <% end %>
  <div class="progression" id="progression_list_blank">
    <div class="context_module_id">&nbsp;</div>
    <div class="workflow_state">&nbsp;</div>
  </div>
</div>
<% end %>

<% content_for :keyboard_navigation do %>
  <ul class="navigation_list" tabindex="-1">
    <li>
      <span class="keycode"><%= t('keycodes.next', %{j}) %></span>
      <span class="colon">:</span>
      <span class="description"><%= t('key.description.next', %{Next Module/Item}) %></span>
    </li>
    <li>
      <span class="keycode"><%= t('keycodes.previous', %{k}) %></span>
      <span class="colon">:</span>
      <span class="description"><%= t('key.description.previous', %{Previous Module/Item}) %></span>
    </li>
    <li>
      <span class="keycode"><%= t('keycodes.edit', %{e}) %></span>
      <span class="colon">:</span>
      <span class="description"><%= t('key.description.edit', %{Edit Module/Item}) %></span>
    </li>
    <li>
      <span class="keycode"><%= t('keycodes.delete', %{d}) %></span>
      <span class="colon">:</span>
      <span class="description"><%= t('key.description.delete', %{Delete Current Module/Item}) %></span>
    </li>
    <li>
      <span class="keycode"><%= t('keycodes.indent', %{i}) %></span>
      <span class="colon">:</span>
      <span class="description"><%= t('key.description.indent', %{Indent Current Item}) %></span>
    </li>
    <li>
      <span class="keycode"><%= t('keycodes.outdent', %{o}) %></span>
      <span class="colon">:</span>
      <span class="description"><%= t('key.description.outdent', %{Outdent Current Item}) %></span>
    </li>
    <li>
      <span class="keycode"><%= t('keycodes.new', %{n}) %></span>
      <span class="colon">:</span>
      <span class="description"><%= t('key.description.new', %{New Module}) %></span>
    </li>
  </ul>
<% end %>
<|MERGE_RESOLUTION|>--- conflicted
+++ resolved
@@ -56,11 +56,7 @@
 <div id="context_modules_sortable_container">
   <div id="context_modules" tabindex="0" aria-label="<%= t('headings.course_modules', %{Course Modules}) %>" class="<%= 'editable' if can_do(@context, @current_user, :manage_content) %>">
     <% editable = can_do(@context, @current_user, :manage_content) %>
-<<<<<<< HEAD
-    <% cache([@context.cache_key, editable, 'all_context_modules_5', collection_cache_key(@modules)].join('/')) do %>
-=======
     <% cache([@context.cache_key, editable, 'all_context_modules_6', collection_cache_key(@modules)].join('/')) do %>
->>>>>>> e5143687
       <% ContextModule.send(:preload_associations, @modules, :content_tags => :content) %>
       <% @modules.each do |m| %>
         <%= render :partial => 'context_modules/context_module', :object => m, :locals => {:editable => editable } %>
