--- conflicted
+++ resolved
@@ -38,11 +38,6 @@
 <% end %>
 
 <% if Account.site_admin.feature_enabled?(:instui_header) %>
-<<<<<<< HEAD
-<% js_bundle :context_modules_header %>
-
-=======
->>>>>>> de91dde6
 <%
 context_modules_header_props = {
   title: t("Modules"),
