--- conflicted
+++ resolved
@@ -251,8 +251,6 @@
           </td>
         </tr>
         <% end %>
-<<<<<<< HEAD
-=======
         <% if @context.horizon_course? %>
         <tr id="estimated_duration_edit">
           <td colspan="2">
@@ -279,7 +277,6 @@
             </script></td>
         </tr>
         <% end %>
->>>>>>> 9e16fa97
         <tr class="external">
           <td colspan="2">
             <%= f.check_box :new_tab %>
