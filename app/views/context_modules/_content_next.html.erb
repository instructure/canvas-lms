--- conflicted
+++ resolved
@@ -24,12 +24,8 @@
     :COURSE_ID => @context.id,
     :PUBLISH_MENU_PROGRESS_ID => @progress&.id,
     :NO_MODULE_PROGRESSIONS => @context.large_roster,
-<<<<<<< HEAD
-    :FEATURE_MODULES_PERF => module_performance_improvement_is_enabled?(@context, @current_user)
-=======
     :FEATURE_MODULES_PERF => module_performance_improvement_is_enabled?(@context, @current_user),
     :EXPANDED_MODULES => module_performance_improvement_is_enabled?(@context, @current_user) && @expanded_modules ? @expanded_modules : [],
->>>>>>> c345be2d
   })
 %>
 <% js_bundle :module_student_view_peer_reviews %>
