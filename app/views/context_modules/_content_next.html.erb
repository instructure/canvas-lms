<%
# Copyright (C) 2011 - present Instructure, Inc.
#
# This file is part of Canvas.
#
# Canvas is free software: you can redistribute it and/or modify it under
# the terms of the GNU Affero General Public License as published by the Free
# Software Foundation, version 3 of the License.
#
# Canvas is distributed in the hope that it will be useful, but WITHOUT ANY
# WARRANTY; without even the implied warranty of MERCHANTABILITY or FITNESS FOR
# A PARTICULAR PURPOSE. See the GNU Affero General Public License for more
# details.
#
# You should have received a copy of the GNU Affero General Public License along
# with this program. If not, see <http://www.gnu.org/licenses/>.
%>

<%
  course_home ||= false
  js_env({
    :COLLAPSED_MODULES => @collapsed_modules,
    :IS_STUDENT => can_do(@context, @current_user, :participate_as_student),
    :COURSE_ID => @context.id,
    :NO_MODULE_PROGRESSIONS => @context.large_roster,
  })
%>
<% js_bundle :module_dnd %>
<% css_bundle :react_files %>
<% if course_home %>
  <div class="screenreader-only"><%= @context.name %></div>
  <h2 class="context-modules-title screenreader-only"><%= t('headings.course_modules', %{Course Modules}) %></h2>
<% else %>
  <h1 class="context-modules-title screenreader-only"><%= t('headings.course_modules', %{Course Modules}) %></h1>
<% end %>

<% if @can_edit %>
  <div tabindex="0" class="drag_and_drop_warning screenreader-only" >
    <%= t('modules_keyboard_hint_updated',
          'Warning: For improved accessibility in reordering Modules (or Module items), please use the Move To Dialog option found in the menu.') %>
  </div>
<% end %>

<div class="header-bar">
  <div class="header-bar-right header-bar__module-layout">
    <div class="header-bar-right__buttons">
      <button class="btn" id="expand_collapse_all" aria-expanded="false" data-expand="false" data-url="<%= context_url(@context, :context_url) %>/collapse_all_modules" aria-label="<%= t('Collapse All Modules') %>"><%= t('Collapse All') %></button>
      <% if @can_view_grades %>
        <a class="btn module_progressions_link" href="<%= progressions_course_context_modules_path(@context) %>"><%= t('links.student_progress', 'View Progress') %></a>
      <% end %>
      <% if @allow_web_export_download %>
        <%= form_tag(context_url(@context, :context_start_offline_web_export_url)) do %>
          <button type="submit" class="btn offline_web_export">
            <i class="icon-export" role="presentation"></i>
            <%= t("Export Course Content") %>
          </button>
        <% end %>
      <% end %>
      <% if @context.account.feature_enabled?(:course_paces) && @context.enable_course_paces && @context.grants_any_right?(@current_user, session, :manage_content, *RoleOverride::GRANULAR_MANAGE_COURSE_CONTENT_PERMISSIONS) %>
        <a class="btn" id="course_paces_link" href="<%= course_course_pacing_path(@context) %>"><%= t("Course Pacing") %></a>
      <% end %>
<<<<<<< HEAD
      <% if @can_edit %>
=======
      <% if @can_add %>
>>>>>>> f36f2b64
        <button class="btn btn-primary add_module_link">
          <i class="icon-plus" role="presentation"></i>
          <span class="screenreader-only">Add</span>
          <%= t('#context_modules.buttons.add_module', 'Module') %>
        </button>
      <% end %>
      <% if @menu_tools[:module_index_menu].present? || @menu_tools[:module_index_menu_modal].present? %>
        <div class="inline-block module_index_tools">
          <a class="al-trigger btn" role="button" aria-haspopup="true" aria-owns="toolbar-1" href="#">
            <i class="icon-more" aria-hidden="true"></i>
            <span class="screenreader-only"><%= t("Modules Settings") %></span>
          </a>

          <ul id="toolbar-1" class="al-options" role="menu" aria-hidden="true" aria-expanded="false">
            <%= external_tools_menu_items(@menu_tools[:module_index_menu], {link_class: "menu_tray_tool_link", settings_key: :module_index_menu, in_list: true}) %>
            <%= external_tools_menu_items(@menu_tools[:module_index_menu_modal], {link_class: "menu_tray_tool_link", settings_key: :module_index_menu_modal, in_list: true}) %>
          </ul>
        </div>
      <% end %>
    </div>
    <% if @last_web_export %>
      <small class="muted">
        <%= t("Last Export: ") %>
        <a href="<%= context_url(@context, :context_offline_web_exports_url) %>">
          <%= datetime_string(force_zone(@last_web_export.created_at)) %>
        </a>
      </small>
    <% end %>
  </div>
</div>

<div id="external-tool-mount-point"></div>
<div id="direct-share-mount-point"></div>
<div class="item-group-container" id="context_modules_sortable_container">
  <div id="no_context_modules_message" style="display:none;">
    <% if can_do(@context.context_modules.temp_record, @current_user, :create) %>
      <div id="modules_homepage_user_create"></div>
    <% else %>
      <p><%= t('help.no_modules', %{No modules have been defined for this course.}) %></p>
    <% end %>
  </div>
  <div
    id="context_modules"
    aria-label="<%= t('headings.course_modules', %{Course Modules}) %>"
    class="ig-list <%= 'editable' if @can_add || @can_edit %>"
  >
    <% cache(@modules_cache_key) do %>
      <% preload_modules_content(@modules) %>
      <% @modules.each do |m| %>
        <%= render :partial => 'context_modules/context_module_next', :object => m, :as => :context_module %>
      <% end %>
    <% end %>
  </div>

</div>

<%= render :partial => 'context_modules/context_module_next', :object => nil, :as => :context_module %>
<%= render :partial => 'context_modules/module_item_next', :object => nil, :as => :module_item %>

<% if @can_add || @can_edit %>
  <%= render :partial => "context_modules/add_context_module_form" %>

  <div id="add_module_prerequisite_dialog" style="display: none;">
    <span class="context_module_id" style="display: none;">&nbsp;</span>
    <div>
      <%= t 'add_prerequisite', "Add prerequisite to *%{module}*", :wrapper => '<span class="module_name">\1</span>', :module => 'module' %>
    </div>
    <div style="text-align: center;" class="prerequisite_module_select">
    </div>
    <div class="button-container">
      <button type="button" class="btn submit_button"><%= t('buttons.add_prerequisite', %{Add Prerequisite}) %></button>
      <button type="button" class="btn button-secondary cancel_button"><%= t('#buttons.cancel', %{Cancel}) %></button>
    </div>
  </div>

  <%= render :partial => "shared/select_content_dialog", :locals => {:for_modules => true, lti_app_placements: [Lti::ResourcePlacement::LINK_SELECTION, Lti::ResourcePlacement::RESOURCE_SELECTION] }  %>
  <div id="edit_item_dialog" style="display: none;">
    <%= form_for :content_tag, :url => "", :html => {:id => "edit_item_form", :method => :put, :style => "margin: 20px 10px;"} do |f| %>
      <p tabindex="0"> </p>
      <table class="formtable">
        <tr>
          <td><%= f.blabel :title, :en => "Title" %></td>
          <td><%= f.text_field :title, :style => "width: 200px;" %></td>
        </tr>
        <tr class="external external_url">
          <td><%= f.blabel :url, :en => "URL" %></td>
          <td><%= f.text_field :url, :style => "width: 200px;" %></td>
        </tr>
        <tr>
          <td><label for="content_tag_indent_select"><%= before_label('indent', %{Indent}) %></label></td>
          <td>
            <select name="content_tag[indent]" id="content_tag_indent_select"">
              <% 0.upto(3) do |i| %>
                <option value="<%= i %>"><%= t('indent.n', { :zero => %{Don't Indent}, :one => %{Indent 1 Level}, :other => %{Indent %{count} Levels} }, :count => i) %></option>
              <% end %>
            </select>
          </td>
        </tr>
        <tr class="external">
          <td colspan="2">
            <%= f.check_box :new_tab %>
            <%= f.label :new_tab, :en => "Load in a new tab" %>
          </td>
        </tr>
        <tr>
          <td colspan="2">
            <div class="button-container">
              <button type="button" class="btn cancel_button"><%= t('#buttons.cancel', %{Cancel}) %></button>
              <button type="submit" class="btn btn-primary"><%= t('#buttons.update', %{Update}) %></button>
            </div>
          </td>
        </tr>
      </table>
    <% end %>
    <form>
    <table>
    </table>
    </form>
  </div>
  <div id="add_prerequisite_dialog" style="display: none;">
    <h3><%= t 'headings.add_prerequisite', 'Add Prerequisite to %{name}', :name => '<span class="name">&nbsp;</span>'.html_safe %></h3>
    <p style="display: none;"><%= t('select_prerequisite', %{Select the type of prerequisite.  Students cannot see a module until all prerequisites are satisfied.}) %>
      <div>
        <label class="screenreader-only" for="prerequisite_type_select"><%= t('Select type of prerequisite') %></label>
        <select id="prerequisite_type_select" class="type" style="display: none;">
          <option value="module"><%= t('prerequisites.another_module', %{Another Module}) %></option>
        </select>
      </div>
    </p>
    <p class="module_details"><%= t 'module_details', %{Modules are shown in sequential order, so only modules that are above %{name} can be set as prerequisites.}, :name => '<span class="name">&nbsp;</span>'.html_safe %>
      <div>
        <label class="screenreader-only" for="prerequisite_module_select"><%= t('Select prerequite module') %></label>
        <select id="prerequisite_module_select" class="module_id">
        </select>
      </div>
    </p>
  </div>
<% end %>
<div style="display: none;">
  <a href="<%= context_url(@context, :progressions_context_context_modules_url) %>" class="progression_list_url">&nbsp;</a>
  <select id="module_list" aria-label="<%= t('Select prerequisite module') %>">
    <option value="">[ <%= t('select_module.instructions', %{Select Module}) %> ]</option>
    <% @modules.each do |m| %>
      <option value="<%= m.id %>" class="context_module_option context_module_<%= m.id %>"><%= t 'select_module.name', '%{module}', :module => m.name %></option>
    <% end %>
  </select>
  <div id="display_criterion_blank" class="criterion pull-left" style="display: none;">
    <span class="id" style="display: none;">&nbsp;</span>
    <span class="type" style="display: none;">&nbsp;</span>
    <span class="name"><%= t('module', %{module}) %></span>
    <span><a href="#" class="delete_prerequisite_link" title="<%= t('links.title.remove_prerequisite', %{Remove this prerequisite}) %>">&#215;</a></span>
  </div>
  <div id="completion_criterion_option" class="completion_criterion_option">
    <% ot 'criterion_for_assignment', '%{assignment} %{select_criterion}', :assignment => capture { %>
    <span style="padding: 0 4px;">
      <select class="id assignment_picker" tabindex="0" aria-label="<%= t('Requirement subject') %>"></select>
    </span>
    <% }, :select_criterion => capture { %>
    <span style="padding: 0 4px;">
      <select class="type assignment_requirement_picker" tabindex="0" aria-label="<%= t('Requirement') %>">
        <option class="any" value="must_view"><%= t('requirements.must_view', %{view the item}) %></option>
        <option class="assignment wiki_page" value="must_mark_done"><%= t(%{mark as done}) %></option>
        <option class="wiki_page discussion_topic" value="must_contribute"><%= t('requirements.must_contribute', %{contribute to the page}) %></option>
        <option class="assignment quiz graded" value="must_submit"><%= t('requirements.must_submit', %{submit the assignment}) %></option>
        <option class="assignment quiz graded" value="min_score"><%= t('requirements.must_score_at_least', %{score at least}) %></option>
      </select>
    </span>
    <% } %>
    <span class="min_score_box" style="display: none;" tabindex="0">
      <label class="screenreader-only" for="criterion_min_score"><%= t('Minimum Score') %></label>
      <input id="criterion_min_score" type="text" class="min_score" style="width: 30px; margin-<%= direction('right') %>: 5px;"/>
      <span class="points_possible_parent"><%= t 'assignment_points_possible', '/ %{points_possible}', :points_possible => '<span class="points_possible">&nbsp;</span>'.html_safe %></span>
    </pan>
  </div>
  <%= image_tag "flagged_question_dim.png", :id => "criterion_image_min_score", :class => "image not_blank", :alt => t('images.alt.min_score', "minimum score"), :title => t('images.title.min_score', "Students must get at least a %{min_score} on this item before the module is considered complete", :min_score => "{{ min_score }}") %>
  <%= image_tag "preview_dim.png", :id => "criterion_image_must_view", :class => "image not_blank", :alt => t('images.alt.must_view', "must view"), :title => t('images.title.must_view', "Students must view this item before the module is considered complete") %>
  <%= image_tag "text_entry_dim.png", :id => "criterion_image_must_submit", :class => "image not_blank", :alt => t('images.alt.must_submit', "must submit"), :title => t('images.title.must_submit', "Students must submit this assignment before the module is considered complete") %>
  <%= image_tag "text_entry_dim.png", :id => "criterion_image_must_contribute", :class => "image not_blank", :alt => t('images.alt.must_contribute', "must contribute"), :title => t('images.title.must_contribute', "Students must contribute to this item before the module is considered complete") %>
  <%= image_tag "blank.png", :id => "criterion_image_blank", :class => "image", :alt => "" %>
</div>
<div id="current_user_progression_list" class="user_<%= @current_user && @current_user.id %>" style="display: none;">
  <div class="progression progression_blank">
    <div class="context_module_id">&nbsp;</div>
    <div class="workflow_state">&nbsp;</div>
    <div class="requirements_met">&nbsp;</div>
    <div class="current_position">&nbsp;</div>
    <div class="collapsed">&nbsp;</div>
  </div>
</div>

<% unless @current_user.try(:prefers_no_keyboard_shortcuts?) %>
  <%=  render :partial => "context_modules/keyboard_navigation" %>
<% end %><|MERGE_RESOLUTION|>--- conflicted
+++ resolved
@@ -59,11 +59,7 @@
       <% if @context.account.feature_enabled?(:course_paces) && @context.enable_course_paces && @context.grants_any_right?(@current_user, session, :manage_content, *RoleOverride::GRANULAR_MANAGE_COURSE_CONTENT_PERMISSIONS) %>
         <a class="btn" id="course_paces_link" href="<%= course_course_pacing_path(@context) %>"><%= t("Course Pacing") %></a>
       <% end %>
-<<<<<<< HEAD
-      <% if @can_edit %>
-=======
       <% if @can_add %>
->>>>>>> f36f2b64
         <button class="btn btn-primary add_module_link">
           <i class="icon-plus" role="presentation"></i>
           <span class="screenreader-only">Add</span>
