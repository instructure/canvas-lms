--- conflicted
+++ resolved
@@ -1,164 +1,3 @@
-<<<<<<< HEAD
-<!doctype html>
-<html>
-<head>
-  <meta charset="utf-8">
-  <title><%= t "log_in_to_canvas", "Log In To Canvas" %></title>
-  <meta name="HandheldFriendly" content="True">
-  <meta name="apple-mobile-web-app-capable" content="yes" />
-  <meta name="apple-mobile-web-app-status-bar-style" content="black">
-  <meta name="viewport" content="width=device-width, initial-scale=1.0, maximum-scale=1.0, user-scalable=0"/>
-  <style>
-    * {
-      margin: 0px;
-      padding: 0px;
-    }
-    html, body {
-      height: 100%;
-    }
-
-    html {
-      margin: 0;
-      padding: 0;
-      background-color: black;
-      background: url('/images/Money_Noise_tm.png?1348625397'),
-                  -webkit-gradient(radial, 50% 0px, 0, 50% 0px, 0, color-stop(0%, rgba(255, 255, 255, 0.4)), color-stop(100%, transparent)),
-                  -webkit-gradient(linear, 50% 0%, 50% 100%, color-stop(0%, #2B2B2B), color-stop(100%, black));
-      background: url('/images/Money_Noise_tm.png?1348625397'),
-                  -webkit-radial-gradient(50% 0px, circle cover, rgba(255, 255, 255, 0.4) 0%, transparent 100%),
-                  -webkit-linear-gradient(top, #2B2B2B, black);
-      background: url('/images/Money_Noise_tm.png?1348625397'),
-                  radial-gradient(50% -100px, circle cover, rgba(255, 255, 255, 0.6) 0%, transparent 100%),
-                  linear-gradient(top, #2B2B2B, black);
-      min-height: 420px;  /* this is a workaround to be high enough on an iphone */
-      font-size: 114%;
-      font-family: Helvetica;
-    }
-    .face {
-      background: #1a1b1a;
-      border-radius: 1em;
-      color: white;
-    }
-    #f1_container {
-      position: relative;
-      margin: 0 auto;
-      padding: 110px 0;
-      width: 300px;
-      height: 198px;
-      z-index: 1;
-      background-image: url("/images/canvas_logo_for_mobile_login.png?1");
-      background-position: center 30px;
-      background-repeat: no-repeat;
-      background-size: 270px 48px;
-    }
-
-    #f1_card {
-      width: 100%;
-      height: 100%;
-    }
-
-    .face {
-      position: absolute;
-      width: 100%;
-      padding: 0;
-    }
-
-    .face.back {
-      display: none;
-    }
-
-    .flipped .face.back {
-      display: block;
-    }
-
-    .flipped .face.front {
-      display: none;
-    }
-
-    input, button, .btn{
-      display: block;
-      border: none;
-      border-radius: 10px;
-      padding: 10px 15px;
-      text-shadow: 1px 1px 3px rgba(255,255,255, 0.5);
-      font-family: Helvetica;
-      background-color: #e1e1e1;
-      width: 240px;
-      margin: 15px 15px;
-      font-size: 20px;
-    }
-    label {
-      padding: 10px 15px;
-      display: block;
-      font-size: 15px;
-    }
-    button, .btn{
-      text-align: center;
-      background-image: -webkit-gradient(linear, 50% 0%, 50% 100%, color-stop(0%, #7ac0f8), color-stop(100%, #2e96e2));
-      -webkit-box-shadow: black 0px 0px 2px 0px;
-      border: 2px solid black;
-      text-shadow: 0px 1px 1px rgba(255,255,255,0.4);
-      color: #36629b;
-      width: 272px;
-      margin: 20px 13px;
-
-    }
-    .flip-to-back, .flip-to-front, .forgot-password {
-      background-image: -webkit-gradient(linear, 50% 0%, 50% 100%, color-stop(0%, #262626), color-stop(100%, #404141));
-      color: #c2c2c2;
-      margin-top: 30px;
-      font-size: 15px;
-      border-width: 1px;
-      text-shadow: 0px 1px 1px rgba(0,0,0,0.4);
-      margin-bottom: 15px;
-      width: 240px;
-    }
-    .forgot-password {
-      display: block;
-      text-decoration: none;
-    }
-    input::-webkit-input-placeholder {
-      color: #898989;
-    }
-    .error {
-      background: #faa;
-      color: #a00;
-      font-size: 20px;
-      text-shadow: 0px 1px 1px rgba(255,255,255,0.4);
-      margin: 15px;
-      padding: 10px 5px;
-      border-radius: 10px;
-      text-align: center;
-    }
-  </style>
-</head>
-
-<body>
-  <div id="f1_container">
-    <div id="f1_card">
-      <% form_for :pseudonym_session, :url => login_path, :html => {:id => "login_form", :class => "front face", :novalidate => 'novalidate'} do |f| %>
-        <input <%= 'type=email' if @login_handle_is_email %> name="pseudonym_session[unique_id]" value="<%= params[:pseudonym_session].try(:[], :unique_id) %>" placeholder="<%= @login_handle_name %>">
-        <input type="password" name="pseudonym_session[password]" placeholder="<%= t :password, "Password" %>">
-        <% if request.post? && flash[:error] %>
-          <div class="error"><%= flash[:error] %></div>
-        <% end %>
-        <button type="submit"><%= t('login', 'Login') %></button>
-        <% if url = params[:canvas_login].blank? && @domain_root_account.try(:forgot_password_external_url) %>
-          <%= link_to t('dont_know_password', "I don't know my password"), url, :class => 'btn forgot-password' %>
-        <% else %>
-          <a class="btn flip-to-back"><%= t('dont_know_password', "I don't know my password") %></a>
-        <% end %>
-      <% end %>
-      <% form_for :pseudonym_session, :url => forgot_password_path, :html => {:id => "forgot_password_form", :class => 'back face'} do |f| %>
-        <label for="pseudonym_session_unique_id_forgot"><%= t('login_handle', "Enter your %{login_handle_name} and we'll send you a link to change your password.", :login_handle_name => @login_handle_name) %></label>
-        <input <%= 'type=email' if @login_handle_is_email %> name="pseudonym_session[unique_id_forgot]" value="<%= @unauthorized_user.try :email %>" placeholder="<%= @login_handle_name %>" id="pseudonym_session_unique_id_forgot" />
-        <button type="submit" data-text-while-loading="<%= t :sending, "Sending..." %>" class="request-password-button"><%= t('buttons.request_password', 'Request Password') %></button>
-        <a class="btn flip-to-front"><%= t('back_to_login', "Back to Login") %></a>
-      <% end %>
-    </div>
-  </div>
-  <%= render "shared/login_trailer" %>
-=======
 <% form_for :pseudonym_session, :url => login_path, :html => {:id => "login_form", :class => "front face", :novalidate => 'novalidate'} do |f| %>
   <input class="input-block-level" <%= 'type=email' if @login_handle_is_email %> name="pseudonym_session[unique_id]" value="<%= params[:pseudonym_session].try(:[], :unique_id) %>" placeholder="<%= @login_handle_name %>">
   <input class="input-block-level" type="password" name="pseudonym_session[password]" placeholder="<%= t :password, "Password" %>">
@@ -181,7 +20,6 @@
 <%= # for plugin use
   render "shared/login_trailer" %>
 
->>>>>>> 16e4f00b
 <script>
   var eventToBindTo = ('ontouchstart' in window) ? 'touchstart' : 'click';
 
