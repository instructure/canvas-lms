<div class="rs-margin-lr <% unless use_new_styles? %>rs-margin-top<% end %>">
  <% if @context.is_a?(Course) %>
    <% if can_do(@context, @current_user, :read_roster) %>
      <%= sidebar_button context_url(@context, :context_groups_url),
                         t('links.view_user_groups', 'View User Groups'),
                         'group' %>
    <% end %>

    <% if can_do(@context, @current_user, :manage_students && @context.enable_user_notes) %>
      <%= sidebar_button course_user_notes_path(@context),
                         t('links.view_faculty_journals', 'View Faculty Journals') %>
    <% end %>

    <% if can_do(@context, @current_user, :manage_admin_users, :manage_students, :read_prior_roster) %>
      <%= sidebar_button course_prior_users_path(@context),
                         t('links.view_prior_enrollments', 'View Prior Enrollments'),
                         'clock' %>
    <% end %>
  <% end %>

  <% if can_do(@context, @current_user, :read_roster) %>
    <%= sidebar_button context_url(@context, :context_user_services_url),
                       t('links.view_services', 'View Registered Services'),
                       'link' %>
  <% end %>

<<<<<<< HEAD
  <% if @context.user_is_instructor?(@current_user) && can_do(@context, @current_user, :read_reports) %>
    <%= sidebar_button user_course_teacher_activity_url(@current_user, @context),
                       t('Student Interactions Report'),
                       'user' %>
=======
  <% if @context.is_a?(Course) %>
    <% if @context.user_is_instructor?(@current_user) && can_do(@context, @current_user, :read_reports) %>
      <%= sidebar_button user_course_teacher_activity_url(@current_user, @context),
                         t('Student Interactions Report'),
                         'user' %>
    <% end %>
>>>>>>> 006af62c
  <% end %>

</div>
<|MERGE_RESOLUTION|>--- conflicted
+++ resolved
@@ -24,19 +24,12 @@
                        'link' %>
   <% end %>
 
-<<<<<<< HEAD
-  <% if @context.user_is_instructor?(@current_user) && can_do(@context, @current_user, :read_reports) %>
-    <%= sidebar_button user_course_teacher_activity_url(@current_user, @context),
-                       t('Student Interactions Report'),
-                       'user' %>
-=======
   <% if @context.is_a?(Course) %>
     <% if @context.user_is_instructor?(@current_user) && can_do(@context, @current_user, :read_reports) %>
       <%= sidebar_button user_course_teacher_activity_url(@current_user, @context),
                          t('Student Interactions Report'),
                          'user' %>
     <% end %>
->>>>>>> 006af62c
   <% end %>
 
 </div>
