--- conflicted
+++ resolved
@@ -20,22 +20,19 @@
     {{/if}}
 
     {{#if next.show}}
-<<<<<<< HEAD
-      <a onclick="return checkInstantSurvey();" href="{{next.url}}" role="button" class="bz-next-button pull-right bordered" data-tooltip="left" data-html-tooltip-title="{{next.tooltip}}" aria-describedby="msf{{instanceNumber}}-next-desc">
-=======
-      <a 
+      <a
+        onclick="return checkInstantSurvey();"
         href="{{next.url}}"
         role="button"
         {{#if new_styles}}
           class="Button module-sequence-footer-button--next"
         {{else}}
-          class="pull-right bordered"
+          class="bz-next-button pull-right bordered"
         {{/if}}
         data-tooltip="left"
         data-html-tooltip-title="{{next.tooltip}}"
         aria-describedby="msf{{instanceNumber}}-next-desc"
       >
->>>>>>> 91d050ae
         {{#t 'next'}}Next{{/t}}<i class="icon-mini-arrow-right"></i>
         <span id="msf{{instanceNumber}}-next-desc" class="hidden" hidden>{{next.tooltipText}}</span>
       </a>
