--- conflicted
+++ resolved
@@ -2,29 +2,31 @@
   {{>avatar}}
 </td>
 <td>
-<<<<<<< HEAD
-{{#if canViewSisId}}
-    <a href="{{html_url}}" class="roster_user_name">{{name}}</a>
+  <a href="{{html_url}}"
+     data-student_id="{{id}}"
+     data-course_id="{{course_id}}"
+     class="roster_user_name student_context_card_trigger">{{name}}</a>
+ {{#if canViewSisId}}
+    <a href="{{html_url}}"
+     data-student_id="{{id}}"
+     data-course_id="{{course_id}}"
+     class="roster_user_name student_context_card_trigger">{{name}}</a>
     {{#if roster_name}}
         <span id="roster_name_{{id}}">({{roster_name}})</span>
     {{/if}}
 {{else}}
-    <a href="{{html_url}}" class="roster_user_name">
-        {{#if roster_name}}
-            <span id="roster_name_{{id}}">{{roster_name}}</span>
-        {{else}}
-            <span id="roster_name_{{id}}">{{name}}</span>
-        {{/if}}
-    </a>
-{{/if}}
-{{#if isPending}}<span class="label label-info" title="{{#t "pending_acceptance_explanation"}}This user has not yet accepted the invitation to the course{{/t}}">{{#t "pending_acceptance_of_invitation"}}pending{{/t}}</span>{{/if}}
-=======
-  <a href="{{html_url}}"
+    <a href="{{html_url}}"
      data-student_id="{{id}}"
      data-course_id="{{course_id}}"
-     class="roster_user_name student_context_card_trigger">{{name}}</a>
+     class="roster_user_name student_context_card_trigger">
+     {{#if roster_name}}
+       {{roster_name}}
+     {{else}}
+       {{name}}
+     {{/if}}
+     </a>
+{{/if}}
   {{#if isPending}}<span class="label label-info" title="{{#t "pending_acceptance_explanation"}}This user has not yet accepted the invitation to the course{{/t}}">{{#t "pending_acceptance_of_invitation"}}pending{{/t}}</span>{{/if}}
->>>>>>> 72af3ef3
   {{#if isInactive}}<span class="label" title="{{#t}}This user is currently not able to access the course{{/t}}">{{#t}}inactive{{/t}}</span>{{/if}}
 </td>
 {{#if canViewLoginIdColumn}}
