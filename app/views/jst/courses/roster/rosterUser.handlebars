--- conflicted
+++ resolved
@@ -44,40 +44,11 @@
 <td>
   <div>{{total_activity_string}}</div>
 </td>
-<<<<<<< HEAD
-<td>
 
-    <form action="/enrollments/{{id}}/settings/sequence_control" method='post'>
-      <input type="hidden" name='_method' value="put" />
-      <input type="hidden" name='value' value="true" />
-      <input type="hidden" name='authenticity_token' />
-      <input type="submit" />
-    </form>
-
-{{#each enrollments}}
-  <label class="ic-Super-toggle--on-off" for="toggle_sequence_control_{{id}}">
-    <input id="toggle_sequence_control_{{id}}" class="ic-Super-toggle__input ff_toggle sequence_control_toggle" type="checkbox" data-id="high_contrast" data-enrollment-id="{{id}}">
-    <div class="ic-Super-toggle__container" aria-hidden="true" data-checked="On" data-unchecked="Off">
-      <div class="ic-Super-toggle__switch">
-        <div class="ic-Super-toggle__option--LEFT">
-          <svg class="unlock" width="30" height="30" viewBox="0 0 1792 1792" xmlns="http://www.w3.org/2000/svg"><path d="M1728 576v256q0 26-19 45t-45 19h-64q-26 0-45-19t-19-45v-256q0-106-75-181t-181-75-181 75-75 181v192h96q40 0 68 28t28 68v576q0 40-28 68t-68 28h-960q-40 0-68-28t-28-68v-576q0-40 28-68t68-28h672v-192q0-185 131.5-316.5t316.5-131.5 316.5 131.5 131.5 316.5z"/></svg>
-        </div>
-        <div class="ic-Super-toggle__option--RIGHT">
-          <svg class="lock" width="30" height="30" viewBox="0 0 1792 1792" xmlns="http://www.w3.org/2000/svg"><path d="M640 768h512v-192q0-106-75-181t-181-75-181 75-75 181v192zm832 96v576q0 40-28 68t-68 28h-960q-40 0-68-28t-28-68v-576q0-40 28-68t68-28h32v-192q0-184 132-316t316-132 316 132 132 316v192h32q40 0 68 28t28 68z"/></svg>
-        </div>
-      </div>
-    </div>
-  </label>
-
-
-  {{/each}}
-
-
-=======
 <td class="seqControl" style="width: 130px; text-align: center;">
-  {{#each sections}}
-    <label class="ic-Super-toggle--on-off">
-      <input id="ff_toggle_high_contrast" class="ic-Super-toggle__input ff_toggle" type="checkbox" data-id="high_contrast">
+  {{#each enrollments}}
+    <label class="ic-Super-toggle--on-off" for="toggle_sequence_control_{{id}}">
+      <input id="toggle_sequence_control_{{id}}" class="ic-Super-toggle__input ff_toggle sequence_control_toggle" type="checkbox" data-id="high_contrast" data-enrollment-id="{{id}}">
       <div class="ic-Super-toggle__container" aria-hidden="true" data-checked="On" data-unchecked="Off">
         <div class="ic-Super-toggle__switch">
           <div class="ic-Super-toggle__option--LEFT">
@@ -90,7 +61,6 @@
       </div>
     </label>
   {{/each}}
->>>>>>> e8fc7f7d
 </td>
 
 
