--- conflicted
+++ resolved
@@ -1,37 +1,20 @@
 <td role="gridcell">
-<<<<<<< HEAD
-  <a href="{{html_url}}" class="wiki-page-link{{#if WIKI_RIGHTS.manage}}{{#ifEqual contextName "courses"}} {{#unless published}}un{{/unless}}published{{/ifEqual}}{{/if}}">{{title}}</a>
-=======
   <a href="{{html_url}}" class="wiki-page-link{{#if CAN.PUBLISH}} {{#unless published}}un{{/unless}}published{{/if}}">{{title}}</a>
->>>>>>> de48f2b4
   {{#if front_page}} <span class="front-page label">{{#t 'labels.front_page'}}Front Page{{/t}}</span>{{/if}}
 </td>
 <td role="gridcell">{{tDateToString created_at "medium"}}</td>
 <td role="gridcell">{{tDateToString updated_at "medium"}}{{#if last_edited_by.display_name}} by {{last_edited_by.display_name}}{{/if}}</td>
-<<<<<<< HEAD
-{{#if WIKI_RIGHTS.manage}}
-  {{#ifEqual contextName "courses"}}
-    <td role="gridcell" class="publish-cell"></td>
-  {{/ifEqual}}
-  <td role="gridcell">
-    <a class="al-trigger" tabindex="-1" role="button">
-=======
 {{#if CAN.MANAGE}}
   {{#if CAN.PUBLISH}}
     <td role="gridcell" class="publish-cell"></td>
   {{/if}}
   <td role="gridcell">
     <a class="al-trigger" href="#" role="button">
->>>>>>> de48f2b4
       <i class="icon-settings"></i><i class="icon-mini-arrow-down"></i>
       <span class="screenreader-only">{{#t 'menu.settings'}}Settings{{/t}}</span>
     </a>
     <ul class="al-options">
-<<<<<<< HEAD
-      <li><a href="{{html_url}}/edit" class="icon-edit" title="{{#t 'menu.edit'}}Edit{{/t}}">{{#t 'menu.edit'}}Edit{{/t}}</a></li>
-=======
       <li><a href="#" class="icon-edit edit-menu-item" title="{{#t 'menu.edit'}}Edit{{/t}}">{{#t 'menu.edit'}}Edit{{/t}}</a></li>
->>>>>>> de48f2b4
       <li><a href="#" class="icon-trash delete-menu-item" title="{{#t 'menu.delete'}}Delete{{/t}}">{{#t 'menu.delete'}}Delete{{/t}}</a></li>
       {{#if front_page}}
         <li><a href="#" class="icon-home remove-front-page-menu-item" title="{{#t 'menu.remove_front_page'}}Remove as Front Page{{/t}}">{{#t 'menu.remove_front_page'}}Remove as Front Page{{/t}}</a></li>
