<div class="outcome-details{{#if dialog}}-dialog{{/if}}">
<<<<<<< HEAD
=======
  <div class="line-graph">
    <div class="screenreader-only"></div>
  </div>
>>>>>>> e918f2c3
  <div class="head-content" tabindex="0">
    {{#if path}}
    <div class="title">{{path}}</div>
    <div class="chart">
      {{#if ratings.result_count}}
        <div class="chart-image pull-left"></div>
        <ol class="ratings pull-left">
        {{#each ratings}}
          <li class="rating"><span class="legend-color" style="background-color: {{color}}" /> {{description}}</li>
        {{/each}}
        </ol>
      {{else}}
        <p><img src="/images/pie-chart-disabled.png" /></p>
        <p>{{#t "no_results"}}(no results){{/t}}</p>
      {{/if}}
    </div>
    <div class="outcome-info">
      <div class="mastery">{{#t "mastery_set_at"}}Mastery set at{{/t}}: {{mastery_points}}</div>
      {{#if description}}<div class="description">{{{description}}}</div>{{/if}}
    </div>
    {{else}}
    <div class="mastery-details pull-right" aria-hidden="true">
      {{#if scoreDefined}}
<<<<<<< HEAD
        <span>{{score}} / {{mastery_points}}</span>
=======
        <span>{{roundedScore}} / {{mastery_points}}</span>
>>>>>>> e918f2c3
        <span class="screenreader-only">
          {{#t}}Outcome: {{title}} has a status of {{statusTooltip}}{{/t}}
        </span>
        {{ addMasteryIcon status }}
      {{else}}
        <span>{{#t}}No score yet{{/t}}</span>
      {{/if}}
    </div>
    <div class="recent-details">
      <div class="last-assessment">{{#t}}Latest Assessment{{/t}}:&nbsp;
        {{#if result_title}}
          {{result_title}}
        {{else}}
          {{#t}}Not available until next submission{{/t}}
        {{/if}}
      </div>
      <div class="submission-time">{{datetimeFormatted submission_time}}</div>
    </div>
    <div class="screenreader-only">
      {{#if score}}
        {{#t}}Current Mastery Score: {{score}} out of {{mastery_points}}{{/t}}
      {{else}}
        {{#t}}No score yet{{/t}}
      {{/if}}
    </div>
    {{/if}}
  </div>
  <div class="method-details content-box pad-box-mini border border-trbl border-round">
    <div>
      {{#t}}Calculation Method{{/t}}: <span class="right-content">{{method}}</span>
    </div>
    <div class="example">
      <span class="left-content">{{#t}}Example{{/t}}: </span><span class="right-content method-description">{{exampleText}}</span>
    </div>
    <div class="example">
      <span aria-hidden="true">{{#t}}1- Item scores{{/t}}: </span>
      <span class="screenreader-only">{{#t}}Example item scores{{/t}}: </span>
      <span class="right-content">{{exScores}}</span>
    </div>
    <div class="example">
      <span aria-hidden="true">{{#t}}2- Final score{{/t}}: </span>
      <span class="screenreader-only">{{#t}}Example final score{{/t}}</span>
      <span class="right-content">{{exResult}}</span>
    </div>
  </div>
</div><|MERGE_RESOLUTION|>--- conflicted
+++ resolved
@@ -1,10 +1,7 @@
 <div class="outcome-details{{#if dialog}}-dialog{{/if}}">
-<<<<<<< HEAD
-=======
   <div class="line-graph">
     <div class="screenreader-only"></div>
   </div>
->>>>>>> e918f2c3
   <div class="head-content" tabindex="0">
     {{#if path}}
     <div class="title">{{path}}</div>
@@ -28,11 +25,7 @@
     {{else}}
     <div class="mastery-details pull-right" aria-hidden="true">
       {{#if scoreDefined}}
-<<<<<<< HEAD
-        <span>{{score}} / {{mastery_points}}</span>
-=======
         <span>{{roundedScore}} / {{mastery_points}}</span>
->>>>>>> e918f2c3
         <span class="screenreader-only">
           {{#t}}Outcome: {{title}} has a status of {{statusTooltip}}{{/t}}
         </span>
