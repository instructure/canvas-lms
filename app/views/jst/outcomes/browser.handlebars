--- conflicted
+++ resolved
@@ -34,10 +34,6 @@
         <span class="ui-button-text">{{#t}}Manage Rubrics{{/t}}</span>
       </a>
     {{/if}}
-<<<<<<< HEAD
-    {{!-- <span id="popoverMenu" class="popover-menu"></span> --}}
-=======
->>>>>>> f096ca90
   </div>
   {{/unless}}
 
