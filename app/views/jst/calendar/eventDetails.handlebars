<div class="event-details carat-bottom">
  <a href="#" class="popover_close x-close-link close" role="button" aria-label="{{#t "close"}}Close{{/t}}">×</a>
  <div class='event-details-header'>
    <h3 class="details_title title">
      {{#if showEventLink}}
        <a href="{{fullDetailsURL}}" class="view_event_link">{{title}}</a>
      {{else}}
        {{title}}
      {{/if}}
    </h3>
  </div>
  <div class="event-details-content">
    <div class="event-details-timestring">{{{displayTimeString}}}</div>
    <table cellspacing="0">
      {{#if contextInfo}}
        <tr>
          <th scope="row">{{#t "calendar"}}Calendar{{/t}}</th>
          <td><a href="{{contextInfo.url}}">{{contextInfo.name}}</a>
            {{#if actualContextInfo}}
              <br><span class="event-details-actual-context">{{actualContextInfo.name}}</span>
            {{/if}}
          </td>
          {{#if isGreaterThanOne}}
            <td title="{{list contextsName}}">
              {{#t}} + {{n contextsCount}} more{{/t}}
              <span class="screenreader-only">{{list contextsName}}</span>
            </td>
          {{/if}}
        </tr>
      {{/if}}
      {{#if location_name}}
        <tr>
          <th scope="row">{{#t "location"}}Location{{/t}}</th>
          <td>{{location_name}}</td>
        </tr>
      {{/if}}
      {{#if location_address}}
              <tr>
                <th scope="row">{{#t "location_address"}}Address{{/t}}</th>
                <td>{{location_address}}</td>
              </tr>
            {{/if}}
      {{#if description}}
        <tr>
          <th scope="row">{{#t "details"}}Details{{/t}}</th>
          <td class="user_content">
            <div class="event-detail-overflow">{{convertApiUserContent description}}</div>
          </td>
        </tr>
      {{/if}}
      {{#if reservations}}
        <tr>
          <th scope="row">{{#t "attendees"}}Attendees{{/t}}</th>
          <td>
            {{#if can_edit}}
              <ul id="attendees">
                {{#each reservations}}
                  <li data-url="{{event_url}}">
                    <div class="ellipsis">{{name}}</div>
<<<<<<< HEAD
                    <a href="javascript:void(0)" class="cancel_appointment_link">
                      <i class="icon-x" aria-hidden="true"></i>
=======
                    <a href="javascript:void(0)" class="cancel_appointment_link" title="{{#t}}Remove attendee {{name}}{{/t}}">
                      <i class="icon-x" aria-hidden="true"></i>
                      <span class="screenreader-only">{{#t}}Remove attendee {{name}}{{/t}}</span>
>>>>>>> 0754012b
                    </a>
                  </li>
                {{/each}}
              </ul>
            {{else}}
              <ul>
                {{#each reservations}}
                  <li>{{name}}</li>
                {{/each}}
              </ul>
            {{/if}}
          </td>
        </tr>
      {{/if}}
      {{#if availableSlotsText}}
        <tr>
          <th scope="row">{{#t "slots_available"}}Slots available{{/t}}</th>
          <td>{{availableSlotsText}}</td>
        </tr>
      {{/if}}
      {{#if reserve_comments}}
        <tr>
          <th scope="row">{{#t}}Comments{{/t}}</th>
          <td>{{reserve_comments}}</td>
        </tr>
      {{else}}
        {{#if reservations}}
          <tr>
            <th scope="row">{{#t}}Comments{{/t}}</th>
            <td>
              <ul>
                {{#each reservations}}
                  {{#if comments}}
                    <li><em>{{name}}</em>: {{comments}}</li>
                  {{/if}}
                {{/each}}
              </ul>
            </td>
          </tr>
        {{/if}}
      {{/if}}
    </table>
    <div class="details_description lock_explanation">{{{lock_explanation}}}</div>
    {{#if available_slots_text}}
      <div class="available_slots">
        {{available_slots_text}}
      </div>
    {{/if}}
  </div>
  <div class="popover-links-holder event-details-footer">
    <div class="pull-right">
      {{#ifAll can_edit is_appointment_group use_new_scheduler}}
        <a href={{editGroupURL}} class="group_details Button Button--small">{{#t}}Group Details{{/t}}</a>
      {{/ifAll}}
      {{#if can_delete }}
        <button class="event_button Button Button--small delete_event_link">{{#t "links.delete"}}Delete{{/t}}</button>
      {{/if}}
      {{#if can_edit }}
        <button class="event_button edit_event_link Button Button--small Button--primary">{{#t "links.edit"}}Edit{{/t}}</button>
      {{/if}}
    </div>
    <div class="event-details-links">
      {{#if can_reserve }}
        <p>
          <label for="appointment-comment"><b>{{#t}}Comments{{/t}}</b></label><br />
          <textarea id="appointment-comment" maxlength="255" name="appointment-comment"/>
        </p>
        <button class="reserve_event_link Button Button--small Button--link"><strong>{{#t "links.reserve"}}Reserve{{/t}}</strong></button>
      {{/if}}
      {{#if can_unreserve }}
        <button class="unreserve_event_link Button Button--small Button--link">{{#t "links.unreserve"}}Un-reserve{{/t}}</button>
      {{/if}}
      {{#if can_edit}}
        {{#if reservations }}
          <button class="message_students Button Button--small Button--link">
            {{#t "message_students"}}Message students{{/t}}
          </button>
        {{/if}}
      {{/if}}
    </div>
  </div>
</div><|MERGE_RESOLUTION|>--- conflicted
+++ resolved
@@ -57,14 +57,9 @@
                 {{#each reservations}}
                   <li data-url="{{event_url}}">
                     <div class="ellipsis">{{name}}</div>
-<<<<<<< HEAD
-                    <a href="javascript:void(0)" class="cancel_appointment_link">
-                      <i class="icon-x" aria-hidden="true"></i>
-=======
                     <a href="javascript:void(0)" class="cancel_appointment_link" title="{{#t}}Remove attendee {{name}}{{/t}}">
                       <i class="icon-x" aria-hidden="true"></i>
                       <span class="screenreader-only">{{#t}}Remove attendee {{name}}{{/t}}</span>
->>>>>>> 0754012b
                     </a>
                   </li>
                 {{/each}}
