<div class="discussion-content">
  <div class="discussion-row">
    <div class="discussion-type">
<<<<<<< HEAD
      {{#if assignment}}<i class="icon-assignment"></i>{{/if}}
=======
      {{#if assignment}}
        <i class="icon-assignment" aria-hidden="true"></i>
        <span class="screenreader-only">{{#t "graded_discussion"}}Graded discussion{{/t}}</span>
      {{/if}}
>>>>>>> ad95b213
    </div>

    <div class="discussion-title">
      <a href="{{html_url}}" class="title">{{title}}</a>
      <small>Last post {{tDateToString last_reply_at "medium"}}</small>
    </div>

    <div class="discussion-due-date">
      {{#if assignment}}
        {{#if assignment.due_at}}
          {{#t "due"}}Due{{/t}} {{tDateToString assignment.due_at "medium"}}
        {{else}}
          {{#t "no_due_date"}}No Due Date{{/t}}
        {{/if}}
      {{/if}}
    </div>

    <div class="discussion-status">
      <a href="#" data-view="toggleableSubscriptionIcon" class="subscription-toggler">
        <span class="screenreader-only">
          {{#if subscribed}}
            {{#t "user_subscribed"}}You are subscribed to this topic. Click to unsubscribe.{{/t}}
          {{else}}
            {{#t "user_unsubscribed"}}You are not subscribed to this topic. Click to subscribe.{{/t}}
          {{/if}}
        </span>
      </a>

      <!-- <i class="icon-unpublished"></i> -->
    </div>

    <div class="discussion-unread-status">
      <div class="new-and-total-badge pull-right">
        <span class="new-items"
              title="{{unread_count_tooltip}}"
              aria-label="{{unread_count_tooltip}}"
              data-tooltip>
          {{unread_count}}
        </span>

        <div class="total-items"
             title="{{reply_count_tooltip}}"
             aria-label="{{reply_count_tooltip}}"
             data-tooltip>
          {{discussion_subentry_count}}
        </div>
      </div>
    </div>


    <div class="discussion-actions">
      {{#if permissions.delete}}
        <a href="#" class="al-trigger">
          <i class="icon-settings"></i><i class="icon-mini-arrow-down"></i>
        </a>

        <ul class="al-options">
          <li>
            <a href="#" class="icon-lock">
              {{#if locked}}
                {{#t "open_to_comments"}}Open to comments{{/t}}
              {{else}}
                {{#t "close_for_comments"}}Close for comments{{/t}}
              {{/if}}
            </a>
          </li>
          <li>
            <a href="#" class="icon-trash">{{#t "delete"}}Delete{{/t}}</a>
          </li>
          {{#if pinnable}}
            <li>
              <a href="#" class="icon-pin">
                {{#if pinned}}
                  {{#t "unpin"}}Unpin{{/t}}
                {{else}}
                  {{#t "pin"}}Pin{{/t}}
                {{/if}}
              </a>
            </li>
          {{/if}}
        </ul>
      {{/if}}
    </div>
  </div>
</div><|MERGE_RESOLUTION|>--- conflicted
+++ resolved
@@ -1,14 +1,10 @@
 <div class="discussion-content">
   <div class="discussion-row">
     <div class="discussion-type">
-<<<<<<< HEAD
-      {{#if assignment}}<i class="icon-assignment"></i>{{/if}}
-=======
       {{#if assignment}}
         <i class="icon-assignment" aria-hidden="true"></i>
         <span class="screenreader-only">{{#t "graded_discussion"}}Graded discussion{{/t}}</span>
       {{/if}}
->>>>>>> ad95b213
     </div>
 
     <div class="discussion-title">
