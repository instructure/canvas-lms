--- conflicted
+++ resolved
@@ -5,11 +5,7 @@
        aria-expanded="true">
       <i class="icon-mini-arrow-down"></i>
       {{title}}
-<<<<<<< HEAD
-    </span>
-=======
     </a>
->>>>>>> ad95b213
 
     {{#if titleHelp}}
       <span class="pull-right title-help">{{titleHelp}}</span>
