<div id="help-dialog">
  <ul id="help-dialog-options" class="help-dialog-pane">
    {{#each helpLinks}}
      <li>
        <a href="{{#if url}}{{url}}{{else}}#{{/if}}" target="_blank">
          <span class="text">{{text}}</span>
          <span class="subtext">{{subtext}}</span>
        </a>
      </li>
    {{/each}}
  </ul>
  <form class="help-dialog-pane" id="teacher_feedback" style="display:none" action="/api/v1/conversations" method="POST">
    <label for="teacher-feedback-recipients">
      {{#t "which_course_is_this_question_about"}}Which course is this question about?{{/t}}
      <small>{{#t "message_will_be_sent_to_all_the_teachers_tas_in_the_course"}}Message will be sent to all the Teachers / TA's in the course.{{/t}}</small>
    </label>
    <select name="recipients[]" id="teacher-feedback-recipients"></select>
    <label for="teacher-feedback-body">{{#t "message"}}Message{{/t}}</label>
    <textarea id="teacher-feedback-body" name="body"></textarea>
    <div class="button-container">
      <button type="submit" class="button" data-text-while-loading="{{#t "sending"}}Sending...{{/t}}">{{#t "send_message"}}Send Message{{/t}}</button>
    </div>
  </form>
  <form class="help-dialog-pane" id="create_ticket" style="display:none" action="/errors" method="POST">
    <h4>{{#t "file_a_ticket_for_a_personal_response_from_our_support_team"}}File a ticket for a personal response from our support team{{/t}}</h4>
    {{#if showBadBrowserMessage}}
      <div class="ui-state-error">
        <span class="ui-icon ui-icon-alert"></span>
        <strong>{{#t "wait_a_better_browser_may_help_solve_the_problem"}}Wait! A <a target="_blank" href="http://guides.instructure.com/s/2204/m/4214/l/41056-Which-browsers-does-Canvas-support-">better browser</a> may help solve the problem.{{/t}}</strong>
        <div>{{#t "you_are_using_browser_version_version_try_again_using_the_latest_version_of_chrome_or_firefox"}}You are using Internet Explorer version {{browserVersion}}, Try again using the latest version of <a href="http://google.com/chrome">Chrome</a> or <a href="http://getfirefox.com">Firefox</a>{{/t}}</div>
      </div>
    {{else}}
      <div class="ui-state-highlight">
        <span class="ui-icon ui-icon-info"></span>
        <strong>{{#t "for_an_instant_answer"}}For an instant answer:{{/t}}</strong>
        <div>{{#t "see_if_your_issue_is_addressed_in_the_canvas_guides"}}See if your issue is addressed in the <a href="http://guides.instructure.com/">Canvas Guides</a>.{{/t}}</div>
      </div>
    {{/if}}
    <div>
      <label for="error_subject">{{#t "subject"}}Subject{{/t}}</label>
      <input id="error_subject" name="error[subject]" />
    </div>
    <div>
      <label for="error-comments">
        {{#t "description"}}Description{{/t}}
        <small>{{#t "include_a_link_to_a_screencast_or_screenshot_using_something_like_jing"}}Include a link to a screencast/screenshot using something like <a href="http://www.techsmith.com/download/jing">Jing</a>.{{/t}}</small>
      </label>
      <textarea id="error-comments" name="error[comments]"></textarea>
    </div>
    <label for="severity">{{#t "how_is_this_affecting_you"}}How is this affecting you?{{/t}}</label>
    <select name="error[user_perceived_severity]" id="severity">
      <option value="">{{#t "please_select_one"}}Please select one...{{/t}}</option>
      <option value="just_a_comment">{{#t "just_a_casual_question_comment_idea_suggestion"}}Just a casual question, comment, idea, suggestion{{/t}}</option>
      <option value="not_urgent">{{#t "i_need_some_help_but_its_not_urgent"}}I need some help but it's not urgent{{/t}}</option>
      <option value="workaround_possible">{{#t "somethings_broken_but_i_can_work_around_it_for_now"}}Something's broken but I can work around it for now{{/t}}</option>
      <option value="blocks_what_i_need_to_do">{{#t "i_cant_get_things_done_until_i_hear_back_from_you"}}I can't get things done until I hear back from you{{/t}}</option>
      <option value="extreme_critical_emergency">{{#t "extreme_critical_emergency"}}EXTREME CRITICAL EMERGENCY!!{{/t}}</option>
    </select>
    <div style="{{hiddenUnless showEmail}}">
      <label for="error-email">{{#t "your_email_address"}}Your email address{{/t}}</label>
      <input type="email" name="error[email]" id="error-email">
    </div>
<<<<<<< HEAD
=======
    <input type="hidden" name="error[url]" value="{{url}}">
>>>>>>> b34a5858
    <div class="button-container">
      <button type="submit" data-text-while-loading="{{#t "Submitting_Ticket"}}Submitting Ticket...{{/t}}" class="button submit_button"><img src="/images/email.png" alt=""/>{{#t "submit_this_support_request"}}Submit Ticket{{/t}}</button>
    </div>
  </form>
</div><|MERGE_RESOLUTION|>--- conflicted
+++ resolved
@@ -60,10 +60,7 @@
       <label for="error-email">{{#t "your_email_address"}}Your email address{{/t}}</label>
       <input type="email" name="error[email]" id="error-email">
     </div>
-<<<<<<< HEAD
-=======
     <input type="hidden" name="error[url]" value="{{url}}">
->>>>>>> b34a5858
     <div class="button-container">
       <button type="submit" data-text-while-loading="{{#t "Submitting_Ticket"}}Submitting Ticket...{{/t}}" class="button submit_button"><img src="/images/email.png" alt=""/>{{#t "submit_this_support_request"}}Submit Ticket{{/t}}</button>
     </div>
