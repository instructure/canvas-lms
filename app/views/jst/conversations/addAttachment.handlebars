<<<<<<< HEAD
<li class="attachment" title="{{#t "titles.attachment"}}File to attach{{/t}}">
  <img src="/images/messages/attach-gray.png">
  <input type="file" class="file_input" name="attachments[]">
  <a href="#" class="remove_link icon-end black" style="float: right;" title="{{#t "titles.remove_attachment"}}Remove attachment{{/t}}"></a>
  <div class="clear"></div>
=======
<li class="attachment clearfix"
    title="{{#t "titles.attachment"}}File to attach{{/t}}">
  <div class="row-fluid">
    <div class="span8">
      <i class="icon-paperclip"></i>

      <input type="file"
             class="file_input"
             name="attachments[]">
    </div>

    <div class="span1 offset3">
      <a href="#"
         class="remove_link icon-end black pull-right"
         title="{{#t "titles.remove_attachment"}}Remove attachment{{/t}}"></a>
    </div>
  </div>
>>>>>>> dce95d23
</li><|MERGE_RESOLUTION|>--- conflicted
+++ resolved
@@ -1,10 +1,3 @@
-<<<<<<< HEAD
-<li class="attachment" title="{{#t "titles.attachment"}}File to attach{{/t}}">
-  <img src="/images/messages/attach-gray.png">
-  <input type="file" class="file_input" name="attachments[]">
-  <a href="#" class="remove_link icon-end black" style="float: right;" title="{{#t "titles.remove_attachment"}}Remove attachment{{/t}}"></a>
-  <div class="clear"></div>
-=======
 <li class="attachment clearfix"
     title="{{#t "titles.attachment"}}File to attach{{/t}}">
   <div class="row-fluid">
@@ -22,5 +15,4 @@
          title="{{#t "titles.remove_attachment"}}Remove attachment{{/t}}"></a>
     </div>
   </div>
->>>>>>> dce95d23
 </li>