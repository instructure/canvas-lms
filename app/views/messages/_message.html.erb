<li class="message list-view border border-trbl"
    data-message-id="<%= message.id %>"
    data-secure-id="<%= message.reply_to_secure_id %>">
  <header>
    <span class="h6"><%= message.subject %></span>

    <span class="label label-<%= message.workflow_state %>">
      <%= message.workflow_state.capitalize %>
    </span>
  </header>

  <dl class="message-meta-data">
    <dt><%= t('titles.to', 'To') %></dt>
    <dd class="message-to"><%= message.to %></dd>

<<<<<<< HEAD
=======
    <dt><%= t('titles.from_name', 'From Name') %></dt>
    <dd class="message-from"><%= message.from_name %></dd>

>>>>>>> 1a5c3cac
    <dt><%= t('titles.reply_to', 'Reply to') %></dt>
    <dd>
      <span class="message-reply"><%= message.reply_to_address %></span>
      (<a class="reply-button" href="#" role="button"><%= t('actions.reply', 'Reply') %></a>)
    </dd>

    <dt><%= t('titles.created_at', 'Created at') %></dt>
    <dd class="message-created-at"><%= message.created_at %></dd>

    <dt><%= t('titles.sent_at', 'Sent at') %></dt>
    <dd class="message-sent-at"><%= message.sent_at %></dd>
  </dl>

  <pre class="message-body well">
    <%= message.body %>
  </pre>
</li><|MERGE_RESOLUTION|>--- conflicted
+++ resolved
@@ -13,12 +13,9 @@
     <dt><%= t('titles.to', 'To') %></dt>
     <dd class="message-to"><%= message.to %></dd>
 
-<<<<<<< HEAD
-=======
     <dt><%= t('titles.from_name', 'From Name') %></dt>
     <dd class="message-from"><%= message.from_name %></dd>
 
->>>>>>> 1a5c3cac
     <dt><%= t('titles.reply_to', 'Reply to') %></dt>
     <dd>
       <span class="message-reply"><%= message.reply_to_address %></span>
