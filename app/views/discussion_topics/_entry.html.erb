<%
# Copyright (C) 2011 - present Instructure, Inc.
#
# This file is part of Canvas.
#
# Canvas is free software: you can redistribute it and/or modify it under
# the terms of the GNU Affero General Public License as published by the Free
# Software Foundation, version 3 of the License.
#
# Canvas is distributed in the hope that it will be useful, but WITHOUT ANY
# WARRANTY; without even the implied warranty of MERCHANTABILITY or FITNESS FOR
# A PARTICULAR PURPOSE. See the GNU Affero General Public License for more
# details.
#
# You should have received a copy of the GNU Affero General Public License along
# with this program. If not, see <http://www.gnu.org/licenses/>.
%>

<%
  entry ||= nil
  entry_exists = entry && entry ? true : false
  out_of_context ||= false
  entry_context ||= entry && entry.context ? entry.context : @context
  entry_id = entry ? entry.id : "{{ id }}"
  user_id = entry.try_rescue(:user_id) || "{{ user_id }}"
  topic ||= nil
  discussion_topic_id = entry.try_rescue(:discussion_topic_id) || (topic && topic.id) || "{{ discussion_topic_id }}"
  entry_key = entry.new_record? ? entry.try_rescue(:discussion_topic).try_rescue(:cache_key) : entry.try_rescue(:cache_key) if entry
  entry_key ||= entry_context.try_rescue(:asset_string) || 'blank'
  skip_sub_entries ||= false
  read_state = entry ? entry.read_state(@current_user) : "read"
  link_to_headless ||= false
  headless_param = {:headless => 1, :embed => true, :hide_student_names => hide_student_names, :student_id => user_id} if link_to_headless
  hide_student_names = hide_student_names
  use_discussion_toggle_link ||= false
  discussion_checkpoints_enabled = entry_context.discussion_checkpoints_enabled?
 %>
<% cache([
    'entry_message_render_2_',
    entry_key,
    out_of_context,
    skip_sub_entries,
    @topic_agglomerated,
    Time.zone.utc_offset,
    read_state,
    link_to_headless
  ].join('/')) do %>
<div class="discussion_entry communication_message can_be_marked_as_read <%= read_state %>" <%= hidden(include_style: true) unless entry_exists %> id="entry_<%= entry_exists ? entry.id : "blank" %>" data-mark-read-url="<%= entry_exists && entry_id && context_url(entry_context, :api_v1_context_discussion_topic_discussion_entry_mark_read_url, discussion_topic_id, entry_id) %>">
  <div class="header clearfix">
    <% if entry && entry.new_record? && entry.new_record_header %>
      <%= entry.new_record_header %>
    <% else %>
      <div class="header_title">
        <% if out_of_context %>
          <span style="font-size: 0.8em; padding-<%= direction('left') %>: 20px;">from
            <% if assignment_visible_to_user %>
<<<<<<< HEAD
              <% if discussions_speedgrader_revisit_enabled && use_discussion_toggle_link %>
                <button id="discussion_speedgrader_revisit_link_entryId=<%= entry_id %>"><%= entry.discussion_topic.title %></button>
=======
              <% if discussion_checkpoints_enabled && use_discussion_toggle_link %>
                <button id="discussion_link_entryId=<%= entry_id %>"><%= entry.discussion_topic.title %></button>
>>>>>>> 9432ec57
              <% else %>
                <a role="button" href="<%= context_url(entry_context, :context_discussion_topic_url, (entry ? entry.discussion_topic_id : '{{ topic_id }}'), headless_param) %>" style="font-size: 1.2em; font-weight: bold;"><%= entry.discussion_topic.title %></a>
              <% end %>
            <% else %>
              <b> <%= entry.discussion_topic.title %> </b>
            <% end %>
          </span>
        <% else %>
          <% if @topic_agglomerated && entry %>
            <button
              type="button"
              style="font-weight: bold;"
              onclick="window.location.href='<%= context_url(entry_context, :context_discussion_topic_url, entry ? entry.discussion_topic_id : '{{ topic_id }}') %>'"
            >
              <%= entry.context.name %>
            </button>
          <% end %>
          <a role="button" title="<%= t :authors_name, "Author's name" %>" href="<%= context_url(entry_context, :context_user_url, user_id) %>" class="user_name"><%= context_user_name(@context, entry && entry.user_id) %></a>
        <% end %>
      </div>
      <div class="teaser_message"></div>
      <% unless out_of_context %>
      <div class="link_box">
        <span class="links">
          <% if !@topic_agglomerated && (!entry || !entry.new_record?) %>
            <a href="<%= context_url(entry_context, :new_context_discussion_entry_url) %>" class="add_entry_link disabled_link atr-reply" title="<%= t :reply_to_message, "Make a Side Comment" %>"><%= t :reply_to_message, "Make a Side Comment" %></a>
            <a href="<%= context_url(entry_context, :edit_context_discussion_entry_url, entry_id) %>" class="edit_entry_link disabled_link atr-edit" title="<%= t :edit_message, "Edit this Message" %>"><%= t :edit_message, "Edit this Message" %></a>
            <a href="<%= context_url(entry_context, :context_discussion_entry_url, entry_id) %>" class="delete_entry_link disabled_link atr-delete" title="<%= t :delete_message, "Delete this Message" %>"><%= t :delete_message, "Delete this Message" %></a>
          <% end %>
        </span>
      </div>
      <% end %>
      <div class="post_date time_ago_date" data-timestamp="<%= entry.try_rescue(:created_at).try_rescue(:iso8601) %>"><%= datetime_string(entry.try_rescue(:created_at)) || nbsp %></div>
      <div class="clear"></div>
    <% end %>
  </div>
  <div class="content">
    <% unless hide_student_names %>
      <div style="float: <%= direction('left') %>; margin: 0 5px 0 -10px;"><%= avatar((entry.try_rescue(:user_id)), context_code: entry_context.asset_string) %></div>
    <% end %>
    <div class="course_id" style="display: none;"><%= entry_context.id if entry_context && entry_context.is_a?(Course) %></div>
    <div class="message user_content"><%= user_content(entry.try_rescue(:message)) || nbsp %></div>
    <textarea class="message_html" style="display: none;"><%= h(entry.try_rescue(:message)) %></textarea>
    <div class="link_box">
      <% if entry && entry.attachment %>
        <div class="attachment_data pull-left">
          <%= before_label :attached_file, "Attached File" %> <a href="<%= file_download_url(entry.attachment, :verifier => entry.attachment.uuid) %>" class="attachment_name"><%= entry.attachment.try_rescue(:display_name) || nbsp %></a>
        </div>
      <% end %>
      <div class="clear"></div>
    </div>
    <div class="subcontent" style="<%= hidden if entry && entry.new_record? %>">
      <% entries ||= []; @grouped_entries ||= {} %>
      <% if entry && !skip_sub_entries %>
        <% entries = @grouped_entries[entry.id] %>
        <% entries ||= [] #entry.discussion_subentries.active %>
        <% if entries.length > 3 %>
          <div class="communication_sub_message">
            <div class="content behavior_content">
              <a href="#" class="show_sub_messages_link"><%= t :show_more_entries, { :one => "Show 1 More Entry", :other => "Show %{count} More Entries" }, :count => (entries.length - 2) %></a>
            </div>
          </div>
        <% end %>
        <% entries.each_with_index do |entry, idx| %>
          <%= render :partial => "discussion_topics/sub_entry", :locals => {:entry => entry, :hide_entry => entries.length > 3 && idx < entries.length - 2} %>
        <% end %>
      <% end %>
      <% if entry && entry.editor_id && entry.editor_id != entry.user_id %>
        <div style="font-size: 0.8em;">
          <%= t :edited_comment, "This comment was edited by %{user}.", :user => link_to(context_user_name(entry_context, entry.editor_id), context_url(entry_context, :context_user_url, entry.editor_id)) %>
        </div>
      <% end %>
      <div class="communication_sub_message reply_message <%= 'lonely_behavior_message' if entries.empty? %>" style="display: none;">
        <div class="content behavior_content">
          <a href="#" class="add_entry_link textarea"><%= t :make_side_comment, "Make a Side Comment..." %></a>
        </div>
      </div>
      <%= render :partial => 'discussion_topics/sub_entry', :locals => {:entry => nil, :parent_entry => entry || topic} %>
    </div>
  </div>
  <div style="display: none;">
    <% if !@topic_agglomerated && (!entry || !entry.new_record?) %>
    <a href="<%= context_url(entry_context, :context_discussion_entry_url, entry_id) %>" class="edit_entry_url">&nbsp;</a>
    <% end %>
    <span class="parent_id"><%= entry.parent_id rescue nbsp %></span>
    <span class="id"><%= entry ? entry.id : nbsp %></span>
  </div>
</div>
<div class="discussion_subtopic entry_list" id="replies_entry_<%= entry_exists ? entry.id : "blank" %>" style="display: none;">
</div>
<% end %><|MERGE_RESOLUTION|>--- conflicted
+++ resolved
@@ -54,13 +54,8 @@
         <% if out_of_context %>
           <span style="font-size: 0.8em; padding-<%= direction('left') %>: 20px;">from
             <% if assignment_visible_to_user %>
-<<<<<<< HEAD
-              <% if discussions_speedgrader_revisit_enabled && use_discussion_toggle_link %>
-                <button id="discussion_speedgrader_revisit_link_entryId=<%= entry_id %>"><%= entry.discussion_topic.title %></button>
-=======
               <% if discussion_checkpoints_enabled && use_discussion_toggle_link %>
                 <button id="discussion_link_entryId=<%= entry_id %>"><%= entry.discussion_topic.title %></button>
->>>>>>> 9432ec57
               <% else %>
                 <a role="button" href="<%= context_url(entry_context, :context_discussion_topic_url, (entry ? entry.discussion_topic_id : '{{ topic_id }}'), headless_param) %>" style="font-size: 1.2em; font-weight: bold;"><%= entry.discussion_topic.title %></a>
               <% end %>
