--- conflicted
+++ resolved
@@ -4,11 +4,7 @@
       <p class="discussion-title">
         <%= t('graded_discussion_and_points',
               { :one => 'This is a graded discussion: *1 point possible*',
-<<<<<<< HEAD
-                :other => 'This is graded discussion: *%{count} points possible*' },
-=======
                 :other => 'This is a graded discussion: *%{count} points possible*' },
->>>>>>> 824e972e
               :count => @assignment.points_possible || 0,
               :wrapper => "<span class='discussion-points'>\\1</span>") %>
       </p>
