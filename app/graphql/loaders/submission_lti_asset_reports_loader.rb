# frozen_string_literal: true

#
# Copyright (C) 2025 - present Instructure, Inc.
#
# This file is part of Canvas.
#
# Canvas is free software: you can redistribute it and/or modify it under
# the terms of the GNU Affero General Public License as published by the Free
# Software Foundation, version 3 of the License.
#
# Canvas is distributed in the hope that it will be useful, but WITHOUT ANY
# WARRANTY; without even the implied warranty of MERCHANTABILITY or FITNESS FOR
# A PARTICULAR PURPOSE. See the GNU Affero General Public License for more
# details.
#
# You should have received a copy of the GNU Affero General Public License along
# with this program. If not, see <http://www.gnu.org/licenses/>.
#

# Loads all the LTI Asset Reports for a given submission(s),
# in one query, including the assets, only for reports for
# active processors. For group assignments, also includes reports
# from other submissions in the same group.
class Loaders::SubmissionLtiAssetReportsLoader < GraphQL::Batch::Loader
  def initialize(for_student:, latest:)
    super()
    raise ArgumentError if for_student && !latest

    @for_student = for_student
    @last_submission_attempt_only = latest
  end

  def perform(submission_ids)
    reports_by_submission = raw_asset_reports(
      submission_ids:,
      for_student: @for_student,
      last_submission_attempt_only: @last_submission_attempt_only
    )

    submission_ids.each do |sub_id|
      fulfill(sub_id, reports_by_submission[sub_id])
    end
  end

  # Returns a hash of submission_id => [Lti::AssetReport1, Lti::AssetReport2] | [] | nil
  # for_student implies last_submission_attempt_only, because students can only see last attempt.
  def raw_asset_reports(submission_ids:, for_student:, last_submission_attempt_only:)
    mate_submissions_by_primary = mate_submissions(submission_ids)
    all_submission_ids = [submission_ids, mate_submissions_by_primary.values].flatten.uniq

    # Retrieve all reports regardless of processing progress
    visible_reports = Lti::AssetReport
                      .active
                      .for_active_processors
                      .for_submissions(all_submission_ids)
                      .preload(:asset)
                      .preload(asset: :attachment) # TODO: we can just get fields available thru lti asset

    # Filter to only latest discussion_entry_versions
    visible_reports = visible_reports
                      .joins("LEFT JOIN #{DiscussionEntryVersion.quoted_table_name} ON #{DiscussionEntryVersion.quoted_table_name}.id = #{Lti::Asset.quoted_table_name}.discussion_entry_version_id")
                      .where(
                        "#{Lti::Asset.quoted_table_name}.discussion_entry_version_id IS NULL OR NOT EXISTS (
                          SELECT 1 FROM #{DiscussionEntryVersion.quoted_table_name} dev2
                          WHERE dev2.discussion_entry_id = #{DiscussionEntryVersion.quoted_table_name}.discussion_entry_id
                          AND dev2.version > #{DiscussionEntryVersion.quoted_table_name}.version
                        )"
                      )

    visible_reports = visible_reports.where(visible_to_owner: true) if for_student
<<<<<<< HEAD
=======
    visible_reports = visible_reports.order("#{Lti::Asset.quoted_table_name}.created_at DESC")
>>>>>>> 40dcc2b7

    if last_submission_attempt_only || for_student
      visible_reports = visible_reports.preload(asset: :submission)
                                       .preload(asset: { submission: :attachment_associations })
      visible_reports = visible_reports.filter do |report|
        submission = report.asset.submission
        next false if submission.blank?

        attachment_ids = submission.attachment_ids&.presence&.split(",") || []

        # Include discussion entry assets (already filtered to latest version above)
        next true if report.asset.discussion_entry_version_id.present?

        attachment_ids.include?(report.asset.attachment_id.to_s) || report.asset.submission_attempt == submission.attempt
      end
    end

    reports_by_submission = visible_reports.group_by { |rep| rep.asset.submission_id }

    ret = {}
    submission_ids.each do |sub_id|
      sub_ids = [sub_id] + (mate_submissions_by_primary[sub_id] || [])
      reports = sub_ids.uniq.flat_map { reports_by_submission[it] || [] }
      ret[sub_id] = if for_student
                      processed_visible_reports = reports.select { |r| r.processing_progress == Lti::AssetReport::PROGRESS_PROCESSED }
                      if processed_visible_reports.any?
                        processed_visible_reports
                      elsif reports.any?
                        # There are visible reports, but not processed yet -> Show "No results" on the UI
                        []
                      else
                        # No reports or not visible for students -> Hide the whole Document Processors column on the UI
                        nil
                      end
                    else
                      reports
                    end
    end
    ret
  end

  private

  def mate_submissions(submission_ids)
    submissions_with_groups = Submission.where(id: submission_ids)
                                        .where.not(group_id: nil)
                                        .pluck(:id, :group_id, :assignment_id)
    groupmate_submissions(submissions_with_groups)
  end

  # Returns a hash from submission_id -> [array of submission ids of all submissions in the same group]
  # Example: {1157 => [1157, 1159]} 1157, 1159 submissions are in the same group
  def groupmate_submissions(submissions_with_groups)
    mate_submissions_by_primary = {}
    return mate_submissions_by_primary if submissions_with_groups.blank?

    assignment_group_pairs = submissions_with_groups.map { |_id, group_id, assignment_id| [assignment_id, group_id] }.uniq

    mate_submissions_in_groups = []
    unless assignment_group_pairs.empty?
      grouped = assignment_group_pairs.group_by { |a_id, _g_id| a_id }
      # This connection could end up having many groups and submissions
      # therefore do this select in batches
      grouped.each_slice(100) do |chunk|
        relations = chunk.map do |a_id, pairs|
          Submission.where(assignment_id: a_id, group_id: pairs.map { |_, g_id| g_id })
        end
        combined = relations.reduce { |acc, rel| acc.or(rel) } || Submission.none
        mate_submissions_in_groups.concat(
          combined.pluck(:id, :group_id, :assignment_id)
        )
      end
    end
    mate_submissions_by_assignment_group = mate_submissions_in_groups.group_by { |_id, group_id, assignment_id| [assignment_id, group_id] }

    submissions_with_groups.each do |s_id, g_id, a_id|
      mates = mate_submissions_by_assignment_group[[a_id, g_id]] || []
      mate_submissions_by_primary[s_id] = mates.map(&:first)
    end

    mate_submissions_by_primary
  end
end<|MERGE_RESOLUTION|>--- conflicted
+++ resolved
@@ -69,10 +69,7 @@
                       )
 
     visible_reports = visible_reports.where(visible_to_owner: true) if for_student
-<<<<<<< HEAD
-=======
     visible_reports = visible_reports.order("#{Lti::Asset.quoted_table_name}.created_at DESC")
->>>>>>> 40dcc2b7
 
     if last_submission_attempt_only || for_student
       visible_reports = visible_reports.preload(asset: :submission)
