--- conflicted
+++ resolved
@@ -193,10 +193,6 @@
   end
 
   def id(alignment)
-<<<<<<< HEAD
-    # prepend id with alignment type (D - direct/I - indirect) to ensure unique alignment id
-    base_id = [(alignment[:alignment_type] == "direct") ? "D" : "I", alignment[:id]].join("_")
-=======
     # prepend id with alignment type to ensure unique alignment id
     alignment_types = {
       "direct" => "D",
@@ -205,7 +201,6 @@
     }
     base_id = [alignment_types[alignment[:alignment_type]], alignment[:id]].join("_")
 
->>>>>>> eb82fcc9
     # append id with module id to ensure unique alignment id when artifact is included in multiple modules
     return [base_id, alignment[:module_id]].join("_") if alignment[:module_id]
 
