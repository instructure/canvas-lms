# frozen_string_literal: true

#
# Copyright (C) 2025 - present Instructure, Inc.
#
# This file is part of Canvas.
#
# Canvas is free software: you can redistribute it and/or modify it under
# the terms of the GNU Affero General Public License as published by the Free
# Software Foundation, version 3 of the License.
#
# Canvas is distributed in the hope that it will be useful, but WITHOUT ANY
# WARRANTY; without even the implied warranty of MERCHANTABILITY or FITNESS FOR
# A PARTICULAR PURPOSE. See the GNU Affero General Public License for more
# details.
#
# You should have received a copy of the GNU Affero General Public License along
# with this program. If not, see <http://www.gnu.org/licenses/>.
#

module GraphQLHelpers::AutoGradeEligibilityHelper
  ALLOWED_UPLOAD_MIME_TYPES = [
    "application/pdf",
    "application/vnd.openxmlformats-officedocument.wordprocessingml.document",
    "application/x-docx"
  ].freeze

  NO_SUBMISSION_MSG       = I18n.t("No essay submission found.")
  IMAGE_UPLOAD_MSG        = I18n.t("There are images embedded in the file that can not be parsed.")
  INVALID_FILE_MSG        = I18n.t("Only PDF and DOCX files are supported.")
  INVALID_TYPE_MSG        = I18n.t("Submission must be a text entry type or file upload.")
  SHORT_ESSAY_MSG         = I18n.t("Submission must be at least 5 words.")
  MISSING_RATING_MSG      = I18n.t("Rubric is missing rating description.")
<<<<<<< HEAD
=======
  FILE_UPLOADS_DISABLED_MSG = I18n.t("Grading assistance is disabled for file uploads.")
>>>>>>> 142422de

  def self.validate_assignment(assignment:)
    assignment_issues = []
    rubric = assignment&.rubric_association&.rubric

    unless CedarClient.enabled?
      assignment_issues << I18n.t("Grading Assistance is not available right now.")
    end

    if rubric.nil?
      assignment_issues << I18n.t("No rubric is attached to this assignment.")
    else
      all_present = rubric.data.all? do |data_entry|
        data_entry[:ratings].all? do |rating|
          rating[:long_description].present?
        end
      end
      unless all_present
        assignment_issues << I18n.t("Rubric is missing rating description.")
      end
    end

    assignment_issues
  end

  def self.no_submission?(submission)
    submission.blank? ||
      submission.attempt.to_i < 1 ||
      (submission.submission_type == "online_text_entry" && submission.body.blank?) ||
<<<<<<< HEAD
      (submission.submission_type == "online_upload" && !submission.extract_text_from_upload?)
=======
      (submission.submission_type == "online_upload" && submission.attachments.none?)
>>>>>>> 142422de
  end

  def self.contains_images?(submission)
    submission.submission_type == "online_upload" && submission.attachment_contains_images
  end
<<<<<<< HEAD

  def self.invalid_file?(submission)
    return false if submission.submission_type != "online_upload"
    return false if submission.attachments.blank?

    submission.attachments.reject { |at| ALLOWED_UPLOAD_MIME_TYPES.include?(at.mimetype) }.any?
  end

=======

  def self.invalid_file?(submission)
    return false if submission.submission_type != "online_upload"
    return false if submission.attachments.blank?

    submission.attachments.reject { |at| ALLOWED_UPLOAD_MIME_TYPES.include?(at.mimetype) }.any?
  end

>>>>>>> 142422de
  def self.invalid_type?(submission)
    !["online_text_entry", "online_upload"].include?(submission.submission_type)
  end

  def self.short_essay?(submission)
    submission.word_count.nil? || submission.word_count < 5
  end

<<<<<<< HEAD
  CHECKS = {
    NO_SUBMISSION_MSG => ->(s) { no_submission?(s) },
    INVALID_TYPE_MSG => ->(s) { invalid_type?(s) },
=======
  def self.file_uploads_feature_disabled?(submission)
    submission.submission_type == "online_upload" &&
      !Account.site_admin.feature_enabled?(:grading_assistance_file_uploads)
  end

  CHECKS = {
    NO_SUBMISSION_MSG => ->(s) { no_submission?(s) },
    INVALID_TYPE_MSG => ->(s) { invalid_type?(s) },
    FILE_UPLOADS_DISABLED_MSG => ->(s) { file_uploads_feature_disabled?(s) },
>>>>>>> 142422de
    INVALID_FILE_MSG => ->(s) { invalid_file?(s) },
    IMAGE_UPLOAD_MSG => ->(s) { contains_images?(s) },
    SHORT_ESSAY_MSG => ->(s) { short_essay?(s) }
  }.freeze

  def self.validate_submission(submission:)
    CHECKS.each do |msg, check|
      return [msg] if check.call(submission)
    end
    []
  end

  def self.contains_rce_file_link?(html_body)
    return false if html_body.blank?

    doc = Nokogiri::HTML.fragment(html_body)
    doc.css("a.instructure_file_link").any? || doc.css("a[data-api-returntype=\"File\"]").any?
  end
end<|MERGE_RESOLUTION|>--- conflicted
+++ resolved
@@ -31,10 +31,7 @@
   INVALID_TYPE_MSG        = I18n.t("Submission must be a text entry type or file upload.")
   SHORT_ESSAY_MSG         = I18n.t("Submission must be at least 5 words.")
   MISSING_RATING_MSG      = I18n.t("Rubric is missing rating description.")
-<<<<<<< HEAD
-=======
   FILE_UPLOADS_DISABLED_MSG = I18n.t("Grading assistance is disabled for file uploads.")
->>>>>>> 142422de
 
   def self.validate_assignment(assignment:)
     assignment_issues = []
@@ -64,17 +61,12 @@
     submission.blank? ||
       submission.attempt.to_i < 1 ||
       (submission.submission_type == "online_text_entry" && submission.body.blank?) ||
-<<<<<<< HEAD
-      (submission.submission_type == "online_upload" && !submission.extract_text_from_upload?)
-=======
       (submission.submission_type == "online_upload" && submission.attachments.none?)
->>>>>>> 142422de
   end
 
   def self.contains_images?(submission)
     submission.submission_type == "online_upload" && submission.attachment_contains_images
   end
-<<<<<<< HEAD
 
   def self.invalid_file?(submission)
     return false if submission.submission_type != "online_upload"
@@ -83,16 +75,6 @@
     submission.attachments.reject { |at| ALLOWED_UPLOAD_MIME_TYPES.include?(at.mimetype) }.any?
   end
 
-=======
-
-  def self.invalid_file?(submission)
-    return false if submission.submission_type != "online_upload"
-    return false if submission.attachments.blank?
-
-    submission.attachments.reject { |at| ALLOWED_UPLOAD_MIME_TYPES.include?(at.mimetype) }.any?
-  end
-
->>>>>>> 142422de
   def self.invalid_type?(submission)
     !["online_text_entry", "online_upload"].include?(submission.submission_type)
   end
@@ -101,11 +83,6 @@
     submission.word_count.nil? || submission.word_count < 5
   end
 
-<<<<<<< HEAD
-  CHECKS = {
-    NO_SUBMISSION_MSG => ->(s) { no_submission?(s) },
-    INVALID_TYPE_MSG => ->(s) { invalid_type?(s) },
-=======
   def self.file_uploads_feature_disabled?(submission)
     submission.submission_type == "online_upload" &&
       !Account.site_admin.feature_enabled?(:grading_assistance_file_uploads)
@@ -115,7 +92,6 @@
     NO_SUBMISSION_MSG => ->(s) { no_submission?(s) },
     INVALID_TYPE_MSG => ->(s) { invalid_type?(s) },
     FILE_UPLOADS_DISABLED_MSG => ->(s) { file_uploads_feature_disabled?(s) },
->>>>>>> 142422de
     INVALID_FILE_MSG => ->(s) { invalid_file?(s) },
     IMAGE_UPLOAD_MSG => ->(s) { contains_images?(s) },
     SHORT_ESSAY_MSG => ->(s) { short_essay?(s) }
