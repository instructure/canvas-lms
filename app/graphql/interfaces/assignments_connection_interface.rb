--- conflicted
+++ resolved
@@ -41,8 +41,6 @@
       assignments = assignments.not_hidden_in_gradebook
     end
 
-<<<<<<< HEAD
-=======
     if submission_types.present?
       # Filter assignments where any of the requested submission_types overlap with the
       # assignment's submission_types. The assignments.submission_types column is a comma-separated
@@ -56,7 +54,6 @@
       )
     end
 
->>>>>>> f6e5b4e8
     if grading_period_id
       assignments
         .joins(:submissions)
