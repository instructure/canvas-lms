# frozen_string_literal: true

#
# Copyright (C) 2019 - present Instructure, Inc.
#
# This file is part of Canvas.
#
# Canvas is free software: you can redistribute it and/or modify it under
# the terms of the GNU Affero General Public License as published by the Free
# Software Foundation, version 3 of the License.
#
# Canvas is distributed in the hope that it will be useful, but WITHOUT ANY
# WARRANTY; without even the implied warranty of MERCHANTABILITY or FITNESS FOR
# A PARTICULAR PURPOSE. See the GNU Affero General Public License for more
# details.
#
# You should have received a copy of the GNU Affero General Public License along
# with this program. If not, see <http://www.gnu.org/licenses/>.

class UnreadCommentCountLoader < GraphQL::Batch::Loader
  def initialize(current_user)
    super()
    @current_user = current_user
  end

  def load(submission)
    # By default if we pass two submissions with the same id but a different
    # attempt, they will get uniqued into a single submission before they reach
    # the perform method. This breaks submission histories/versionable. Work
    # around this by passing in the submission.id and submission.attempt to
    # the perform method instead.
    super([submission.global_id, submission.attempt])
  end

  def perform(submission_ids_and_attempts)
    submission_ids = submission_ids_and_attempts.map(&:first)

    unread_count_hash =
      Submission
      .where(id: submission_ids)
      .joins(:submission_comments)
      .where.not(
        ViewedSubmissionComment
          .where("viewed_submission_comments.submission_comment_id=submission_comments.id")
          .where(user_id: @current_user)
          .arel.exists
      )
      .group(:submission_id, "submission_comments.attempt")
      .count

    submission_ids_and_attempts.each do |submission_id, attempt|
      relative_submission_id = Shard.relative_id_for(submission_id, Shard.current, Shard.current)

      # Group attempts nil, zero, and one together as one set of unread counts
      count =
        if (attempt || 0) <= 1
          (unread_count_hash[[relative_submission_id, nil]] || 0) +
            (unread_count_hash[[relative_submission_id, 0]] || 0) +
            (unread_count_hash[[relative_submission_id, 1]] || 0)
        else
          unread_count_hash[[relative_submission_id, attempt]] || 0
        end

      fulfill([submission_id, attempt], count)
    end
  end
end

module Types
  class SubmissionRubricAssessmentFilterInputType < Types::BaseInputObject
    graphql_name "SubmissionRubricAssessmentFilterInput"

    argument :for_attempt, Integer, <<~MD, required: false, default_value: nil
      What submission attempt the rubric assessment should be returned for. If not
      specified, it will return the rubric assessment for the current submisssion
      or submission history.
    MD
  end

  class SubmissionCommentsSortOrderType < Types::BaseEnum
    graphql_name "SubmissionCommentsSortOrderType"
    value "asc", value: :asc
    value "desc", value: :desc
  end
end

module Interfaces::SubmissionInterface
  include Interfaces::BaseInterface
  include GraphQLHelpers::AnonymousGrading

  description "Types for submission or submission history"

  class LatePolicyStatusType < Types::BaseEnum
    graphql_name "LatePolicyStatusType"
    value "late"
    value "missing"
    value "extended"
    value "none"
  end

  def submission
    object
  end
  private :submission

  def protect_submission_grades(attr)
    load_association(:assignment).then do
      submission.send(attr) if submission.user_can_read_grade?(current_user, session)
    end
  end
  private :protect_submission_grades

  field :assignment, Types::AssignmentType, null: true
  def assignment
    load_association(:assignment)
  end

  field :graded_anonymously, Boolean, null: true

  field :hide_grade_from_student,
        Boolean,
        "hide unpublished grades",
        method: :hide_grade_from_student?,
        null: true

  field :feedback_for_current_attempt, Boolean, null: false
  def feedback_for_current_attempt
    submission.feedback_for_current_attempt?
  end

  field :unread_comment_count, Integer, null: false
  def unread_comment_count
    Promise
      .all([load_association(:content_participations), load_association(:assignment)])
      .then do
        next 0 if object.read?(current_user)

        UnreadCommentCountLoader.for(current_user).load(object)
      end
  end

  field :has_unread_rubric_assessment, Boolean, null: false
  def has_unread_rubric_assessment
    load_association(:content_participations).then do
      submission.content_participations.where(workflow_state: "unread", content_item: "rubric").exists?
    end
  end

  field :user, Types::UserType, null: true
  def user
<<<<<<< HEAD
    load_association(:course).then do
      load_association(:assignment).then do
        if !Account.site_admin.feature_enabled?(:graphql_honor_anonymous_grading) ||
           !(submission.course.grants_right?(current_user, :manage_grades) && submission.assignment.anonymize_students?)
          load_association(:user)
        end
      end
    end
=======
    unless_hiding_user_for_anonymous_grading { load_association(:user) }
>>>>>>> 7fab6966
  end

  field :attempt, Integer, null: false
  def attempt
    submission.attempt || 0 # Nil in database, make it 0 here for easier api
  end

  field :comments_connection, Types::SubmissionCommentType.connection_type, null: true do
    argument :filter, Types::SubmissionCommentFilterInputType, required: false, default_value: {}
    argument :sort_order,
             Types::SubmissionCommentsSortOrderType,
             required: false,
             default_value: nil
    argument :include_draft_comments, Boolean, required: false, default_value: false
  end
  def comments_connection(filter:, sort_order:, include_draft_comments:)
    filter = filter.to_h
    all_comments, for_attempt, peer_review = filter.values_at(:all_comments, :for_attempt, :peer_review)

    load_association(:assignment).then do
      load_association(:submission_comments).then do
        comments = include_draft_comments ? submission.comments_including_drafts_for(current_user) : submission.comments_excluding_drafts_for(current_user)

        comments = comments.select { |comment| comment.attempt.in?(attempt_filter(for_attempt)) } unless all_comments
        comments = comments.select { |comment| comment.author == current_user } if peer_review && !all_comments
        comments = comments.sort_by { |comment| [comment.created_at.to_i, comment.id] } if sort_order.present?
        comments.reverse! if sort_order.to_s.casecmp("desc").zero?

        comments.select { |comment| comment.grants_right?(current_user, :read) }
      end
    end
  end

  def attempt_filter(for_attempt)
    target_attempt = for_attempt || submission.attempt || 0
    target_attempt = [nil, 0, 1] if target_attempt <= 1 # Submission 0 and 1 share comments
    target_attempt.is_a?(Array) ? target_attempt : [target_attempt]
  end
  private :attempt_filter

  field :score, Float, null: true
  def score
    protect_submission_grades(:score)
  end

  field :grade, String, null: true
  def grade
    protect_submission_grades(:grade)
  end

  field :entered_score,
        Float,
        "the submission score *before* late policy deductions were applied",
        null: true
  def entered_score
    protect_submission_grades(:entered_score)
  end

  field :entered_grade,
        String,
        "the submission grade *before* late policy deductions were applied",
        null: true
  def entered_grade
    protect_submission_grades(:entered_grade)
  end

  field :deducted_points, Float, "how many points are being deducted due to late policy", null: true
  def deducted_points
    protect_submission_grades(:points_deducted)
  end

  field :sticker, String, null: true
  def sticker
    protect_submission_grades(:sticker)
  end

  field :excused,
        Boolean,
        "excused assignments are ignored when calculating grades",
        method: :excused?,
        null: true

  field :submitted_at, Types::DateTimeType, null: true
  field :graded_at, Types::DateTimeType, null: true
  field :posted_at, Types::DateTimeType, null: true
  field :cached_due_date, Types::DateTimeType, null: true
  field :seconds_late, Float, null: true
  field :posted, Boolean, method: :posted?, null: false
  field :state, Types::SubmissionStateType, method: :workflow_state, null: false
  field :redo_request, Boolean, null: true

  field :grade_hidden, Boolean, null: false
  def grade_hidden
    !submission.user_can_read_grade?(current_user, session)
  end

  field :submission_status, String, null: true
  def submission_status
    if submission.submission_type == "online_quiz"
      Loaders::AssociationLoader
        .for(Submission, :quiz_submission)
        .load(submission)
        .then { submission.submission_status }
    else
      submission.submission_status
    end
  end

  field :sub_assignment_submissions, [Types::SubAssignmentSubmissionType], null: true
  def sub_assignment_submissions
    Loaders::AssociationLoader.for(Submission, :assignment).then do
      return nil unless object.assignment.checkpoints_parent?

      Loaders::AssociationLoader.for(Assignment, :sub_assignment_submissions).then do
        object.assignment.sub_assignment_submissions.where(user_id: object.user_id)
      end
    end
  end

  field :grading_status, Types::SubmissionGradingStatusType, null: true
  field :last_commented_by_user_at, Types::DateTimeType, null: true
  def last_commented_by_user_at
    Loaders::LastCommentedByUserAtLoader.for(current_user:).load(submission.id)
  end

  field :late_policy_status, LatePolicyStatusType, null: true
  field :late, Boolean, method: :late?, null: true
  field :missing, Boolean, method: :missing?, null: true
  field :grade_matches_current_submission,
        Boolean,
        "was the grade given on the current submission (resubmission)",
        null: true
  field :submission_type, Types::AssignmentSubmissionType, null: true

  field :attachment, Types::FileType, null: true
  def attachment
    load_association(:attachment)
  end

  field :attachments, [Types::FileType], null: true
  def attachments
    Loaders::IDLoader.for(Attachment).load_many(object.attachment_ids_for_version)
  end

  field :body, String, null: true
  def body
    Loaders::AssociationLoader
      .for(Submission, :assignment)
      .load(submission)
      .then do |assignment|
        Loaders::AssociationLoader
          .for(Assignment, :context)
          .load(assignment)
          .then do
            # The "body" of submissions for (old) quiz assignments includes grade
            # information, so exclude it if the caller can't see the grade
            if !assignment.quiz? || submission.user_can_read_grade?(current_user, session)
              Loaders::ApiContentAttachmentLoader
                .for(assignment.context)
                .load(object.body)
                .then do |preloaded_attachments|
                  GraphQLHelpers::UserContent.process(
                    object.body,
                    context: assignment.context,
                    in_app: context[:in_app],
                    request: context[:request],
                    preloaded_attachments:,
                    user: current_user
                  )
                end
            end
          end
      end
  end

  field :custom_grade_status_id, ID, null: true

  field :custom_grade_status, String, null: true
  def custom_grade_status
    load_association(:custom_grade_status).then do |status|
      status&.name.to_s
    end
  end

  field :status, String, null: false
  def status
    Promise.all([load_association(:assignment), load_association(:custom_grade_status)]).then do
      Loaders::AssociationLoader.for(Assignment, :external_tool_tag).load(object.assignment).then do
        object.status
      end
    end
  end

  field :status_tag, Types::SubmissionStatusTagType, null: false
  def status_tag
    load_association(:assignment).then do
      Loaders::AssociationLoader.for(Assignment, :external_tool_tag).load(object.assignment).then do
        object.status_tag
      end
    end
  end

  field :media_object, Types::MediaObjectType, null: true
  def media_object
    Loaders::MediaObjectLoader.load(object.media_comment_id)
  end

  field :turnitin_data, [Types::TurnitinDataType], null: true
  def turnitin_data
    return nil if object.turnitin_data.empty?

    promises =
      object
      .turnitin_data
      .except(
        :last_processed_attempt,
        :webhook_info,
        :eula_agreement_timestamp,
        :assignment_error,
        :provider,
        :student_error,
        :status
      )
      .map do |asset_string, data|
        Loaders::AssetStringLoader
          .load(asset_string)
          .then do |turnitin_context|
            next if turnitin_context.nil?

            {
              target: turnitin_context,
              reportUrl: data[:report_url],
              score: data[:similarity_score],
              status: data[:status],
              state: data[:state]
            }
          end
      end
    Promise.all(promises).then(&:compact)
  end

  field :originality_data, GraphQL::Types::JSON, null: true
  delegate :originality_data, to: :submission

  field :submission_draft, Types::SubmissionDraftType, null: true
  def submission_draft
    # Other users (e.g. Observers) should not be able to see submission drafts
    return nil if submission.user != current_user

    load_association(:submission_drafts).then do |drafts|
      # Submission.attempt can be in either 0 or nil which mean the same thing
      target_attempt = (object.attempt || 0) + 1
      drafts.find { |draft| draft.submission_attempt == target_attempt }
    end
  end

  field :rubric_assessments_connection, Types::RubricAssessmentType.connection_type, null: true do
    argument :filter,
             Types::SubmissionRubricAssessmentFilterInputType,
             required: false,
             default_value: {}
  end
  def rubric_assessments_connection(filter:)
    filter = filter.to_h
    target_attempt = filter[:for_attempt] || object.attempt

    Promise
      .all([load_association(:assignment), load_association(:rubric_assessments)])
      .then do
        assessments_needing_versions_loaded =
          submission.rubric_assessments.reject { |ra| ra.artifact_attempt == target_attempt }

        versionable_loader_promise =
          if assessments_needing_versions_loaded.empty?
            Promise.resolve(nil)
          else
            Loaders::AssociationLoader
              .for(RubricAssessment, :versions)
              .load_many(assessments_needing_versions_loaded)
          end

        Promise
          .all(
            [
              versionable_loader_promise,
              Loaders::AssociationLoader
                .for(Assignment, :rubric_association)
                .load(submission.assignment),
              Loaders::AssociationLoader
                .for(RubricAssessment, :rubric_association)
                .load_many(submission.rubric_assessments)
            ]
          )
          .then { submission.visible_rubric_assessments_for(current_user, attempt: target_attempt) }
      end
  end

  field :url, Types::UrlType, null: true

  field :resource_link_lookup_uuid, String, null: true

  field :extra_attempts, Integer, null: true

  field :proxy_submitter_id, ID, null: true

  field :proxy_submitter, String, null: true
  def proxy_submitter
    object.proxy_submitter&.short_name
  end

  field :assigned_assessments, [Types::AssessmentRequestType], null: true
  def assigned_assessments
    load_association(:assigned_assessments)
  end

  field :assignment_id, ID, null: false

  field :external_tool_url, String, null: true

  field :group_id, ID, null: true
  def group_id
    # Unfortunately, we can't use submissions.group_id, since that value is
    # only set once the group has submitted, but not before then. So we have
    # to jump through some hoops to load the correct group ID for a submission.
    Loaders::SubmissionGroupIdLoader.load(object).then { |group_id| group_id }
  end

  field :preview_url, String, "This field is currently under development and its return value is subject to change.", null: true
  def preview_url
    load_association(:assignment).then do |assignment|
      if submission.not_submitted?
        nil
      elsif submission.submission_type == "basic_lti_launch"
        GraphQLHelpers::UrlHelpers.retrieve_course_external_tools_url(
          submission.course_id,
          assignment_id: submission.assignment_id,
          url: submission.external_tool_url(query_params: submission.tool_default_query_params(current_user)),
          display: "borderless",
          host: context[:request].host_with_port
        )
      elsif submission.submission_type == "discussion_topic"
<<<<<<< HEAD
        GraphQLHelpers::UrlHelpers.course_discussion_topic_url(
          submission.course_id,
          assignment.discussion_topic.id,
          host: context[:request].host_with_port,
          embed: true,
          persist: 1,
          student_id: submission.user_id
        )
=======
        if assignment.discussion_topic.for_group_discussion?
          GraphQLHelpers::UrlHelpers.group_discussion_topics_url(
            assignment.discussion_topic.group_category.group_for(submission.user_id).id,
            host: context[:request].host_with_port,
            embed: true,
            headless: 1,
            root_discussion_topic_id: assignment.discussion_topic.id,
            student_id: submission.user_id
          )
        else
          GraphQLHelpers::UrlHelpers.course_discussion_topic_url(
            submission.course_id,
            assignment.discussion_topic.id,
            host: context[:request].host_with_port,
            embed: true,
            persist: 1,
            student_id: submission.user_id
          )
        end
>>>>>>> 7fab6966
      else
        GraphQLHelpers::UrlHelpers.course_assignment_submission_url(
          submission.course_id,
          submission.assignment_id,
          submission.user_id,
          host: context[:request].host_with_port,
          preview: 1,
          version: version_query_param(submission)
        )
      end
    end
  end

  field :submission_comment_download_url, String, null: true
  def submission_comment_download_url
    "/submissions/#{object.id}/comments.pdf"
  end

  field :word_count, Float, null: true
  delegate :word_count, to: :object

  def version_query_param(submission)
    if submission.attempt.present? && submission.attempt > 0 && submission.submission_type != "online_quiz"
      submission.attempt - 1
    else
      submission.attempt
    end
  end
end<|MERGE_RESOLUTION|>--- conflicted
+++ resolved
@@ -148,18 +148,7 @@
 
   field :user, Types::UserType, null: true
   def user
-<<<<<<< HEAD
-    load_association(:course).then do
-      load_association(:assignment).then do
-        if !Account.site_admin.feature_enabled?(:graphql_honor_anonymous_grading) ||
-           !(submission.course.grants_right?(current_user, :manage_grades) && submission.assignment.anonymize_students?)
-          load_association(:user)
-        end
-      end
-    end
-=======
     unless_hiding_user_for_anonymous_grading { load_association(:user) }
->>>>>>> 7fab6966
   end
 
   field :attempt, Integer, null: false
@@ -501,16 +490,6 @@
           host: context[:request].host_with_port
         )
       elsif submission.submission_type == "discussion_topic"
-<<<<<<< HEAD
-        GraphQLHelpers::UrlHelpers.course_discussion_topic_url(
-          submission.course_id,
-          assignment.discussion_topic.id,
-          host: context[:request].host_with_port,
-          embed: true,
-          persist: 1,
-          student_id: submission.user_id
-        )
-=======
         if assignment.discussion_topic.for_group_discussion?
           GraphQLHelpers::UrlHelpers.group_discussion_topics_url(
             assignment.discussion_topic.group_category.group_for(submission.user_id).id,
@@ -530,7 +509,6 @@
             student_id: submission.user_id
           )
         end
->>>>>>> 7fab6966
       else
         GraphQLHelpers::UrlHelpers.course_assignment_submission_url(
           submission.course_id,
