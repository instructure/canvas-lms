# frozen_string_literal: true

#
# Copyright (C) 2019 - present Instructure, Inc.
#
# This file is part of Canvas.
#
# Canvas is free software: you can redistribute it and/or modify it under
# the terms of the GNU Affero General Public License as published by the Free
# Software Foundation, version 3 of the License.
#
# Canvas is distributed in the hope that it will be useful, but WITHOUT ANY
# WARRANTY; without even the implied warranty of MERCHANTABILITY or FITNESS FOR
# A PARTICULAR PURPOSE. See the GNU Affero General Public License for more
# details.
#
# You should have received a copy of the GNU Affero General Public License along
# with this program. If not, see <http://www.gnu.org/licenses/>.

class UnreadCommentCountLoader < GraphQL::Batch::Loader
  def initialize(current_user)
    super()
    @current_user = current_user
  end

  def load(submission)
    # By default if we pass two submissions with the same id but a different
    # attempt, they will get uniqued into a single submission before they reach
    # the perform method. This breaks submission histories/versionable. Work
    # around this by passing in the submission.id and submission.attempt to
    # the perform method instead.
    super([submission.global_id, submission.attempt])
  end

  def perform(submission_ids_and_attempts)
    submission_ids = submission_ids_and_attempts.map(&:first)

    unread_count_hash =
      Submission
      .where(id: submission_ids)
      .joins(:submission_comments)
      .where.not(
        ViewedSubmissionComment
          .where("viewed_submission_comments.submission_comment_id=submission_comments.id")
          .where(user_id: @current_user)
          .arel.exists
      )
      .group(:submission_id, "submission_comments.attempt")
      .count

    submission_ids_and_attempts.each do |submission_id, attempt|
      relative_submission_id = Shard.relative_id_for(submission_id, Shard.current, Shard.current)

      # Group attempts nil, zero, and one together as one set of unread counts
      count =
        if (attempt || 0) <= 1
          (unread_count_hash[[relative_submission_id, nil]] || 0) +
            (unread_count_hash[[relative_submission_id, 0]] || 0) +
            (unread_count_hash[[relative_submission_id, 1]] || 0)
        else
          unread_count_hash[[relative_submission_id, attempt]] || 0
        end

      fulfill([submission_id, attempt], count)
    end
  end
end

module Types
  class SubmissionRubricAssessmentFilterInputType < Types::BaseInputObject
    graphql_name "SubmissionRubricAssessmentFilterInput"

    argument :for_attempt, Integer, <<~MD, required: false, default_value: nil
      What submission attempt the rubric assessment should be returned for. If not
      specified, it will return the rubric assessment for the current submisssion
      or submission history.
    MD
  end

  class SubmissionCommentsSortOrderType < Types::BaseEnum
    graphql_name "SubmissionCommentsSortOrderType"
    value "asc", value: :asc
    value "desc", value: :desc
  end
end

module Interfaces::SubmissionInterface
  include Interfaces::BaseInterface
  include GraphQLHelpers::AnonymousGrading

  description "Types for submission or submission history"

  class LatePolicyStatusType < Types::BaseEnum
    graphql_name "LatePolicyStatusType"
    value "late"
    value "missing"
    value "extended"
    value "none"
  end

  def submission
    object
  end
  private :submission

  def protect_submission_grades(attr)
    load_association(:assignment).then do
      submission.send(attr) if submission.user_can_read_grade?(current_user, session)
    end
  end
  private :protect_submission_grades

  field :assignment, Types::AssignmentType, null: true
  def assignment
    load_association(:assignment)
  end

  field :graded_anonymously, Boolean, null: true

  field :hide_grade_from_student,
        Boolean,
        "hide unpublished grades",
        method: :hide_grade_from_student?,
        null: true

  field :feedback_for_current_attempt, Boolean, null: false
  def feedback_for_current_attempt
    submission.feedback_for_current_attempt?
  end

  field :unread_comment_count, Integer, null: false
  def unread_comment_count
    Promise
      .all([load_association(:content_participations), load_association(:assignment)])
      .then do
        next 0 if object.read?(current_user)

        UnreadCommentCountLoader.for(current_user).load(object)
      end
  end

  field :has_unread_rubric_assessment, Boolean, null: false
  def has_unread_rubric_assessment
    load_association(:content_participations).then do
      submission.content_participations.where(workflow_state: "unread", content_item: "rubric").exists?
    end
  end

  field :user, Types::UserType, null: true
  def user
    unless_hiding_user_for_anonymous_grading { load_association(:user) }
  end

  field :attempt, Integer, null: false
  def attempt
    submission.attempt || 0 # Nil in database, make it 0 here for easier api
  end

  field :comments_connection, Types::SubmissionCommentType.connection_type, null: true do
    argument :filter, Types::SubmissionCommentFilterInputType, required: false, default_value: {}
    argument :sort_order,
             Types::SubmissionCommentsSortOrderType,
             required: false,
             default_value: nil
    argument :include_draft_comments, Boolean, required: false, default_value: false
  end
  def comments_connection(filter:, sort_order:, include_draft_comments:)
    filter = filter.to_h
    all_comments, for_attempt, peer_review = filter.values_at(:all_comments, :for_attempt, :peer_review)

    load_association(:assignment).then do
      load_association(:submission_comments).then do
        comments = include_draft_comments ? submission.comments_including_drafts_for(current_user) : submission.comments_excluding_drafts_for(current_user)

        comments = comments.select { |comment| comment.attempt.in?(attempt_filter(for_attempt)) } unless all_comments
        comments = comments.select { |comment| comment.author == current_user } if peer_review && !all_comments
        comments = comments.sort_by { |comment| [comment.created_at.to_i, comment.id] } if sort_order.present?
        comments.reverse! if sort_order.to_s.casecmp("desc").zero?

        comments.select { |comment| comment.grants_right?(current_user, :read) }
      end
    end
  end

  def attempt_filter(for_attempt)
    target_attempt = for_attempt || submission.attempt || 0
    target_attempt = [nil, 0, 1] if target_attempt <= 1 # Submission 0 and 1 share comments
    target_attempt.is_a?(Array) ? target_attempt : [target_attempt]
  end
  private :attempt_filter

  field :score, Float, null: true
  def score
    protect_submission_grades(:score)
  end

  field :grade, String, null: true
  def grade
    protect_submission_grades(:grade)
  end

  field :entered_score,
        Float,
        "the submission score *before* late policy deductions were applied",
        null: true
  def entered_score
    protect_submission_grades(:entered_score)
  end

  field :entered_grade,
        String,
        "the submission grade *before* late policy deductions were applied",
        null: true
  def entered_grade
    protect_submission_grades(:entered_grade)
  end

  field :deducted_points, Float, "how many points are being deducted due to late policy", null: true
  def deducted_points
    protect_submission_grades(:points_deducted)
  end

  field :sticker, String, null: true
  def sticker
    protect_submission_grades(:sticker)
  end

  field :excused,
        Boolean,
        "excused assignments are ignored when calculating grades",
        method: :excused?,
        null: true

  field :submitted_at, Types::DateTimeType, null: true
  field :graded_at, Types::DateTimeType, null: true
  field :posted_at, Types::DateTimeType, null: true
  field :cached_due_date, Types::DateTimeType, null: true
  field :seconds_late, Float, null: true
  field :posted, Boolean, method: :posted?, null: false
  field :state, Types::SubmissionStateType, method: :workflow_state, null: false
  field :redo_request, Boolean, null: true

  field :grade_hidden, Boolean, null: false
  def grade_hidden
    !submission.user_can_read_grade?(current_user, session)
  end

  field :submission_status, String, null: true
  def submission_status
    if submission.submission_type == "online_quiz"
      Loaders::AssociationLoader
        .for(Submission, :quiz_submission)
        .load(submission)
        .then { submission.submission_status }
    else
      submission.submission_status
    end
  end

  field :sub_assignment_submissions, [Types::SubAssignmentSubmissionType], null: true
  def sub_assignment_submissions
    Loaders::AssociationLoader.for(Submission, :assignment).then do
      return nil unless object.assignment.checkpoints_parent?

      Loaders::AssociationLoader.for(Assignment, :sub_assignment_submissions).then do
        object.assignment.sub_assignment_submissions.where(user_id: object.user_id)
      end
    end
  end

  field :grading_status, Types::SubmissionGradingStatusType, null: true
  field :last_commented_by_user_at, Types::DateTimeType, null: true
  def last_commented_by_user_at
    Loaders::LastCommentedByUserAtLoader.for(current_user:).load(submission.id)
  end

  field :late_policy_status, LatePolicyStatusType, null: true
  field :late, Boolean, method: :late?, null: true
  field :missing, Boolean, method: :missing?, null: true
  field :grade_matches_current_submission,
        Boolean,
        "was the grade given on the current submission (resubmission)",
        null: true
  field :submission_type, Types::AssignmentSubmissionType, null: true

  field :attachment, Types::FileType, null: true
  def attachment
    load_association(:attachment)
  end

  field :attachments, [Types::FileType], null: true
  def attachments
    Loaders::IDLoader.for(Attachment).load_many(object.attachment_ids_for_version)
  end

  field :body, String, null: true
  def body
    Loaders::AssociationLoader
      .for(Submission, :assignment)
      .load(submission)
      .then do |assignment|
        Loaders::AssociationLoader
          .for(Assignment, :context)
          .load(assignment)
          .then do
            # The "body" of submissions for (old) quiz assignments includes grade
            # information, so exclude it if the caller can't see the grade
            if !assignment.quiz? || submission.user_can_read_grade?(current_user, session)
              Loaders::ApiContentAttachmentLoader
                .for(assignment.context)
                .load(object.body)
                .then do |preloaded_attachments|
                  GraphQLHelpers::UserContent.process(
                    object.body,
                    context: assignment.context,
                    in_app: context[:in_app],
                    request: context[:request],
                    preloaded_attachments:,
                    user: current_user
                  )
                end
            end
          end
      end
  end

  field :custom_grade_status_id, ID, null: true

  field :custom_grade_status, String, null: true
  def custom_grade_status
    load_association(:custom_grade_status).then do |status|
      status&.name.to_s
    end
  end

  field :status, String, null: false
  def status
    Promise.all([load_association(:assignment), load_association(:custom_grade_status)]).then do
      Loaders::AssociationLoader.for(Assignment, :external_tool_tag).load(object.assignment).then do
        object.status
      end
    end
  end

  field :status_tag, Types::SubmissionStatusTagType, null: false
  def status_tag
    load_association(:assignment).then do
      Loaders::AssociationLoader.for(Assignment, :external_tool_tag).load(object.assignment).then do
        object.status_tag
      end
    end
  end

  field :media_object, Types::MediaObjectType, null: true
  def media_object
    Loaders::MediaObjectLoader.load(object.media_comment_id)
  end

  field :turnitin_data, [Types::TurnitinDataType], null: true
  def turnitin_data
    return nil if object.turnitin_data.empty?

    promises =
      object
      .turnitin_data
      .except(
        :last_processed_attempt,
        :webhook_info,
        :eula_agreement_timestamp,
        :assignment_error,
        :provider,
        :student_error,
        :status
      )
      .map do |asset_string, data|
        Loaders::AssetStringLoader
          .load(asset_string)
          .then do |turnitin_context|
            next if turnitin_context.nil?

            {
              target: turnitin_context,
              reportUrl: data[:report_url],
              score: data[:similarity_score],
              status: data[:status],
              state: data[:state]
            }
          end
      end
    Promise.all(promises).then(&:compact)
  end

  field :originality_data, GraphQL::Types::JSON, null: true
  delegate :originality_data, to: :submission

  field :submission_draft, Types::SubmissionDraftType, null: true
  def submission_draft
    # Other users (e.g. Observers) should not be able to see submission drafts
    return nil if submission.user != current_user

    load_association(:submission_drafts).then do |drafts|
      # Submission.attempt can be in either 0 or nil which mean the same thing
      target_attempt = (object.attempt || 0) + 1
      drafts.find { |draft| draft.submission_attempt == target_attempt }
    end
  end

  field :rubric_assessments_connection, Types::RubricAssessmentType.connection_type, null: true do
    argument :filter,
             Types::SubmissionRubricAssessmentFilterInputType,
             required: false,
             default_value: {}
  end
  def rubric_assessments_connection(filter:)
    filter = filter.to_h
    target_attempt = filter[:for_attempt] || object.attempt

    Promise
      .all([load_association(:assignment), load_association(:rubric_assessments)])
      .then do
        assessments_needing_versions_loaded =
          submission.rubric_assessments.reject { |ra| ra.artifact_attempt == target_attempt }

        versionable_loader_promise =
          if assessments_needing_versions_loaded.empty?
            Promise.resolve(nil)
          else
            Loaders::AssociationLoader
              .for(RubricAssessment, :versions)
              .load_many(assessments_needing_versions_loaded)
          end

        Promise
          .all(
            [
              versionable_loader_promise,
              Loaders::AssociationLoader
                .for(Assignment, :rubric_association)
                .load(submission.assignment),
              Loaders::AssociationLoader
                .for(RubricAssessment, :rubric_association)
                .load_many(submission.rubric_assessments)
            ]
          )
          .then { submission.visible_rubric_assessments_for(current_user, attempt: target_attempt) }
      end
  end

  field :url, Types::UrlType, null: true

  field :resource_link_lookup_uuid, String, null: true

  field :extra_attempts, Integer, null: true

  field :proxy_submitter_id, ID, null: true

  field :proxy_submitter, String, null: true
  def proxy_submitter
    object.proxy_submitter&.short_name
  end

  field :assigned_assessments, [Types::AssessmentRequestType], null: true
  def assigned_assessments
    load_association(:assigned_assessments)
  end

  field :assignment_id, ID, null: false

  field :external_tool_url, String, null: true

  field :group_id, ID, null: true
  def group_id
    # Unfortunately, we can't use submissions.group_id, since that value is
    # only set once the group has submitted, but not before then. So we have
    # to jump through some hoops to load the correct group ID for a submission.
    Loaders::SubmissionGroupIdLoader.load(object).then { |group_id| group_id }
  end

  field :preview_url, String, "This field is currently under development and its return value is subject to change.", null: true
  def preview_url
<<<<<<< HEAD
    load_association(:assignment).then do |assignment|
      if submission.not_submitted?
        nil
      elsif submission.submission_type == "basic_lti_launch"
        GraphQLHelpers::UrlHelpers.retrieve_course_external_tools_url(
          submission.course_id,
          assignment_id: submission.assignment_id,
          url: submission.external_tool_url(query_params: submission.tool_default_query_params(current_user)),
          display: "borderless",
          host: context[:request].host_with_port
        )
      elsif submission.submission_type == "discussion_topic"
        if assignment.discussion_topic.for_group_discussion?
          GraphQLHelpers::UrlHelpers.group_discussion_topics_url(
            assignment.discussion_topic.group_category.group_for(submission.user_id).id,
            host: context[:request].host_with_port,
            embed: true,
            headless: 1,
            root_discussion_topic_id: assignment.discussion_topic.id,
            student_id: submission.user_id
          )
        else
          GraphQLHelpers::UrlHelpers.course_discussion_topic_url(
            submission.course_id,
            assignment.discussion_topic.id,
            host: context[:request].host_with_port,
            embed: true,
            persist: 1,
            student_id: submission.user_id
          )
        end
      else
        GraphQLHelpers::UrlHelpers.course_assignment_submission_url(
          submission.course_id,
          submission.assignment_id,
          submission.user_id,
          host: context[:request].host_with_port,
          preview: 1,
          version: version_query_param(submission)
        )
=======
    if submission.not_submitted? && !submission.partially_submitted?
      nil
    elsif submission.submission_type == "basic_lti_launch"
      GraphQLHelpers::UrlHelpers.retrieve_course_external_tools_url(
        submission.course_id,
        assignment_id: submission.assignment_id,
        url: submission.external_tool_url(query_params: submission.tool_default_query_params(current_user)),
        display: "borderless",
        host: context[:request].host_with_port
      )
    else
      Loaders::AssociationLoader.for(Submission, :assignment).load(submission).then do |assignment|
        is_discussion_topic = submission.submission_type == "discussion_topic" || submission.partially_submitted?
        show_full_discussion = is_discussion_topic ? { show_full_discussion_immediately: true } : {}
        if assignment.anonymize_students?
          GraphQLHelpers::UrlHelpers.course_assignment_anonymous_submission_url(
            submission.course_id,
            submission.assignment_id,
            submission.anonymous_id,
            host: context[:request].host_with_port,
            preview: 1,
            version: version_query_param(submission),
            **show_full_discussion
          )
        else
          GraphQLHelpers::UrlHelpers.course_assignment_submission_url(
            submission.course_id,
            submission.assignment_id,
            submission.user_id,
            host: context[:request].host_with_port,
            preview: 1,
            version: version_query_param(submission),
            **show_full_discussion
          )
        end
>>>>>>> 0ef5b089
      end
    end
  end

  field :submission_comment_download_url, String, null: true
  def submission_comment_download_url
    "/submissions/#{object.id}/comments.pdf"
  end

  field :word_count, Float, null: true
  delegate :word_count, to: :object

  def version_query_param(submission)
    if submission.attempt.present? && submission.attempt > 0 && submission.submission_type != "online_quiz"
      submission.attempt - 1
    else
      submission.attempt
    end
  end
end<|MERGE_RESOLUTION|>--- conflicted
+++ resolved
@@ -478,48 +478,6 @@
 
   field :preview_url, String, "This field is currently under development and its return value is subject to change.", null: true
   def preview_url
-<<<<<<< HEAD
-    load_association(:assignment).then do |assignment|
-      if submission.not_submitted?
-        nil
-      elsif submission.submission_type == "basic_lti_launch"
-        GraphQLHelpers::UrlHelpers.retrieve_course_external_tools_url(
-          submission.course_id,
-          assignment_id: submission.assignment_id,
-          url: submission.external_tool_url(query_params: submission.tool_default_query_params(current_user)),
-          display: "borderless",
-          host: context[:request].host_with_port
-        )
-      elsif submission.submission_type == "discussion_topic"
-        if assignment.discussion_topic.for_group_discussion?
-          GraphQLHelpers::UrlHelpers.group_discussion_topics_url(
-            assignment.discussion_topic.group_category.group_for(submission.user_id).id,
-            host: context[:request].host_with_port,
-            embed: true,
-            headless: 1,
-            root_discussion_topic_id: assignment.discussion_topic.id,
-            student_id: submission.user_id
-          )
-        else
-          GraphQLHelpers::UrlHelpers.course_discussion_topic_url(
-            submission.course_id,
-            assignment.discussion_topic.id,
-            host: context[:request].host_with_port,
-            embed: true,
-            persist: 1,
-            student_id: submission.user_id
-          )
-        end
-      else
-        GraphQLHelpers::UrlHelpers.course_assignment_submission_url(
-          submission.course_id,
-          submission.assignment_id,
-          submission.user_id,
-          host: context[:request].host_with_port,
-          preview: 1,
-          version: version_query_param(submission)
-        )
-=======
     if submission.not_submitted? && !submission.partially_submitted?
       nil
     elsif submission.submission_type == "basic_lti_launch"
@@ -555,7 +513,6 @@
             **show_full_discussion
           )
         end
->>>>>>> 0ef5b089
       end
     end
   end
