--- conflicted
+++ resolved
@@ -168,18 +168,8 @@
     all_comments, for_attempt, peer_review = filter.values_at(:all_comments, :for_attempt, :peer_review)
 
     load_association(:assignment).then do
-<<<<<<< HEAD
-      scope = include_draft_comments ? submission.comments_including_drafts_for(current_user) : submission.comments_excluding_drafts_for(current_user)
-      unless all_comments
-        target_attempt = for_attempt || submission.attempt || 0
-        if target_attempt <= 1
-          target_attempt = [nil, 0, 1] # Submission 0 and 1 share comments
-        end
-        scope = scope.where(attempt: target_attempt)
-=======
       load_association(:submission_comments).then do
         comments = include_draft_comments ? submission.comments_including_drafts_for(current_user) : submission.comments_excluding_drafts_for(current_user)
->>>>>>> c0c653e9
 
         comments = comments.select { |comment| comment.attempt.in?(attempt_filter(for_attempt)) } unless all_comments
         comments = comments.select { |comment| comment.author == current_user } if peer_review && !all_comments
@@ -446,16 +436,6 @@
 
   field :preview_url, String, "This field is currently under development and its return value is subject to change.", null: true
   def preview_url
-<<<<<<< HEAD
-    GraphQLHelpers::UrlHelpers.course_assignment_submission_url(
-      object.course_id,
-      object.assignment_id,
-      object.user_id,
-      host: context[:request].host_with_port,
-      preview: 1,
-      version: version_query_param(object)
-    )
-=======
     load_association(:assignment).then do |assignment|
       if submission.not_submitted?
         nil
@@ -485,7 +465,6 @@
         )
       end
     end
->>>>>>> c0c653e9
   end
 
   field :submission_comment_download_url, String, null: true
@@ -496,11 +475,6 @@
   field :word_count, Float, null: true
   delegate :word_count, to: :object
 
-<<<<<<< HEAD
-  private
-
-=======
->>>>>>> c0c653e9
   def version_query_param(submission)
     if submission.attempt.present? && submission.attempt > 0
       submission.attempt - 1
