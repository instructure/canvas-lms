# frozen_string_literal: true

#
# Copyright (C) 2019 - present Instructure, Inc.
#
# This file is part of Canvas.
#
# Canvas is free software: you can redistribute it and/or modify it under
# the terms of the GNU Affero General Public License as published by the Free
# Software Foundation, version 3 of the License.
#
# Canvas is distributed in the hope that it will be useful, but WITHOUT ANY
# WARRANTY; without even the implied warranty of MERCHANTABILITY or FITNESS FOR
# A PARTICULAR PURPOSE. See the GNU Affero General Public License for more
# details.
#
# You should have received a copy of the GNU Affero General Public License along
# with this program. If not, see <http://www.gnu.org/licenses/>.

class UnreadCommentCountLoader < GraphQL::Batch::Loader
  def initialize(current_user)
    super()
    @current_user = current_user
  end

  def load(submission)
    # By default if we pass two submissions with the same id but a different
    # attempt, they will get uniqued into a single submission before they reach
    # the perform method. This breaks submission histories/versionable. Work
    # around this by passing in the submission.id and submission.attempt to
    # the perform method instead.
    super([submission.global_id, submission.attempt])
  end

  def perform(submission_ids_and_attempts)
    submission_ids = submission_ids_and_attempts.map(&:first)

    unread_count_hash =
      Submission
      .where(id: submission_ids)
      .joins(:submission_comments)
      .where.not(
        ViewedSubmissionComment
          .where("viewed_submission_comments.submission_comment_id=submission_comments.id")
          .where(user_id: @current_user)
          .arel.exists
      )
      .group(:submission_id, "submission_comments.attempt")
      .count

    submission_ids_and_attempts.each do |submission_id, attempt|
      relative_submission_id = Shard.relative_id_for(submission_id, Shard.current, Shard.current)

      # Group attempts nil, zero, and one together as one set of unread counts
      count =
        if (attempt || 0) <= 1
          (unread_count_hash[[relative_submission_id, nil]] || 0) +
            (unread_count_hash[[relative_submission_id, 0]] || 0) +
            (unread_count_hash[[relative_submission_id, 1]] || 0)
        else
          unread_count_hash[[relative_submission_id, attempt]] || 0
        end

      fulfill([submission_id, attempt], count)
    end
  end
end

module Types
  class SubmissionRubricAssessmentFilterInputType < Types::BaseInputObject
    graphql_name "SubmissionRubricAssessmentFilterInput"

    argument :for_attempt, Integer, <<~MD, required: false, default_value: nil
      What submission attempt the rubric assessment should be returned for. If not
      specified, it will return the rubric assessment for the current submission
      or submission history.
    MD
    argument :for_all_attempts, Boolean, <<~MD, required: false, default_value: nil
      it will return all rubric assessments for the current submission
      or submission history.
    MD
    argument :include_provisional_assessments, Boolean, <<~MD, required: false, default_value: false
      When true, provisional rubric assessments that the current user has permission to see will be returned.
      The Moderator has permission to see all provisional rubric assessments.
      Provisional Graders only have permission to view their own provisional rubric assessments.
      Default behavior is to omit provisional assessments entirely.
    MD
  end

  class SubmissionCommentsSortOrderType < Types::BaseEnum
    graphql_name "SubmissionCommentsSortOrderType"
    value "asc", value: :asc
    value "desc", value: :desc
  end

  class LatePolicyStatusType < Types::BaseEnum
    graphql_name "LatePolicyStatusType"
    value "late"
    value "missing"
    value "extended"
    value "none"
  end
end

module Interfaces::SubmissionInterface
  include Interfaces::BaseInterface
  include GraphQLHelpers::AnonymousGrading

  description "Types for submission or submission history"

  def submission
    object
  end
  private :submission

  def protect_submission_grades(attr)
    load_association(:assignment).then do
      submission.send(attr) if submission.user_can_read_grade?(current_user, session)
    end
  end
  private :protect_submission_grades

  field :anonymous_id, ID, null: true

  field :assignment, Types::AssignmentType, null: true
  def assignment
    load_association(:assignment)
  end

  field :graded_anonymously, Boolean, null: true

  field :hide_grade_from_student,
        Boolean,
        "hide unpublished grades",
        method: :hide_grade_from_student?,
        null: true

  field :feedback_for_current_attempt, Boolean, null: false
  def feedback_for_current_attempt
    submission.feedback_for_current_attempt?
  end

  field :unread_comment_count, Integer, null: false
  def unread_comment_count
    Promise
      .all([load_association(:content_participations), load_association(:assignment)])
      .then do
        next 0 if object.read?(current_user)

        UnreadCommentCountLoader.for(current_user).load(object)
      end
  end

  field :has_unread_rubric_assessment, Boolean, null: false
  def has_unread_rubric_assessment
    load_association(:content_participations).then do
      submission.content_participations.where(workflow_state: "unread", content_item: "rubric").exists?
    end
  end

  field :user, Types::UserType, null: true
  def user
    unless_hiding_user_for_anonymous_grading { load_association(:user) }
  end

  field :attempt, Integer, null: false
  def attempt
    submission.attempt || 0 # Nil in database, make it 0 here for easier api
  end

  field :comments_connection, Types::SubmissionCommentType.connection_type, null: false do
    argument :filter, Types::SubmissionCommentFilterInputType, required: false, default_value: {}
    argument :sort_order,
             Types::SubmissionCommentsSortOrderType,
             required: false,
             default_value: nil
    argument :include_draft_comments, Boolean, required: false, default_value: false
    argument :include_provisional_comments, Boolean, <<~MD, required: false, default_value: false
      When true, provisional comments that the current user has permission to see will be returned.
      The Moderator has permission to see all provisional comments.
      Provisional Graders can see each other's comments if "Graders can view each other's comments" is enabled.
      Otherwise, Provisional Graders can only see their own comments.
      Students cannot see provisional comments.
    MD
  end
  def comments_connection(filter:, sort_order:, include_draft_comments:, include_provisional_comments:)
    filter = filter.to_h
    filter => all_comments:, for_attempt:, peer_review:

    # Preload provisional comments if needed
    provisional_comments_promise = if include_provisional_comments
                                     Loaders::AssociationLoader
                                       .for(Submission, :provisional_grades)
                                       .load(submission)
                                       .then do |provisional_grades|
                                         if provisional_grades.present?
                                           SubmissionComment
                                             .where(provisional_grade_id: provisional_grades.map(&:id))
                                             .preload(:author, :provisional_grade)
                                             .then do |provisional_comments|
                                               provisional_comments
                                             end
                                         else
                                           Promise.resolve([])
                                         end
                                       end
                                   else
                                     Promise.resolve([])
                                   end

    load_association(:assignment).then do
      load_association(:submission_comments).then do
        provisional_comments_promise.then do |provisional_comments|
          comments = include_draft_comments ? submission.comments_including_drafts_for(current_user) : submission.comments_excluding_drafts_for(current_user)

          if include_provisional_comments
            comments.concat(submission.visible_provisional_comments(current_user, provisional_comments:))
          end

          comments = comments.select { |comment| comment.attempt.in?(attempt_filter(for_attempt)) } unless all_comments
          comments = comments.select { |comment| comment.author == current_user } if peer_review && !all_comments
          comments = comments.sort_by { |comment| [comment.created_at.to_i, comment.id] } if sort_order.present?
          comments.reverse! if sort_order.to_s.casecmp("desc").zero?

          comments.select { |comment| comment.grants_right?(current_user, :read) }
        end
      end
    end
  end

  def attempt_filter(for_attempt)
    target_attempt = for_attempt || submission.attempt || 0
    target_attempt = [nil, 0, 1] if target_attempt <= 1 # Submission 0 and 1 share comments
    target_attempt.is_a?(Array) ? target_attempt : [target_attempt]
  end
  private :attempt_filter

  field :score, Float, null: true
  def score
    protect_submission_grades(:score)
  end

  field :grade, String, null: true
  def grade
    protect_submission_grades(:grade)
  end

  field :entered_score,
        Float,
        "the submission score *before* late policy deductions were applied",
        null: true
  def entered_score
    protect_submission_grades(:entered_score)
  end

  field :entered_grade,
        String,
        "the submission grade *before* late policy deductions were applied",
        null: true
  def entered_grade
    protect_submission_grades(:entered_grade)
  end

  field :deducted_points, Float, "how many points are being deducted due to late policy", null: true
  def deducted_points
    protect_submission_grades(:points_deducted)
  end

  field :sticker, String, null: true
  def sticker
    protect_submission_grades(:sticker)
  end

  field :excused,
        Boolean,
        "excused assignments are ignored when calculating grades",
        method: :excused?,
        null: true

  field :cached_due_date, Types::DateTimeType, null: true
  field :graded_at, Types::DateTimeType, null: true
  field :posted, Boolean, method: :posted?, null: false
  field :posted_at, Types::DateTimeType, null: true
  field :redo_request, Boolean, null: true
  field :seconds_late, Float, null: true
  field :state, Types::SubmissionStateType, method: :workflow_state, null: false
  field :submitted_at, Types::DateTimeType, null: true

  field :has_postable_comments, Boolean, null: false
  def has_postable_comments # rubocop:disable Naming/PredicateName
    Loaders::HasPostableCommentsLoader.load(submission.id)
  end

  field :grade_hidden, Boolean, null: false
  def grade_hidden
    !submission.user_can_read_grade?(current_user, session)
  end

  field :submission_status, String, null: true
  def submission_status
    if submission.submission_type == "online_quiz"
      Loaders::AssociationLoader
        .for(Submission, :quiz_submission)
        .load(submission)
        .then { submission.submission_status }
    else
      submission.submission_status
    end
  end

  field :sub_assignment_submissions, [Types::SubAssignmentSubmissionType], null: true
  def sub_assignment_submissions
    # TODO: remove this antipattern as soon as EGG-1372 is resolved
    # data should not be created while fetching
    # Code to use after EGG-1372 is resolved:
    # Loaders::SubmissionLoaders::SubAssignmentSubmissionsLoader.load(object)

    load_association(:assignment).then do
      next nil unless object.assignment.checkpoints_parent?

      Loaders::AssociationLoader.for(Assignment, :sub_assignments).load(object.assignment).then do |sub_assignments|
        sub_assignments&.map do |sub_assignment|
          sub_assignment.find_or_create_submission(submission.user)
        end
      end
    end
  end

  field :grading_status, Types::SubmissionGradingStatusType, null: true
  field :last_commented_by_user_at, Types::DateTimeType, null: true
  def last_commented_by_user_at
    Loaders::LastCommentedByUserAtLoader.for(current_user:).load(submission.id)
  end

  field :grade_matches_current_submission,
        Boolean,
        "was the grade given on the current submission (resubmission)",
        null: true
  field :late, Boolean, method: :late?
  field :late_policy_status, Types::LatePolicyStatusType, null: true
  field :missing, Boolean, method: :missing?
  field :submission_type, Types::AssignmentSubmissionType, null: true

  field :attachment, Types::FileType, null: true
  def attachment
    load_association(:attachment)
  end

  field :attachments, [Types::FileType], null: true
  def attachments
    Loaders::IDLoader.for(Attachment).load_many(object.attachment_ids_for_version)
  end

  field :body, String, null: true
  def body
    Loaders::AssociationLoader
      .for(Submission, :assignment)
      .load(submission)
      .then do |assignment|
        Loaders::AssociationLoader
          .for(Assignment, :context)
          .load(assignment)
          .then do
            # The "body" of submissions for (old) quiz assignments includes grade
            # information, so exclude it if the caller can't see the grade
            if !assignment.quiz? || submission.user_can_read_grade?(current_user, session)
              Loaders::ApiContentAttachmentLoader
                .for(assignment.context)
                .load(object.body)
                .then do |preloaded_attachments|
                  GraphQLHelpers::UserContent.process(
                    object.body,
                    context: assignment.context,
                    in_app: context[:in_app],
                    request: context[:request],
                    preloaded_attachments:,
                    user: current_user,
                    options: {
                      domain_root_account: context[:domain_root_account],
                    },
                    location: object.asset_string
                  )
                end
            end
          end
      end
  end

  field :custom_grade_status_id, ID, null: true

  field :custom_grade_status, String, null: true
  def custom_grade_status
    load_association(:custom_grade_status).then do |status|
      status&.name.to_s
    end
  end

  field :status, String, null: false
  def status
    Promise.all([load_association(:assignment), load_association(:custom_grade_status)]).then do
      Loaders::AssociationLoader.for(Assignment, :external_tool_tag).load(object.assignment).then do
        object.status
      end
    end
  end

  field :status_tag, Types::SubmissionStatusTagType, null: false
  def status_tag
    load_association(:assignment).then do
      Loaders::AssociationLoader.for(Assignment, :external_tool_tag).load(object.assignment).then do
        object.status_tag
      end
    end
  end

  field :media_object, Types::MediaObjectType, null: true
  def media_object
    Loaders::MediaObjectLoader.load(object.media_comment_id)
  end

  field :has_originality_report, Boolean, null: false
  def has_originality_report
    if submission.submitted_at.nil?
      []
    else
      load_association(:originality_reports).then do |originality_reports|
        originality_reports.any? { |o| originality_report_matches_current_version?(o) }
      end
    end
  end

  field :vericite_data, [Types::VericiteDataType], null: true
  def vericite_data
    return nil unless object.vericite_data(false).present? &&
                      object.grants_right?(current_user, :view_vericite_report) &&
                      object.assignment.vericite_enabled

    promises =
      object.vericite_data
            .except(
              :provider,
              :last_processed_attempt,
              :webhook_info,
              :eula_agreement_timestamp,
              :assignment_error,
              :student_error,
              :status
            )
            .map do |asset_string, data|
        Loaders::AssetStringLoader
          .load(asset_string.to_s)
          .then do |target|
            next if target.nil?

            {
              target:,
              asset_string:,
              report_url: data[:report_url],
              score: data[:similarity_score],
              status: data[:status],
              state: data[:state],
            }
          end
      end
    Promise.all(promises).then(&:compact)
  end

  field :turnitin_data, [Types::TurnitinDataType], null: true
  def turnitin_data
    return nil unless object.grants_right?(current_user, :view_turnitin_report)
    return nil if object.turnitin_data.empty?

    promises =
      object
      .turnitin_data
      .except(
        :last_processed_attempt,
        :webhook_info,
        :eula_agreement_timestamp,
        :assignment_error,
        :provider,
        :student_error,
        :status
      )
      .map do |asset_string, data|
        Loaders::AssetStringLoader
          .load(asset_string.to_s)
          .then do |target|
            next if target.nil?

            {
              target:,
              asset_string:,
              report_url: data[:report_url],
              score: data[:similarity_score],
              status: data[:status],
              state: data[:state]
            }
          end
      end
    Promise.all(promises).then(&:compact)
  end

  field :originality_data, GraphQL::Types::JSON, null: true
  delegate :originality_data, to: :submission

  field :submission_draft, Types::SubmissionDraftType, null: true
  def submission_draft
    # Other users (e.g. Observers) should not be able to see submission drafts
    return nil if submission.user != current_user

    load_association(:submission_drafts).then do |drafts|
      # Submission.attempt can be in either 0 or nil which mean the same thing
      target_attempt = (object.attempt || 0) + 1
      drafts.find { |draft| draft.submission_attempt == target_attempt }
    end
  end

  field :rubric_assessments_connection, Types::RubricAssessmentType.connection_type, null: false do
    argument :filter,
             Types::SubmissionRubricAssessmentFilterInputType,
             required: false,
             default_value: {}
  end
  def rubric_assessments_connection(filter:)
    filter = filter.to_h
    target_attempt = filter[:for_all_attempts] ? nil : (filter[:for_attempt] || object.attempt)
    include_provisional = filter.fetch(:include_provisional_assessments, false)

    Promise
      .all([load_association(:assignment), load_association(:rubric_assessments)])
<<<<<<< HEAD
      .then do
        # If the target_attempt is nil, we don't need to preload because visible_rubric_assessments_for
        # will early return and load all rubric assessments for the submission with no version checks
        assessments_needing_versions_loaded = if target_attempt.nil?
                                                []
                                              else
                                                submission.rubric_assessments.reject { |ra| ra.artifact_attempt == target_attempt }
                                              end

        versionable_loader_promise =
          if assessments_needing_versions_loaded.empty?
            Promise.resolve(nil)
          else
            Loaders::AssociationLoader
              .for(RubricAssessment, :versions)
              .load_many(assessments_needing_versions_loaded)
          end

        provisional_loader_promise = if include_provisional
                                       Loaders::AssociationLoader
                                         .for(Submission, :provisional_grades)
                                         .load(submission)
                                         .then do |provisional_grades|
                                           if provisional_grades.present?
                                             RubricAssessment
                                               .where(
                                                 artifact_type: "ModeratedGrading::ProvisionalGrade",
                                                 artifact_id: provisional_grades.map(&:id)
                                               )
                                               .preload(:rubric_association, :assessor, :user)
                                               .then do |provisional_rubric_assessments|
                                                 provisional_rubric_assessments
                                               end
                                           else
                                             Promise.resolve(nil)
                                           end
                                         end
                                     else
                                       Promise.resolve(nil)
                                     end

        Promise
          .all(
            [
              versionable_loader_promise,
              Loaders::AssociationLoader
                .for(Assignment, :rubric_association)
                .load(submission.assignment),
              Loaders::AssociationLoader
                .for(RubricAssessment, :rubric_association)
                .load_many(submission.rubric_assessments),
              provisional_loader_promise
            ]
          )
          .then do |results|
            provisional_assessments = results.last || []
            submission.visible_rubric_assessments_for(
              current_user,
              attempt: target_attempt,
              include_provisional:,
              provisional_assessments:
            )
          end
=======
      .then do |assignment_and_assessments|
        assignment = assignment_and_assessments[0]

        moderation_graders_promise = if assignment&.moderated_grading?
                                       Loaders::AssignmentLoaders::OrderedModerationGradersWithSlotTakenLoader
                                         .load(assignment.id)
                                     else
                                       Promise.resolve([])
                                     end

        moderation_graders_promise.then do |moderation_graders|
          assignment.instance_variable_set(:@ordered_moderation_graders_with_slot_taken, moderation_graders) if assignment&.moderated_grading?

          assessments_needing_versions_loaded = if target_attempt.nil?
                                                  []
                                                else
                                                  submission.rubric_assessments.reject { |ra| ra.artifact_attempt == target_attempt }
                                                end

          versionable_loader_promise =
            if assessments_needing_versions_loaded.empty?
              Promise.resolve(nil)
            else
              Loaders::AssociationLoader
                .for(RubricAssessment, :versions)
                .load_many(assessments_needing_versions_loaded)
            end

          provisional_loader_promise = if include_provisional
                                         Loaders::AssociationLoader
                                           .for(Submission, :provisional_grades)
                                           .load(submission)
                                           .then do |provisional_grades|
                                             if provisional_grades.present?
                                               RubricAssessment
                                                 .where(
                                                   artifact_type: "ModeratedGrading::ProvisionalGrade",
                                                   artifact_id: provisional_grades.map(&:id)
                                                 )
                                                 .preload(:rubric_association, :assessor, :user)
                                                 .then do |provisional_rubric_assessments|
                                                   provisional_rubric_assessments
                                                 end
                                             else
                                               Promise.resolve(nil)
                                             end
                                           end
                                       else
                                         Promise.resolve(nil)
                                       end

          Promise
            .all(
              [
                versionable_loader_promise,
                Loaders::AssociationLoader
                  .for(Assignment, :rubric_association)
                  .load(submission.assignment),
                Loaders::AssociationLoader
                  .for(RubricAssessment, :rubric_association)
                  .load_many(submission.rubric_assessments),
                provisional_loader_promise
              ]
            )
            .then do |results|
              provisional_assessments = results.last || []
              submission.visible_rubric_assessments_for(
                current_user,
                attempt: target_attempt,
                include_provisional:,
                provisional_assessments:
              )
            end
        end
>>>>>>> 27a9ef75
      end
  end

  field :url, Types::UrlType, null: true

  field :resource_link_lookup_uuid, String, null: true

  field :extra_attempts, Integer, null: true

  field :proxy_submitter_id, ID, null: true

  field :proxy_submitter, String, null: true
  def proxy_submitter
    object.proxy_submitter&.short_name
  end

  field :assigned_assessments, [Types::AssessmentRequestType], null: true
  def assigned_assessments
    load_association(:assigned_assessments)
  end

  field :assignment_id, ID, null: false

  field :external_tool_url, String, null: true

  field :group_id, ID, null: true
  def group_id
    # Unfortunately, we can't use submissions.group_id, since that value is
    # only set once the group has submitted, but not before then. So we have
    # to jump through some hoops to load the correct group ID for a submission.
    Loaders::SubmissionGroupIdLoader.load(object).then { |group_id| group_id }
  end

  field :preview_url, String, "This field is currently under development and its return value is subject to change.", null: true
  def preview_url
    if submission.not_submitted? && !submission.partially_submitted?
      nil
    elsif submission.submission_type == "basic_lti_launch"
      GraphQLHelpers::UrlHelpers.retrieve_course_external_tools_url(
        submission.course_id,
        assignment_id: submission.assignment_id,
        url: submission.external_tool_url(query_params: submission.tool_default_query_params(current_user)),
        display: "borderless",
        host: context[:request].host_with_port
      )
    else
      Loaders::AssociationLoader.for(Submission, :assignment).load(submission).then do |assignment|
        is_discussion_topic = submission.submission_type == "discussion_topic" || submission.partially_submitted?
        show_full_discussion = is_discussion_topic ? { show_full_discussion_immediately: true } : {}
        if assignment.anonymize_students?
          GraphQLHelpers::UrlHelpers.course_assignment_anonymous_submission_url(
            submission.course_id,
            submission.assignment_id,
            submission.anonymous_id,
            host: context[:request].host_with_port,
            preview: 1,
            version: version_query_param(submission),
            **show_full_discussion
          )
        else
          GraphQLHelpers::UrlHelpers.course_assignment_submission_url(
            submission.course_id,
            submission.assignment_id,
            submission.user_id,
            host: context[:request].host_with_port,
            preview: 1,
            version: version_query_param(submission),
            **show_full_discussion
          )
        end
      end
    end
  end

  field :submission_comment_download_url, String, null: true
  def submission_comment_download_url
    "/submissions/#{object.id}/comments.pdf"
  end

  field :word_count, Float, null: true
  delegate :word_count, to: :object

  def version_query_param(submission)
    if submission.attempt.present? && submission.attempt > 0 && submission.submission_type != "online_quiz"
      submission.attempt - 1
    else
      submission.attempt
    end
  end
end<|MERGE_RESOLUTION|>--- conflicted
+++ resolved
@@ -529,71 +529,6 @@
 
     Promise
       .all([load_association(:assignment), load_association(:rubric_assessments)])
-<<<<<<< HEAD
-      .then do
-        # If the target_attempt is nil, we don't need to preload because visible_rubric_assessments_for
-        # will early return and load all rubric assessments for the submission with no version checks
-        assessments_needing_versions_loaded = if target_attempt.nil?
-                                                []
-                                              else
-                                                submission.rubric_assessments.reject { |ra| ra.artifact_attempt == target_attempt }
-                                              end
-
-        versionable_loader_promise =
-          if assessments_needing_versions_loaded.empty?
-            Promise.resolve(nil)
-          else
-            Loaders::AssociationLoader
-              .for(RubricAssessment, :versions)
-              .load_many(assessments_needing_versions_loaded)
-          end
-
-        provisional_loader_promise = if include_provisional
-                                       Loaders::AssociationLoader
-                                         .for(Submission, :provisional_grades)
-                                         .load(submission)
-                                         .then do |provisional_grades|
-                                           if provisional_grades.present?
-                                             RubricAssessment
-                                               .where(
-                                                 artifact_type: "ModeratedGrading::ProvisionalGrade",
-                                                 artifact_id: provisional_grades.map(&:id)
-                                               )
-                                               .preload(:rubric_association, :assessor, :user)
-                                               .then do |provisional_rubric_assessments|
-                                                 provisional_rubric_assessments
-                                               end
-                                           else
-                                             Promise.resolve(nil)
-                                           end
-                                         end
-                                     else
-                                       Promise.resolve(nil)
-                                     end
-
-        Promise
-          .all(
-            [
-              versionable_loader_promise,
-              Loaders::AssociationLoader
-                .for(Assignment, :rubric_association)
-                .load(submission.assignment),
-              Loaders::AssociationLoader
-                .for(RubricAssessment, :rubric_association)
-                .load_many(submission.rubric_assessments),
-              provisional_loader_promise
-            ]
-          )
-          .then do |results|
-            provisional_assessments = results.last || []
-            submission.visible_rubric_assessments_for(
-              current_user,
-              attempt: target_attempt,
-              include_provisional:,
-              provisional_assessments:
-            )
-          end
-=======
       .then do |assignment_and_assessments|
         assignment = assignment_and_assessments[0]
 
@@ -668,7 +603,6 @@
               )
             end
         end
->>>>>>> 27a9ef75
       end
   end
 
