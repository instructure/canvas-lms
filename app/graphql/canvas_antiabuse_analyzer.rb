# frozen_string_literal: true

#
# Copyright (C) 2024 - present Instructure, Inc.
#
# This file is part of Canvas.
#
# Canvas is free software: you can redistribute it and/or modify it under
# the terms of the GNU Affero General Public License as published by the Free
# Software Foundation, version 3 of the License.
#
# Canvas is distributed in the hope that it will be useful, but WITHOUT ANY
# WARRANTY; without even the implied warranty of MERCHANTABILITY or FITNESS FOR
# A PARTICULAR PURPOSE. See the GNU Affero General Public License for more
# details.
#
# You should have received a copy of the GNU Affero General Public License along
# with this program. If not, see <http://www.gnu.org/licenses/>.
#

class CanvasAntiabuseAnalyzer < GraphQL::Analysis::Analyzer
  def initialize(subject)
    super
    @alias_count = 0
    @directive_count = 0
  end

  def on_leave_field(node, _parent, _visitor)
    @alias_count += 1 if node.alias
    @directive_count += node.directives.length unless node.directives.empty?
  end

  def result
    if @alias_count > GraphQLTuning.max_query_aliases
      log_to_sentry("GraphQL: max query aliases exceeded", alias_count: @alias_count)
      return GraphQL::AnalysisError.new("max query aliases exceeded")
    end

    if @directive_count > GraphQLTuning.max_query_directives
      log_to_sentry("GraphQL: max query directives exceeded", directive_count: @directive_count)
<<<<<<< HEAD
      GraphQL::AnalysisError.new("max query aliases exceeded")
=======
      GraphQL::AnalysisError.new("max query directives exceeded")
    end
  end

  private

  def additional_context
    # subject is either a query or a multiplex, and the parent class constructor assigns the subject to @query or
    # @multiplex after a class check
    { operation_name: (@query ? @query.operation_name : @multiplex.map(&:operation_name).join(", ")) }
  end

  def log_to_sentry(message, extra = {})
    extra = extra.merge(additional_context)
    Sentry.with_scope do |scope|
      scope.set_context("graphql", extra)
      Sentry.capture_message(message, level: :warning)
>>>>>>> 4b58b620
    end
  end

  private

  def log_to_sentry(message, extra = {})
    Sentry.with_scope do |scope|
      scope.set_context("graphql", extra)
      Sentry.capture_message(message, level: :warning)
    end
  end
end<|MERGE_RESOLUTION|>--- conflicted
+++ resolved
@@ -38,9 +38,6 @@
 
     if @directive_count > GraphQLTuning.max_query_directives
       log_to_sentry("GraphQL: max query directives exceeded", directive_count: @directive_count)
-<<<<<<< HEAD
-      GraphQL::AnalysisError.new("max query aliases exceeded")
-=======
       GraphQL::AnalysisError.new("max query directives exceeded")
     end
   end
@@ -58,16 +55,6 @@
     Sentry.with_scope do |scope|
       scope.set_context("graphql", extra)
       Sentry.capture_message(message, level: :warning)
->>>>>>> 4b58b620
-    end
-  end
-
-  private
-
-  def log_to_sentry(message, extra = {})
-    Sentry.with_scope do |scope|
-      scope.set_context("graphql", extra)
-      Sentry.capture_message(message, level: :warning)
     end
   end
 end