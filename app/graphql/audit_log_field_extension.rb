# frozen_string_literal: true

#
# Copyright (C) 2019 - present Instructure, Inc.
#
# This file is part of Canvas.
#
# Canvas is free software: you can redistribute it and/or modify it under
# the terms of the GNU Affero General Public License as published by the Free
# Software Foundation, version 3 of the License.
#
# Canvas is distributed in the hope that it will be useful, but WITHOUT ANY
# WARRANTY; without even the implied warranty of MERCHANTABILITY or FITNESS FOR
# A PARTICULAR PURPOSE. See the GNU Affero General Public License for more
# details.
#
# You should have received a copy of the GNU Affero General Public License along
# with this program. If not, see <http://www.gnu.org/licenses/>.
#

class AuditLogFieldExtension < GraphQL::Schema::FieldExtension
  class Logger
    def initialize(mutation, context, arguments)
      @mutation = mutation
      @context = context
      @params = process_arguments(arguments)

      @dynamo = Canvas::DynamoDB::DatabaseBuilder.from_config(:auditors)
      @sequence = 0
      @timestamp = Time.zone.now
      @ttl = 90.days.from_now.to_i
    end

    def log(entry, field_name)
      log_entry_ids(entry, field_name).each do |log_entry_id|
        @dynamo.put_item(
          table_name: AuditLogFieldExtension.ddb_table_name,
          item: {
            # TODO: this is where you redirect
            "object_id" => log_entry_id,
            "mutation_id" => mutation_id,
            "timestamp" => @timestamp.iso8601,
            "expires" => @ttl,
            "mutation_name" => @mutation.graphql_name,
            "current_user_id" => @context[:current_user]&.global_id&.to_s,
            "real_current_user_id" => @context[:real_current_user]&.global_id&.to_s,
            "params" => @params,
          },
          return_consumed_capacity: "TOTAL"
        )
      end
    rescue Aws::DynamoDB::Errors::ServiceError => e
      ::Canvas::Errors.capture_exception(:graphql_mutation_audit_logs, e)
      Rails.logger.error "Couldn't log mutation: #{e}"
    end

    def log_entry_ids(entry, field_name)
      override_entry_method = :"#{field_name}_log_entry"
      entry = @mutation.send(override_entry_method, entry, @context) if @mutation.respond_to?(override_entry_method)

      domain_root_account_ids = root_account_ids_for(entry)

      domain_root_account_ids.map do |domain_root_account_id|
        "#{domain_root_account_id}-#{entry.asset_string}"
      end
    end

    ##
    # it's too expensive to try to determine if a user has permission for each
    # log entry on the mutation audit log, so instead we make sure that they
    # have permission to view logs in their domain root account, and embed the
    # root_account_id for every object in its identifier.
    #
    # this method will have to know how to resolve a root account for every
    # object that is logged by a mutation
    def root_account_ids_for(entry)
      if entry.is_a?(Progress)
        entry = entry.context
      end

      if entry.respond_to? :global_root_account_ids
        return entry.global_root_account_ids
      end

      if entry.respond_to? :root_account_id
        return [Shard.global_id_for(entry.root_account_id, entry.shard)]
      end

      case entry
      when SubmissionDraft, ModeratedGrading::ProvisionalGrade
        [Shard.global_id_for(entry.submission.root_account_id, entry.shard)]
      else
        raise "don't know how to resolve root_account for #{entry.inspect}"
      end
    end

    # TODO: i need the timestamp in this column for ordering, and
    # the request_id and sequence to guarantee uniqueness...
    # should i also break the request_id / timestamp out into
    # their own attributes?
    def mutation_id
      "#{@timestamp.to_f}-#{@context[:request_id]}-##{@sequence += 1}"
    end

    private

    def process_arguments(arguments)
      params = ActiveSupport::ParameterFilter.new(Rails.application.config.filter_parameters).filter(arguments[:input].to_h)
      truncate_params!(params)
    end

    def truncate_params!(o)
      case o
      when Hash
        o.each { |k, v| o[k] = truncate_params!(v) }
      when Array
        o.map! { |x| truncate_params!(x) }
      when String
        (o.size > 256) ? o.slice(0, 256) : o
      else
        o
      end
    end
  end

  def self.enabled?
    Canvas::DynamoDB::DatabaseBuilder.configured?(:auditors)
  end

  def self.ddb_table_name
    Setting.get("graphql_mutations_ddb_table_name", "graphql_mutations")
  end

  def resolve(object:, arguments:, context:, **)
    yield(object, arguments).tap do |value|
      next unless AuditLogFieldExtension.enabled?

      mutation = field.mutation
      # DiscussionEntryDrafts are not objects that need audit logs, they are
      # only allowed to be created by the user, and they have timestamps, so
      # skip audit logs for this mutation.
      #
      # Also skip audit logs for internal setting mutations, which can only
      # be executed by siteadmins.
      #
      # Also skip audit logs for user inbox label mutations, which can only
      # be executed by the user itself. We can improve that later outside of
      # hackweek.
      #
      # Via the same logic for skipping audit logs for user inbox label,
      # we can skip audit logs for updating gradebook group filter and
      # learner dashboard tab selection, as they update the current user's settings.
      next if [Mutations::CreateDiscussionEntryDraft,
               Mutations::CreateInternalSetting,
               Mutations::UpdateInternalSetting,
               Mutations::DeleteInternalSetting,
               Mutations::CreateUserInboxLabel,
               Mutations::DeleteUserInboxLabel,
               Mutations::UpdateGradebookGroupFilter,
               Mutations::UpdateLearnerDashboardTabSelection,
<<<<<<< HEAD
=======
               Mutations::UpdateWidgetDashboardConfig,
>>>>>>> 10b1d53a
               Mutations::AcceptEnrollmentInvitation,
               Mutations::RejectEnrollmentInvitation].include? mutation

      logger = Logger.new(mutation, context, arguments)

      # TODO? I make a log entry all the fields of the mutation, but maybe I
      # should make them on the arguments too???
      mutation.fields.each_value do |return_field|
        next if return_field.original_name == :errors

        if (entry = value[return_field.original_name])
          # technically we could be returning lists of lists but gosh dang i
          # hope we never do that
          if entry.respond_to?(:each)
            entry.each do |e|
              logger.log(e, return_field.original_name)
            end
          else
            logger.log(entry, return_field.original_name)
          end
        end
      end
    end
  end
end<|MERGE_RESOLUTION|>--- conflicted
+++ resolved
@@ -158,10 +158,7 @@
                Mutations::DeleteUserInboxLabel,
                Mutations::UpdateGradebookGroupFilter,
                Mutations::UpdateLearnerDashboardTabSelection,
-<<<<<<< HEAD
-=======
                Mutations::UpdateWidgetDashboardConfig,
->>>>>>> 10b1d53a
                Mutations::AcceptEnrollmentInvitation,
                Mutations::RejectEnrollmentInvitation].include? mutation
 
