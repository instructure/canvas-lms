# frozen_string_literal: true

#
# Copyright (C) 2019 - present Instructure, Inc.
#
# This file is part of Canvas.
#
# Canvas is free software: you can redistribute it and/or modify it under
# the terms of the GNU Affero General Public License as published by the Free
# Software Foundation, version 3 of the License.
#
# Canvas is distributed in the hope that it will be useful, but WITHOUT ANY
# WARRANTY; without even the implied warranty of MERCHANTABILITY or FITNESS FOR
# A PARTICULAR PURPOSE. See the GNU Affero General Public License for more
# details.
#
# You should have received a copy of the GNU Affero General Public License along
# with this program. If not, see <http://www.gnu.org/licenses/>.
#

module GraphQLPostgresTimeout
  class << self
    attr_accessor :do_not_wrap
  end

  def self.wrap(query)
    if self.do_not_wrap
      yield
    else
      ActiveRecord::Base.transaction do
        statement_timeout = Integer(Setting.get('graphql_statement_timeout', '60_000'))
        ActiveRecord::Base.connection.execute "SET statement_timeout = #{statement_timeout}"
        yield
      rescue ActiveRecord::StatementInvalid => e
<<<<<<< HEAD
        if PG::QueryCanceled === e.cause
          Rails.logger.warn {
=======
        if e.cause.is_a?(PG::QueryCanceled)
          Rails.logger.warn do
>>>>>>> 2bda9f78
            "GraphQL Operation failed due to postgres statement_timeout:\n#{query.query_string}"
          end
          raise GraphQLPostgresTimeout::Error, "operation timed out"
        end
        raise GraphQL::ExecutionError, "Invalid SQL: #{e.message}"
      end
    end
  end

  Error = Class.new(StandardError)
end<|MERGE_RESOLUTION|>--- conflicted
+++ resolved
@@ -24,7 +24,7 @@
   end
 
   def self.wrap(query)
-    if self.do_not_wrap
+    if do_not_wrap
       yield
     else
       ActiveRecord::Base.transaction do
@@ -32,13 +32,8 @@
         ActiveRecord::Base.connection.execute "SET statement_timeout = #{statement_timeout}"
         yield
       rescue ActiveRecord::StatementInvalid => e
-<<<<<<< HEAD
-        if PG::QueryCanceled === e.cause
-          Rails.logger.warn {
-=======
         if e.cause.is_a?(PG::QueryCanceled)
           Rails.logger.warn do
->>>>>>> 2bda9f78
             "GraphQL Operation failed due to postgres statement_timeout:\n#{query.query_string}"
           end
           raise GraphQLPostgresTimeout::Error, "operation timed out"
