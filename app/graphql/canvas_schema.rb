# frozen_string_literal: true

#
# Copyright (C) 2018 - present Instructure, Inc.
#
# This file is part of Canvas.
#
# Canvas is free software: you can redistribute it and/or modify it under
# the terms of the GNU Affero General Public License as published by the Free
# Software Foundation, version 3 of the License.
#
# Canvas is distributed in the hope that it will be useful, but WITHOUT ANY
# WARRANTY; without even the implied warranty of MERCHANTABILITY or FITNESS FOR
# A PARTICULAR PURPOSE. See the GNU Affero General Public License for more
# details.
#
# You should have received a copy of the GNU Affero General Public License along
# with this program. If not, see <http://www.gnu.org/licenses/>.
#

class CanvasSchema < GraphQL::Schema
  query Types::QueryType
  mutation Types::MutationType
  trace_with GraphQL::Tracing::CallLegacyTracers
  trace_with GraphQL::Tracing::SentryTrace

  use GraphQL::Batch

  connections.add(Array, PatchedArrayConnection)
  connections.add(DynamoQuery, DynamoConnection)
  connections.add(AddressBook::MessageableUser::Collection, CollectionConnection)
  connections.add(BookmarkedCollection::Proxy, CollectionConnection)

  def self.id_from_object(obj, type_def, _ctx)
    case obj
    when MediaObject
      GraphQL::Schema::UniqueWithinType.encode(type_def.graphql_name, obj.media_id)
    else
      GraphQL::Schema::UniqueWithinType.encode(type_def.graphql_name, obj.id)
    end
  end

  def self.object_from_id(relay_id, ctx)
    type, id = GraphQL::Schema::UniqueWithinType.decode(relay_id)

    GraphQLNodeLoader.load(type, id, ctx)
  end

  def self.resolve_type(abstract_type, obj, _ctx)
    case obj
    when Account then Types::AccountType
    when Course then Types::CourseType
    when Assignment then Types::AssignmentType
    when AssignmentGroup then Types::AssignmentGroupType
    when CommentBankItem then Types::CommentBankItemType
    when CustomGradeStatus then Types::CustomGradeStatusType
    when StandardGradeStatus then Types::StandardGradeStatusType
    when Conversation then Types::ConversationType
    when CourseSection then Types::SectionType
    when User then Types::UserType
    when Enrollment then Types::EnrollmentType
    when EnrollmentTerm then Types::TermType
    when Submission then Types::SubmissionType
    when SubmissionComment then Types::SubmissionCommentType
    when SubmissionDraft then Types::SubmissionDraftType
    when Group then Types::GroupType
    when GroupCategory then Types::GroupSetType
    when GradingPeriod then Types::GradingPeriodType
    when GradingPeriodGroup then Types::GradingPeriodGroupType
    when GradingStandard then Types::GradingStandardType
    when ContextModule then Types::ModuleType
    when PostPolicy then Types::PostPolicyType
    when WikiPage then Types::PageType
    when Attachment then Types::FileType
    when DiscussionTopic then Types::DiscussionType
    when DiscussionEntry then Types::DiscussionEntryType
    when Quizzes::Quiz then Types::QuizType
    when OutcomeCalculationMethod then Types::OutcomeCalculationMethodType
    when OutcomeProficiency then Types::OutcomeProficiencyType
    when Progress then Types::ProgressType
    when Rubric then Types::RubricType
    when MediaObject then Types::MediaObjectType
    when LearningOutcomeGroup then Types::LearningOutcomeGroupType
    when LearningOutcome then Types::LearningOutcomeType
    when OutcomeFriendlyDescription then Types::OutcomeFriendlyDescriptionType
    when ContentTag
      if abstract_type&.graphql_name == "ModuleItemInterface"
        case obj.content_type
        when "ContextModuleSubHeader" then Types::ModuleSubHeaderType
        when "ExternalUrl" then Types::ExternalUrlType
        when "ContextExternalTool" then Types::ModuleExternalToolType
        end
      else
        Types::ModuleItemType
      end
    when ContextExternalTool then Types::ExternalToolType
    when Setting then Types::InternalSettingType
    when AssessmentRequest then Types::AssessmentRequestType
    when UsageRights then Types::UsageRightsType
    end
  end

  def self.unauthorized_object(error)
    raise GraphQL::ExecutionError,
          I18n.t("An object of type %{graphql_type} was hidden due to insufficient scopes on access token",
                 graphql_type: error.type.graphql_name)
  end

  orphan_types [Types::PageType,
                Types::FileType,
                Types::ExternalUrlType,
                Types::ExternalToolType,
                Types::ModuleExternalToolType,
                Types::ProgressType,
                Types::ModuleSubHeaderType,
                Types::InternalSettingType]

  # GraphQL tuning and defensive settings
  max_depth GraphQLTuning.max_depth
  max_complexity GraphQLTuning.max_complexity
  default_page_size GraphQLTuning.default_page_size
  default_max_page_size GraphQLTuning.default_max_page_size
  validate_max_errors GraphQLTuning.validate_max_errors
  max_query_string_tokens GraphQLTuning.max_query_string_tokens

<<<<<<< HEAD
      # TODO: once https://github.com/Gusto/apollo-federation-ruby/pull/135 is
      # merged and published, we can update the `apollo-federation` gem and
      # remove this line
      query Types::QueryType
    end
  end

  # graphiql can't load the explorer if we go below 15, so we'll use that as long as our specs continue to pass
  max_depth 15
=======
  query_analyzer(CanvasAntiabuseAnalyzer)
  query_analyzer(LogQueryComplexity)
>>>>>>> f00ce2da
end<|MERGE_RESOLUTION|>--- conflicted
+++ resolved
@@ -123,18 +123,6 @@
   validate_max_errors GraphQLTuning.validate_max_errors
   max_query_string_tokens GraphQLTuning.max_query_string_tokens
 
-<<<<<<< HEAD
-      # TODO: once https://github.com/Gusto/apollo-federation-ruby/pull/135 is
-      # merged and published, we can update the `apollo-federation` gem and
-      # remove this line
-      query Types::QueryType
-    end
-  end
-
-  # graphiql can't load the explorer if we go below 15, so we'll use that as long as our specs continue to pass
-  max_depth 15
-=======
   query_analyzer(CanvasAntiabuseAnalyzer)
   query_analyzer(LogQueryComplexity)
->>>>>>> f00ce2da
 end