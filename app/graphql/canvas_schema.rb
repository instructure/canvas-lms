--- conflicted
+++ resolved
@@ -121,8 +121,6 @@
   max_query_string_tokens GraphQLTuning.max_query_string_tokens
 
   query_analyzer(CanvasAntiabuseAnalyzer)
-<<<<<<< HEAD
-=======
 
   if Rails.env.development?
     max_complexity GraphQLTuning.max_complexity
@@ -130,5 +128,4 @@
     default_max_page_size GraphQLTuning.default_max_page_size
     query_analyzer(LogQueryComplexity)
   end
->>>>>>> d6e31a27
 end