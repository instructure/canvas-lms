# frozen_string_literal: true

#
# Copyright (C) 2018 - present Instructure, Inc.
#
# This file is part of Canvas.
#
# Canvas is free software: you can redistribute it and/or modify it under
# the terms of the GNU Affero General Public License as published by the Free
# Software Foundation, version 3 of the License.
#
# Canvas is distributed in the hope that it will be useful, but WITHOUT ANY
# WARRANTY; without even the implied warranty of MERCHANTABILITY or FITNESS FOR
# A PARTICULAR PURPOSE. See the GNU Affero General Public License for more
# details.
#
# You should have received a copy of the GNU Affero General Public License along
# with this program. If not, see <http://www.gnu.org/licenses/>.
#

module Types
  class UserType < ApplicationObjectType
    #
    # !!!!!!!!!!!!!!!!!!!!!!!!!!!!!!!!!!!!!!!!!!!!!!!!!!!!!!!!!!!!!!!!!!!!!!!!!
    #   NOTE:
    #   when adding fields to this type, make sure you are checking the
    #   personal info exclusions as is done in +user_json+
    # !!!!!!!!!!!!!!!!!!!!!!!!!!!!!!!!!!!!!!!!!!!!!!!!!!!!!!!!!!!!!!!!!!!!!!!!!
    #
    graphql_name "User"

    include SearchHelper
    include Api::V1::StreamItem

    implements GraphQL::Types::Relay::Node
    implements Interfaces::TimestampInterface
    implements Interfaces::LegacyIDInterface

    global_id_field :id

    field :name, String, null: true
    field :sortable_name, String,
          "The name of the user that is should be used for sorting groups of users, such as in the gradebook.",
          null: true
    field :short_name, String,
          "A short name the user has selected, for use in conversations or other less formal places through the site.",
          null: true

    field :pronouns, String, null: true

    field :avatar_url, UrlType, null: true

    def avatar_url
      if object.account.service_enabled?(:avatars)
        AvatarHelper.avatar_url_for_user(object, context[:request], use_fallback: false)
      else
        nil
      end
    end

    field :email, String, null: true

    def email
      return nil unless object.grants_all_rights?(context[:current_user], :read_profile, :read_email_addresses)

      return object.email if object.email_cached?

      Loaders::AssociationLoader.for(User, :communication_channels)
                                .load(object)
                                .then { object.email }
    end

    field :sis_id, String, null: true
    def sis_id
      domain_root_account = context[:domain_root_account]
      if domain_root_account.grants_any_right?(context[:current_user], :read_sis, :manage_sis) ||
         object.grants_any_right?(context[:current_user], :read_sis, :manage_sis)
        Loaders::AssociationLoader.for(User, :pseudonyms)
                                  .load(object)
                                  .then do
          pseudonym = SisPseudonym.for(object, domain_root_account, type: :implicit, require_sis: false,
                                                                    root_account: domain_root_account, in_region: true)
          pseudonym&.sis_user_id
        end
      end
    end

    field :integration_id, String, null: true
    def integration_id
      domain_root_account = context[:domain_root_account]
      if domain_root_account.grants_any_right?(context[:current_user], :read_sis, :manage_sis) ||
         object.grants_any_right?(context[:current_user], :read_sis, :manage_sis)
        Loaders::AssociationLoader.for(User, :pseudonyms)
                                  .load(object)
                                  .then do
          pseudonym = SisPseudonym.for(object, domain_root_account, type: :implicit, require_sis: false,
                                                                    root_account: domain_root_account, in_region: true)
          pseudonym&.integration_id
        end
      end
    end

    field :enrollments, [EnrollmentType], null: false do
      argument :course_id, ID,
               "only return enrollments for this course",
               required: false,
               prepare: GraphQLHelpers.relay_or_legacy_id_prepare_func("Course")
      argument :current_only, Boolean,
               "Whether or not to restrict results to `active` enrollments in `available` courses",
               required: false
      argument :order_by, [String],
               "The fields to order the results by",
               required: false
    end

    def enrollments(course_id: nil, current_only: false, order_by: [])
      course_ids = [course_id].compact
      Loaders::UserCourseEnrollmentLoader.for(
        course_ids: course_ids,
        order_by: order_by,
        current_only: current_only
      ).load(object.id).then do |enrollments|
        (enrollments || []).select do |enrollment|
          object == context[:current_user] ||
            enrollment.grants_right?(context[:current_user], context[:session], :read)
        end
      end
    end

    field :notification_preferences_enabled, Boolean, null: false do
      argument :account_id, ID, required: false, prepare: GraphQLHelpers.relay_or_legacy_id_prepare_func("Account")
      argument :course_id, ID, required: false, prepare: GraphQLHelpers.relay_or_legacy_id_prepare_func("Course")
      argument :context_type, NotificationPreferencesContextType, required: true
    end
    def notification_preferences_enabled(account_id: nil, course_id: nil, context_type: nil)
      enabled_for = lambda do |context|
        NotificationPolicyOverride.enabled_for(object, context)
      end

      case context_type
      when "Account"
        enabled_for[Account.find(account_id)]
      when "Course"
        enabled_for[Course.find(course_id)]
      end
    rescue ActiveRecord::RecordNotFound
      nil
    end

    field :notification_preferences, NotificationPreferencesType, null: true
    def notification_preferences
      return nil unless object.grants_all_rights?(context[:current_user], :read_profile, :read_email_addresses)

      Loaders::AssociationLoader.for(User, :communication_channels).load(object).then do |comm_channels|
        {
          channels: comm_channels.supported.unretired,
          user: object
        }
      end
    end

    field :conversations_connection, Types::ConversationParticipantType.connection_type, null: true do
      argument :scope, String, required: false
      argument :filter, [String], required: false
    end
    def conversations_connection(scope: nil, filter: nil)
      if object == context[:current_user]
        load_association(:all_conversations).then do
          conversations_scope = case scope
                                when "unread"
                                  object.conversations.unread
                                when "starred"
                                  object.starred_conversations
                                when "sent"
                                  object.all_conversations.sent
                                when "archived"
                                  object.conversations.archived
                                else
                                  object.conversations.default
                                end

          filter_mode = :and
          filter = filter.presence || []
          filters = filter.select(&:presence)
          conversations_scope = conversations_scope.tagged(*filters, mode: filter_mode) if filters.present?
          conversations_scope
        end
      end
    end

    field :recipients, RecipientsType, null: true do
      argument :search, String, required: false
      argument :context, String, required: false
    end
    def recipients(search: nil, context: nil)
      return nil unless object == self.context[:current_user]

      @current_user = object
      search_context = AddressBook.load_context(context)

      load_all_contexts(
        context: search_context,
        permissions: [:send_messages, :send_messages_all],
        base_url: self.context[:request].base_url
      )

      collections = search_contexts_and_users(
        search: search,
        context: context,
        synthetic_contexts: true,
        messageable_only: true,
        base_url: self.context[:request].base_url
      )

      per_page = 100
      contexts_collection = collections.select { |c| c[0] == "contexts" }
      contexts = []
      if contexts_collection.count > 0
        batch = contexts_collection[0][1].paginate(per_page: per_page)
        contexts += batch
        while batch.next_page
          batch = contexts_collection[0][1].paginate(page: batch.next_page, per_page: per_page)
          contexts += batch
        end
      end

      users_collection = collections.select { |c| c[0] == "participants" }
      users = []
      if users_collection.count > 0
        batch = users_collection[0][1].paginate(per_page: per_page)
        users += batch
        while batch.next_page
          batch = users_collection[0][1].paginate(page: batch.next_page, per_page: per_page)
          users += batch
        end
      end

      {
        contexts_connection: contexts,
        users_connection: users
      }
    rescue ActiveRecord::RecordNotFound
      nil
    end

    # TODO: deprecate this
    #
    # we should probably have some kind of top-level field called `self` or
    # `currentUser` or `viewer` that holds this kind of info.
    #
    # (there is no way to view another user's groups via the REST API)
    #
    # alternatively, figure out what kind of permissions a person needs to view
    # another user's groups?
    field :groups, [GroupType], <<~MD, null: true
      **NOTE**: this only returns groups for the currently logged-in user.
    MD
    def groups
      if object == current_user
        # FIXME: this only returns groups on the current shard.  it should
        # behave like the REST API (see GroupsController#index)
        current_user.visible_groups
      end
    end

    field :summary_analytics, StudentSummaryAnalyticsType, null: true do
      argument :course_id, ID,
               "returns summary analytics for this course",
               required: true,
               prepare: GraphQLHelpers.relay_or_legacy_id_prepare_func("Course")
    end

    def summary_analytics(course_id:)
      Loaders::CourseStudentAnalyticsLoader.for(
        course_id,
        current_user: context[:current_user], session: context[:session]
      ).load(object)
    end

    field :favorite_courses_connection, Types::CourseType.connection_type, null: true
    def favorite_courses_connection
      return unless object == current_user

      load_association(:enrollments).then do |enrollments|
        Promise.all([
                      Loaders::AssociationLoader.for(Enrollment, :course).load_many(enrollments),
                      load_association(:favorites)
                    ]).then do
          object.menu_courses
        end
      end
    end

    field :favorite_groups_connection, Types::GroupType.connection_type, null: true
    def favorite_groups_connection
      return unless object == current_user

      load_association(:groups).then do |groups|
        load_association(:favorites).then do
          favorite_groups = groups.active.shard(object).where(id: object.favorite_context_ids("Group"))
          favorite_groups.any? ? favorite_groups : object.groups.active.shard(object)
        end
      end
    end

    field :viewable_submissions_connection, Types::SubmissionType.connection_type, null: true do
      description "All submissions with comments that the current_user is able to view"
      argument :filter, [String], required: false
    end
    def viewable_submissions_connection(filter: nil)
      return unless object == current_user

      @current_user = current_user
      submissions = []

      opts = {
        only_active_courses: true,
        asset_type: "Submission"
      }

      filter&.each do |f|
        matches = f.match(/.*(course|user)_(\d+)/)
        if matches.present?
          case matches[1]
          when "course"
            opts[:context] = Context.find_by_asset_string(matches[0])
          when "user"
            opts[:submission_user_id] = matches[2].to_i
          end
        end
        next
      end

      ssi_scope = current_user.visible_stream_item_instances(opts).preload(:stream_item)
      is_cross_shard = current_user.visible_stream_item_instances(opts).where("stream_item_id > ?", Shard::IDS_PER_SHARD).exists?
      if is_cross_shard
        # the old join doesn't work for cross-shard stream items, so we basically have to pre-calculate everything
        ssi_scope = ssi_scope.where(stream_item_id: filtered_stream_item_ids(opts))
      else
        ssi_scope = ssi_scope.eager_load(:stream_item).where("stream_items.asset_type=?", "Submission")
        ssi_scope = ssi_scope.joins("INNER JOIN #{Submission.quoted_table_name} ON submissions.id=asset_id")
        ssi_scope = ssi_scope.where("submissions.workflow_state <> 'deleted' AND submissions.submission_comments_count>0")
        ssi_scope = ssi_scope.where("submissions.user_id=?", opts[:submission_user_id]) if opts.key?(:submission_user_id)
      end

      Shard.partition_by_shard(ssi_scope, ->(sii) { sii.stream_item_id }) do |shard_stream_items|
        submission_ids = StreamItem.where(id: shard_stream_items.map(&:stream_item_id)).pluck(:asset_id)
        submissions += Submission.where(id: submission_ids)
      end
      submissions.sort_by { |t| t.last_comment_at || t.created_at }.reverse
<<<<<<< HEAD
=======
    rescue
      []
>>>>>>> 68bd52bc
    end

    field :comment_bank_items_connection, Types::CommentBankItemType.connection_type, null: true do
      argument :query, String, <<~MD, required: false
        Only include comments that match the query string.
      MD
      argument :limit, Integer, required: false
    end
    def comment_bank_items_connection(query: nil, limit: nil)
      return unless object == current_user

      comments = current_user.comment_bank_items.shard(object)

      comments = comments.where(ActiveRecord::Base.wildcard("comment", query.strip)) if query&.strip.present?
      # .to_a gets around the .shard() bug documented in FOO-1989 so that it can be properly limited.
      # After that bug is fixed and Switchman is upgraded in Canvas, we can remove the block below
      # and use the 'first' argument on the connection instead of 'limit'.
      # Note that limit: 5 is currently being used by the Comment Library.
      if limit.present?
        comments = comments.limit(limit).to_a.first(limit)
      end

      comments
    end

    field :course_roles, [String], null: true do
      argument :course_id, String, required: false
      argument :role_types, [String], "Return only requested base role types", required: false
      argument :built_in_only, Boolean, "Only return default/built_in roles", required: false
    end
    def course_roles(course_id: nil, role_types: nil, built_in_only: true)
      # The discussion only role "Author" will be handled with a front-end check because graphql
      # currently does not support type inheritance. If graphql starts supporting type inheritance
      # this field can be replaced by a discussionAuthor type that inherits from User type and
      # contains a discussionRoles field
      return if course_id.nil?

      Loaders::CourseRoleLoader.for(course_id: course_id, role_types: role_types, built_in_only: built_in_only).load(object)
    end
  end
end

module Loaders
  class UserCourseEnrollmentLoader < Loaders::ForeignKeyLoader
    def initialize(course_ids:, order_by: [], current_only: false)
      scope = Enrollment.joins(:course)

      scope = if current_only
                scope.current.active_by_date
              else
                scope.where.not(enrollments: { workflow_state: "deleted" })
                     .where.not(courses: { workflow_state: "deleted" })
              end

      scope = scope.where(course_id: course_ids) if course_ids.present?

      order_by.each { |o| scope = scope.order(o) }

      super(scope, :user_id)
    end
  end
end<|MERGE_RESOLUTION|>--- conflicted
+++ resolved
@@ -348,11 +348,8 @@
         submissions += Submission.where(id: submission_ids)
       end
       submissions.sort_by { |t| t.last_comment_at || t.created_at }.reverse
-<<<<<<< HEAD
-=======
     rescue
       []
->>>>>>> 68bd52bc
     end
 
     field :comment_bank_items_connection, Types::CommentBankItemType.connection_type, null: true do
