# frozen_string_literal: true

#
# Copyright (C) 2018 - present Instructure, Inc.
#
# This file is part of Canvas.
#
# Canvas is free software: you can redistribute it and/or modify it under
# the terms of the GNU Affero General Public License as published by the Free
# Software Foundation, version 3 of the License.
#
# Canvas is distributed in the hope that it will be useful, but WITHOUT ANY
# WARRANTY; without even the implied warranty of MERCHANTABILITY or FITNESS FOR
# A PARTICULAR PURPOSE. See the GNU Affero General Public License for more
# details.
#
# You should have received a copy of the GNU Affero General Public License along
# with this program. If not, see <http://www.gnu.org/licenses/>.
#

module Types
  class DashboardObserveeFilterInputType < BaseInputObject
    graphql_name "DashboardObserveeFilter"
    argument :observed_user_id,
             ID,
             "Only view filtered user",
             required: false
  end

  class DiscussionParticipantFilterInputType < BaseInputObject
    graphql_name "DiscussionParticipantFilter"
    argument :is_announcement, Boolean, <<~MD, required: false
      only return participants for discussions that are announcements (true) or
      regular discussions (false). If not provided, returns both.
    MD
    argument :course_id, ID, <<~MD, required: false, prepare: GraphQLHelpers.relay_or_legacy_id_prepare_func("Course")
      only return participants for discussions in the specified course
    MD
    argument :read_state, String, <<~MD, required: false
      only return participants with specific read state: 'read', 'unread', or 'all' (default)
    MD
  end

  class PeerReviewStatusType < ApplicationObjectType
    description "Peer review status for a student on an assignment"

    field :completed_reviews_count, Int, null: false, description: "Number of peer reviews the student has completed"
    field :must_review_count, Int, null: false, description: "Number of peer reviews the student has been allocated"

    def must_review_count
      object[:must_review_count] || 0
    end

    def completed_reviews_count
      object[:completed_reviews_count] || 0
    end
  end

  class UserType < ApplicationObjectType
    #
    # !!!!!!!!!!!!!!!!!!!!!!!!!!!!!!!!!!!!!!!!!!!!!!!!!!!!!!!!!!!!!!!!!!!!!!!!!
    #   NOTE:
    #   when adding fields to this type, make sure you are checking the
    #   personal info exclusions as is done in +user_json+
    # !!!!!!!!!!!!!!!!!!!!!!!!!!!!!!!!!!!!!!!!!!!!!!!!!!!!!!!!!!!!!!!!!!!!!!!!!
    #
    graphql_name "User"

    include SearchHelper
    include Api::V1::StreamItem
    include ConversationsHelper

    implements GraphQL::Types::Relay::Node
    implements Interfaces::TimestampInterface
    implements Interfaces::LegacyIDInterface

    connection_type_class TotalCountConnection

    global_id_field :id

    field :first_name, HtmlEncodedStringType, null: true
    field :last_name, HtmlEncodedStringType, null: true
    field :name, HtmlEncodedStringType, null: true
    field :short_name,
          HtmlEncodedStringType,
          "A short name the user has selected, for use in conversations or other less formal places through the site.",
          null: true
    field :sortable_name,
          HtmlEncodedStringType,
          "The name of the user that is should be used for sorting groups of users, such as in the gradebook.",
          null: true

    field :pronouns, String, null: true

    field :discussions_splitscreen_view, Boolean, null: false
    def discussions_splitscreen_view
      object.discussions_splitscreen_view?
    end

<<<<<<< HEAD
=======
    field :widget_dashboard_config, String, null: true
    def widget_dashboard_config
      config = object.get_preference(:widget_dashboard_config)
      config&.to_json
    end

>>>>>>> 10b1d53a
    field :avatar_url, UrlType, null: true
    def avatar_url
      load_association(:pseudonym).then do
        if object.account.service_enabled?(:avatars)
          load_association(:associated_root_accounts).then do
            AvatarHelper.avatar_url_for_user(object, context[:request], use_fallback: false)
          end
        else
          nil
        end
      end
    end

    field :html_url, UrlType, null: true do
      argument :course_id, ID, required: false, prepare: GraphQLHelpers.relay_or_legacy_id_prepare_func("Course")
    end
    def html_url(course_id: nil)
      resolved_course_id = course_id.nil? ? context[:course_id] : course_id

      if context[:group_id]
        GraphQLHelpers::UrlHelpers.group_user_url(
          group_id: context[:group_id],
          id: object.id,
          host: context[:request].host_with_port
        )
      elsif resolved_course_id
        # it is possible to be a user in an admin group discussion where is no course
        GraphQLHelpers::UrlHelpers.course_user_url(
          course_id: resolved_course_id,
          id: object.id,
          host: context[:request].host_with_port
        )
      end
    end

    field :email, String, null: true

    def email
<<<<<<< HEAD
=======
      # IMPORTANT: The order of permission checks here is critical for performance.
      # We check higher-level permissions (account/course) BEFORE user-level permissions
      # to avoid N+1 queries. Checking object.grants_right? on the user requires loading
      # all of the user's courses to verify permissions, which causes N+1s when
      # resolving email for multiple users (e.g., in a course roster).
      #
      # By checking domain_root_account and course permissions first, we leverage context
      # objects that are already loaded. Only when these context-level checks fail do we
      # fall back to the expensive user-level permission check.
      #
      # This optimization prevents timeouts on initial requests and matches the pattern
      # used in the REST API for similar permission checks.
>>>>>>> 10b1d53a
      domain_root_account = context[:domain_root_account]
      course = context[:course]
      return unless domain_root_account.grants_right?(context[:current_user], :read_email_addresses) ||
                    course&.grants_right?(context[:current_user], :read_email_addresses) ||
                    object.grants_right?(context[:current_user], :read_email_addresses)

      return object.email if object.email_cached?

      Loaders::AssociationLoader.for(User, :communication_channels)
                                .load(object)
                                .then { object.email }
    end

    field :uuid, String, null: true

    field :sis_id, String, null: true
    def sis_id
      domain_root_account = context[:domain_root_account]
      if domain_root_account.grants_any_right?(context[:current_user], :read_sis, :manage_sis) ||
         context[:course]&.grants_any_right?(context[:current_user], :read_sis, :manage_sis) ||
         object.grants_any_right?(context[:current_user], :read_sis, :manage_sis)
        load_association(:pseudonyms).then do
          pseudonym = SisPseudonym.for(object,
                                       domain_root_account,
                                       type: :implicit,
                                       require_sis: false,
                                       root_account: domain_root_account,
                                       in_region: true)
          pseudonym&.sis_user_id
        end
      end
    end

    field :integration_id, String, null: true
    def integration_id
      domain_root_account = context[:domain_root_account]
      if domain_root_account.grants_any_right?(context[:current_user], :read_sis, :manage_sis) ||
         context[:course]&.grants_any_right?(context[:current_user], :read_sis, :manage_sis) ||
         object.grants_any_right?(context[:current_user], :read_sis, :manage_sis)
        load_association(:pseudonyms).then do
          pseudonym = SisPseudonym.for(object,
                                       domain_root_account,
                                       type: :implicit,
                                       require_sis: false,
                                       root_account: domain_root_account,
                                       in_region: true)
          pseudonym&.integration_id
        end
      end
    end

    ALLOWED_ORDER_BY_VALUES = %w[id user_id course_id created_at start_at end_at completed_at courses.id courses.name courses.course_code courses.start_at courses.conclude_at].to_set

    field :enrollments, [EnrollmentType], null: false do
      argument :course_id,
               ID,
               "only return enrollments for this course",
               required: false,
               prepare: GraphQLHelpers.relay_or_legacy_id_prepare_func("Course")
      argument :current_only,
               Boolean,
               "Whether or not to restrict results to `active` enrollments in `available` courses",
               required: false
      argument :exclude_concluded,
               Boolean,
               "Whether or not to exclude `completed` enrollments",
               required: false
      argument :horizon_courses,
               Boolean,
               "Whether or not to include or exclude Canvas Career courses",
               required: false
      argument :order_by,
               [String],
               "The fields to order the results by",
               required: false,
               validates: { all: { inclusion: { in: ALLOWED_ORDER_BY_VALUES } } }
      argument :sort,
               EnrollmentsSortInputType,
               "The sort field and direction for the results. Secondary sort is by section name",
               required: false
    end

    field :login_id, String, null: true
    def login_id
      course = context[:course]
      return nil unless course
      return nil unless course.grants_right?(current_user, session, :view_user_logins)

      load_association(:pseudonyms).then do
        pseudonym = SisPseudonym.for(
          object,
          course,
          type: :implicit,
          require_sis: false,
          root_account: context[:domain_root_account],
          in_region: true
        )
        pseudonym&.unique_id
      end
    end

    def enrollments(course_id: nil, current_only: false, order_by: [], exclude_concluded: false, horizon_courses: nil, sort: {})
      course_ids = [course_id].compact
      Loaders::UserCourseEnrollmentLoader.for(
        course_ids:,
        order_by:,
        current_only:,
        exclude_concluded:,
        horizon_courses:,
        sort:
      ).load(object.id).then do |enrollments|
        (enrollments || []).select do |enrollment|
          object == context[:current_user] ||
            enrollment.grants_right?(context[:current_user], context[:session], :read)
        end
      end
    end

    field :enrollments_connection, EnrollmentType.connection_type, null: true do
      argument :course_id,
               ID,
               "only return enrollments for this course",
               required: false,
               prepare: GraphQLHelpers.relay_or_legacy_id_prepare_func("Course")
      argument :course_ids,
               [ID],
               "only return enrollments for these courses",
               required: false,
               prepare: GraphQLHelpers.relay_or_legacy_ids_prepare_func("Course")
      argument :current_only,
               Boolean,
               "Whether or not to restrict results to `active` enrollments in `available` courses",
               required: false
      argument :enrollment_types,
               [EnrollmentTypeType],
               "Filter by enrollment types (e.g., TeacherEnrollment, TaEnrollment)",
               required: false
      argument :exclude_concluded,
               Boolean,
               "Whether or not to exclude `completed` enrollments",
               required: false
      argument :horizon_courses,
               Boolean,
               "Whether or not to include or exclude Canvas Career courses",
               required: false
      argument :order_by,
               [String],
               "The fields to order the results by",
               required: false,
               validates: { all: { inclusion: { in: ALLOWED_ORDER_BY_VALUES } } }
      argument :sort,
               EnrollmentsSortInputType,
               "The sort field and direction for the results. Secondary sort is by section name",
               required: false
    end
    def enrollments_connection(course_id: nil, course_ids: nil, current_only: false, order_by: [], exclude_concluded: false, horizon_courses: nil, sort: {}, enrollment_types: nil)
      unless object == current_user ||
             object.grants_right?(current_user, session, :read_profile) ||
             object.grants_right?(current_user, session, :read)
        return Enrollment.none
      end

      enrollments = object.enrollments.joins(:course)

      if object != current_user
        domain_root_account = context[:domain_root_account]
        has_manage_students = domain_root_account&.grants_right?(current_user, session, :manage_students)

        unless has_manage_students
          permitted_course_conditions = []

          user_enrolled_courses = current_user.enrollments
                                              .joins(:course)
                                              .where(courses: { workflow_state: ["available", "completed"] })
                                              .select(:course_id)

          if user_enrolled_courses.exists?
            permitted_course_conditions << "courses.id IN (#{user_enrolled_courses.to_sql})"
          end

          observer_courses = current_user.observer_enrollments
                                         .active
                                         .where(associated_user: object)
                                         .select(:course_id)

          if observer_courses.exists?
            permitted_course_conditions << "courses.id IN (#{observer_courses.to_sql})"
          end

          if permitted_course_conditions.any?
            enrollments = enrollments.where(permitted_course_conditions.join(" OR "))
          else
            return Enrollment.none
          end
        end
      end

      if course_id
        enrollments = enrollments.where(course_id:)
      elsif course_ids.present?
        enrollments = enrollments.where(course_id: course_ids)
      end

      if current_only
        enrollments = enrollments.where(workflow_state: "active")
                                 .where(courses: { workflow_state: "available" })
      end

      if exclude_concluded
        enrollments = enrollments.where.not(workflow_state: "completed")
      end

      if enrollment_types.present?
        enrollments = enrollments.where(type: enrollment_types.map(&:to_s))
      end

      enrollments.order(:id)
    end

    field :notification_preferences_enabled, Boolean, null: false do
      argument :account_id, ID, required: false, prepare: GraphQLHelpers.relay_or_legacy_id_prepare_func("Account")
      argument :context_type, NotificationPreferencesContextType, required: true
      argument :course_id, ID, required: false, prepare: GraphQLHelpers.relay_or_legacy_id_prepare_func("Course")
    end
    def notification_preferences_enabled(account_id: nil, course_id: nil, context_type: nil)
      enabled_for = lambda do |context|
        NotificationPolicyOverride.enabled_for(object, context)
      end

      case context_type
      when "Account"
        enabled_for[Account.find(account_id)]
      when "Course"
        enabled_for[Course.find(course_id)]
      end
    rescue ActiveRecord::RecordNotFound
      nil
    end

    field :notification_preferences, NotificationPreferencesType, null: true
    def notification_preferences
      return nil unless object.grants_all_rights?(context[:current_user], :read_profile, :read_email_addresses)

      Loaders::AssociationLoader.for(User, :communication_channels).load(object).then do |comm_channels|
        {
          channels: comm_channels.supported.unretired,
          user: object
        }
      end
    end

    field :conversations_connection, Types::ConversationParticipantType.connection_type, null: true do
      argument :filter, [String], required: false
      argument :scope, String, required: false
      argument :show_horizon_conversations, Boolean, required: false
    end
    def conversations_connection(scope: nil, filter: nil, show_horizon_conversations: false)
      if object == context[:current_user]

        conversations_scope = case scope
                              when "unread"
                                InstStatsd::Statsd.distributed_increment("inbox.visit.scope.unread.pages_loaded.react")
                                object.conversations.unread
                              when "starred"
                                InstStatsd::Statsd.distributed_increment("inbox.visit.scope.starred.pages_loaded.react")
                                object.starred_conversations
                              when "sent"
                                InstStatsd::Statsd.distributed_increment("inbox.visit.scope.sent.pages_loaded.react")
                                object.all_conversations.sent
                              when "archived"
                                InstStatsd::Statsd.distributed_increment("inbox.visit.scope.archived.pages_loaded.react")
                                object.conversations.archived
                              else
                                InstStatsd::Statsd.distributed_increment("inbox.visit.scope.inbox.pages_loaded.react")
                                object.conversations.default
                              end

        # Filter out conversations from horizon courses unless explicitly shown
        unless show_horizon_conversations
          # Get IDs of horizon courses where the user is a student
          horizon_student_course_ids = object.enrollments
                                             .where(type: "StudentEnrollment")
                                             .joins(:course)
                                             .where(courses: { workflow_state: "available" })
                                             .horizon
                                             .pluck(:course_id)
          # Get IDs of conversations that have messages from horizon courses
          horizon_conversation_ids = conversations_scope
                                     .where(
                                       tags: horizon_student_course_ids.map { |c| "course_#{c}" }
                                     )
                                     .pluck(:id)
          conversations_scope = conversations_scope.where.not(id: horizon_conversation_ids) if horizon_student_course_ids.present? && horizon_conversation_ids.present?
        end

        filter_mode = :and
        filter = filter.presence || []
        filters = filter.select(&:presence)
        conversations_scope = conversations_scope.tagged(*filters, mode: filter_mode) if filters.present?
        conversations_scope
      end
    end

    field :total_recipients, Integer, null: false do
      argument :context, String, required: false
    end
    def total_recipients(context: nil)
      return nil unless object == self.context[:current_user]

      @current_user = object

      normalize_recipients(recipients: context, context_code: context)&.count || 0
    end

    field :recipients, RecipientsType, null: true do
      argument :context, String, required: false
      argument :search, String, required: false
    end
    def recipients(search: nil, context: nil)
      return nil unless object == self.context[:current_user]

      GuardRail.activate(:secondary) do
        @current_user = object
        search_context = AddressBook.load_context(context)

        load_all_contexts(
          context: search_context,
          permissions: [:send_messages, :send_messages_all],
          base_url: self.context[:request].base_url
        )

        search_options = {
          search:,
          context:,
          synthetic_contexts: true,
          messageable_only: true,
          base_url: self.context[:request].base_url,
          include_concluded: false
        }

        # Only allow students to search for teachers to prevent them from messaging other students
        if object.has_student_enrollment? && object.account.root_account.feature_enabled?(:restrict_student_access)
          search_options[:restrict_to_teacher_recipients] = true
        end

        collections = search_contexts_and_users(**search_options)

        contexts_collection = collections.select { |c| c[0] == "contexts" }
        users_collection = collections.select { |c| c[0] == "participants" }

        contexts_collection = contexts_collection[0][1] if contexts_collection.count > 0
        users_collection = users_collection[0][1] if users_collection.count > 0

        can_send_all = if search_context.nil?
                         false
                       elsif search_context.is_a?(Course)
                         search_context.grants_any_right?(object, :send_messages_all)
                       elsif !search_context.course.nil?
                         search_context.course.grants_any_right?(object, :send_messages_all)
                       end

        # The contexts_connection and users_connection return types of custom Collections
        # These special data structures are handled in the collection_connection.rb files
        {
          sendMessagesAll: !!can_send_all,
          contexts_connection: contexts_collection,
          users_connection: users_collection
        }
      end
    rescue ActiveRecord::RecordNotFound
      nil
    end

    field :recipients_observers, MessageableUserType.connection_type, null: true do
      argument :context_code, String, required: true
      argument :recipient_ids, [String], required: true
    end
    def recipients_observers(recipient_ids: nil, context_code: nil)
      return nil unless object == context[:current_user]

      # This field will only be used for conversations with a course context
      course_context = Context.find_by_asset_string(context_code)
      return nil unless course_context.is_a?(Course)

      # Setting this global variable is required for helper functions to run correctly
      @current_user = object
      normalized_recipient_ids = normalize_recipients(recipients: recipient_ids, context_code:).map(&:id)
      course_observers_observing_recipients_ids = course_context.enrollments.not_fake.active_by_date.of_observer_type.where(associated_user_id: normalized_recipient_ids).distinct.pluck(:user_id)

      # Normalize recipients should remove any observers that the current user is not able to message
      normalize_recipients(recipients: course_observers_observing_recipients_ids, context_code:)
    end

    field :group_memberships, [GroupMembershipType], null: false do
      argument :filter, Types::UserGroupMembershipsFilterInputType, required: false
    end
    def group_memberships(filter: {})
      Loaders::UserLoaders::GroupMembershipsLoader.for(executing_user: current_user, filter:).load(object.id)
    end

    field :differentiation_tags_connection, GroupMembershipType.connection_type, null: true do
      argument :course_id, ID, required: true, prepare: GraphQLHelpers.relay_or_legacy_id_prepare_func("Course")
    end
    def differentiation_tags_connection(course_id: nil)
      Loaders::UserLoaders::DifferentiationTagsLoader.for(current_user, course_id).load(object.id)
    end

    # TODO: deprecate this
    #
    # we should probably have some kind of top-level field called `self` or
    # `currentUser` or `viewer` that holds this kind of info.
    #
    # (there is no way to view another user's groups via the REST API)
    #
    # alternatively, figure out what kind of permissions a person needs to view
    # another user's groups?
    field :groups, [GroupType], <<~MD, null: true
      **NOTE**: this only returns groups for the currently logged-in user.
    MD
    def groups
      if object == current_user
        # FIXME: this only returns groups on the current shard.  it should
        # behave like the REST API (see GroupsController#index)
        current_user.visible_groups
      end
    end

    field :summary_analytics, StudentSummaryAnalyticsType, null: true do
      argument :course_id,
               ID,
               "returns summary analytics for this course",
               required: true,
               prepare: GraphQLHelpers.relay_or_legacy_id_prepare_func("Course")
    end

    def summary_analytics(course_id:)
      Loaders::CourseStudentAnalyticsLoader.for(
        course_id,
        current_user: context[:current_user],
        session: context[:session]
      ).load(object)
    end

    field :favorite_courses_connection, Types::CourseType.connection_type, null: true do
      argument :dashboard_filter, Types::DashboardObserveeFilterInputType, required: false
    end
    def favorite_courses_connection(dashboard_filter: nil)
      return unless object == current_user

      load_association(:enrollments).then do |enrollments|
        Promise.all([
                      Loaders::AssociationLoader.for(Enrollment, :course).load_many(enrollments),
                      load_association(:favorites)
                    ]).then do
          opts = {}
          if dashboard_filter&.dig(:observed_user_id).present?
            observed_user_id = dashboard_filter[:observed_user_id].to_i
            opts[:observee_user] = User.find_by(id: observed_user_id) || current_user
          end

          menu_courses = object.menu_courses(nil, opts)
          published, unpublished = menu_courses.partition(&:published?)

          Rails.cache.write(["last_known_dashboard_cards_published_count", current_user.global_id].cache_key, published.count)
          Rails.cache.write(["last_known_dashboard_cards_unpublished_count", current_user.global_id].cache_key, unpublished.count)
          Rails.cache.write(["last_known_k5_cards_count", current_user.global_id].cache_key, menu_courses.count { |course| !course.homeroom_course? })

          menu_courses
        end
      end
    end

    def get_favorite_groups(scope)
      favorite_group_ids = object.favorite_context_ids("Group")
      favorite_groups = scope.where(id: favorite_group_ids)

      # Return favorite groups if any exist; otherwise, return the provided scope
      favorite_groups.exists? ? favorite_groups : scope
    end

    field :favorite_groups_connection, Types::GroupType.connection_type, null: true do
      description "Favorite groups for the user."
      argument :include_non_collaborative, Boolean, required: false, default_value: false
    end
    def favorite_groups_connection(include_non_collaborative: false)
      # Ensure that the field is accessed by the current user
      return unless object == current_user

      load_association(:groups).then do |groups|
        collaborative_scope = groups.active.shard(object)
        final_scope = collaborative_scope

        if include_non_collaborative
          load_association(:differentiation_tags).then do |differentiation_tags|
            non_collaborative_scope = differentiation_tags.active.shard(object)

            # non_collaborative groups where the current user does not have read access
            non_viewable_group_ids = non_collaborative_scope
                                     .reject { |group| group.grants_right?(object, :read) }
                                     .map(&:id)
            non_collaborative_scope = non_collaborative_scope.where.not(id: non_viewable_group_ids)
            final_scope = collaborative_scope.or(non_collaborative_scope)

            get_favorite_groups(final_scope)
          end
        else
          get_favorite_groups(final_scope)
        end
      end
    end

    field :course_work_submissions_connection, Types::SubmissionType.connection_type, null: true do
      description "All actionable submissions for the current user across enrolled courses, for course work widget"
      argument :course_filter, String, required: false
      argument :end_date, GraphQL::Types::ISO8601DateTime, required: false, description: "End date for due date range filter"
      argument :include_no_due_date, Boolean, required: false, description: "Include assignments with no due date"
      argument :include_overdue, Boolean, required: false, description: "Include overdue assignments"
      argument :observed_user_id, ID, required: false, description: "ID of the observed user"
      argument :only_submitted, Boolean, required: false, description: "Show only submitted assignments"
      argument :start_date, GraphQL::Types::ISO8601DateTime, required: false, description: "Start date for due date range filter"
    end
    def course_work_submissions_connection(course_filter: nil, start_date: nil, end_date: nil, include_overdue: false, include_no_due_date: false, only_submitted: false, observed_user_id: nil)
      return [] unless object == current_user

      # Get active course enrollments using the same filtering as dashboard
      active_course_ids = if observed_user_id.present?
                            observed_user = User.find_by(id: observed_user_id)
                            return [] unless observed_user

                            # For observers, get the observed user's current courses
                            observer_course_ids = object.cached_course_ids_for_observed_user(observed_user)
                            observed_user_current_ids = observed_user.cached_current_course_ids_for_dashboard(domain_root_account: context[:domain_root_account])
                            observer_course_ids & observed_user_current_ids
                          else
                            object.cached_current_course_ids_for_dashboard(domain_root_account: context[:domain_root_account])
                          end

      if active_course_ids.empty?
        return []
      end

      # Apply course filter if provided
      if course_filter.present?
        active_course_ids = [course_filter.to_i] & active_course_ids
        return [] if active_course_ids.empty?
      end

      # Build a more efficient query for submissions instead of loading everything
      # Start with submissions for the user
      user_for_submissions = observed_user_id.present? ? User.find_by(id: observed_user_id) : object
      return [] unless user_for_submissions

      submissions_query = Submission
                          .joins(assignment: :course)
                          .where(user: user_for_submissions)
                          .where(assignments: { context_id: active_course_ids, context_type: "Course" })
                          .where(assignments: { workflow_state: "published" })
                          .where(courses: { workflow_state: "available" })
                          .where.not(workflow_state: "deleted")

      # Filter by submission status
      submissions_query = if only_submitted
                            # Include submitted, graded, or excused submissions
                            # BUT exclude missing submissions (teacher marked or calculated)
                            submissions_query.where(<<~SQL.squish)
                              (submissions.excused = true
                              OR submissions.workflow_state IN ('submitted', 'pending_review')
                              OR (submissions.score IS NOT NULL AND submissions.workflow_state = 'graded'))
                            SQL
                                             .where.not(id: Submission.missing.where(user: user_for_submissions).select(:id))
                          elsif include_overdue
                            # For missing filter: only apply basic non-excused filter
                            # The Submission.missing scope will handle the rest
                            # Don't pre-filter graded submissions as they may be marked missing
                            submissions_query.where("excused = FALSE OR excused IS NULL")
                          else
                            # Default: show unsubmitted, non-excused, non-graded assignments (actionable items)
                            # Match the logic in SubmissionStatisticsType.submissions_due_count
                            submissions_query.where(submitted_at: nil)
                                             .where("excused = FALSE OR excused IS NULL")
                                             .where("(submissions.score IS NULL OR submissions.workflow_state != 'graded')")
                          end

      # Apply date filtering using flexible date parameters (skip for submitted items)
      unless only_submitted
        conditions = []
        params = []

        # Add date range filter if provided
        if start_date.present? && end_date.present?
          conditions << "((cached_due_date IS NOT NULL AND cached_due_date BETWEEN ? AND ?) OR (cached_due_date IS NULL AND assignments.due_at IS NOT NULL AND assignments.due_at BETWEEN ? AND ?))"
          params += [start_date, end_date, start_date, end_date]
        elsif start_date.present?
          conditions << "((cached_due_date IS NOT NULL AND cached_due_date >= ?) OR (cached_due_date IS NULL AND assignments.due_at IS NOT NULL AND assignments.due_at >= ?))"
          params += [start_date, start_date]
        elsif end_date.present?
          conditions << "((cached_due_date IS NOT NULL AND cached_due_date <= ?) OR (cached_due_date IS NULL AND assignments.due_at IS NOT NULL AND assignments.due_at <= ?))"
          params += [end_date, end_date]
        end

        # Add overdue filter if requested
        if include_overdue
          submissions_query = submissions_query.merge(Submission.missing)
        end

        # Add no due date filter if requested
        if include_no_due_date
          conditions << "(cached_due_date IS NULL AND assignments.due_at IS NULL)"
        end

        # Apply the combined conditions
        if conditions.any?
          submissions_query = submissions_query.where(conditions.join(" OR "), *params)
        end
      end

      # Order by cached_due_date first (nulls last), then by assignment due_at (nulls last)
      submissions_query = submissions_query.order(:cached_due_date, assignments: { due_at: :asc })

      # Use eager_load for essential associations to avoid N+1 queries
      submissions_query.eager_load(assignment: :course)
    end

    field :viewable_submissions_connection, Types::SubmissionType.connection_type, null: true do
      description "All submissions with comments that the current_user is able to view"
      argument :filter, [String], required: false
    end
    def viewable_submissions_connection(filter: nil)
      return unless object == current_user

      @current_user = current_user
      submissions = []

      opts = {
        only_active_courses: true,
        asset_type: "Submission"
      }

      filter&.each do |f|
        matches = f.match(/.*(course|user)_(\d+)/)
        if matches.present?
          case matches[1]
          when "course"
            opts[:context] = Context.find_by_asset_string(matches[0])
          when "user"
            opts[:submission_user_id] = matches[2].to_i
          end
        end
        next
      end

      ssi_scope = current_user.visible_stream_item_instances(opts).preload(:stream_item)
      is_cross_shard = current_user.visible_stream_item_instances(opts).where("stream_item_id > ?", Shard::IDS_PER_SHARD).exists?
      if is_cross_shard
        # the old join doesn't work for cross-shard stream items, so we basically have to pre-calculate everything
        ssi_scope = ssi_scope.where(stream_item_id: filtered_stream_item_ids(opts))
      else
        ssi_scope = ssi_scope.eager_load(:stream_item).where("stream_items.asset_type=?", "Submission")
        ssi_scope = ssi_scope.joins("INNER JOIN #{Submission.quoted_table_name} ON submissions.id=asset_id")
        ssi_scope = ssi_scope.where("submissions.workflow_state <> 'deleted' AND submissions.submission_comments_count>0")
        ssi_scope = ssi_scope.where("submissions.user_id=?", opts[:submission_user_id]) if opts.key?(:submission_user_id)
      end

      Shard.partition_by_shard(ssi_scope, ->(sii) { sii.stream_item_id }) do |shard_stream_items|
        submission_ids = StreamItem.where(id: shard_stream_items.map(&:stream_item_id)).pluck(:asset_id)
        submissions += Submission.where(id: submission_ids)
      end
      InstStatsd::Statsd.distributed_increment("inbox.visit.scope.submission_comments.pages_loaded.react")
      # on FE we use newest submission comment to render date so use that first.
      submissions.sort_by { |t| t.submission_comments.last.created_at || t.last_comment_at }.reverse
    rescue
      []
    end

    field :comment_bank_items_connection, Types::CommentBankItemType.connection_type, null: true do
      argument :query, String, <<~MD, required: false
        Only include comments that match the query string.
      MD
      argument :assignment_id, ID, required: false
      argument :course_id, ID, required: false
      argument :limit, Integer, required: false, deprecation_reason: <<~MD.strip
        The `limit` argument is deprecated and will be removed in a future version.
        Please use the standard GraphQL connection argument `first` instead, which provides
        identical functionality and ensures a consistent API experience across all connection fields.
      MD
    end
    def comment_bank_items_connection(query: nil, course_id: nil, assignment_id: nil, limit: nil)
      return unless object == current_user

      comments = current_user.comment_bank_items
      comments = comments.where(ActiveRecord::Base.wildcard("comment", query.strip)) if query&.strip.present?
      comments = comments.where(course_id:) if course_id.present?
      comments = comments.where(assignment_id:) if assignment_id.present?

      # Limit to be removed with the 2026-01-17 release
      # .to_a gets around the .shard() bug documented in FOO-1989 so that it can be properly limited.
      # After that bug is fixed and Switchman is upgraded in Canvas, we can remove the block below
      # and use the 'first' argument on the connection instead of 'limit'.
      if limit.present?
        comments = comments.limit(limit).to_a.first(limit)
        if Account.site_admin.feature_enabled?(:send_metrics_for_comment_bank_items_connection_limit_used)
          InstStatsd::Statsd.distributed_increment("graphql.user_type.comment_bank_items_connection.limit_used", tags: {
                                                     cluster: Shard.current.database_server&.id || "unknown"
                                                   })
        end
      end

      comments
    end

    field :discussion_participants_connection, Types::DiscussionParticipantType.connection_type, null: true do
      description "All discussion topic participants for the user, optionally filtered by announcement status"
      argument :filter, DiscussionParticipantFilterInputType, required: false
      argument :observed_user_id, ID, "ID of the observed user", required: false
    end
    def discussion_participants_connection(filter: {}, observed_user_id: nil)
      return unless object == current_user

      user_for_participants = observed_user_id.present? ? User.find_by(id: observed_user_id) : object
      return DiscussionTopicParticipant.none unless user_for_participants

      # Start with user's discussion topic participants, joining discussion_topic for filtering
      participants = user_for_participants.discussion_topic_participants
                                          .joins(:discussion_topic)

      # Filter by announcement status if specified
      if filter[:is_announcement] == true
        participants = participants.where(discussion_topics: { type: "Announcement" })
      elsif filter[:is_announcement] == false
        participants = participants.where(discussion_topics: { type: ["DiscussionTopic", nil] })
      end

      # Filter by course if specified
      if filter[:course_id].present?
        participants = participants.where(discussion_topics: { context_id: filter[:course_id], context_type: "Course" })
      end

      # Filter by read state if specified
      if filter[:read_state] == "read"
        participants = participants.where(workflow_state: "read")
      elsif filter[:read_state] == "unread"
        participants = participants.where(workflow_state: "unread")
      end
      # For 'all' or no filter, include both read and unread

      # Apply visibility filtering - only active/unpublished discussions
      participants = participants.where(
        discussion_topics: {
          workflow_state: ["active", "unpublished"]
        }
      )

      # Filter to only discussions in courses where user has active enrollment
      # Use cached_current_course_ids_for_dashboard for consistent filtering
      active_course_ids = if observed_user_id.present?
                            observed_user = User.find_by(id: observed_user_id)
                            return DiscussionTopicParticipant.none unless observed_user

                            # For observers, get the observed user's current courses
                            observer_course_ids = current_user.cached_course_ids_for_observed_user(observed_user)
                            observed_user_current_ids = observed_user.cached_current_course_ids_for_dashboard(domain_root_account: context[:domain_root_account])
                            observer_course_ids & observed_user_current_ids
                          else
                            current_user.cached_current_course_ids_for_dashboard(domain_root_account: context[:domain_root_account])
                          end

      return DiscussionTopicParticipant.none if active_course_ids.empty?

      participants = participants.where(
        discussion_topics: {
          context_id: active_course_ids,
          context_type: "Course"
        }
      )

      # Apply time-based filtering for announcements (similar to official announcements page)
      if filter[:is_announcement] == true
        current_time = Time.now.utc
        participants = participants.where(
          "(discussion_topics.unlock_at IS NULL OR discussion_topics.unlock_at < :current_time) AND
           (discussion_topics.delayed_post_at IS NULL OR discussion_topics.delayed_post_at < :current_time) AND
           (discussion_topics.lock_at IS NULL OR discussion_topics.lock_at > :current_time)",
          current_time:
        )
      end

      # Order by discussion topic creation date (newest first) for announcements
      if filter[:is_announcement] == false
        participants.order("discussion_topics.id ASC")
      else
        participants.order("discussion_topics.created_at DESC")
      end
    end

    field :comment_bank_items_count, Integer, null: true, deprecation_reason: <<~MD.strip
      Use `commentBankItems.pageInfo.totalCount` instead. This field will be removed in a future version.
    MD
    def comment_bank_items_count
      if Account.site_admin.feature_enabled?(:send_metrics_for_comment_bank_items_count_used)
        InstStatsd::Statsd.distributed_increment("graphql.user_type.comment_bank_items_count_used", tags: {
                                                   cluster: Shard.current.database_server&.id || "unknown"
                                                 })
      end
      Loaders::CommentBankItemCountLoader.load(object)
    end

    field :course_roles, [String], null: true do
      argument :built_in_only, Boolean, "Only return default/built_in roles", required: false
      argument :course_id, String, required: false
      argument :role_types, [String], "Return only requested base role types", required: false
    end
    def course_roles(course_id: nil, role_types: nil, built_in_only: true)
      # This graphql execution context can be used to set course_id if you are calling course_role from a nested query
      resolved_course_id = course_id.nil? ? context[:course_id] : course_id
      return if resolved_course_id.nil?

      Loaders::CourseRoleLoader.for(course_id: resolved_course_id, role_types:, built_in_only:).load(object)
    end

    field :course_progression, CourseProgressionType, <<~MD, null: true # rubocop:disable GraphQL/ExtractType
      Returns null if either of these conditions are met:
      * the course is not module based
      * no module in it has completion requirements
      * the queried user is not a student in the course
      * insufficient permissions for the request
    MD
    def course_progression
      target_user = object
      course = context[:course]
      return if course.nil?
      return unless course.grants_right?(current_user, session, :view_all_grades) || target_user.grants_right?(current_user, session, :read)

      progress = CourseProgress.new(context[:course], object, read_only: true)
      return unless progress.can_evaluate_progression?

      progress
    end

    field :inbox_labels, [String], null: true
    def inbox_labels
      return unless object == current_user

      object.inbox_labels
    end

    field :peer_review_status, PeerReviewStatusType, null: true do
      description "Peer review status for assignments where peer reviews are enabled"
    end
    def peer_review_status
      assignment_id = context[:assignment_id]
      return nil unless assignment_id

      assignment = Assignment.find_by(id: assignment_id)
      return nil unless assignment

      return nil unless assignment.grants_right?(current_user, :grade) &&
                        assignment.context.feature_enabled?(:peer_review_allocation) &&
                        assignment.peer_reviews

      Loaders::PeerReviewStatusLoader.for(assignment_id).load(object.id)
    end

    field :activity_stream, ActivityStreamType, null: true do
      argument :only_active_courses, Boolean, required: false
    end
    def activity_stream(only_active_courses: false)
      return unless object == current_user

      context.scoped_set!(:only_active_courses, only_active_courses)
      context.scoped_set!(:context_type, "User")
      object
    end
  end
end

module Loaders
  class UserCourseEnrollmentLoader < Loaders::ForeignKeyLoader
    def initialize(course_ids:, order_by: [], current_only: false, exclude_concluded: false, exclude_pending_enrollments: true, horizon_courses: nil, sort: {})
      scope = if horizon_courses
                Enrollment.horizon
              elsif horizon_courses == false
                Enrollment.not_horizon
              else
                Enrollment.joins(:course)
              end

      scope = if current_only
                scope.current.active_by_date
              else
                scope.where.not(enrollments: { workflow_state: "deleted" })
                     .where.not(courses: { workflow_state: "deleted" })
              end

      scope = scope.where(course_id: course_ids) if course_ids.present?

      scope = scope.where.not(enrollments: { workflow_state: "completed" }) if exclude_concluded

      scope = scope.excluding_pending if exclude_pending_enrollments

      order_by.each { |o| scope = scope.order(o) }

      if sort.present?
        sort_direction = (sort[:direction] == "desc") ? "DESC" : "ASC"
        reversed_sort_direction = (sort[:direction] == "desc") ? "ASC" : "DESC"

        case sort[:field]
        when "last_activity_at"
          # The order for last_activity_at is intentionally reversed because last activity is
          # a timestamp and we want the most recent activity to appear first in ascending order
          scope = scope.joins(:course_section)
                       .select("enrollments.*, course_sections.name as section_name")
                       .order("last_activity_at #{reversed_sort_direction} NULLS LAST, section_name ASC")
        when "section_name"
          scope = scope.joins(:course_section)
                       .select("enrollments.*, course_sections.name as section_name")
                       .order("section_name #{sort_direction} NULLS LAST")
        when "role"
          # use the same role ordering as the one in lib/user_search.rb
          scope = scope.joins(:course_section)
                       .select("enrollments.*, course_sections.name as section_name,
                                (CASE
                                  WHEN type = 'TeacherEnrollment' THEN 0
                                  WHEN type = 'TaEnrollment' THEN 1
                                  WHEN type = 'StudentEnrollment' THEN 2
                                  WHEN type = 'ObserverEnrollment' THEN 3
                                  WHEN type = 'DesignerEnrollment' THEN 4
                                  ELSE NULL
                                END) as role")
                       .order("role #{sort_direction} NULLS LAST, section_name ASC")
        end
      end

      super(scope, :user_id)
    end
  end
end<|MERGE_RESOLUTION|>--- conflicted
+++ resolved
@@ -97,15 +97,12 @@
       object.discussions_splitscreen_view?
     end
 
-<<<<<<< HEAD
-=======
     field :widget_dashboard_config, String, null: true
     def widget_dashboard_config
       config = object.get_preference(:widget_dashboard_config)
       config&.to_json
     end
 
->>>>>>> 10b1d53a
     field :avatar_url, UrlType, null: true
     def avatar_url
       load_association(:pseudonym).then do
@@ -144,8 +141,6 @@
     field :email, String, null: true
 
     def email
-<<<<<<< HEAD
-=======
       # IMPORTANT: The order of permission checks here is critical for performance.
       # We check higher-level permissions (account/course) BEFORE user-level permissions
       # to avoid N+1 queries. Checking object.grants_right? on the user requires loading
@@ -158,7 +153,6 @@
       #
       # This optimization prevents timeouts on initial requests and matches the pattern
       # used in the REST API for similar permission checks.
->>>>>>> 10b1d53a
       domain_root_account = context[:domain_root_account]
       course = context[:course]
       return unless domain_root_account.grants_right?(context[:current_user], :read_email_addresses) ||
