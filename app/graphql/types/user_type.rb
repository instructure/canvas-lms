# frozen_string_literal: true

#
# Copyright (C) 2018 - present Instructure, Inc.
#
# This file is part of Canvas.
#
# Canvas is free software: you can redistribute it and/or modify it under
# the terms of the GNU Affero General Public License as published by the Free
# Software Foundation, version 3 of the License.
#
# Canvas is distributed in the hope that it will be useful, but WITHOUT ANY
# WARRANTY; without even the implied warranty of MERCHANTABILITY or FITNESS FOR
# A PARTICULAR PURPOSE. See the GNU Affero General Public License for more
# details.
#
# You should have received a copy of the GNU Affero General Public License along
# with this program. If not, see <http://www.gnu.org/licenses/>.
#

module Types
  class UserType < ApplicationObjectType
    #
    # !!!!!!!!!!!!!!!!!!!!!!!!!!!!!!!!!!!!!!!!!!!!!!!!!!!!!!!!!!!!!!!!!!!!!!!!!
    #   NOTE:
    #   when adding fields to this type, make sure you are checking the
    #   personal info exclusions as is done in +user_json+
    # !!!!!!!!!!!!!!!!!!!!!!!!!!!!!!!!!!!!!!!!!!!!!!!!!!!!!!!!!!!!!!!!!!!!!!!!!
    #
    graphql_name "User"

    include SearchHelper
    include Api::V1::StreamItem
    include ConversationsHelper

    implements GraphQL::Types::Relay::Node
    implements Interfaces::TimestampInterface
    implements Interfaces::LegacyIDInterface

    global_id_field :id

    field :name, String, null: true
    field :sortable_name, String,
          "The name of the user that is should be used for sorting groups of users, such as in the gradebook.",
          null: true
    field :short_name, String,
          "A short name the user has selected, for use in conversations or other less formal places through the site.",
          null: true

    field :pronouns, String, null: true

    field :avatar_url, UrlType, null: true

    def avatar_url
      if object.account.service_enabled?(:avatars)
        AvatarHelper.avatar_url_for_user(object, context[:request], use_fallback: false)
      else
        nil
      end
    end

    field :email, String, null: true

    def email
      return nil unless object.grants_all_rights?(context[:current_user], :read_profile, :read_email_addresses)

      return object.email if object.email_cached?

      Loaders::AssociationLoader.for(User, :communication_channels)
                                .load(object)
                                .then { object.email }
    end

    field :sis_id, String, null: true
    def sis_id
      domain_root_account = context[:domain_root_account]
      if domain_root_account.grants_any_right?(context[:current_user], :read_sis, :manage_sis) ||
         object.grants_any_right?(context[:current_user], :read_sis, :manage_sis)
        Loaders::AssociationLoader.for(User, :pseudonyms)
                                  .load(object)
                                  .then do
          pseudonym = SisPseudonym.for(object, domain_root_account, type: :implicit, require_sis: false,
                                                                    root_account: domain_root_account, in_region: true)
          pseudonym&.sis_user_id
        end
      end
    end

    field :integration_id, String, null: true
    def integration_id
      domain_root_account = context[:domain_root_account]
      if domain_root_account.grants_any_right?(context[:current_user], :read_sis, :manage_sis) ||
         object.grants_any_right?(context[:current_user], :read_sis, :manage_sis)
        Loaders::AssociationLoader.for(User, :pseudonyms)
                                  .load(object)
                                  .then do
          pseudonym = SisPseudonym.for(object, domain_root_account, type: :implicit, require_sis: false,
                                                                    root_account: domain_root_account, in_region: true)
          pseudonym&.integration_id
        end
      end
    end

    field :enrollments, [EnrollmentType], null: false do
      argument :course_id, ID,
               "only return enrollments for this course",
               required: false,
               prepare: GraphQLHelpers.relay_or_legacy_id_prepare_func("Course")
      argument :current_only, Boolean,
               "Whether or not to restrict results to `active` enrollments in `available` courses",
               required: false
      argument :order_by, [String],
               "The fields to order the results by",
               required: false
      argument :exclude_concluded, Boolean,
               "Whether or not to exclude `completed` enrollments",
               required: false
    end

    field :login_id, String, null: true
    def login_id
      course = context[:course]
      return nil unless course

      pseudonym = SisPseudonym.for(
        object,
        course,
        type: :implicit,
        require_sis: false,
        root_account: context[:domain_root_account],
        in_region: true
      )
      return nil unless pseudonym && course.grants_right?(context[:current_user], context[:session], :view_user_logins)

      pseudonym.unique_id
    end

<<<<<<< HEAD
    def enrollments(course_id: nil, current_only: false, order_by: [])
=======
    def enrollments(course_id: nil, current_only: false, order_by: [], exclude_concluded: false)
>>>>>>> 92a74d01
      course_ids = [course_id].compact
      Loaders::UserCourseEnrollmentLoader.for(
        course_ids: course_ids,
        order_by: order_by,
        current_only: current_only,
        exclude_concluded: exclude_concluded
      ).load(object.id).then do |enrollments|
        (enrollments || []).select do |enrollment|
          object == context[:current_user] ||
            enrollment.grants_right?(context[:current_user], context[:session], :read)
        end
      end
    end

    field :notification_preferences_enabled, Boolean, null: false do
      argument :account_id, ID, required: false, prepare: GraphQLHelpers.relay_or_legacy_id_prepare_func("Account")
      argument :course_id, ID, required: false, prepare: GraphQLHelpers.relay_or_legacy_id_prepare_func("Course")
      argument :context_type, NotificationPreferencesContextType, required: true
    end
    def notification_preferences_enabled(account_id: nil, course_id: nil, context_type: nil)
      enabled_for = lambda do |context|
        NotificationPolicyOverride.enabled_for(object, context)
      end

      case context_type
      when "Account"
        enabled_for[Account.find(account_id)]
      when "Course"
        enabled_for[Course.find(course_id)]
      end
    rescue ActiveRecord::RecordNotFound
      nil
    end

    field :notification_preferences, NotificationPreferencesType, null: true
    def notification_preferences
      return nil unless object.grants_all_rights?(context[:current_user], :read_profile, :read_email_addresses)

      Loaders::AssociationLoader.for(User, :communication_channels).load(object).then do |comm_channels|
        {
          channels: comm_channels.supported.unretired,
          user: object
        }
      end
    end

    field :conversations_connection, Types::ConversationParticipantType.connection_type, null: true do
      argument :scope, String, required: false
      argument :filter, [String], required: false
    end
    def conversations_connection(scope: nil, filter: nil)
      if object == context[:current_user]
        load_association(:all_conversations).then do
          conversations_scope = case scope
                                when "unread"
                                  InstStatsd::Statsd.increment("inbox.visit.scope.unread.pages_loaded.react")
                                  object.conversations.unread
                                when "starred"
                                  object.starred_conversations
                                when "sent"
                                  object.all_conversations.sent
                                when "archived"
                                  object.conversations.archived
                                else
                                  object.conversations.default
                                end

          filter_mode = :and
          filter = filter.presence || []
          filters = filter.select(&:presence)
          conversations_scope = conversations_scope.tagged(*filters, mode: filter_mode) if filters.present?
          conversations_scope
        end
      end
    end

    field :total_recipients, Integer, null: false do
      argument :context, String, required: false
    end
    def total_recipients(context: nil)
      return nil unless object == self.context[:current_user]

      @current_user = object

      normalize_recipients(recipients: context, context_code: context)&.count || 0
    end

    field :recipients, RecipientsType, null: true do
      argument :search, String, required: false
      argument :context, String, required: false
    end
    def recipients(search: nil, context: nil)
      return nil unless object == self.context[:current_user]

      @current_user = object
      search_context = AddressBook.load_context(context)

      load_all_contexts(
        context: search_context,
        permissions: [:send_messages, :send_messages_all],
        base_url: self.context[:request].base_url
      )

      collections = search_contexts_and_users(
        search: search,
        context: context,
        synthetic_contexts: true,
        messageable_only: true,
        base_url: self.context[:request].base_url
      )

      per_page = 100
      contexts_collection = collections.select { |c| c[0] == "contexts" }
      contexts = []
      if contexts_collection.count > 0
        batch = contexts_collection[0][1].paginate(per_page: per_page)
        contexts += batch
        while batch.next_page
          batch = contexts_collection[0][1].paginate(page: batch.next_page, per_page: per_page)
          contexts += batch
        end
      end

      users_collection = collections.select { |c| c[0] == "participants" }
      users = []
      if users_collection.count > 0
        batch = users_collection[0][1].paginate(per_page: per_page)
        users += batch
        while batch.next_page
          batch = users_collection[0][1].paginate(page: batch.next_page, per_page: per_page)
          users += batch
        end
      end

      can_send_all = if search_context.nil?
                       false
                     elsif search_context.is_a?(Course)
                       search_context.grants_any_right?(object, :send_messages_all)
                     elsif !search_context.course.nil?
                       search_context.course.grants_any_right?(object, :send_messages_all)
                     end

      {
        sendMessagesAll: !!can_send_all,
        contexts_connection: contexts,
        users_connection: users
      }
    rescue ActiveRecord::RecordNotFound
      nil
    end

    # TODO: deprecate this
    #
    # we should probably have some kind of top-level field called `self` or
    # `currentUser` or `viewer` that holds this kind of info.
    #
    # (there is no way to view another user's groups via the REST API)
    #
    # alternatively, figure out what kind of permissions a person needs to view
    # another user's groups?
    field :groups, [GroupType], <<~MD, null: true
      **NOTE**: this only returns groups for the currently logged-in user.
    MD
    def groups
      if object == current_user
        # FIXME: this only returns groups on the current shard.  it should
        # behave like the REST API (see GroupsController#index)
        current_user.visible_groups
      end
    end

    field :summary_analytics, StudentSummaryAnalyticsType, null: true do
      argument :course_id, ID,
               "returns summary analytics for this course",
               required: true,
               prepare: GraphQLHelpers.relay_or_legacy_id_prepare_func("Course")
    end

    def summary_analytics(course_id:)
      Loaders::CourseStudentAnalyticsLoader.for(
        course_id,
        current_user: context[:current_user], session: context[:session]
      ).load(object)
    end

    field :favorite_courses_connection, Types::CourseType.connection_type, null: true
    def favorite_courses_connection
      return unless object == current_user

      load_association(:enrollments).then do |enrollments|
        Promise.all([
                      Loaders::AssociationLoader.for(Enrollment, :course).load_many(enrollments),
                      load_association(:favorites)
                    ]).then do
          object.menu_courses
        end
      end
    end

    field :favorite_groups_connection, Types::GroupType.connection_type, null: true
    def favorite_groups_connection
      return unless object == current_user

      load_association(:groups).then do |groups|
        load_association(:favorites).then do
          favorite_groups = groups.active.shard(object).where(id: object.favorite_context_ids("Group"))
          favorite_groups.any? ? favorite_groups : object.groups.active.shard(object)
        end
      end
    end

    field :viewable_submissions_connection, Types::SubmissionType.connection_type, null: true do
      description "All submissions with comments that the current_user is able to view"
      argument :filter, [String], required: false
    end
    def viewable_submissions_connection(filter: nil)
      return unless object == current_user

      @current_user = current_user
      submissions = []

      opts = {
        only_active_courses: true,
        asset_type: "Submission"
      }

      filter&.each do |f|
        matches = f.match(/.*(course|user)_(\d+)/)
        if matches.present?
          case matches[1]
          when "course"
            opts[:context] = Context.find_by_asset_string(matches[0])
          when "user"
            opts[:submission_user_id] = matches[2].to_i
          end
        end
        next
      end

      ssi_scope = current_user.visible_stream_item_instances(opts).preload(:stream_item)
      is_cross_shard = current_user.visible_stream_item_instances(opts).where("stream_item_id > ?", Shard::IDS_PER_SHARD).exists?
      if is_cross_shard
        # the old join doesn't work for cross-shard stream items, so we basically have to pre-calculate everything
        ssi_scope = ssi_scope.where(stream_item_id: filtered_stream_item_ids(opts))
      else
        ssi_scope = ssi_scope.eager_load(:stream_item).where("stream_items.asset_type=?", "Submission")
        ssi_scope = ssi_scope.joins("INNER JOIN #{Submission.quoted_table_name} ON submissions.id=asset_id")
        ssi_scope = ssi_scope.where("submissions.workflow_state <> 'deleted' AND submissions.submission_comments_count>0")
        ssi_scope = ssi_scope.where("submissions.user_id=?", opts[:submission_user_id]) if opts.key?(:submission_user_id)
      end

      Shard.partition_by_shard(ssi_scope, ->(sii) { sii.stream_item_id }) do |shard_stream_items|
        submission_ids = StreamItem.where(id: shard_stream_items.map(&:stream_item_id)).pluck(:asset_id)
        submissions += Submission.where(id: submission_ids)
      end
      submissions.sort_by { |t| t.last_comment_at || t.created_at }.reverse
    rescue
      []
    end

    field :comment_bank_items_connection, Types::CommentBankItemType.connection_type, null: true do
      argument :query, String, <<~MD, required: false
        Only include comments that match the query string.
      MD
      argument :limit, Integer, required: false
    end
    def comment_bank_items_connection(query: nil, limit: nil)
      return unless object == current_user

      comments = current_user.comment_bank_items.shard(object)

      comments = comments.where(ActiveRecord::Base.wildcard("comment", query.strip)) if query&.strip.present?
      # .to_a gets around the .shard() bug documented in FOO-1989 so that it can be properly limited.
      # After that bug is fixed and Switchman is upgraded in Canvas, we can remove the block below
      # and use the 'first' argument on the connection instead of 'limit'.
      # Note that limit: 5 is currently being used by the Comment Library.
      if limit.present?
        comments = comments.limit(limit).to_a.first(limit)
      end

      comments
    end

    field :course_roles, [String], null: true do
      argument :course_id, String, required: false
      argument :role_types, [String], "Return only requested base role types", required: false
      argument :built_in_only, Boolean, "Only return default/built_in roles", required: false
    end
    def course_roles(course_id: nil, role_types: nil, built_in_only: true)
      # The discussion only role "Author" will be handled with a front-end check because graphql
      # currently does not support type inheritance. If graphql starts supporting type inheritance
      # this field can be replaced by a discussionAuthor type that inherits from User type and
      # contains a discussionRoles field
      return if course_id.nil?

      Loaders::CourseRoleLoader.for(course_id: course_id, role_types: role_types, built_in_only: built_in_only).load(object)
    end
  end
end

module Loaders
  class UserCourseEnrollmentLoader < Loaders::ForeignKeyLoader
    def initialize(course_ids:, order_by: [], current_only: false, exclude_concluded: false)
      scope = Enrollment.joins(:course)

      scope = if current_only
                scope.current.active_by_date
              else
                scope.where.not(enrollments: { workflow_state: "deleted" })
                     .where.not(courses: { workflow_state: "deleted" })
              end

      scope = scope.where(course_id: course_ids) if course_ids.present?

      scope = scope.where.not(enrollments: { workflow_state: "completed" }) if exclude_concluded

      order_by.each { |o| scope = scope.order(o) }

      super(scope, :user_id)
    end
  end
end<|MERGE_RESOLUTION|>--- conflicted
+++ resolved
@@ -135,11 +135,7 @@
       pseudonym.unique_id
     end
 
-<<<<<<< HEAD
-    def enrollments(course_id: nil, current_only: false, order_by: [])
-=======
     def enrollments(course_id: nil, current_only: false, order_by: [], exclude_concluded: false)
->>>>>>> 92a74d01
       course_ids = [course_id].compact
       Loaders::UserCourseEnrollmentLoader.for(
         course_ids: course_ids,
