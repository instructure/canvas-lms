--- conflicted
+++ resolved
@@ -293,14 +293,6 @@
       argument :query, String, <<~DOC, required: false
         Only include comments that match the query string.
       DOC
-<<<<<<< HEAD
-    end
-    def comment_bank_items_connection(query: nil)
-      return unless object == current_user
-
-      comments = current_user.comment_bank_items
-      comments = comments.where(ActiveRecord::Base.wildcard("comment", query.strip)) if query&.strip.present?
-=======
       argument :limit, Integer, required: false
     end
     def comment_bank_items_connection(query: nil, limit: nil)
@@ -317,7 +309,6 @@
         comments = comments.limit(limit).to_a.first(limit)
       end
 
->>>>>>> 48172643
       comments
     end
   end
