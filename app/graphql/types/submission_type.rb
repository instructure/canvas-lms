#
# Copyright (C) 2018 - present Instructure, Inc.
#
# This file is part of Canvas.
#
# Canvas is free software: you can redistribute it and/or modify it under
# the terms of the GNU Affero General Public License as published by the Free
# Software Foundation, version 3 of the License.
#
# Canvas is distributed in the hope that it will be useful, but WITHOUT ANY
# WARRANTY; without even the implied warranty of MERCHANTABILITY or FITNESS FOR
# A PARTICULAR PURPOSE. See the GNU Affero General Public License for more
# details.
#
# You should have received a copy of the GNU Affero General Public License along
# with this program. If not, see <http://www.gnu.org/licenses/>.
#

class SubmissionHistoryEdgeType < GraphQL::Types::Relay::BaseEdge
  node_type(Types::SubmissionHistoryType)

  def node
    # Submission models or version ids for submission models can be handled here.
    if object.node.is_a? Integer
      Loaders::IDLoader.for(Version).load(object.node).then(&:model)
    else
      object.node
    end
  end
end

class SubmissionHistoryConnection < GraphQL::Types::Relay::BaseConnection
  edge_type(SubmissionHistoryEdgeType)

  def nodes
    # Submission models or version ids for submission models can be handled here.
    node_values = super
    version_ids, submissions = node_values.partition { |n| n.is_a? Integer }
    Loaders::IDLoader.for(Version).load_many(version_ids).then do |versions|
      versions.map(&:model) + submissions
    end
  end
end


module Types
  class SubmissionType < ApplicationObjectType
    graphql_name 'Submission'

    implements GraphQL::Types::Relay::Node
    implements Interfaces::TimestampInterface
    implements Interfaces::SubmissionInterface

    field :_id, ID, 'legacy canvas id', method: :id, null: false
    global_id_field :id

<<<<<<< HEAD
=======
    field :attachments, [Types::FileType], null: true
    def attachments
      load_association(:attachment_associations).then do |associations|
        Loaders::IDLoader.for(Attachment).load_many(associations.map(&:attachment_id))
      end
    end

    field :submission_draft, Types::SubmissionDraftType, null: true
    def submission_draft
      load_association(:submission_drafts).then do |drafts|
        # Submission.attempt can be in either 0 or nil which mean the same thing
        drafts.select { |draft| draft.submission_attempt == (object.attempt || 0) }.first
      end
    end

>>>>>>> 27ea9d51
    field :submission_histories_connection, SubmissionHistoryConnection, null: true, connection: true
    def submission_histories_connection
      # There is not a version saved for submission attempt zero, so we fake it
      # here. If there are no versions, we are still on attempt zero and can use
      # the current submission, otherwise we fudge it with a model that is not
      # actually persisted to the database.
      submission_zero = if object.version_ids.empty?
        object
      else
        Submission.new(
          id: object.id,
          assignment_id: object.assignment_id,
          user_id: object.user_id,
          submission_type: object.submission_type,
          workflow_state: 'unsubmitted',
          created_at: object.created_at,
          updated_at: object.created_at, # Don't use the current updated_at time
          group_id: object.group_id,
          attempt: 0,
          context_code: object.context_code
        )
      end

      object.version_ids + [submission_zero]
    end
  end
end<|MERGE_RESOLUTION|>--- conflicted
+++ resolved
@@ -54,8 +54,6 @@
     field :_id, ID, 'legacy canvas id', method: :id, null: false
     global_id_field :id
 
-<<<<<<< HEAD
-=======
     field :attachments, [Types::FileType], null: true
     def attachments
       load_association(:attachment_associations).then do |associations|
@@ -71,7 +69,6 @@
       end
     end
 
->>>>>>> 27ea9d51
     field :submission_histories_connection, SubmissionHistoryConnection, null: true, connection: true
     def submission_histories_connection
       # There is not a version saved for submission attempt zero, so we fake it
