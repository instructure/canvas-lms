# frozen_string_literal: true

#
# Copyright (C) 2018 - present Instructure, Inc.
#
# This file is part of Canvas.
#
# Canvas is free software: you can redistribute it and/or modify it under
# the terms of the GNU Affero General Public License as published by the Free
# Software Foundation, version 3 of the License.
#
# Canvas is distributed in the hope that it will be useful, but WITHOUT ANY
# WARRANTY; without even the implied warranty of MERCHANTABILITY or FITNESS FOR
# A PARTICULAR PURPOSE. See the GNU Affero General Public License for more
# details.
#
# You should have received a copy of the GNU Affero General Public License along
# with this program. If not, see <http://www.gnu.org/licenses/>.
#

#############################################################################
# NOTE: In most cases you shouldn't add new fields here, instead they should
#       be added to interfaces/submission_interface.rb so that they work for
#       both submissions and submission histories
#############################################################################

module Types
  class SubmissionHistoryFilterInputType < Types::BaseInputObject
    graphql_name "SubmissionHistoryFilterInput"

    argument :states,
             [SubmissionStateType],
             required: false,
             default_value: DEFAULT_SUBMISSION_HISTORY_STATES

    argument :include_current_submission, Boolean, <<~MD, required: false, default_value: true
      If the most current submission should be included in the submission
      history results. Defaults to true.
    MD
  end

  class SubmissionType < ApplicationObjectType
    graphql_name "Submission"

    include GraphQLHelpers::AnonymousGrading

    implements GraphQL::Types::Relay::Node
    implements Interfaces::TimestampInterface
    implements Interfaces::SubmissionInterface
    implements Interfaces::LegacyIDInterface

    connection_type_class TotalCountConnection

    def initialize(object, context)
      super
      anonymous_grading_scoped_context(object)
    end

    global_id_field :id

    field :read_state, String, null: true
    def read_state
      object.read_state(current_user)
    end

    field :grading_period_id, ID, null: true

    field :student_entered_score, Float, null: true

    field :redo_request, Boolean, null: true

    field :user_id, ID, null: true
    def user_id
      unless_hiding_user_for_anonymous_grading { object.user_id }
    end

    field :enrollments_connection, EnrollmentType.connection_type, null: true
    def enrollments_connection
      load_association(:course).then do |course|
        return nil unless course.grants_any_right?(
          current_user,
          session,
          :read_roster,
          :view_all_grades,
          :manage_grades
        )

        scope = course.apply_enrollment_visibility(course.enrollments, current_user, include: :inactive)
        scope.where(user_id: submission.user_id)
      end
    end

    field :submission_histories_connection, SubmissionHistoryType.connection_type, null: false do
      argument :filter, SubmissionHistoryFilterInputType, required: false, default_value: {}
      argument :order_by, SubmissionHistoryOrderInputType, required: false
    end
    def submission_histories_connection(filter:, order_by: nil)
      filter = filter.to_h
      filter => states:, include_current_submission:
      Promise.all([
                    load_association(:versions),
                    load_association(:assignment)
                  ]).then do
        histories = object.submission_history(include_version: true)
        histories.pop unless include_current_submission
        histories = histories.select { |h| states.include?(h.fetch(:model).workflow_state) }

        if order_by
          order_by.to_h => { direction:, field: }
          histories = histories.sort do |h1, h2|
            left, right = ((direction == "ascending") ? [h1, h2] : [h2, h1])
            comparison = left.fetch(:model).public_send(field) <=> right.fetch(:model).public_send(field)
            if comparison.zero?
              # Fall back to comparing by version id (model ID is the same for all histories)
              # in order to guarantee a stable sort.
              left.fetch(:version).id <=> right.fetch(:version).id
            else
              comparison
            end
          end
        end

        histories.map { |h| h.fetch(:model) }
      end
    end

    field :lti_asset_reports_connection,
          LtiAssetReportType.connection_type,
          "Lti Asset Reports with active processors, with assets preloaded",
          null: true do
      argument :latest, Boolean, required: false, default_value: false, description: "When true, returns only the asset reports of the latest submission attempt (as students would see them)"
    end
    def lti_asset_reports_connection(latest: false)
      load_association(:root_account).then do |root_account|
        next unless root_account.feature_enabled?(:lti_asset_processor)
        next if object.submission_type == "discussion_topic" && !root_account.feature_enabled?(:lti_asset_processor_discussions)

        if object.assignment.context.grants_any_right?(current_user, :manage_grades, :view_all_grades)
          Loaders::SubmissionLtiAssetReportsLoader.for(for_student: false, latest:).load(object.id)
<<<<<<< HEAD
        elsif object.user_can_read_grade?(current_user, for_plagiarism: true)
=======
        else
          # If the user can read the submission (student or observer), they can
          # get student-visible reports. (this is the essentially behavior of
          # user_can_read_grade?(for_plagiarism:true))
>>>>>>> 40dcc2b7
          Loaders::SubmissionLtiAssetReportsLoader.for(for_student: true, latest: true).load(object.id)
        end
      end
    end

    field :sub_assignment_tag, String, null: true
    def sub_assignment_tag
      return object.assignment.sub_assignment_tag if object.assignment.is_a?(SubAssignment)

      nil
    end

    field :audit_events_connection, AuditEventType.connection_type, null: true
    def audit_events_connection
      return unless object.assignment.context.grants_right?(current_user, :view_audit_trail)

      scoped_ctx = context.scoped
      Loaders::AuditEventsLoader.load(object.id).then do |audit_events|
        # The current submission is required for resolving the AuditEvent > User > Role field, and
        # as such, it needs to be passed down through the context. Although some AuditEvents may
        # have a `null` value for `submission_id`, these events are still included in the results
        # if their `assignment_id` matches. In this case, the calculation for the AuditEvent > User
        # > Role field relies on the current submission to determine the correct role.
        scoped_ctx.set!(:parent_submission, object)
        audit_events
      end
    end

    field :auto_grade_submission_issues, Types::EligibilityIssueType, null: true, description: "Issues related to the submission"
    def auto_grade_submission_issues
      load_association(:course).then do |course|
        next nil unless course.feature_enabled?(:project_lhotse)

        GraphQLHelpers::AutoGradeEligibilityHelper.validate_submission(submission:)
      end
    end

    field :auto_grade_submission_errors, [String], null: false, description: "Errors related to the submission"
    def auto_grade_submission_errors
      load_association(:course).then do |course|
        next [] unless course.feature_enabled?(:project_lhotse)

        issues = GraphQLHelpers::AutoGradeEligibilityHelper.validate_submission(submission:)
        issues ? [issues[:message]] : []
      end
    end

    field :provisional_grades_connection, Types::ProvisionalGradeType.connection_type, null: true
    def provisional_grades_connection
      load_association(:assignment).then do
        if submission.assignment.moderated_grading?
          # The current user is an admin or moderator
          if submission.assignment.permits_moderation?(current_user)
            # Load all provisional grades for the submission
            # (admins/moderators can see all grades)
            load_association(:provisional_grades)
          elsif submission.assignment.moderation_graders.where(user: current_user).exists?
            # For provisional graders, only load their own grades
            Loaders::SubmissionLoaders::ProvisionalGradesLoader.for(current_user).load(submission.id)
          else
            nil
          end
        else
          nil
        end
      end
    end

    field :submission_quiz_histories_connection, Types::QuizSubmissionType.connection_type, null: true
    def submission_quiz_histories_connection
      load_association(:quiz_submission).then do |quiz_submission|
        next nil unless quiz_submission

        # Load all versions for this quiz submission
        Loaders::AssociationLoader.for(Quizzes::QuizSubmission, :versions).load(quiz_submission).then do |versions|
          # Map each version to its model representation
          versions.map(&:model)
        end
      end
    end
  end
end<|MERGE_RESOLUTION|>--- conflicted
+++ resolved
@@ -137,14 +137,10 @@
 
         if object.assignment.context.grants_any_right?(current_user, :manage_grades, :view_all_grades)
           Loaders::SubmissionLtiAssetReportsLoader.for(for_student: false, latest:).load(object.id)
-<<<<<<< HEAD
-        elsif object.user_can_read_grade?(current_user, for_plagiarism: true)
-=======
         else
           # If the user can read the submission (student or observer), they can
           # get student-visible reports. (this is the essentially behavior of
           # user_can_read_grade?(for_plagiarism:true))
->>>>>>> 40dcc2b7
           Loaders::SubmissionLtiAssetReportsLoader.for(for_student: true, latest: true).load(object.id)
         end
       end
