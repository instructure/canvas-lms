# frozen_string_literal: true

#
# Copyright (C) 2018 - present Instructure, Inc.
#
# This file is part of Canvas.
#
# Canvas is free software: you can redistribute it and/or modify it under
# the terms of the GNU Affero General Public License as published by the Free
# Software Foundation, version 3 of the License.
#
# Canvas is distributed in the hope that it will be useful, but WITHOUT ANY
# WARRANTY; without even the implied warranty of MERCHANTABILITY or FITNESS FOR
# A PARTICULAR PURPOSE. See the GNU Affero General Public License for more
# details.
#
# You should have received a copy of the GNU Affero General Public License along
# with this program. If not, see <http://www.gnu.org/licenses/>.
#

#############################################################################
# NOTE: In most cases you shouldn't add new fields here, instead they should
#       be added to interfaces/submission_interface.rb so that they work for
#       both submissions and submission histories
#############################################################################

module Types
  class SubmissionHistoryFilterInputType < Types::BaseInputObject
    graphql_name "SubmissionHistoryFilterInput"

    argument :states,
             [SubmissionStateType],
             required: false,
             default_value: DEFAULT_SUBMISSION_HISTORY_STATES

    argument :include_current_submission, Boolean, <<~MD, required: false, default_value: true
      If the most current submission should be included in the submission
      history results. Defaults to true.
    MD
  end

  class SubmissionType < ApplicationObjectType
    graphql_name "Submission"

    include GraphQLHelpers::AnonymousGrading

    implements GraphQL::Types::Relay::Node
    implements Interfaces::TimestampInterface
    implements Interfaces::SubmissionInterface
    implements Interfaces::LegacyIDInterface

    def initialize(object, context)
      super
      anonymous_grading_scoped_context(object)
    end

    global_id_field :id

    field :read_state, String, null: true
    def read_state
      object.read_state(current_user)
    end

    field :grading_period_id, ID, null: true

    field :student_entered_score, Float, null: true

    field :redo_request, Boolean, null: true

    field :user_id, ID, null: true
    def user_id
      unless_hiding_user_for_anonymous_grading { object.user_id }
    end

    field :enrollments_connection, EnrollmentType.connection_type, null: true
    def enrollments_connection
      load_association(:course).then do |course|
        return nil unless course.grants_any_right?(
          current_user,
          session,
          :read_roster,
          :view_all_grades,
          :manage_grades
        )

        scope = course.apply_enrollment_visibility(course.all_enrollments, current_user, include: :inactive)
        scope.where(user_id: submission.user_id)
      end
    end

    field :submission_histories_connection, SubmissionHistoryType.connection_type, null: false do
      argument :filter, SubmissionHistoryFilterInputType, required: false, default_value: {}
      argument :order_by, SubmissionHistoryOrderInputType, required: false
    end
    def submission_histories_connection(filter:, order_by: nil)
      filter = filter.to_h
      filter => states:, include_current_submission:
      Promise.all([
                    load_association(:versions),
                    load_association(:assignment)
                  ]).then do
        histories = object.submission_history(include_version: true)
        histories.pop unless include_current_submission
        histories = histories.select { |h| states.include?(h.fetch(:model).workflow_state) }

        if order_by
          order_by.to_h => { direction:, field: }
          histories = histories.sort do |h1, h2|
            left, right = ((direction == "ascending") ? [h1, h2] : [h2, h1])
            comparison = left.fetch(:model).public_send(field) <=> right.fetch(:model).public_send(field)
            if comparison.zero?
              # Fall back to comparing by version id (model ID is the same for all histories)
              # in order to guarantee a stable sort.
              left.fetch(:version).id <=> right.fetch(:version).id
            else
              comparison
            end
          end
        end

        histories.map { |h| h.fetch(:model) }
      end
    end

    field :lti_asset_reports_connection,
          LtiAssetReportType.connection_type,
          "Lti Asset Reports with active processors, with assets preloaded",
          null: true
    def lti_asset_reports_connection
      load_association(:root_account).then do |root_account|
        next unless root_account.feature_enabled?(:lti_asset_processor)

        if object.assignment.context.grants_any_right?(current_user, :manage_grades, :view_all_grades)
          Loaders::SubmissionLtiAssetReportsLoader.load(object.id)
        elsif object.user_can_read_grade?(current_user)
          Loaders::SubmissionLtiAssetReportsStudentLoader.load(object.id)
        end
      end
    end

    field :sub_assignment_tag, String, null: true
    def sub_assignment_tag
      return object.assignment.sub_assignment_tag if object.assignment.is_a?(SubAssignment)

      nil
    end

    field :audit_events_connection, AuditEventType.connection_type, null: true
    def audit_events_connection
      return unless object.assignment.context.grants_right?(current_user, :view_audit_trail)

      scoped_ctx = context.scoped
      Loaders::AuditEventsLoader.load(object.id).then do |audit_events|
        # The current submission is required for resolving the AuditEvent > User > Role field, and
        # as such, it needs to be passed down through the context. Although some AuditEvents may
        # have a `null` value for `submission_id`, these events are still included in the results
        # if their `assignment_id` matches. In this case, the calculation for the AuditEvent > User
        # > Role field relies on the current submission to determine the correct role.
        scoped_ctx.set!(:parent_submission, object)
        audit_events
      end
    end

    field :auto_grade_submission_issues, Types::EligibilityIssueType, null: true, description: "Issues related to the submission"
    def auto_grade_submission_issues
      GraphQLHelpers::AutoGradeEligibilityHelper.validate_submission(submission:)
    end

<<<<<<< HEAD
=======
    field :auto_grade_submission_errors, [String], null: false, description: "Errors related to the submission"
    def auto_grade_submission_errors
      issues = GraphQLHelpers::AutoGradeEligibilityHelper.validate_submission(submission:)
      issues ? [issues[:message]] : []
    end

>>>>>>> dec807a2
    field :provisional_grades_connection, Types::ProvisionalGradeType.connection_type, null: true
    def provisional_grades_connection
      load_association(:assignment).then do
        if submission.assignment.moderated_grading?
          # The current user is an admin or moderator
          if submission.assignment.permits_moderation?(current_user)
            # Load all provisional grades for the submission
            # (admins/moderators can see all grades)
            load_association(:provisional_grades)
          elsif submission.assignment.moderation_graders.where(user: current_user).exists?
            # For provisional graders, only load their own grades
            Loaders::SubmissionLoaders::ProvisionalGradesLoader.for(current_user).load(submission.id)
          else
            nil
          end
        else
          nil
        end
      end
    end
  end
end<|MERGE_RESOLUTION|>--- conflicted
+++ resolved
@@ -166,15 +166,12 @@
       GraphQLHelpers::AutoGradeEligibilityHelper.validate_submission(submission:)
     end
 
-<<<<<<< HEAD
-=======
     field :auto_grade_submission_errors, [String], null: false, description: "Errors related to the submission"
     def auto_grade_submission_errors
       issues = GraphQLHelpers::AutoGradeEligibilityHelper.validate_submission(submission:)
       issues ? [issues[:message]] : []
     end
 
->>>>>>> dec807a2
     field :provisional_grades_connection, Types::ProvisionalGradeType.connection_type, null: true
     def provisional_grades_connection
       load_association(:assignment).then do
