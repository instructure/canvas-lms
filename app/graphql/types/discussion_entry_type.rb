--- conflicted
+++ resolved
@@ -61,11 +61,6 @@
       end
     end
 
-<<<<<<< HEAD
-    field :author, Types::UserType, null: false
-    def author
-      load_association(:user)
-=======
     field :author, Types::UserType, null: true do
       argument :course_id, ID, required: false, prepare: GraphQLHelpers.relay_or_legacy_id_prepare_func("Course")
       argument :role_types, [String], "Return only requested base role types", required: false
@@ -104,7 +99,6 @@
           end
         end
       end
->>>>>>> a182ed35
     end
 
     field :deleted, Boolean, null: true
@@ -112,11 +106,6 @@
       object.deleted?
     end
 
-<<<<<<< HEAD
-    field :editor, Types::UserType, null: true
-    def editor
-      load_association(:editor)
-=======
     field :editor, Types::UserType, null: true do
       argument :course_id, ID, required: false, prepare: GraphQLHelpers.relay_or_legacy_id_prepare_func("Course")
       argument :role_types, [String], "Return only requested base role types", required: false
@@ -140,7 +129,6 @@
           end
         end
       end
->>>>>>> a182ed35
     end
 
     field :root_entry_participant_counts, Types::DiscussionEntryCountsType, null: true
