# frozen_string_literal: true

#
# Copyright (C) 2021 - present Instructure, Inc.
#
# This file is part of Canvas.
#
# Canvas is free software: you can redistribute it and/or modify it under
# the terms of the GNU Affero General Public License as published by the Free
# Software Foundation, version 3 of the License.
#
# Canvas is distributed in the hope that it will be useful, but WITHOUT ANY
# WARRANTY; without even the implied warranty of MERCHANTABILITY or FITNESS FOR
# A PARTICULAR PURPOSE. See the GNU Affero General Public License for more
# details.
#
# You should have received a copy of the GNU Affero General Public License along
# with this program. If not, see <http://www.gnu.org/licenses/>.
#

module Types
  class DiscussionEntryType < ApplicationObjectType
    graphql_name "DiscussionEntry"

    implements GraphQL::Types::Relay::Node
    implements Interfaces::TimestampInterface
    implements Interfaces::LegacyIDInterface
    global_id_field :id

    field :discussion_topic_id, ID, null: false
    field :parent_id, ID, null: true
    field :root_entry_id, ID, null: true
    field :rating_count, Integer, null: true
    field :rating_sum, Integer, null: true

    field :isolated_entry_id, ID, null: true
    def isolated_entry_id
      object.legacy? ? object.parent_id : object.root_entry_id
    end

    field :message, String, null: true
    def message
      if object.deleted?
        nil
      elsif object.message&.include?("instructure_inline_media_comment")
        load_association(:discussion_topic).then do |topic|
          Loaders::ApiContentAttachmentLoader.for(topic.context).load(object.message).then do |preloaded_attachments|
            GraphQLHelpers::UserContent.process(
              object.message,
              context: topic.context,
              in_app: true,
              request: request,
              preloaded_attachments: preloaded_attachments,
              user: current_user,
              options: { rewrite_api_urls: true }
            )
          end
        end
      else
        object.message
      end
    end

    field :preview_message, String, null: true
    def preview_message
      object.deleted? ? nil : object.summary(ActiveRecord::Base.maximum_text_length)
    end

    field :quoted_entry, Types::DiscussionEntryType, null: true
    def quoted_entry
      if object.deleted?
        nil
<<<<<<< HEAD
      elsif object.include_reply_preview && (Account.site_admin.feature_enabled?(:isolated_view) || Account.site_admin.feature_enabled?(:split_screen_view))
=======
      elsif object.include_reply_preview
>>>>>>> 9ea28612
        load_association(:parent_entry)
      end
    end

    field :author, Types::UserType, null: true do
      argument :course_id, String, required: false
      argument :role_types, [String], "Return only requested base role types", required: false
      argument :built_in_only, Boolean, "Only return default/built_in roles", required: false
    end
    def author(course_id: nil, role_types: nil, built_in_only: false)
      load_association(:discussion_topic).then do |topic|
        if topic.anonymous? && object.is_anonymous_author
          nil
        else
          load_association(:user).then do |user|
            if !topic.anonymous? || !user
              user
            else
              course_id = topic.course.id if course_id.nil?
              Loaders::CourseRoleLoader.for(course_id: course_id, role_types: role_types, built_in_only: built_in_only).load(user).then do |roles|
                if roles&.include?("TeacherEnrollment") || roles&.include?("TaEnrollment") || roles&.include?("DesignerEnrollment") || (topic.anonymous_state == "partial_anonymity" && !object.is_anonymous_author)
                  user
                end
              end
            end
          end
        end
      end
    end

    field :anonymous_author, Types::AnonymousUserType, null: true
    def anonymous_author
      load_association(:discussion_topic).then do |topic|
        if topic.anonymous_state == "full_anonymity" || (topic.anonymous_state == "partial_anonymity" && object.is_anonymous_author)
          Loaders::DiscussionTopicParticipantLoader.for(topic.id).load(object.user_id).then do |participant|
            {
              id: participant.id.to_s(36),
              short_name: object.user_id == current_user.id ? "current_user" : participant.id.to_s(36),
              avatar_url: nil
            }
          end
        end
      end
    end

    field :deleted, Boolean, null: true
    def deleted
      object.deleted?
    end

    field :editor, Types::UserType, null: true do
      argument :course_id, String, required: false
      argument :role_types, [String], "Return only requested base role types", required: false
      argument :built_in_only, Boolean, "Only return default/built_in roles", required: false
    end
    def editor(course_id: nil, role_types: nil, built_in_only: false)
      load_association(:discussion_topic).then do |topic|
        if topic.anonymous? && !course_id
          nil
        else
          load_association(:editor).then do |user|
            if !topic.anonymous? || !user
              user
            else
              Loaders::CourseRoleLoader.for(course_id: course_id, role_types: role_types, built_in_only: built_in_only).load(user).then do |roles|
                if roles&.include?("TeacherEnrollment") || roles&.include?("TaEnrollment") || roles&.include?("DesignerEnrollment") || (topic.anonymous_state == "partial_anonymity" && !object.is_anonymous_author)
                  user
                end
              end
            end
          end
        end
      end
    end

    field :root_entry_participant_counts, Types::DiscussionEntryCountsType, null: true
    def root_entry_participant_counts
      return nil unless object.root_entry_id.nil?

      Loaders::DiscussionEntryCountsLoader.for(current_user: current_user).load(object)
    end

    field :discussion_topic, Types::DiscussionType, null: false
    def discussion_topic
      load_association(:discussion_topic)
    end

    field :discussion_subentries_connection, Types::DiscussionEntryType.connection_type, null: true do
      argument :sort_order, DiscussionSortOrderType, required: false
      argument :relative_entry_id, ID, required: false
      argument :before_relative_entry, Boolean, required: false
      argument :include_relative_entry, Boolean, required: false
    end
    def discussion_subentries_connection(sort_order: :asc, relative_entry_id: nil, before_relative_entry: true, include_relative_entry: true)
      # don't try to load subentries UNLESS
      # we are a legacy discussion entry, or we are a root_entry.
      return nil unless object.legacy? || object.root_entry_id.nil?

      Loaders::DiscussionEntryLoader.for(
        current_user: current_user,
        sort_order: sort_order,
        relative_entry_id: relative_entry_id,
        before_relative_entry: before_relative_entry,
        include_relative_entry: include_relative_entry
      ).load(object)
    end

    field :entry_participant, Types::EntryParticipantType, null: true
    def entry_participant
      Loaders::EntryParticipantLoader.for(
        current_user: current_user
      ).load(object)
    end

    field :attachment, Types::FileType, null: true
    def attachment
      load_association(:attachment)
    end

    field :last_reply, Types::DiscussionEntryType, null: true
    def last_reply
      return nil unless object.root_entry_id.nil?

      load_association(:last_discussion_subentry)
    end

    field :subentries_count, Integer, null: true
    def subentries_count
      # don't try to count subentries UNLESS
      # we are a legacy discussion entry, or we are a root_entry
      return nil unless object.legacy? || object.root_entry_id.nil?

      Loaders::AssociationCountLoader.for(DiscussionEntry, :discussion_subentries).load(object)
    end

    field :permissions, Types::DiscussionEntryPermissionsType, null: true
    def permissions
      load_association(:discussion_topic).then do
        {
          loader: Loaders::PermissionsLoader.for(object, current_user: current_user, session: session),
          discussion_entry: object
        }
      end
    end

    field :root_entry, Types::DiscussionEntryType, null: true
    def root_entry
      load_association(:root_entry)
    end

    field :discussion_entry_versions_connection, Types::DiscussionEntryVersionType.connection_type, null: true
    def discussion_entry_versions_connection
      is_course_teacher = object.context.is_a?(Course) && object.context.user_is_instructor?(current_user)
      is_group_teacher = object.context.is_a?(Group) && object.context&.course&.user_is_instructor?(current_user)
      return nil unless is_course_teacher || is_group_teacher || object.user == current_user

      if object.deleted?
        nil
      else
        load_association(:discussion_entry_versions)
      end
    end
  end
end<|MERGE_RESOLUTION|>--- conflicted
+++ resolved
@@ -70,11 +70,7 @@
     def quoted_entry
       if object.deleted?
         nil
-<<<<<<< HEAD
-      elsif object.include_reply_preview && (Account.site_admin.feature_enabled?(:isolated_view) || Account.site_admin.feature_enabled?(:split_screen_view))
-=======
       elsif object.include_reply_preview
->>>>>>> 9ea28612
         load_association(:parent_entry)
       end
     end
