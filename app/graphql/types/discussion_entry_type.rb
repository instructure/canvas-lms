# frozen_string_literal: true

#
# Copyright (C) 2021 - present Instructure, Inc.
#
# This file is part of Canvas.
#
# Canvas is free software: you can redistribute it and/or modify it under
# the terms of the GNU Affero General Public License as published by the Free
# Software Foundation, version 3 of the License.
#
# Canvas is distributed in the hope that it will be useful, but WITHOUT ANY
# WARRANTY; without even the implied warranty of MERCHANTABILITY or FITNESS FOR
# A PARTICULAR PURPOSE. See the GNU Affero General Public License for more
# details.
#
# You should have received a copy of the GNU Affero General Public License along
# with this program. If not, see <http://www.gnu.org/licenses/>.
#

module Types
  class DiscussionEntryType < ApplicationObjectType
    graphql_name "DiscussionEntry"

    implements GraphQL::Types::Relay::Node
    implements Interfaces::TimestampInterface
    implements Interfaces::LegacyIDInterface
    global_id_field :id

    field :discussion_topic_id, ID, null: false
    field :parent_id, ID, null: true
    field :root_entry_id, ID, null: true
    field :rating_count, Integer, null: true
    field :rating_sum, Integer, null: true

    field :isolated_entry_id, ID, null: true
    def isolated_entry_id
      object.legacy? ? object.parent_id : object.root_entry_id
    end

    field :message, String, null: true
    def message
      if object.deleted?
        nil
      elsif object.message&.include?("instructure_inline_media_comment")
        load_association(:discussion_topic).then do |topic|
          Loaders::ApiContentAttachmentLoader.for(topic.context).load(object.message).then do |preloaded_attachments|
            GraphQLHelpers::UserContent.process(
              object.message,
              context: topic.context,
              in_app: true,
              request: request,
              preloaded_attachments: preloaded_attachments,
              user: current_user,
              options: { rewrite_api_urls: true }
            )
          end
        end
      else
        object.message
      end
    end

    field :preview_message, String, null: true
    def preview_message
      object.deleted? ? nil : object.summary(ActiveRecord::Base.maximum_text_length)
    end

    field :quoted_entry, Types::DiscussionEntryType, null: true
    def quoted_entry
      if object.deleted?
        nil
      elsif object.include_reply_preview
        load_association(:parent_entry)
      end
    end

    field :author, Types::UserType, null: true do
      argument :course_id, String, required: false
      argument :role_types, [String], "Return only requested base role types", required: false
      argument :built_in_only, Boolean, "Only return default/built_in roles", required: false
    end
    def author(course_id: nil, role_types: nil, built_in_only: false)
      load_association(:discussion_topic).then do |topic|
        if topic.anonymous? && object.is_anonymous_author
          nil
        else
          load_association(:user).then do |user|
            if !topic.anonymous? || !user
              user
            else
              course_id = topic.course.id if course_id.nil?
              Loaders::CourseRoleLoader.for(course_id: course_id, role_types: role_types, built_in_only: built_in_only).load(user).then do |roles|
                if roles&.include?("TeacherEnrollment") || roles&.include?("TaEnrollment") || roles&.include?("DesignerEnrollment") || (topic.anonymous_state == "partial_anonymity" && !object.is_anonymous_author)
                  user
                end
              end
            end
          end
        end
      end
    end

    field :anonymous_author, Types::AnonymousUserType, null: true
    def anonymous_author
      load_association(:discussion_topic).then do |topic|
        if topic.anonymous_state == "full_anonymity" || (topic.anonymous_state == "partial_anonymity" && object.is_anonymous_author)
          Loaders::DiscussionTopicParticipantLoader.for(topic.id).load(object.user_id).then do |participant|
            {
              id: participant.id.to_s(36),
              short_name: object.user_id == current_user.id ? "current_user" : participant.id.to_s(36),
              avatar_url: nil
            }
          end
        end
      end
    end

    field :deleted, Boolean, null: true
    def deleted
      object.deleted?
    end

    field :editor, Types::UserType, null: true do
      argument :course_id, String, required: false
      argument :role_types, [String], "Return only requested base role types", required: false
      argument :built_in_only, Boolean, "Only return default/built_in roles", required: false
    end
    def editor(course_id: nil, role_types: nil, built_in_only: false)
      load_association(:discussion_topic).then do |topic|
        if topic.anonymous? && !course_id
          nil
        else
          load_association(:editor).then do |user|
            if !topic.anonymous? || !user
              user
            else
              Loaders::CourseRoleLoader.for(course_id: course_id, role_types: role_types, built_in_only: built_in_only).load(user).then do |roles|
                if roles&.include?("TeacherEnrollment") || roles&.include?("TaEnrollment") || roles&.include?("DesignerEnrollment") || (topic.anonymous_state == "partial_anonymity" && !object.is_anonymous_author)
                  user
                end
              end
            end
          end
        end
      end
    end

    field :root_entry_participant_counts, Types::DiscussionEntryCountsType, null: true
    def root_entry_participant_counts
      return nil unless object.root_entry_id.nil?

      Loaders::DiscussionEntryCountsLoader.for(current_user: current_user).load(object)
    end

    field :discussion_topic, Types::DiscussionType, null: false
    def discussion_topic
      load_association(:discussion_topic)
    end

    field :discussion_subentries_connection, Types::DiscussionEntryType.connection_type, null: true do
      argument :sort_order, DiscussionSortOrderType, required: false
      argument :relative_entry_id, ID, required: false
      argument :before_relative_entry, Boolean, required: false
      argument :include_relative_entry, Boolean, required: false
    end
    def discussion_subentries_connection(sort_order: :asc, relative_entry_id: nil, before_relative_entry: true, include_relative_entry: true)
      # don't try to load subentries UNLESS
      # we are a legacy discussion entry, or we are a root_entry.
      return nil unless object.legacy? || object.root_entry_id.nil?

      Loaders::DiscussionEntryLoader.for(
        current_user: current_user,
        sort_order: sort_order,
        relative_entry_id: relative_entry_id,
        before_relative_entry: before_relative_entry,
        include_relative_entry: include_relative_entry
      ).load(object)
    end

    field :entry_participant, Types::EntryParticipantType, null: true
    def entry_participant
      Loaders::EntryParticipantLoader.for(
        current_user: current_user
      ).load(object)
    end

    field :attachment, Types::FileType, null: true
    def attachment
      load_association(:attachment)
    end

    field :last_reply, Types::DiscussionEntryType, null: true
    def last_reply
      return nil unless object.root_entry_id.nil?

      load_association(:last_discussion_subentry)
    end

    field :subentries_count, Integer, null: true
    def subentries_count
      # don't try to count subentries UNLESS
      # we are a legacy discussion entry, or we are a root_entry
      return nil unless object.legacy? || object.root_entry_id.nil?

      Loaders::AssociationCountLoader.for(DiscussionEntry, :discussion_subentries).load(object)
    end

    field :permissions, Types::DiscussionEntryPermissionsType, null: true
    def permissions
      load_association(:discussion_topic).then do
        {
          loader: Loaders::PermissionsLoader.for(object, current_user: current_user, session: session),
          discussion_entry: object
        }
      end
    end

    field :root_entry, Types::DiscussionEntryType, null: true
    def root_entry
      load_association(:root_entry)
    end

    field :discussion_entry_versions_connection, Types::DiscussionEntryVersionType.connection_type, null: true
    def discussion_entry_versions_connection
      is_course_teacher = object.context.is_a?(Course) && object.context.user_is_instructor?(current_user)
      is_group_teacher = object.context.is_a?(Group) && object.context&.course&.user_is_instructor?(current_user)
      return nil unless is_course_teacher || is_group_teacher || object.user == current_user

      if object.deleted?
        nil
      else
        load_association(:discussion_entry_versions)
      end
    end
<<<<<<< HEAD
=======

    field :depth, Integer, null: true
    delegate :depth, to: :object
>>>>>>> 8ae26fe4
  end
end<|MERGE_RESOLUTION|>--- conflicted
+++ resolved
@@ -233,11 +233,8 @@
         load_association(:discussion_entry_versions)
       end
     end
-<<<<<<< HEAD
-=======
 
     field :depth, Integer, null: true
     delegate :depth, to: :object
->>>>>>> 8ae26fe4
   end
 end