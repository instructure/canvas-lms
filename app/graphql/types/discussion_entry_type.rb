--- conflicted
+++ resolved
@@ -30,11 +30,7 @@
     field :discussion_topic_id, ID, null: false
     field :edited_at, Types::DateTimeType, null: true
     field :parent_id, ID, null: true
-<<<<<<< HEAD
-    field :pinned_by, ID, null: true
-=======
     field :pinned_by, Types::UserType, null: true
->>>>>>> 5b970e1a
     field :rating_count, Integer, null: true
     field :rating_sum, Integer, null: true
     field :root_entry_id, ID, null: true
