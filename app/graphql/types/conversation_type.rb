--- conflicted
+++ resolved
@@ -36,13 +36,10 @@
       audience = other_users.map(&:id)
       !object.replies_locked_for?(current_user, audience)
     end
-<<<<<<< HEAD
-=======
     field :is_private, Boolean, null: true
     def is_private
       object.private?
     end
->>>>>>> 9d4ac5c7
 
     field :conversation_messages_connection, Types::ConversationMessageType.connection_type, null: true do
       argument :participants, [ID], required: false, prepare: GraphQLHelpers.relay_or_legacy_ids_prepare_func("User")
