--- conflicted
+++ resolved
@@ -101,8 +101,6 @@
 
         object.peer_review_submission_required
       end
-<<<<<<< HEAD
-=======
       field :across_sections,
             Boolean,
             "Boolean indicating if peer reviews can be assigned across different sections",
@@ -112,7 +110,6 @@
 
         object.peer_review_across_sections
       end
->>>>>>> 10b1d53a
     end
 
     class AssignmentModeratedGrading < ApplicationObjectType
