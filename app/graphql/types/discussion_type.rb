--- conflicted
+++ resolved
@@ -404,20 +404,8 @@
       argument :sort, Types::DiscussionSortOrderType, required: false
     end
 
-<<<<<<< HEAD
-    field :subscription_disabled_for_user, Boolean, null: true
-    def subscription_disabled_for_user
-      return false if object.is_announcement
-
-      object.subscription_hold(current_user, session)
-    end
-
-    def get_entries(search_term: nil, filter: nil, sort_order: :asc, root_entries: false, user_search_id: nil, unread_before: nil)
-      return [] if object.initial_post_required?(current_user, session) || !available_for_user
-=======
     def sort_order(sort: nil)
       return sort.to_sym unless sort.nil?
->>>>>>> 4b58b620
 
       participant = object.participant(current_user:)
       participant&.sort_order&.to_sym || DiscussionTopicParticipant::SortOrder::DESC.to_sym
