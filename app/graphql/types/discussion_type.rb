--- conflicted
+++ resolved
@@ -145,16 +145,6 @@
       end
     end
 
-<<<<<<< HEAD
-    field :author, Types::UserType, null: true
-    def author
-      load_association(:user)
-    end
-
-    field :editor, Types::UserType, null: true
-    def editor
-      load_association(:editor)
-=======
     field :author, Types::UserType, null: true do
       argument :course_id, ID, required: false, prepare: GraphQLHelpers.relay_or_legacy_id_prepare_func("Course")
       argument :role_types, [String], "Return only requested base role types", required: false
@@ -214,7 +204,6 @@
           end
         end
       end
->>>>>>> a182ed35
     end
 
     field :permissions, Types::DiscussionPermissionsType, null: true
@@ -278,6 +267,8 @@
       argument :search_term, String, required: false
     end
     def mentionable_users_connection(search_term: nil)
+      return nil if object.anonymous?
+
       Loaders::MentionableUserLoader.for(
         current_user: current_user,
         search_term: search_term
