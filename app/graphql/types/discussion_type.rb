--- conflicted
+++ resolved
@@ -64,14 +64,6 @@
     field :message, String, null: true
     def message
       object.message
-<<<<<<< HEAD
-    end
-
-    field :locked_for_user, Boolean, null: false
-    def locked_for_user
-      object.locked_for?(current_user, check_policies: true)
-=======
->>>>>>> 75b2b932
     end
 
     field :initial_post_required_for_current_user, Boolean, null: false
