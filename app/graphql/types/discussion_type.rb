# frozen_string_literal: true

#
# Copyright (C) 2017 - present Instructure, Inc.
#
# This file is part of Canvas.
#
# Canvas is free software: you can redistribute it and/or modify it under
# the terms of the GNU Affero General Public License as published by the Free
# Software Foundation, version 3 of the License.
#
# Canvas is distributed in the hope that it will be useful, but WITHOUT ANY
# WARRANTY; without even the implied warranty of MERCHANTABILITY or FITNESS FOR
# A PARTICULAR PURPOSE. See the GNU Affero General Public License for more
# details.
#
# You should have received a copy of the GNU Affero General Public License along
# with this program. If not, see <http://www.gnu.org/licenses/>.
#

module Types
  class DiscussionFilterType < Types::BaseEnum
    graphql_name "DiscussionFilterType"
    description "Search types that can be associated with discussions"
    value "all"
    value "unread"
    value "drafts"
    value "deleted"
  end

  class Types::DiscussionTopicAnonymousStateType < Types::BaseEnum
    graphql_name "DiscussionTopicAnonymousStateType"
    description "Anonymous states for discussionTopics"
    value "partial_anonymity"
    value "full_anonymity"
    value "off"
  end

  class Types::DiscussionTopicDiscussionType < Types::BaseEnum
    graphql_name "DiscussionTopicDiscussionType"
    description "Discussion type for discussionTopics"
    value "not_threaded"
    value "threaded"
    value "flat"
    value "side_comment"
  end

  class DiscussionType < ApplicationObjectType
    graphql_name "Discussion"

    implements GraphQL::Types::Relay::Node
    implements Interfaces::TimestampInterface
    implements Interfaces::ModuleItemInterface
    implements Interfaces::LegacyIDInterface

    include Rails.application.routes.url_helpers
    include Canvas::LockExplanation

    global_id_field :id
    field :allow_rating, Boolean, null: true
    field :anonymous_state, DiscussionTopicAnonymousStateType, null: true
    field :can_group, Boolean, null: true, method: :can_group?
    field :context_id, ID, null: false
    field :context_type, String, null: false
    field :delayed_post_at, Types::DateTimeType, null: true
    field :discussion_type, DiscussionTopicDiscussionType, null: true
    field :edited_at, Types::DateTimeType, null: true
    field :is_announcement, Boolean, null: false
    field :is_anonymous_author, Boolean, null: true
    field :is_section_specific, Boolean, null: true
    field :last_reply_at, Types::DateTimeType, null: true
    field :lock_at, Types::DateTimeType, null: true
    field :locked, Boolean, null: false
    field :only_graders_can_rate, Boolean, null: true
    field :only_visible_to_overrides, Boolean, null: true
    field :podcast_enabled, Boolean, null: true
    field :podcast_has_student_posts, Boolean, null: true
    field :position, Int, null: true
    field :posted_at, Types::DateTimeType, null: true
    field :require_initial_post, Boolean, null: true
    field :sort_by_rating, Boolean, null: true
    field :title, String, null: true
    field :todo_date, GraphQL::Types::ISO8601DateTime, null: true
    field :visible_to_everyone, Boolean, null: true

    field :message, String, null: true
    def message
      # A discussion can be locked but still allow users to view the discussion
      # In these cases we want to return the discussion message, otherwise we want to
      # return the lock explanation
      locked_info = object.locked_for?(current_user, check_policies: true)
      if locked_info && !locked_info[:can_view]
        return lock_explanation(locked_info, "topic", object.context, { only_path: true, include_js: false })
      end

      object.message
    end

    field :lock_information, String, null: true
    def lock_information
      locked_info = object.locked_for?(current_user, check_policies: true)
      return nil unless locked_info

      lock_explanation(locked_info, "topic", object.context, { only_path: true, include_js: false })
    end

    field :available_for_user, Boolean, null: false
    def available_for_user
      locked_info = object.locked_for?(current_user, check_policies: true)
      if locked_info
        !locked_info[:unlock_at]
      else
        !locked_info
      end
    end

    field :user_count, Integer, null: true
    def user_count
      object.course.nil? ? 0 : object.course.enrollments.not_fake.active_or_pending_by_date_ignoring_access.distinct.count(:user_id)
    end

    field :initial_post_required_for_current_user, Boolean, null: false
    def initial_post_required_for_current_user
      object.initial_post_required?(current_user, session)
    end

    field :published, Boolean, null: false
    def published
      object.published?
    end

    field :reply_to_entry_required_count, Integer, null: false
    delegate :reply_to_entry_required_count, to: :object

    field :assignment, Types::AssignmentType, null: true
    def assignment
      load_association(:assignment)
    end

    field :attachment, Types::FileType, null: true
    def attachment
      load_association(:attachment)
    end

    field :root_topic, Types::DiscussionType, null: true
    def root_topic
      load_association(:root_topic)
    end

    field :discussion_entries_connection, Types::DiscussionEntryType.connection_type, null: true do
      argument :filter, Types::DiscussionFilterType, required: false
      argument :root_entries, Boolean, required: false
      argument :search_term, String, required: false
      argument :sort_order, Types::DiscussionSortOrderType, required: false
      argument :unread_before, String, required: false
      argument :user_search_id, String, required: false
    end
    def discussion_entries_connection(**args)
      get_entries(**args)
    end

    field :discussion_entry_drafts_connection, Types::DiscussionEntryDraftType.connection_type, null: true
    def discussion_entry_drafts_connection
      Loaders::DiscussionEntryDraftLoader.for(current_user:).load(object)
    end

    field :entry_counts, Types::DiscussionEntryCountsType, null: true
    def entry_counts
      Loaders::DiscussionEntryCountsLoader.for(current_user:).load(object)
    end

    field :subscribed, Boolean, null: false
    def subscribed
      load_association(:discussion_topic_participants).then do
        object.subscribed?(current_user)
      end
    end

    field :group_set, Types::GroupSetType, null: true
    def group_set
      load_association(:group_category)
    end

    field :child_topics, [Types::DiscussionType], null: true
    def child_topics
      load_association(:child_topics).then do |child_topics|
        Loaders::AssociationLoader.for(DiscussionTopic, :context).load_many(child_topics).then do
          child_topics = child_topics.select { |ct| ct.active? && ct.context.active? }
          child_topics.sort_by { |ct| ct.context.name }
        end
      end
    end

    field :context_name, String, null: true
    def context_name
      load_association(:context).then do |context|
        context&.name
      end
    end

    field :author, Types::UserType, null: true do
      argument :built_in_only, Boolean, "Only return default/built_in roles", required: false
      argument :course_id, String, required: false
      argument :role_types, [String], "Return only requested base role types", required: false
    end
    def author(course_id: nil, role_types: nil, built_in_only: false)
      # Conditionally set course_id based on whether it's provided or should be inferred from the object
      resolved_course_id = course_id.nil? ? object&.course&.id : course_id
      # Set the graphql context so it can be used downstream
      context[:course_id] = resolved_course_id

      if object.anonymous? && resolved_course_id.nil?
        nil
      else
        load_association(:user).then do |user|
          if !object.anonymous? || user.nil?
            user
          else
            Loaders::CourseRoleLoader.for(course_id: resolved_course_id, role_types:, built_in_only:).load(user).then do |roles|
              if roles&.include?("TeacherEnrollment") || roles&.include?("TaEnrollment") || roles&.include?("DesignerEnrollment") || (object.anonymous_state == "partial_anonymity" && !object.is_anonymous_author)
                user
              end
            end
          end
        end
      end
    end

    field :anonymous_author, Types::AnonymousUserType, null: true
    def anonymous_author
      if object.anonymous_state == "full_anonymity" || (object.anonymous_state == "partial_anonymity" && object.is_anonymous_author)
        Loaders::DiscussionTopicParticipantLoader.for(object.id).load(object.user_id).then do |participant|
          if participant.nil?
            nil
          else
            {
              id: participant.id.to_s(36),
              short_name: (object.user_id == current_user.id) ? "current_user" : participant.id.to_s(36),
              avatar_url: nil
            }
          end
        end
      else
        nil
      end
    end

    field :editor, Types::UserType, null: true do
      argument :built_in_only, Boolean, "Only return default/built_in roles", required: false
      argument :course_id, String, required: false
      argument :role_types, [String], "Return only requested base role types", required: false
    end
    def editor(course_id: nil, role_types: nil, built_in_only: false)
      # Conditionally set course_id based on whether it's provided or should be inferred from the object
      resolved_course_id = course_id.nil? ? object&.course&.id : course_id
      # Set the graphql context so it can be used downstream
      context[:course_id] = resolved_course_id
      if object.anonymous? && !resolved_course_id
        nil
      else
        load_association(:editor).then do |user|
          if !object.anonymous? || !user
            user
          else
            Loaders::CourseRoleLoader.for(course_id:, role_types:, built_in_only:).load(user).then do |roles|
              if roles&.include?("TeacherEnrollment") || roles&.include?("TaEnrollment") || roles&.include?("DesignerEnrollment") || (object.anonymous_state == "partial_anonymity" && !object.is_anonymous_author)
                user
              end
            end
          end
        end
      end
    end

    field :permissions, Types::DiscussionPermissionsType, null: true
    def permissions
      load_association(:context).then do
        {
          loader: Loaders::PermissionsLoader.for(object, current_user:, session:),
          discussion_topic: object
        }
      end
    end

    field :course_sections, [Types::SectionType], null: false
    def course_sections
      course = nil
      if object.context.is_a?(Course)
        course = object.context
      end

      if object.context.is_a?(Group) && object.context.context.is_a?(Course)
        course = object.context.context
      end

      load_association(:course_sections).then do |course_sections|
        if course.nil?
          course_sections
        else
          Loaders::CourseRoleLoader.for(course_id: course.id, role_types: nil, built_in_only: nil).load(current_user).then do |roles|
            if course.grants_right?(current_user, :update) || roles&.include?("TeacherEnrollment") || roles&.include?("TaEnrollment") || roles&.include?("DesignerEnrollment")
              course_sections
            else
              course_sections.joins(:student_enrollments).where(enrollments: { user_id: current_user.id })
            end
          end
        end
      end
    end

    field :can_unpublish, Boolean, null: false
    def can_unpublish
      object.can_unpublish?
    end

    field :can_reply_anonymously, Boolean, null: false
    def can_reply_anonymously
      return false unless object.context.is_a?(Course)

      Loaders::CourseRoleLoader.for(course_id: object.context.id, role_types: nil, built_in_only: nil).load(current_user).then do |roles|
        !(roles&.include?("TeacherEnrollment") || roles&.include?("TaEnrollment") || roles&.include?("DesignerEnrollment"))
      end
    end

    field :entries_total_pages, Integer, null: true do
      argument :filter, Types::DiscussionFilterType, required: false
      argument :per_page, Integer, required: true
      argument :root_entries, Boolean, required: false
      argument :search_term, String, required: false
      argument :sort_order, Types::DiscussionSortOrderType, required: false
      argument :unread_before, String, required: false
    end
    def entries_total_pages(**args)
      get_entry_page_count(**args)
    end

    field :root_entries_total_pages, Integer, null: true do
      argument :filter, Types::DiscussionFilterType, required: false
      argument :per_page, Integer, required: true
      argument :search_term, String, required: false
      argument :sort_order, Types::DiscussionSortOrderType, required: false
    end
    def root_entries_total_pages(**args)
      args[:root_entries] = true
      get_entry_page_count(**args)
    end

    def get_entry_page_count(**args)
      per_page = args.delete(:per_page)
      get_entries(**args).then do |entries|
        (entries.count.to_f / per_page).ceil
      end
    end

    field :search_entry_count, Integer, null: true do
      argument :filter, Types::DiscussionFilterType, required: false
      argument :search_term, String, required: false
    end
    def search_entry_count(**args)
      get_entries(**args).then(&:count)
    end

    field :mentionable_users_connection, Types::MessageableUserType.connection_type, null: true do
      argument :search_term, String, required: false
    end
    def mentionable_users_connection(search_term: nil)
      return nil if object.anonymous?

      Loaders::MentionableUserLoader.for(
        current_user:,
        search_term:
      ).load(object)
    end

    field :ungraded_discussion_overrides, Types::AssignmentOverrideType.connection_type, null: true
    def ungraded_discussion_overrides
      object.ungraded_discussion_overrides(current_user)
    end

    field :subscription_disabled_for_user, Boolean, null: true
    def subscription_disabled_for_user
      return false if object.is_announcement

      object.subscription_hold(current_user, session)
    end

    def get_entries(search_term: nil, filter: nil, sort_order: nil, root_entries: false, user_search_id: nil, unread_before: nil)
      return [] if object.initial_post_required?(current_user, session) || !available_for_user

      sort_order(sort: sort_order).then do |resolved_sort_order|
        Loaders::DiscussionEntryLoader.for(
          current_user:,
          search_term:,
          filter:,
          sort_order: resolved_sort_order,
          root_entries:,
          user_search_id:,
          unread_before:
        ).load(object)
      end
    end

    field :sort_order, Types::DiscussionSortOrderType, null: true do
      argument :sort, Types::DiscussionSortOrderType, required: false
    end

    def sort_order(sort: nil)
      return sort.to_sym unless sort.nil?

      participant = object.participant(current_user:)
      participant&.sort_order&.to_sym || DiscussionTopicParticipant::SortOrder::DESC.to_sym
<<<<<<< HEAD
=======
    end

    field :expanded, Boolean, null: true

    def expanded
      participant = object.participant(current_user:)
      participant&.expanded || false
>>>>>>> ec511745
    end
  end
end<|MERGE_RESOLUTION|>--- conflicted
+++ resolved
@@ -409,8 +409,6 @@
 
       participant = object.participant(current_user:)
       participant&.sort_order&.to_sym || DiscussionTopicParticipant::SortOrder::DESC.to_sym
-<<<<<<< HEAD
-=======
     end
 
     field :expanded, Boolean, null: true
@@ -418,7 +416,6 @@
     def expanded
       participant = object.participant(current_user:)
       participant&.expanded || false
->>>>>>> ec511745
     end
   end
 end