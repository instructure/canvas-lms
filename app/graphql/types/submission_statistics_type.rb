# frozen_string_literal: true

#
# Copyright (C) 2025 - present Instructure, Inc.
#
# This file is part of Canvas.
#
# Canvas is free software: you can redistribute it and/or modify it under
# the terms of the GNU Affero General Public License as published by the Free
# Software Foundation, version 3 of the License.
#
# Canvas is distributed in the hope that it will be useful, but WITHOUT ANY
# WARRANTY; without even the implied warranty of MERCHANTABILITY or FITNESS FOR
# A PARTICULAR PURPOSE. See the GNU Affero General Public License for more
# details.
#
# You should have received a copy of the GNU Affero General Public License along
# with this program. If not, see <http://www.gnu.org/licenses/>.
#

module Types
  class SubmissionStatisticsType < ApplicationObjectType
    alias_method :submissions, :object

    field :submissions_due_this_week_count, Integer, null: false
    def submissions_due_this_week_count
      return 0 unless current_user

      start_date = Time.zone.now
      end_date = Time.zone.now.advance(days: 7)

      submissions.count do |submission|
        submission.cached_due_date&.between?(start_date, end_date) &&
          !submission.submitted? &&
          !submission.graded? &&
          !submission.excused? &&
          !submission.missing?
      end
    end

    field :missing_submissions_count, Integer, null: false
    def missing_submissions_count
      return 0 unless current_user

      submissions.count(&:missing?)
    end

    field :submitted_submissions_count, Integer, null: false
    def submitted_submissions_count
      return 0 unless current_user

      submissions.count do |submission|
        submission.submitted? || submission.graded? || submission.excused?
      end
    end

    field :submissions_due_count, Integer, null: false do
      argument :end_date, GraphQL::Types::ISO8601DateTime, required: false
      argument :start_date, GraphQL::Types::ISO8601DateTime, required: false
    end
    def submissions_due_count(start_date: nil, end_date: nil)
      return 0 unless current_user

      filtered_submissions = submissions

      if start_date && end_date
        filtered_submissions = submissions.select do |submission|
          submission.cached_due_date&.between?(start_date, end_date)
        end
      end

      now = Time.zone.now
      filtered_submissions.count do |submission|
        submission.cached_due_date &&
          submission.cached_due_date > now &&
          !submission.submitted? &&
          !submission.graded? &&
          !submission.excused? &&
          !submission.missing?
      end
    end

    field :submissions_overdue_count, Integer, null: false do
      argument :end_date, GraphQL::Types::ISO8601DateTime, required: false
      argument :start_date, GraphQL::Types::ISO8601DateTime, required: false
    end
    def submissions_overdue_count(start_date: nil, end_date: nil)
      return 0 unless current_user

      filtered_submissions = submissions

      if start_date && end_date
        filtered_submissions = submissions.select do |submission|
          submission.cached_due_date&.between?(start_date, end_date)
        end
      end

      now = Time.zone.now
      filtered_submissions.count do |submission|
        submission.cached_due_date &&
          submission.cached_due_date < now &&
          !submission.submitted? &&
          !submission.graded? &&
<<<<<<< HEAD
          !submission.excused?
=======
          !submission.excused? &&
          !submission.missing?
>>>>>>> 5b970e1a
      end
    end

    field :submissions_submitted_count, Integer, null: false do
      argument :end_date, GraphQL::Types::ISO8601DateTime, required: false
      argument :start_date, GraphQL::Types::ISO8601DateTime, required: false
    end
    def submissions_submitted_count(start_date: nil, end_date: nil)
      return 0 unless current_user

      filtered_submissions = submissions

      if start_date && end_date
        filtered_submissions = submissions.select do |submission|
          submission.cached_due_date&.between?(start_date, end_date)
        end
      end

      filtered_submissions.count do |submission|
        submission.submitted? || submission.graded? || submission.excused?
      end
    end
  end
end<|MERGE_RESOLUTION|>--- conflicted
+++ resolved
@@ -101,12 +101,8 @@
           submission.cached_due_date < now &&
           !submission.submitted? &&
           !submission.graded? &&
-<<<<<<< HEAD
-          !submission.excused?
-=======
           !submission.excused? &&
           !submission.missing?
->>>>>>> 5b970e1a
       end
     end
 
