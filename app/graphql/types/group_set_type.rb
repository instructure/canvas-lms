# frozen_string_literal: true

#
# Copyright (C) 2018 - present Instructure, Inc.
#
# This file is part of Canvas.
#
# Canvas is free software: you can redistribute it and/or modify it under
# the terms of the GNU Affero General Public License as published by the Free
# Software Foundation, version 3 of the License.
#
# Canvas is distributed in the hope that it will be useful, but WITHOUT ANY
# WARRANTY; without even the implied warranty of MERCHANTABILITY or FITNESS FOR
# A PARTICULAR PURPOSE. See the GNU Affero General Public License for more
# details.
#
# You should have received a copy of the GNU Affero General Public License along
# with this program. If not, see <http://www.gnu.org/licenses/>.
#

module Types
  class GroupSetType < ApplicationObjectType
    graphql_name "GroupSet"

    alias_method :set, :object

    implements GraphQL::Types::Relay::Node
    implements Interfaces::LegacyIDInterface

    global_id_field :id

    field :name, String, null: true

    class SelfSignupPolicyType < BaseEnum
      graphql_name "SelfSignupPolicy"
      description <<~DESC
        Determines if/how a student may join a group. A student can belong to
        only one group per group set at a time.
      DESC

      value "enabled", "students may join any group", value: "enabled"
      value "restricted", "students may join a group in their section", value: "restricted"
      value "disabled", "self signup is not allowed"
    end

    field :member_limit, Integer, <<~DESC, method: :group_limit, null: true
      Sets a cap on the number of members in the group.  Only applies when
      self-signup is enabled.
    DESC

    field :self_signup, SelfSignupPolicyType, null: false
    def self_signup
      set.self_signup || "disabled"
    end

    class AutoLeaderPolicyType < BaseEnum
      graphql_name "AutoLeaderPolicy"
      description "Determines if/how a leader is chosen for each group"

      value "random", "a leader is chosen at random", value: "random"
      value "first", "the first student assigned to the group is the leader", value: "first"
    end

    field :auto_leader, AutoLeaderPolicyType, null: true

    field :groups_connection, GroupType.connection_type, null: true
    def groups_connection
      Loaders::AssociationLoader.for(GroupCategory, :context).load(set).then do
        # this permission matches the REST api, but is probably too strict.
        # students are able to see groups in the canvas ui, so probably should
        # be able to see them here too
        set.context.grants_any_right?(current_user, :manage_groups, *RoleOverride::GRANULAR_MANAGE_GROUPS_PERMISSIONS) ?
          set.groups.active.by_name :
          nil
<<<<<<< HEAD
      }
=======
        end
      end
>>>>>>> 2bda9f78
    end

    field :sis_id, String, null: true
    def sis_id
      load_association(:root_account).then do |root_account|
        set.sis_source_id if root_account.grants_any_right?(current_user, :read_sis, :manage_sis)
      end
    end
  end
end<|MERGE_RESOLUTION|>--- conflicted
+++ resolved
@@ -33,20 +33,20 @@
 
     class SelfSignupPolicyType < BaseEnum
       graphql_name "SelfSignupPolicy"
-      description <<~DESC
+      description <<~MD
         Determines if/how a student may join a group. A student can belong to
         only one group per group set at a time.
-      DESC
+      MD
 
       value "enabled", "students may join any group", value: "enabled"
       value "restricted", "students may join a group in their section", value: "restricted"
       value "disabled", "self signup is not allowed"
     end
 
-    field :member_limit, Integer, <<~DESC, method: :group_limit, null: true
+    field :member_limit, Integer, <<~MD, method: :group_limit, null: true
       Sets a cap on the number of members in the group.  Only applies when
       self-signup is enabled.
-    DESC
+    MD
 
     field :self_signup, SelfSignupPolicyType, null: false
     def self_signup
@@ -69,15 +69,12 @@
         # this permission matches the REST api, but is probably too strict.
         # students are able to see groups in the canvas ui, so probably should
         # be able to see them here too
-        set.context.grants_any_right?(current_user, :manage_groups, *RoleOverride::GRANULAR_MANAGE_GROUPS_PERMISSIONS) ?
-          set.groups.active.by_name :
+        if set.context.grants_any_right?(current_user, :manage_groups, *RoleOverride::GRANULAR_MANAGE_GROUPS_PERMISSIONS)
+          set.groups.active.by_name
+        else
           nil
-<<<<<<< HEAD
-      }
-=======
         end
       end
->>>>>>> 2bda9f78
     end
 
     field :sis_id, String, null: true
