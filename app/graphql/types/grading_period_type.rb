# frozen_string_literal: true

#
# Copyright (C) 2018 - present Instructure, Inc.
#
# This file is part of Canvas.
#
# Canvas is free software: you can redistribute it and/or modify it under
# the terms of the GNU Affero General Public License as published by the Free
# Software Foundation, version 3 of the License.
#
# Canvas is distributed in the hope that it will be useful, but WITHOUT ANY
# WARRANTY; without even the implied warranty of MERCHANTABILITY or FITNESS FOR
# A PARTICULAR PURPOSE. See the GNU Affero General Public License for more
# details.
#
# You should have received a copy of the GNU Affero General Public License along
# with this program. If not, see <http://www.gnu.org/licenses/>.
#

module Types
  class GradingPeriodType < ApplicationObjectType
    graphql_name "GradingPeriod"

    implements GraphQL::Types::Relay::Node
    implements Interfaces::TimestampInterface
    implements Interfaces::LegacyIDInterface

    global_id_field :id

    field :title, String, null: true

    field :start_date, DateTimeType, null: true
    field :end_date, DateTimeType, null: true
    field :close_date, DateTimeType, <<~MD, null: true
      assignments can only be graded before the grading period closes
    MD

    field :weight, Float, <<~MD, null: true
      used to calculate how much the assignments in this grading period
      contribute to the overall grade
    MD
    def weight
      object.grading_period_group.weighted ? object.weight.to_f : nil
    end
<<<<<<< HEAD
=======

    field :display_totals, Boolean, null: false
    def display_totals
      object.grading_period_group.display_totals_for_all_grading_periods
    end
>>>>>>> aa91a358
  end
end<|MERGE_RESOLUTION|>--- conflicted
+++ resolved
@@ -43,13 +43,10 @@
     def weight
       object.grading_period_group.weighted ? object.weight.to_f : nil
     end
-<<<<<<< HEAD
-=======
 
     field :display_totals, Boolean, null: false
     def display_totals
       object.grading_period_group.display_totals_for_all_grading_periods
     end
->>>>>>> aa91a358
   end
 end