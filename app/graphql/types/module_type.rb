# frozen_string_literal: true

#
# Copyright (C) 2018 - present Instructure, Inc.
#
# This file is part of Canvas.
#
# Canvas is free software: you can redistribute it and/or modify it under
# the terms of the GNU Affero General Public License as published by the Free
# Software Foundation, version 3 of the License.
#
# Canvas is distributed in the hope that it will be useful, but WITHOUT ANY
# WARRANTY; without even the implied warranty of MERCHANTABILITY or FITNESS FOR
# A PARTICULAR PURPOSE. See the GNU Affero General Public License for more
# details.
#
# You should have received a copy of the GNU Affero General Public License along
# with this program. If not, see <http://www.gnu.org/licenses/>.
#

class ModuleItemsVisibleLoader < GraphQL::Batch::Loader
  def initialize(user)
    super()
    @user = user
  end

  def perform(context_modules)
    GuardRail.activate(:secondary) do
      ActiveRecord::Associations.preload(context_modules, content_tags: { content: :context })
      context_modules.each do |context_module|
        content_tags = context_module.content_tags_visible_to(@user)
        fulfill(context_module, content_tags)
      end
    end
  end
end

class ModuleProgressionLoader < GraphQL::Batch::Loader
  def initialize(user)
    super()
    @user = user
  end

  def perform(context_modules)
    GuardRail.activate(:secondary) do
      progressions = ContextModuleProgression.where(
        context_module_id: context_modules.map(&:id),
        user_id: @user.id
      ).index_by(&:context_module_id)
      context_modules.each do |context_module|
        progression = progressions[context_module.id]
        fulfill(context_module, progression)
      end
    end
  end
end

module Types
  class ModuleType < ApplicationObjectType
    graphql_name "Module"

    implements GraphQL::Types::Relay::Node
    implements Interfaces::TimestampInterface
    implements Interfaces::LegacyIDInterface

    class ModulePrerequisiteType < ApplicationObjectType
      field :id, ID, null: false
      field :name, String, null: false
      field :type, String, null: false
    end

    class ModuleCompletionRequirementType < ApplicationObjectType
      field :id, ID, null: false
      field :min_percentage, Float, null: true
      field :min_score, Float, null: true
      field :type, String, null: false
    end

    alias_method :context_module, :object

    global_id_field :id

    field :name, String, null: true

    field :unlock_at, DateTimeType, null: true

    field :position, Integer, null: true

    field :prerequisites, [ModulePrerequisiteType], null: true
    delegate :prerequisites, to: :context_module

    field :require_sequential_progress, Boolean, null: true

    field :completion_requirements, [ModuleCompletionRequirementType], null: true
    def completion_requirements
      context_module.completion_requirements_visible_to(current_user, is_teacher: false)
    end

    field :requirement_count, Integer, null: true
    delegate :requirement_count, to: :context_module

    field :published, Boolean, null: true, method: :published?

    field :module_items, [Types::ModuleItemType], null: true
    def module_items
      ModuleItemsVisibleLoader.for(current_user).load(context_module)
    end

    field :submission_statistics, Types::ModuleStatisticsType, null: true
    def submission_statistics
      Loaders::ModuleStatisticsLoader.for(current_user:).load(context_module)
    end

    field :estimated_duration, GraphQL::Types::ISO8601Duration, null: true
    def estimated_duration
      module_items.then do |content_tags|
        return nil if content_tags.all?(&:estimated_duration).nil?

        content_tags.sum { |item| item.estimated_duration&.duration || 0 }.iso8601
      end
    end

    field :progression, Types::ModuleProgressionType, null: true, description: "The current user's progression through the module"
    def progression
      ModuleProgressionLoader.for(current_user).load(context_module)
    end
<<<<<<< HEAD
=======

    field :has_active_overrides, Boolean, null: false

    def has_active_overrides
      AssignmentOverride.where(
        context_module_id: object.id,
        workflow_state: "active"
      ).exists?
    end
>>>>>>> 66de4dda
  end
end<|MERGE_RESOLUTION|>--- conflicted
+++ resolved
@@ -124,8 +124,6 @@
     def progression
       ModuleProgressionLoader.for(current_user).load(context_module)
     end
-<<<<<<< HEAD
-=======
 
     field :has_active_overrides, Boolean, null: false
 
@@ -135,6 +133,5 @@
         workflow_state: "active"
       ).exists?
     end
->>>>>>> 66de4dda
   end
 end