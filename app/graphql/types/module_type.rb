--- conflicted
+++ resolved
@@ -216,8 +216,6 @@
 
     def has_active_overrides
       Loaders::ModuleActiveOverridesLoader.for.load(object)
-<<<<<<< HEAD
-=======
     end
 
     private
@@ -253,7 +251,6 @@
       end
 
       filtered_tags
->>>>>>> 142422de
     end
   end
 end