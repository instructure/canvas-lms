--- conflicted
+++ resolved
@@ -368,15 +368,6 @@
       end
     end
 
-<<<<<<< HEAD
-    def get_group_sets(course, include_non_collaborative)
-      if course&.grants_any_right?(current_user, *RoleOverride::GRANULAR_MANAGE_GROUPS_PERMISSIONS)
-        if include_non_collaborative && course.grants_any_right?(current_user, *RoleOverride::GRANULAR_MANAGE_TAGS_PERMISSIONS)
-          course.group_categories.where(role: nil)
-        else
-          course.group_categories.where(role: nil, non_collaborative: false)
-        end
-=======
     def get_group_sets(course, include_non_collaborative: false)
       return [] unless course
 
@@ -399,7 +390,6 @@
         group_sets = group_sets.collaborative
       elsif can_manage_tags
         group_sets = group_sets.non_collaborative
->>>>>>> 3c9ff88d
       end
 
       group_sets
@@ -411,14 +401,6 @@
     end
     def group_sets_connection(include_non_collaborative: false)
       get_group_sets(course, include_non_collaborative:)
-    end
-
-    field :group_sets_connection, GroupSetType.connection_type, null: true do
-      description "Project group sets for this course."
-      argument :include_non_collaborative, Boolean, required: false, default_value: false
-    end
-    def group_sets_connection(include_non_collaborative: false)
-      get_group_sets(course, include_non_collaborative)
     end
 
     # TODO: this is only temporary until the group_sets_connection gets paginated
@@ -427,11 +409,7 @@
       argument :include_non_collaborative, Boolean, required: false, default_value: false
     end
     def group_sets(include_non_collaborative: false)
-<<<<<<< HEAD
-      get_group_sets(course, include_non_collaborative)
-=======
       get_group_sets(course, include_non_collaborative:)
->>>>>>> 3c9ff88d
     end
 
     field :external_tools_connection, ExternalToolType.connection_type, null: true do
