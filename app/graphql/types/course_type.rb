--- conflicted
+++ resolved
@@ -103,13 +103,10 @@
                [CourseFilterableEnrollmentType],
                "Only return users with the specified enrollment types",
                required: false
-<<<<<<< HEAD
-=======
       argument :exclude_test_students,
                Boolean,
                "Exclude test students from results",
                required: false
->>>>>>> 1b4a2133
       argument :search_term,
                String,
                <<~MD,
@@ -293,10 +290,7 @@
       search_params = {
         enrollment_state: filter[:enrollment_states],
         enrollment_type: filter[:enrollment_types],
-<<<<<<< HEAD
-=======
         enrollment_role_id: filter[:enrollment_role_ids],
->>>>>>> 1b4a2133
         include_inactive_enrollments: true,
         search_term: filter[:search_term]
       }
