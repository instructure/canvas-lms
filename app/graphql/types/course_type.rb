# frozen_string_literal: true

#
# Copyright (C) 2018 - present Instructure, Inc.
#
# This file is part of Canvas.
#
# Canvas is free software: you can redistribute it and/or modify it under
# the terms of the GNU Affero General Public License as published by the Free
# Software Foundation, version 3 of the License.
#
# Canvas is distributed in the hope that it will be useful, but WITHOUT ANY
# WARRANTY; without even the implied warranty of MERCHANTABILITY or FITNESS FOR
# A PARTICULAR PURPOSE. See the GNU Affero General Public License for more
# details.
#
# You should have received a copy of the GNU Affero General Public License along
# with this program. If not, see <http://www.gnu.org/licenses/>.
#

module Types
  class SubmissionOrderFieldType < BaseEnum
    graphql_name "SubmissionOrderField"
    value :_id, value: :id
    value :gradedAt, value: :graded_at
  end

  class SubmissionOrderInputType < BaseInputObject
    graphql_name "SubmissionOrderCriteria"

    argument :field, SubmissionOrderFieldType, required: true
    argument :direction, OrderDirectionType, required: false
  end

  class CourseType < ApplicationObjectType
    graphql_name "Course"

    implements Interfaces::AssetStringInterface

    alias_method :course, :object

    class CourseWorkflowState < BaseEnum
      graphql_name "CourseWorkflowState"
      description "States that Courses can be in"
      value "created"
      value "claimed"
      value "available"
      value "completed"
      value "deleted"
    end

    class CourseFilterableEnrollmentWorkflowState < BaseEnum
      graphql_name "CourseFilterableEnrollmentState"
      description "Users in a course can be returned based on these enrollment states"
      value "invited"
      value "creation_pending"
      value "active"
      value "rejected"
      value "completed"
      value "inactive"
    end

    class CourseFilterableEnrollmentType < BaseEnum
      graphql_name "CourseFilterableEnrollmentType"
      description "Users in a course can be returned based on these enrollment types"
      value "StudentEnrollment"
      value "TeacherEnrollment"
      value "TaEnrollment"
      value "ObserverEnrollment"
      value "DesignerEnrollment"
      value "StudentViewEnrollment"
    end

    class CourseGradeStatus < BaseEnum
      description "Grade statuses that can be applied to submissions in a course"
      value "late"
      value "missing"
      value "none"
      value "excused"
      value "extended"
    end

    class CourseUsersFilterInputType < Types::BaseInputObject
      graphql_name "CourseUsersFilter"

      argument :user_ids,
               [ID],
               "only include users with the given ids",
               prepare: GraphQLHelpers.relay_or_legacy_ids_prepare_func("User"),
               required: false

      argument :enrollment_states,
               [CourseFilterableEnrollmentWorkflowState],
               <<~MD,
                 only return users with the given enrollment state. defaults
                 to `invited`, `creation_pending`, `active`
               MD
               required: false
      argument :enrollment_types,
               [CourseFilterableEnrollmentType],
               "Only return users with the specified enrollment types",
               required: false
    end

    class CourseSectionsFilterInputType < Types::BaseInputObject
      graphql_name "CourseSectionsFilter"

      argument :assignment_id,
               ID,
               "Only include sections associated with users assigned to this assignment",
               prepare: GraphQLHelpers.relay_or_legacy_id_prepare_func("Assignment"),
               required: false
    end

    implements GraphQL::Types::Relay::Node
    implements Interfaces::TimestampInterface
    implements Interfaces::LegacyIDInterface

    global_id_field :id
    key_field_id

    field :name, String, null: false
    field :course_code, String, "course short name", null: true
    field :syllabus_body, String, null: true
    field :state, CourseWorkflowState, method: :workflow_state, null: false

    field :assignment_groups_connection,
          AssignmentGroupType.connection_type,
          method: :assignment_groups,
          null: true

    field :apply_group_weights, Boolean, null: true
    def apply_group_weights
      object.apply_group_weights?
    end

    implements Interfaces::AssignmentsConnectionInterface
    def assignments_connection(filter: {})
      super(filter:, course:)
    end

    field :account, AccountType, null: true
    def account
      load_association(:account)
    end

    field :outcome_proficiency, OutcomeProficiencyType, null: true
    def outcome_proficiency
      # This does a recursive lookup of parent accounts, not sure how we could
      # batch load it in a reasonable way.
      course.resolved_outcome_proficiency
    end

    # field :proficiency_ratings_connection, ProficiencyRatingType.connection_type, null: true
    # def proficiency_ratings_connection
    #   # This does a recursive lookup of parent accounts, not sure how we could
    #   # batch load it in a reasonable way.
    #   outcome_proficiency&.outcome_proficiency_ratings
    # end

    field :outcome_calculation_method, OutcomeCalculationMethodType, null: true
    def outcome_calculation_method
      # This does a recursive lookup of parent accounts, not sure how we could
      # batch load it in a reasonable way.
      course.resolved_outcome_calculation_method
    end

    field :outcome_alignment_stats, CourseOutcomeAlignmentStatsType, null: true
    def outcome_alignment_stats
      Loaders::CourseOutcomeAlignmentStatsLoader.load(course) if course&.grants_right?(current_user, session, :manage_outcomes)
    end

    field :sections_connection, SectionType.connection_type, null: true do
      argument :filter, CourseSectionsFilterInputType, required: false
    end

    def sections_connection(filter: {})
      scope = course.active_course_sections

      if filter[:assignment_id]
        assignment = course.assignments.active.find(filter[:assignment_id])
        scope = scope.where(id: assignment.sections_for_assigned_students) if assignment.only_visible_to_overrides?
      end

      scope.order(CourseSection.best_unicode_collation_key("name"))
    rescue ActiveRecord::RecordNotFound
      raise GraphQL::ExecutionError, "assignment not found"
    end

    field :modules_connection, ModuleType.connection_type, null: true
    def modules_connection
      course.modules_visible_to(current_user)
            .order("name")
    end

    field :rubrics_connection, RubricType.connection_type, null: true
    def rubrics_connection
      rubric_associations = course.rubric_associations.bookmarked.include_rubric.to_a
      rubric_associations = Canvas::ICU.collate_by(rubric_associations.select(&:rubric_id).uniq(&:rubric_id)) { |r| r.rubric.title }
      rubric_associations.map(&:rubric)
    end

    field :users_connection, UserType.connection_type, null: true do
      argument :user_ids,
               [ID],
               <<~MD,
                 Only include users with the given ids.

                 **This field is deprecated, use `filter: {userIds}` instead.**
               MD
               prepare: GraphQLHelpers.relay_or_legacy_ids_prepare_func("User"),
               required: false

      argument :filter, CourseUsersFilterInputType, required: false
    end
    def users_connection(user_ids: nil, filter: {})
      return nil unless course.grants_any_right?(
        current_user,
        session,
        :read_roster,
        :view_all_grades,
        :manage_grades
      )

      context.scoped_merge!(course:)
      scope = UserSearch.scope_for(course,
                                   current_user,
                                   include_inactive_enrollments: true,
                                   enrollment_state: filter[:enrollment_states],
                                   enrollment_type: filter[:enrollment_types])

      user_ids = filter[:user_ids] || user_ids
      if user_ids.present?
        scope = scope.where(users: { id: user_ids })
      end

      scope
    end

    field :course_nickname, String, null: true
    def course_nickname
      current_user.course_nickname(course)
    end

    field :enrollments_connection, EnrollmentType.connection_type, null: true do
      argument :filter, EnrollmentFilterInputType, required: false
    end

    field :custom_grade_statuses_connection, CustomGradeStatusType.connection_type, null: true
    def custom_grade_statuses_connection
      return unless Account.site_admin.feature_enabled?(:custom_gradebook_statuses)
      return unless course.grants_any_right?(current_user, session, :manage_grades, :view_all_grades)

      course.custom_grade_statuses.active.order(:id)
    end

    def enrollments_connection(filter: {})
      return nil unless course.grants_any_right?(
        current_user,
        session,
        :read_roster,
        :view_all_grades,
        :manage_grades
      )

      context.scoped_merge!(course:)
      scope = course.apply_enrollment_visibility(course.all_enrollments, current_user)
      scope = filter[:states].present? ? scope.where(workflow_state: filter[:states]) : scope.active
      scope = scope.where(associated_user_id: filter[:associated_user_ids]) if filter[:associated_user_ids].present?
      scope = scope.where(type: filter[:types]) if filter[:types].present?
      scope
    end

    field :grading_periods_connection, GradingPeriodType.connection_type, null: true
    def grading_periods_connection
      GradingPeriod.for(course).order(:start_date)
    end

    field :relevant_grading_period_group, GradingPeriodGroupType, null: true
    delegate :relevant_grading_period_group, to: :object

    field :grading_standard, GradingStandardType, null: true
    def grading_standard
      object.grading_standard_or_default
    end

    field :submissions_connection, SubmissionType.connection_type, null: true do
      description "all the submissions for assignments in this course"

      argument :student_ids,
               [ID],
               "Only return submissions for the given students.",
               prepare: GraphQLHelpers.relay_or_legacy_ids_prepare_func("User"),
               required: false
      argument :order_by, [SubmissionOrderInputType], required: false
      argument :filter, SubmissionFilterInputType, required: false
    end
    def submissions_connection(student_ids: nil, order_by: [], filter: {})
      allowed_user_ids = if course.grants_any_right?(current_user, session, :manage_grades, :view_all_grades)
                           # TODO: make a preloader for this???
                           course.apply_enrollment_visibility(course.all_student_enrollments, current_user).pluck(:user_id)
                         elsif course.grants_right?(current_user, session, :read_grades)
                           [current_user.id]
                         else
                           []
                         end

      if student_ids.present?
        allowed_user_ids &= student_ids.map(&:to_i)
      end

      filter ||= {}

      submissions = Submission.active.joins(:assignment).where(
        user_id: allowed_user_ids,
        assignment_id: course.assignments.published,
        workflow_state: filter[:states] || DEFAULT_SUBMISSION_STATES
      )

      if filter[:submitted_since]
        submissions = submissions.where("submitted_at > ?", filter[:submitted_since])
      end
      if filter[:graded_since]
        submissions = submissions.where("graded_at > ?", filter[:graded_since])
      end
      if filter[:updated_since]
        submissions = submissions.where("submissions.updated_at > ?", filter[:updated_since])
      end

      (order_by || []).each do |order|
        direction = (order[:direction] == "descending") ? "DESC NULLS LAST" : "ASC"
        submissions = submissions.order("#{order[:field]} #{direction}")
      end

      submissions
    end

    field :groups_connection, GroupType.connection_type, null: true
    def groups_connection
      # TODO: share this with accounts when groups are added there
      if course.grants_right?(current_user, session, :read_roster)
        course.groups.active
              .order(GroupCategory::Bookmarker.order_by, Group::Bookmarker.order_by)
              .eager_load(:group_category)
      else
        nil
      end
    end

    field :group_sets_connection, GroupSetType.connection_type, <<~MD, null: true
      Project group sets for this course.
    MD
    def group_sets_connection
      if course.grants_any_right?(current_user, :manage_groups, *RoleOverride::GRANULAR_MANAGE_GROUPS_PERMISSIONS)
        course.group_categories.where(role: nil)
      end
    end

    field :external_tools_connection, ExternalToolType.connection_type, null: true do
      argument :filter, ExternalToolFilterInputType, required: false, default_value: {}
    end
    def external_tools_connection(filter:)
      scope = Lti::ContextToolFinder.all_tools_for(course, { placements: filter.placement })
      filter.state.nil? ? scope : scope.where(workflow_state: filter.state)
    end

    field :term, TermType, null: true
    def term
      load_association(:enrollment_term)
    end

    field :permissions,
          CoursePermissionsType,
          "returns permission information for the current user in this course",
          null: true
    def permissions
      Loaders::PermissionsLoader.for(
        course,
        current_user:,
        session:
      )
    end

    field :post_policy, PostPolicyType, "A course-specific post policy", null: true
    def post_policy
      return nil unless course.grants_right?(current_user, :manage_grades)

      load_association(:default_post_policy)
    end

    field :assignment_post_policies,
          PostPolicyType.connection_type,
          <<~MD,
            PostPolicies for assignments within a course
          MD
          null: true
    def assignment_post_policies
      return nil unless course.grants_right?(current_user, :manage_grades)

      course.assignment_post_policies
    end

    field :image_url, UrlType, <<~MD, null: true
      Returns a URL for the course image (this is the image used on dashboard
      course cards)
    MD
    def image_url
      if course.image_url.present?
        course.image_url
      elsif course.image_id.present?
        Loaders::IDLoader.for(Attachment.active).load(
          # if `course.image` was a proper AR association, we wouldn't have to
          # do this shard-id stuff
          course.shard.global_id_for(Integer(course.image_id))
        ).then do |attachment|
          attachment&.public_download_url(1.week)
        end
      end
    end

    field :sis_id, String, null: true
    def sis_id
      return nil unless course.grants_any_right?(current_user, :read_sis, :manage_sis)

      course.sis_course_id
    end

    field :allow_final_grade_override, Boolean, null: true
    def allow_final_grade_override
      course.allow_final_grade_override?
    end

    field :root_outcome_group, LearningOutcomeGroupType, null: false

    field :grade_statuses, [CourseGradeStatus], null: false

<<<<<<< HEAD
    field :dashboard_card, CourseDashboardCardType, "returns dashboard card information for this course", null: true
    def dashboard_card
      return unless Account.site_admin.feature_enabled?(:dashboard_graphql_integration)

=======
    field :dashboard_card, CourseDashboardCardType, "returns dashboard card information for this course", null: true do
      argument :dashboard_filter, DashboardObserveeFilterInputType, required: false
    end

    def dashboard_card(dashboard_filter: nil)
      return unless Account.site_admin.feature_enabled?(:dashboard_graphql_integration)

      context.scoped_set!(:dashboard_filter, dashboard_filter)
>>>>>>> 19b70d1c
      object
    end
  end
end<|MERGE_RESOLUTION|>--- conflicted
+++ resolved
@@ -434,12 +434,6 @@
 
     field :grade_statuses, [CourseGradeStatus], null: false
 
-<<<<<<< HEAD
-    field :dashboard_card, CourseDashboardCardType, "returns dashboard card information for this course", null: true
-    def dashboard_card
-      return unless Account.site_admin.feature_enabled?(:dashboard_graphql_integration)
-
-=======
     field :dashboard_card, CourseDashboardCardType, "returns dashboard card information for this course", null: true do
       argument :dashboard_filter, DashboardObserveeFilterInputType, required: false
     end
@@ -448,7 +442,6 @@
       return unless Account.site_admin.feature_enabled?(:dashboard_graphql_integration)
 
       context.scoped_set!(:dashboard_filter, dashboard_filter)
->>>>>>> 19b70d1c
       object
     end
   end
