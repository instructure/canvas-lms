--- conflicted
+++ resolved
@@ -442,15 +442,12 @@
       return unless Account.site_admin.feature_enabled?(:dashboard_graphql_integration)
 
       context.scoped_set!(:dashboard_filter, dashboard_filter)
-<<<<<<< HEAD
-=======
       object
     end
 
     field :activity_stream, ActivityStreamType, null: true
     def activity_stream
       context.scoped_set!(:context_type, "Course")
->>>>>>> fb326791
       object
     end
   end
