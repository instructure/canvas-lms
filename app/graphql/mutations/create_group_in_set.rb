--- conflicted
+++ resolved
@@ -31,24 +31,6 @@
     category_id = GraphQLHelpers.parse_relay_or_legacy_id(input[:group_set_id], "GroupSet")
     set = GroupCategory.find(category_id)
 
-<<<<<<< HEAD
-    if set&.root_account&.feature_enabled?(:granular_permissions_manage_groups)
-      verify_authorized_action!(set.context, :manage_groups_add)
-    else
-      verify_authorized_action!(set.context, :manage_groups)
-    end
-
-    if input[:non_collaborative]
-      if set.context&.feature_enabled?(:differentiation_tags)
-        raise GraphQL::ExecutionError, "insufficient permissions to create non-collaborative groups" unless set.context&.grants_right?(current_user, session, :manage_tags_add)
-      else
-        raise GraphQL::ExecutionError, "cannot create non-collaborative groups when the differentiation tags feature flag is disabled"
-      end
-    elsif set.non_collaborative
-      raise GraphQL::ExecutionError, "cannot create collaborative groups in a non-collaborative group set"
-    end
-
-=======
     verify_authorized_action!(set.context, :manage_groups_add)
 
     if input[:non_collaborative]
@@ -61,7 +43,6 @@
       raise GraphQL::ExecutionError, "cannot create collaborative groups in a non-collaborative group set"
     end
 
->>>>>>> f06b510f
     group = set.groups.build(name: input[:name], context: set.context, non_collaborative: input[:non_collaborative])
 
     if group.save
