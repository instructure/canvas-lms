--- conflicted
+++ resolved
@@ -153,26 +153,19 @@
     def create_or_find_new_rule(assignment, course, opts)
       return unless assignment && course && opts[:assessor_id] && opts[:assessee_id]
 
-<<<<<<< HEAD
-      existing_rule = assignment.allocation_rules.find_by(
-=======
       existing_rule = AllocationRule.find_by(
         assignment:,
->>>>>>> 67acb827
         assessor_id: opts[:assessor_id],
         assessee_id: opts[:assessee_id],
         must_review: opts[:must_review],
         review_permitted: opts[:review_permitted]
       )
 
-<<<<<<< HEAD
-=======
       if existing_rule&.deleted?
         # Record will be saved during processing if validation passes
         existing_rule.workflow_state = "active"
       end
 
->>>>>>> 67acb827
       existing_rule || create_new_rule(assignment, course, opts)
     end
 
