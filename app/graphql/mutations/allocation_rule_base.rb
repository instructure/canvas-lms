# frozen_string_literal: true

#
# Copyright (C) 2025 - present Instructure, Inc.
#
# This file is part of Canvas.
#
# Canvas is free software: you can redistribute it and/or modify it under
# the terms of the GNU Affero General Public License as published by the Free
# Software Foundation, version 3 of the License.
#
# Canvas is distributed in the hope that it will be useful, but WITHOUT ANY
# WARRANTY; without even the implied warranty of MERCHANTABILITY or FITNESS FOR
# A PARTICULAR PURPOSE. See the GNU Affero General Public License for more
# details.
#
# You should have received a copy of the GNU Affero General Public License along
# with this program. If not, see <http://www.gnu.org/licenses/>.
#

module Mutations
  class AllocationRuleBase < BaseMutation
    argument :applies_to_assessor, Boolean, required: false, default_value: true
    argument :assessee_ids, [ID], required: true, prepare: GraphQLHelpers.relay_or_legacy_ids_prepare_func("User")
    argument :assessor_ids, [ID], required: true, prepare: GraphQLHelpers.relay_or_legacy_ids_prepare_func("User")
    argument :must_review, Boolean, required: false, default_value: true
    argument :reciprocal, Boolean, required: false, default_value: false
    argument :review_permitted, Boolean, required: false, default_value: true

    class AllocationError
      attr_accessor :message, :attribute, :attribute_id, :assignment

      def initialize(message:, attribute: nil, attribute_id: nil, assignment: nil)
        @message = message
        @attribute = attribute
        @attribute_id = attribute_id
        @assignment = assignment
      end

      def root_account_id
        @assignment&.root_account_id
      end

      def shard
        @assignment&.shard
      end

      def asset_string
        "allocation_error_#{object_id}"
      end
    end

    AllocationErrorType = Class.new(GraphQL::Schema::Object) do
      graphql_name "AllocationError"
      description "An error that occurred while processing an allocation rule"

      field :assignment_id, ID, null: false
      field :attribute, String, null: true
      field :attribute_id, String, null: true
      field :message, String, null: false

      def assignment_id
        object.assignment&.id&.to_s
      end
    end

    field :allocation_errors, [AllocationErrorType], null: true
    field :allocation_rules, [Types::AllocationRuleType], null: true

    protected

    def validate_feature_flag!(course)
      unless course.feature_enabled?(:peer_review_allocation_and_grading)
        raise GraphQL::ExecutionError, I18n.t("peer_review_allocation_and_grading feature flag is not enabled for this course")
      end
    end

    def validate_id_arrays!(input)
      assessor_ids = input[:assessor_ids]
      assessee_ids = input[:assessee_ids]
      applies_to_assessor = input[:applies_to_assessor]
      reciprocal = input[:reciprocal]

      if reciprocal
        if assessor_ids.length > 1
          raise GraphQL::ExecutionError, I18n.t("Only one assessor is allowed when creating reciprocal rules")
        end
        if assessee_ids.length > 1
          raise GraphQL::ExecutionError, I18n.t("Only one assessee is allowed when creating reciprocal rules")
        end
      elsif applies_to_assessor
        if assessor_ids.length > 1
          raise GraphQL::ExecutionError, I18n.t("Only one assessor is allowed when rule applies to assessor")
        end
      elsif assessee_ids.length > 1
        raise GraphQL::ExecutionError, I18n.t("Only one assessee is allowed when rule applies to assessee")
      end

      if assessor_ids.empty?
        raise GraphQL::ExecutionError, I18n.t("At least one assessor is required")
      end
      if assessee_ids.empty?
        raise GraphQL::ExecutionError, I18n.t("At least one assessee is required")
      end
<<<<<<< HEAD
    end

    def validate_peer_review_counts!(allocation_rules, assignment, excluded_rule_ids = [])
      return unless assignment.peer_review_count && assignment.peer_review_count > 0

      rules_by_assessor = allocation_rules.group_by(&:assessor_id)

      rules_by_assessor.each do |assessor_id, rules|
        existing_required_count = assignment.allocation_rules
                                            .where(assessor_id:, must_review: true)
                                            .count

        new_required_count = rules.count(&:must_review) - excluded_rule_ids.count

        total_required_count = existing_required_count + new_required_count

        next unless total_required_count > assignment.peer_review_count

        raise GraphQL::ExecutionError, I18n.t(
          "Creating these rules would exceed the maximum number of required peer reviews (%{max_count}) for assessor %{assessor_id}. Current: %{existing_count}, Adding: %{new_count}, Total would be: %{total_count}",
          max_count: assignment.peer_review_count,
          assessor_id: assessor_id.to_s,
          existing_count: existing_required_count,
          new_count: new_required_count,
          total_count: total_required_count
        )
=======

      if assessor_ids.length > 50
        raise GraphQL::ExecutionError, I18n.t("A maximum of 50 assessors can be provided at once")
      end
      if assessee_ids.length > 50
        raise GraphQL::ExecutionError, I18n.t("A maximum of 50 assessees can be provided at once")
>>>>>>> cb9e0c9a
      end
    end

    def get_assignment(assignment_id)
      Assignment.active.find(assignment_id)
    rescue ActiveRecord::RecordNotFound
      raise GraphQL::ExecutionError, I18n.t("Assignment not found")
    end

    def process_allocation_rules(allocation_rules)
      if allocation_rules.all?(&:valid?)
        allocation_rules.each(&:save!)
        { allocation_rules: }
      else
<<<<<<< HEAD
        invalid_rule = allocation_rules.find { |rule| !rule.valid? }
        errors_for(invalid_rule)
=======
        invalid_rules = allocation_rules.reject(&:valid?)
        all_allocation_errors = []

        invalid_rules.each do |invalid_rule|
          rule_errors = allocation_errors_for(invalid_rule)
          all_allocation_errors.concat(rule_errors[:allocation_errors])
        end

        {
          allocation_errors: all_allocation_errors
        }
>>>>>>> cb9e0c9a
      end
    end

    def create_new_rule(assignment, course, opts)
      return unless assignment && course && opts[:assessor_id] && opts[:assessee_id]

      AllocationRule.new(
        assignment:,
        course:,
        assessor_id: opts[:assessor_id],
        assessee_id: opts[:assessee_id],
        must_review: opts[:must_review],
        review_permitted: opts[:review_permitted],
        applies_to_assessor: opts[:applies_to_assessor]
      )
    end

    def create_or_find_new_rule(assignment, course, opts)
      return unless assignment && course && opts[:assessor_id] && opts[:assessee_id]

<<<<<<< HEAD
      AllocationRule.find_or_initialize_by(
        assignment:,
        course:,
        assessor_id: opts[:assessor_id],
        assessee_id: opts[:assessee_id],
        must_review: opts[:must_review],
        review_permitted: opts[:review_permitted],
        applies_to_assessor: opts[:applies_to_assessor]
      )
=======
      existing_rule = assignment.allocation_rules.find_by(
        assessor_id: opts[:assessor_id],
        assessee_id: opts[:assessee_id],
        must_review: opts[:must_review],
        review_permitted: opts[:review_permitted]
      )

      existing_rule || create_new_rule(assignment, course, opts)
>>>>>>> cb9e0c9a
    end

    def find_reciprocal_rule(rule)
      AllocationRule.find_by(
        assignment: rule.assignment,
        assessor_id: rule.assessee_id,
        assessee_id: rule.assessor_id,
        must_review: rule.must_review,
        review_permitted: rule.review_permitted,
        applies_to_assessor: rule.applies_to_assessor
      )
    end
<<<<<<< HEAD
=======

    def get_attribute_id(allocation_rule, attribute)
      case attribute
      when :assessor_id
        allocation_rule.assessor_id.to_s
      when :assessee_id
        allocation_rule.assessee_id.to_s
      else
        nil
      end
    end

    private

    def allocation_errors_for(allocation_rule)
      {
        allocation_errors: allocation_rule.errors.entries.map do |error|
          AllocationError.new(
            message: error.message,
            attribute: error.attribute.to_s,
            attribute_id: get_attribute_id(allocation_rule, error.attribute),
            assignment: allocation_rule.assignment
          )
        end
      }
    end
>>>>>>> cb9e0c9a
  end
end<|MERGE_RESOLUTION|>--- conflicted
+++ resolved
@@ -102,41 +102,12 @@
       if assessee_ids.empty?
         raise GraphQL::ExecutionError, I18n.t("At least one assessee is required")
       end
-<<<<<<< HEAD
-    end
-
-    def validate_peer_review_counts!(allocation_rules, assignment, excluded_rule_ids = [])
-      return unless assignment.peer_review_count && assignment.peer_review_count > 0
-
-      rules_by_assessor = allocation_rules.group_by(&:assessor_id)
-
-      rules_by_assessor.each do |assessor_id, rules|
-        existing_required_count = assignment.allocation_rules
-                                            .where(assessor_id:, must_review: true)
-                                            .count
-
-        new_required_count = rules.count(&:must_review) - excluded_rule_ids.count
-
-        total_required_count = existing_required_count + new_required_count
-
-        next unless total_required_count > assignment.peer_review_count
-
-        raise GraphQL::ExecutionError, I18n.t(
-          "Creating these rules would exceed the maximum number of required peer reviews (%{max_count}) for assessor %{assessor_id}. Current: %{existing_count}, Adding: %{new_count}, Total would be: %{total_count}",
-          max_count: assignment.peer_review_count,
-          assessor_id: assessor_id.to_s,
-          existing_count: existing_required_count,
-          new_count: new_required_count,
-          total_count: total_required_count
-        )
-=======
 
       if assessor_ids.length > 50
         raise GraphQL::ExecutionError, I18n.t("A maximum of 50 assessors can be provided at once")
       end
       if assessee_ids.length > 50
         raise GraphQL::ExecutionError, I18n.t("A maximum of 50 assessees can be provided at once")
->>>>>>> cb9e0c9a
       end
     end
 
@@ -151,10 +122,6 @@
         allocation_rules.each(&:save!)
         { allocation_rules: }
       else
-<<<<<<< HEAD
-        invalid_rule = allocation_rules.find { |rule| !rule.valid? }
-        errors_for(invalid_rule)
-=======
         invalid_rules = allocation_rules.reject(&:valid?)
         all_allocation_errors = []
 
@@ -166,7 +133,6 @@
         {
           allocation_errors: all_allocation_errors
         }
->>>>>>> cb9e0c9a
       end
     end
 
@@ -187,17 +153,6 @@
     def create_or_find_new_rule(assignment, course, opts)
       return unless assignment && course && opts[:assessor_id] && opts[:assessee_id]
 
-<<<<<<< HEAD
-      AllocationRule.find_or_initialize_by(
-        assignment:,
-        course:,
-        assessor_id: opts[:assessor_id],
-        assessee_id: opts[:assessee_id],
-        must_review: opts[:must_review],
-        review_permitted: opts[:review_permitted],
-        applies_to_assessor: opts[:applies_to_assessor]
-      )
-=======
       existing_rule = assignment.allocation_rules.find_by(
         assessor_id: opts[:assessor_id],
         assessee_id: opts[:assessee_id],
@@ -206,7 +161,6 @@
       )
 
       existing_rule || create_new_rule(assignment, course, opts)
->>>>>>> cb9e0c9a
     end
 
     def find_reciprocal_rule(rule)
@@ -219,8 +173,6 @@
         applies_to_assessor: rule.applies_to_assessor
       )
     end
-<<<<<<< HEAD
-=======
 
     def get_attribute_id(allocation_rule, attribute)
       case attribute
@@ -247,6 +199,5 @@
         end
       }
     end
->>>>>>> cb9e0c9a
   end
 end