--- conflicted
+++ resolved
@@ -36,13 +36,9 @@
       raise GraphQL::ExecutionError, "Auto-grading failed due to the following issue(s): #{errors.join(", ")}"
     end
 
-<<<<<<< HEAD
-    raise "Submission not found" unless submission
-=======
     if GraphQLHelpers::AutoGradeEligibilityHelper.contains_rce_file_link?(submission.body)
       raise GraphQL::ExecutionError, I18n.t("Submission contains a linked file uploaded via RCE.")
     end
->>>>>>> e6b3b88b
 
     course = submission.assignment&.course
     raise "Course not found" unless course
