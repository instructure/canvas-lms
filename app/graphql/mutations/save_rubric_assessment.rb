--- conflicted
+++ resolved
@@ -39,13 +39,6 @@
 
     assessment = association.rubric_assessments.find(input[:rubric_assessment_id]) if input[:rubric_assessment_id].present?
 
-<<<<<<< HEAD
-    if assessment.present? && !assessment.grants_right?(current_user, session, :update)
-      raise GraphQL::ExecutionError, "Authorization failed - existing assessment cannot be updated by current user"
-    end
-
-=======
->>>>>>> 34de21f6
     # only check if there's no assessment object, since that's the only time
     # this param matters (find_asset_for_assessment)
     user_id = assessment.present? ? assessment.user_id : submission.user_id
