--- conflicted
+++ resolved
@@ -35,13 +35,9 @@
 
 class Mutations::DiscussionCheckpointDate < GraphQL::Schema::InputObject
   argument :type, Types::DiscussionCheckpointDateType, required: true
-<<<<<<< HEAD
-  argument :due_at, Types::DateTimeType, required: true
-=======
   argument :due_at, Types::DateTimeType, required: false
   argument :lock_at, Types::DateTimeType, required: false
   argument :unlock_at, Types::DateTimeType, required: false
->>>>>>> db6a4b12
   argument :student_ids, [Integer], required: false
   argument :set_type, Types::DiscussionCheckpointDateSetType, required: false
   argument :set_id, Integer, required: false
@@ -50,11 +46,8 @@
     {
       type: self[:type],
       due_at: self[:due_at],
-<<<<<<< HEAD
-=======
       lock_at: self[:lock_at],
       unlock_at: self[:unlock_at],
->>>>>>> db6a4b12
       student_ids: self[:student_ids],
       set_type: self[:set_type],
       set_id: self[:set_id]
