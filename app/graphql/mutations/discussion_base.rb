# frozen_string_literal: true

#
# Copyright (C) 2023 - present Instructure, Inc.
#
# This file is part of Canvas.
#
# Canvas is free software: you can redistribute it and/or modify it under
# the terms of the GNU Affero General Public License as published by the Free
# Software Foundation, version 3 of the License.
#
# Canvas is distributed in the hope that it will be useful, but WITHOUT ANY
# WARRANTY; without even the implied warranty of MERCHANTABILITY or FITNESS FOR
# A PARTICULAR PURPOSE. See the GNU Affero General Public License for more
# details.
#
# You should have received a copy of the GNU Affero General Public License along
# with this program. If not, see <http://www.gnu.org/licenses/>.
#

class Types::DiscussionCheckpointDateType < Types::BaseEnum
  graphql_name "DiscussionCheckpointDateType"
  description "Types of dates that can be set for discussion checkpoints"
  value "everyone"
  value "override"
end

class Types::CheckpointLabelType < Types::BaseEnum
  graphql_name "CheckpointLabelType"
  description "Valid labels for discussion checkpoint types"

  value CheckpointLabels::REPLY_TO_TOPIC
  value CheckpointLabels::REPLY_TO_ENTRY
end

class Types::DiscussionCheckpointDateSetType < Types::BaseEnum
  graphql_name "DiscussionCheckpointDateSetType"
  description "Types of date set that can be set for discussion checkpoints"
  value "CourseSection"
  value "Group"
  value "ADHOC"
end

class Mutations::DiscussionCheckpointDate < GraphQL::Schema::InputObject
  argument :due_at, Types::DateTimeType, required: false
  argument :id, Integer, required: false
  argument :lock_at, Types::DateTimeType, required: false
  argument :set_id, Integer, required: false
  argument :set_type, Types::DiscussionCheckpointDateSetType, required: false
  argument :student_ids, [Integer], required: false
  argument :type, Types::DiscussionCheckpointDateType, required: true
  argument :unlock_at, Types::DateTimeType, required: false

  def to_object
    {
      id: self[:id],
      type: self[:type],
      due_at: self[:due_at],
      lock_at: self[:lock_at],
      unlock_at: self[:unlock_at],
      student_ids: self[:student_ids],
      set_type: self[:set_type],
      set_id: self[:set_id]
    }
  end
end

class Mutations::DiscussionCheckpoints < GraphQL::Schema::InputObject
  argument :checkpoint_label, Types::CheckpointLabelType, required: true
  argument :dates, [Mutations::DiscussionCheckpointDate], required: true
  argument :points_possible, Float, required: true
  argument :replies_required, Integer, required: false
end

class Mutations::DiscussionBase < Mutations::BaseMutation
  argument :allow_rating, Boolean, required: false
  argument :checkpoints, [Mutations::DiscussionCheckpoints], required: false
  argument :delayed_post_at, Types::DateTimeType, required: false
  argument :file_id, ID, required: false, prepare: GraphQLHelpers.relay_or_legacy_id_prepare_func("Attachment")
  argument :group_category_id, ID, required: false
  argument :lock_at, Types::DateTimeType, required: false
  argument :locked, Boolean, required: false
  argument :message, String, required: false
  argument :only_graders_can_rate, Boolean, required: false
  argument :only_visible_to_overrides, Boolean, required: false
  argument :podcast_enabled, Boolean, required: false
  argument :podcast_has_student_posts, Boolean, required: false
  argument :published, Boolean, required: false
  argument :require_initial_post, Boolean, required: false
  argument :specific_sections, String, required: false
  argument :title, String, required: false
  argument :todo_date, Types::DateTimeType, required: false

  field :discussion_topic, Types::DiscussionType, null:

  # These are inputs that are allowed to be directly assigned from graphql to the model without additional processing or logic involved
  ALLOWED_INPUTS = %i[title message require_initial_post allow_rating only_graders_can_rate only_visible_to_overrides podcast_enabled podcast_has_student_posts].freeze

  def process_common_inputs(input, is_announcement, discussion_topic)
    model_attrs = input.to_h.slice(*ALLOWED_INPUTS)
    discussion_topic.assign_attributes(model_attrs)

    discussion_topic.workflow_state = "active" if input.key?(:published) && (input[:published] || is_announcement)

    unless is_announcement
      discussion_topic.todo_date = input[:todo_date] if input.key?(:todo_date)
      discussion_topic.group_category_id = input[:group_category_id] if input.key?(:group_category_id)
    end

    # In case the attachment tis not changed, skip who the owner is
    if input.key?(:file_id) && (input[:file_id].to_i != discussion_topic.attachment_id)
      attachment = Attachment.find(input[:file_id])
      raise ActiveRecord::RecordNotFound unless attachment.user == current_user

      unless discussion_topic.grants_right?(current_user, session, :attach)
        return validation_error(I18n.t("Insufficient attach permissions"))
      end

      discussion_topic.attachment = attachment
    end
  end

  def process_future_date_inputs(dates, discussion_topic)
    # if dates contain delayed_post_at or lock_at set it even if is nil
    discussion_topic.delayed_post_at = dates[:delayed_post_at] if dates.key?(:delayed_post_at)
    discussion_topic.lock_at = dates[:lock_at] if dates.key?(:lock_at)

    if discussion_topic.unlock_at_changed? || discussion_topic.delayed_post_at_changed? || discussion_topic.lock_at_changed?
      # only apply post_delayed if the topic is set to published
      discussion_topic.workflow_state = (discussion_topic.should_not_post_yet && discussion_topic.workflow_state == "active") ? "post_delayed" : discussion_topic.workflow_state
<<<<<<< HEAD
      unless discussion_topic.should_lock_yet
        discussion_topic.unlock(without_save: true)
      end
=======
>>>>>>> 4b58b620
    end
  end

  def save_lock_preferences(locked, discussion_topic)
    return if @current_user.nil?
    return unless discussion_topic.is_announcement

    @current_user.create_announcements_unlocked(!locked)
    @current_user.save!
  end

  def process_locked_parameter(locked, discussion_topic)
    # TODO: Remove this comment when reused for Create/Update...
    # This makes no sense now but will help in the future when we
    # want to update the locked state of a discussion topic
    if locked
      discussion_topic.lock(without_save: true)
    else
      discussion_topic.unlock(without_save: true)
    end
  end

  def set_sections(specific_sections, discussion_topic)
    if specific_sections && specific_sections != "all"
      discussion_topic.is_section_specific = true
      section_ids = specific_sections
      section_ids = section_ids.split(",") if section_ids.is_a?(String)
      new_section_ids = section_ids.map { |id| Shard.relative_id_for(id, Shard.current, Shard.current) }.sort
      if discussion_topic.course_sections.pluck(:id).sort != new_section_ids
        discussion_topic.course_sections = CourseSection.find(new_section_ids)
        discussion_topic.sections_changed = true
      end
    else
      discussion_topic.is_section_specific = false
      discussion_topic.course_sections = []
    end
  end

  def verify_specific_section_visibilities(discussion_topic)
    return unless discussion_topic.is_section_specific && discussion_topic.context.is_a?(Course)

    visibilities = discussion_topic.context.course_section_visibility(current_user)
    case visibilities
    when :all
      []
    when :none
      discussion_topic.course_sections.map(&:id)
    else
      discussion_topic.course_sections.map(&:id) - visibilities
    end
  end

  # Adapted from LearningObjectDatesController#update_ungraded_object
  def update_ungraded_discussion(discussion_topic, overrides)
    return if discussion_topic.assignment.present? || discussion_topic.context_type == "Group" || discussion_topic.is_announcement || !Account.site_admin.feature_enabled?(:selective_release_ui_api)

    batch = prepare_assignment_overrides_for_batch_update(discussion_topic, overrides, @current_user) if overrides
    discussion_topic.transaction do
      perform_batch_update_assignment_overrides(discussion_topic, batch) if overrides
      # this is temporary until we are able to remove the dicussion_topic_section_visibilities table
      if discussion_topic.is_section_specific
        discussion_topic.discussion_topic_section_visibilities.destroy_all
        discussion_topic.update!(is_section_specific: false)
      end
    end
    discussion_topic.clear_cache_key(:availability)
  end
end<|MERGE_RESOLUTION|>--- conflicted
+++ resolved
@@ -128,12 +128,6 @@
     if discussion_topic.unlock_at_changed? || discussion_topic.delayed_post_at_changed? || discussion_topic.lock_at_changed?
       # only apply post_delayed if the topic is set to published
       discussion_topic.workflow_state = (discussion_topic.should_not_post_yet && discussion_topic.workflow_state == "active") ? "post_delayed" : discussion_topic.workflow_state
-<<<<<<< HEAD
-      unless discussion_topic.should_lock_yet
-        discussion_topic.unlock(without_save: true)
-      end
-=======
->>>>>>> 4b58b620
     end
   end
 
