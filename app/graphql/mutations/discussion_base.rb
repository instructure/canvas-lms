# frozen_string_literal: true

#
# Copyright (C) 2023 - present Instructure, Inc.
#
# This file is part of Canvas.
#
# Canvas is free software: you can redistribute it and/or modify it under
# the terms of the GNU Affero General Public License as published by the Free
# Software Foundation, version 3 of the License.
#
# Canvas is distributed in the hope that it will be useful, but WITHOUT ANY
# WARRANTY; without even the implied warranty of MERCHANTABILITY or FITNESS FOR
# A PARTICULAR PURPOSE. See the GNU Affero General Public License for more
# details.
#
# You should have received a copy of the GNU Affero General Public License along
# with this program. If not, see <http://www.gnu.org/licenses/>.
#

class Mutations::DiscussionBase < Mutations::BaseMutation
  argument :allow_rating, Boolean, required: false
  argument :assignment, Mutations::AssignmentCreateOrUpdate, required: false
  argument :delayed_post_at, Types::DateTimeType, required: false
  argument :group_category_id, ID, required: false
  argument :lock_at, Types::DateTimeType, required: false
  argument :locked, Boolean, required: false
  argument :message, String, required: false
  argument :only_graders_can_rate, Boolean, required: false
  argument :published, Boolean, required: false
  argument :require_initial_post, Boolean, required: false
  argument :title, String, required: false
  argument :todo_date, Types::DateTimeType, required: false
  argument :podcast_enabled, Boolean, required: false
  argument :podcast_has_student_posts, Boolean, required: false
  argument :specific_sections, String, required: false
  argument :file_id, ID, required: false, prepare: GraphQLHelpers.relay_or_legacy_id_prepare_func("Attachment")

  field :discussion_topic, Types::DiscussionType, null: true

  def process_common_inputs(input, is_announcement, discussion_topic, is_create = false)
    discussion_topic.user = current_user if is_create
    discussion_topic.title = input[:title] if input.key?(:title)
    discussion_topic.message = input[:message] if input.key?(:message)
    discussion_topic.workflow_state = (input[:published] || is_announcement) ? "active" : "unpublished" if is_create || input.key?(:published)
    discussion_topic.require_initial_post = input[:require_initial_post] || false if is_create || input.key?(:require_initial_post)

    discussion_topic.allow_rating = input[:allow_rating] || false if is_create || input.key?(:allow_rating)
    discussion_topic.only_graders_can_rate = input[:only_graders_can_rate] || false if is_create || input.key?(:only_graders_can_rate)

    unless is_announcement
      discussion_topic.todo_date = input[:todo_date] if input.key?(:todo_date)
      discussion_topic.group_category_id = input[:group_category_id] if input.key?(:group_category_id)
    end

    discussion_topic.podcast_enabled = input[:podcast_enabled] || false if is_create || input.key?(:podcast_enabled)
    discussion_topic.podcast_has_student_posts = input[:podcast_has_student_posts] || false if is_create || input.key?(:podcast_has_student_posts)
<<<<<<< HEAD
=======

    if input.key?(:file_id)
      attachment = Attachment.find(input[:file_id])
      raise ActiveRecord::RecordNotFound unless attachment.user == current_user

      unless discussion_topic.grants_right?(current_user, session, :attach)
        return validation_error(I18n.t("Insufficient attach permissions"))
      end

      discussion_topic.attachment = attachment
    end
>>>>>>> d94f01da
  end

  def process_future_date_inputs(delayed_post_at, lock_at, discussion_topic)
    discussion_topic.delayed_post_at = delayed_post_at if delayed_post_at
    discussion_topic.lock_at = lock_at if lock_at

    if discussion_topic.delayed_post_at_changed? || discussion_topic.lock_at_changed?
      # only apply post_delayed if the topic is set to published
      discussion_topic.workflow_state = (discussion_topic.should_not_post_yet && discussion_topic.workflow_state == "active") ? "post_delayed" : discussion_topic.workflow_state
      if discussion_topic.should_lock_yet
        discussion_topic.lock(without_save: true)
      else
        discussion_topic.unlock(without_save: true)
      end
    end
  end

  def process_locked_parameter(locked, discussion_topic)
    return unless locked != discussion_topic.locked? && !discussion_topic.lock_at_changed?

    # TODO: Remove this comment when reused for Create/Update...
    # This makes no sense now but will help in the future when we
    # want to update the locked state of a discussion topic
    if locked
      discussion_topic.lock(without_save: true)
    else
      discussion_topic.lock_at = nil
      discussion_topic.unlock(without_save: true)
    end
  end

  def set_sections(specific_sections, discussion_topic)
    if specific_sections && specific_sections != "all"
      discussion_topic.is_section_specific = true
      section_ids = specific_sections
      section_ids = section_ids.split(",") if section_ids.is_a?(String)
      new_section_ids = section_ids.map { |id| Shard.relative_id_for(id, Shard.current, Shard.current) }.sort
      if discussion_topic.course_sections.pluck(:id).sort != new_section_ids
        discussion_topic.course_sections = CourseSection.find(new_section_ids)
        discussion_topic.sections_changed = true
      end
    else
      discussion_topic.is_section_specific = false
    end
  end

  def verify_specific_section_visibilities(discussion_topic)
    return unless discussion_topic.is_section_specific && discussion_topic.context.is_a?(Course)

    visibilities = discussion_topic.context.course_section_visibility(current_user)
    case visibilities
    when :all
      []
    when :none
      discussion_topic.course_sections.map(&:id)
    else
      discussion_topic.course_sections.map(&:id) - visibilities
    end
  end
end<|MERGE_RESOLUTION|>--- conflicted
+++ resolved
@@ -55,8 +55,6 @@
 
     discussion_topic.podcast_enabled = input[:podcast_enabled] || false if is_create || input.key?(:podcast_enabled)
     discussion_topic.podcast_has_student_posts = input[:podcast_has_student_posts] || false if is_create || input.key?(:podcast_has_student_posts)
-<<<<<<< HEAD
-=======
 
     if input.key?(:file_id)
       attachment = Attachment.find(input[:file_id])
@@ -68,7 +66,6 @@
 
       discussion_topic.attachment = attachment
     end
->>>>>>> d94f01da
   end
 
   def process_future_date_inputs(delayed_post_at, lock_at, discussion_topic)
