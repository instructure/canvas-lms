--- conflicted
+++ resolved
@@ -28,11 +28,7 @@
   field :submission, Types::SubmissionType, null: true
   def resolve(input:)
     submission = Submission.find(input[:submission_id])
-<<<<<<< HEAD
-    if input[:checkpoint_tag].present? && submission.root_account&.feature_enabled?(:discussion_checkpoints)
-=======
     if input[:checkpoint_tag].present? && submission.course.discussion_checkpoints_enabled?
->>>>>>> 605b35ff
       submission = submission.effective_checkpoint_submission(input[:checkpoint_tag])
     end
 
