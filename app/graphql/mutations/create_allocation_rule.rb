# frozen_string_literal: true

#
# Copyright (C) 2025 - present Instructure, Inc.
#
# This file is part of Canvas.
#
# Canvas is free software: you can redistribute it and/or modify it under
# the terms of the GNU Affero General Public License as published by the Free
# Software Foundation, version 3 of the License.
#
# Canvas is distributed in the hope that it will be useful, but WITHOUT ANY
# WARRANTY; without even the implied warranty of MERCHANTABILITY or FITNESS FOR
# A PARTICULAR PURPOSE. See the GNU Affero General Public License for more
# details.
#
# You should have received a copy of the GNU Affero General Public License along
# with this program. If not, see <http://www.gnu.org/licenses/>.
#

class Mutations::CreateAllocationRule < Mutations::AllocationRuleBase
  argument :assignment_id, ID, required: true, prepare: GraphQLHelpers.relay_or_legacy_id_prepare_func("Assignment")

  def resolve(input:)
    assignment = get_assignment(input[:assignment_id])
    course = assignment.course

    validate_feature_flag!(course)
    verify_authorized_action!(assignment, :create)
    validate_id_arrays!(input)

    allocation_rules = create_allocation_rules(input, assignment, course)
<<<<<<< HEAD
    validate_peer_review_counts!(allocation_rules, assignment)
=======
>>>>>>> cb9e0c9a

    process_allocation_rules(allocation_rules)
  end

  private

  def create_allocation_rules(input, assignment, course)
    allocation_rules = []
    shared_opts = {
      must_review: input[:must_review],
      review_permitted: input[:review_permitted],
      applies_to_assessor: input[:applies_to_assessor]
    }

    if input[:reciprocal]
      opts = {
        assessor_id: input[:assessor_ids].first,
        assessee_id: input[:assessee_ids].first,
      }
      reciprocal_opts = {
        assessor_id: input[:assessee_ids].first,
        assessee_id: input[:assessor_ids].first
      }

<<<<<<< HEAD
      new_rule = create_new_rule(assignment, course, opts.merge(shared_opts))
      allocation_rules << new_rule

      # Check if the reciprocal rule exists already. Otherwise create a new one
      find_reciprocal_rule(new_rule)
=======
      allocation_rules << create_or_find_new_rule(assignment, course, opts.merge(shared_opts))
>>>>>>> cb9e0c9a
      allocation_rules << create_or_find_new_rule(assignment, course, reciprocal_opts.merge(shared_opts))
    else
      target_id = input[:applies_to_assessor] ? input[:assessor_ids].first : input[:assessee_ids].first
      subjects = input[:applies_to_assessor] ? input[:assessee_ids] : input[:assessor_ids]

      subjects.each do |subject_id|
        opts = {
          assessor_id: input[:applies_to_assessor] ? target_id : subject_id,
          assessee_id: input[:applies_to_assessor] ? subject_id : target_id
        }
        allocation_rules << create_or_find_new_rule(assignment, course, opts.merge(shared_opts))
      end
    end

    allocation_rules
  end

  def get_assignment(assignment_id)
    Assignment.active.find(assignment_id)
  rescue ActiveRecord::RecordNotFound
    raise GraphQL::ExecutionError, I18n.t("Assignment not found")
  end
end<|MERGE_RESOLUTION|>--- conflicted
+++ resolved
@@ -30,10 +30,6 @@
     validate_id_arrays!(input)
 
     allocation_rules = create_allocation_rules(input, assignment, course)
-<<<<<<< HEAD
-    validate_peer_review_counts!(allocation_rules, assignment)
-=======
->>>>>>> cb9e0c9a
 
     process_allocation_rules(allocation_rules)
   end
@@ -58,15 +54,7 @@
         assessee_id: input[:assessor_ids].first
       }
 
-<<<<<<< HEAD
-      new_rule = create_new_rule(assignment, course, opts.merge(shared_opts))
-      allocation_rules << new_rule
-
-      # Check if the reciprocal rule exists already. Otherwise create a new one
-      find_reciprocal_rule(new_rule)
-=======
       allocation_rules << create_or_find_new_rule(assignment, course, opts.merge(shared_opts))
->>>>>>> cb9e0c9a
       allocation_rules << create_or_find_new_rule(assignment, course, reciprocal_opts.merge(shared_opts))
     else
       target_id = input[:applies_to_assessor] ? input[:assessor_ids].first : input[:assessee_ids].first
