--- conflicted
+++ resolved
@@ -251,10 +251,7 @@
       # peer_reviews.key?(:intra_reviews) should be sufficient.
       input_hash[:intra_group_peer_reviews] = peer_reviews[:intra_reviews] if peer_reviews.key?(:intra_reviews)
       input_hash[:peer_review_submission_required] = peer_reviews[:submission_required] if peer_reviews.key?(:submission_required)
-<<<<<<< HEAD
-=======
       input_hash[:peer_review_across_sections] = peer_reviews[:across_sections] if peer_reviews.key?(:across_sections)
->>>>>>> 64baf732
 
       # this should be peer_reviews_due_at, but its not permitted in the backend and peer_reviews_assign_at
       # is transformed into peer_reviews_due_at. that's probably a bug, but just to keep this update resilient
