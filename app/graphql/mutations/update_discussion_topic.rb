# frozen_string_literal: true

#
# Copyright (C) 2021 - present Instructure, Inc.
#
# This file is part of Canvas.
#
# Canvas is free software: you can redistribute it and/or modify it under
# the terms of the GNU Affero General Public License as published by the Free
# Software Foundation, version 3 of the License.
#
# Canvas is distributed in the hope that it will be useful, but WITHOUT ANY
# WARRANTY; without even the implied warranty of MERCHANTABILITY or FITNESS FOR
# A PARTICULAR PURPOSE. See the GNU Affero General Public License for more
# details.
#
# You should have received a copy of the GNU Affero General Public License along
# with this program. If not, see <http://www.gnu.org/licenses/>.
#

class Mutations::UpdateDiscussionTopic < Mutations::DiscussionBase
  include Api
  include Api::V1::AssignmentOverride
  include DiscussionTopicsHelper

  graphql_name "UpdateDiscussionTopic"

  # rubocop:disable GraphQL/ExtractInputType
  argument :anonymous_state, Types::DiscussionTopicAnonymousStateType, required: false
  argument :assignment, Mutations::AssignmentBase::AssignmentUpdate, required: false
  argument :discussion_topic_id, GraphQL::Schema::Object::ID, required: true, prepare: GraphQLHelpers.relay_or_legacy_id_prepare_func("DiscussionTopic")
  argument :discussion_type, Types::DiscussionTopicDiscussionType, required: false
  argument :remove_attachment, Boolean, required: false
  # sets in-memory (not persisiting) flag to decide when to notify users about announcement changes
  argument :notify_users, Boolean, required: false
  argument :set_checkpoints, Boolean, required: false
  argument :ungraded_discussion_overrides, [Mutations::AssignmentBase::AssignmentOverrideCreateOrUpdate], required: false
  # rubocop:enable GraphQL/ExtractInputType

  field :discussion_topic, Types::DiscussionType
  def resolve(input:)
    @current_user = current_user

    discussion_topic = DiscussionTopic.find(input[:discussion_topic_id])
    raise GraphQL::ExecutionError, "insufficient permission" unless discussion_topic.grants_right?(current_user, :update)

    if input[:anonymous_state].present? && discussion_topic.discussion_subentry_count > 0
      return validation_error(I18n.t("Anonymity settings are locked due to a posted reply"))
    end

    unless input[:anonymous_state].nil?
      discussion_topic.anonymous_state = (input[:anonymous_state] == "off") ? nil : input[:anonymous_state]
    end

    if (!input.key?(:ungraded_discussion_overrides) && !Account.site_admin.feature_enabled?(:selective_release_ui_api)) || discussion_topic.is_announcement
      # TODO: deprecate discussion_topic_section_visibilities for assignment_overrides LX-1498
      set_sections(input[:specific_sections], discussion_topic)
      invalid_sections = verify_specific_section_visibilities(discussion_topic) || []

      unless invalid_sections.empty?
        return validation_error(I18n.t("You do not have permissions to modify discussion for section(s) %{section_ids}", section_ids: invalid_sections.join(", ")))
      end
    end

    unless input[:published].nil?
      input[:published] ? discussion_topic.publish! : discussion_topic.unpublish!
    end

<<<<<<< HEAD
    unless input[:locked].nil?
      input[:locked] ? discussion_topic.lock! : discussion_topic.unlock!
    end

=======
>>>>>>> 4b58b620
    if !input[:remove_attachment].nil? && input[:remove_attachment]
      discussion_topic.attachment_id = nil
    end

    # if the discussion has threaded messages, can't disable threaded messages
    if input[:discussion_type] == DiscussionTopic::DiscussionTypes::NOT_THREADED && discussion_topic.discussion_entries.where.not(parent_id: nil).where.not(workflow_state: "deleted").exists?
      return validation_error(I18n.t("Cannot disable threaded replies when there are threaded messages under this discussion"))
    end

    unless input[:discussion_type].nil?
      discussion_topic.discussion_type = input[:discussion_type]
    end

    process_common_inputs(input, discussion_topic.is_announcement, discussion_topic)
    process_future_date_inputs(input.slice(:delayed_post_at, :lock_at), discussion_topic)
    process_locked_parameter(input[:locked], discussion_topic) unless input[:locked].nil?

    # If discussion topic has checkpoints, the sum of possible points cannot exceed the max for the assignment
    if input[:checkpoints].present?
      err_message = validate_possible_points_with_checkpoints(input)
      return validation_error(err_message) unless err_message.nil?
    end

    # Save the discussion topic before updating the assignment if the group category is being updated,
    # because creating group assignment overrides are dependent on the group category being set
    discussion_topic.save! if input.key?(:group_category_id)

    # If discussion topic has checkpoints, the sum of possible points cannot exceed the max for the assignment
    if input[:checkpoints].present?
      err_message = validate_possible_points_with_checkpoints(input)
      return validation_error(err_message) unless err_message.nil?
    end

    # Take care of Assignment update information
    if input[:assignment]
      assignment_id = discussion_topic&.assignment&.id || discussion_topic.old_assignment_id

      if assignment_id
        # If a current or old assignment exists already, then update it
        unless discussion_topic.root_topic_id?
          # The UpdateAssignment mutation requires an id, so we need to add it to the input
          updated_assignment_args = input[:assignment].to_h.merge(
            id: assignment_id.to_s
          )
          set_discussion_assignment_association(updated_assignment_args, discussion_topic)

          # Instantiate and execute UpdateAssignment mutation
          assignment_mutation = Mutations::UpdateAssignment.new(object: nil, context:, field: nil)
          assignment_result = assignment_mutation.resolve(input: updated_assignment_args)
          discussion_topic.lock_at = input[:assignment][:lock_at] if input[:assignment][:lock_at]
          discussion_topic.unlock_at = input[:assignment][:unlock_at] if input[:assignment][:unlock_at]

          if assignment_result[:errors]
            return { errors: assignment_result[:errors] }
          end
        end
      elsif input[:assignment][:set_assignment].nil? || input[:assignment][:set_assignment]
        # Create a new Assignment if set_assignment doesn't exist or is true.

        course_id = discussion_topic.course.id
        assignment_name = discussion_topic.title

        # Update the input hash with course_id and name. They are required for the CreateAssignment mutation
        assignment_input = input[:assignment].to_h.merge({
                                                           course_id: course_id.to_s,
                                                           name: assignment_name
                                                         })

        # Instantiate and execute CreateAssignment mutation
        assignment_create_mutation = Mutations::CreateAssignment.new(object:, context:, field: nil)
        assignment_create_result = assignment_create_mutation.resolve(input: assignment_input, submittable: discussion_topic)

        if assignment_create_result[:errors]
          return { errors: assignment_create_result[:errors] }
        end

        discussion_topic.assignment = assignment_create_result[:assignment]
        discussion_topic.lock_at = input[:assignment][:lock_at] if input[:assignment][:lock_at]
        discussion_topic.unlock_at = input[:assignment][:unlock_at] if input[:assignment][:unlock_at]
      end

      # Assignment must be present to set checkpoints
      if discussion_topic.assignment && input[:checkpoints]&.count == DiscussionTopic::REQUIRED_CHECKPOINT_COUNT
        return validation_error(I18n.t("If checkpoints are defined, forCheckpoints: true must be provided to the discussion topic assignment.")) unless input.dig(:assignment, :for_checkpoints)

        # on the case of changing an ungraded discussion to a graded, checkpointed discussion, at this stage
        # has_sub_assignments? returns true, but sub_assignments is empty. We will want the creator service when this happens
        checkpoint_service = if discussion_topic.assignment.has_sub_assignments? && discussion_topic.assignment.sub_assignments.any?
                               Checkpoints::DiscussionCheckpointUpdaterService
                             else
                               Checkpoints::DiscussionCheckpointCreatorService
                             end

        input[:checkpoints].each do |checkpoint|
          dates = checkpoint[:dates]
          checkpoint_service.call(
            discussion_topic:,
            checkpoint_label: checkpoint[:checkpoint_label],
            points_possible: checkpoint[:points_possible],
            dates:,
            replies_required: checkpoint[:replies_required]
          )
        end
      end
    end

    if input[:notify_users]
      discussion_topic.notify_users = true
    end

    # Determine if the checkpoints are being deleted
    is_deleting_checkpoints = input.key?(:set_checkpoints) && !input[:set_checkpoints]

    if is_deleting_checkpoints
      Checkpoints::DiscussionCheckpointDeleterService.call(
        discussion_topic:
      )
    end

    discussion_topic.editor = current_user
    return errors_for(discussion_topic) unless discussion_topic.save!

    if input.key?(:ungraded_discussion_overrides)
      overrides = input[:ungraded_discussion_overrides] || []
      update_ungraded_discussion(discussion_topic, overrides)
    end

    discussion_topic.assignment = assignment_result[:assignment] if assignment_result && assignment_result[:assignment]

    {
      discussion_topic:
    }
  rescue ActiveRecord::RecordNotFound
    raise GraphQL::ExecutionError, "not found"
  rescue ArgumentError
    raise GraphQL::ExecutionError, "Assignment group category id and discussion topic group category id do not match"
  end
end

def set_discussion_assignment_association(assignment_params, discussion_topic)
  # Determine if the assignment is being deleted
  is_deleting_assignment = assignment_params.key?(:set_assignment) && !assignment_params[:set_assignment]

  if is_deleting_assignment && !discussion_topic&.assignment.nil?
    assignment = discussion_topic.assignment

    if assignment.has_sub_assignments
      Checkpoints::DiscussionCheckpointDeleterService.call(
        discussion_topic:
      )
    end

    discussion_topic.assignment = nil
    assignment.discussion_topic = nil
    assignment.destroy
  elsif (assignment = discussion_topic.assignment || discussion_topic.old_assignment)
    # Update assignment_params
    assignment_params[:state] = discussion_topic.published? ? "published" : "unpublished"
    assignment_params[:name] = discussion_topic.title

    validate_and_remove_group_category_id(assignment_params, discussion_topic) if assignment_params.key?(:group_category_id)

    # If a topic doesn't have a group_category_id or has submissions, then the assignment group_category_id should be nil
    unless discussion_topic.try(:group_category_id) || assignment.has_submitted_submissions?
      assignment_params[:group_category_id] = nil
    end

    # Finalize assignment restoration
    discussion_topic.assignment = assignment
    discussion_topic.sync_assignment
    # This save is required to prevent an extra discussion_topic from being created in the updateAssignment
    assignment.save!
  end
end

def validate_and_remove_group_category_id(assignment_params, discussion_topic)
  if assignment_params[:group_category_id].present? && discussion_topic.group_category_id.present? && assignment_params[:group_category_id] != discussion_topic.group_category_id.to_s
    raise ArgumentError, "Group category IDs do not match"
  end

  if assignment_params[:group_category_id].present?
    assignment_params.delete(:group_category_id)
  end
end<|MERGE_RESOLUTION|>--- conflicted
+++ resolved
@@ -66,13 +66,6 @@
       input[:published] ? discussion_topic.publish! : discussion_topic.unpublish!
     end
 
-<<<<<<< HEAD
-    unless input[:locked].nil?
-      input[:locked] ? discussion_topic.lock! : discussion_topic.unlock!
-    end
-
-=======
->>>>>>> 4b58b620
     if !input[:remove_attachment].nil? && input[:remove_attachment]
       discussion_topic.attachment_id = nil
     end
@@ -99,12 +92,6 @@
     # Save the discussion topic before updating the assignment if the group category is being updated,
     # because creating group assignment overrides are dependent on the group category being set
     discussion_topic.save! if input.key?(:group_category_id)
-
-    # If discussion topic has checkpoints, the sum of possible points cannot exceed the max for the assignment
-    if input[:checkpoints].present?
-      err_message = validate_possible_points_with_checkpoints(input)
-      return validation_error(err_message) unless err_message.nil?
-    end
 
     # Take care of Assignment update information
     if input[:assignment]
