# frozen_string_literal: true

#
# Copyright (C) 2021 - present Instructure, Inc.
#
# This file is part of Canvas.
#
# Canvas is free software: you can redistribute it and/or modify it under
# the terms of the GNU Affero General Public License as published by the Free
# Software Foundation, version 3 of the License.
#
# Canvas is distributed in the hope that it will be useful, but WITHOUT ANY
# WARRANTY; without even the implied warranty of MERCHANTABILITY or FITNESS FOR
# A PARTICULAR PURPOSE. See the GNU Affero General Public License for more
# details.
#
# You should have received a copy of the GNU Affero General Public License along
# with this program. If not, see <http://www.gnu.org/licenses/>.
#

class Mutations::UpdateDiscussionTopic < Mutations::DiscussionBase
  include Api
  include Api::V1::AssignmentOverride
  include DiscussionTopicsHelper

  graphql_name "UpdateDiscussionTopic"

  # rubocop:disable GraphQL/ExtractInputType
  argument :anonymous_state, Types::DiscussionTopicAnonymousStateType, required: false
  argument :assignment, Mutations::AssignmentBase::AssignmentUpdate, required: false
  argument :discussion_topic_id, GraphQL::Schema::Object::ID, required: true, prepare: GraphQLHelpers.relay_or_legacy_id_prepare_func("DiscussionTopic")
  argument :discussion_type, Types::DiscussionTopicDiscussionType, required: false
  argument :remove_attachment, Boolean, required: false
  # sets in-memory (not persisiting) flag to decide when to notify users about announcement changes
  argument :notify_users, Boolean, required: false
  argument :set_checkpoints, Boolean, required: false
  argument :ungraded_discussion_overrides, [Mutations::AssignmentBase::AssignmentOverrideCreateOrUpdate], required: false
  # rubocop:enable GraphQL/ExtractInputType

  field :discussion_topic, Types::DiscussionType
  def resolve(input:)
    @current_user = current_user

    discussion_topic = DiscussionTopic.find(input[:discussion_topic_id])
    raise GraphQL::ExecutionError, "insufficient permission" unless discussion_topic.grants_right?(current_user, :update)

    if input[:message] != discussion_topic.message && discussion_topic.editing_restricted?(:content)
      # editing is impossible frontwise, so we're just gonna ignore auto formatting
      input[:message] = discussion_topic.message
<<<<<<< HEAD
=======
    elsif !input[:message].nil?
      input[:message] = Api::Html::Content.process_incoming(input[:message], host: context[:request].host, port: context[:request].port)
>>>>>>> 5493525b
    end

    if input[:anonymous_state].present? && discussion_topic.discussion_subentry_count > 0
      return validation_error(I18n.t("Anonymity settings are locked due to a posted reply"))
    end

    if !discussion_topic.checkpoints? && input.dig(:assignment, :for_checkpoints) && (discussion_topic.discussion_entries&.active&.any? || discussion_topic.assignment&.has_student_submissions?)
      return validation_error(I18n.t("If there are replies, checkpoints cannot be enabled."))
    end

    unless input[:anonymous_state].nil?
      unless input[:anonymous_state] == "off"
        locked = input[:group_category_id].present?
        locked ||= input[:assignment].present? && input[:assignment][:set_assignment]
        return validation_error(I18n.t("Anonymity settings are locked for group and/or graded discussions")) if locked
      end

      discussion_topic.anonymous_state = (input[:anonymous_state] == "off") ? nil : input[:anonymous_state]
    end

    if discussion_topic.is_announcement
      # TODO: deprecate discussion_topic_section_visibilities for assignment_overrides LX-1498
      set_sections(input[:specific_sections], discussion_topic)
      invalid_sections = verify_specific_section_visibilities(discussion_topic) || []

      unless invalid_sections.empty?
        return validation_error(I18n.t("You do not have permissions to modify discussion for section(s) %{section_ids}", section_ids: invalid_sections.join(", ")))
      end
    end

    unless input[:published].nil?
      was_published = discussion_topic.published?
      if input[:published] && !was_published
        discussion_topic.publish!
      elsif input[:published] && was_published
        discussion_topic.edit!
      else
        discussion_topic.unpublish!
      end
    end

    if !input[:remove_attachment].nil? && input[:remove_attachment]
      discussion_topic.attachment_id = nil
    end

    # if the discussion has threaded messages, can't disable threaded messages
    if input[:discussion_type] == DiscussionTopic::DiscussionTypes::NOT_THREADED && discussion_topic.discussion_entries.where.not(parent_id: nil).where.not(workflow_state: "deleted").exists?
      return validation_error(I18n.t("Cannot disable threaded replies when there are threaded messages under this discussion"))
    end

    unless input[:discussion_type].nil?
      discussion_topic.discussion_type = input[:discussion_type]
    end

    # Validating default expand input data
    if input.key?(:expanded) && input.key?(:expanded_locked) && !input[:expanded] && input[:expanded_locked]
      return validation_error(I18n.t("Cannot set default thread state locked, when threads are collapsed"))
    end

    #  we need this to be set before the process commands since those will add group_category_id from the input
    is_already_a_group_discussion = discussion_topic.group_category_id.present?

    process_common_inputs(input, discussion_topic.is_announcement, discussion_topic)
    process_future_date_inputs(input.slice(:delayed_post_at, :lock_at), discussion_topic)
    process_locked_parameter(input[:locked], discussion_topic) unless input[:locked].nil?

    if input[:checkpoints].present?
      # If discussion topic has checkpoints, the sum of possible points cannot exceed the max for the assignment
      err_message = validate_possible_points_with_checkpoints(input)
      return validation_error(err_message) unless err_message.nil?

      if input[:checkpoints].present?
        # If discussion topic has checkpoints, the sum of possible points cannot exceed the max for the assignment
        err_message = validate_possible_points_with_checkpoints(input)
        return validation_error(err_message) unless err_message.nil?

        if is_already_a_group_discussion
          # Already a group discussion
          if !discussion_topic.checkpoints? && !discussion_topic.context.checkpoints_group_discussions_enabled?
            return validation_error(I18n.t("Group discussions cannot have checkpoints."))
          end
        elsif input[:group_category_id].present? && !discussion_topic.context.checkpoints_group_discussions_enabled?
          # Not already a group discussion, but trying to make it one
          return validation_error(I18n.t("Group discussions cannot have checkpoints."))
        end
      end
    end

    # Save the discussion topic before updating the assignment if the group category is being updated,
    # because creating group assignment overrides are dependent on the group category being set
    discussion_topic.save! if input.key?(:group_category_id)

    # Take care of Assignment update information
    if input[:assignment]
      assignment_id = discussion_topic&.assignment&.id || discussion_topic.old_assignment_id

      if assignment_id
        # If a current or old assignment exists already, then update it
        unless discussion_topic.root_topic_id?
          # The UpdateAssignment mutation requires an id, so we need to add it to the input
          updated_assignment_args = input[:assignment].to_h.merge(
            id: assignment_id.to_s
          )

          set_discussion_assignment_association(updated_assignment_args, discussion_topic)

          # Instantiate and execute UpdateAssignment mutation
          assignment_mutation = Mutations::UpdateAssignment.new(object: nil, context:, field: nil)
          assignment_result = assignment_mutation.resolve(input: updated_assignment_args)
          discussion_topic.assignment = assignment_result[:assignment] if input[:assignment][:set_assignment] != false
          discussion_topic.lock_at = input[:assignment][:lock_at] if input[:assignment][:set_assignment] != false
          discussion_topic.unlock_at = input[:assignment][:unlock_at] if input[:assignment][:set_assignment] != false

          if assignment_result[:errors]
            return { errors: assignment_result[:errors] }
          end
        end
      elsif input[:assignment][:set_assignment].nil? || input[:assignment][:set_assignment]
        # Create a new Assignment if set_assignment doesn't exist or is true.

        course_id = discussion_topic.course.id
        assignment_name = discussion_topic.title

        # Update the input hash with course_id and name. They are required for the CreateAssignment mutation
        assignment_input = input[:assignment].to_h.merge({
                                                           course_id: course_id.to_s,
                                                           name: assignment_name
                                                         })

        # Instantiate and execute CreateAssignment mutation
        assignment_create_mutation = Mutations::CreateAssignment.new(object:, context:, field: nil)
        assignment_create_result = assignment_create_mutation.resolve(input: assignment_input, submittable: discussion_topic)

        if assignment_create_result[:errors]
          return { errors: assignment_create_result[:errors] }
        end

        discussion_topic.assignment = assignment_create_result[:assignment]
        discussion_topic.lock_at = input[:assignment][:lock_at]
        discussion_topic.unlock_at = input[:assignment][:unlock_at]
      end

      # Assignment must be present to set checkpoints
      if discussion_topic.assignment && input[:checkpoints]&.count == DiscussionTopic::REQUIRED_CHECKPOINT_COUNT
        return validation_error(I18n.t("If checkpoints are defined, forCheckpoints: true must be provided to the discussion topic assignment.")) unless input.dig(:assignment, :for_checkpoints)

        # on the case of changing an ungraded discussion to a graded, checkpointed discussion, at this stage
        # has_sub_assignments? returns true, but sub_assignments is empty. We will want the creator service when this happens
        checkpoint_service = if discussion_topic.assignment.has_sub_assignments? && discussion_topic.assignment.sub_assignments.any?
                               Checkpoints::DiscussionCheckpointUpdaterService
                             else
                               Checkpoints::DiscussionCheckpointCreatorService
                             end

        input[:checkpoints].each do |checkpoint|
          dates = checkpoint[:dates]
          checkpoint_service.call(
            discussion_topic:,
            checkpoint_label: checkpoint[:checkpoint_label],
            points_possible: checkpoint[:points_possible],
            dates:,
            replies_required: checkpoint[:replies_required]
          )
        end
      end
    end

    if input[:notify_users]
      discussion_topic.notify_users = true
    end

    # Determine if the checkpoints are being deleted
    is_deleting_checkpoints = input.key?(:set_checkpoints) && !input[:set_checkpoints]

    if is_deleting_checkpoints
      Checkpoints::DiscussionCheckpointDeleterService.call(
        discussion_topic:
      )
    end

    discussion_topic.editor = current_user
    return errors_for(discussion_topic) unless discussion_topic.save!

    if input.key?(:ungraded_discussion_overrides)
      overrides = input[:ungraded_discussion_overrides] || []
      update_ungraded_discussion(discussion_topic, overrides)
    end

    discussion_topic.assignment = assignment_result[:assignment] if assignment_result && assignment_result[:assignment]

    {
      discussion_topic:
    }
  rescue ActiveRecord::RecordNotFound
    raise GraphQL::ExecutionError, "not found"
  rescue ArgumentError
    raise GraphQL::ExecutionError, "Assignment group category id and discussion topic group category id do not match"
  end
end

def set_discussion_assignment_association(assignment_params, discussion_topic)
  # Determine if the assignment is being deleted
  is_deleting_assignment = assignment_params.key?(:set_assignment) && !assignment_params[:set_assignment]

  if is_deleting_assignment && !discussion_topic&.assignment.nil?
    assignment = discussion_topic.assignment

    if assignment.has_sub_assignments
      Checkpoints::DiscussionCheckpointDeleterService.call(
        discussion_topic:
      )
    end

    discussion_topic.assignment = nil
    assignment.discussion_topic = nil
    assignment.destroy
  elsif (assignment = discussion_topic.assignment || discussion_topic.old_assignment)
    # Update assignment_params
    assignment_params[:state] = discussion_topic.published? ? "published" : "unpublished"
    assignment_params[:name] = discussion_topic.title

    validate_and_remove_group_category_id(assignment_params, discussion_topic) if assignment_params.key?(:group_category_id)

    # If a topic doesn't have a group_category_id or has submissions, then the assignment group_category_id should be nil
    unless discussion_topic.try(:group_category_id) || assignment.has_submitted_submissions?
      assignment_params[:group_category_id] = nil
    end

    # Finalize assignment restoration
    discussion_topic.assignment = assignment
    discussion_topic.sync_assignment
    # This save is required to prevent an extra discussion_topic from being created in the updateAssignment
    assignment.save!
  end
end

def validate_and_remove_group_category_id(assignment_params, discussion_topic)
  if assignment_params[:group_category_id].present? && discussion_topic.group_category_id.present? && assignment_params[:group_category_id] != discussion_topic.group_category_id.to_s
    raise ArgumentError, "Group category IDs do not match"
  end

  if assignment_params[:group_category_id].present?
    assignment_params.delete(:group_category_id)
  end
end<|MERGE_RESOLUTION|>--- conflicted
+++ resolved
@@ -47,11 +47,8 @@
     if input[:message] != discussion_topic.message && discussion_topic.editing_restricted?(:content)
       # editing is impossible frontwise, so we're just gonna ignore auto formatting
       input[:message] = discussion_topic.message
-<<<<<<< HEAD
-=======
     elsif !input[:message].nil?
       input[:message] = Api::Html::Content.process_incoming(input[:message], host: context[:request].host, port: context[:request].port)
->>>>>>> 5493525b
     end
 
     if input[:anonymous_state].present? && discussion_topic.discussion_subentry_count > 0
