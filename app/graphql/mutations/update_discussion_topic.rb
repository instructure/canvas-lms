# frozen_string_literal: true

#
# Copyright (C) 2021 - present Instructure, Inc.
#
# This file is part of Canvas.
#
# Canvas is free software: you can redistribute it and/or modify it under
# the terms of the GNU Affero General Public License as published by the Free
# Software Foundation, version 3 of the License.
#
# Canvas is distributed in the hope that it will be useful, but WITHOUT ANY
# WARRANTY; without even the implied warranty of MERCHANTABILITY or FITNESS FOR
# A PARTICULAR PURPOSE. See the GNU Affero General Public License for more
# details.
#
# You should have received a copy of the GNU Affero General Public License along
# with this program. If not, see <http://www.gnu.org/licenses/>.
#

class Mutations::UpdateDiscussionTopic < Mutations::DiscussionBase
  graphql_name "UpdateDiscussionTopic"

  argument :discussion_topic_id, ID, required: true, prepare: GraphQLHelpers.relay_or_legacy_id_prepare_func("DiscussionTopic")
  argument :remove_attachment, Boolean, required: false
<<<<<<< HEAD
=======
  argument :assignment, Mutations::AssignmentUpdate, required: false
>>>>>>> 418ffca1

  field :discussion_topic, Types::DiscussionType, null: false
  def resolve(input:)
    @current_user = current_user

    discussion_topic = DiscussionTopic.find(input[:discussion_topic_id])
    raise GraphQL::ExecutionError, "insufficient permission" unless discussion_topic.grants_right?(current_user, :update)

    unless input[:published].nil?
      input[:published] ? discussion_topic.publish! : discussion_topic.unpublish!
    end

    unless input[:locked].nil?
      input[:locked] ? discussion_topic.lock! : discussion_topic.unlock!
    end

    set_sections(input[:specific_sections], discussion_topic)
    invalid_sections = verify_specific_section_visibilities(discussion_topic) || []

    unless invalid_sections.empty?
      return validation_error(I18n.t("You do not have permissions to modify discussion for section(s) %{section_ids}", section_ids: invalid_sections.join(", ")))
    end

    if !input[:remove_attachment].nil? && input[:remove_attachment]
      discussion_topic.attachment_id = nil
    end

    process_common_inputs(input, discussion_topic.is_announcement, discussion_topic)
    process_future_date_inputs(input[:delayed_post_at], input[:lock_at], discussion_topic)

    # Take care of Assignment update information
    if input[:assignment]
      assignment_id = (discussion_topic&.assignment&.id || discussion_topic.old_assignment_id)

      if assignment_id
        # If a current or old assignment exists already, then update it
        unless discussion_topic.root_topic_id?
          # The UpdateAssignment mutation requires an id, so we need to add it to the input
          updated_assignment_args = input[:assignment].to_h.merge(
            id: assignment_id.to_s
          )
          set_discussion_assignment_association(updated_assignment_args, discussion_topic)

          # Instantiate and execute UpdateAssignment mutation
          assignment_mutation = Mutations::UpdateAssignment.new(object: nil, context:, field: nil)
          assignment_result = assignment_mutation.resolve(input: updated_assignment_args)

          if assignment_result[:errors]
            return { errors: assignment_result[:errors] }
          end
        end
      elsif input[:assignment][:set_assignment].nil? || input[:assignment][:set_assignment]
        # Create a new Assignment if set_assignment doesn't exist or is true.

        course_id = discussion_topic.course.id
        assignment_name = discussion_topic.title

        # Update the input hash with course_id and name. They are required for the CreateAssignment mutation
        assignment_input = input[:assignment].to_h.merge({
                                                           course_id: course_id.to_s,
                                                           name: assignment_name
                                                         })

        # Instantiate and execute CreateAssignment mutation
        assignment_create_mutation = Mutations::CreateAssignment.new(object:, context:, field: nil)
        assignment_create_result = assignment_create_mutation.resolve(input: assignment_input)

        if assignment_create_result[:errors]
          return { errors: assignment_create_result[:errors] }
        end

        discussion_topic.assignment = assignment_create_result[:assignment]
      end
    end

    return errors_for(discussion_topic) unless discussion_topic.save!

    discussion_topic.assignment = assignment_result[:assignment] if assignment_result && assignment_result[:assignment]

    {
      discussion_topic:
    }
  rescue ActiveRecord::RecordNotFound
    raise GraphQL::ExecutionError, "not found"
  end
end

def set_discussion_assignment_association(assignment_params, discussion_topic)
  # Determine if the assignment is being deleted
  is_deleting_assignment = assignment_params.key?(:set_assignment) && !assignment_params[:set_assignment]

  if is_deleting_assignment && !discussion_topic&.assignment.nil?
    assignment = discussion_topic.assignment
    discussion_topic.assignment = nil
    assignment.discussion_topic = nil
    assignment.destroy
  elsif (assignment = discussion_topic.assignment || discussion_topic.old_assignment)
    # Update assignment_params
    assignment_params[:state] = discussion_topic.published? ? "published" : "unpublished"
    assignment_params[:name] = discussion_topic.title

    # If a topic doesn't have a group_category_id or has submissions, then the assignment group_category_id should be nil
    unless discussion_topic.try(:group_category_id) || assignment.has_submitted_submissions?
      assignment_params[:group_category_id] = nil
    end
    # Finalize assignment restoration
    discussion_topic.assignment = assignment
    discussion_topic.sync_assignment
    # This save is required to prevent an extra discussion_topic from being created in the updateAssignment
    assignment.save!
  end
end<|MERGE_RESOLUTION|>--- conflicted
+++ resolved
@@ -23,10 +23,7 @@
 
   argument :discussion_topic_id, ID, required: true, prepare: GraphQLHelpers.relay_or_legacy_id_prepare_func("DiscussionTopic")
   argument :remove_attachment, Boolean, required: false
-<<<<<<< HEAD
-=======
   argument :assignment, Mutations::AssignmentUpdate, required: false
->>>>>>> 418ffca1
 
   field :discussion_topic, Types::DiscussionType, null: false
   def resolve(input:)
