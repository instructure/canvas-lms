--- conflicted
+++ resolved
@@ -58,12 +58,8 @@
       input[:locked] ? discussion_topic.lock! : discussion_topic.unlock!
     end
 
-<<<<<<< HEAD
-    if !input.key?(:ungraded_discussion_overrides) && !Account.site_admin.feature_enabled?(:selective_release_ui_api)
-=======
     if (!input.key?(:ungraded_discussion_overrides) && !Account.site_admin.feature_enabled?(:selective_release_ui_api)) || discussion_topic.is_announcement
       # TODO: deprecate discussion_topic_section_visibilities for assignment_overrides LX-1498
->>>>>>> c0c653e9
       set_sections(input[:specific_sections], discussion_topic)
       invalid_sections = verify_specific_section_visibilities(discussion_topic) || []
 
