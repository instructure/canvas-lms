--- conflicted
+++ resolved
@@ -106,10 +106,7 @@
       end
     end
 
-<<<<<<< HEAD
-=======
     discussion_topic.saved_by = :assignment if discussion_topic.assignment.present?
->>>>>>> 474bf526
     return errors_for(discussion_topic) unless discussion_topic.save!
 
     { discussion_topic: }
