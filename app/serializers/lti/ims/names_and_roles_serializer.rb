# frozen_string_literal: true

#
# Copyright (C) 2018 - present Instructure, Inc.
#
# This file is part of Canvas.
#
# Canvas is free software: you can redistribute it and/or modify it under
# the terms of the GNU Affero General Public License as published by the Free
# Software Foundation, version 3 of the License.
#
# Canvas is distributed in the hope that it will be useful, but WITHOUT ANY
# WARRANTY; without even the implied warranty of MERCHANTABILITY or FITNESS FOR
# A PARTICULAR PURPOSE. See the GNU Affero General Public License for more
# details.
#
# You should have received a copy of the GNU Affero General Public License along
# with this program. If not, see <http://www.gnu.org/licenses/>.

module Lti::IMS
  class NamesAndRolesSerializer
    def initialize(page)
      @page = page
    end

    def as_json
      {
        id: page[:url],
        context: serialize_context,
        members: serialize_memberships,
      }.compact
    end

    private

    def serialize_context
      {
        id: Lti::Asset.opaque_identifier_for(unwrap(page[:context])),
        label: page[:context].context_label,
        title: page[:context].context_title,
      }.compact
    end

    def serialize_memberships
      page[:memberships] ? page[:memberships].collect { |m| serialize_membership(m) } : []
    end

    def serialize_membership(enrollment)
      # Inbound model is either an ActiveRecord Enrollment or GroupMembership, with delegations in place
      # to make them behave more or less the same for our purposes
      expander = variable_expander(enrollment)
      member(enrollment, expander).merge!(message(enrollment, expander))
    end

    def variable_expander(enrollment)
      # the variables substitution in the whitelist have the following guards:
      # - @current_user
      # - @context.is_a?(Course)
      # - @tool

      Lti::VariableExpander.new(
        page[:context].root_account,
        Lti::IMS::Providers::MembershipsProvider.unwrap(page[:context]),
        page[:controller],
        {
          current_user: Lti::IMS::Providers::MembershipsProvider.unwrap(enrollment.user),
          tool: page[:tool],
          enrollment:,
          variable_whitelist: %w[
            Caliper.url
            Canvas.course.endAt
            Canvas.course.gradePassbackSetting
            Canvas.course.hideDistributionGraphs
            Canvas.course.id
            Canvas.course.name
            Canvas.course.previousContextIds
            Canvas.course.previousContextIds.recursive
            Canvas.course.previousCourseIds
            Canvas.course.sectionIds
            Canvas.course.sectionRestricted
            Canvas.course.sectionSisSourceIds
            Canvas.course.sisSourceId
            Canvas.course.startAt
            Canvas.course.workflowState
            Canvas.group.contextIds
            Canvas.user.globalId
            Canvas.user.id
            Canvas.user.loginId
            Canvas.user.sisIntegrationId
            Canvas.user.sisSourceId
            Canvas.xapi.url
            Message.locale
            Person.address.timezone
            Person.email.primary
            Person.name.display
            Person.name.family
            Person.name.full
            Person.name.given
            Person.sourcedId
            User.id
            User.image
            User.username
            com.instructure.User.sectionNames
            vnd.Canvas.Person.email.sis
            vnd.instructure.User.uuid
          ]
        }
      )
    end

    def member(enrollment, expander)
      user = enrollment.user
      {
        status: "Active",
        name: (user.name if page[:tool].include_name?),
        picture: (user.avatar_url if page[:tool].public?),
        given_name: (user.first_name if page[:tool].include_name?),
        family_name: (user.last_name if page[:tool].include_name?),
        email: (user.email if page[:tool].include_email?),
        lis_person_sourcedid: (member_sourced_id(expander) if page[:tool].include_name?),
        user_id: user.past_lti_ids.first&.user_lti_id || user.lti_id,
        lti11_legacy_user_id: Lti::Asset.opaque_identifier_for(user),
        roles: enrollment.lti_roles
      }.compact
    end

    def member_sourced_id(expander)
      expanded = expander.expand_variables!({ value: "$Person.sourcedId" })[:value]
      (expanded == "$Person.sourcedId") ? nil : expanded
    end

    def message(enrollment, expander)
      return {} if page[:opts].blank? || page[:opts][:rlid].blank?

      orig_time_zone = Time.zone
      begin
<<<<<<< HEAD
        I18n.locale = enrollment.user.locale || orig_locale
        Time.zone = enrollment.user.time_zone || orig_time_zone
        launch = Lti::Messages::ResourceLinkRequest.new(
          tool: page[:tool],
          context: unwrap(page[:context]),
          user: enrollment.user,
          expander:,
          return_url: nil,
          opts: {
            # See #variable_expander for additional constraints on custom param expansion
            claim_group_whitelist: %i[public i18n custom_params],
            extension_whitelist: [:canvas_user_id, :canvas_user_login_id],
            resource_link: page[:opts][:rlid].present? ? Lti::ResourceLink.find_by(resource_link_uuid: page[:opts][:rlid]) : nil
          }
        ).generate_post_payload_message(validate_launch: false)
=======
        launch = I18n.with_locale(enrollment.user.locale) do
          Time.zone = enrollment.user.time_zone || orig_time_zone
          Lti::Messages::ResourceLinkRequest.new(
            tool: page[:tool],
            context: unwrap(page[:context]),
            user: enrollment.user,
            expander:,
            return_url: nil,
            opts: {
              # See #variable_expander for additional constraints on custom param expansion
              claim_group_whitelist: %i[public i18n custom_params],
              extension_whitelist: [:canvas_user_id, :canvas_user_login_id],
              resource_link: page[:opts][:rlid].present? ? Lti::ResourceLink.find_by(resource_link_uuid: page[:opts][:rlid]) : nil
            }
          ).generate_post_payload_message(validate_launch: false)
        end
>>>>>>> aa91a358
      ensure
        Time.zone = orig_time_zone
      end

      # A few straggler fields we can't readily control via white/blacklists
      launch_hash = launch.to_h
                          .except!("#{LtiAdvantage::Serializers::JwtMessageSerializer::IMS_CLAIM_PREFIX}version")
                          .except!("picture")
      { message: [launch_hash] }
    end

    def unwrap(wrapped)
      Lti::IMS::Providers::MembershipsProvider.unwrap(wrapped)
    end

    attr_reader :page
  end
end<|MERGE_RESOLUTION|>--- conflicted
+++ resolved
@@ -134,23 +134,6 @@
 
       orig_time_zone = Time.zone
       begin
-<<<<<<< HEAD
-        I18n.locale = enrollment.user.locale || orig_locale
-        Time.zone = enrollment.user.time_zone || orig_time_zone
-        launch = Lti::Messages::ResourceLinkRequest.new(
-          tool: page[:tool],
-          context: unwrap(page[:context]),
-          user: enrollment.user,
-          expander:,
-          return_url: nil,
-          opts: {
-            # See #variable_expander for additional constraints on custom param expansion
-            claim_group_whitelist: %i[public i18n custom_params],
-            extension_whitelist: [:canvas_user_id, :canvas_user_login_id],
-            resource_link: page[:opts][:rlid].present? ? Lti::ResourceLink.find_by(resource_link_uuid: page[:opts][:rlid]) : nil
-          }
-        ).generate_post_payload_message(validate_launch: false)
-=======
         launch = I18n.with_locale(enrollment.user.locale) do
           Time.zone = enrollment.user.time_zone || orig_time_zone
           Lti::Messages::ResourceLinkRequest.new(
@@ -167,7 +150,6 @@
             }
           ).generate_post_payload_message(validate_launch: false)
         end
->>>>>>> aa91a358
       ensure
         Time.zone = orig_time_zone
       end
