--- conflicted
+++ resolved
@@ -13,12 +13,8 @@
               :lock_explanation, :hide_results, :show_correct_answers_at,
               :hide_correct_answers_at, :all_dates, :can_unpublish, :can_update,
               :require_lockdown_browser, :require_lockdown_browser_for_results,
-<<<<<<< HEAD
-              :require_lockdown_browser_monitor, :lockdown_browser_monitor_data
-=======
               :require_lockdown_browser_monitor, :lockdown_browser_monitor_data,
               :speed_grader_url, :permissions
->>>>>>> b3125626
 
   def_delegators :@controller,
     :api_v1_course_assignment_group_url,
