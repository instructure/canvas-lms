# frozen_string_literal: true

#
# Copyright (C) 2025 - present Instructure, Inc.
#
# This file is part of Canvas.
#
# Canvas is free software: you can redistribute it and/or modify it under
# the terms of the GNU Affero General Public License as published by the Free
# Software Foundation, version 3 of the License.
#
# Canvas is distributed in the hope that it will be useful, but WITHOUT ANY
# WARRANTY; without even the implied warranty of MERCHANTABILITY or FITNESS FOR
# A PARTICULAR PURPOSE. See the GNU Affero General Public License for more
# details.
#
# You should have received a copy of the GNU Affero General Public License along
# with this program. If not, see <http://www.gnu.org/licenses/>.

class PeerReview::AdhocOverrideCreatorService < PeerReview::AdhocOverrideCommonService
  def call
    validate_peer_review_dates(@override)

    provided_student_ids = fetch_student_ids
    validate_student_ids_required(provided_student_ids)

    provided_student_ids_in_course = find_student_ids_in_course(provided_student_ids)
    validate_student_ids_in_course(provided_student_ids_in_course)

    ActiveRecord::Base.transaction do
      parent_override = find_parent_override(provided_student_ids_in_course)
      validate_adhoc_parent_override_exists(parent_override, provided_student_ids_in_course)

<<<<<<< HEAD
=======
      validate_override_dates_against_parent_override(@override, parent_override)

>>>>>>> 40dcc2b7
      override = build_override(provided_student_ids_in_course, parent_override)
      build_override_students(override, provided_student_ids_in_course)

      override.save!
      override
    end
  end

  private

  def build_override(student_ids, parent_override)
    override = @peer_review_sub_assignment.assignment_overrides.build(
      set_id: nil,
      set_type: AssignmentOverride::SET_TYPE_ADHOC,
      dont_touch_assignment: true,
      title: override_title(student_ids),
      unassign_item: fetch_unassign_item,
      parent_override:
    )
    apply_overridden_dates(override, @override)

    override
  end
end<|MERGE_RESOLUTION|>--- conflicted
+++ resolved
@@ -31,11 +31,8 @@
       parent_override = find_parent_override(provided_student_ids_in_course)
       validate_adhoc_parent_override_exists(parent_override, provided_student_ids_in_course)
 
-<<<<<<< HEAD
-=======
       validate_override_dates_against_parent_override(@override, parent_override)
 
->>>>>>> 40dcc2b7
       override = build_override(provided_student_ids_in_course, parent_override)
       build_override_students(override, provided_student_ids_in_course)
 
