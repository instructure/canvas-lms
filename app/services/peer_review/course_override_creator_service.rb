# frozen_string_literal: true

#
# Copyright (C) 2025 - present Instructure, Inc.
#
# This file is part of Canvas.
#
# Canvas is free software: you can redistribute it and/or modify it under
# the terms of the GNU Affero General Public License as published by the Free
# Software Foundation, version 3 of the License.
#
# Canvas is distributed in the hope that it will be useful, but WITHOUT ANY
# WARRANTY; without even the implied warranty of MERCHANTABILITY or FITNESS FOR
# A PARTICULAR PURPOSE. See the GNU Affero General Public License for more
# details.
#
# You should have received a copy of the GNU Affero General Public License along
# with this program. If not, see <http://www.gnu.org/licenses/>.

class PeerReview::CourseOverrideCreatorService < PeerReview::CourseOverrideCommonService
  def call
    validate_peer_review_dates(@override)

    course = @peer_review_sub_assignment.course
    validate_course_exists(course)

    ActiveRecord::Base.transaction do
      parent_override = find_parent_override(course.id)
      validate_course_parent_override_exists(parent_override, course.id)

<<<<<<< HEAD
=======
      validate_override_dates_against_parent_override(@override, parent_override)

>>>>>>> 40dcc2b7
      create_override(course, parent_override)
    end
  end

  private

  def create_override(course, parent_override)
    override = @peer_review_sub_assignment.assignment_overrides.build(
      set: course,
      dont_touch_assignment: true,
      parent_override:
    )
    apply_overridden_dates(override, @override)

    override.save!
    override
  end
end<|MERGE_RESOLUTION|>--- conflicted
+++ resolved
@@ -28,11 +28,8 @@
       parent_override = find_parent_override(course.id)
       validate_course_parent_override_exists(parent_override, course.id)
 
-<<<<<<< HEAD
-=======
       validate_override_dates_against_parent_override(@override, parent_override)
 
->>>>>>> 40dcc2b7
       create_override(course, parent_override)
     end
   end
