# frozen_string_literal: true

#
# Copyright (C) 2025 - present Instructure, Inc.
#
# This file is part of Canvas.
#
# Canvas is free software: you can redistribute it and/or modify it under
# the terms of the GNU Affero General Public License as published by the Free
# Software Foundation, version 3 of the License.
#
# Canvas is distributed in the hope that it will be useful, but WITHOUT ANY
# WARRANTY; without even the implied warranty of MERCHANTABILITY or FITNESS FOR
# A PARTICULAR PURPOSE. See the GNU Affero General Public License for more
# details.
#
# You should have received a copy of the GNU Affero General Public License along
# with this program. If not, see <http://www.gnu.org/licenses/>.

class PeerReview::SectionOverrideUpdaterService < PeerReview::SectionOverrideCommonService
  def call
    validate_peer_review_dates(@override)

    override = find_override
    validate_override_exists(override)

    section_id = fetch_set_id || override.set_id
    validate_set_id_required(section_id)

    section = course_section(section_id)
    validate_section_exists(section)

    ActiveRecord::Base.transaction do
      parent_override = if section_id == override.set_id
                          override.parent_override
                        else
                          find_parent_override(section_id)
                        end
      validate_section_parent_override_exists(parent_override, section_id)
<<<<<<< HEAD

      update_override(override, section, parent_override)
    end
  end
=======
>>>>>>> 40dcc2b7

      validate_override_dates_against_parent_override(@override, parent_override)

<<<<<<< HEAD
=======
      update_override(override, section, parent_override)
    end
  end

  private

>>>>>>> 40dcc2b7
  def update_override(override, section, parent_override)
    override.set = section unless section.id == override.set_id
    override.parent_override = parent_override
    apply_overridden_dates(override, @override)

    override.save! if override.changed?
    override
  end

  def find_override
    @peer_review_sub_assignment.active_assignment_overrides.find_by(
      id: fetch_id,
      set_type: AssignmentOverride::SET_TYPE_COURSE_SECTION
    )
  end
end<|MERGE_RESOLUTION|>--- conflicted
+++ resolved
@@ -37,25 +37,15 @@
                           find_parent_override(section_id)
                         end
       validate_section_parent_override_exists(parent_override, section_id)
-<<<<<<< HEAD
-
-      update_override(override, section, parent_override)
-    end
-  end
-=======
->>>>>>> 40dcc2b7
 
       validate_override_dates_against_parent_override(@override, parent_override)
 
-<<<<<<< HEAD
-=======
       update_override(override, section, parent_override)
     end
   end
 
   private
 
->>>>>>> 40dcc2b7
   def update_override(override, section, parent_override)
     override.set = section unless section.id == override.set_id
     override.parent_override = parent_override
