# frozen_string_literal: true

#
# Copyright (C) 2025 - present Instructure, Inc.
#
# This file is part of Canvas.
#
# Canvas is free software: you can redistribute it and/or modify it under
# the terms of the GNU Affero General Public License as published by the Free
# Software Foundation, version 3 of the License.
#
# Canvas is distributed in the hope that it will be useful, but WITHOUT ANY
# WARRANTY; without even the implied warranty of MERCHANTABILITY or FITNESS FOR
# A PARTICULAR PURPOSE. See the GNU Affero General Public License for more
# details.
#
# You should have received a copy of the GNU Affero General Public License along
# with this program. If not, see <http://www.gnu.org/licenses/>.
#

class PeerReview::DateOverrideCreatorService < PeerReview::DateOverrideCommonService
  private

  def services
    {
      "ADHOC" => PeerReview::AdhocOverrideCreatorService,
      "CourseSection" => PeerReview::SectionOverrideCreatorService,
      "Group" => PeerReview::GroupOverrideCreatorService,
<<<<<<< HEAD
=======
      "Course" => PeerReview::CourseOverrideCreatorService,
>>>>>>> 8d1d98d9
    }
  end
end<|MERGE_RESOLUTION|>--- conflicted
+++ resolved
@@ -26,10 +26,7 @@
       "ADHOC" => PeerReview::AdhocOverrideCreatorService,
       "CourseSection" => PeerReview::SectionOverrideCreatorService,
       "Group" => PeerReview::GroupOverrideCreatorService,
-<<<<<<< HEAD
-=======
       "Course" => PeerReview::CourseOverrideCreatorService,
->>>>>>> 8d1d98d9
     }
   end
 end