# frozen_string_literal: true

#
# Copyright (C) 2025 - present Instructure, Inc.
#
# This file is part of Canvas.
#
# Canvas is free software: you can redistribute it and/or modify it under
# the terms of the GNU Affero General Public License as published by the Free
# Software Foundation, version 3 of the License.
#
# Canvas is distributed in the hope that it will be useful, but WITHOUT ANY
# WARRANTY; without even the implied warranty of MERCHANTABILITY or FITNESS FOR
# A PARTICULAR PURPOSE. See the GNU Affero General Public License for more
# details.
#
# You should have received a copy of the GNU Affero General Public License along
# with this program. If not, see <http://www.gnu.org/licenses/>.

module PeerReview::Validations
  require_relative "peer_review_error"

  def validate_parent_assignment(assignment)
    unless assignment.present? && assignment.is_a?(Assignment) && assignment.persisted?
      raise PeerReview::InvalidParentAssignmentError, I18n.t("Invalid parent assignment")
    end
  end

  def validate_peer_reviews_enabled(assignment)
    unless assignment.peer_reviews?
      raise PeerReview::PeerReviewsNotEnabledError, I18n.t("Peer reviews are not enabled for this assignment")
    end
  end

  def validate_feature_enabled(assignment)
    unless assignment.context.feature_enabled?(:peer_review_grading)
      raise PeerReview::FeatureDisabledError, I18n.t("Peer Review Grading feature flag is disabled")
    end
  end

  def validate_assignment_submission_types(assignment)
    if assignment.external_tool?
      raise PeerReview::InvalidAssignmentSubmissionTypesError, I18n.t("Peer reviews cannot be used with External Tool assignments")
    end
  end

  def validate_peer_review_sub_assignment_exists(assignment)
    if assignment.peer_review_sub_assignment.blank?
      raise PeerReview::SubAssignmentNotExistError, I18n.t("Peer review sub assignment does not exist")
    end
  end

  def validate_peer_review_sub_assignment_not_exist(assignment)
    if assignment.peer_review_sub_assignment.present?
      raise PeerReview::SubAssignmentExistsError, I18n.t("Peer review sub assignment exists")
    end
  end

  def validate_override_dates(override)
    parsed_dates = {}

    %w[due_at unlock_at lock_at].each do |date_field|
      date_value = override.fetch(date_field.to_sym, nil)
      next unless date_value.present?

      # Accept both Time objects and ISO8601 strings for API compatibility
      if date_value.is_a?(String)
        unless Api::ISO8601_REGEX.match?(date_value)
          raise PeerReview::InvalidOverrideDatesError, I18n.t("Invalid datetime format for %{attribute}", attribute: date_field)
        end

        parsed_dates[date_field.to_sym] = Time.zone.parse(date_value)
      else
        parsed_dates[date_field.to_sym] = date_value
      end
    end

    due_at = parsed_dates[:due_at]
    unlock_at = parsed_dates[:unlock_at]
    lock_at = parsed_dates[:lock_at]

    if due_at && unlock_at && due_at < unlock_at
      raise PeerReview::InvalidOverrideDatesError, I18n.t("Due date cannot be before unlock date")
    end

    if due_at && lock_at && due_at > lock_at
      raise PeerReview::InvalidOverrideDatesError, I18n.t("Due date cannot be after lock date")
    end

    if unlock_at && lock_at && unlock_at > lock_at
      raise PeerReview::InvalidOverrideDatesError, I18n.t("Unlock date cannot be after lock date")
    end
  end

  def validate_set_type_required(set_type)
    raise PeerReview::SetTypeRequiredError, I18n.t("Set type is required") unless set_type.present?
  end

  def validate_set_id_required(set_id)
    raise PeerReview::SetIdRequiredError, I18n.t("Set id is required") unless set_id.present?
  end

  def validate_override_exists(override)
    raise PeerReview::OverrideNotFoundError, I18n.t("Override does not exist") unless override.present?
  end

  def validate_section_exists(section)
    raise PeerReview::SectionNotFoundError, I18n.t("Section does not exist") unless section.present?
  end

<<<<<<< HEAD
=======
  def validate_course_exists(course)
    raise PeerReview::CourseNotFoundError, I18n.t("Course does not exist") unless course.present?
  end

>>>>>>> 8d1d98d9
  def validate_student_ids_required(student_ids)
    if student_ids.nil? || student_ids == "" || student_ids.to_s.strip.empty? || (student_ids.is_a?(Array) && student_ids.empty?)
      raise PeerReview::StudentIdsRequiredError, I18n.t("Student ids are required")
    end
  end

  def validate_student_ids_in_course(student_ids)
    raise PeerReview::StudentIdsNotInCourseError, I18n.t("Student ids are not in course") if student_ids.blank?
  end

  def validate_set_type_supported(set_type, services)
    unless services.key?(set_type)
      supported_types = services.keys.join(", ")
      raise PeerReview::SetTypeNotSupportedError, I18n.t("Set type '%{set_type}' is not supported. Supported types are: %{supported_types}", set_type:, supported_types:)
    end
  end

  def validate_group_assignment_required(assignment)
    unless assignment.group_category_id
      raise PeerReview::GroupAssignmentRequiredError, I18n.t("Must be a group assignment to create group overrides")
    end
  end

  def validate_group_exists(group)
    raise PeerReview::GroupNotFoundError, I18n.t("Group does not exist") unless group.present?
  end
end<|MERGE_RESOLUTION|>--- conflicted
+++ resolved
@@ -108,13 +108,10 @@
     raise PeerReview::SectionNotFoundError, I18n.t("Section does not exist") unless section.present?
   end
 
-<<<<<<< HEAD
-=======
   def validate_course_exists(course)
     raise PeerReview::CourseNotFoundError, I18n.t("Course does not exist") unless course.present?
   end
 
->>>>>>> 8d1d98d9
   def validate_student_ids_required(student_ids)
     if student_ids.nil? || student_ids == "" || student_ids.to_s.strip.empty? || (student_ids.is_a?(Array) && student_ids.empty?)
       raise PeerReview::StudentIdsRequiredError, I18n.t("Student ids are required")
