--- conflicted
+++ resolved
@@ -35,8 +35,5 @@
   class StudentIdsNotInCourseError < PeerReviewError; end
   class GroupAssignmentRequiredError < PeerReviewError; end
   class GroupNotFoundError < PeerReviewError; end
-<<<<<<< HEAD
-=======
   class CourseNotFoundError < PeerReviewError; end
->>>>>>> 8d1d98d9
 end