--- conflicted
+++ resolved
@@ -762,8 +762,6 @@
                              })
     end
   end
-<<<<<<< HEAD
-=======
 
   def reset_scan_status
     stuck_progress = Progress.find_by(tag: SCAN_TAG, context: course, workflow_state: "waiting_for_external_tool")
@@ -777,5 +775,4 @@
 
     stuck_progress.complete!
   end
->>>>>>> 67acb827
 end