--- conflicted
+++ resolved
@@ -60,10 +60,7 @@
     return progress if progress && (progress.pending? || progress.running?)
 
     progress = Progress.create!(tag: SCAN_TAG, context: course)
-<<<<<<< HEAD
-=======
-
->>>>>>> 661629a0
+
     # Use n_strand to make sure not monopolize the workpool
     n_strand = "youtube_embed_scan_#{course.global_id}"
     progress.process_job(self, :scan, { n_strand: })
