# frozen_string_literal: true

#
# Copyright (C) 2024 - present Instructure, Inc.
#
# This file is part of Canvas.
#
# Canvas is free software: you can redistribute it and/or modify it under
# the terms of the GNU Affero General Public License as published by the Free
# Software Foundation, version 3 of the License.
#
# Canvas is distributed in the hope that it will be useful, but WITHOUT ANY
# WARRANTY; without even the implied warranty of MERCHANTABILITY or FITNESS FOR
# A PARTICULAR PURPOSE. See the GNU Affero General Public License for more
# details.
#
# You should have received a copy of the GNU Affero General Public License along
# with this program. If not, see <http://www.gnu.org/licenses/>.

module ModuleVisibility
  class ModuleVisibilityService
    extend VisibilityHelpers::Common
    class << self
<<<<<<< HEAD
      # this is seemingly only called in specs
      def modules_visible_to_student(course_id:, user_id:)
        raise ArgumentError, "course_id cannot be nil" if course_id.nil?
        raise ArgumentError, "course_id must not be an array" if course_id.is_a?(Array)
        raise ArgumentError, "user_id cannot be nil" if user_id.nil?
        raise ArgumentError, "user_id must not be an array" if user_id.is_a?(Array)

        modules_visible_to_students(course_id_params: course_id, user_id_params: user_id)
      end

      def modules_visible_to_students_in_courses(course_ids:, user_ids:)
        raise ArgumentError, "course_ids cannot be nil" if course_ids.nil?
        raise ArgumentError, "course_ids must be an array" unless course_ids.is_a?(Array)
        raise ArgumentError, "user_ids cannot be nil" if user_ids.nil?
        raise ArgumentError, "user_ids must be an array" unless user_ids.is_a?(Array)

        modules_visible_to_students(course_id_params: course_ids, user_id_params: user_ids)
      end

      # this is seemingly only called in specs.
      def module_visible_to_student(context_module_id:, user_id:)
        raise ArgumentError, "context_module_id cannot be nil" if context_module_id.nil?
        raise ArgumentError, "context_module_id must not be an array" if context_module_id.is_a?(Array)
        raise ArgumentError, "user_id cannot be nil" if user_id.nil?
        raise ArgumentError, "user_id must not be an array" if user_id.is_a?(Array)

        modules_visible_to_students(context_module_id_params: context_module_id, user_id_params: user_id)
      end

      def module_visible_to_students(context_module_id:, user_ids:)
        raise ArgumentError, "context_module_id cannot be nil" if context_module_id.nil?
        raise ArgumentError, "context_module_id must not be an array" if context_module_id.is_a?(Array)
        raise ArgumentError, "user_ids cannot be nil" if user_ids.nil?
        raise ArgumentError, "user_ids must be an array" unless user_ids.is_a?(Array)

        modules_visible_to_students(context_module_id_params: context_module_id, user_id_params: user_ids)
      end

      private

      def modules_visible_to_students(course_id_params: nil, user_id_params: nil, context_module_id_params: nil)
        if course_id_params.nil? && user_id_params.nil? && context_module_id_params.nil?
          raise ArgumentError, "at least one non nil course_id, user_id, or context_module_id_params is required (for query performance reasons)"
        end

        service_cache_fetch(service: name,
                            course_id_params:,
                            user_id_params:,
                            additional_id_params: context_module_id_params) do
=======
      def modules_visible_to_students(course_ids: nil, user_ids: nil, context_module_ids: nil)
        unless course_ids || user_ids || context_module_ids
          raise ArgumentError, "at least one non nil course_id, user_id, or context_module_ids is required (for query performance reasons)"
        end

        course_ids = Array(course_ids) if course_ids
        user_ids = Array(user_ids) if user_ids
        context_module_ids = Array(context_module_ids) if context_module_ids

        service_cache_fetch(service: name, course_ids:, user_ids:, additional_ids: context_module_ids) do
>>>>>>> ec511745
          visible_modules = []

          # add modules visible to everyone
          modules_visible_to_all = ModuleVisibility::Repositories::ModuleVisibleToStudentRepository
<<<<<<< HEAD
                                   .find_modules_visible_to_everyone(course_id_params:, user_id_params:, context_module_id_params:)
=======
                                   .find_modules_visible_to_everyone(course_ids:, user_ids:, context_module_ids:)
>>>>>>> ec511745
          visible_modules |= modules_visible_to_all

          # add modules visible to sections (and related module section overrides)
          modules_visible_to_sections = ModuleVisibility::Repositories::ModuleVisibleToStudentRepository
<<<<<<< HEAD
                                        .find_modules_visible_to_sections(course_id_params:, user_id_params:, context_module_id_params:)
=======
                                        .find_modules_visible_to_sections(course_ids:, user_ids:, context_module_ids:)
>>>>>>> ec511745
          visible_modules |= modules_visible_to_sections

          # add modules visible due to ADHOC overrides (and related module ADHOC overrides)
          modules_visible_to_adhoc_overrides = ModuleVisibility::Repositories::ModuleVisibleToStudentRepository
<<<<<<< HEAD
                                               .find_modules_visible_to_adhoc_overrides(course_id_params:, user_id_params:, context_module_id_params:)
=======
                                               .find_modules_visible_to_adhoc_overrides(course_ids:, user_ids:, context_module_ids:)
>>>>>>> ec511745
          visible_modules | modules_visible_to_adhoc_overrides
        end
      end
    end
  end
end<|MERGE_RESOLUTION|>--- conflicted
+++ resolved
@@ -21,57 +21,6 @@
   class ModuleVisibilityService
     extend VisibilityHelpers::Common
     class << self
-<<<<<<< HEAD
-      # this is seemingly only called in specs
-      def modules_visible_to_student(course_id:, user_id:)
-        raise ArgumentError, "course_id cannot be nil" if course_id.nil?
-        raise ArgumentError, "course_id must not be an array" if course_id.is_a?(Array)
-        raise ArgumentError, "user_id cannot be nil" if user_id.nil?
-        raise ArgumentError, "user_id must not be an array" if user_id.is_a?(Array)
-
-        modules_visible_to_students(course_id_params: course_id, user_id_params: user_id)
-      end
-
-      def modules_visible_to_students_in_courses(course_ids:, user_ids:)
-        raise ArgumentError, "course_ids cannot be nil" if course_ids.nil?
-        raise ArgumentError, "course_ids must be an array" unless course_ids.is_a?(Array)
-        raise ArgumentError, "user_ids cannot be nil" if user_ids.nil?
-        raise ArgumentError, "user_ids must be an array" unless user_ids.is_a?(Array)
-
-        modules_visible_to_students(course_id_params: course_ids, user_id_params: user_ids)
-      end
-
-      # this is seemingly only called in specs.
-      def module_visible_to_student(context_module_id:, user_id:)
-        raise ArgumentError, "context_module_id cannot be nil" if context_module_id.nil?
-        raise ArgumentError, "context_module_id must not be an array" if context_module_id.is_a?(Array)
-        raise ArgumentError, "user_id cannot be nil" if user_id.nil?
-        raise ArgumentError, "user_id must not be an array" if user_id.is_a?(Array)
-
-        modules_visible_to_students(context_module_id_params: context_module_id, user_id_params: user_id)
-      end
-
-      def module_visible_to_students(context_module_id:, user_ids:)
-        raise ArgumentError, "context_module_id cannot be nil" if context_module_id.nil?
-        raise ArgumentError, "context_module_id must not be an array" if context_module_id.is_a?(Array)
-        raise ArgumentError, "user_ids cannot be nil" if user_ids.nil?
-        raise ArgumentError, "user_ids must be an array" unless user_ids.is_a?(Array)
-
-        modules_visible_to_students(context_module_id_params: context_module_id, user_id_params: user_ids)
-      end
-
-      private
-
-      def modules_visible_to_students(course_id_params: nil, user_id_params: nil, context_module_id_params: nil)
-        if course_id_params.nil? && user_id_params.nil? && context_module_id_params.nil?
-          raise ArgumentError, "at least one non nil course_id, user_id, or context_module_id_params is required (for query performance reasons)"
-        end
-
-        service_cache_fetch(service: name,
-                            course_id_params:,
-                            user_id_params:,
-                            additional_id_params: context_module_id_params) do
-=======
       def modules_visible_to_students(course_ids: nil, user_ids: nil, context_module_ids: nil)
         unless course_ids || user_ids || context_module_ids
           raise ArgumentError, "at least one non nil course_id, user_id, or context_module_ids is required (for query performance reasons)"
@@ -82,34 +31,21 @@
         context_module_ids = Array(context_module_ids) if context_module_ids
 
         service_cache_fetch(service: name, course_ids:, user_ids:, additional_ids: context_module_ids) do
->>>>>>> ec511745
           visible_modules = []
 
           # add modules visible to everyone
           modules_visible_to_all = ModuleVisibility::Repositories::ModuleVisibleToStudentRepository
-<<<<<<< HEAD
-                                   .find_modules_visible_to_everyone(course_id_params:, user_id_params:, context_module_id_params:)
-=======
                                    .find_modules_visible_to_everyone(course_ids:, user_ids:, context_module_ids:)
->>>>>>> ec511745
           visible_modules |= modules_visible_to_all
 
           # add modules visible to sections (and related module section overrides)
           modules_visible_to_sections = ModuleVisibility::Repositories::ModuleVisibleToStudentRepository
-<<<<<<< HEAD
-                                        .find_modules_visible_to_sections(course_id_params:, user_id_params:, context_module_id_params:)
-=======
                                         .find_modules_visible_to_sections(course_ids:, user_ids:, context_module_ids:)
->>>>>>> ec511745
           visible_modules |= modules_visible_to_sections
 
           # add modules visible due to ADHOC overrides (and related module ADHOC overrides)
           modules_visible_to_adhoc_overrides = ModuleVisibility::Repositories::ModuleVisibleToStudentRepository
-<<<<<<< HEAD
-                                               .find_modules_visible_to_adhoc_overrides(course_id_params:, user_id_params:, context_module_id_params:)
-=======
                                                .find_modules_visible_to_adhoc_overrides(course_ids:, user_ids:, context_module_ids:)
->>>>>>> ec511745
           visible_modules | modules_visible_to_adhoc_overrides
         end
       end
