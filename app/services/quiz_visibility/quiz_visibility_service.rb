# frozen_string_literal: true

#
# Copyright (C) 2024 - present Instructure, Inc.
#
# This file is part of Canvas.
#
# Canvas is free software: you can redistribute it and/or modify it under
# the terms of the GNU Affero General Public License as published by the Free
# Software Foundation, version 3 of the License.
#
# Canvas is distributed in the hope that it will be useful, but WITHOUT ANY
# WARRANTY; without even the implied warranty of MERCHANTABILITY or FITNESS FOR
# A PARTICULAR PURPOSE. See the GNU Affero General Public License for more
# details.
#
# You should have received a copy of the GNU Affero General Public License along
# with this program. If not, see <http://www.gnu.org/licenses/>.

module QuizVisibility
  class QuizVisibilityService
    extend VisibilityHelpers::Common
    class << self
      def visible_quiz_ids_in_course_by_user(user_ids:, course_ids:, use_global_id: false)
        vis_hash = quizzes_visible_to_students(user_ids:, course_ids:)
                   .group_by(&:user_id)
                   .transform_values { |a| a.map(&:quiz_id) }

<<<<<<< HEAD
        vis_hash = {}
        quizzes_visible_to_students(user_id_params: user_ids, course_id_params: course_ids).each do |quiz_visible_to_student|
          user_id = quiz_visible_to_student.user_id
          user_id = Shard.global_id_for(user_id) if use_global_id
          vis_hash[user_id] ||= []
          vis_hash[user_id] << quiz_visible_to_student.quiz_id
        end
        # if users have no visibilities add their keys to the hash with an empty array
        vis_hash.reverse_merge!(user_ids.index_with { [] })
      end

      def quizzes_visible_to_student(course_id:, user_id:)
        raise ArgumentError, "course_id cannot be nil" if course_id.nil?
        raise ArgumentError, "course_id must not be an array" if course_id.is_a?(Array)
        raise ArgumentError, "user_id cannot be nil" if user_id.nil?
        raise ArgumentError, "user_id must not be an array" if user_id.is_a?(Array)

        quizzes_visible_to_students(course_id_params: course_id, user_id_params: user_id)
      end

      def quizzes_visible_to_students_in_courses(course_ids:, user_ids:)
        raise ArgumentError, "course_ids cannot be nil" if course_ids.nil?
        raise ArgumentError, "course_ids must be an array" unless course_ids.is_a?(Array)
        raise ArgumentError, "user_ids cannot be nil" if user_ids.nil?
        raise ArgumentError, "user_ids must be an array" unless user_ids.is_a?(Array)

        quizzes_visible_to_students(course_id_params: course_ids, user_id_params: user_ids)
      end

      def quiz_visible_to_student(quiz_id:, user_id:)
        raise ArgumentError, "quiz_id cannot be nil" if quiz_id.nil?
        raise ArgumentError, "quiz_id must not be an array" if quiz_id.is_a?(Array)
        raise ArgumentError, "user_id cannot be nil" if user_id.nil?
        raise ArgumentError, "user_id must not be an array" if user_id.is_a?(Array)

        quizzes_visible_to_students(quiz_id_params: quiz_id, user_id_params: user_id)
      end

      def quiz_visible_to_students(quiz_id:, user_ids:)
        raise ArgumentError, "quiz_id cannot be nil" if quiz_id.nil?
        raise ArgumentError, "quiz_id must not be an array" if quiz_id.is_a?(Array)
        raise ArgumentError, "user_ids cannot be nil" if user_ids.nil?
        raise ArgumentError, "user_ids must be an array" unless user_ids.is_a?(Array)

        quizzes_visible_to_students(quiz_id_params: quiz_id, user_id_params: user_ids)
      end

      def quiz_visible_in_course(quiz_id:, course_id:)
        raise ArgumentError, "course_id cannot be nil" if course_id.nil?
        raise ArgumentError, "course_id must not be an array" if course_id.is_a?(Array)
        raise ArgumentError, "quiz_id cannot be nil" if quiz_id.nil?
        raise ArgumentError, "quiz_id must not be an array" if quiz_id.is_a?(Array)

        quizzes_visible_to_students(course_id_params: course_id, quiz_id_params: quiz_id)
=======
        vis_hash.transform_keys! { |k| Shard.global_id_for(k) } if use_global_id

        # if users have no visibilities add their keys to the hash with an empty array
        vis_hash.reverse_merge!(user_ids.index_with { [] })
>>>>>>> ec511745
      end

      def quizzes_visible_to_students(course_ids: nil, user_ids: nil, quiz_ids: nil)
        unless course_ids || user_ids || quiz_ids
          raise ArgumentError, "at least one non nil course_id, user_id, or quiz_id is required (for query performance reasons)"
        end

<<<<<<< HEAD
        service_cache_fetch(service: name, course_id_params:, user_id_params:, additional_id_params: quiz_id_params) do
          if Account.site_admin.feature_enabled?(:selective_release_optimized_services_v3)
            QuizVisibility::Repositories::QuizVisibleToStudentRepository.full_quiz_visibility_query(course_id_params:, user_id_params:, quiz_id_params:)
          elsif Account.site_admin.feature_enabled?(:selective_release_optimized_services_v2)
            visible_quizzes = []

            # add quizzes visible to everyone
            quizzes_visible_to_all = QuizVisibility::Repositories::QuizVisibleToStudentRepository
                                     .find_quizzes_visible_to_everyone(course_id_params:, user_id_params:, quiz_id_params:)
            visible_quizzes |= quizzes_visible_to_all

            # add quizzes assigned to sections, students, or the course
            quizzes_assigned_to_others = QuizVisibility::Repositories::QuizVisibleToStudentRepository
                                         .find_quizzes_assigned_to_others(course_id_params:, user_id_params:, quiz_id_params:)

            visible_quizzes | quizzes_assigned_to_others
          else
            visible_quizzes = []

            # add quizzes visible to everyone
            quizzes_visible_to_all = QuizVisibility::Repositories::QuizVisibleToStudentRepository
                                     .find_quizzes_visible_to_everyone(course_id_params:, user_id_params:, quiz_id_params:)
            visible_quizzes |= quizzes_visible_to_all

            if Account.site_admin.feature_enabled?(:selective_release_optimized_services)
              # add quizzes visible to sections (and related module section overrides) without unassign overrides
              quizzes_assigned_to_sections = QuizVisibility::Repositories::QuizVisibleToStudentRepository
                                             .find_quizzes_assigned_to_sections(course_id_params:, user_id_params:, quiz_id_params:)
              visible_quizzes |= quizzes_assigned_to_sections
            else
              # add quizzes visible to sections (and related module section overrides)
              quizzes_visible_to_sections = QuizVisibility::Repositories::QuizVisibleToStudentRepository
                                            .find_quizzes_visible_to_sections(course_id_params:, user_id_params:, quiz_id_params:)
              visible_quizzes |= quizzes_visible_to_sections

              # remove quizzes for students with unassigned section overrides
              quizzes_with_unassigned_section_overrides = QuizVisibility::Repositories::QuizVisibleToStudentRepository
                                                          .find_quizzes_with_unassigned_section_overrides(course_id_params:, user_id_params:, quiz_id_params:)
              visible_quizzes -= quizzes_with_unassigned_section_overrides
            end

            if Account.site_admin.feature_enabled?(:selective_release_optimized_services)
              # add quizzes visible due to ADHOC overrides (and related module ADHOC overrides) without unassign overrides
              quizzes_assigned_to_adhoc_overrides = QuizVisibility::Repositories::QuizVisibleToStudentRepository
                                                    .find_quizzes_assigned_to_adhoc_overrides(course_id_params:, user_id_params:, quiz_id_params:)
              visible_quizzes |= quizzes_assigned_to_adhoc_overrides
            else
              # add quizzes visible due to ADHOC overrides (and related module ADHOC overrides)
              quizzes_visible_to_adhoc_overrides = QuizVisibility::Repositories::QuizVisibleToStudentRepository
                                                   .find_quizzes_visible_to_adhoc_overrides(course_id_params:, user_id_params:, quiz_id_params:)
              visible_quizzes |= quizzes_visible_to_adhoc_overrides

              # remove quizzes for students with unassigned ADHOC overrides
              quizzes_with_unassigned_adhoc_overrides = QuizVisibility::Repositories::QuizVisibleToStudentRepository
                                                        .find_quizzes_with_unassigned_adhoc_overrides(course_id_params:, user_id_params:, quiz_id_params:)
              visible_quizzes -= quizzes_with_unassigned_adhoc_overrides
            end

            # add quizzes visible due to course overrides
            quizzes_visible_to_course_overrides = QuizVisibility::Repositories::QuizVisibleToStudentRepository
                                                  .find_quizzes_visible_to_course_overrides(course_id_params:, user_id_params:, quiz_id_params:)

            visible_quizzes | quizzes_visible_to_course_overrides
          end
=======
        course_ids = Array(course_ids) if course_ids
        user_ids = Array(user_ids) if user_ids
        quiz_ids = Array(quiz_ids) if quiz_ids

        service_cache_fetch(service: name, course_ids:, user_ids:, additional_ids: quiz_ids) do
          QuizVisibility::Repositories::QuizVisibleToStudentRepository.visibility_query(
            course_ids:, user_ids:, quiz_ids:
          )
>>>>>>> ec511745
        end
      end
    end
  end
end<|MERGE_RESOLUTION|>--- conflicted
+++ resolved
@@ -26,67 +26,10 @@
                    .group_by(&:user_id)
                    .transform_values { |a| a.map(&:quiz_id) }
 
-<<<<<<< HEAD
-        vis_hash = {}
-        quizzes_visible_to_students(user_id_params: user_ids, course_id_params: course_ids).each do |quiz_visible_to_student|
-          user_id = quiz_visible_to_student.user_id
-          user_id = Shard.global_id_for(user_id) if use_global_id
-          vis_hash[user_id] ||= []
-          vis_hash[user_id] << quiz_visible_to_student.quiz_id
-        end
-        # if users have no visibilities add their keys to the hash with an empty array
-        vis_hash.reverse_merge!(user_ids.index_with { [] })
-      end
-
-      def quizzes_visible_to_student(course_id:, user_id:)
-        raise ArgumentError, "course_id cannot be nil" if course_id.nil?
-        raise ArgumentError, "course_id must not be an array" if course_id.is_a?(Array)
-        raise ArgumentError, "user_id cannot be nil" if user_id.nil?
-        raise ArgumentError, "user_id must not be an array" if user_id.is_a?(Array)
-
-        quizzes_visible_to_students(course_id_params: course_id, user_id_params: user_id)
-      end
-
-      def quizzes_visible_to_students_in_courses(course_ids:, user_ids:)
-        raise ArgumentError, "course_ids cannot be nil" if course_ids.nil?
-        raise ArgumentError, "course_ids must be an array" unless course_ids.is_a?(Array)
-        raise ArgumentError, "user_ids cannot be nil" if user_ids.nil?
-        raise ArgumentError, "user_ids must be an array" unless user_ids.is_a?(Array)
-
-        quizzes_visible_to_students(course_id_params: course_ids, user_id_params: user_ids)
-      end
-
-      def quiz_visible_to_student(quiz_id:, user_id:)
-        raise ArgumentError, "quiz_id cannot be nil" if quiz_id.nil?
-        raise ArgumentError, "quiz_id must not be an array" if quiz_id.is_a?(Array)
-        raise ArgumentError, "user_id cannot be nil" if user_id.nil?
-        raise ArgumentError, "user_id must not be an array" if user_id.is_a?(Array)
-
-        quizzes_visible_to_students(quiz_id_params: quiz_id, user_id_params: user_id)
-      end
-
-      def quiz_visible_to_students(quiz_id:, user_ids:)
-        raise ArgumentError, "quiz_id cannot be nil" if quiz_id.nil?
-        raise ArgumentError, "quiz_id must not be an array" if quiz_id.is_a?(Array)
-        raise ArgumentError, "user_ids cannot be nil" if user_ids.nil?
-        raise ArgumentError, "user_ids must be an array" unless user_ids.is_a?(Array)
-
-        quizzes_visible_to_students(quiz_id_params: quiz_id, user_id_params: user_ids)
-      end
-
-      def quiz_visible_in_course(quiz_id:, course_id:)
-        raise ArgumentError, "course_id cannot be nil" if course_id.nil?
-        raise ArgumentError, "course_id must not be an array" if course_id.is_a?(Array)
-        raise ArgumentError, "quiz_id cannot be nil" if quiz_id.nil?
-        raise ArgumentError, "quiz_id must not be an array" if quiz_id.is_a?(Array)
-
-        quizzes_visible_to_students(course_id_params: course_id, quiz_id_params: quiz_id)
-=======
         vis_hash.transform_keys! { |k| Shard.global_id_for(k) } if use_global_id
 
         # if users have no visibilities add their keys to the hash with an empty array
         vis_hash.reverse_merge!(user_ids.index_with { [] })
->>>>>>> ec511745
       end
 
       def quizzes_visible_to_students(course_ids: nil, user_ids: nil, quiz_ids: nil)
@@ -94,72 +37,6 @@
           raise ArgumentError, "at least one non nil course_id, user_id, or quiz_id is required (for query performance reasons)"
         end
 
-<<<<<<< HEAD
-        service_cache_fetch(service: name, course_id_params:, user_id_params:, additional_id_params: quiz_id_params) do
-          if Account.site_admin.feature_enabled?(:selective_release_optimized_services_v3)
-            QuizVisibility::Repositories::QuizVisibleToStudentRepository.full_quiz_visibility_query(course_id_params:, user_id_params:, quiz_id_params:)
-          elsif Account.site_admin.feature_enabled?(:selective_release_optimized_services_v2)
-            visible_quizzes = []
-
-            # add quizzes visible to everyone
-            quizzes_visible_to_all = QuizVisibility::Repositories::QuizVisibleToStudentRepository
-                                     .find_quizzes_visible_to_everyone(course_id_params:, user_id_params:, quiz_id_params:)
-            visible_quizzes |= quizzes_visible_to_all
-
-            # add quizzes assigned to sections, students, or the course
-            quizzes_assigned_to_others = QuizVisibility::Repositories::QuizVisibleToStudentRepository
-                                         .find_quizzes_assigned_to_others(course_id_params:, user_id_params:, quiz_id_params:)
-
-            visible_quizzes | quizzes_assigned_to_others
-          else
-            visible_quizzes = []
-
-            # add quizzes visible to everyone
-            quizzes_visible_to_all = QuizVisibility::Repositories::QuizVisibleToStudentRepository
-                                     .find_quizzes_visible_to_everyone(course_id_params:, user_id_params:, quiz_id_params:)
-            visible_quizzes |= quizzes_visible_to_all
-
-            if Account.site_admin.feature_enabled?(:selective_release_optimized_services)
-              # add quizzes visible to sections (and related module section overrides) without unassign overrides
-              quizzes_assigned_to_sections = QuizVisibility::Repositories::QuizVisibleToStudentRepository
-                                             .find_quizzes_assigned_to_sections(course_id_params:, user_id_params:, quiz_id_params:)
-              visible_quizzes |= quizzes_assigned_to_sections
-            else
-              # add quizzes visible to sections (and related module section overrides)
-              quizzes_visible_to_sections = QuizVisibility::Repositories::QuizVisibleToStudentRepository
-                                            .find_quizzes_visible_to_sections(course_id_params:, user_id_params:, quiz_id_params:)
-              visible_quizzes |= quizzes_visible_to_sections
-
-              # remove quizzes for students with unassigned section overrides
-              quizzes_with_unassigned_section_overrides = QuizVisibility::Repositories::QuizVisibleToStudentRepository
-                                                          .find_quizzes_with_unassigned_section_overrides(course_id_params:, user_id_params:, quiz_id_params:)
-              visible_quizzes -= quizzes_with_unassigned_section_overrides
-            end
-
-            if Account.site_admin.feature_enabled?(:selective_release_optimized_services)
-              # add quizzes visible due to ADHOC overrides (and related module ADHOC overrides) without unassign overrides
-              quizzes_assigned_to_adhoc_overrides = QuizVisibility::Repositories::QuizVisibleToStudentRepository
-                                                    .find_quizzes_assigned_to_adhoc_overrides(course_id_params:, user_id_params:, quiz_id_params:)
-              visible_quizzes |= quizzes_assigned_to_adhoc_overrides
-            else
-              # add quizzes visible due to ADHOC overrides (and related module ADHOC overrides)
-              quizzes_visible_to_adhoc_overrides = QuizVisibility::Repositories::QuizVisibleToStudentRepository
-                                                   .find_quizzes_visible_to_adhoc_overrides(course_id_params:, user_id_params:, quiz_id_params:)
-              visible_quizzes |= quizzes_visible_to_adhoc_overrides
-
-              # remove quizzes for students with unassigned ADHOC overrides
-              quizzes_with_unassigned_adhoc_overrides = QuizVisibility::Repositories::QuizVisibleToStudentRepository
-                                                        .find_quizzes_with_unassigned_adhoc_overrides(course_id_params:, user_id_params:, quiz_id_params:)
-              visible_quizzes -= quizzes_with_unassigned_adhoc_overrides
-            end
-
-            # add quizzes visible due to course overrides
-            quizzes_visible_to_course_overrides = QuizVisibility::Repositories::QuizVisibleToStudentRepository
-                                                  .find_quizzes_visible_to_course_overrides(course_id_params:, user_id_params:, quiz_id_params:)
-
-            visible_quizzes | quizzes_visible_to_course_overrides
-          end
-=======
         course_ids = Array(course_ids) if course_ids
         user_ids = Array(user_ids) if user_ids
         quiz_ids = Array(quiz_ids) if quiz_ids
@@ -168,7 +45,6 @@
           QuizVisibility::Repositories::QuizVisibleToStudentRepository.visibility_query(
             course_ids:, user_ids:, quiz_ids:
           )
->>>>>>> ec511745
         end
       end
     end
