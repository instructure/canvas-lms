# frozen_string_literal: true

#
# Copyright (C) 2024 - present Instructure, Inc.
#
# This file is part of Canvas.
#
# Canvas is free software: you can redistribute it and/or modify it under
# the terms of the GNU Affero General Public License as published by the Free
# Software Foundation, version 3 of the License.
#
# Canvas is distributed in the hope that it will be useful, but WITHOUT ANY
# WARRANTY; without even the implied warranty of MERCHANTABILITY or FITNESS FOR
# A PARTICULAR PURPOSE. See the GNU Affero General Public License for more
# details.
#
# You should have received a copy of the GNU Affero General Public License along
# with this program. If not, see <http://www.gnu.org/licenses/>.

module AssignmentVisibility
  class AssignmentVisibilityService
    extend VisibilityHelpers::Common
    class << self
      def visible_assignment_ids_in_course_by_user(user_ids:, course_ids:, use_global_id: false)
        vis_hash = assignments_visible_to_students(user_ids:, course_ids:)
                   .group_by(&:user_id)
                   .transform_values { |a| a.map(&:assignment_id) }
        vis_hash.transform_keys! { |k| Shard.global_id_for(k) } if use_global_id

        # if users have no visibilities add their keys to the hash with an empty array
        vis_hash.reverse_merge!(user_ids.index_with { [] })
      end

      def users_with_visibility_by_assignment(course_id:, assignment_ids:, user_ids: nil)
        vis_hash = assignments_visible_to_students(course_ids: course_id, assignment_ids:, user_ids:)
                   .group_by(&:assignment_id)
                   .transform_values { |a| a.map(&:user_id) }

        # if assignment/quiz has no users with visibility, add their keys to the hash with an empty array
        vis_hash.reverse_merge!(assignment_ids.index_with { [] })
<<<<<<< HEAD
      end

      def users_with_visibility_by_assignment_for_users(course_id:, assignment_ids:, user_ids:)
        raise ArgumentError, "course_id cannot be nil" if course_id.nil?
        raise ArgumentError, "course_id must not be an array" if course_id.is_a?(Array)
        raise ArgumentError, "assignment_ids cannot be nil" if assignment_ids.nil?
        raise ArgumentError, "assignment_ids must be an array" unless assignment_ids.is_a?(Array)
        raise ArgumentError, "user_ids cannot be nil" if user_ids.nil?
        raise ArgumentError, "user_ids must be an array" unless user_ids.is_a?(Array)

        vis_hash = {}
        assignments_visible_to_students(course_id_params: course_id, assignment_id_params: assignment_ids, user_id_params: user_ids)
          .each do |assignment_visible_to_student|
          vis_hash[assignment_visible_to_student.assignment_id] ||= []
          vis_hash[assignment_visible_to_student.assignment_id] << assignment_visible_to_student.user_id
        end

        # if assignment/quiz has no users with visibility, add their keys to the hash with an empty array
        vis_hash.reverse_merge!(assignment_ids.index_with { [] })
      end

      def assignments_visible_to_student(course_id:, user_id:)
        raise ArgumentError, "course_id cannot be nil" if course_id.nil?
        raise ArgumentError, "course_id must not be an array" if course_id.is_a?(Array)
        raise ArgumentError, "user_id cannot be nil" if user_id.nil?
        raise ArgumentError, "user_id must not be an array" if user_id.is_a?(Array)

        assignments_visible_to_students(course_id_params: course_id, user_id_params: user_id)
      end

      def assignments_visible_to_students_in_courses(course_ids:, user_ids:)
        raise ArgumentError, "course_ids cannot be nil" if course_ids.nil?
        raise ArgumentError, "course_ids must be an array" unless course_ids.is_a?(Array)
        raise ArgumentError, "user_ids cannot be nil" if user_ids.nil?
        raise ArgumentError, "user_ids must be an array" unless user_ids.is_a?(Array)

        assignments_visible_to_students(course_id_params: course_ids, user_id_params: user_ids)
      end

      def assignment_visible_to_student(assignment_id:, user_id:)
        raise ArgumentError, "assignment_id cannot be nil" if assignment_id.nil?
        raise ArgumentError, "assignment_id must not be an array" if assignment_id.is_a?(Array)
        raise ArgumentError, "user_id cannot be nil" if user_id.nil?
        raise ArgumentError, "user_id must not be an array" if user_id.is_a?(Array)

        assignments_visible_to_students(assignment_id_params: assignment_id, user_id_params: user_id)
      end

      def assignment_visible_to_students(assignment_id:, user_ids:)
        raise ArgumentError, "assignment_id cannot be nil" if assignment_id.nil?
        raise ArgumentError, "assignment_id must not be an array" if assignment_id.is_a?(Array)
        raise ArgumentError, "user_ids cannot be nil" if user_ids.nil?
        raise ArgumentError, "user_ids must be an array" unless user_ids.is_a?(Array)

        assignments_visible_to_students(assignment_id_params: assignment_id, user_id_params: user_ids)
      end

      def assignments_visible_to_student_by_assignment(assignment_ids:, user_id:)
        raise ArgumentError, "assignment_ids cannot be nil" if assignment_ids.nil?
        raise ArgumentError, "assignment_ids must be an array" unless assignment_ids.is_a?(Array)
        raise ArgumentError, "user_id cannot be nil" if user_id.nil?
        raise ArgumentError, "user_ids must not be an array" if user_id.is_a?(Array)

        assignments_visible_to_students(assignment_id_params: assignment_ids, user_id_params: user_id)
      end

      def assignment_visible_to_students_in_course(assignment_ids:, user_ids:, course_ids:)
        raise ArgumentError, "course_ids cannot be nil" if course_ids.nil?
        raise ArgumentError, "course_ids must be an array" unless course_ids.is_a?(Array)
        raise ArgumentError, "assignment_ids cannot be nil" if assignment_ids.nil?
        raise ArgumentError, "assignment_ids must be an array" unless assignment_ids.is_a?(Array)
        raise ArgumentError, "user_ids cannot be nil" if user_ids.nil?
        raise ArgumentError, "user_ids must be an array" unless user_ids.is_a?(Array)

        assignments_visible_to_students(course_id_params: course_ids, assignment_id_params: assignment_ids, user_id_params: user_ids)
      end

      def assignment_visible_in_course(assignment_id:, course_id:)
        raise ArgumentError, "course_id cannot be nil" if course_id.nil?
        raise ArgumentError, "course_id must not be an array" if course_id.is_a?(Array)
        raise ArgumentError, "assignment_id cannot be nil" if assignment_id.nil?
        raise ArgumentError, "assignment_id must not be an array" if assignment_id.is_a?(Array)

        assignments_visible_to_students(course_id_params: course_id, assignment_id_params: assignment_id)
      end

      def assignments_visible_in_course(assignment_ids:, course_id:)
        raise ArgumentError, "course_id cannot be nil" if course_id.nil?
        raise ArgumentError, "course_id must not be an array" if course_id.is_a?(Array)
        raise ArgumentError, "assignment_ids cannot be nil" if assignment_ids.nil?
        raise ArgumentError, "assignment_ids must be an array" unless assignment_ids.is_a?(Array)

        assignments_visible_to_students(course_id_params: course_id, assignment_id_params: assignment_ids)
=======
>>>>>>> 4427bf89
      end

      # TODO: better name for this method, or a better location?
      def assignments_with_user_visibilities(course, assignments)
        visible_to_everyone, only_visible_to_overrides = assignments.partition(&:visible_to_everyone)
        assignment_visibilities = {}

        if only_visible_to_overrides.any?
          assignment_visibilities.merge!(users_with_visibility_by_assignment(
                                           course_id: course.id,
                                           assignment_ids: only_visible_to_overrides.map(&:id)
                                         ))
        end

        if visible_to_everyone.any?
          # if an assignment is visible to everyone, we do not care about the contents
          # of its assignment_visibilities. instead of setting this to an array of every
          # student's ID, we set it to an empty array to save time when calling to_json
          assignment_visibilities.merge!(visible_to_everyone.map(&:id).index_with { [] })
        end
<<<<<<< HEAD

        assignment_visibilities
      end
=======
>>>>>>> 4427bf89

        assignment_visibilities
      end

<<<<<<< HEAD
      def assignments_visible_to_students(course_id_params: nil, user_id_params: nil, assignment_id_params: nil)
        service_cache_fetch(service: name,
                            course_id_params:,
                            user_id_params:,
                            additional_id_params: assignment_id_params) do
          # Must have a course_id or assignment_id for performance of the all_tags section of the query
          # General query performance requires at least one non-nil course_id, assignment_id, or user_id
          if course_id_params.nil? && assignment_id_params.nil?
            raise ArgumentError, "at least one non nil course_id or assignment_id is required (for query performance reasons)"
          end

          if Account.site_admin.feature_enabled?(:selective_release_optimized_services_v3)
            AssignmentVisibility::Repositories::AssignmentVisibleToStudentRepository.full_assignment_visibility_query(course_id_params:, user_id_params:, assignment_id_params:)
          elsif Account.site_admin.feature_enabled?(:selective_release_optimized_services_v2)
            visible_assignments = []

            # add assignments visible to everyone
            assignments_visible_to_all = AssignmentVisibility::Repositories::AssignmentVisibleToStudentRepository
                                         .find_assignments_visible_to_everyone(course_id_params:, user_id_params:, assignment_id_params:)
            visible_assignments |= assignments_visible_to_all

            # add assignments visible to groups (only assignments can have group overrides)
            assignments_visible_to_groups = AssignmentVisibility::Repositories::AssignmentVisibleToStudentRepository
                                            .find_assignments_visible_to_groups(course_id_params:, user_id_params:, assignment_id_params:)
            visible_assignments |= assignments_visible_to_groups

            # add assignments assigned to sections, students, or the course
            assignments_assigned_to_others = AssignmentVisibility::Repositories::AssignmentVisibleToStudentRepository
                                             .find_assignments_assigned_to_others(course_id_params:, user_id_params:, assignment_id_params:)

            visible_assignments | assignments_assigned_to_others
          else
            visible_assignments = []

            # add assignments visible to everyone
            assignments_visible_to_all = AssignmentVisibility::Repositories::AssignmentVisibleToStudentRepository
                                         .find_assignments_visible_to_everyone(course_id_params:, user_id_params:, assignment_id_params:)
            visible_assignments |= assignments_visible_to_all

            # add assignments visible to groups (only assignments can have group overrides)
            assignments_visible_to_groups = AssignmentVisibility::Repositories::AssignmentVisibleToStudentRepository
                                            .find_assignments_visible_to_groups(course_id_params:, user_id_params:, assignment_id_params:)
            visible_assignments |= assignments_visible_to_groups

            if Account.site_admin.feature_enabled?(:selective_release_optimized_services)
              # add assignments visible to sections (and related module section overrides) without unassign overrides
              assignments_assigned_to_sections = AssignmentVisibility::Repositories::AssignmentVisibleToStudentRepository
                                                 .find_assignments_assigned_to_sections(course_id_params:, user_id_params:, assignment_id_params:)
              visible_assignments |= assignments_assigned_to_sections
            else
              # add assignments visible to sections (and related module section overrides)
              assignments_visible_to_sections = AssignmentVisibility::Repositories::AssignmentVisibleToStudentRepository
                                                .find_assignments_visible_to_sections(course_id_params:, user_id_params:, assignment_id_params:)
              visible_assignments |= assignments_visible_to_sections

              # remove assignments for students with unassigned section overrides
              assignments_with_unassigned_section_overrides = AssignmentVisibility::Repositories::AssignmentVisibleToStudentRepository
                                                              .find_assignments_with_unassigned_section_overrides(course_id_params:, user_id_params:, assignment_id_params:)
              visible_assignments -= assignments_with_unassigned_section_overrides
            end

            if Account.site_admin.feature_enabled?(:selective_release_optimized_services)
              # add assignments visible due to ADHOC overrides (and related module ADHOC overrides) without unassign overrides
              assignments_assigned_to_adhoc_overrides = AssignmentVisibility::Repositories::AssignmentVisibleToStudentRepository
                                                        .find_assignments_assigned_to_adhoc_overrides(course_id_params:, user_id_params:, assignment_id_params:)
              visible_assignments |= assignments_assigned_to_adhoc_overrides
            else
              # add assignments visible due to ADHOC overrides (and related module ADHOC overrides)
              assignments_visible_to_adhoc_overrides = AssignmentVisibility::Repositories::AssignmentVisibleToStudentRepository
                                                       .find_assignments_visible_to_adhoc_overrides(course_id_params:, user_id_params:, assignment_id_params:)
              visible_assignments |= assignments_visible_to_adhoc_overrides

              # remove assignments for students with unassigned ADHOC overrides
              assignments_with_unassigned_adhoc_overrides = AssignmentVisibility::Repositories::AssignmentVisibleToStudentRepository
                                                            .find_assignments_with_unassigned_adhoc_overrides(course_id_params:, user_id_params:, assignment_id_params:)
              visible_assignments -= assignments_with_unassigned_adhoc_overrides
            end

            # add assignments visible due to course overrides
            assignments_visible_to_course_overrides = AssignmentVisibility::Repositories::AssignmentVisibleToStudentRepository
                                                      .find_assignments_visible_to_course_overrides(course_id_params:, user_id_params:, assignment_id_params:)

            visible_assignments | assignments_visible_to_course_overrides
          end
=======
      def assignments_visible_to_students(course_ids: nil, user_ids: nil, assignment_ids: nil)
        # Must have a course_id or assignment_id for performance of the all_tags section of the query
        # General query performance requires at least one non-nil course_id, assignment_id, or user_id
        unless course_ids || assignment_ids
          raise ArgumentError, "at least one non nil course_id or assignment_id is required (for query performance reasons)"
        end

        course_ids = Array(course_ids) if course_ids
        user_ids = Array(user_ids) if user_ids
        assignment_ids = Array(assignment_ids) if assignment_ids

        service_cache_fetch(service: name, course_ids:, user_ids:, additional_ids: assignment_ids) do
          AssignmentVisibility::Repositories::AssignmentVisibleToStudentRepository.visibility_query(
            course_ids:, user_ids:, assignment_ids:
          )
>>>>>>> 4427bf89
        end
      end
    end
  end
end<|MERGE_RESOLUTION|>--- conflicted
+++ resolved
@@ -38,102 +38,6 @@
 
         # if assignment/quiz has no users with visibility, add their keys to the hash with an empty array
         vis_hash.reverse_merge!(assignment_ids.index_with { [] })
-<<<<<<< HEAD
-      end
-
-      def users_with_visibility_by_assignment_for_users(course_id:, assignment_ids:, user_ids:)
-        raise ArgumentError, "course_id cannot be nil" if course_id.nil?
-        raise ArgumentError, "course_id must not be an array" if course_id.is_a?(Array)
-        raise ArgumentError, "assignment_ids cannot be nil" if assignment_ids.nil?
-        raise ArgumentError, "assignment_ids must be an array" unless assignment_ids.is_a?(Array)
-        raise ArgumentError, "user_ids cannot be nil" if user_ids.nil?
-        raise ArgumentError, "user_ids must be an array" unless user_ids.is_a?(Array)
-
-        vis_hash = {}
-        assignments_visible_to_students(course_id_params: course_id, assignment_id_params: assignment_ids, user_id_params: user_ids)
-          .each do |assignment_visible_to_student|
-          vis_hash[assignment_visible_to_student.assignment_id] ||= []
-          vis_hash[assignment_visible_to_student.assignment_id] << assignment_visible_to_student.user_id
-        end
-
-        # if assignment/quiz has no users with visibility, add their keys to the hash with an empty array
-        vis_hash.reverse_merge!(assignment_ids.index_with { [] })
-      end
-
-      def assignments_visible_to_student(course_id:, user_id:)
-        raise ArgumentError, "course_id cannot be nil" if course_id.nil?
-        raise ArgumentError, "course_id must not be an array" if course_id.is_a?(Array)
-        raise ArgumentError, "user_id cannot be nil" if user_id.nil?
-        raise ArgumentError, "user_id must not be an array" if user_id.is_a?(Array)
-
-        assignments_visible_to_students(course_id_params: course_id, user_id_params: user_id)
-      end
-
-      def assignments_visible_to_students_in_courses(course_ids:, user_ids:)
-        raise ArgumentError, "course_ids cannot be nil" if course_ids.nil?
-        raise ArgumentError, "course_ids must be an array" unless course_ids.is_a?(Array)
-        raise ArgumentError, "user_ids cannot be nil" if user_ids.nil?
-        raise ArgumentError, "user_ids must be an array" unless user_ids.is_a?(Array)
-
-        assignments_visible_to_students(course_id_params: course_ids, user_id_params: user_ids)
-      end
-
-      def assignment_visible_to_student(assignment_id:, user_id:)
-        raise ArgumentError, "assignment_id cannot be nil" if assignment_id.nil?
-        raise ArgumentError, "assignment_id must not be an array" if assignment_id.is_a?(Array)
-        raise ArgumentError, "user_id cannot be nil" if user_id.nil?
-        raise ArgumentError, "user_id must not be an array" if user_id.is_a?(Array)
-
-        assignments_visible_to_students(assignment_id_params: assignment_id, user_id_params: user_id)
-      end
-
-      def assignment_visible_to_students(assignment_id:, user_ids:)
-        raise ArgumentError, "assignment_id cannot be nil" if assignment_id.nil?
-        raise ArgumentError, "assignment_id must not be an array" if assignment_id.is_a?(Array)
-        raise ArgumentError, "user_ids cannot be nil" if user_ids.nil?
-        raise ArgumentError, "user_ids must be an array" unless user_ids.is_a?(Array)
-
-        assignments_visible_to_students(assignment_id_params: assignment_id, user_id_params: user_ids)
-      end
-
-      def assignments_visible_to_student_by_assignment(assignment_ids:, user_id:)
-        raise ArgumentError, "assignment_ids cannot be nil" if assignment_ids.nil?
-        raise ArgumentError, "assignment_ids must be an array" unless assignment_ids.is_a?(Array)
-        raise ArgumentError, "user_id cannot be nil" if user_id.nil?
-        raise ArgumentError, "user_ids must not be an array" if user_id.is_a?(Array)
-
-        assignments_visible_to_students(assignment_id_params: assignment_ids, user_id_params: user_id)
-      end
-
-      def assignment_visible_to_students_in_course(assignment_ids:, user_ids:, course_ids:)
-        raise ArgumentError, "course_ids cannot be nil" if course_ids.nil?
-        raise ArgumentError, "course_ids must be an array" unless course_ids.is_a?(Array)
-        raise ArgumentError, "assignment_ids cannot be nil" if assignment_ids.nil?
-        raise ArgumentError, "assignment_ids must be an array" unless assignment_ids.is_a?(Array)
-        raise ArgumentError, "user_ids cannot be nil" if user_ids.nil?
-        raise ArgumentError, "user_ids must be an array" unless user_ids.is_a?(Array)
-
-        assignments_visible_to_students(course_id_params: course_ids, assignment_id_params: assignment_ids, user_id_params: user_ids)
-      end
-
-      def assignment_visible_in_course(assignment_id:, course_id:)
-        raise ArgumentError, "course_id cannot be nil" if course_id.nil?
-        raise ArgumentError, "course_id must not be an array" if course_id.is_a?(Array)
-        raise ArgumentError, "assignment_id cannot be nil" if assignment_id.nil?
-        raise ArgumentError, "assignment_id must not be an array" if assignment_id.is_a?(Array)
-
-        assignments_visible_to_students(course_id_params: course_id, assignment_id_params: assignment_id)
-      end
-
-      def assignments_visible_in_course(assignment_ids:, course_id:)
-        raise ArgumentError, "course_id cannot be nil" if course_id.nil?
-        raise ArgumentError, "course_id must not be an array" if course_id.is_a?(Array)
-        raise ArgumentError, "assignment_ids cannot be nil" if assignment_ids.nil?
-        raise ArgumentError, "assignment_ids must be an array" unless assignment_ids.is_a?(Array)
-
-        assignments_visible_to_students(course_id_params: course_id, assignment_id_params: assignment_ids)
-=======
->>>>>>> 4427bf89
       end
 
       # TODO: better name for this method, or a better location?
@@ -154,102 +58,10 @@
           # student's ID, we set it to an empty array to save time when calling to_json
           assignment_visibilities.merge!(visible_to_everyone.map(&:id).index_with { [] })
         end
-<<<<<<< HEAD
-
-        assignment_visibilities
-      end
-=======
->>>>>>> 4427bf89
 
         assignment_visibilities
       end
 
-<<<<<<< HEAD
-      def assignments_visible_to_students(course_id_params: nil, user_id_params: nil, assignment_id_params: nil)
-        service_cache_fetch(service: name,
-                            course_id_params:,
-                            user_id_params:,
-                            additional_id_params: assignment_id_params) do
-          # Must have a course_id or assignment_id for performance of the all_tags section of the query
-          # General query performance requires at least one non-nil course_id, assignment_id, or user_id
-          if course_id_params.nil? && assignment_id_params.nil?
-            raise ArgumentError, "at least one non nil course_id or assignment_id is required (for query performance reasons)"
-          end
-
-          if Account.site_admin.feature_enabled?(:selective_release_optimized_services_v3)
-            AssignmentVisibility::Repositories::AssignmentVisibleToStudentRepository.full_assignment_visibility_query(course_id_params:, user_id_params:, assignment_id_params:)
-          elsif Account.site_admin.feature_enabled?(:selective_release_optimized_services_v2)
-            visible_assignments = []
-
-            # add assignments visible to everyone
-            assignments_visible_to_all = AssignmentVisibility::Repositories::AssignmentVisibleToStudentRepository
-                                         .find_assignments_visible_to_everyone(course_id_params:, user_id_params:, assignment_id_params:)
-            visible_assignments |= assignments_visible_to_all
-
-            # add assignments visible to groups (only assignments can have group overrides)
-            assignments_visible_to_groups = AssignmentVisibility::Repositories::AssignmentVisibleToStudentRepository
-                                            .find_assignments_visible_to_groups(course_id_params:, user_id_params:, assignment_id_params:)
-            visible_assignments |= assignments_visible_to_groups
-
-            # add assignments assigned to sections, students, or the course
-            assignments_assigned_to_others = AssignmentVisibility::Repositories::AssignmentVisibleToStudentRepository
-                                             .find_assignments_assigned_to_others(course_id_params:, user_id_params:, assignment_id_params:)
-
-            visible_assignments | assignments_assigned_to_others
-          else
-            visible_assignments = []
-
-            # add assignments visible to everyone
-            assignments_visible_to_all = AssignmentVisibility::Repositories::AssignmentVisibleToStudentRepository
-                                         .find_assignments_visible_to_everyone(course_id_params:, user_id_params:, assignment_id_params:)
-            visible_assignments |= assignments_visible_to_all
-
-            # add assignments visible to groups (only assignments can have group overrides)
-            assignments_visible_to_groups = AssignmentVisibility::Repositories::AssignmentVisibleToStudentRepository
-                                            .find_assignments_visible_to_groups(course_id_params:, user_id_params:, assignment_id_params:)
-            visible_assignments |= assignments_visible_to_groups
-
-            if Account.site_admin.feature_enabled?(:selective_release_optimized_services)
-              # add assignments visible to sections (and related module section overrides) without unassign overrides
-              assignments_assigned_to_sections = AssignmentVisibility::Repositories::AssignmentVisibleToStudentRepository
-                                                 .find_assignments_assigned_to_sections(course_id_params:, user_id_params:, assignment_id_params:)
-              visible_assignments |= assignments_assigned_to_sections
-            else
-              # add assignments visible to sections (and related module section overrides)
-              assignments_visible_to_sections = AssignmentVisibility::Repositories::AssignmentVisibleToStudentRepository
-                                                .find_assignments_visible_to_sections(course_id_params:, user_id_params:, assignment_id_params:)
-              visible_assignments |= assignments_visible_to_sections
-
-              # remove assignments for students with unassigned section overrides
-              assignments_with_unassigned_section_overrides = AssignmentVisibility::Repositories::AssignmentVisibleToStudentRepository
-                                                              .find_assignments_with_unassigned_section_overrides(course_id_params:, user_id_params:, assignment_id_params:)
-              visible_assignments -= assignments_with_unassigned_section_overrides
-            end
-
-            if Account.site_admin.feature_enabled?(:selective_release_optimized_services)
-              # add assignments visible due to ADHOC overrides (and related module ADHOC overrides) without unassign overrides
-              assignments_assigned_to_adhoc_overrides = AssignmentVisibility::Repositories::AssignmentVisibleToStudentRepository
-                                                        .find_assignments_assigned_to_adhoc_overrides(course_id_params:, user_id_params:, assignment_id_params:)
-              visible_assignments |= assignments_assigned_to_adhoc_overrides
-            else
-              # add assignments visible due to ADHOC overrides (and related module ADHOC overrides)
-              assignments_visible_to_adhoc_overrides = AssignmentVisibility::Repositories::AssignmentVisibleToStudentRepository
-                                                       .find_assignments_visible_to_adhoc_overrides(course_id_params:, user_id_params:, assignment_id_params:)
-              visible_assignments |= assignments_visible_to_adhoc_overrides
-
-              # remove assignments for students with unassigned ADHOC overrides
-              assignments_with_unassigned_adhoc_overrides = AssignmentVisibility::Repositories::AssignmentVisibleToStudentRepository
-                                                            .find_assignments_with_unassigned_adhoc_overrides(course_id_params:, user_id_params:, assignment_id_params:)
-              visible_assignments -= assignments_with_unassigned_adhoc_overrides
-            end
-
-            # add assignments visible due to course overrides
-            assignments_visible_to_course_overrides = AssignmentVisibility::Repositories::AssignmentVisibleToStudentRepository
-                                                      .find_assignments_visible_to_course_overrides(course_id_params:, user_id_params:, assignment_id_params:)
-
-            visible_assignments | assignments_visible_to_course_overrides
-          end
-=======
       def assignments_visible_to_students(course_ids: nil, user_ids: nil, assignment_ids: nil)
         # Must have a course_id or assignment_id for performance of the all_tags section of the query
         # General query performance requires at least one non-nil course_id, assignment_id, or user_id
@@ -265,7 +77,6 @@
           AssignmentVisibility::Repositories::AssignmentVisibleToStudentRepository.visibility_query(
             course_ids:, user_ids:, assignment_ids:
           )
->>>>>>> 4427bf89
         end
       end
     end
