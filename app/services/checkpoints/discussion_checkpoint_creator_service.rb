--- conflicted
+++ resolved
@@ -17,41 +17,10 @@
 # You should have received a copy of the GNU Affero General Public License along
 # with this program. If not, see <http://www.gnu.org/licenses/>.
 
-<<<<<<< HEAD
-class Checkpoints::DiscussionCheckpointCreatorService < ApplicationService
-  require_relative "discussion_checkpoint_error"
-
-  def initialize(discussion_topic:, checkpoint_label:, dates:, points_possible:, replies_required: 1)
-    super()
-    @discussion_topic = discussion_topic
-    @assignment = discussion_topic.assignment
-    @checkpoint_label = checkpoint_label
-    @dates = dates
-    @points_possible = points_possible
-    @replies_required = replies_required
-  end
-
-  def call
-    unless @discussion_topic.context.root_account.feature_enabled?(:discussion_checkpoints)
-      raise Checkpoints::FlagDisabledError, "discussion_checkpoints feature flag must be enabled"
-    end
-
-    valid_date_types = %w[everyone override].freeze
-
-    @dates.each do |date|
-      if date[:type].blank?
-        raise Checkpoints::DateTypeRequiredError, "each date must have a type specified ('everyone' or 'override')"
-      end
-      unless valid_date_types.include?(date[:type])
-        raise Checkpoints::InvalidDateTypeError, "invalid date type: #{date[:type]}"
-      end
-    end
-=======
 class Checkpoints::DiscussionCheckpointCreatorService < Checkpoints::DiscussionCheckpointCommonService
   def call
     validate_flag_enabled
     validate_dates
->>>>>>> 1bd50e80
 
     checkpoint = create_checkpoint
     compute_due_dates_and_create_submissions(checkpoint)
@@ -69,86 +38,4 @@
       checkpoint
     end
   end
-<<<<<<< HEAD
-
-  def compute_due_dates_and_create_submissions(checkpoint)
-    assignments = [checkpoint, checkpoint.parent_assignment]
-    AbstractAssignment.clear_cache_keys(assignments, :availability)
-    SubmissionLifecycleManager.recompute_course(checkpoint.course, assignments:, update_grades: true)
-  end
-
-  def attributes_to_inherit_from_parent
-    # TODO: handle peer reviews
-    %w[
-      assignment_group_id
-      context_id
-      context_type
-      description
-      grade_group_students_individually
-      grading_type
-      grading_standard_id
-      group_category
-      group_category_id
-      position
-      submission_types
-      title
-      workflow_state
-    ]
-  end
-
-  def update_assignment
-    @assignment.assign_attributes(assignment_attributes)
-    @assignment.save! if @assignment.changed?
-  end
-
-  def assignment_attributes
-    { only_visible_to_overrides: only_visible_to_overrides?, has_sub_assignments: true }
-  end
-
-  def checkpoint_attributes
-    inherited_attributes.merge(specified_attributes)
-  end
-
-  def inherited_attributes
-    @assignment.attributes.slice(*attributes_to_inherit_from_parent).symbolize_keys
-  end
-
-  def update_required_replies?
-    return false unless @checkpoint_label == CheckpointLabels::REPLY_TO_ENTRY
-
-    current_count = @discussion_topic.reply_to_entry_required_count
-    count_is_invalid = current_count.nil? || current_count <= 0
-    count_being_updated = current_count != @replies_required
-    count_is_invalid || count_being_updated
-  end
-
-  def specified_attributes
-    { sub_assignment_tag: @checkpoint_label, points_possible: @points_possible }.merge(date_fields)
-  end
-
-  def date_fields
-    everyone_fields = everyone_date.slice(:due_at, :unlock_at, :lock_at)
-    everyone_fields.merge(only_visible_to_overrides: only_visible_to_overrides?)
-  end
-
-  def only_visible_to_overrides?
-    everyone_date.empty? && override_dates.any?
-  end
-
-  def everyone_date
-    dates_by_type("everyone").first || {}
-  end
-
-  def override_dates
-    dates_by_type("override")
-  end
-
-  def dates_by_type(type)
-    @dates.select do |date|
-      date_type = date.fetch(:type) { raise Checkpoints::DateTypeRequiredError, "each date must have a type specified ('everyone' or 'override')" }
-      date_type == type
-    end
-  end
-=======
->>>>>>> 1bd50e80
 end