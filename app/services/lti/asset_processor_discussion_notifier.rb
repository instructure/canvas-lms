# frozen_string_literal: true

#
# Copyright (C) 2025 - present Instructure, Inc.
#
# This file is part of Canvas.
#
# Canvas is free software: you can redistribute it and/or modify it under
# the terms of the GNU Affero General Public License as published by the Free
# Software Foundation, version 3 of the License.
#
# Canvas is distributed in the hope that it will be useful, but WITHOUT ANY
# WARRANTY; without even the implied warranty of MERCHANTABILITY or FITNESS FOR
# A PARTICULAR PURPOSE. See the GNU Affero General Public License for more
# details.
#
# You should have received a copy of the GNU Affero General Public License along
# with this program. If not, see <http://www.gnu.org/licenses/>.

module Lti
  # This module is responsible for notifying all relevant Asset Processors of a discussion topic about
  # discussion entry creation, modification, deletion or restoration.
  module AssetProcessorDiscussionNotifier
    extend AssetProcessorNotifierHelper

    module_function

<<<<<<< HEAD
    def notify_asset_processors_of_discussion(current_user:, discussion_entry_version:, assignment:, contribution_status:, submission: nil, asset_processor: nil, tool_id: nil)
=======
    def notify_asset_processors_of_discussion(current_user:, discussion_entry_versions:, assignment:, contribution_status:, submission: nil, asset_processor: nil, tool_id: nil)
      return if discussion_entry_versions.empty?
>>>>>>> 10b1d53a
      return unless assignment.discussion_topic?
      return unless discussion_entry_versions.first.root_account.feature_enabled?(:lti_asset_processor_discussions)
      return if submission.present? && !submission.asset_processor_for_discussions_compatible?

      asset_processors = assignment.lti_asset_processors
      if asset_processor.present?
        asset_processors = asset_processors.where(id: asset_processor.id)
      end
      if tool_id.present?
        asset_processors = asset_processors.where(context_external_tool_id: tool_id)
      end
      return if asset_processors.empty?

      version_assets = discussion_entry_versions.map do |version|
        assets = create_assets_for_discussion_entry(submission, version)
        assets.each(&:calculate_sha256_checksum!)
        [version, assets]
      end

      asset_processors.each do |ap|
        builders = version_assets.map do |version, assets|
          collaboration_notice_builder(assignment, submission, assets, ap, version, contribution_status, current_user)
        end
        Lti::PlatformNotificationService.notify_tools(cet_id_or_ids: ap.context_external_tool_id, builders:)
      end
    end

    def collaboration_notice_builder(assignment, submission, assets, asset_processor, discussion_entry_version, contribution_status, current_user)
      Pns::LtiAssetProcessorContributionNoticeBuilder.new(
        {
          assignment:,
          asset_report_service_url: assets.any? ? asset_report_service_url(asset_processor) : nil,
          assets: assets.map { |asset| asset_hash(submission, asset, asset_processor) },
          contribution_status:,
          custom: asset_processor.custom || {},
          discussion_entry_version:,
          for_user_id: discussion_entry_version.user.lti_id,
          notice_event_timestamp: Time.now.utc.iso8601,
          # Teacher comments do not belong to a submission; build claim id only when submission exists
          submission_lti_claim_id: submission_claim_id(submission, discussion_entry_version),
          user: current_user,
        }
      )
    end
    private_class_method :collaboration_notice_builder

    def create_assets_for_discussion_entry(submission, discussion_entry_version)
      # Do not create assets if there is no submission (teacher comment)
      return [] unless submission.present?

      text = Lti::Asset.find_or_create_by!(discussion_entry_version:, submission:)
      discussion_entry = discussion_entry_version.discussion_entry
      attachment = discussion_entry.attachment
      if attachment.present?
        attachment_asset = Lti::Asset.find_or_create_by!(attachment:, submission:)
      end
      [text, attachment_asset].compact
    end
    private_class_method :create_assets_for_discussion_entry

    def submission_claim_id(submission, discussion_entry_version)
      return unless submission.present?

      "#{submission.lti_id}:#{discussion_entry_version.id}:#{discussion_entry_version.discussion_entry.attachment_id}"
    end
    private_class_method :submission_claim_id
  end
end<|MERGE_RESOLUTION|>--- conflicted
+++ resolved
@@ -25,12 +25,8 @@
 
     module_function
 
-<<<<<<< HEAD
-    def notify_asset_processors_of_discussion(current_user:, discussion_entry_version:, assignment:, contribution_status:, submission: nil, asset_processor: nil, tool_id: nil)
-=======
     def notify_asset_processors_of_discussion(current_user:, discussion_entry_versions:, assignment:, contribution_status:, submission: nil, asset_processor: nil, tool_id: nil)
       return if discussion_entry_versions.empty?
->>>>>>> 10b1d53a
       return unless assignment.discussion_topic?
       return unless discussion_entry_versions.first.root_account.feature_enabled?(:lti_asset_processor_discussions)
       return if submission.present? && !submission.asset_processor_for_discussions_compatible?
