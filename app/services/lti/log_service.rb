--- conflicted
+++ resolved
@@ -48,13 +48,7 @@
 
     def log_data
       {
-<<<<<<< HEAD
-        # We'll need this column in the near future but don't have the values for it yet.
-        # We're including it to make everyone's life easier when we do have the values.
-        unified_tool_id: nil,
-=======
         unified_tool_id: @tool.unified_tool_id,
->>>>>>> 3a2a498e
         tool_id: @tool.id.to_s,
         tool_provided_id: @tool.tool_id,
         tool_domain: @tool.domain,
