--- conflicted
+++ resolved
@@ -23,24 +23,12 @@
     module_function
 
     def notify_asset_processors(submission, asset_processor = nil)
-<<<<<<< HEAD
-      return unless submission.submission_type == "online_upload"
-      return unless submission.root_account.feature_enabled?(:lti_asset_processor)
-
-      asset_processors = Lti::AssetProcessor.for_assignment_id(submission.assignment.id)
-
-      if asset_processor.present?
-        asset_processors = asset_processors.where(id: asset_processor.id)
-      end
-
-=======
       return unless submission.asset_processor_compatible?
 
       asset_processors = Lti::AssetProcessor.for_assignment_id(submission.assignment.id)
       if asset_processor.present?
         asset_processors = asset_processors.where(id: asset_processor.id)
       end
->>>>>>> 3b5eb382
       return if asset_processors.empty?
 
       lti_assets = if submission.text_entry_submission?
