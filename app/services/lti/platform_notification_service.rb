--- conflicted
+++ resolved
@@ -19,17 +19,8 @@
 
 module Lti
   module PlatformNotificationService
-<<<<<<< HEAD
-    NOTICE_TYPES = %w[
-      LtiHelloWorldNotice
-    ].freeze
-
     module_function
 
-=======
-    module_function
-
->>>>>>> f06b510f
     def subscribe_tool_for_notice(tool:, notice_type:, handler_url:)
       raise ArgumentError, "handler must be a valid URL or an empty string" unless handler_url.match?(URI::DEFAULT_PARSER.make_regexp)
 
@@ -40,12 +31,9 @@
         url: handler_url,
         account: tool.related_account
       )
-<<<<<<< HEAD
-=======
       if notice_type == Lti::Pns::NoticeTypes::HELLO_WORLD
         send_notice(tool:, notice_handler: handler, builders: [Lti::Pns::LtiHelloWorldNoticeBuilder.new])
       end
->>>>>>> f06b510f
       handler_api_json(handler:)
     end
 
@@ -53,31 +41,6 @@
       validate_notice_parameters(tool:, notice_type:, handler_url: "")
       destroy_notice_handlers(tool:, notice_type:)
       empty_api_json(notice_type:)
-<<<<<<< HEAD
-    end
-
-    # @return [Array<Hash>] list of notice handlers for the tool in api format
-    def list_handlers(tool:)
-      found_notice_handlers = tool.lti_notice_handlers.active.map do |handler|
-        handler_api_json(handler:)
-      end
-      types_without_handlers = NOTICE_TYPES - found_notice_handlers.pluck(:notice_type)
-      found_notice_handlers + types_without_handlers.map do |notice_type|
-        empty_api_json(notice_type:)
-      end
-    end
-
-    def handler_api_json(handler:)
-      { notice_type: handler.notice_type, handler: handler.url }
-    end
-
-    def empty_api_json(notice_type:)
-      { notice_type:, handler: "" }
-    end
-
-    def validate_notice_parameters(tool:, notice_type:, handler_url:)
-      raise ArgumentError, "unknown notice_type, it must be one of [#{NOTICE_TYPES.join(", ")}]" unless NOTICE_TYPES.include?(notice_type)
-=======
     end
 
     # @return [Array<Hash>] list of notice handlers for the tool in api format
@@ -134,7 +97,6 @@
 
     def validate_notice_parameters(tool:, notice_type:, handler_url:)
       raise ArgumentError, "unknown notice_type, it must be one of [#{Lti::Pns::NoticeTypes::ALL.join(", ")}]" unless Lti::Pns::NoticeTypes::ALL.include?(notice_type)
->>>>>>> f06b510f
       raise ArgumentError, "handler url should match tool's domain" unless handler_url.blank? || tool.matches_host?(handler_url)
     end
     private_class_method :validate_notice_parameters
