# frozen_string_literal: true

#
# Copyright (C) 2024 - present Instructure, Inc.
#
# This file is part of Canvas.
#
# Canvas is free software: you can redistribute it and/or modify it under
# the terms of the GNU Affero General Public License as published by the Free
# Software Foundation, version 3 of the License.
#
# Canvas is distributed in the hope that it will be useful, but WITHOUT ANY
# WARRANTY; without even the implied warranty of MERCHANTABILITY or FITNESS FOR
# A PARTICULAR PURPOSE. See the GNU Affero General Public License for more
# details.
#
# You should have received a copy of the GNU Affero General Public License along
# with this program. If not, see <http://www.gnu.org/licenses/>.

module UngradedDiscussionVisibility
  class UngradedDiscussionVisibilityService
    extend VisibilityHelpers::Common
    class << self
<<<<<<< HEAD
      def discussion_topics_visible_to_student_in_course(course_id:, user_id:)
        raise ArgumentError, "course_id cannot be nil" if course_id.nil?
        raise ArgumentError, "course_id must not be an array" if course_id.is_a?(Array)
        raise ArgumentError, "user_id cannot be nil" if user_id.nil?
        raise ArgumentError, "user_id must not be an array" if user_id.is_a?(Array)

        discussion_topics_visible(course_id_params: course_id, user_id_params: user_id)
      end

      def discussion_topics_visible_to_students(user_ids:)
        raise ArgumentError, "user_id cannot be nil" if user_ids.nil?
        raise ArgumentError, "user_id must be an array" unless user_ids.is_a?(Array)

        discussion_topics_visible(user_id_params: user_ids)
      end

      def discussion_topics_visible_to_students_in_courses(course_ids:, user_ids:)
        raise ArgumentError, "course_ids cannot be nil" if course_ids.nil?
        raise ArgumentError, "course_ids must be an array" unless course_ids.is_a?(Array)
        raise ArgumentError, "user_ids cannot be nil" if user_ids.nil?
        raise ArgumentError, "user_ids must be an array" unless user_ids.is_a?(Array)

        discussion_topics_visible(course_id_params: course_ids, user_id_params: user_ids)
      end

      def discussion_topics_visible_to_students_in_course(course_id:, user_ids:)
        raise ArgumentError, "course_id cannot be nil" if course_id.nil?
        raise ArgumentError, "course_id must not be an array" if course_id.is_a?(Array)
        raise ArgumentError, "user_ids cannot be nil" if user_ids.nil?
        raise ArgumentError, "user_ids must be an array" unless user_ids.is_a?(Array)

        discussion_topics_visible(course_id_params: course_id, user_id_params: user_ids)
      end

      def discussion_topic_visible_to_student(discussion_topic_id:, user_id:)
        raise ArgumentError, "discussion_topic_id cannot be nil" if discussion_topic_id.nil?
        raise ArgumentError, "discussion_topic_id must not be an array" if discussion_topic_id.is_a?(Array)
        raise ArgumentError, "user_id cannot be nil" if user_id.nil?
        raise ArgumentError, "user_id must not be an array" if user_id.is_a?(Array)

        discussion_topics_visible(discussion_topic_id_params: discussion_topic_id, user_id_params: user_id)
      end

      def discussion_topic_visible_to_students(discussion_topic_id:, user_ids:)
        raise ArgumentError, "discussion_topic_id cannot be nil" if discussion_topic_id.nil?
        raise ArgumentError, "discussion_topic_id must not be an array" if discussion_topic_id.is_a?(Array)
        raise ArgumentError, "user_ids cannot be nil" if user_ids.nil?
        raise ArgumentError, "user_ids must be an array" unless user_ids.is_a?(Array)

        discussion_topics_visible(discussion_topic_id_params: discussion_topic_id, user_id_params: user_ids)
      end

      private

      def discussion_topics_visible(course_id_params: nil, user_id_params: nil, discussion_topic_id_params: nil)
        if course_id_params.nil? && user_id_params.nil? && discussion_topic_id_params.nil?
          raise ArgumentError, "at least one non nil course_id, user_id, or discussion_topic_id_params is required (for query performance reasons)"
        end

        service_cache_fetch(service: name,
                            course_id_params:,
                            user_id_params:,
                            additional_id_params: discussion_topic_id_params) do
          if Account.site_admin.feature_enabled?(:selective_release_optimized_services_v3)
            UngradedDiscussionVisibility::Repositories::UngradedDiscussionVisibleToStudentRepository.full_discussion_topic_visibility_query(course_id_params:, user_id_params:, discussion_topic_id_params:)
          elsif Account.site_admin.feature_enabled?(:selective_release_optimized_services_v2)
            visible_discussion_topics = []

            # add discussion topics visible to everyone
            discussion_topics_visible_to_all = UngradedDiscussionVisibility::Repositories::UngradedDiscussionVisibleToStudentRepository
                                               .find_discussion_topics_visible_to_everyone(course_id_params:, user_id_params:, discussion_topic_id_params:)
            visible_discussion_topics |= discussion_topics_visible_to_all

            # add discussion topics assigned to sections, students, or the course
            discussion_topics_assigned_to_others = UngradedDiscussionVisibility::Repositories::UngradedDiscussionVisibleToStudentRepository
                                                   .find_discussion_topics_assigned_to_others(course_id_params:, user_id_params:, discussion_topic_id_params:)

            visible_discussion_topics | discussion_topics_assigned_to_others
          else
            visible_discussion_topics = []

            # add discussion topics visible to everyone
            discussion_topics_visible_to_all = UngradedDiscussionVisibility::Repositories::UngradedDiscussionVisibleToStudentRepository
                                               .find_discussion_topics_visible_to_everyone(course_id_params:, user_id_params:, discussion_topic_id_params:)
            visible_discussion_topics |= discussion_topics_visible_to_all

            if Account.site_admin.feature_enabled?(:selective_release_optimized_services)
              # add discussion topics visible to sections (and related module section overrides) without unassign overrides
              discussion_topics_assigned_to_sections = UngradedDiscussionVisibility::Repositories::UngradedDiscussionVisibleToStudentRepository
                                                       .find_discussion_topics_assigned_to_sections(course_id_params:, user_id_params:, discussion_topic_id_params:)
              visible_discussion_topics |= discussion_topics_assigned_to_sections
            else
              # add discussion topics visible to sections (and related module section overrides)
              discussion_topics_visible_to_sections = UngradedDiscussionVisibility::Repositories::UngradedDiscussionVisibleToStudentRepository
                                                      .find_discussion_topics_visible_to_sections(course_id_params:, user_id_params:, discussion_topic_id_params:)
              visible_discussion_topics |= discussion_topics_visible_to_sections

              # remove discussion topics for students with unassigned section overrides
              discussion_topics_with_unassigned_section_overrides = UngradedDiscussionVisibility::Repositories::UngradedDiscussionVisibleToStudentRepository
                                                                    .find_discussion_topics_with_unassigned_section_overrides(course_id_params:, user_id_params:, discussion_topic_id_params:)
              visible_discussion_topics -= discussion_topics_with_unassigned_section_overrides
            end

            if Account.site_admin.feature_enabled?(:selective_release_optimized_services)
              # add discussion topics visible due to ADHOC overrides (and related module ADHOC overrides) without unassign overrides
              discussion_topics_assigned_to_adhoc_overrides = UngradedDiscussionVisibility::Repositories::UngradedDiscussionVisibleToStudentRepository
                                                              .find_discussion_topics_assigned_to_adhoc_overrides(course_id_params:, user_id_params:, discussion_topic_id_params:)
              visible_discussion_topics |= discussion_topics_assigned_to_adhoc_overrides
            else
              # add discussion topics visible due to ADHOC overrides (and related module ADHOC overrides)
              discussion_topics_visible_to_adhoc_overrides = UngradedDiscussionVisibility::Repositories::UngradedDiscussionVisibleToStudentRepository
                                                             .find_discussion_topics_visible_to_adhoc_overrides(course_id_params:, user_id_params:, discussion_topic_id_params:)
              visible_discussion_topics |= discussion_topics_visible_to_adhoc_overrides

              # remove discussion topics for students with unassigned ADHOC overrides
              discussion_topics_with_unassigned_adhoc_overrides = UngradedDiscussionVisibility::Repositories::UngradedDiscussionVisibleToStudentRepository
                                                                  .find_discussion_topics_with_unassigned_adhoc_overrides(course_id_params:, user_id_params:, discussion_topic_id_params:)
              visible_discussion_topics -= discussion_topics_with_unassigned_adhoc_overrides
            end

            # add discussion topics visible due to course overrides
            discussion_topics_visible_to_course_overrides = UngradedDiscussionVisibility::Repositories::UngradedDiscussionVisibleToStudentRepository
                                                            .find_discussion_topics_visible_to_course_overrides(course_id_params:, user_id_params:, discussion_topic_id_params:)

            visible_discussion_topics | discussion_topics_visible_to_course_overrides
          end
=======
      def discussion_topics_visible(course_ids: nil, user_ids: nil, discussion_topic_ids: nil)
        unless course_ids || user_ids || discussion_topic_ids
          raise ArgumentError, "at least one non nil course_id, user_id, or discussion_topic_id_params is required (for query performance reasons)"
        end

        course_ids = Array(course_ids) if course_ids
        user_ids = Array(user_ids) if user_ids
        discussion_topic_ids = Array(discussion_topic_ids) if discussion_topic_ids

        service_cache_fetch(service: name, course_ids:, user_ids:, additional_ids: discussion_topic_ids) do
          UngradedDiscussionVisibility::Repositories::UngradedDiscussionVisibleToStudentRepository.visibility_query(
            course_ids:, user_ids:, discussion_topic_ids:
          )
>>>>>>> ec511745
        end
      end
    end
  end
end<|MERGE_RESOLUTION|>--- conflicted
+++ resolved
@@ -21,134 +21,6 @@
   class UngradedDiscussionVisibilityService
     extend VisibilityHelpers::Common
     class << self
-<<<<<<< HEAD
-      def discussion_topics_visible_to_student_in_course(course_id:, user_id:)
-        raise ArgumentError, "course_id cannot be nil" if course_id.nil?
-        raise ArgumentError, "course_id must not be an array" if course_id.is_a?(Array)
-        raise ArgumentError, "user_id cannot be nil" if user_id.nil?
-        raise ArgumentError, "user_id must not be an array" if user_id.is_a?(Array)
-
-        discussion_topics_visible(course_id_params: course_id, user_id_params: user_id)
-      end
-
-      def discussion_topics_visible_to_students(user_ids:)
-        raise ArgumentError, "user_id cannot be nil" if user_ids.nil?
-        raise ArgumentError, "user_id must be an array" unless user_ids.is_a?(Array)
-
-        discussion_topics_visible(user_id_params: user_ids)
-      end
-
-      def discussion_topics_visible_to_students_in_courses(course_ids:, user_ids:)
-        raise ArgumentError, "course_ids cannot be nil" if course_ids.nil?
-        raise ArgumentError, "course_ids must be an array" unless course_ids.is_a?(Array)
-        raise ArgumentError, "user_ids cannot be nil" if user_ids.nil?
-        raise ArgumentError, "user_ids must be an array" unless user_ids.is_a?(Array)
-
-        discussion_topics_visible(course_id_params: course_ids, user_id_params: user_ids)
-      end
-
-      def discussion_topics_visible_to_students_in_course(course_id:, user_ids:)
-        raise ArgumentError, "course_id cannot be nil" if course_id.nil?
-        raise ArgumentError, "course_id must not be an array" if course_id.is_a?(Array)
-        raise ArgumentError, "user_ids cannot be nil" if user_ids.nil?
-        raise ArgumentError, "user_ids must be an array" unless user_ids.is_a?(Array)
-
-        discussion_topics_visible(course_id_params: course_id, user_id_params: user_ids)
-      end
-
-      def discussion_topic_visible_to_student(discussion_topic_id:, user_id:)
-        raise ArgumentError, "discussion_topic_id cannot be nil" if discussion_topic_id.nil?
-        raise ArgumentError, "discussion_topic_id must not be an array" if discussion_topic_id.is_a?(Array)
-        raise ArgumentError, "user_id cannot be nil" if user_id.nil?
-        raise ArgumentError, "user_id must not be an array" if user_id.is_a?(Array)
-
-        discussion_topics_visible(discussion_topic_id_params: discussion_topic_id, user_id_params: user_id)
-      end
-
-      def discussion_topic_visible_to_students(discussion_topic_id:, user_ids:)
-        raise ArgumentError, "discussion_topic_id cannot be nil" if discussion_topic_id.nil?
-        raise ArgumentError, "discussion_topic_id must not be an array" if discussion_topic_id.is_a?(Array)
-        raise ArgumentError, "user_ids cannot be nil" if user_ids.nil?
-        raise ArgumentError, "user_ids must be an array" unless user_ids.is_a?(Array)
-
-        discussion_topics_visible(discussion_topic_id_params: discussion_topic_id, user_id_params: user_ids)
-      end
-
-      private
-
-      def discussion_topics_visible(course_id_params: nil, user_id_params: nil, discussion_topic_id_params: nil)
-        if course_id_params.nil? && user_id_params.nil? && discussion_topic_id_params.nil?
-          raise ArgumentError, "at least one non nil course_id, user_id, or discussion_topic_id_params is required (for query performance reasons)"
-        end
-
-        service_cache_fetch(service: name,
-                            course_id_params:,
-                            user_id_params:,
-                            additional_id_params: discussion_topic_id_params) do
-          if Account.site_admin.feature_enabled?(:selective_release_optimized_services_v3)
-            UngradedDiscussionVisibility::Repositories::UngradedDiscussionVisibleToStudentRepository.full_discussion_topic_visibility_query(course_id_params:, user_id_params:, discussion_topic_id_params:)
-          elsif Account.site_admin.feature_enabled?(:selective_release_optimized_services_v2)
-            visible_discussion_topics = []
-
-            # add discussion topics visible to everyone
-            discussion_topics_visible_to_all = UngradedDiscussionVisibility::Repositories::UngradedDiscussionVisibleToStudentRepository
-                                               .find_discussion_topics_visible_to_everyone(course_id_params:, user_id_params:, discussion_topic_id_params:)
-            visible_discussion_topics |= discussion_topics_visible_to_all
-
-            # add discussion topics assigned to sections, students, or the course
-            discussion_topics_assigned_to_others = UngradedDiscussionVisibility::Repositories::UngradedDiscussionVisibleToStudentRepository
-                                                   .find_discussion_topics_assigned_to_others(course_id_params:, user_id_params:, discussion_topic_id_params:)
-
-            visible_discussion_topics | discussion_topics_assigned_to_others
-          else
-            visible_discussion_topics = []
-
-            # add discussion topics visible to everyone
-            discussion_topics_visible_to_all = UngradedDiscussionVisibility::Repositories::UngradedDiscussionVisibleToStudentRepository
-                                               .find_discussion_topics_visible_to_everyone(course_id_params:, user_id_params:, discussion_topic_id_params:)
-            visible_discussion_topics |= discussion_topics_visible_to_all
-
-            if Account.site_admin.feature_enabled?(:selective_release_optimized_services)
-              # add discussion topics visible to sections (and related module section overrides) without unassign overrides
-              discussion_topics_assigned_to_sections = UngradedDiscussionVisibility::Repositories::UngradedDiscussionVisibleToStudentRepository
-                                                       .find_discussion_topics_assigned_to_sections(course_id_params:, user_id_params:, discussion_topic_id_params:)
-              visible_discussion_topics |= discussion_topics_assigned_to_sections
-            else
-              # add discussion topics visible to sections (and related module section overrides)
-              discussion_topics_visible_to_sections = UngradedDiscussionVisibility::Repositories::UngradedDiscussionVisibleToStudentRepository
-                                                      .find_discussion_topics_visible_to_sections(course_id_params:, user_id_params:, discussion_topic_id_params:)
-              visible_discussion_topics |= discussion_topics_visible_to_sections
-
-              # remove discussion topics for students with unassigned section overrides
-              discussion_topics_with_unassigned_section_overrides = UngradedDiscussionVisibility::Repositories::UngradedDiscussionVisibleToStudentRepository
-                                                                    .find_discussion_topics_with_unassigned_section_overrides(course_id_params:, user_id_params:, discussion_topic_id_params:)
-              visible_discussion_topics -= discussion_topics_with_unassigned_section_overrides
-            end
-
-            if Account.site_admin.feature_enabled?(:selective_release_optimized_services)
-              # add discussion topics visible due to ADHOC overrides (and related module ADHOC overrides) without unassign overrides
-              discussion_topics_assigned_to_adhoc_overrides = UngradedDiscussionVisibility::Repositories::UngradedDiscussionVisibleToStudentRepository
-                                                              .find_discussion_topics_assigned_to_adhoc_overrides(course_id_params:, user_id_params:, discussion_topic_id_params:)
-              visible_discussion_topics |= discussion_topics_assigned_to_adhoc_overrides
-            else
-              # add discussion topics visible due to ADHOC overrides (and related module ADHOC overrides)
-              discussion_topics_visible_to_adhoc_overrides = UngradedDiscussionVisibility::Repositories::UngradedDiscussionVisibleToStudentRepository
-                                                             .find_discussion_topics_visible_to_adhoc_overrides(course_id_params:, user_id_params:, discussion_topic_id_params:)
-              visible_discussion_topics |= discussion_topics_visible_to_adhoc_overrides
-
-              # remove discussion topics for students with unassigned ADHOC overrides
-              discussion_topics_with_unassigned_adhoc_overrides = UngradedDiscussionVisibility::Repositories::UngradedDiscussionVisibleToStudentRepository
-                                                                  .find_discussion_topics_with_unassigned_adhoc_overrides(course_id_params:, user_id_params:, discussion_topic_id_params:)
-              visible_discussion_topics -= discussion_topics_with_unassigned_adhoc_overrides
-            end
-
-            # add discussion topics visible due to course overrides
-            discussion_topics_visible_to_course_overrides = UngradedDiscussionVisibility::Repositories::UngradedDiscussionVisibleToStudentRepository
-                                                            .find_discussion_topics_visible_to_course_overrides(course_id_params:, user_id_params:, discussion_topic_id_params:)
-
-            visible_discussion_topics | discussion_topics_visible_to_course_overrides
-          end
-=======
       def discussion_topics_visible(course_ids: nil, user_ids: nil, discussion_topic_ids: nil)
         unless course_ids || user_ids || discussion_topic_ids
           raise ArgumentError, "at least one non nil course_id, user_id, or discussion_topic_id_params is required (for query performance reasons)"
@@ -162,7 +34,6 @@
           UngradedDiscussionVisibility::Repositories::UngradedDiscussionVisibleToStudentRepository.visibility_query(
             course_ids:, user_ids:, discussion_topic_ids:
           )
->>>>>>> ec511745
         end
       end
     end
