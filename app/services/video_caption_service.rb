# frozen_string_literal: true

#
# Copyright (C) 2024 - present Instructure, Inc.
#
# This file is part of Canvas.
#
# Canvas is free software: you can redistribute it and/or modify it under
# the terms of the GNU Affero General Public License as published by the Free
# Software Foundation, version 3 of the License.
#
# Canvas is distributed in the hope that it will be useful, but WITHOUT ANY
# WARRANTY; without even the implied warranty of MERCHANTABILITY or FITNESS FOR
# A PARTICULAR PURPOSE. See the GNU Affero General Public License for more
# details.
#
# You should have received a copy of the GNU Affero General Public License along
# with this program. If not, see <http://www.gnu.org/licenses/>.

class VideoCaptionService < ApplicationService
  class VideoCaptionServiceError < Delayed::RetriableError; end

  def initialize(media_object, skip_polling: false)
    super()

    @skip_polling = skip_polling # for testing purposes
    @media_object = media_object
    @type = media_object.media_type
    @title = media_object.title
    @media_id = media_object.media_id
  end

  def call
    update_status(:processing)
    return update_status(:failed_initial_validation) unless pass_initial_checks

    # send to Notorious so it can process the media; grab and use the media_id from the handoff response
    @media_id = handoff
    return update_status(:failed_handoff) unless @media_id

<<<<<<< HEAD
    # On error, the job is scheduled again in 5 seconds + N ** 4, where N is the number of attempts
    delay_if_production(max_attempts: 10).generate_captions
=======
    if @skip_polling
      # tell Notorious to start generating captions -- must be complete with handoff first
      request_caption_response = request_caption
      return update_status(:failed_request) unless (200..299).cover?(request_caption_response.code)

      process_captions_ready
    else
      delay.poll_caption_request
    end
>>>>>>> 19b70d1c
  end

  private

  def pass_initial_checks
    return false unless config["app-host"].present?
    return false unless auth_token.present?
    return false unless @type.include?("video")
    return false unless @media_id
    return false if @media_object.media_tracks.where(kind: "subtitles").exists?
    return false if url.nil?

    true
  end

<<<<<<< HEAD
  def save_media_track(content, src_lang)
    if content.present?
      @media_object.media_tracks.first_or_create(user: @media_object.user, locale: src_lang, kind: "subtitles", content:)
=======
  def save_media_track(content, srclang)
    if content.present?
      @media_object.media_tracks.first_or_create(user: @media_object.user, locale: srclang, kind: "subtitles", content:)
      update_status(:complete)
    else
      update_status(:failed_to_pull)
>>>>>>> 19b70d1c
    end
  end

  def handoff
    response = request_handoff
    response&.dig("media", "id")
  end

<<<<<<< HEAD
  def generate_captions
    response = request_caption
    if (200..299).cover?(response.code)
      delay_if_production(max_attempts: 10).poll_for_captions_ready
    else
      raise VideoCaptionServiceError, "Failed to tell Notorious to start generating captions"
    end
  end

  def poll_for_captions_ready
    response = media
    if response.dig("media", "captions", 0, "language") && response.dig("media", "captions", 0, "status") == "succeeded"
      src_lang = response.dig("media", "captions", 0, "language")
      # dont' proceed if the language is not detected as English
      if src_lang.start_with?("en")
        grab_captions(src_lang)
      end
    else
      raise VideoCaptionServiceError, "Failed to get captions from Notorious"
    end
  end

  def grab_captions(src_lang)
    response = collect_captions(src_lang)
=======
  def grab_captions(srclang)
    response = collect_captions(srclang)
>>>>>>> 19b70d1c
    if (200..299).cover?(response.code)
      save_media_track(response.body, src_lang)
    end
  end

  def url
    @url ||= grab_url_from_media_sources
  end

  def grab_url_from_media_sources
    media_sources = @media_object.reload.media_sources
    media_source = media_sources.min_by { |ms| ms[:bitrate]&.to_i }
    media_source&.fetch(:url, nil)
  end

  def handoff_url
    "#{notorious_host}/api/media"
  end

  def caption_request_url
    "#{notorious_host}/api/media/#{@media_id}/captions"
  end

  def media_url
    "#{notorious_host}/api/media/#{@media_id}"
  end

<<<<<<< HEAD
  def caption_collect_url(src_lang)
    "#{notorious_host}/api/media/#{@media_id}/captions/#{src_lang}"
=======
  def caption_collect_url(srclang)
    "#{notorious_host}/api/media/#{@media_id}/captions/#{srclang}"
>>>>>>> 19b70d1c
  end

  def notorious_host
    config["app-host"]
  end

  def auth_token
    Rails.application.credentials.send(:"notorious-admin")&.[](:client_authentication_key)
  end

  def request_headers
    { "Authorization" => auth_token }
  end

  def request_handoff
    HTTParty.post(handoff_url, body: { url:, name: @title }, headers: request_headers)
  end

  def request_caption
    HTTParty.post(caption_request_url, headers: request_headers)
  end

  def media
    HTTParty.get(media_url, headers: request_headers)
  end

<<<<<<< HEAD
  def collect_captions(src_lang)
    HTTParty.get(caption_collect_url(src_lang), headers: request_headers)
=======
  def collect_captions(srclang)
    HTTParty.get(caption_collect_url(srclang), headers: request_headers)
>>>>>>> 19b70d1c
  end

  def config
    @config ||= DynamicSettings.find("notorious-admin", tree: :private) || {}
  end

  def update_status(status)
    @media_object.update_attribute(:auto_caption_status, status)
  end

  def process_captions_ready
    response = media
    if response.dig("media", "captions", 0, "language") && response.dig("media", "captions", 0, "status") == "succeeded"
      srclang = response.dig("media", "captions", 0, "language")
      srclang = nil unless srclang.start_with?("en")
      return update_status(:non_english_captions) unless srclang

      save_media_track(grab_captions(srclang), srclang)
    else
      update_status(:failed_captions)
    end
  end

  def poll_caption_request(attempts = 1)
    response = request_caption
    if (200..299).cover?(response.code)
      delay.poll_captions_ready
    elsif attempts < 10
      delay(run_at: reschedule_time(attempts)).poll_caption_request(attempts + 1)
    else
      update_status(:failed_request)
    end
  end
  alias_method :generate_captions, :poll_caption_request

  def poll_captions_ready(attempts = 1)
    response = media
    response_succeeded = response.dig("media", "captions", 0, "status") == "succeeded"
    language_detected = response.dig("media", "captions", 0, "language")

    if response_succeeded && language_detected
      if language_detected.start_with?("en")
        save_media_track(grab_captions(language_detected), language_detected)
      else
        update_status(:non_english_captions)
      end
    elsif attempts < 10
      delay(run_at: reschedule_time(attempts)).poll_captions_ready(attempts + 1)
    else
      update_status(:failed_captions)
    end
  end
  alias_method :poll_for_captions_ready, :poll_captions_ready

  def reschedule_time(attempt)
    # This mimics the exponential backoff algorithm used by inst jobs
    (5 + (attempt**4)).seconds.from_now
  end
end<|MERGE_RESOLUTION|>--- conflicted
+++ resolved
@@ -18,8 +18,6 @@
 # with this program. If not, see <http://www.gnu.org/licenses/>.
 
 class VideoCaptionService < ApplicationService
-  class VideoCaptionServiceError < Delayed::RetriableError; end
-
   def initialize(media_object, skip_polling: false)
     super()
 
@@ -38,10 +36,6 @@
     @media_id = handoff
     return update_status(:failed_handoff) unless @media_id
 
-<<<<<<< HEAD
-    # On error, the job is scheduled again in 5 seconds + N ** 4, where N is the number of attempts
-    delay_if_production(max_attempts: 10).generate_captions
-=======
     if @skip_polling
       # tell Notorious to start generating captions -- must be complete with handoff first
       request_caption_response = request_caption
@@ -51,7 +45,6 @@
     else
       delay.poll_caption_request
     end
->>>>>>> 19b70d1c
   end
 
   private
@@ -67,18 +60,12 @@
     true
   end
 
-<<<<<<< HEAD
-  def save_media_track(content, src_lang)
-    if content.present?
-      @media_object.media_tracks.first_or_create(user: @media_object.user, locale: src_lang, kind: "subtitles", content:)
-=======
   def save_media_track(content, srclang)
     if content.present?
       @media_object.media_tracks.first_or_create(user: @media_object.user, locale: srclang, kind: "subtitles", content:)
       update_status(:complete)
     else
       update_status(:failed_to_pull)
->>>>>>> 19b70d1c
     end
   end
 
@@ -87,38 +74,13 @@
     response&.dig("media", "id")
   end
 
-<<<<<<< HEAD
-  def generate_captions
-    response = request_caption
-    if (200..299).cover?(response.code)
-      delay_if_production(max_attempts: 10).poll_for_captions_ready
-    else
-      raise VideoCaptionServiceError, "Failed to tell Notorious to start generating captions"
-    end
-  end
-
-  def poll_for_captions_ready
-    response = media
-    if response.dig("media", "captions", 0, "language") && response.dig("media", "captions", 0, "status") == "succeeded"
-      src_lang = response.dig("media", "captions", 0, "language")
-      # dont' proceed if the language is not detected as English
-      if src_lang.start_with?("en")
-        grab_captions(src_lang)
-      end
-    else
-      raise VideoCaptionServiceError, "Failed to get captions from Notorious"
-    end
-  end
-
-  def grab_captions(src_lang)
-    response = collect_captions(src_lang)
-=======
   def grab_captions(srclang)
     response = collect_captions(srclang)
->>>>>>> 19b70d1c
     if (200..299).cover?(response.code)
-      save_media_track(response.body, src_lang)
+      return response.body
     end
+
+    nil
   end
 
   def url
@@ -143,13 +105,8 @@
     "#{notorious_host}/api/media/#{@media_id}"
   end
 
-<<<<<<< HEAD
-  def caption_collect_url(src_lang)
-    "#{notorious_host}/api/media/#{@media_id}/captions/#{src_lang}"
-=======
   def caption_collect_url(srclang)
     "#{notorious_host}/api/media/#{@media_id}/captions/#{srclang}"
->>>>>>> 19b70d1c
   end
 
   def notorious_host
@@ -176,13 +133,8 @@
     HTTParty.get(media_url, headers: request_headers)
   end
 
-<<<<<<< HEAD
-  def collect_captions(src_lang)
-    HTTParty.get(caption_collect_url(src_lang), headers: request_headers)
-=======
   def collect_captions(srclang)
     HTTParty.get(caption_collect_url(srclang), headers: request_headers)
->>>>>>> 19b70d1c
   end
 
   def config
