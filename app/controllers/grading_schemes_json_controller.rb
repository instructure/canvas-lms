--- conflicted
+++ resolved
@@ -19,11 +19,7 @@
 #
 
 class GradingSchemesJsonController < ApplicationController
-<<<<<<< HEAD
-  include GradingSchemeSerializer
-=======
   extend GradingSchemeSerializer::ClassMethods
->>>>>>> 2a5b008b
 
   GRADING_SCHEMES_LIMIT = 100
   USED_LOCATIONS_PER_PAGE = 100
