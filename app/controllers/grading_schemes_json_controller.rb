# frozen_string_literal: true

#
# Copyright (C) 2023 - present Instructure, Inc.
#
# This file is part of Canvas.
#
# Canvas is free software: you can redistribute it and/or modify it under
# the terms of the GNU Affero General Public License as published by the Free
# Software Foundation, version 3 of the License.
#
# Canvas is distributed in the hope that it will be useful, but WITHOUT ANY
# WARRANTY; without even the implied warranty of MERCHANTABILITY or FITNESS FOR
# A PARTICULAR PURPOSE. See the GNU Affero General Public License for more
# details.
#
# You should have received a copy of the GNU Affero General Public License along
# with this program. If not, see <http://www.gnu.org/licenses/>.
#

class GradingSchemesJsonController < ApplicationController
  extend GradingSchemeSerializer

  GRADING_SCHEMES_LIMIT = 100
  USED_LOCATIONS_PER_PAGE = 50
  before_action :require_context
  before_action :require_user
  before_action :validate_read_permission, only: %i[grouped_list detail_list summary_list show]

  def grouped_list
    standards = grading_standards_for_context.sorted.limit(GRADING_SCHEMES_LIMIT)
    render json: {
      archived: standards.select(&:archived?).map do |grading_standard|
        GradingSchemesJsonController.to_grading_scheme_json(grading_standard, @current_user)
      end,
      active: standards.select(&:active?).map do |grading_standard|
        GradingSchemesJsonController.to_grading_scheme_json(grading_standard, @current_user)
      end
    }
  end

  def detail_list
    grading_standards = grading_standards_for_context(include_parent_accounts: false)
<<<<<<< HEAD
=======
                        .preload(:assignments, :courses, :accounts)
>>>>>>> a8262229
                        .sorted.limit(GRADING_SCHEMES_LIMIT)
    respond_to do |format|
      format.json do
        render json: grading_standards.map { |grading_standard|
          GradingSchemesJsonController.to_grading_scheme_json(grading_standard, @current_user)
        }
      end
    end
  end

  def summary_list
    grading_standards = grading_standards_for_context.sorted.limit(GRADING_SCHEMES_LIMIT)
    respond_to do |format|
      format.json do
        render json: grading_standards.map { |grading_standard|
          GradingSchemesJsonController.to_grading_scheme_summary_json(grading_standard)
        }
      end
    end
  end

  def show_account_default_grading_scheme
    return unless Account.site_admin.feature_enabled?(:default_account_grading_scheme)
    return unless @context.is_a?(Account)
    return unless authorized_action(@context, @current_user, @context.grading_standard_read_permission)

    grading_standard = @context.grading_standard

    respond_to do |format|
      if grading_standard.nil?
        format.json { render json: nil }
      else
        format.json { render json: GradingSchemesJsonController.to_grading_scheme_json(grading_standard, @current_user) }
      end
    end
  end

  def update_account_default_grading_scheme
    return unless Account.site_admin.feature_enabled?(:default_account_grading_scheme)
    return unless @context.is_a?(Account)
    return unless authorized_action(@context, @current_user, :manage)

    grading_standard = if params[:id].nil?
                         nil
                       else
                         GradingStandard.find(params[:id])
                       end
    @context.grading_standard = grading_standard

    response = if grading_standard.nil?
                 nil
               else
                 GradingSchemesJsonController.to_grading_scheme_json(grading_standard, @current_user)
               end

    respond_to do |format|
      if @context.save
        format.json { render json: response }
      else
        format.json { render json: @context.errors, status: :bad_request }
      end
    end
  end

  def show
    grading_standard = grading_standards_for_context.find(params[:id])
    respond_to do |format|
      format.json { render json: GradingSchemesJsonController.to_grading_scheme_json(grading_standard, @current_user) }
    end
  end

  def show_default_grading_scheme
    respond_to do |format|
      format.json do
        render json: GradingSchemesJsonController.default_to_json(
          @current_user,
          @context
        )
      end
    end
  end

  def create
    if authorized_action(@context, @current_user, :manage_grades)
      grading_standard = @context.grading_standards.build(grading_scheme_payload)

      respond_to do |format|
        if grading_standard.save
          track_create_metrics(grading_standard)
          format.json { render json: GradingSchemesJsonController.to_grading_scheme_json(grading_standard, @current_user) }
        else
          format.json { render json: grading_standard.errors, status: :bad_request }
        end
      end
    end
  end

  def update
    grading_standard = grading_standards_for_context(include_parent_accounts: false).find(params[:id])
    if authorized_action(grading_standard, @current_user, :manage)
      grading_standard.user = @current_user

      respond_to do |format|
        if grading_standard.update(grading_scheme_payload)
          track_update_metrics(grading_standard)
          format.json { render json: GradingSchemesJsonController.to_grading_scheme_json(grading_standard, @current_user) }
        else
          format.json { render json: grading_standard.errors, status: :bad_request }
        end
      end
    end
  end

  def used_locations
    grading_standard = grading_standards_for_context.find(params[:id])
    return unless authorized_action(grading_standard, @current_user, :manage)

    render json: courses_using(grading_standard)
  end

  def used_locations_for_course
    grading_standard = grading_standards_for_context.find(params[:id])
    return unless authorized_action(grading_standard, @current_user, :manage)

    scope = grading_standard.assignments
                            .where(context_id: params[:course_id], context_type: Course.to_s)
                            .active
                            .select(:title, :context_id, :id)
                            .order(:title)

    assignments = Api.paginate(
      scope,
      self,
      account_grading_schemes_used_locations_for_course_path(
        account_id: @context.id, id: grading_standard.id, course_id: params[:course_id]
      ),
      per_page: USED_LOCATIONS_PER_PAGE
    )

    render json: assignments.map { |assignment| assignment.as_json(only: [:id, :title], include_root: false) }
  end

  def account_used_locations
    grading_standard = grading_standards_for_context.find(params[:id])
    return unless authorized_action(grading_standard, @current_user, :manage)

    render json: accounts_using(grading_standard)
  end

  def archive
    grading_standard = grading_standards_for_context.find(params[:id])
    if authorized_action(grading_standard, @current_user, :manage)
      respond_to do |format|
        if grading_standard.archive!
          track_update_metrics(grading_standard)
          format.json { render json: GradingSchemesJsonController.to_grading_scheme_json(grading_standard, @current_user) }
        else
          if grading_standard.halted_because
            grading_standard.errors.add(:workflow_state, grading_standard.halted_because)
          end

          format.json { render json: grading_standard.errors, status: :bad_request }
        end
      end
    end
  end

  def unarchive
    grading_standard = GradingStandard.archived.for_context(@context).find(params[:id])
    if authorized_action(grading_standard, @current_user, :manage)
      respond_to do |format|
        if grading_standard.unarchive!
          track_update_metrics(grading_standard)
          format.json { render json: GradingSchemesJsonController.to_grading_scheme_json(grading_standard, @current_user) }
        else
          if grading_standard.halted_because
            grading_standard.errors.add(:workflow_state, grading_standard.halted_because)
          end

          format.json { render json: grading_standard.errors, status: :bad_request }
        end
      end
    end
  end

  def destroy
    grading_standard = grading_standards_for_context.find(params[:id])
    if authorized_action(grading_standard, @current_user, :manage)
      respond_to do |format|
        if grading_standard.destroy
          format.json { render json: {} }
        else
          format.json { render json: grading_standard.errors, status: :bad_request }
        end
      end
    end
  end

  def accounts_using(grading_standard)
    GuardRail.activate(:secondary) do
      grading_standard.accounts.order(:name).select(:id, :name).map do |account|
        account.as_json(only: [:id, :name], include_root: false)
      end
    end
  end

  def courses_using(grading_standard)
    GuardRail.activate(:secondary) do
      courses_ids = grading_standard.courses.active.pluck(:id)
      assignments_courses_ids = grading_standard.assignments.active.pluck(:context_id)
      all_courses_ids = (assignments_courses_ids + courses_ids).compact.uniq

      scope = Course.where(id: all_courses_ids).active.order(:name)

      courses = Api.paginate(
        scope,
        self,
        account_grading_schemes_used_locations_path(
          account_id: @context.id, id: grading_standard.id
        ),
        per_page: USED_LOCATIONS_PER_PAGE
      )

      courses.map do |course|
        course_json = course.as_json(only: [:id, :name], methods: [:concluded?], include_root: false)
        course_json[:with_assignments] = assignments_courses_ids.include?(course.id)
        course_json[:assignments] = []
        course_json
      end
    end
  end

  def self.to_grading_standard_data(grading_scheme_json_data)
    # converts a GradingScheme UI model's data field format from:
    # [{"name": "A", "value": .94}, {"name": "B", "value": .84}, ]
    # to the GradingStandard ActiveRecord's data field format:
    # { "A" => 0.94, "B" => .84, }
    grading_standard_data = {}
    grading_scheme_json_data.map do |grading_scheme_data_row|
      grading_standard_data[grading_scheme_data_row["name"]] = grading_scheme_data_row["value"]
    end
    grading_standard_data
  end

  def self.json_serialized_fields
    %w[id title scaling_factor points_based context_type context_id workflow_state]
  end

  def grading_standards_for_context(include_parent_accounts: true)
    include_archived = params[:include_archived] == "true"
    if params[:assignment_id]
      @assignment = @context.assignments.find(params[:assignment_id])
      return GradingStandard.for(@assignment, include_archived:)
    end
    GradingStandard.for(@context, include_archived:, include_parent_accounts:)
  end

  def self.default_canvas_grading_standard(context)
    grading_standard_data = GradingStandard.default_grading_standard
    props = {}
    props["title"] = I18n.t("Default Canvas Grading Scheme")
    props["data"] = grading_standard_data
    props["scaling_factor"] = 1.0
    props["points_based"] = false
    context.grading_standards.build(props)
  end

  private

  def grading_scheme_payload
    { title: params[:title],
      data: GradingSchemesJsonController.to_grading_standard_data(params[:data]),
      points_based: params[:points_based],
      scaling_factor: params[:scaling_factor] }
  end

  def track_update_metrics(grading_standard)
    if grading_standard.changed.include?("points_based")
      InstStatsd::Statsd.increment("grading_scheme.update.points_based") if grading_standard.points_based
      InstStatsd::Statsd.increment("grading_scheme.update.percentage_based") unless grading_standard.points_based
    end
    if grading_standard.changed.include?("workflow_state")
      InstStatsd::Statsd.increment("grading_scheme.update.workflow_archived") if grading_standard.archived
      InstStatsd::Statsd.increment("grading_scheme.update.workflow_active") if grading_standard.active
      InstStatsd::Statsd.increment("grading_scheme.update.workflow_deleted") if grading_standard.deleted
    end
  end

  def track_create_metrics(grading_standard)
    InstStatsd::Statsd.increment("grading_scheme.create.points_based") if grading_standard.points_based
    InstStatsd::Statsd.increment("grading_scheme.create.percentage_based") unless grading_standard.points_based
  end

  def validate_read_permission
    authorized_action(@context, @current_user, @context.grading_standard_read_permission)
  end
end<|MERGE_RESOLUTION|>--- conflicted
+++ resolved
@@ -28,7 +28,7 @@
   before_action :validate_read_permission, only: %i[grouped_list detail_list summary_list show]
 
   def grouped_list
-    standards = grading_standards_for_context.sorted.limit(GRADING_SCHEMES_LIMIT)
+    standards = grading_standards_for_context.preload(:assignments, :courses, :accounts).sorted.limit(GRADING_SCHEMES_LIMIT)
     render json: {
       archived: standards.select(&:archived?).map do |grading_standard|
         GradingSchemesJsonController.to_grading_scheme_json(grading_standard, @current_user)
@@ -41,10 +41,7 @@
 
   def detail_list
     grading_standards = grading_standards_for_context(include_parent_accounts: false)
-<<<<<<< HEAD
-=======
                         .preload(:assignments, :courses, :accounts)
->>>>>>> a8262229
                         .sorted.limit(GRADING_SCHEMES_LIMIT)
     respond_to do |format|
       format.json do
