--- conflicted
+++ resolved
@@ -19,11 +19,7 @@
 #
 
 class GradingSchemesJsonController < ApplicationController
-<<<<<<< HEAD
-  include GradingSchemeSerializer
-=======
   extend GradingSchemeSerializer::ClassMethods
->>>>>>> e0cb78f8
 
   GRADING_SCHEMES_LIMIT = 100
   USED_LOCATIONS_PER_PAGE = 100
