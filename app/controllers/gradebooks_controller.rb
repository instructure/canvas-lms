# frozen_string_literal: true

#
# Copyright (C) 2011 - present Instructure, Inc.
#
# This file is part of Canvas.
#
# Canvas is free software: you can redistribute it and/or modify it under
# the terms of the GNU Affero General Public License as published by the Free
# Software Foundation, version 3 of the License.
#
# Canvas is distributed in the hope that it will be useful, but WITHOUT ANY
# WARRANTY; without even the implied warranty of MERCHANTABILITY or FITNESS FOR
# A PARTICULAR PURPOSE. See the GNU Affero General Public License for more
# details.
#
# You should have received a copy of the GNU Affero General Public License along
# with this program. If not, see <http://www.gnu.org/licenses/>.
#

class GradebooksController < ApplicationController
  include ActionView::Helpers::NumberHelper
  include GradebooksHelper
  include SubmissionCommentsHelper
  include KalturaHelper
  include Api::V1::AssignmentGroup
  include Api::V1::Group
  include Api::V1::GroupCategory
  include Api::V1::Submission
  include Api::V1::CustomGradebookColumn
  include Api::V1::Section
  include Api::V1::Rubric
  include Api::V1::RubricAssessment

  before_action :require_context
  before_action :require_user, only: %i[speed_grader speed_grader_settings grade_summary grading_rubrics update_final_grade_overrides]

  include K5Mode

  batch_jobs_in_actions only: :update_submission, batch: { priority: Delayed::LOW_PRIORITY }

  add_crumb(proc { t "#crumbs.grades", "Grades" }) { |c| c.send :named_context_url, c.instance_variable_get(:@context), :context_grades_url }
  before_action { |c| c.active_tab = "grades" }

  MAX_POST_GRADES_TOOLS = 10

  def grade_summary
    set_current_grading_period if grading_periods?
    @presenter = grade_summary_presenter
    student_enrollment = @presenter.student_enrollment
    # do this as the very first thing, if the current user is a
    # teacher in the course and they are not trying to view another
    # user's grades, redirect them to the gradebook
    if @presenter.user_needs_redirection?
      return redirect_to polymorphic_url([@context, :gradebook])
    end

    if !@presenter.student || !student_enrollment
      return render_unauthorized_action
    end

    return unless authorized_action(@context, @current_user, :read) &&
                  authorized_action(student_enrollment, @current_user, :read_grades)

    log_asset_access(["grades", @context], "grades", "other")

    js_env({
             course_id: @context.id,
             restrict_quantitative_data: @context.restrict_quantitative_data?(@current_user),
             student_grade_summary_upgrade: Account.site_admin.feature_enabled?(:student_grade_summary_upgrade),
             can_clear_badge_counts: Account.site_admin.grants_right?(@current_user, :manage_students),
             custom_grade_statuses: @context.custom_grade_statuses.as_json(include_root: false)
           })
    return render :grade_summary_list unless @presenter.student

    unless @context.root_account.feature_enabled?(:instui_nav)
      add_crumb(@presenter.student_name, named_context_url(@context,
                                                           :context_student_grades_url,
                                                           @presenter.student_id))
    end

    js_bundle :grade_summary, :rubric_assessment
    css_bundle :grade_summary

    load_grade_summary_data
    render stream: can_stream_template?
  end

  def load_grade_summary_data
    gp_id = nil
    if grading_periods?
      @grading_periods = active_grading_periods_json
      gp_id = @current_grading_period_id unless view_all_grading_periods?

      effective_due_dates =
        Submission.active
                  .where(user_id: @presenter.student_id, assignment_id: @context.assignments.active)
                  .select(:cached_due_date, :grading_period_id, :assignment_id, :user_id)
                  .each_with_object({}) do |submission, hsh|
          hsh[submission.assignment_id] = {
            submission.user_id => {
              due_at: submission.cached_due_date,
              grading_period_id: submission.grading_period_id,
            }
          }
        end
    end

    @exclude_total = exclude_total?(@context)

    GuardRail.activate(:secondary) do
      # run these queries on the secondary database for speed
      @presenter.assignments
      aggregate_assignments
      @presenter.submissions
      @presenter.assignment_stats
    end

    ActiveRecord::Associations.preload(@presenter.submissions, :visible_submission_comments)
    custom_gradebook_statuses_enabled = Account.site_admin.feature_enabled?(:custom_gradebook_statuses)
    submissions_json = @presenter.submissions.map do |submission|
      json = {
        assignment_id: submission.assignment_id
      }
      if submission.user_can_read_grade?(@presenter.student)
        json.merge!({
                      excused: submission.excused?,
                      score: submission.score,
                      workflow_state: submission.workflow_state,
                    })
        json[:custom_grade_status_id] = submission.custom_grade_status_id if custom_gradebook_statuses_enabled
      end

      json[:submission_comments] = submission.visible_submission_comments.map do |comment|
        comment_map = {
          id: comment.id,
          attachments: comment.cached_attachments.map do |attachment|
            {
              id: attachment.id,
              display_name: attachment.display_name,
              mime_class: Attachment.mime_class(attachment.content_type),
              url: file_download_url(attachment.id)
            }.as_json
          end,
          attempt: comment.attempt,
          author_name: comment_author_name_for(comment),
          created_at: comment.created_at,
          edited_at: comment.edited_at,
          updated_at: comment.updated_at,
          comment: comment.comment,
          display_updated_at: datetime_string(comment.updated_at),
          is_read: comment.read?(@current_user) || (!@presenter.student_is_user? && !@presenter.user_an_observer_of_student?),
        }
        if comment.media_comment? && (media_object = SubmissionComment.serialize_media_comment(comment.media_comment_id))
          comment_map[:media_object] = media_object
        end
        comment_map
      end.as_json
      json[:assignment_url] = context_url(@context, :context_assignment_url, submission.assignment_id)

      json
    end

    grading_period = @grading_periods&.find { |period| period[:id] == gp_id }

    ags_json = light_weight_ags_json(@presenter.groups)
    root_account = @context.root_account

    js_hash = {
      submissions: submissions_json,
      assignment_groups: ags_json,
      assignment_sort_options: @presenter.sort_options,
      group_weighting_scheme: @context.group_weighting_scheme,
      show_total_grade_as_points: @context.show_total_grade_as_points?,
      grade_calc_ignore_unposted_anonymous_enabled: root_account.feature_enabled?(:grade_calc_ignore_unposted_anonymous),
      current_grading_period_id: @current_grading_period_id,
      current_assignment_sort_order: @presenter.assignment_order,
      grading_period_set: grading_period_group_json,
      grading_period:,
      grading_periods: @grading_periods,
      hide_final_grades: @context.hide_final_grades,
      courses_with_grades: courses_with_grades_json,
      effective_due_dates:,
      exclude_total: @exclude_total,
      gradebook_non_scoring_rubrics_enabled: root_account.feature_enabled?(:non_scoring_rubrics),
      rubric_assessments: rubric_assessments_json(@presenter.rubric_assessments, @current_user, session, style: "full"),
      rubrics: rubrics_json(@presenter.rubrics, @current_user, session, style: "full"),
      save_assignment_order_url: course_save_assignment_order_url(@context),
      student_outcome_gradebook_enabled: @context.feature_enabled?(:student_outcome_gradebook),
      student_id: @presenter.student_id,
      students: @presenter.students.as_json(include_root: false),
      outcome_proficiency:,
      outcome_service_results_to_canvas: outcome_service_results_to_canvas_enabled?
    }

    course_active_grading_standard = if @context.grading_standard_id.nil?
                                       if @context.restrict_quantitative_data?(@current_user)
                                         GradingSchemesJsonController.default_canvas_grading_standard(@context)
                                       else
                                         nil
                                       end
                                     elsif @context.grading_standard_id == 0
                                       GradingSchemesJsonController.default_canvas_grading_standard(@context)
                                     else
                                       standard = GradingStandard.for(@context).find_by(id: @context.grading_standard_id)
                                       if standard.nil?
                                         # course's grading standard was soft deleted. use canvas default scheme, since grading
                                         # schemes are enabled for the course (or else course would have a nil grading standard id)
                                         GradingSchemesJsonController.default_canvas_grading_standard(@context)
                                       else
                                         standard
                                       end
                                     end
    course_active_grading_scheme = if course_active_grading_standard
                                     GradingSchemesJsonController.base_grading_scheme_json(course_active_grading_standard, @current_user)
                                   else
                                     nil
                                   end
    js_hash[:course_active_grading_scheme] = course_active_grading_scheme

    # This really means "if the final grade override feature flag is enabled AND
    # the context in question has enabled the setting in the gradebook"
    if @context.allow_final_grade_override?
      total_score = if grading_periods? && !view_all_grading_periods?
                      @presenter.student_enrollment.find_score(grading_period_id: @current_grading_period_id)
                    else
                      @presenter.student_enrollment.find_score(course_score: true)
                    end

      js_hash[:effective_final_score] = total_score.effective_final_score if total_score&.overridden?
      js_hash[:final_override_custom_grade_status_id] = total_score.custom_grade_status_id if total_score&.custom_grade_status_id && Account.site_admin.feature_enabled?(:custom_gradebook_statuses)
    end

    js_env(js_hash)
  end

  def save_assignment_order
    if authorized_action(@context, @current_user, :read)
      allowed_orders = {
        "due_at" => :due_at,
        "title" => :title,
        "module" => :module,
        "assignment_group" => :assignment_group
      }
      assignment_order = allowed_orders.fetch(params.fetch(:assignment_order), :due_at)
      @current_user.set_preference(:course_grades_assignment_order, @context.id, assignment_order)
      redirect_back(fallback_location: course_grades_url(@context))
    end
  end

  def light_weight_ags_json(assignment_groups)
    assignments_by_group = @presenter.assignments.each_with_object({}) do |assignment, assignments|
      # Pseudo-assignment objects with a "special_class" set are created for
      # assignment group totals, grading period totals, and course totals. We
      # only care about real assignments here, so we'll ignore those
      # pseudo-assignment objects.
      next if assignment.special_class

      assignments[assignment.assignment_group_id] ||= []
      assignments[assignment.assignment_group_id] << {
        id: assignment.id,
        submission_types: assignment.submission_types_array,
        points_possible: assignment.points_possible,
        due_at: assignment.due_at,
        omit_from_final_grade: assignment.omit_from_final_grade?,
        muted: assignment.muted?
      }
    end

    assignment_groups.map do |group|
      {
        id: group.id,
        rules: group.rules_hash({ stringify_json_ids: true }),
        group_weight: group.group_weight,
        assignments: assignments_by_group.fetch(group.id, [])
      }
    end
  end

  def grading_rubrics
    return unless authorized_action(@context, @current_user, [:read_rubrics, :manage_rubrics])

    @rubric_contexts = @context.rubric_contexts(@current_user)
    if params[:context_code]
      context = @rubric_contexts.detect { |r| r[:context_code] == params[:context_code] }
      @rubric_context = @context
      if context
        @rubric_context = Context.find_by_asset_string(params[:context_code])
      end
      @rubric_associations = @rubric_context.shard.activate { Context.sorted_rubrics(@rubric_context) }
      data = @rubric_associations.map do |ra|
        json = ra.as_json(methods: [:context_name], include: { rubric: { include_root: false } })
        # return shard-aware context codes
        json["rubric_association"]["context_code"] = ra.context.asset_string
        json["rubric_association"]["rubric"]["context_code"] = ra.rubric.context.asset_string
        json
      end
      render json: StringifyIds.recursively_stringify_ids(data)
    else
      render json: @rubric_contexts
    end
  end

  def show
    if authorized_action(@context, @current_user, [:manage_grades, :view_all_grades])
      log_asset_access(["grades", @context], "grades")

      # nomenclature of gradebook "versions":
      #   "gradebook" (default grid view)
      #     within the "gradebook" version there are two "views":
      #       "default"
      #       "learning_mastery"
      #   "individual" (also "srgb")
      #   "individual_enhanced"

      if requested_gradebook_view.present?
        if requested_gradebook_view != preferred_gradebook_view
          update_preferred_gradebook_view!(requested_gradebook_view)
        end
        redirect_to polymorphic_url([@context, :gradebook])
        return
      end

      individual_enhanced_enabled = @context.root_account.feature_enabled?(:individual_gradebook_enhancements)
      if %w[srgb individual individual_enhanced].include?(gradebook_version) && individual_enhanced_enabled
        show_enhanced_individual_gradebook
      elsif ["srgb", "individual"].include?(gradebook_version)
        show_individual_gradebook
      elsif preferred_gradebook_view == "learning_mastery" && outcome_gradebook_enabled?
        show_learning_mastery
      else
        show_default_gradebook
      end
    end
  end

  def show_default_gradebook
    set_current_grading_period if grading_periods?
    set_tutorial_js_env

    # Optimize initial data loading
    prefetch_xhr(user_ids_course_gradebook_url(@context), id: "user_ids")

    if grading_periods?
      prefetch_xhr(grading_period_assignments_course_gradebook_url(@context), id: "grading_period_assignments")
    end

    set_default_gradebook_env
    render "gradebooks/gradebook"
  end
  private :show_default_gradebook

  def show_individual_gradebook
    set_current_grading_period if grading_periods?
    set_tutorial_js_env

    set_individual_gradebook_env
    render "gradebooks/individual"
  end
  private :show_individual_gradebook

  def show_enhanced_individual_gradebook
    set_current_grading_period if grading_periods?
    set_enhanced_individual_gradebook_env
    deferred_js_bundle :enhanced_individual_gradebook
    @page_title = t("Gradebook: Individual View")
    render html: "".html_safe, layout: true
  end
  private :show_enhanced_individual_gradebook

  def show_learning_mastery
    InstStatsd::Statsd.increment("outcomes_page_views", tags: { type: "teacher_lmgb" })
    set_current_grading_period if grading_periods?
    set_tutorial_js_env

    set_learning_mastery_env
    render "gradebooks/learning_mastery"
  end
  private :show_learning_mastery

  def post_grades_ltis
    @post_grades_ltis ||= external_tools.map { |tool| external_tool_detail(tool) }
  end

  def external_tool_detail(tool)
    post_grades_placement = tool[:placements][:post_grades]
    {
      id: tool[:definition_id],
      data_url: post_grades_placement[:canvas_launch_url],
      name: tool[:name],
      type: :lti,
      data_width: post_grades_placement[:launch_width],
      data_height: post_grades_placement[:launch_height]
    }
  end

  def external_tools
    bookmarked_collection = Lti::AppLaunchCollator.bookmarked_collection(@context, [:post_grades])
    tools = bookmarked_collection.paginate(per_page: MAX_POST_GRADES_TOOLS + 1).to_a
    launch_definitions = Lti::AppLaunchCollator.launch_definitions(tools, [:post_grades])
    launch_definitions.each do |launch_definition|
      case launch_definition[:definition_type]
      when "ContextExternalTool"
        url = external_tool_url_for_lti1(launch_definition)
      when "Lti::MessageHandler"
        url = external_tool_url_for_lti2(launch_definition)
      end
      launch_definition[:placements][:post_grades][:canvas_launch_url] = url
    end
    launch_definitions
  end

  def external_tool_url_for_lti1(launch_definition)
    polymorphic_url(
      [@context, :external_tool],
      id: launch_definition[:definition_id],
      display: "borderless",
      launch_type: "post_grades"
    )
  end

  def external_tool_url_for_lti2(launch_definition)
    polymorphic_url(
      [@context, :basic_lti_launch_request],
      message_handler_id: launch_definition[:definition_id],
      display: "borderless"
    )
  end

  def set_current_grading_period
    if params[:grading_period_id].present?
      @current_grading_period_id = params[:grading_period_id].to_i
    else
      return if view_all_grading_periods?

      current = GradingPeriod.current_period_for(@context)
      @current_grading_period_id = current ? current.id : 0
    end
  end

  def view_all_grading_periods?
    @current_grading_period_id == 0
  end

  def grading_period_group
    return @grading_period_group if defined? @grading_period_group

    @grading_period_group = active_grading_periods.first&.grading_period_group
  end

  def active_grading_periods
    @active_grading_periods ||= GradingPeriod.for(@context).order(:start_date)
  end

  def grading_period_group_json
    return @grading_period_group_json if defined? @grading_period_group_json
    return @grading_period_group_json = nil unless grading_period_group.present?

    @grading_period_group_json = grading_period_group
                                 .as_json
                                 .fetch(:grading_period_group)
                                 .merge(grading_periods: active_grading_periods_json)
  end

  def active_grading_periods_json
    @agp_json ||= GradingPeriod.periods_json(active_grading_periods, @current_user)
  end

  def set_default_gradebook_env
    set_student_context_cards_js_env

    gradebook_is_editable = @context.grants_right?(@current_user, session, :manage_grades)
    per_page = Api::MAX_PER_PAGE
    teacher_notes = @context.custom_gradebook_columns.not_deleted.where(teacher_notes: true).first

    last_exported_gradebook_csv = GradebookCSV.last_successful_export(course: @context, user: @current_user)
    last_exported_attachment = last_exported_gradebook_csv.try(:attachment)

    if allow_apply_score_to_ungraded?
      last_score_to_ungraded = Progress.where(context: @context, tag: "apply_score_to_ungraded_assignments").order(created_at: :desc).first
      last_score_to_ungraded = nil if last_score_to_ungraded&.failed?
    end

    grading_standard = @context.grading_standard_or_default
    graded_late_submissions_exist = @context.submissions.graded.late.exists?
    visible_sections = @context.sections_visible_to(@current_user)
    root_account = @context.root_account

    custom_grade_statuses_enabled = Account.site_admin.feature_enabled?(:custom_gradebook_statuses)
    standard_statuses = custom_grade_statuses_enabled ? root_account.standard_grade_statuses : []
    standard_status_hash = standard_statuses.pluck(:status_name, :color).to_h
    colors = standard_status_hash.merge!(gradebook_settings(:colors))

    custom_grade_statuses = custom_grade_statuses_enabled ? @context.custom_grade_statuses.as_json(include_root: false) : []

    gradebook_options = {
      active_grading_periods: active_grading_periods_json,
      allow_separate_first_last_names: @context.account.allow_gradebook_show_first_last_names? && Account.site_admin.feature_enabled?(:gradebook_show_first_last_names),
      allow_view_ungraded_as_zero: allow_view_ungraded_as_zero?,
      allow_apply_score_to_ungraded: allow_apply_score_to_ungraded?,
      attachment: last_exported_attachment,
      attachment_url: authenticated_download_url(last_exported_attachment),
      change_gradebook_version_url: context_url(@context, :change_gradebook_version_context_gradebook_url, version: 2),
      colors:,
      context_allows_gradebook_uploads: @context.allows_gradebook_uploads?,
      context_code: @context.asset_string,
      context_id: @context.id.to_s,
      context_sis_id: @context.sis_source_id,
      context_url: named_context_url(@context, :context_url),
      course_is_concluded: @context.completed?,
      course_name: @context.name,

      course_settings: {
        allow_final_grade_override: @context.allow_final_grade_override?,
        filter_speed_grader_by_student_group: @context.filter_speed_grader_by_student_group?
      },

      course_url: api_v1_course_url(@context),
      current_grading_period_id: @current_grading_period_id,
      custom_column_datum_url: api_v1_course_custom_gradebook_column_datum_url(@context, ":id", ":user_id"),
      custom_grade_statuses:,
      custom_grade_statuses_enabled:,
      default_grading_standard: grading_standard.data,
      default_grading_standard_points_based: grading_standard.points_based,
      default_grading_standard_scaling_factor: grading_standard.scaling_factor,
      download_assignment_submissions_url: named_context_url(@context, :context_assignment_submissions_url, "{{ assignment_id }}", zip: 1),
      enhanced_gradebook_filters: @context.feature_enabled?(:enhanced_gradebook_filters),
      hide_zero_point_quizzes: Account.site_admin.feature_enabled?(:hide_zero_point_quizzes_option),
      enrollments_url: custom_course_enrollments_api_url(per_page:),
      enrollments_with_concluded_url: custom_course_enrollments_api_url(include_concluded: true, per_page:),
      export_gradebook_csv_url: course_gradebook_csv_url,
      final_grade_override_enabled: @context.feature_enabled?(:final_grades_override),
      gradebook_column_order_settings: @current_user.get_preference(:gradebook_column_order, @context.global_id),
      gradebook_column_order_settings_url: save_gradebook_column_order_course_gradebook_url,
      gradebook_column_size_settings: gradebook_column_size_preferences,
      gradebook_column_size_settings_url: change_gradebook_column_size_course_gradebook_url,
      gradebook_csv_progress: last_exported_gradebook_csv.try(:progress),
      gradebook_score_to_ungraded_progress: last_score_to_ungraded,
      gradebook_import_url: new_course_gradebook_upload_path(@context),
      gradebook_is_editable:,
      grade_calc_ignore_unposted_anonymous_enabled: root_account.feature_enabled?(:grade_calc_ignore_unposted_anonymous),
      graded_late_submissions_exist:,
      grading_period_set: grading_period_group_json,
      grading_schemes: GradingStandard.for(@context, include_archived: true).as_json(include_root: false),
      grading_standard: @context.grading_standard_enabled? && grading_standard.data,
      grading_standard_points_based: active_grading_standard_points_based(grading_standard),
      grading_standard_scaling_factor: active_grading_standard_scaling_factor(grading_standard),
      group_weighting_scheme: @context.group_weighting_scheme,
      has_modules: @context.has_modules?,
      individual_gradebook_enhancements: root_account.feature_enabled?(:individual_gradebook_enhancements),
      late_policy: @context.late_policy.as_json(include_root: false),
      login_handle_name: root_account.settings[:login_handle_name],
      message_attachment_upload_folder_id: @current_user.conversation_attachments_folder.id.to_s,
      multiselect_gradebook_filters_enabled: Account.site_admin.feature_enabled?(:multiselect_gradebook_filters),
      outcome_gradebook_enabled: outcome_gradebook_enabled?,
      performance_controls: gradebook_performance_controls,
      post_grades_feature: post_grades_feature?,
      post_grades_ltis:,
      post_manually: @context.post_manually?,
      proxy_submissions_allowed: Account.site_admin.feature_enabled?(:proxy_file_uploads) && @context.grants_right?(@current_user, session, :proxy_assignment_submission),
      publish_to_sis_enabled:
        !!@context.sis_source_id && @context.allows_grade_publishing_by(@current_user) && gradebook_is_editable,

      publish_to_sis_url: context_url(@context, :context_details_url, anchor: "tab-grade-publishing"),
      re_upload_submissions_url: named_context_url(@context, :submissions_upload_context_gradebook_url, "{{ assignment_id }}"),
      restrict_quantitative_data: @context.restrict_quantitative_data?(@current_user),
      reorder_custom_columns_url: api_v1_custom_gradebook_columns_reorder_url(@context),
      sections: sections_json(visible_sections, @current_user, session, [], allow_sis_ids: true),
      setting_update_url: api_v1_course_settings_url(@context),
      settings: gradebook_settings(@context.global_id),
      settings_update_url: api_v1_course_gradebook_settings_update_url(@context),
      show_message_students_with_observers_dialog: show_message_students_with_observers_dialog?,
      show_similarity_score: root_account.feature_enabled?(:new_gradebook_plagiarism_indicator),
      show_total_grade_as_points: @context.show_total_grade_as_points?,
      sis_app_token: Setting.get("sis_app_token", nil),
      sis_app_url: Setting.get("sis_app_url", nil),
      sis_name: root_account.settings[:sis_name],
      speed_grader_enabled: @context.allows_speed_grader?,
      student_groups: gradebook_group_categories_json,
      teacher_notes: teacher_notes && custom_gradebook_column_json(teacher_notes, @current_user, session),
      user_asset_string: @current_user&.asset_string,
      version: params.fetch(:version, nil),
      assignment_missing_shortcut: Account.site_admin.feature_enabled?(:assignment_missing_shortcut),
      grading_periods_filter_dates_enabled: Account.site_admin.feature_enabled?(:grading_periods_filter_dates),
    }

    js_env({
             EMOJIS_ENABLED: @context.feature_enabled?(:submission_comment_emojis),
             EMOJI_DENY_LIST: @context.root_account.settings[:emoji_deny_list],
             GRADEBOOK_OPTIONS: gradebook_options
           })
  end

  def set_enhanced_individual_gradebook_env
    gradebook_is_editable = @context.grants_right?(@current_user, session, :manage_grades)
    grading_standard = @context.grading_standard_or_default
    last_exported_gradebook_csv = GradebookCSV.last_successful_export(course: @context, user: @current_user)
    last_exported_attachment = last_exported_gradebook_csv.try(:attachment)
    teacher_notes = @context.custom_gradebook_columns.not_deleted.where(teacher_notes: true).first
    per_page = Api::MAX_PER_PAGE
    gradebook_options = {
      active_grading_periods: active_grading_periods_json,
      attachment_url: authenticated_download_url(last_exported_attachment),
      change_grade_url: api_v1_course_assignment_submission_url(@context, ":assignment", ":submission", include: [:visibility]),
      course_settings: {
        allow_final_grade_override: @context.allow_final_grade_override?,
        filter_speed_grader_by_student_group: @context.filter_speed_grader_by_student_group?
      },
      context_id: @context.id.to_s,
      context_url: named_context_url(@context, :context_url),
      custom_column_data_url: api_v1_course_custom_gradebook_column_data_url(@context, ":id", per_page:),
      custom_column_datum_url: api_v1_course_custom_gradebook_column_datum_url(@context, ":id", ":user_id"),
      custom_column_url: api_v1_course_custom_gradebook_column_url(@context, ":id"),
      custom_columns_url: api_v1_course_custom_gradebook_columns_url(@context),
      export_gradebook_csv_url: course_gradebook_csv_url,
      final_grade_override_enabled: @context.feature_enabled?(:final_grades_override),
      grade_calc_ignore_unposted_anonymous_enabled: @context.root_account.feature_enabled?(:grade_calc_ignore_unposted_anonymous),
      gradebook_csv_progress: last_exported_gradebook_csv.try(:progress),
      gradebook_is_editable:,
      grades_are_weighted: (grading_period_group_json && grading_period_group_json[:weighted]) || @context.group_weighting_scheme == "percent" || false,
      grading_period_set: grading_period_group_json,
      grading_schemes: GradingStandard.for(@context).as_json(include_root: false),
      grading_standard: @context.grading_standard_enabled? && grading_standard.data,
      grading_standard_points_based: active_grading_standard_points_based(grading_standard),
      grading_standard_scaling_factor: active_grading_standard_scaling_factor(grading_standard),
      group_weighting_scheme: @context.group_weighting_scheme,
      individual_gradebook_enhancements: true,
      outcome_gradebook_enabled: outcome_gradebook_enabled?,
      outcome_rollups_url: api_v1_course_outcome_rollups_url(@context, per_page: 100),
      proxy_submissions_allowed: Account.site_admin.feature_enabled?(:proxy_file_uploads) && @context.grants_right?(@current_user, session, :proxy_assignment_submission),
      publish_to_sis_enabled:
        !!@context.sis_source_id && @context.allows_grade_publishing_by(@current_user) && gradebook_is_editable,
      publish_to_sis_url: context_url(@context, :context_details_url, anchor: "tab-grade-publishing"),
      reorder_custom_columns_url: api_v1_custom_gradebook_columns_reorder_url(@context),
      save_view_ungraded_as_zero_to_server: allow_view_ungraded_as_zero?,
      setting_update_url: api_v1_course_settings_url(@context),
      settings: gradebook_settings(@context.global_id),
      settings_update_url: api_v1_course_gradebook_settings_update_url(@context),
      show_total_grade_as_points: @context.show_total_grade_as_points?,
      teacher_notes: teacher_notes && custom_gradebook_column_json(teacher_notes, @current_user, session),
      message_attachment_upload_folder_id: @current_user.conversation_attachments_folder.id.to_s,
      download_assignment_submissions_url: named_context_url(@context, :context_assignment_submissions_url, ":assignment", zip: 1),
    }
    js_env({
             GRADEBOOK_OPTIONS: gradebook_options,
           })
  end

  def set_individual_gradebook_env
    set_student_context_cards_js_env

    gradebook_is_editable = @context.grants_right?(@current_user, session, :manage_grades)
    per_page = Api::MAX_PER_PAGE
    teacher_notes = @context.custom_gradebook_columns.not_deleted.where(teacher_notes: true).first
    ag_includes = %i[assignments assignment_visibility grades_published]

    last_exported_gradebook_csv = GradebookCSV.last_successful_export(course: @context, user: @current_user)
    last_exported_attachment = last_exported_gradebook_csv.try(:attachment)

    grading_standard = @context.grading_standard_or_default
    graded_late_submissions_exist = @context.submissions.graded.late.exists?
    visible_sections = @context.sections_visible_to(@current_user)
    root_account = @context.root_account

    gradebook_options = {
      active_grading_periods: active_grading_periods_json,
      api_max_per_page: per_page,

      assignment_groups_url: api_v1_course_assignment_groups_url(
        @context,
        include: ag_includes,
        override_assignment_dates: "false",
        exclude_assignment_submission_types: ["wiki_page"]
      ),

      attachment: last_exported_attachment,
      attachment_url: authenticated_download_url(last_exported_attachment),
      change_grade_url: api_v1_course_assignment_submission_url(@context, ":assignment", ":submission", include: [:visibility]),
      change_gradebook_version_url: context_url(@context, :change_gradebook_version_context_gradebook_url, version: 2),
      chunk_size: Setting.get("gradebook2.submissions_chunk_size", "10").to_i,
      colors: gradebook_settings(:colors),
      context_allows_gradebook_uploads: @context.allows_gradebook_uploads?,
      context_code: @context.asset_string,
      context_id: @context.id.to_s,
      context_modules_url: api_v1_course_context_modules_url(@context),
      context_sis_id: @context.sis_source_id,
      context_url: named_context_url(@context, :context_url),
      course_name: @context.name,

      course_settings: {
        allow_final_grade_override: @context.allow_final_grade_override?,
        filter_speed_grader_by_student_group: @context.filter_speed_grader_by_student_group?
      },

      course_url: api_v1_course_url(@context),
      current_grading_period_id: @current_grading_period_id,
      custom_column_data_url: api_v1_course_custom_gradebook_column_data_url(@context, ":id", per_page:),
      custom_column_datum_url: api_v1_course_custom_gradebook_column_datum_url(@context, ":id", ":user_id"),
      custom_column_url: api_v1_course_custom_gradebook_column_url(@context, ":id"),
      custom_columns_url: api_v1_course_custom_gradebook_columns_url(@context),
      default_grading_standard: grading_standard.data,
      download_assignment_submissions_url: named_context_url(@context, :context_assignment_submissions_url, "{{ assignment_id }}", zip: 1),
      enrollments_url: custom_course_enrollments_api_url(per_page:),
      enrollments_with_concluded_url: custom_course_enrollments_api_url(include_concluded: true, per_page:),
      export_gradebook_csv_url: course_gradebook_csv_url,
      final_grade_override_enabled: @context.feature_enabled?(:final_grades_override),
      gradebook_column_order_settings: @current_user.get_preference(:gradebook_column_order, @context.global_id),
      gradebook_column_order_settings_url: save_gradebook_column_order_course_gradebook_url,
      gradebook_column_size_settings: gradebook_column_size_preferences,
      gradebook_column_size_settings_url: change_gradebook_column_size_course_gradebook_url,
      gradebook_csv_progress: last_exported_gradebook_csv.try(:progress),
      gradebook_import_url: new_course_gradebook_upload_path(@context),
      gradebook_is_editable:,
      grade_calc_ignore_unposted_anonymous_enabled: root_account.feature_enabled?(:grade_calc_ignore_unposted_anonymous),
      graded_late_submissions_exist:,
      grading_period_set: grading_period_group_json,
      grading_schemes: GradingStandard.for(@context).as_json(include_root: false),
      grading_standard: @context.grading_standard_enabled? && grading_standard.data,
      grading_standard_points_based: active_grading_standard_points_based(grading_standard),
      grading_standard_scaling_factor: active_grading_standard_scaling_factor(grading_standard),
      group_weighting_scheme: @context.group_weighting_scheme,
      hide_zero_point_quizzes: Account.site_admin.feature_enabled?(:hide_zero_point_quizzes_option),
      late_policy: @context.late_policy.as_json(include_root: false),
      login_handle_name: root_account.settings[:login_handle_name],
      has_modules: @context.has_modules?,
      individual_gradebook_enhancements: root_account.feature_enabled?(:individual_gradebook_enhancements),
      message_attachment_upload_folder_id: @current_user.conversation_attachments_folder.id.to_s,
      outcome_gradebook_enabled: outcome_gradebook_enabled?,
      outcome_links_url: api_v1_course_outcome_group_links_url(@context, outcome_style: :full),
      outcome_rollups_url: api_v1_course_outcome_rollups_url(@context, per_page: 100),
      post_grades_feature: post_grades_feature?,
      post_manually: @context.post_manually?,
      proxy_submissions_allowed: Account.site_admin.feature_enabled?(:proxy_file_uploads) && @context.grants_right?(@current_user, session, :proxy_assignment_submission),
      publish_to_sis_enabled:
        !!@context.sis_source_id && @context.allows_grade_publishing_by(@current_user) && gradebook_is_editable,

      publish_to_sis_url: context_url(@context, :context_details_url, anchor: "tab-grade-publishing"),
      re_upload_submissions_url: named_context_url(@context, :submissions_upload_context_gradebook_url, "{{ assignment_id }}"),
      reorder_custom_columns_url: api_v1_custom_gradebook_columns_reorder_url(@context),
      save_view_ungraded_as_zero_to_server: allow_view_ungraded_as_zero?,
      sections: sections_json(visible_sections, @current_user, session, [], allow_sis_ids: true),
      sections_url: api_v1_course_sections_url(@context),
      setting_update_url: api_v1_course_settings_url(@context),
      settings: gradebook_settings(@context.global_id),
      settings_update_url: api_v1_course_gradebook_settings_update_url(@context),
      show_message_students_with_observers_dialog: show_message_students_with_observers_dialog?,
      show_similarity_score: root_account.feature_enabled?(:new_gradebook_plagiarism_indicator),
      show_total_grade_as_points: @context.show_total_grade_as_points?,
      sis_app_token: Setting.get("sis_app_token", nil),
      sis_app_url: Setting.get("sis_app_url", nil),
      sis_name: root_account.settings[:sis_name],
      speed_grader_enabled: @context.allows_speed_grader?,
      student_groups: gradebook_group_categories_json,
      submissions_url: api_v1_course_student_submissions_url(@context, grouped: "1"),
      teacher_notes: teacher_notes && custom_gradebook_column_json(teacher_notes, @current_user, session),
      user_asset_string: @current_user&.asset_string,
      version: params.fetch(:version, nil)
    }

    js_env({
             GRADEBOOK_OPTIONS: gradebook_options,
             outcome_service_results_to_canvas: outcome_service_results_to_canvas_enabled?,
           })
  end

  def set_learning_mastery_env
    set_student_context_cards_js_env
    root_account = @context.root_account
    visible_sections = if root_account.feature_enabled?(:limit_section_visibility_in_lmgb)
                         @context.sections_visible_to(@current_user)
                       else
                         @context.active_course_sections
                       end

    js_env({
             GRADEBOOK_OPTIONS: {
               context_id: @context.id.to_s,
               context_url: named_context_url(@context, :context_url),
               ACCOUNT_LEVEL_MASTERY_SCALES: root_account.feature_enabled?(:account_level_mastery_scales),
               OUTCOMES_FRIENDLY_DESCRIPTION: Account.site_admin.feature_enabled?(:outcomes_friendly_description),
               outcome_proficiency:,
               sections: sections_json(visible_sections, @current_user, session, [], allow_sis_ids: true),
               settings: gradebook_settings(@context.global_id),
               settings_update_url: api_v1_course_gradebook_settings_update_url(@context),
               IMPROVED_LMGB: root_account.feature_enabled?(:improved_lmgb),
               individual_gradebook_enhancements: root_account.feature_enabled?(:individual_gradebook_enhancements),
             },
             OUTCOME_AVERAGE_CALCULATION: root_account.feature_enabled?(:outcome_average_calculation),
             outcome_service_results_to_canvas: outcome_service_results_to_canvas_enabled?,
             OUTCOMES_NEW_DECAYING_AVERAGE_CALCULATION: root_account.feature_enabled?(:outcomes_new_decaying_average_calculation)
           })
  end

  def outcome_gradebook_enabled?
    @context.feature_enabled?(:outcome_gradebook)
  end

  def post_grades_feature?
    @context.feature_enabled?(:post_grades) &&
      @context.allows_grade_publishing_by(@current_user) &&
      can_do(@context, @current_user, :manage_grades)
  end

  def history
    if authorized_action(@context, @current_user, %i[manage_grades view_all_grades])
      crumbs.delete_if { |crumb| crumb[0] == "Grades" }
      add_crumb(t("Gradebook History"),
                context_url(@context, controller: :gradebooks, action: :history))
      @page_title = t("Gradebook History")
      @body_classes << "full-width padless-content"
      js_bundle :gradebook_history
      js_env(
        COURSE_URL: named_context_url(@context, :context_url),
        COURSE_IS_CONCLUDED: @context.is_a?(Course) && @context.completed?,
        OUTCOME_GRADEBOOK_ENABLED: outcome_gradebook_enabled?,
        OVERRIDE_GRADES_ENABLED: @context.try(:allow_final_grade_override?),
        individual_gradebook_enhancements: @context.root_account.feature_enabled?(:individual_gradebook_enhancements)
      )

      render html: "", layout: true
    end
  end

  def update_submission
    if authorized_action(@context, @current_user, :manage_grades)
      if params[:submissions].blank? && params[:submission].blank?
        render nothing: true, status: :bad_request
        return
      end

      submissions = params[:submissions] ? params[:submissions].values : [params[:submission]]

      # decorate submissions with user_ids if not present
      submissions_without_user_ids = submissions.select { |s| s[:user_id].blank? }
      if submissions_without_user_ids.present?
        submissions = populate_user_ids(submissions_without_user_ids)
      end

      valid_user_ids = Set.new(@context.students_visible_to(@current_user, include: :inactive).pluck(:id))
      submissions.select! { |submission| valid_user_ids.include? submission[:user_id].to_i }

      user_ids = submissions.pluck(:user_id)
      assignment_ids = submissions.pluck(:assignment_id)
      users = @context.admin_visible_students.distinct.find(user_ids).index_by(&:id)
      assignments = @context.assignments.active.find(assignment_ids).index_by(&:id)
      # `submissions` is not a collection of ActiveRecord Submission objects,
      # so we pull the records here in order to check hide_grade_from_student?
      # on each submission below.
      submission_records = Submission.where(assignment_id: assignment_ids, user_id: user_ids)

      request_error_status = nil
      error = nil
      @submissions = []
      submissions.each do |submission|
        submission_record = submission_records.find { |sub| sub.user_id == submission[:user_id].to_i }
        @assignment = assignments[submission[:assignment_id].to_i]
        @user = users[submission[:user_id].to_i]

        submission = submission.permit(:grade,
                                       :score,
                                       :excuse,
                                       :excused,
                                       :graded_anonymously,
                                       :provisional,
                                       :final,
                                       :set_by_default_grade,
                                       :comment,
                                       :media_comment_id,
                                       :media_comment_type,
                                       :group_comment,
                                       :late_policy_status).to_unsafe_h
        is_default_grade_for_missing = value_to_boolean(submission.delete(:set_by_default_grade)) && submission_record.missing? && submission_record.late_policy_status.nil?

        submission[:grader] = @current_user unless is_default_grade_for_missing
        submission.delete(:provisional) unless @assignment.moderated_grading?
        if params[:attachments]
          submission[:comment_attachments] = params[:attachments].keys.map do |idx|
            attachment_json = params[:attachments][idx].permit(Attachment.permitted_attributes)
            attachment_json[:user] = @current_user
            attachment = @assignment.attachments.new(attachment_json.except(:uploaded_data))
            Attachments::Storage.store_for_attachment(attachment, attachment_json[:uploaded_data])
            attachment.save!
            attachment
          end
        end
        begin
          track_update_metrics(params, submission_record)
          dont_overwrite_grade = value_to_boolean(params[:dont_overwrite_grades])
          if %i[grade score excuse excused].any? { |k| submission.key? k }
            # if it's a percentage graded assignment, we need to ensure there's a
            # percent sign on the end. eventually this will probably be done in
            # the javascript.
            if @assignment.grading_type == "percent" && submission[:grade] && submission[:grade] !~ /%\z/
              submission[:grade] = "#{submission[:grade]}%"
            end

            submission[:dont_overwrite_grade] = dont_overwrite_grade
            submission.delete(:final) if submission[:final] && !@assignment.permits_moderation?(@current_user)
            if params.key?(:sub_assignment_tag) && @domain_root_account&.feature_enabled?(:discussion_checkpoints)
              submission[:sub_assignment_tag] = params.delete(:sub_assignment_tag)
            end
            subs = @assignment.grade_student(@user, submission.merge(skip_grader_check: is_default_grade_for_missing))
            apply_provisional_grade_filters!(submissions: subs, final: submission[:final]) if submission[:provisional]
            @submissions += subs
          end
          if %i[comment media_comment_id comment_attachments].any? { |k| submission.key? k }
            submission[:commenter] = @current_user
            submission[:hidden] = submission_record&.hide_grade_from_student?

            subs = @assignment.update_submission(@user, submission)
            apply_provisional_grade_filters!(submissions: subs, final: submission[:final]) if submission[:provisional]
            @submissions += subs
          end

          if submission.key?(:late_policy_status) && submission_record.present? && (!dont_overwrite_grade || (submission_record.grade.blank? && !submission_record.excused?))
            submission_record.update(late_policy_status: submission[:late_policy_status])
            if submission_record.saved_change_to_late_policy_status?
              @submissions << submission_record
            end
          end
        rescue Assignment::GradeError => e
          logger.info "GRADES: grade_student failed because '#{e.message}'"
          error = e
        end
      end
      @submissions = @submissions.reverse.uniq.reverse
      @submissions = nil if submissions.empty? # no valid submissions

      respond_to do |format|
        if @submissions && error.nil?
          flash[:notice] = t("notices.updated", "Assignment submission was successfully updated.")
          format.html { redirect_to course_gradebook_url(@assignment.context) }
          format.json do
            render(
              json: submissions_json(submissions: @submissions, assignments:),
              status: :created,
              location: course_gradebook_url(@assignment.context)
            )
          end
          format.text do
            render(
              json: submissions_json(submissions: @submissions, assignments:),
              status: :created,
              location: course_gradebook_url(@assignment.context),
              as_text: true
            )
          end
        else
          error_message = error&.to_s
          flash[:error] = t(
            "errors.submission_failed",
            "Submission was unsuccessful: %{error}",
            error: error_message || t("errors.submission_failed_default", "Submission Failed")
          )
          request_error_status = error&.status_code || :bad_request

          error_json = { base: error_message }
          error_json[:error_code] = error.error_code if error

          format.html { render :show, course_id: @assignment.context.id }
          format.json { render json: { errors: error_json }, status: request_error_status }
          format.text { render json: { errors: error_json }, status: request_error_status }
        end
      end
    end
  end

  def submissions_json(submissions:, assignments:)
    submissions.map do |submission|
      assignment = assignments[submission[:assignment_id].to_i]
      omitted_field = assignment.anonymize_students? ? :user_id : :anonymous_id
      json_params = Submission.json_serialization_full_parameters(methods: [:late, :missing]).merge(
        include: { submission_history: { methods: %i[late missing word_count], except: omitted_field } },
        except: [omitted_field, :submission_comments]
      )
      json = submission.as_json(json_params)

      json[:submission].tap do |submission_json|
        submission_json[:assignment_visible] = submission.assignment_visible_to_user?(submission.user)
        submission_json[:provisional_grade_id] = submission.provisional_grade_id if submission.provisional_grade_id
        submission_json[:submission_comments] = anonymous_moderated_submission_comments_json(
          assignment: submission.assignment,
          avatars: service_enabled?(:avatars),
          submissions:,
          submission_comments: submission.visible_submission_comments_for(@current_user),
          current_user: @current_user,
          course: @context
        ).map { |c| { submission_comment: c } }
      end
      json
    end
  end

  def submissions_zip_upload
    return unless authorized_action(@context, @current_user, :manage_grades)

    assignment = @context.assignments.active.find(params[:assignment_id])

    unless @context.allows_gradebook_uploads?
      flash[:error] = t("This course does not allow score uploads.")
      redirect_to named_context_url(@context, :context_assignment_url, assignment.id)
      return
    end

    unless valid_zip_upload_params?
      flash[:error] = t("Could not find file to upload.")
      redirect_to named_context_url(@context, :context_assignment_url, assignment.id)
      return
    end

    submission_zip_params = { uploaded_data: params[:submissions_zip] }
    assignment.generate_comments_from_files_later(submission_zip_params, @current_user, params[:attachment_id])

    redirect_to named_context_url(@context, :submissions_upload_context_gradebook_url, assignment.id)
  end

  def show_submissions_upload
    return unless authorized_action(@context, @current_user, :manage_grades)

    @assignment = @context.assignments.active.find(params[:assignment_id])

    unless @context.allows_gradebook_uploads?
      flash[:error] = t("This course does not allow score uploads.")
      redirect_to named_context_url(@context, :context_assignment_url, @assignment.id)
      return
    end

    @presenter = Submission::UploadPresenter.for(@context, @assignment)

    css_bundle :show_submissions_upload
    render :show_submissions_upload
  end

  def speed_grader
    unless @context.allows_speed_grader?
      flash[:notice] = t(:speed_grader_disabled, "SpeedGrader is disabled for this course")
      redirect_to(course_gradebook_path(@context))
      return
    end

    return unless authorized_action(@context, @current_user, [:manage_grades, :view_all_grades])

    if @context.feature_enabled?(:platform_service_speedgrader) && (params[:platform_sg].nil? || value_to_boolean(params[:platform_sg]))
      @page_title = t("SpeedGrader")
      @body_classes << "full-width padless-content"

      remote_env(speedgrader: Services::PlatformServiceSpeedgrader.launch_url)

      env = {
<<<<<<< HEAD
        GRADE_BY_QUESTION_SUPPORTED: nil
=======
        GRADE_BY_QUESTION_SUPPORTED: nil,
        EMOJIS_ENABLED: @context.feature_enabled?(:submission_comment_emojis),
        EMOJI_DENY_LIST: @context.root_account.settings[:emoji_deny_list],
>>>>>>> 37d6122c
      }
      js_env(env)

      deferred_js_bundle :platform_speedgrader

      render html: "".html_safe, layout: "bare"
      return
    end

    @assignment = @context.assignments.active.find(params[:assignment_id])

    if @assignment.unpublished?
      flash[:notice] = t(:speedgrader_enabled_only_for_published_content,
                         "SpeedGrader is enabled only for published content.")
      redirect_to polymorphic_url([@context, @assignment])
      return
    end

    if @assignment.moderated_grading? && !@assignment.user_is_moderation_grader?(@current_user)
      @assignment.create_moderation_grader(@current_user, occupy_slot: false)
    end

    @can_comment_on_submission = !@context.completed? && !@context_enrollment.try(:completed?)

    @can_reassign_submissions = @assignment.can_reassign?(@current_user)

    enhanced_rubrics_enabled = @context.feature_enabled?(:enhanced_rubrics)

    respond_to do |format|
      format.html do
        grading_role_for_user = grading_role(assignment: @assignment)
        rubric = @assignment&.rubric_association&.rubric
        @headers = false
        @outer_frame = true
        log_asset_access(["speed_grader", @context], "grades", "other")
        env = {
          SINGLE_NQ_SESSION_ENABLED: Account.site_admin.feature_enabled?(:single_new_quiz_session_in_speedgrader),
          NQ_GRADE_BY_QUESTION_ENABLED: Account.site_admin.feature_enabled?(:new_quizzes_grade_by_question_in_speedgrader),
          GRADE_BY_QUESTION: !!@current_user.preferences[:enable_speedgrader_grade_by_question],
          EMOJIS_ENABLED: @context.feature_enabled?(:submission_comment_emojis),
          EMOJI_DENY_LIST: @context.root_account.settings[:emoji_deny_list],
          MANAGE_GRADES: @context.grants_right?(@current_user, session, :manage_grades),
          READ_AS_ADMIN: @context.grants_right?(@current_user, session, :read_as_admin),
          CONTEXT_ACTION_SOURCE: :speed_grader,
          can_view_audit_trail: @assignment.can_view_audit_trail?(@current_user),
          settings_url: speed_grader_settings_course_gradebook_path,
          force_anonymous_grading: force_anonymous_grading?(@assignment),
          anonymous_identities: @assignment.anonymous_grader_identities_by_anonymous_id,
          instructor_selectable_states: @assignment.instructor_selectable_states_by_provisional_grade_id,
          final_grader_id: @assignment.final_grader_id,
          grading_role: grading_role_for_user,
          grading_type: @assignment.grading_type,
          lti_retrieve_url: retrieve_course_external_tools_url(
            @context.id, assignment_id: @assignment.id, display: "borderless"
          ),
          course_id: @context.id,
          assignment_id: @assignment.id,
          custom_grade_statuses: Account.site_admin.feature_enabled?(:custom_gradebook_statuses) ? @context.custom_grade_statuses.as_json(include_root: false) : [],
          assignment_title: @assignment.title,
          rubric: rubric ? rubric_json(rubric, @current_user, session, style: "full") : nil,
          nonScoringRubrics: @domain_root_account.feature_enabled?(:non_scoring_rubrics),
          outcome_extra_credit_enabled: @context.feature_enabled?(:outcome_extra_credit), # for outcome-based rubrics
          outcome_proficiency:, # for outcome-based rubrics
          group_comments_per_attempt: @assignment.a2_enabled?,
          can_comment_on_submission: @can_comment_on_submission,
          show_help_menu_item: true,
          help_url: I18n.t(:"community.instructor_guide_speedgrader"),
          update_submission_grade_url: context_url(@context, :update_submission_context_gradebook_url),
          can_delete_attachments: @domain_root_account.grants_right?(@current_user, session, :become_user),
          media_comment_asset_string: @current_user.asset_string,
          late_policy: @context.late_policy&.as_json(include_root: false),
          assignment_missing_shortcut: Account.site_admin.feature_enabled?(:assignment_missing_shortcut),
          enhanced_rubrics_enabled:,
          rubric_outcome_data: enhanced_rubrics_enabled ? rubric&.outcome_data : []
        }
        if grading_role_for_user == :moderator
          env[:provisional_select_url] = api_v1_select_provisional_grade_path(@context.id, @assignment.id, "{{provisional_grade_id}}")
        end

        unless @assignment.grades_published? || @assignment.can_view_other_grader_identities?(@current_user)
          env[:current_anonymous_id] = @assignment.moderation_graders.find_by!(user_id: @current_user.id).anonymous_id
        end

        env[:selected_section_id] = gradebook_settings(@context.global_id)&.dig("filter_rows_by", "section_id")
        if @context.root_account.feature_enabled?(:new_gradebook_plagiarism_indicator)
          env[:new_gradebook_plagiarism_icons_enabled] = true
        end

        if @assignment.quiz
          env[:quiz_history_url] = course_quiz_history_path @context.id,
                                                            @assignment.quiz.id,
                                                            user_id: "{{user_id}}"
        end

        env[:filter_speed_grader_by_student_group_feature_enabled] =
          @context.root_account.feature_enabled?(:filter_speed_grader_by_student_group)

        env[:assignment_comment_library_feature_enabled] =
          @context.root_account.feature_enabled?(:assignment_comment_library)

        if @context.filter_speed_grader_by_student_group?
          env[:filter_speed_grader_by_student_group] = true

          requested_student_id = if @assignment.anonymize_students? && params[:anonymous_id].present?
                                   @assignment.submissions.find_by(anonymous_id: params[:anonymous_id])&.user_id
                                 elsif !@assignment.anonymize_students?
                                   params[:student_id]
                                 end

          group_selection = SpeedGrader::StudentGroupSelection.new(current_user: @current_user, course: @context)
          updated_group_info = group_selection.select_group(student_id: requested_student_id)

          if updated_group_info.group != group_selection.initial_group
            new_group_id = updated_group_info.group.present? ? updated_group_info.group.id.to_s : nil
            context_settings = gradebook_settings(context.global_id)
            context_settings.deep_merge!({
                                           "filter_rows_by" => {
                                             "student_group_id" => new_group_id
                                           }
                                         })
            @current_user.set_preference(:gradebook_settings, context.global_id, context_settings)
          end

          if updated_group_info.group.present?
            env[:selected_student_group] = group_json(updated_group_info.group, @current_user, session)
          end
          env[:student_group_reason_for_change] = updated_group_info.reason_for_change if updated_group_info.reason_for_change.present?
        end

        if @assignment.active_rubric_association?
          env[:update_rubric_assessment_url] = context_url(
            @context,
            :context_rubric_association_rubric_assessments_url,
            @assignment.rubric_association
          )
        end

        append_sis_data(env)
        @entry_id = params[:entry_id]

        js_env(env)
        render :speed_grader, locals: {
          anonymize_students: @assignment.anonymize_students?
        }
      end

      format.json do
        render json: SpeedGrader::Assignment.new(
          @assignment,
          @current_user,
          avatars: service_enabled?(:avatars),
          grading_role: grading_role(assignment: @assignment)
        ).json
      end
    end
  end

  def speed_grader_settings
    if params[:enable_speedgrader_grade_by_question]
      grade_by_question = value_to_boolean(params[:enable_speedgrader_grade_by_question])
      @current_user.preferences[:enable_speedgrader_grade_by_question] = grade_by_question
      @current_user.save!
    end

    if params[:selected_section_id]
      section_to_show = if params[:selected_section_id] == "all"
                          nil
                        elsif @context.active_course_sections.where(id: params[:selected_section_id]).exists?
                          params[:selected_section_id]
                        end

      context_settings = gradebook_settings(@context.global_id)
      context_settings.deep_merge!({
                                     "filter_rows_by" => {
                                       "section_id" => section_to_show
                                     }
                                   })
      # Showing a specific section should always display the "Sections" filter
      ensure_section_view_filter_enabled(context_settings) if section_to_show.present?
      @current_user.set_preference(:gradebook_settings, @context.global_id, context_settings)
    end

    head :ok
  end

  def blank_submission
    @headers = false
  end

  def change_gradebook_column_size
    if authorized_action(@context, @current_user, [:manage_grades, :view_all_grades])
      sub_key = @current_user.shared_gradebook_column?(params[:column_id]) ? "shared" : @context.global_id
      size_hash = @current_user.get_preference(:gradebook_column_size, sub_key) || {}
      size_hash[params[:column_id]] = params[:column_size]
      @current_user.set_preference(:gradebook_column_size, sub_key, size_hash)
      render json: nil
    end
  end

  def save_gradebook_column_order
    if authorized_action(@context, @current_user, [:manage_grades, :view_all_grades])
      @current_user.set_preference(:gradebook_column_order, @context.global_id, params[:column_order].to_unsafe_h)
      render json: nil
    end
  end

  def final_grade_overrides
    return unless authorized_action(@context, @current_user, [:manage_grades, :view_all_grades])

    final_grade_overrides = ::Gradebook::FinalGradeOverrides.new(@context, @current_user)
    render json: { final_grade_overrides: final_grade_overrides.to_h }
  end

  # @API Bulk update final grade overrides
  #
  # Set multiple final grade override scores for a course. The course must have
  # final grade override enabled, and the caller must have permission to
  # manage grades. Additionally, the "Import Override Scores in Gradebook" feature
  # flag must be enabled.
  #
  # @argument grading_period_id [Integer]
  #   The grading period to apply the override scores to. If omitted, override
  #   scores will be applied to the total grades for the course.
  #
  # @argument override_scores[] [Required, Array]
  #   An array of hashes representing the new scores to assign.
  #
  # @argument override_scores[student_id] [Integer]
  #   The ID of the student to update.
  #
  # @argument override_scores[override_score] [Float]
  #   The new score to assign as a percentage.
  #
  # @example_request
  #
  # {
  #   "grading_period_id": "10",
  #   "override_scores": [
  #     {
  #       "student_id": "124",
  #       "override_score": "80.0"
  #     },
  #     {
  #       "student_id": "126",
  #       "override_score": "70.0"
  #     }
  #   ]
  # }
  #
  # @returns Progress
  def update_final_grade_overrides
    return unless authorized_action(@context, @current_user, :manage_grades)

    unless @context.allow_final_grade_override?
      render_unauthorized_action and return
    end

    if params[:grading_period_id]
      grading_period = GradingPeriod.for(@context).find_by(id: params[:grading_period_id])
      render json: { error: :invalid_grading_period }, status: :bad_request and return if grading_period.blank?
    end

    params.require(:override_scores)
    override_score_updates = params.permit(override_scores: %i[student_id override_score override_status_id]).to_h[:override_scores]

    progress = ::Gradebook::FinalGradeOverrides.queue_bulk_update(@context, @current_user, override_score_updates, grading_period)
    render json: progress_json(progress, @current_user, session)
  end

  # @API Apply score to ungraded submissions
  #
  # Perform a bulk scoring of ungraded submissions for a course, or mark
  # ungraded submissions as excused. The course's account must have the "Apply
  # Score to Ungraded" feature enabled, and the caller must have permission to
  # manage grades. By default, will apply scores to all ungraded submissions in
  # the course, but the scope may be restricted using the parameters below.
  #
  # @argument percent [Float]
  #   A percentage value between 0 and 100 representing the percent score to apply.
  #   Exactly one of this parameter or the "excused" parameter (with a true
  #   value) must be specified.
  #
  # @argument excused [Boolean]
  #   If true, mark ungraded submissions as excused. Exactly one of this
  #   parameter (with a true value) or the "percent" parameter must be
  #   specified.
  #
  # @argument mark_as_missing [Boolean]
  #   If true, mark all affected submissions as missing in addition to issuing a grade.
  #
  # @argument only_past_due [Boolean]
  #   If true, only operate on submissions whose due date has passed.
  #
  # @argument assignment_ids [Required, Array]
  #   An array of assignment ids to apply score to ungraded submissions.
  #
  # @argument student_ids [Required, Array]
  #   An array of student ids to apply score to ungraded submissions.
  #
  # @example_request
  #
  # {
  #   "percent": "50.0",
  #   "mark_as_missing": true,
  #   "only_past_due": true,
  #   "assignment_ids": ["1", "2", "3"],
  #   "student_ids": ["11", "22"]
  # }
  #
  # @returns Progress
  def apply_score_to_ungraded_submissions
    return unless authorized_action(@context, @current_user, :manage_grades)
    return render_unauthorized_action unless allow_apply_score_to_ungraded?

    excused = Canvas::Plugin.value_to_boolean(params[:excused])
    unless params[:percent].present? || excused
      return render json: { error: :no_score_or_excused_provided }, status: :bad_request
    end

    if params[:percent].present?
      return render json: { error: :cannot_both_score_and_excuse }, status: :bad_request if excused

      percent_value = params[:percent].to_f

      unless percent_value >= 0 && percent_value <= 100
        return render json: { error: :invalid_percent_value }, status: :bad_request
      end
    end

    options = ::Gradebook::ApplyScoreToUngradedSubmissions::Options.new(
      percent: percent_value,
      excused:,
      mark_as_missing: Canvas::Plugin.value_to_boolean(params[:mark_as_missing]),
      only_apply_to_past_due: Canvas::Plugin.value_to_boolean(params[:only_past_due])
    )

    return render json: { error: :no_student_ids_provided }, status: :bad_request if params[:student_ids].blank?
    return render json: { error: :no_assignment_ids_provided }, status: :bad_request if params[:assignment_ids].blank?

    options.assignment_ids = params[:assignment_ids]
    options.student_ids = params[:student_ids]

    progress = ::Gradebook::ApplyScoreToUngradedSubmissions.queue_apply_score(
      course: @context,
      grader: @current_user,
      options:
    )
    render json: progress_json(progress, @current_user, session)
  end

  def user_ids
    return unless authorized_action(@context, @current_user, [:manage_grades, :view_all_grades])

    gradebook_user_ids = GradebookUserIds.new(@context, @current_user)
    render json: { user_ids: gradebook_user_ids.user_ids }
  end

  def grading_period_assignments
    return unless authorized_action(@context, @current_user, [:manage_grades, :view_all_grades])

    grading_period_assignments = GradebookGradingPeriodAssignments.new(
      @context,
      course_settings: gradebook_settings(@context.global_id)
    )
    render json: { grading_period_assignments: grading_period_assignments.to_h }
  end

  def change_gradebook_version
    update_preferred_gradebook_view!("gradebook")
    @current_user.set_preference(:gradebook_version, params[:version])
    redirect_to polymorphic_url([@context, :gradebook])
  end

  private

  def active_grading_standard_scaling_factor(grading_standard)
    grading_standard.scaling_factor
  end

  def active_grading_standard_points_based(grading_standard)
    grading_standard.points_based
  end

  def gradebook_group_categories_json
    @context
      .group_categories
      .joins("LEFT JOIN #{Group.quoted_table_name} ON groups.group_category_id=group_categories.id AND groups.workflow_state <> 'deleted'")
      .group("group_categories.id", "group_categories.name")
      .pluck("group_categories.id", "group_categories.name", Arel.sql("json_agg(json_build_object('id', groups.id, 'name', groups.name))"))
      .map do |category_id, category_name, original_groups|
        groups = original_groups.select { |g| g["id"] }.map(&:with_indifferent_access)
        { id: category_id, name: category_name, groups: }.with_indifferent_access
      end
  end

  def valid_zip_upload_params?
    return true if params[:attachment_id].present?

    !!params[:submissions_zip] && !params[:submissions_zip].is_a?(String)
  end

  def outcome_proficiency
    if @context.root_account.feature_enabled?(:non_scoring_rubrics)
      if @context.root_account.feature_enabled?(:account_level_mastery_scales)
        @context.resolved_outcome_proficiency&.as_json
      else
        @context.account.resolved_outcome_proficiency&.as_json
      end
    end
  end

  def gradebook_version
    # params[:version] is a development-only convenience for engineers.
    # This param should never be used outside of development.
    if Rails.env.development? && params.include?(:version)
      params[:version]
    else
      @current_user.preferred_gradebook_version
    end
  end

  def requested_gradebook_view
    return nil if params[:view].blank?

    (params[:view] == "learning_mastery") ? "learning_mastery" : "gradebook"
  end

  def preferred_gradebook_view
    gradebook_settings(context.global_id)["gradebook_view"]
  end

  def update_preferred_gradebook_view!(gradebook_view)
    if ["learning_mastery", "default"].include?(gradebook_view)
      @current_user.set_preference(:gradebook_version, "gradebook")
    end
    context_settings = gradebook_settings(context.global_id)
    context_settings.deep_merge!({ "gradebook_view" => gradebook_view })
    @current_user.set_preference(:gradebook_settings, @context.global_id, context_settings)
  end

  def gradebook_performance_controls
    # Given that these are all consts, this should be removed in a separate refactoring
    {
      active_request_limit: 12,
      api_max_per_page: Api::MAX_PER_PAGE,
      assignment_groups_per_page: Api::MAX_PER_PAGE,
      context_modules_per_page: Api::MAX_PER_PAGE,
      custom_column_data_per_page: Api::MAX_PER_PAGE,
      custom_columns_per_page: Api::MAX_PER_PAGE,
      students_chunk_size: Api::MAX_PER_PAGE,
      submissions_chunk_size: 10,
      submissions_per_page: Api::MAX_PER_PAGE
    }
  end
  private :gradebook_performance_controls

  def percentage(weight)
    I18n.n(weight, percentage: true)
  end

  def points_possible(weight, options)
    return unless options[:weighting]
    return t("%{weight} of Final", weight: percentage(weight)) if options[:out_of_final]

    percentage(weight)
  end

  def aggregate_by_grading_period?
    view_all_grading_periods? && @context.weighted_grading_periods?
  end

  def aggregate_assignments
    if aggregate_by_grading_period?
      @presenter.periods_assignments = periods_as_assignments(@presenter.grading_periods,
                                                              out_of_final: true,
                                                              exclude_total: @exclude_total)
    else
      @presenter.groups_assignments = groups_as_assignments(@presenter.groups,
                                                            out_of_final: true,
                                                            exclude_total: @exclude_total)
    end
  end

  def groups_as_assignments(groups = nil, options = {})
    as_assignments(
      groups || @context.assignment_groups.active,
      options.merge!(weighting: @context.group_weighting_scheme == "percent")
    ) { |group| group_as_assignment(group, options) }
  end

  def periods_as_assignments(periods = nil, options = {})
    as_assignments(
      periods || @context.grading_periods.active,
      options.merge!(weighting: @context.weighted_grading_periods?)
    ) { |period| period_as_assignment(period, options) }
  end

  def as_assignments(objects = nil, options = {}, &block)
    fakes = []
    fakes.concat(objects.map(&block)) if objects && block
    fakes << total_as_assignment(options) unless options[:exclude_total]
    fakes
  end

  def group_as_assignment(group, options)
    Assignment::HardCoded.new(id: "group-#{group.id}",
                              rules: group.rules,
                              title: group.name,
                              points_possible: points_possible(group.group_weight, options),
                              special_class: "group_total",
                              assignment_group_id: group.id,
                              group_weight: group.group_weight,
                              asset_string: "group_total_#{group.id}")
  end

  def period_as_assignment(period, options)
    Assignment::HardCoded.new(
      id: "period-#{period.id}",
      rules: [],
      title: period.title,
      points_possible: points_possible(period.weight, options),
      special_class: "group_total",
      assignment_group_id: period.id,
      group_weight: period.weight,
      asset_string: "period_total_#{period.id}"
    )
  end

  def total_as_assignment(options = {})
    Assignment::HardCoded.new(
      id: "final-grade",
      title: t("Total"),
      points_possible: (options[:out_of_final] ? "" : percentage(100)),
      special_class: "final_grade",
      asset_string: "final_grade_column"
    )
  end

  def moderated_grading_enabled_and_no_grades_published?
    @assignment.moderated_grading? && !@assignment.grades_published?
  end

  def exclude_total?(context)
    return true if context.hide_final_grades
    return false unless grading_periods? && view_all_grading_periods?

    grading_period_group.present? && !grading_period_group.display_totals_for_all_grading_periods?
  end

  def grade_summary_presenter
    options = presenter_options
    if options.key?(:grading_period_id)
      GradingPeriodGradeSummaryPresenter.new(@context, @current_user, params[:id], **options)
    else
      GradeSummaryPresenter.new(@context, @current_user, params[:id], **options)
    end
  end

  def presenter_options
    options = {}
    return options unless @context.present?

    if @current_grading_period_id.present? && !view_all_grading_periods? && grading_periods?
      options[:grading_period_id] = @current_grading_period_id
    end

    return options unless @current_user.present?

    saved_order = @current_user.get_preference(:course_grades_assignment_order, @context.id)
    options[:assignment_order] = saved_order if saved_order.present?
    options
  end

  def custom_course_users_api_url(include_concluded: false, include_inactive: false, exclude_states: false, per_page:)
    state = %w[active invited]
    state << "completed" if include_concluded
    state << "inactive"  if include_inactive
    state = [] if exclude_states

    api_v1_course_users_url(
      @context,
      include: %i[avatar_url group_ids enrollments],
      enrollment_type: %w[student student_view],
      enrollment_state: state,
      per_page:
    )
  end

  def custom_course_enrollments_api_url(include_concluded: false, include_inactive: false, per_page:)
    state = %w[active invited]
    state << "completed" if include_concluded
    state << "inactive"  if include_inactive
    api_v1_course_enrollments_url(
      @context,
      include: %i[avatar_url group_ids],
      type: %w[StudentEnrollment StudentViewEnrollment],
      state:,
      per_page:
    )
  end

  def gradebook_settings(key)
    @current_user.get_preference(:gradebook_settings, key) || {}
  end

  def ensure_section_view_filter_enabled(context_settings)
    filter_settings = context_settings.fetch("selected_view_options_filters", [])
    return if filter_settings&.include?("sections")

    context_settings["selected_view_options_filters"] = filter_settings.append("sections")
  end

  def courses_with_grades_json
    courses = @presenter.courses_with_grades
    courses << @context if courses.empty?

    courses.map do |course|
      grading_period_set_id = GradingPeriodGroup.for_course(course)&.id

      {
        id: course.id,
        nickname: course.nickname_for(@current_user),
        url: context_url(course, :context_grades_url),
        grading_period_set_id: grading_period_set_id.try(:to_s)
      }
    end.as_json
  end

  def populate_user_ids(submissions)
    anonymous_ids = submissions.map { |submission| submission.fetch(:anonymous_id) }
    submission_ids_map = Submission.select(:user_id, :anonymous_id)
                                   .where(assignment: @context.assignments, anonymous_id: anonymous_ids)
                                   .index_by(&:anonymous_id)

    # merge back into submissions
    submissions.map do |submission|
      submission[:user_id] = submission_ids_map[submission.fetch(:anonymous_id)].user_id
      submission
    end
  end

  def apply_provisional_grade_filters!(submissions:, final:)
    preloaded_grades = ModeratedGrading::ProvisionalGrade.where(submission: submissions)
    grades_by_submission_id = preloaded_grades.group_by(&:submission_id)

    submissions.each do |submission|
      provisional_grade = submission.provisional_grade(
        @current_user,
        preloaded_grades: grades_by_submission_id,
        final:,
        default_to_null_grade: false
      )
      submission.apply_provisional_grade_filter!(provisional_grade) if provisional_grade
    end
  end

  def grading_role(assignment:)
    if moderated_grading_enabled_and_no_grades_published?
      if assignment.permits_moderation?(@current_user)
        :moderator
      else
        :provisional_grader
      end
    else
      :grader
    end
  end

  def gradebook_column_size_preferences
    @current_user.save if @current_user.changed?
    shared_settings = @current_user.get_preference(:gradebook_column_size, "shared") || {}
    course_settings = @current_user.get_preference(:gradebook_column_size, @context.global_id) || {}
    shared_settings.merge(course_settings)
  end

  def allow_view_ungraded_as_zero?
    @context.account.feature_enabled?(:view_ungraded_as_zero)
  end

  def allow_apply_score_to_ungraded?
    @context.account.feature_enabled?(:apply_score_to_ungraded)
  end

  def outcome_service_results_to_canvas_enabled?
    @context.feature_enabled?(:outcome_service_results_to_canvas)
  end

  def track_update_metrics(params, submission)
    if params.dig(:submission, :grade) && params["submission"]["grade"].to_s != submission.grade.to_s && params["originator"] == "speed_grader"
      InstStatsd::Statsd.increment("speedgrader.submission.posted_grade")
    end
  end
end<|MERGE_RESOLUTION|>--- conflicted
+++ resolved
@@ -1047,13 +1047,9 @@
       remote_env(speedgrader: Services::PlatformServiceSpeedgrader.launch_url)
 
       env = {
-<<<<<<< HEAD
-        GRADE_BY_QUESTION_SUPPORTED: nil
-=======
         GRADE_BY_QUESTION_SUPPORTED: nil,
         EMOJIS_ENABLED: @context.feature_enabled?(:submission_comment_emojis),
         EMOJI_DENY_LIST: @context.root_account.settings[:emoji_deny_list],
->>>>>>> 37d6122c
       }
       js_env(env)
 
