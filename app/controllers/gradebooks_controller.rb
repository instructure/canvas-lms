# frozen_string_literal: true

#
# Copyright (C) 2011 - present Instructure, Inc.
#
# This file is part of Canvas.
#
# Canvas is free software: you can redistribute it and/or modify it under
# the terms of the GNU Affero General Public License as published by the Free
# Software Foundation, version 3 of the License.
#
# Canvas is distributed in the hope that it will be useful, but WITHOUT ANY
# WARRANTY; without even the implied warranty of MERCHANTABILITY or FITNESS FOR
# A PARTICULAR PURPOSE. See the GNU Affero General Public License for more
# details.
#
# You should have received a copy of the GNU Affero General Public License along
# with this program. If not, see <http://www.gnu.org/licenses/>.
#

class GradebooksController < ApplicationController
  include ActionView::Helpers::NumberHelper
  include AssetProcessorReportHelper
  include GradebooksHelper
  include SubmissionCommentsHelper
  include KalturaHelper
  include Api::V1::AssignmentGroup
  include Api::V1::Group
  include Api::V1::GroupCategory
  include Api::V1::Submission
  include Api::V1::CustomGradebookColumn
  include Api::V1::Section
  include Api::V1::Rubric
  include Api::V1::RubricAssessment

  before_action :require_context
  before_action :require_user, only: %i[speed_grader speed_grader_settings grade_summary grading_rubrics update_final_grade_overrides]

  include HorizonMode

  before_action :load_canvas_career, only: [:show, :grade_summary]

  include K5Mode

  batch_jobs_in_actions only: :update_submission, batch: { priority: Delayed::LOW_PRIORITY }

  add_crumb(proc { t "#crumbs.grades", "Grades" }) { |c| c.send :named_context_url, c.instance_variable_get(:@context), :context_grades_url }
  before_action { |c| c.active_tab = "grades" }

  MAX_POST_GRADES_TOOLS = 10

  def grade_summary
    set_current_grading_period if grading_periods?
    @presenter = grade_summary_presenter
    student_enrollment = @presenter.student_enrollment
    # do this as the very first thing, if the current user is a
    # teacher in the course and they are not trying to view another
    # user's grades, redirect them to the gradebook
    if @presenter.user_needs_redirection?
      return redirect_to polymorphic_url([@context, :gradebook])
    end

    if !@presenter.student || !student_enrollment
      return render_unauthorized_action
    end

    return unless authorized_action(@context, @current_user, :read) &&
                  authorized_action(student_enrollment, @current_user, :read_grades)

    log_asset_access(["grades", @context], "grades", "other")

    js_env({
             course_id: @context.id,
             restrict_quantitative_data: @context.restrict_quantitative_data?(@current_user),
             student_grade_summary_upgrade: Account.site_admin.feature_enabled?(:student_grade_summary_upgrade),
             can_clear_badge_counts: Account.site_admin.grants_right?(@current_user, :manage_students),
             custom_grade_statuses: @context.custom_grade_statuses.as_json(include_root: false),
             consolidated_media_player: Account.site_admin.feature_enabled?(:consolidated_media_player),
           })
    return render :grade_summary_list unless @presenter.student

    unless @context.root_account.feature_enabled?(:instui_nav)
      add_crumb(@presenter.student_name, named_context_url(@context,
                                                           :context_student_grades_url,
                                                           @presenter.student_id))
    end

    js_bundle :grade_summary, :rubric_assessment
    css_bundle :grade_summary

    load_grade_summary_data
    render stream: can_stream_template?
  end

  def load_grade_summary_data
    gp_id = nil
    if grading_periods?
      @grading_periods = active_grading_periods_json
      gp_id = @current_grading_period_id unless view_all_grading_periods?

      effective_due_dates =
        Submission.active
                  .where(user_id: @presenter.student_id, assignment_id: @context.assignments.active)
                  .select(:cached_due_date, :grading_period_id, :assignment_id, :user_id)
                  .each_with_object({}) do |submission, hsh|
          hsh[submission.assignment_id] = {
            submission.user_id => {
              due_at: submission.cached_due_date,
              grading_period_id: submission.grading_period_id,
            }
          }
        end
    end

    @exclude_total = exclude_total?(@context)

    GuardRail.activate(:secondary) do
      # run these queries on the secondary database for speed
      @presenter.assignments
      aggregate_assignments
      @presenter.submissions
      @presenter.assignment_stats
    end

    ActiveRecord::Associations.preload(@presenter.submissions, :visible_submission_comments)
    Submission.preload_auto_grade_result_present(@presenter.submissions)
    custom_gradebook_statuses_enabled = Account.site_admin.feature_enabled?(:custom_gradebook_statuses)
    submissions_json = @presenter.submissions.map do |submission|
      json = {
        assignment_id: submission.assignment_id
      }
      if submission.user_can_read_grade?(@presenter.student)
        json.merge!({
                      excused: submission.excused?,
                      score: submission.score,
                      workflow_state: submission.workflow_state,
                      submission_type: submission.submission_type,
                      auto_grade_result_present: submission.auto_grade_result_present?
                    })
        json[:custom_grade_status_id] = submission.custom_grade_status_id if custom_gradebook_statuses_enabled
      end

      if submission.user_can_read_grade?(@presenter.student, for_plagiarism: true)
        json[:asset_processors] = asset_processors(assignment: submission.assignment)
        json[:asset_reports] = @presenter.user_has_elevated_permissions? ? nil : asset_reports_info_for_display(submission:)
        json[:submission_type] = submission.submission_type
      end

      json[:submission_comments] = submission.visible_submission_comments.map do |comment|
        comment_map = {
          id: comment.id,
          attachments: comment.cached_attachments.map do |attachment|
            {
              id: attachment.id,
              display_name: attachment.display_name,
              mime_class: Attachment.mime_class(attachment.content_type),
              url: file_download_url(attachment.id)
            }.as_json
          end,
          attempt: comment.attempt,
          author_name: comment_author_name_for(comment),
          created_at: comment.created_at,
          edited_at: comment.edited_at,
          updated_at: comment.updated_at,
          comment: comment.comment,
          display_updated_at: datetime_string(comment.updated_at),
          is_read: comment.read?(@current_user) || (!@presenter.student_is_user? && !@presenter.user_an_observer_of_student?),
        }
        if comment.media_comment? && (media_object = SubmissionComment.serialize_media_comment(comment.media_comment_id))
          comment_map[:media_object] = media_object
        end
        comment_map
      end.as_json
      json[:assignment_url] = context_url(@context, :context_assignment_url, submission.assignment_id)

      json
    end

    grading_period = @grading_periods&.find { |period| period[:id] == gp_id }

    ags_json = light_weight_ags_json(@presenter.groups)
    root_account = @context.root_account

    js_hash = {
      submissions: submissions_json,
      assignment_groups: ags_json,
      assignment_sort_options: @presenter.sort_options,
      group_weighting_scheme: @context.group_weighting_scheme,
      show_total_grade_as_points: @context.show_total_grade_as_points?,
      grade_calc_ignore_unposted_anonymous_enabled: root_account.feature_enabled?(:grade_calc_ignore_unposted_anonymous),
      current_grading_period_id: @current_grading_period_id,
      current_assignment_sort_order: @presenter.assignment_order,
      grading_period_set: grading_period_group_json,
      grading_period:,
      grading_periods: @grading_periods,
      hide_final_grades: @context.hide_final_grades,
      courses_with_grades: courses_with_grades_json,
      effective_due_dates:,
      exclude_total: @exclude_total,
      gradebook_non_scoring_rubrics_enabled: root_account.feature_enabled?(:non_scoring_rubrics),
      rubric_assessments: rubric_assessments_json(@presenter.rubric_assessments, @current_user, session, style: "full"),
      rubrics: rubrics_json(@presenter.rubrics, @current_user, session, style: "full"),
      save_assignment_order_url: course_save_assignment_order_url(@context),
      student_outcome_gradebook_enabled: @context.feature_enabled?(:student_outcome_gradebook),
      student_id: @presenter.student_id,
      students: @presenter.students.as_json(include_root: false),
      outcome_proficiency:,
      outcome_service_results_to_canvas: outcome_service_results_to_canvas_enabled?
    }

    course_active_grading_standard = if @context.grading_standard_id.nil?
                                       if @context.restrict_quantitative_data?(@current_user)
                                         GradingSchemesJsonController.default_canvas_grading_standard(@context)
                                       else
                                         nil
                                       end
                                     elsif @context.grading_standard_id == 0
                                       GradingSchemesJsonController.default_canvas_grading_standard(@context)
                                     else
                                       standard = GradingStandard.for(@context).find_by(id: @context.grading_standard_id)
                                       if standard.nil?
                                         # course's grading standard was soft deleted. use canvas default scheme, since grading
                                         # schemes are enabled for the course (or else course would have a nil grading standard id)
                                         GradingSchemesJsonController.default_canvas_grading_standard(@context)
                                       else
                                         standard
                                       end
                                     end
    course_active_grading_scheme = if course_active_grading_standard
                                     GradingSchemesJsonController.base_grading_scheme_json(course_active_grading_standard, @current_user)
                                   else
                                     nil
                                   end
    js_hash[:course_active_grading_scheme] = course_active_grading_scheme

    # This really means "if the final grade override feature flag is enabled AND
    # the context in question has enabled the setting in the gradebook"
    if @context.allow_final_grade_override?
      total_score = if grading_periods? && !view_all_grading_periods?
                      @presenter.student_enrollment.find_score(grading_period_id: @current_grading_period_id)
                    else
                      @presenter.student_enrollment.find_score(course_score: true)
                    end

      js_hash[:effective_final_score] = total_score.effective_final_score if total_score&.overridden?
      js_hash[:final_override_custom_grade_status_id] = total_score.custom_grade_status_id if total_score&.custom_grade_status_id && Account.site_admin.feature_enabled?(:custom_gradebook_statuses)
    end

    js_env(js_hash)
  end

  def save_assignment_order
    if authorized_action(@context, @current_user, :read)
      allowed_orders = {
        "due_at" => :due_at,
        "title" => :title,
        "module" => :module,
        "assignment_group" => :assignment_group
      }
      assignment_order = allowed_orders.fetch(params.fetch(:assignment_order), :due_at)
      @current_user.set_preference(:course_grades_assignment_order, @context.id, assignment_order)
      redirect_back(fallback_location: course_grades_url(@context))
    end
  end

  def light_weight_ags_json(assignment_groups)
    assignments_by_group = @presenter.assignments.each_with_object({}) do |assignment, assignments|
      # Pseudo-assignment objects with a "special_class" set are created for
      # assignment group totals, grading period totals, and course totals. We
      # only care about real assignments here, so we'll ignore those
      # pseudo-assignment objects.
      next if assignment.special_class

      assignments[assignment.assignment_group_id] ||= []
      assignments[assignment.assignment_group_id] << {
        id: assignment.id,
        submission_types: assignment.submission_types_array,
        points_possible: assignment.points_possible,
        due_at: assignment.due_at,
        omit_from_final_grade: assignment.omit_from_final_grade?,
        muted: assignment.muted?
      }
    end

    assignment_groups.map do |group|
      {
        id: group.id,
        rules: group.rules_hash({ stringify_json_ids: true }),
        group_weight: group.group_weight,
        assignments: assignments_by_group.fetch(group.id, [])
      }
    end
  end

  def grading_rubrics
    return unless authorized_action(@context, @current_user, [:read_rubrics, :manage_rubrics])

    @rubric_contexts = @context.rubric_contexts(@current_user)
    if params[:context_code]
      context = @rubric_contexts.detect { |r| r[:context_code] == params[:context_code] }
      @rubric_context = @context
      if context
        @rubric_context = Context.find_by_asset_string(params[:context_code])
      end
      @rubric_associations = @rubric_context.shard.activate { Context.sorted_rubrics(@rubric_context) }
      data = @rubric_associations.map do |ra|
        json = ra.as_json(methods: [:context_name], include: { rubric: { include_root: false } })
        # return shard-aware context codes
        json["rubric_association"]["context_code"] = ra.context.asset_string
        json["rubric_association"]["rubric"]["context_code"] = ra.rubric.context.asset_string
        json
      end
      render json: StringifyIds.recursively_stringify_ids(data)
    else
      render json: @rubric_contexts
    end
  end

  def show
    if authorized_action(@context, @current_user, [:manage_grades, :view_all_grades])
      log_asset_access(["grades", @context], "grades")

      # nomenclature of gradebook "versions":
      #   "gradebook" (default grid view)
      #     within the "gradebook" version there are two "views":
      #       "default"
      #       "learning_mastery"
      #   "individual"

      if requested_gradebook_view.present?
        if requested_gradebook_view != preferred_gradebook_view
          update_preferred_gradebook_view!(requested_gradebook_view)
        end
        redirect_to polymorphic_url([@context, :gradebook])
        return
      end

      if %w[srgb individual individual_enhanced].include?(gradebook_version)
        show_enhanced_individual_gradebook
      elsif preferred_gradebook_view == "learning_mastery" && outcome_gradebook_enabled?
        show_learning_mastery
      else
        show_default_gradebook
      end
    end
  end

  def show_default_gradebook
    set_current_grading_period if grading_periods?
    set_tutorial_js_env

    # Optimize initial data loading
    prefetch_xhr(user_ids_course_gradebook_url(@context), id: "user_ids")

    if grading_periods?
      prefetch_xhr(grading_period_assignments_course_gradebook_url(@context), id: "grading_period_assignments")
    end

    set_default_gradebook_env
    render "gradebooks/gradebook"
  end
  private :show_default_gradebook

  def show_individual_gradebook
    set_current_grading_period if grading_periods?
    set_tutorial_js_env

    set_individual_gradebook_env
    render "gradebooks/individual"
  end
  private :show_individual_gradebook

  def show_enhanced_individual_gradebook
    set_current_grading_period if grading_periods?
    set_enhanced_individual_gradebook_env
    deferred_js_bundle :enhanced_individual_gradebook
    @page_title = t("Gradebook: Individual View")
    css_bundle :enhanced_individual_gradebook
    render html: "".html_safe, layout: true
  end
  private :show_enhanced_individual_gradebook

  def show_learning_mastery
    InstStatsd::Statsd.distributed_increment("outcomes_page_views", tags: { type: "teacher_lmgb" })
    set_current_grading_period if grading_periods?
    set_tutorial_js_env

    set_learning_mastery_env
    render "gradebooks/learning_mastery"
  end
  private :show_learning_mastery

  def post_grades_ltis
    @post_grades_ltis ||= external_tools.map { |tool| external_tool_detail(tool) }
  end

  def external_tool_detail(tool)
    post_grades_placement = tool[:placements][:post_grades]
    {
      id: tool[:definition_id],
      data_url: post_grades_placement[:canvas_launch_url],
      name: tool[:name],
      type: :lti,
      data_width: post_grades_placement[:launch_width],
      data_height: post_grades_placement[:launch_height]
    }
  end

  def external_tools
    bookmarked_collection = Lti::AppLaunchCollator.bookmarked_collection(@context, [:post_grades])
    tools = bookmarked_collection.paginate(per_page: MAX_POST_GRADES_TOOLS + 1).to_a
    launch_definitions = Lti::AppLaunchCollator.launch_definitions(tools, [:post_grades])
    launch_definitions.each do |launch_definition|
      case launch_definition[:definition_type]
      when "ContextExternalTool"
        url = external_tool_url_for_lti1(launch_definition)
      when "Lti::MessageHandler"
        url = external_tool_url_for_lti2(launch_definition)
      end
      launch_definition[:placements][:post_grades][:canvas_launch_url] = url
    end
    launch_definitions
  end

  def external_tool_url_for_lti1(launch_definition)
    polymorphic_url(
      [@context, :external_tool],
      id: launch_definition[:definition_id],
      display: "borderless",
      launch_type: "post_grades"
    )
  end

  def external_tool_url_for_lti2(launch_definition)
    polymorphic_url(
      [@context, :basic_lti_launch_request],
      message_handler_id: launch_definition[:definition_id],
      display: "borderless"
    )
  end

  def set_current_grading_period
    if params[:grading_period_id].present?
      @current_grading_period_id = params[:grading_period_id].to_i
    else
      return if view_all_grading_periods?

      current = GradingPeriod.current_period_for(@context)
      @current_grading_period_id = current ? current.id : 0
    end
  end

  def view_all_grading_periods?
    @current_grading_period_id == 0
  end

  def grading_period_group
    return @grading_period_group if defined? @grading_period_group

    @grading_period_group = active_grading_periods.first&.grading_period_group
  end

  def active_grading_periods
    @active_grading_periods ||= GradingPeriod.for(@context).order(:start_date)
  end

  def grading_period_group_json
    return @grading_period_group_json if defined? @grading_period_group_json
    return @grading_period_group_json = nil unless grading_period_group.present?

    @grading_period_group_json = grading_period_group
                                 .as_json
                                 .fetch(:grading_period_group)
                                 .merge(grading_periods: active_grading_periods_json)
  end

  def active_grading_periods_json
    @agp_json ||= GradingPeriod.periods_json(active_grading_periods, @current_user)
  end

  def set_default_gradebook_env
    set_student_context_cards_js_env

    gradebook_is_editable = @context.grants_right?(@current_user, session, :manage_grades)
    per_page = Api::MAX_PER_PAGE
    teacher_notes = @context.custom_gradebook_columns.not_deleted.where(teacher_notes: true).first

    last_exported_gradebook_csv = GradebookCSV.last_successful_export(course: @context, user: @current_user)
    last_exported_attachment = last_exported_gradebook_csv.try(:attachment)

    if allow_apply_score_to_ungraded?
      last_score_to_ungraded = Progress.where(context: @context, tag: "apply_score_to_ungraded_assignments").order(created_at: :desc).first
      last_score_to_ungraded = nil if last_score_to_ungraded&.failed?
    end

    grading_standard = @context.grading_standard_or_default
    graded_late_submissions_exist = @context.submissions.graded.late.exists?
    visible_sections = @context.sections_visible_to(@current_user)
    root_account = @context.root_account

    custom_grade_statuses_enabled = Account.site_admin.feature_enabled?(:custom_gradebook_statuses)
    standard_statuses = custom_grade_statuses_enabled ? root_account.standard_grade_statuses : []
    standard_status_hash = standard_statuses.pluck(:status_name, :color).to_h
    colors = standard_status_hash.merge!(gradebook_settings(:colors))

    custom_grade_statuses = custom_grade_statuses_enabled ? @context.custom_grade_statuses.as_json(include_root: false) : []

    gradebook_options = {
      active_grading_periods: active_grading_periods_json,
      allow_separate_first_last_names: @context.account.allow_gradebook_show_first_last_names? && Account.site_admin.feature_enabled?(:gradebook_show_first_last_names),
      allow_view_ungraded_as_zero: allow_view_ungraded_as_zero?,
      allow_apply_score_to_ungraded: allow_apply_score_to_ungraded?,
      assignment_enhancements_enabled: @context.feature_enabled?(:assignments_2_student),
      attachment: last_exported_attachment,
      attachment_url: authenticated_download_url(last_exported_attachment),
      change_gradebook_version_url: context_url(@context, :change_gradebook_version_context_gradebook_url, version: 2),
      colors:,
      context_allows_gradebook_uploads: @context.allows_gradebook_uploads?,
      context_code: @context.asset_string,
      context_id: @context.id.to_s,
      context_sis_id: @context.sis_source_id,
      context_url: named_context_url(@context, :context_url),
      course_is_concluded: @context.completed?,
      course_name: @context.name,

      course_settings: {
        allow_final_grade_override: @context.allow_final_grade_override?,
        filter_speed_grader_by_student_group: @context.filter_speed_grader_by_student_group?
      },

      course_url: api_v1_course_url(@context),
      current_grading_period_id: @current_grading_period_id,
      custom_column_datum_url: api_v1_course_custom_gradebook_column_datum_url(@context, ":id", ":user_id"),
      custom_grade_statuses:,
      custom_grade_statuses_enabled:,
      default_grading_standard: grading_standard.data,
      default_grading_standard_points_based: grading_standard.points_based,
      default_grading_standard_scaling_factor: grading_standard.scaling_factor,
      download_assignment_submissions_url: named_context_url(@context, :context_assignment_submissions_url, "{{ assignment_id }}", zip: 1),
      enhanced_gradebook_filters: @context.feature_enabled?(:enhanced_gradebook_filters),
      hide_zero_point_quizzes: Account.site_admin.feature_enabled?(:hide_zero_point_quizzes_option),
      enrollments_url: custom_course_enrollments_api_url(per_page:),
      enrollments_with_concluded_url: custom_course_enrollments_api_url(include_concluded: true, per_page:),
      export_gradebook_csv_url: course_gradebook_csv_url,
      final_grade_override_enabled: @context.feature_enabled?(:final_grades_override),
      gradebook_column_order_settings: @current_user.get_preference(:gradebook_column_order, @context.global_id),
      gradebook_column_order_settings_url: save_gradebook_column_order_course_gradebook_url,
      gradebook_column_size_settings: gradebook_column_size_preferences,
      gradebook_column_size_settings_url: change_gradebook_column_size_course_gradebook_url,
      gradebook_csv_progress: last_exported_gradebook_csv.try(:progress),
      gradebook_score_to_ungraded_progress: last_score_to_ungraded,
      gradebook_import_url: course_gradebook_uploads_path(@context),
      gradebook_is_editable:,
      grade_calc_ignore_unposted_anonymous_enabled: root_account.feature_enabled?(:grade_calc_ignore_unposted_anonymous),
      graded_late_submissions_exist:,
      grading_period_set: grading_period_group_json,
      grading_schemes: GradingStandard.for(@context, include_archived: true).as_json(include_root: false),
      grading_standard: @context.grading_standard_enabled? && grading_standard.data,
      grading_standard_points_based: active_grading_standard_points_based(grading_standard),
      grading_standard_scaling_factor: active_grading_standard_scaling_factor(grading_standard),
      group_weighting_scheme: @context.group_weighting_scheme,
      has_modules: @context.has_modules?,
      late_policy: @context.late_policy.as_json(include_root: false),
      login_handle_name: root_account.settings[:login_handle_name],
      message_attachment_upload_folder_id: @current_user.conversation_attachments_folder.id.to_s,
      multiselect_gradebook_filters_enabled: multiselect_filters_enabled?,
      outcome_gradebook_enabled: outcome_gradebook_enabled?,
      performance_controls: gradebook_performance_controls,
      post_grades_feature: post_grades_feature?,
      post_grades_enhanced_modal: post_grades_enhanced_modal?,
      post_grades_ltis:,
      post_manually: @context.post_manually?,
      proxy_submissions_allowed: Account.site_admin.feature_enabled?(:proxy_file_uploads) && @context.grants_right?(@current_user, session, :proxy_assignment_submission),
      publish_to_sis_enabled:
        !!@context.sis_source_id && @context.allows_grade_publishing_by(@current_user) && gradebook_is_editable,

      publish_to_sis_url: context_url(@context, :context_details_url, anchor: "tab-grade-publishing"),
      re_upload_submissions_url: named_context_url(@context, :submissions_upload_context_gradebook_url, "{{ assignment_id }}"),
      restrict_quantitative_data: @context.restrict_quantitative_data?(@current_user),
      reorder_custom_columns_url: api_v1_custom_gradebook_columns_reorder_url(@context),
      rubric_assessment_imports_exports_enabled: Rubric.rubric_assessment_import_export_enabled?(@context),
      sections: sections_json(visible_sections, @current_user, session, [], allow_sis_ids: true),
      setting_update_url: api_v1_course_settings_url(@context),
      settings: gradebook_settings(@context.global_id),
      settings_update_url: api_v1_course_gradebook_settings_update_url(@context),
      show_message_students_with_observers_dialog: show_message_students_with_observers_dialog?,
      show_similarity_score: root_account.feature_enabled?(:new_gradebook_plagiarism_indicator),
      show_total_grade_as_points: @context.show_total_grade_as_points?,
      sis_app_token: Setting.get("sis_app_token", nil),
      sis_app_url: Setting.get("sis_app_url", nil),
      sis_name: root_account.settings[:sis_name],
      speed_grader_enabled: @context.allows_speed_grader?,
      student_groups: gradebook_group_categories_json,
      stickers_enabled: @context.feature_enabled?(:submission_stickers),
      teacher_notes: teacher_notes && custom_gradebook_column_json(teacher_notes, @current_user, session),
      user_asset_string: @current_user&.asset_string,
      performance_improvements_for_gradebook: @context.feature_enabled?(:performance_improvements_for_gradebook) &&
                                              Services::PlatformServiceGradebook.use_graphql?(@context.account.global_id, @context.global_id),
      version: params.fetch(:version, nil),
      assignment_missing_shortcut: Account.site_admin.feature_enabled?(:assignment_missing_shortcut),
      grading_periods_filter_dates_enabled: Account.site_admin.feature_enabled?(:grading_periods_filter_dates),
    }

    js_env({
             EMOJIS_ENABLED: @context.feature_enabled?(:submission_comment_emojis),
             EMOJI_DENY_LIST: @context.root_account.settings[:emoji_deny_list],
             GRADEBOOK_OPTIONS: gradebook_options
           })
  end

  def set_enhanced_individual_gradebook_env
    gradebook_is_editable = @context.grants_right?(@current_user, session, :manage_grades)
    grading_standard = @context.grading_standard_or_default
    last_exported_gradebook_csv = GradebookCSV.last_successful_export(course: @context, user: @current_user)
    last_exported_attachment = last_exported_gradebook_csv.try(:attachment)
    teacher_notes = @context.custom_gradebook_columns.not_deleted.where(teacher_notes: true).first
    per_page = Api::MAX_PER_PAGE
    gradebook_options = {
      active_grading_periods: active_grading_periods_json,
      assignment_enhancements_enabled: @context.feature_enabled?(:assignments_2_student),
      attachment_url: authenticated_download_url(last_exported_attachment),
      change_grade_url: api_v1_course_assignment_submission_url(@context, ":assignment", ":submission", include: [:visibility, :sub_assignment_submissions]),
      course_settings: {
        allow_final_grade_override: @context.allow_final_grade_override?,
        filter_speed_grader_by_student_group: @context.filter_speed_grader_by_student_group?
      },
      context_id: @context.id.to_s,
      context_url: named_context_url(@context, :context_url),
      custom_column_data_url: api_v1_course_custom_gradebook_column_data_url(@context, ":id", per_page:),
      custom_column_datum_url: api_v1_course_custom_gradebook_column_datum_url(@context, ":id", ":user_id"),
      custom_column_url: api_v1_course_custom_gradebook_column_url(@context, ":id"),
      custom_columns_url: api_v1_course_custom_gradebook_columns_url(@context),
      export_gradebook_csv_url: course_gradebook_csv_url,
      final_grade_override_enabled: @context.feature_enabled?(:final_grades_override),
      grade_calc_ignore_unposted_anonymous_enabled: @context.root_account.feature_enabled?(:grade_calc_ignore_unposted_anonymous),
      gradebook_csv_progress: last_exported_gradebook_csv.try(:progress),
      gradebook_is_editable:,
      grades_are_weighted: (grading_period_group_json && grading_period_group_json[:weighted]) || @context.group_weighting_scheme == "percent" || false,
      grading_period_set: grading_period_group_json,
      grading_schemes: GradingStandard.for(@context).as_json(include_root: false),
      grading_standard: @context.grading_standard_enabled? && grading_standard.data,
      grading_standard_points_based: active_grading_standard_points_based(grading_standard),
      grading_standard_scaling_factor: active_grading_standard_scaling_factor(grading_standard),
      group_weighting_scheme: @context.group_weighting_scheme,
      outcome_gradebook_enabled: outcome_gradebook_enabled?,
      outcome_rollups_url: api_v1_course_outcome_rollups_url(@context, per_page: 100),
      proxy_submissions_allowed: Account.site_admin.feature_enabled?(:proxy_file_uploads) && @context.grants_right?(@current_user, session, :proxy_assignment_submission),
      publish_to_sis_enabled:
        !!@context.sis_source_id && @context.allows_grade_publishing_by(@current_user) && gradebook_is_editable,
      publish_to_sis_url: context_url(@context, :context_details_url, anchor: "tab-grade-publishing"),
      reorder_custom_columns_url: api_v1_custom_gradebook_columns_reorder_url(@context),
      save_view_ungraded_as_zero_to_server: allow_view_ungraded_as_zero?,
      setting_update_url: api_v1_course_settings_url(@context),
      settings: gradebook_settings(@context.global_id),
      settings_update_url: api_v1_course_gradebook_settings_update_url(@context),
      show_total_grade_as_points: @context.show_total_grade_as_points?,
      stickers_enabled: @context.feature_enabled?(:submission_stickers),
      teacher_notes: teacher_notes && custom_gradebook_column_json(teacher_notes, @current_user, session),
      message_attachment_upload_folder_id: @current_user.conversation_attachments_folder.id.to_s,
      download_assignment_submissions_url: named_context_url(@context, :context_assignment_submissions_url, ":assignment", zip: 1),
    }
    js_env({
             GRADEBOOK_OPTIONS: gradebook_options,
           })
  end

  def set_individual_gradebook_env
    set_student_context_cards_js_env

    gradebook_is_editable = @context.grants_right?(@current_user, session, :manage_grades)
    per_page = Api::MAX_PER_PAGE
    teacher_notes = @context.custom_gradebook_columns.not_deleted.where(teacher_notes: true).first
    ag_includes = %i[assignments assignment_visibility grades_published]

    last_exported_gradebook_csv = GradebookCSV.last_successful_export(course: @context, user: @current_user)
    last_exported_attachment = last_exported_gradebook_csv.try(:attachment)

    grading_standard = @context.grading_standard_or_default
    graded_late_submissions_exist = @context.submissions.graded.late.exists?
    visible_sections = @context.sections_visible_to(@current_user)
    root_account = @context.root_account

    gradebook_options = {
      active_grading_periods: active_grading_periods_json,
      api_max_per_page: per_page,

      assignment_groups_url: api_v1_course_assignment_groups_url(
        @context,
        include: ag_includes,
        override_assignment_dates: "false",
        exclude_assignment_submission_types: ["wiki_page"]
      ),

      attachment: last_exported_attachment,
      attachment_url: authenticated_download_url(last_exported_attachment),
      change_grade_url: api_v1_course_assignment_submission_url(@context, ":assignment", ":submission", include: [:visibility]),
      change_gradebook_version_url: context_url(@context, :change_gradebook_version_context_gradebook_url, version: 2),
      chunk_size: Setting.get("gradebook2.submissions_chunk_size", "10").to_i,
      colors: gradebook_settings(:colors),
      context_allows_gradebook_uploads: @context.allows_gradebook_uploads?,
      context_code: @context.asset_string,
      context_id: @context.id.to_s,
      context_modules_url: api_v1_course_context_modules_url(@context),
      context_sis_id: @context.sis_source_id,
      context_url: named_context_url(@context, :context_url),
      course_name: @context.name,

      course_settings: {
        allow_final_grade_override: @context.allow_final_grade_override?,
        filter_speed_grader_by_student_group: @context.filter_speed_grader_by_student_group?
      },

      course_url: api_v1_course_url(@context),
      current_grading_period_id: @current_grading_period_id,
      custom_column_data_url: api_v1_course_custom_gradebook_column_data_url(@context, ":id", per_page:),
      custom_column_datum_url: api_v1_course_custom_gradebook_column_datum_url(@context, ":id", ":user_id"),
      custom_column_url: api_v1_course_custom_gradebook_column_url(@context, ":id"),
      custom_columns_url: api_v1_course_custom_gradebook_columns_url(@context),
      default_grading_standard: grading_standard.data,
      download_assignment_submissions_url: named_context_url(@context, :context_assignment_submissions_url, "{{ assignment_id }}", zip: 1),
      enrollments_url: custom_course_enrollments_api_url(per_page:),
      enrollments_with_concluded_url: custom_course_enrollments_api_url(include_concluded: true, per_page:),
      export_gradebook_csv_url: course_gradebook_csv_url,
      final_grade_override_enabled: @context.feature_enabled?(:final_grades_override),
      gradebook_column_order_settings: @current_user.get_preference(:gradebook_column_order, @context.global_id),
      gradebook_column_order_settings_url: save_gradebook_column_order_course_gradebook_url,
      gradebook_column_size_settings: gradebook_column_size_preferences,
      gradebook_column_size_settings_url: change_gradebook_column_size_course_gradebook_url,
      gradebook_csv_progress: last_exported_gradebook_csv.try(:progress),
      gradebook_import_url: course_gradebook_uploads_path(@context),
      gradebook_is_editable:,
      grade_calc_ignore_unposted_anonymous_enabled: root_account.feature_enabled?(:grade_calc_ignore_unposted_anonymous),
      graded_late_submissions_exist:,
      grading_period_set: grading_period_group_json,
      grading_schemes: GradingStandard.for(@context).as_json(include_root: false),
      grading_standard: @context.grading_standard_enabled? && grading_standard.data,
      grading_standard_points_based: active_grading_standard_points_based(grading_standard),
      grading_standard_scaling_factor: active_grading_standard_scaling_factor(grading_standard),
      group_weighting_scheme: @context.group_weighting_scheme,
      hide_zero_point_quizzes: Account.site_admin.feature_enabled?(:hide_zero_point_quizzes_option),
      late_policy: @context.late_policy.as_json(include_root: false),
      login_handle_name: root_account.settings[:login_handle_name],
      has_modules: @context.has_modules?,
      message_attachment_upload_folder_id: @current_user.conversation_attachments_folder.id.to_s,
      outcome_gradebook_enabled: outcome_gradebook_enabled?,
      outcome_links_url: api_v1_course_outcome_group_links_url(@context, outcome_style: :full),
      outcome_rollups_url: api_v1_course_outcome_rollups_url(@context, per_page: 100),
      post_grades_feature: post_grades_feature?,
      post_manually: @context.post_manually?,
      proxy_submissions_allowed: Account.site_admin.feature_enabled?(:proxy_file_uploads) && @context.grants_right?(@current_user, session, :proxy_assignment_submission),
      publish_to_sis_enabled:
        !!@context.sis_source_id && @context.allows_grade_publishing_by(@current_user) && gradebook_is_editable,

      publish_to_sis_url: context_url(@context, :context_details_url, anchor: "tab-grade-publishing"),
      re_upload_submissions_url: named_context_url(@context, :submissions_upload_context_gradebook_url, "{{ assignment_id }}"),
      reorder_custom_columns_url: api_v1_custom_gradebook_columns_reorder_url(@context),
      save_view_ungraded_as_zero_to_server: allow_view_ungraded_as_zero?,
      sections: sections_json(visible_sections, @current_user, session, [], allow_sis_ids: true),
      sections_url: api_v1_course_sections_url(@context),
      setting_update_url: api_v1_course_settings_url(@context),
      settings: gradebook_settings(@context.global_id),
      settings_update_url: api_v1_course_gradebook_settings_update_url(@context),
      show_message_students_with_observers_dialog: show_message_students_with_observers_dialog?,
      show_similarity_score: root_account.feature_enabled?(:new_gradebook_plagiarism_indicator),
      show_total_grade_as_points: @context.show_total_grade_as_points?,
      sis_app_token: Setting.get("sis_app_token", nil),
      sis_app_url: Setting.get("sis_app_url", nil),
      sis_name: root_account.settings[:sis_name],
      speed_grader_enabled: @context.allows_speed_grader?,
      student_groups: gradebook_group_categories_json,
      submissions_url: api_v1_course_student_submissions_url(@context, grouped: "1"),
      teacher_notes: teacher_notes && custom_gradebook_column_json(teacher_notes, @current_user, session),
      user_asset_string: @current_user&.asset_string,
      version: params.fetch(:version, nil)
    }

    js_env({
             GRADEBOOK_OPTIONS: gradebook_options,
             outcome_service_results_to_canvas: outcome_service_results_to_canvas_enabled?,
           })
  end

  def set_learning_mastery_env
    set_student_context_cards_js_env
    root_account = @context.root_account
    visible_sections = if root_account.feature_enabled?(:limit_section_visibility_in_lmgb)
                         @context.sections_visible_to(@current_user)
                       else
                         @context.active_course_sections
                       end

    js_env({
             GRADEBOOK_OPTIONS: {
               context_id: @context.id.to_s,
               context_url: named_context_url(@context, :context_url),
               ACCOUNT_LEVEL_MASTERY_SCALES: root_account.feature_enabled?(:account_level_mastery_scales),
               OUTCOMES_FRIENDLY_DESCRIPTION: Account.site_admin.feature_enabled?(:outcomes_friendly_description),
               outcome_proficiency:,
               sections: sections_json(visible_sections, @current_user, session, [], allow_sis_ids: true),
               settings: gradebook_settings(@context.global_id),
               settings_update_url: api_v1_course_gradebook_settings_update_url(@context),
               IMPROVED_LMGB: root_account.feature_enabled?(:improved_lmgb),
             },
             OUTCOME_AVERAGE_CALCULATION: root_account.feature_enabled?(:outcome_average_calculation),
             outcome_service_results_to_canvas: outcome_service_results_to_canvas_enabled?,
             OUTCOMES_NEW_DECAYING_AVERAGE_CALCULATION: root_account.feature_enabled?(:outcomes_new_decaying_average_calculation)
           })
  end

  def outcome_gradebook_enabled?
    @context.feature_enabled?(:outcome_gradebook)
  end

  def post_grades_feature?
    @context.feature_enabled?(:post_grades) &&
      @context.allows_grade_publishing_by(@current_user) &&
      can_do(@context, @current_user, :manage_grades)
  end

  def post_grades_enhanced_modal?
    @context.feature_enabled?(:post_grades_enhanced_modal)
  end

  def history
    if authorized_action(@context, @current_user, %i[manage_grades view_all_grades])
      crumbs.delete_if { |crumb| crumb[0] == "Grades" }
      add_crumb(t("Gradebook History"),
                context_url(@context, controller: :gradebooks, action: :history))
      @page_title = t("Gradebook History")
      @body_classes << "full-width padless-content"
      js_bundle :gradebook_history
      js_env(
        COURSE_URL: named_context_url(@context, :context_url),
        COURSE_IS_CONCLUDED: @context.is_a?(Course) && @context.completed?,
        OUTCOME_GRADEBOOK_ENABLED: outcome_gradebook_enabled?,
        OVERRIDE_GRADES_ENABLED: @context.try(:allow_final_grade_override?)
      )

      render html: "", layout: true
    end
  end

  def update_submission
    if authorized_action(@context, @current_user, :manage_grades)
      if params[:submissions].blank? && params[:submission].blank?
        render nothing: true, status: :bad_request
        return
      end

      submissions = params[:submissions] ? params[:submissions].values : [params[:submission]]

      # decorate submissions with user_ids if not present
      submissions_without_user_ids = submissions.select { |s| s[:user_id].blank? }
      if submissions_without_user_ids.present?
        submissions = populate_user_ids(submissions_without_user_ids)
      end

      valid_user_ids = Set.new(@context.students_visible_to(@current_user, include: :inactive).pluck(:id))
      submissions.select! { |submission| valid_user_ids.include? submission[:user_id].to_i }

      user_ids = submissions.pluck(:user_id)
      assignment_ids = submissions.pluck(:assignment_id)
      users = @context.admin_visible_students.distinct.find(user_ids).index_by(&:id)
      assignments = @context.assignments.active.find(assignment_ids).index_by(&:id)
      # `submissions` is not a collection of ActiveRecord Submission objects,
      # so we pull the records here in order to check hide_grade_from_student?
      # on each submission below.
      submission_records = Submission.where(assignment_id: assignment_ids, user_id: user_ids)

      request_error_status = nil
      error = nil
      @submissions = []
      submissions.each do |submission|
        submission_record = submission_records.find { |sub| sub.user_id == submission[:user_id].to_i }
        @assignment = assignments[submission[:assignment_id].to_i]
        @user = users[submission[:user_id].to_i]

        submission = submission.permit(:grade,
                                       :score,
                                       :excuse,
                                       :excused,
                                       :graded_anonymously,
                                       :provisional,
                                       :final,
                                       :set_by_default_grade,
                                       :comment,
                                       :media_comment_id,
                                       :media_comment_type,
                                       :group_comment,
                                       :late_policy_status).to_unsafe_h
        is_default_grade_for_missing = value_to_boolean(submission.delete(:set_by_default_grade)) && submission_record && submission_record.missing? && submission_record.late_policy_status.nil?

        submission[:grader] = @current_user unless is_default_grade_for_missing
        submission.delete(:provisional) unless @assignment.moderated_grading?
        if params[:attachments]
          submission[:comment_attachments] = params[:attachments].keys.map do |idx|
            attachment_json = params[:attachments][idx].permit(Attachment.permitted_attributes)
            attachment_json[:user] = @current_user
            attachment = @assignment.attachments.new(attachment_json.except(:uploaded_data))
            Attachments::Storage.store_for_attachment(attachment, attachment_json[:uploaded_data])
            attachment.save!
            attachment
          end
        end
        begin
          track_update_metrics(params, submission_record)
          dont_overwrite_grade = value_to_boolean(params[:dont_overwrite_grades])
          if %i[grade score excuse excused].any? { |k| submission.key? k }
            # if it's a percentage graded assignment, we need to ensure there's a
            # percent sign on the end. eventually this will probably be done in
            # the javascript.
            if @assignment.grading_type == "percent" && submission[:grade] && submission[:grade] !~ /%\z/
              submission[:grade] = "#{submission[:grade]}%"
            end

            submission[:dont_overwrite_grade] = dont_overwrite_grade
            submission.delete(:final) if submission[:final] && !@assignment.permits_moderation?(@current_user)
            if params.key?(:sub_assignment_tag) && @context.discussion_checkpoints_enabled?
              submission[:sub_assignment_tag] = params[:sub_assignment_tag]
            end
            subs = @assignment.grade_student(@user, submission.merge(skip_grader_check: is_default_grade_for_missing))
            apply_provisional_grade_filters!(submissions: subs, final: submission[:final]) if submission[:provisional]
            @submissions += subs
          end
          if %i[comment media_comment_id comment_attachments].any? { |k| submission.key? k }
            submission[:commenter] = @current_user
            submission[:hidden] = submission_record&.hide_grade_from_student?

            subs = @assignment.update_submission(@user, submission)
            apply_provisional_grade_filters!(submissions: subs, final: submission[:final]) if submission[:provisional]
            @submissions += subs
          end

          if submission.key?(:late_policy_status) && submission_record.present? && (!dont_overwrite_grade || (submission_record.grade.blank? && !submission_record.excused?))
            submission_record.update(late_policy_status: submission[:late_policy_status])
            if submission_record.saved_change_to_late_policy_status?
              @submissions << submission_record
            end
          end
        rescue Assignment::GradeError => e
          logger.info "GRADES: grade_student failed because '#{e.message}'"
          error = e
        end
      end
      @submissions = @submissions.reverse.uniq.reverse
      @submissions = nil if submissions.empty? # no valid submissions

      respond_to do |format|
        if @submissions && error.nil?
          flash[:notice] = t("notices.updated", "Assignment submission was successfully updated.")
          format.html { redirect_to course_gradebook_url(@assignment.context) }
          format.json do
            render(
              json: submissions_json(submissions: @submissions, assignments:),
              status: :created,
              location: course_gradebook_url(@assignment.context)
            )
          end
        else
          error_message = error&.to_s
          flash[:error] = t(
            "errors.submission_failed",
            "Submission was unsuccessful: %{error}",
            error: error_message || t("errors.submission_failed_default", "Submission Failed")
          )
          request_error_status = error&.status_code || :bad_request

          error_json = { base: error_message }
          error_json[:error_code] = error.error_code if error

          format.html { render :show, course_id: @assignment.context.id }
          format.json { render json: { errors: error_json }, status: request_error_status }
        end
      end
    end
  end

  def submissions_json(submissions:, assignments:)
    submissions.map do |submission|
      assignment = assignments[submission[:assignment_id].to_i]
      omitted_field = assignment.anonymize_students? ? :user_id : :anonymous_id
      json_params = Submission.json_serialization_full_parameters(methods: %i[late missing grading_status]).merge(
        include: { submission_history: { methods: %i[late missing word_count], except: omitted_field } },
        except: [omitted_field, :submission_comments]
      )
      json = submission.as_json(json_params)

      json[:submission].tap do |submission_json|
        submission_json[:assignment_visible] = submission.assignment_visible_to_user?(submission.user)
        submission_json[:provisional_grade_id] = submission.provisional_grade_id if submission.provisional_grade_id
        submission_json[:submission_comments] = anonymous_moderated_submission_comments_json(
          assignment: submission.assignment,
          avatars: service_enabled?(:avatars),
          submissions:,
          submission_comments: submission.visible_submission_comments_for(@current_user),
          current_user: @current_user,
          course: @context
        ).map { |c| { submission_comment: c } }

        if assignment.context.discussion_checkpoints_enabled?
<<<<<<< HEAD
          # TODO: has_sub_assignment_submissions value will be updated to reflect true/false based off submissions on the sub assignment
          # Refer to EGG-1916
          submission_json[:has_sub_assignment_submissions] = assignment.has_sub_assignments
          submission_json[:sub_assignment_submissions] = (assignment.has_sub_assignments &&
            assignment.sub_assignments&.filter_map do |sub_assignment|
              sub_assignment_submission = sub_assignment.submissions.find_by(user_id: submission.user_id)
              # A Submission can be nil for two reasons:
              # 1. The Submission was deleted due to the student no longer having access to the assignment (i.e. enrollment changes, assignment override removal)
              # 2. The Submission was never created.
              #    TODO: Older DiscussionTopic SubAssignments may fall into this category. In this case, we will throw a custom error so we can track. Refer to EGG-1916
              sub_assignment_submission_json(sub_assignment_submission, sub_assignment_submission.assignment, @current_user, @session, @context) if sub_assignment_submission.present?
            end) || []
=======
          if assignment.has_sub_assignments
            result = Checkpoints::SubAssignmentSubmissionSerializer.serialize(assignment:, user_id: submission.user_id)

            sub_assignment_submissions = result[:submissions]&.filter_map do |sub_assignment_submission|
              sub_assignment_submission_json(sub_assignment_submission, sub_assignment_submission.assignment, @current_user, @session, @context)
            end

            submission_json[:has_sub_assignment_submissions] = result[:has_active_submissions]
            submission_json[:sub_assignment_submissions] = sub_assignment_submissions || []
          else
            submission_json[:has_sub_assignment_submissions] = false
            submission_json[:sub_assignment_submissions] = []
          end
>>>>>>> 34de21f6
        end
      end
      json
    end
  end

  def submissions_zip_upload
    return unless authorized_action(@context, @current_user, :manage_grades)

    assignment = @context.assignments.active.find(params[:assignment_id])

    unless @context.allows_gradebook_uploads?
      flash[:error] = t("This course does not allow score uploads.")
      redirect_to named_context_url(@context, :context_assignment_url, assignment.id)
      return
    end

    unless valid_zip_upload_params?
      flash[:error] = t("Could not find file to upload.")
      redirect_to named_context_url(@context, :context_assignment_url, assignment.id)
      return
    end

    submission_zip_params = { uploaded_data: params[:submissions_zip] }
    assignment.generate_comments_from_files_later(submission_zip_params, @current_user, params[:attachment_id])

    redirect_to named_context_url(@context, :submissions_upload_context_gradebook_url, assignment.id)
  end

  def show_submissions_upload
    return unless authorized_action(@context, @current_user, :manage_grades)

    @assignment = @context.assignments.active.find(params[:assignment_id])

    unless @context.allows_gradebook_uploads?
      flash[:error] = t("This course does not allow score uploads.")
      redirect_to named_context_url(@context, :context_assignment_url, @assignment.id)
      return
    end

    @presenter = Submission::UploadPresenter.for(@context, @assignment)

    css_bundle :show_submissions_upload
    render :show_submissions_upload
  end

  def speed_grader
    unless @context.allows_speed_grader?
      flash[:notice] = t(:speed_grader_disabled, "SpeedGrader is disabled for this course")
      redirect_to(course_gradebook_path(@context))
      return
    end

    return unless authorized_action(@context, @current_user, [:manage_grades, :view_all_grades])

    rce_js_env if @context.root_account.feature_enabled?(:rce_lite_enabled_speedgrader_comments)
    @assignment = if params[:assignment_id].blank?
                    nil
                  else
                    @context.assignments.active.find(params[:assignment_id])
                  end

    platform_speedgrader_param_enabled = query_params_allow_platform_service_speedgrader?(params)
    platform_speedgrader_feature_enabled = platform_service_speedgrader_enabled?
    track_speedgrader_metrics(platform_speedgrader_param_enabled, platform_speedgrader_feature_enabled)
    platform_service_speedgrader_enabled = platform_speedgrader_param_enabled && platform_speedgrader_feature_enabled

    if @assignment.moderated_grading? && !@assignment.user_is_moderation_grader?(@current_user)
      @assignment.create_moderation_grader(@current_user, occupy_slot: false)
    end
    if platform_service_speedgrader_enabled
      InstStatsd::Statsd.distributed_increment("speedgrader.platform_service.load")
      @page_title = t("SpeedGrader")
      @body_classes << "full-width padless-content"

      remote_env(speedgrader: Services::PlatformServiceSpeedgrader.launch_url)

      env = {
        A2_STUDENT_ENABLED: @assignment&.a2_enabled? || false,
        COMMENT_LIBRARY_FEATURE_ENABLED:
          @context.root_account.feature_enabled?(:assignment_comment_library),
        EMOJIS_ENABLED: @context.feature_enabled?(:submission_comment_emojis),
        EMOJI_DENY_LIST: @context.root_account.settings[:emoji_deny_list],
        ENHANCED_RUBRICS_ENABLED: @context.feature_enabled?(:enhanced_rubrics),
        PLATFORM_SERVICE_SPEEDGRADER_ENABLED: platform_service_speedgrader_enabled,
        MANAGE_GRADES: @context.grants_right?(@current_user, session, :manage_grades),
        VIEW_ALL_GRADES: @context.grants_right?(@current_user, session, :view_all_grades),
        RESTRICT_QUANTITATIVE_DATA_ENABLED: @context.restrict_quantitative_data?(@current_user),
        GRADE_BY_STUDENT_ENABLED: @context.root_account.feature_enabled?(:speedgrader_grade_by_student),
        STICKERS_ENABLED_FOR_ASSIGNMENT: @assignment.present? && @assignment.stickers_enabled?(@current_user),
        FILTER_SPEEDGRADER_BY_STUDENT_GROUP_ENABLED: @context.filter_speed_grader_by_student_group?,
        course_id: @context.id,
        late_policy: @context.late_policy&.as_json(include_root: false),
        gradebook_group_filter_id: @current_user.get_latest_preference_setting_by_key(:gradebook_settings, @context.global_id, "filter_rows_by", "student_group_ids"),
        can_view_audit_trail: @assignment.present? && @assignment.can_view_audit_trail?(@current_user),
        PROJECT_LHOTSE_ENABLED: @context.feature_enabled?(:project_lhotse),
        GRADING_ASSISTANCE_FILE_UPLOADS_ENABLED: Account.site_admin.feature_enabled?(:grading_assistance_file_uploads),
        DISCUSSION_INSIGHTS_ENABLED: @context.feature_enabled?(:discussion_insights),
        MULTISELECT_FILTERS_ENABLED: multiselect_filters_enabled?,
        gradebook_section_filter_id: filtered_sections,
        COMMENT_BANK_PER_ASSIGNMENT_ENABLED: Account.site_admin.feature_enabled?(:comment_bank_per_assignment),
        show_inactive_enrollments: gradebook_settings(@context.global_id)&.[]("show_inactive_enrollments") == "true",
        show_concluded_enrollments: @context.completed? || gradebook_settings(@context.global_id)&.[]("show_concluded_enrollments") == "true",
      }

      if @current_user && @real_current_user && @real_current_user != @current_user
        masquerade_data = { is_fake_student: @current_user.fake_student? }

        if @current_user.fake_student?
          student_view_course = @current_user.all_courses.first
          masquerade_data[:reset_student_url] = course_test_student_path(student_view_course) if student_view_course
          masquerade_data[:leave_student_view_url] = course_student_view_path(student_view_course) if student_view_course
        else
          masquerade_data[:stop_masquerading_url] = user_masquerade_path(@real_current_user.id)
          masquerade_data[:acting_as_user_name] = @current_user.short_name
          masquerade_data[:acting_as_avatar_url] = @current_user.avatar_url if service_enabled?(:avatars)
        end

        env[:masquerade] = masquerade_data
      end
      js_env(env)

      deferred_js_bundle :platform_speedgrader

      render html: "".html_safe, layout: "bare"
      return
    end

    InstStatsd::Statsd.distributed_increment("speedgrader.classic.load")

    if @assignment.unpublished?
      flash[:notice] = t(:speedgrader_enabled_only_for_published_content,
                         "SpeedGrader is enabled only for published content.")
      redirect_to polymorphic_url([@context, @assignment])
      return
    end

    @can_comment_on_submission = !@context.completed? && !@context_enrollment.try(:completed?)

    @can_reassign_submissions = @assignment.can_reassign?(@current_user)

    enhanced_rubrics_enabled = @context.feature_enabled?(:enhanced_rubrics)

    respond_to do |format|
      format.html do
        grading_role_for_user = @assignment.grading_role(@current_user)
        rubric = @assignment&.rubric_association&.rubric
        @headers = false
        @outer_frame = true
        log_asset_access(["speed_grader", @context], "grades", "other")
        env = {
          PLATFORM_SERVICE_SPEEDGRADER_ENABLED: platform_service_speedgrader_enabled,
          SINGLE_NQ_SESSION_ENABLED: Account.site_admin.feature_enabled?(:single_new_quiz_session_in_speedgrader),
          NQ_GRADE_BY_QUESTION_ENABLED: Account.site_admin.feature_enabled?(:new_quizzes_grade_by_question_in_speedgrader),
          GRADE_BY_QUESTION: !!@current_user.preferences[:enable_speedgrader_grade_by_question],
          EMOJIS_ENABLED: @context.feature_enabled?(:submission_comment_emojis),
          EMOJI_DENY_LIST: @context.root_account.settings[:emoji_deny_list],
          MANAGE_GRADES: @context.grants_right?(@current_user, session, :manage_grades),
          READ_AS_ADMIN: @context.grants_right?(@current_user, session, :read_as_admin),
          CONTEXT_ACTION_SOURCE: :speed_grader,
          can_view_audit_trail: @assignment.can_view_audit_trail?(@current_user),
          settings_url: speed_grader_settings_course_gradebook_path,
          force_anonymous_grading: force_anonymous_grading?(@assignment),
          anonymous_identities: @assignment.anonymous_grader_identities_by_anonymous_id,
          instructor_selectable_states: @assignment.instructor_selectable_states_by_provisional_grade_id,
          final_grader_id: @assignment.final_grader_id,
          grading_role: grading_role_for_user,
          grading_type: @assignment.grading_type,
          lti_retrieve_url: retrieve_course_external_tools_url(
            @context.id, assignment_id: @assignment.id, display: "borderless"
          ),
          course_id: @context.id,
          assignment_id: @assignment.id,
          custom_grade_statuses: Account.site_admin.feature_enabled?(:custom_gradebook_statuses) ? @context.custom_grade_statuses.as_json(include_root: false) : [],
          assignment_title: @assignment.title,
          rubric: rubric ? rubric_json(rubric, @current_user, session, style: "full") : nil,
          nonScoringRubrics: @domain_root_account.feature_enabled?(:non_scoring_rubrics),
          outcome_extra_credit_enabled: @context.feature_enabled?(:outcome_extra_credit), # for outcome-based rubrics
          outcome_proficiency:, # for outcome-based rubrics
          group_comments_per_attempt: @assignment.a2_enabled?,
          can_comment_on_submission: @can_comment_on_submission,
          show_help_menu_item: true,
          help_url: I18n.t(:"community.instructor_guide_speedgrader"),
          update_submission_grade_url: context_url(@context, :update_submission_context_gradebook_url),
          can_delete_attachments: @domain_root_account.grants_right?(@current_user, session, :become_user),
          media_comment_asset_string: @current_user.asset_string,
          late_policy: @context.late_policy&.as_json(include_root: false),
          assignment_missing_shortcut: Account.site_admin.feature_enabled?(:assignment_missing_shortcut),
          enhanced_rubrics_enabled:,
          rubric_outcome_data: enhanced_rubrics_enabled ? rubric&.outcome_data : [],
          multiselect_filters_enabled: multiselect_filters_enabled?,
        }
        if grading_role_for_user == :moderator
          env[:provisional_select_url] = api_v1_select_provisional_grade_path(@context.id, @assignment.id, "{{provisional_grade_id}}")
        end

        unless @assignment.grades_published? || @assignment.can_view_other_grader_identities?(@current_user)
          env[:current_anonymous_id] = @assignment.moderation_graders.find_by!(user_id: @current_user.id).anonymous_id
        end

        env[:selected_section_id] = gradebook_settings(@context.global_id)&.dig("filter_rows_by", "section_id")
        env[:selected_section_ids] = gradebook_settings(@context.global_id)&.dig("filter_rows_by", "section_ids")
        if @context.root_account.feature_enabled?(:new_gradebook_plagiarism_indicator)
          env[:new_gradebook_plagiarism_icons_enabled] = true
        end

        if @assignment.quiz
          env[:quiz_history_url] = course_quiz_history_path @context.id,
                                                            @assignment.quiz.id,
                                                            user_id: "{{user_id}}"
        end

        env[:filter_speed_grader_by_student_group_feature_enabled] =
          @context.root_account.feature_enabled?(:filter_speed_grader_by_student_group)

        env[:assignment_comment_library_feature_enabled] =
          @context.root_account.feature_enabled?(:assignment_comment_library)

        if @context.filter_speed_grader_by_student_group?
          env[:filter_speed_grader_by_student_group] = true

          requested_student_id = if @assignment.anonymize_students? && params[:anonymous_id].present?
                                   @assignment.submissions.find_by(anonymous_id: params[:anonymous_id])&.user_id
                                 elsif !@assignment.anonymize_students?
                                   params[:student_id]
                                 end

          group_selection = SpeedGrader::StudentGroupSelection.new(current_user: @current_user, course: @context)
          updated_group_info = group_selection.select_group(student_id: requested_student_id)

          if updated_group_info[:group] != group_selection.initial_group
            new_group_id = updated_group_info[:group].present? ? updated_group_info[:group].id.to_s : nil
            context_settings = gradebook_settings(context.global_id)
            context_settings.deep_merge!({
                                           "filter_rows_by" => {
                                             "student_group_ids" => new_group_id.present? ? [new_group_id] : []
                                           }
                                         })
            @current_user.set_preference(:gradebook_settings, context.global_id, context_settings)
          end

          if updated_group_info[:group].present?
            env[:selected_student_group] = group_json(updated_group_info[:group], @current_user, session)
          end
          env[:student_group_reason_for_change] = updated_group_info[:reason_for_change] if updated_group_info[:reason_for_change].present?
        end

        if @assignment.active_rubric_association?
          env[:update_rubric_assessment_url] = context_url(
            @context,
            :context_rubric_association_rubric_assessments_url,
            @assignment.rubric_association
          )
        end

        append_sis_data(env)
        @entry_id = params[:entry_id]

        js_env(env)
        render :speed_grader, locals: {
          anonymize_students: @assignment.anonymize_students?
        }
      end

      format.json do
        render json: SpeedGrader::Assignment.new(
          @assignment,
          @current_user,
          avatars: service_enabled?(:avatars),
          grading_role: @assignment.grading_role(@current_user)
        ).json
      end
    end
  end

  def speed_grader_settings
    if params[:enable_speedgrader_grade_by_question]
      grade_by_question = value_to_boolean(params[:enable_speedgrader_grade_by_question])
      @current_user.preferences[:enable_speedgrader_grade_by_question] = grade_by_question
      @current_user.save!
    end

    if params[:selected_section_id]
      section_to_show = if params[:selected_section_id] == "all"
                          nil
                        elsif @context.active_course_sections.where(id: params[:selected_section_id]).exists?
                          params[:selected_section_id]
                        end

      context_settings = gradebook_settings(@context.global_id)
      context_settings.deep_merge!({
                                     "filter_rows_by" => {
                                       "section_id" => section_to_show
                                     }
                                   })
      # Showing a specific section should always display the "Sections" filter
      ensure_section_view_filter_enabled(context_settings) if section_to_show.present?
      @current_user.set_preference(:gradebook_settings, @context.global_id, context_settings)
    end

    if params[:selected_section_ids]
      context_settings = gradebook_settings(@context.global_id)
      current_sections = context_settings.dig("filter_rows_by", "section_ids") || []

      if params[:selected_section_ids] == "all"
        sections_to_show = nil
      else
        selected_ids = Array(params[:selected_section_ids])

        valid_ids = @context.active_course_sections.where(id: selected_ids).pluck(:id).map(&:to_s)

        # Toggle each selected ID: remove if already present, add if not
        sections_to_show = current_sections.map(&:to_s)

        valid_ids.each do |id|
          if sections_to_show.include?(id)
            sections_to_show.delete(id)
          else
            sections_to_show << id
          end
        end
      end

      sections_to_show&.uniq!

      context_settings.deep_merge!({
                                     "filter_rows_by" => {
                                       "section_ids" => sections_to_show
                                     }
                                   })

      # Showing a specific section should always display the "Sections" filter
      ensure_section_view_filter_enabled(context_settings) if sections_to_show.present?

      @current_user.set_preference(:gradebook_settings, @context.global_id, context_settings)
    end

    if params[:checkboxed_selected_section_ids]
      context_settings = gradebook_settings(@context.global_id)

      if params[:checkboxed_selected_section_ids] == "all"
        sections_to_show = nil
      else
        selected_ids = Array(params[:checkboxed_selected_section_ids])

        # Make sure sections are all valid ids
        sections_to_show = @context.active_course_sections.where(id: selected_ids).pluck(:id).map(&:to_s)
      end

      context_settings.deep_merge!({
                                     "filter_rows_by" => {
                                       "section_ids" => sections_to_show
                                     }
                                   })

      # Showing a specific section should always display the "Sections" filter
      ensure_section_view_filter_enabled(context_settings) if sections_to_show.present?

      @current_user.set_preference(:gradebook_settings, @context.global_id, context_settings)
    end

    head :ok
  end

  def blank_submission
    @headers = false
  end

  def change_gradebook_column_size
    if authorized_action(@context, @current_user, [:manage_grades, :view_all_grades])
      sub_key = @current_user.shared_gradebook_column?(params[:column_id]) ? "shared" : @context.global_id
      size_hash = @current_user.get_preference(:gradebook_column_size, sub_key) || {}
      size_hash[params[:column_id]] = params[:column_size]
      @current_user.set_preference(:gradebook_column_size, sub_key, size_hash)
      render json: nil
    end
  end

  def save_gradebook_column_order
    if authorized_action(@context, @current_user, [:manage_grades, :view_all_grades])
      @current_user.set_preference(:gradebook_column_order, @context.global_id, params[:column_order].to_unsafe_h)
      render json: nil
    end
  end

  def final_grade_overrides
    return unless authorized_action(@context, @current_user, [:manage_grades, :view_all_grades])

    final_grade_overrides = ::Gradebook::FinalGradeOverrides.new(@context, @current_user)
    render json: { final_grade_overrides: final_grade_overrides.to_h }
  end

  # @API Bulk update final grade overrides
  #
  # Set multiple final grade override scores for a course. The course must have
  # final grade override enabled, and the caller must have permission to
  # manage grades. Additionally, the "Import Override Scores in Gradebook" feature
  # flag must be enabled.
  #
  # @argument grading_period_id [Integer]
  #   The grading period to apply the override scores to. If omitted, override
  #   scores will be applied to the total grades for the course.
  #
  # @argument override_scores[] [Required, Array]
  #   An array of hashes representing the new scores to assign.
  #
  # @argument override_scores[student_id] [Integer]
  #   The ID of the student to update.
  #
  # @argument override_scores[override_score] [Float]
  #   The new score to assign as a percentage.
  #
  # @example_request
  #
  # {
  #   "grading_period_id": "10",
  #   "override_scores": [
  #     {
  #       "student_id": "124",
  #       "override_score": "80.0"
  #     },
  #     {
  #       "student_id": "126",
  #       "override_score": "70.0"
  #     }
  #   ]
  # }
  #
  # @returns Progress
  def update_final_grade_overrides
    return unless authorized_action(@context, @current_user, :manage_grades)

    unless @context.allow_final_grade_override?
      render_unauthorized_action and return
    end

    if params[:grading_period_id]
      grading_period = GradingPeriod.for(@context).find_by(id: params[:grading_period_id])
      render json: { error: :invalid_grading_period }, status: :bad_request and return if grading_period.blank?
    end

    params.require(:override_scores)
    override_score_updates = params.permit(override_scores: %i[student_id override_score override_status_id]).to_h[:override_scores]

    progress = ::Gradebook::FinalGradeOverrides.queue_bulk_update(@context, @current_user, override_score_updates, grading_period)
    render json: progress_json(progress, @current_user, session)
  end

  # @API Apply score to ungraded submissions
  #
  # Perform a bulk scoring of ungraded submissions for a course, or mark
  # ungraded submissions as excused. The course's account must have the "Apply
  # Score to Ungraded" feature enabled, and the caller must have permission to
  # manage grades. By default, will apply scores to all ungraded submissions in
  # the course, but the scope may be restricted using the parameters below.
  #
  # @argument percent [Float]
  #   A percentage value between 0 and 100 representing the percent score to apply.
  #   Exactly one of this parameter or the "excused" parameter (with a true
  #   value) must be specified.
  #
  # @argument excused [Boolean]
  #   If true, mark ungraded submissions as excused. Exactly one of this
  #   parameter (with a true value) or the "percent" parameter must be
  #   specified.
  #
  # @argument mark_as_missing [Boolean]
  #   If true, mark all affected submissions as missing in addition to issuing a grade.
  #
  # @argument only_past_due [Boolean]
  #   If true, only operate on submissions whose due date has passed.
  #
  # @argument assignment_ids [Required, Array]
  #   An array of assignment ids to apply score to ungraded submissions.
  #
  # @argument student_ids [Required, Array]
  #   An array of student ids to apply score to ungraded submissions.
  #
  # @example_request
  #
  # {
  #   "percent": "50.0",
  #   "mark_as_missing": true,
  #   "only_past_due": true,
  #   "assignment_ids": ["1", "2", "3"],
  #   "student_ids": ["11", "22"]
  # }
  #
  # @returns Progress
  def apply_score_to_ungraded_submissions
    return unless authorized_action(@context, @current_user, :manage_grades)
    return render_unauthorized_action unless allow_apply_score_to_ungraded?

    excused = Canvas::Plugin.value_to_boolean(params[:excused])
    unless params[:percent].present? || excused
      return render json: { error: :no_score_or_excused_provided }, status: :bad_request
    end

    if params[:percent].present?
      return render json: { error: :cannot_both_score_and_excuse }, status: :bad_request if excused

      percent_value = params[:percent].to_f

      unless percent_value.between?(0, 100)
        return render json: { error: :invalid_percent_value }, status: :bad_request
      end
    end

    options = ::Gradebook::ApplyScoreToUngradedSubmissions::Options.new(
      percent: percent_value,
      excused:,
      mark_as_missing: Canvas::Plugin.value_to_boolean(params[:mark_as_missing]),
      only_apply_to_past_due: Canvas::Plugin.value_to_boolean(params[:only_past_due])
    )

    return render json: { error: :no_student_ids_provided }, status: :bad_request if params[:student_ids].blank?
    return render json: { error: :no_assignment_ids_provided }, status: :bad_request if params[:assignment_ids].blank?

    options.assignment_ids = params[:assignment_ids]
    options.student_ids = params[:student_ids]

    progress = ::Gradebook::ApplyScoreToUngradedSubmissions.queue_apply_score(
      course: @context,
      grader: @current_user,
      options:
    )
    render json: progress_json(progress, @current_user, session)
  end

  def user_ids
    return unless authorized_action(@context, @current_user, [:manage_grades, :view_all_grades])

    gradebook_user_ids = GradebookUserIds.new(@context, @current_user)
    render json: { user_ids: gradebook_user_ids.user_ids }
  end

  def grading_period_assignments
    return unless authorized_action(@context, @current_user, [:manage_grades, :view_all_grades])

    grading_period_assignments = GradebookGradingPeriodAssignments.new(
      @context,
      course_settings: gradebook_settings(@context.global_id)
    )
    render json: { grading_period_assignments: grading_period_assignments.to_h }
  end

  def change_gradebook_version
    update_preferred_gradebook_view!("gradebook")
    @current_user.set_preference(:gradebook_version, params[:version])
    redirect_to polymorphic_url([@context, :gradebook])
  end

  private

  def multiselect_filters_enabled?
    return @multiselect_filters_enabled if defined?(@multiselect_filters_enabled)

    @multiselect_filters_enabled = Account.site_admin.feature_enabled?(:multiselect_gradebook_filters)
  end

  def filtered_sections
    if multiselect_filters_enabled?
      section_ids = gradebook_settings(@context.global_id)&.dig("filter_rows_by", "section_ids")
      section_ids.blank? ? section_ids : @context.course_sections.active.where(id: section_ids).pluck(:id).map(&:to_s)
    else
      gradebook_settings(@context.global_id)&.dig("filter_rows_by", "section_id")
    end
  end

  def platform_service_speedgrader_enabled?
    return false unless @context.feature_enabled?(:platform_service_speedgrader)

    if @assignment.present?
      return false if @assignment.unsupported_in_speedgrader_2?
    end

    return false if Services::PlatformServiceSpeedgrader.launch_url.blank?

    true
  end

  def query_params_allow_platform_service_speedgrader?(params)
    params[:platform_sg].nil? || value_to_boolean(params[:platform_sg])
  end

  def active_grading_standard_scaling_factor(grading_standard)
    grading_standard.scaling_factor
  end

  def active_grading_standard_points_based(grading_standard)
    grading_standard.points_based
  end

  def gradebook_group_categories_json
    can_view_tags = @context.grants_any_right?(
      @current_user,
      session,
      *RoleOverride::GRANULAR_MANAGE_TAGS_PERMISSIONS
    )

    categories = can_view_tags ? @context.active_combined_group_and_differentiation_tag_categories : @context.group_categories
    categories
      .joins("LEFT JOIN #{Group.quoted_table_name} ON groups.group_category_id=group_categories.id AND groups.workflow_state <> 'deleted'")
      .group("group_categories.id", "group_categories.name")
      .pluck("group_categories.id", "group_categories.name", "group_categories.non_collaborative", Arel.sql("json_agg(json_build_object('id', groups.id, 'name', groups.name, 'non_collaborative',groups.non_collaborative))"))
      .map do |category_id, category_name, category_non_collaborative, original_groups|
        groups = original_groups.select { |g| g["id"] }.map(&:with_indifferent_access)
        { id: category_id, name: category_name, non_collaborative: category_non_collaborative, groups: }.with_indifferent_access
      end
  end

  def valid_zip_upload_params?
    return true if params[:attachment_id].present?

    !!params[:submissions_zip] && !params[:submissions_zip].is_a?(String)
  end

  def outcome_proficiency
    if @context.root_account.feature_enabled?(:non_scoring_rubrics)
      if @context.root_account.feature_enabled?(:account_level_mastery_scales)
        @context.resolved_outcome_proficiency&.as_json
      else
        @context.account.resolved_outcome_proficiency&.as_json
      end
    end
  end

  def gradebook_version
    # params[:version] is a development-only convenience for engineers.
    # This param should never be used outside of development.
    if Rails.env.development? && params.include?(:version)
      params[:version]
    else
      @current_user.preferred_gradebook_version
    end
  end

  def requested_gradebook_view
    return nil if params[:view].blank?

    (params[:view] == "learning_mastery") ? "learning_mastery" : "gradebook"
  end

  def preferred_gradebook_view
    gradebook_settings(context.global_id)["gradebook_view"]
  end

  def update_preferred_gradebook_view!(gradebook_view)
    if ["learning_mastery", "default"].include?(gradebook_view)
      @current_user.set_preference(:gradebook_version, "gradebook")
    end
    context_settings = gradebook_settings(context.global_id)
    context_settings.deep_merge!({ "gradebook_view" => gradebook_view })
    @current_user.set_preference(:gradebook_settings, @context.global_id, context_settings)
  end

  def gradebook_performance_controls
    # Given that these are all consts, this should be removed in a separate refactoring
    {
      active_request_limit: 12,
      api_max_per_page: Api::MAX_PER_PAGE,
      assignment_groups_per_page: Api::MAX_PER_PAGE,
      context_modules_per_page: Api::MAX_PER_PAGE,
      custom_column_data_per_page: Api::MAX_PER_PAGE,
      custom_columns_per_page: Api::MAX_PER_PAGE,
      students_chunk_size: Api::MAX_PER_PAGE,
      submissions_chunk_size: 10,
      submissions_per_page: Api::MAX_PER_PAGE
    }
  end
  private :gradebook_performance_controls

  def percentage(weight)
    I18n.n(weight, percentage: true)
  end

  def points_possible(weight, options)
    return unless options[:weighting]
    return t("%{weight} of Final", weight: percentage(weight)) if options[:out_of_final]

    percentage(weight)
  end

  def aggregate_by_grading_period?
    view_all_grading_periods? && @context.weighted_grading_periods?
  end

  def aggregate_assignments
    if aggregate_by_grading_period?
      @presenter.periods_assignments = periods_as_assignments(@presenter.grading_periods,
                                                              out_of_final: true,
                                                              exclude_total: @exclude_total)
    else
      @presenter.groups_assignments = groups_as_assignments(@presenter.groups,
                                                            out_of_final: true,
                                                            exclude_total: @exclude_total)
    end
  end

  def groups_as_assignments(groups = nil, options = {})
    as_assignments(
      groups || @context.assignment_groups.active,
      options.merge!(weighting: @context.group_weighting_scheme == "percent")
    ) { |group| group_as_assignment(group, options) }
  end

  def periods_as_assignments(periods = nil, options = {})
    as_assignments(
      periods || @context.grading_periods.active,
      options.merge!(weighting: @context.weighted_grading_periods?)
    ) { |period| period_as_assignment(period, options) }
  end

  def as_assignments(objects = nil, options = {}, &block)
    fakes = []
    fakes.concat(objects.map(&block)) if objects && block
    fakes << total_as_assignment(options) unless options[:exclude_total]
    fakes
  end

  def group_as_assignment(group, options)
    Assignment::HardCoded.new(id: "group-#{group.id}",
                              rules: group.rules,
                              title: group.name,
                              points_possible: points_possible(group.group_weight, options),
                              special_class: "group_total",
                              assignment_group_id: group.id,
                              group_weight: group.group_weight,
                              asset_string: "group_total_#{group.id}")
  end

  def period_as_assignment(period, options)
    Assignment::HardCoded.new(
      id: "period-#{period.id}",
      rules: [],
      title: period.title,
      points_possible: points_possible(period.weight, options),
      special_class: "group_total",
      assignment_group_id: period.id,
      group_weight: period.weight,
      asset_string: "period_total_#{period.id}"
    )
  end

  def total_as_assignment(options = {})
    Assignment::HardCoded.new(
      id: "final-grade",
      title: t("Total"),
      points_possible: (options[:out_of_final] ? "" : percentage(100)),
      special_class: "final_grade",
      asset_string: "final_grade_column"
    )
  end

  def exclude_total?(context)
    return true if context.hide_final_grades
    return false unless grading_periods? && view_all_grading_periods?

    grading_period_group.present? && !grading_period_group.display_totals_for_all_grading_periods?
  end

  def grade_summary_presenter
    options = presenter_options
    if options.key?(:grading_period_id)
      GradingPeriodGradeSummaryPresenter.new(@context, @current_user, params[:id], **options)
    else
      GradeSummaryPresenter.new(@context, @current_user, params[:id], **options)
    end
  end

  def presenter_options
    options = {}
    return options unless @context.present?

    if @current_grading_period_id.present? && !view_all_grading_periods? && grading_periods?
      options[:grading_period_id] = @current_grading_period_id
    end

    return options unless @current_user.present?

    saved_order = @current_user.get_preference(:course_grades_assignment_order, @context.id)
    options[:assignment_order] = saved_order if saved_order.present?
    options
  end

  def custom_course_users_api_url(include_concluded: false, include_inactive: false, exclude_states: false, per_page:)
    state = %w[active invited]
    state << "completed" if include_concluded
    state << "inactive"  if include_inactive
    state = [] if exclude_states

    api_v1_course_users_url(
      @context,
      include: %i[avatar_url group_ids enrollments],
      enrollment_type: %w[student student_view],
      enrollment_state: state,
      per_page:
    )
  end

  def custom_course_enrollments_api_url(include_concluded: false, include_inactive: false, per_page:)
    state = %w[active invited]
    state << "completed" if include_concluded
    state << "inactive"  if include_inactive
    api_v1_course_enrollments_url(
      @context,
      include: %i[avatar_url group_ids],
      type: %w[StudentEnrollment StudentViewEnrollment],
      state:,
      per_page:
    )
  end

  def gradebook_settings(key)
    @current_user.get_preference(:gradebook_settings, key) || {}
  end

  def ensure_section_view_filter_enabled(context_settings)
    filter_settings = context_settings.fetch("selected_view_options_filters", [])
    return if filter_settings&.include?("sections")

    context_settings["selected_view_options_filters"] = filter_settings.append("sections")
  end

  def courses_with_grades_json
    courses = @presenter.courses_with_grades
    courses << @context if courses.empty?

    courses.map do |course|
      grading_period_set_id = GradingPeriodGroup.for_course(course)&.id

      {
        id: course.id,
        nickname: course.nickname_for(@current_user),
        url: context_url(course, :context_grades_url),
        grading_period_set_id: grading_period_set_id.try(:to_s)
      }
    end.as_json
  end

  def populate_user_ids(submissions)
    anonymous_ids = submissions.map { |submission| submission.fetch(:anonymous_id) }
    submission_ids_map = Submission.select(:user_id, :anonymous_id)
                                   .where(assignment: @context.assignments, anonymous_id: anonymous_ids)
                                   .index_by(&:anonymous_id)

    # merge back into submissions
    submissions.map do |submission|
      submission[:user_id] = submission_ids_map[submission.fetch(:anonymous_id)].user_id
      submission
    end
  end

  def apply_provisional_grade_filters!(submissions:, final:)
    preloaded_grades = ModeratedGrading::ProvisionalGrade.where(submission: submissions)
    grades_by_submission_id = preloaded_grades.group_by(&:submission_id)

    submissions.each do |submission|
      provisional_grade = submission.provisional_grade(
        @current_user,
        preloaded_grades: grades_by_submission_id,
        final:,
        default_to_null_grade: false
      )
      submission.apply_provisional_grade_filter!(provisional_grade) if provisional_grade
    end
  end

  def gradebook_column_size_preferences
    @current_user.save if @current_user.changed?
    shared_settings = @current_user.get_preference(:gradebook_column_size, "shared") || {}
    course_settings = @current_user.get_preference(:gradebook_column_size, @context.global_id) || {}
    shared_settings.merge(course_settings)
  end

  def allow_view_ungraded_as_zero?
    @context.account.feature_enabled?(:view_ungraded_as_zero)
  end

  def allow_apply_score_to_ungraded?
    @context.account.feature_enabled?(:apply_score_to_ungraded)
  end

  def outcome_service_results_to_canvas_enabled?
    @context.feature_enabled?(:outcome_service_results_to_canvas)
  end

  def track_update_metrics(params, submission)
    if params.dig(:submission, :grade) && params["submission"]["grade"].to_s != submission.grade.to_s && params["originator"] == "speed_grader"
      InstStatsd::Statsd.distributed_increment("speedgrader.submission.posted_grade")
    end
  end

  def track_speedgrader_metrics(param_enabled, feature_enabled)
    if param_enabled && feature_enabled
      InstStatsd::Statsd.distributed_increment("speedgrader.modernized.load")
    elsif feature_enabled
      InstStatsd::Statsd.distributed_increment("speedgrader.legacy.load.fallback")
    else
      InstStatsd::Statsd.distributed_increment("speedgrader.legacy.load")
    end
  end
end<|MERGE_RESOLUTION|>--- conflicted
+++ resolved
@@ -998,20 +998,6 @@
         ).map { |c| { submission_comment: c } }
 
         if assignment.context.discussion_checkpoints_enabled?
-<<<<<<< HEAD
-          # TODO: has_sub_assignment_submissions value will be updated to reflect true/false based off submissions on the sub assignment
-          # Refer to EGG-1916
-          submission_json[:has_sub_assignment_submissions] = assignment.has_sub_assignments
-          submission_json[:sub_assignment_submissions] = (assignment.has_sub_assignments &&
-            assignment.sub_assignments&.filter_map do |sub_assignment|
-              sub_assignment_submission = sub_assignment.submissions.find_by(user_id: submission.user_id)
-              # A Submission can be nil for two reasons:
-              # 1. The Submission was deleted due to the student no longer having access to the assignment (i.e. enrollment changes, assignment override removal)
-              # 2. The Submission was never created.
-              #    TODO: Older DiscussionTopic SubAssignments may fall into this category. In this case, we will throw a custom error so we can track. Refer to EGG-1916
-              sub_assignment_submission_json(sub_assignment_submission, sub_assignment_submission.assignment, @current_user, @session, @context) if sub_assignment_submission.present?
-            end) || []
-=======
           if assignment.has_sub_assignments
             result = Checkpoints::SubAssignmentSubmissionSerializer.serialize(assignment:, user_id: submission.user_id)
 
@@ -1025,7 +1011,6 @@
             submission_json[:has_sub_assignment_submissions] = false
             submission_json[:sub_assignment_submissions] = []
           end
->>>>>>> 34de21f6
         end
       end
       json
