--- conflicted
+++ resolved
@@ -1770,8 +1770,6 @@
   def track_update_metrics(params, submission)
     if params.dig(:submission, :grade) && params["submission"]["grade"].to_s != submission.grade.to_s && params["originator"] == "speed_grader"
       InstStatsd::Statsd.increment("speedgrader.submission.posted_grade")
-<<<<<<< HEAD
-=======
     end
   end
 
@@ -1782,7 +1780,6 @@
       InstStatsd::Statsd.increment("speedgrader.legacy.load.fallback")
     else
       InstStatsd::Statsd.increment("speedgrader.legacy.load")
->>>>>>> 605b35ff
     end
   end
 end