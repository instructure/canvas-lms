# frozen_string_literal: true

#
# Copyright (C) 2011 - present Instructure, Inc.
#
# This file is part of Canvas.
#
# Canvas is free software: you can redistribute it and/or modify it under
# the terms of the GNU Affero General Public License as published by the Free
# Software Foundation, version 3 of the License.
#
# Canvas is distributed in the hope that it will be useful, but WITHOUT ANY
# WARRANTY; without even the implied warranty of MERCHANTABILITY or FITNESS FOR
# A PARTICULAR PURPOSE. See the GNU Affero General Public License for more
# details.
#
# You should have received a copy of the GNU Affero General Public License along
# with this program. If not, see <http://www.gnu.org/licenses/>.
#

class GradebooksController < ApplicationController
  include ActionView::Helpers::NumberHelper
  include GradebooksHelper
  include SubmissionCommentsHelper
  include KalturaHelper
  include Api::V1::AssignmentGroup
  include Api::V1::Group
  include Api::V1::GroupCategory
  include Api::V1::Submission
  include Api::V1::CustomGradebookColumn
  include Api::V1::Section
  include Api::V1::Rubric
  include Api::V1::RubricAssessment

  before_action :require_context
  before_action :require_user, only: %i[speed_grader speed_grader_settings grade_summary grading_rubrics update_final_grade_overrides]

  include HorizonMode

  before_action :load_canvas_career, only: [:show, :grade_summary]

  include K5Mode

  batch_jobs_in_actions only: :update_submission, batch: { priority: Delayed::LOW_PRIORITY }

  add_crumb(proc { t "#crumbs.grades", "Grades" }) { |c| c.send :named_context_url, c.instance_variable_get(:@context), :context_grades_url }
  before_action { |c| c.active_tab = "grades" }

  MAX_POST_GRADES_TOOLS = 10

  def grade_summary
    set_current_grading_period if grading_periods?
    @presenter = grade_summary_presenter
    student_enrollment = @presenter.student_enrollment
    # do this as the very first thing, if the current user is a
    # teacher in the course and they are not trying to view another
    # user's grades, redirect them to the gradebook
    if @presenter.user_needs_redirection?
      return redirect_to polymorphic_url([@context, :gradebook])
    end

    if !@presenter.student || !student_enrollment
      return render_unauthorized_action
    end

    return unless authorized_action(@context, @current_user, :read) &&
                  authorized_action(student_enrollment, @current_user, :read_grades)

    log_asset_access(["grades", @context], "grades", "other")

    js_env({
             course_id: @context.id,
             restrict_quantitative_data: @context.restrict_quantitative_data?(@current_user),
             student_grade_summary_upgrade: Account.site_admin.feature_enabled?(:student_grade_summary_upgrade),
             can_clear_badge_counts: Account.site_admin.grants_right?(@current_user, :manage_students),
             custom_grade_statuses: @context.custom_grade_statuses.as_json(include_root: false),
             consolidated_media_player: Account.site_admin.feature_enabled?(:consolidated_media_player),
           })
    return render :grade_summary_list unless @presenter.student

    unless @context.root_account.feature_enabled?(:instui_nav)
      add_crumb(@presenter.student_name, named_context_url(@context,
                                                           :context_student_grades_url,
                                                           @presenter.student_id))
    end

    js_bundle :grade_summary, :rubric_assessment
    css_bundle :grade_summary

    load_grade_summary_data
    render stream: can_stream_template?
  end

  def load_grade_summary_data
    gp_id = nil
    if grading_periods?
      @grading_periods = active_grading_periods_json
      gp_id = @current_grading_period_id unless view_all_grading_periods?

      effective_due_dates =
        Submission.active
                  .where(user_id: @presenter.student_id, assignment_id: @context.assignments.active)
                  .select(:cached_due_date, :grading_period_id, :assignment_id, :user_id)
                  .each_with_object({}) do |submission, hsh|
          hsh[submission.assignment_id] = {
            submission.user_id => {
              due_at: submission.cached_due_date,
              grading_period_id: submission.grading_period_id,
            }
          }
        end
    end

    @exclude_total = exclude_total?(@context)

    GuardRail.activate(:secondary) do
      # run these queries on the secondary database for speed
      @presenter.assignments
      aggregate_assignments
      @presenter.submissions
      @presenter.assignment_stats
    end

    ActiveRecord::Associations.preload(@presenter.submissions, :visible_submission_comments)
    Submission.preload_auto_grade_result_present(@presenter.submissions)
    custom_gradebook_statuses_enabled = Account.site_admin.feature_enabled?(:custom_gradebook_statuses)
    submissions_json = @presenter.submissions.map do |submission|
      json = {
        assignment_id: submission.assignment_id
      }
      if submission.user_can_read_grade?(@presenter.student)
        json.merge!({
                      excused: submission.excused?,
                      score: submission.score,
                      workflow_state: submission.workflow_state,
                      submission_type: submission.submission_type,
                      auto_grade_result_present: submission.auto_grade_result_present?
                    })
        json[:custom_grade_status_id] = submission.custom_grade_status_id if custom_gradebook_statuses_enabled
      end

<<<<<<< HEAD
      if submission.user_can_read_grade?(@presenter.student, for_plagiarism: true) && (
        submission.submission_type != "discussion_topic" || @context.root_account.feature_enabled?(:lti_asset_processor_discussions)
      )
        json[:asset_processors] = asset_processors(assignment: submission.assignment)
        json[:asset_reports] = @presenter.user_has_elevated_permissions? ? nil : asset_reports_info_for_display(submission:)
        json[:submission_type] = submission.submission_type
      end

=======
>>>>>>> e69b96c5
      json[:submission_comments] = submission.visible_submission_comments.map do |comment|
        comment_map = {
          id: comment.id,
          attachments: comment.cached_attachments.map do |attachment|
            {
              id: attachment.id,
              display_name: attachment.display_name,
              mime_class: Attachment.mime_class(attachment.content_type),
              url: file_download_url(attachment.id)
            }.as_json
          end,
          attempt: comment.attempt,
          author_name: comment_author_name_for(comment),
          created_at: comment.created_at,
          edited_at: comment.edited_at,
          updated_at: comment.updated_at,
          comment: comment.comment,
          display_updated_at: datetime_string(comment.updated_at),
          # this is causing multiple N+1 query problems and should be fixed
          is_read: comment.read?(@current_user) || (!@presenter.student_is_user? && !@presenter.user_an_observer_of_student?),
        }
        if comment.media_comment? && (media_object = SubmissionComment.serialize_media_comment(comment.media_comment_id))
          comment_map[:media_object] = media_object
        end
        comment_map
      end.as_json
      json[:assignment_url] = context_url(@context, :context_assignment_url, submission.assignment_id)

      json
    end

    grading_period = @grading_periods&.find { |period| period[:id] == gp_id }

    ags_json = light_weight_ags_json(@presenter.groups)
    root_account = @context.root_account

    js_hash = {
      submissions: submissions_json,
      assignment_groups: ags_json,
      assignment_sort_options: @presenter.sort_options,
      group_weighting_scheme: @context.group_weighting_scheme,
      show_total_grade_as_points: @context.show_total_grade_as_points?,
      grade_calc_ignore_unposted_anonymous_enabled: root_account.feature_enabled?(:grade_calc_ignore_unposted_anonymous),
      current_grading_period_id: @current_grading_period_id,
      current_assignment_sort_order: @presenter.assignment_order,
      grading_period_set: grading_period_group_json,
      grading_period:,
      grading_periods: @grading_periods,
      hide_final_grades: @context.hide_final_grades,
      courses_with_grades: courses_with_grades_json,
      effective_due_dates:,
      exclude_total: @exclude_total,
      gradebook_non_scoring_rubrics_enabled: root_account.feature_enabled?(:non_scoring_rubrics),
      rubric_assessments: rubric_assessments_json(@presenter.rubric_assessments, @current_user, session, style: "full"),
      rubrics: rubrics_json(@presenter.rubrics, @current_user, session, style: "full"),
      save_assignment_order_url: course_save_assignment_order_url(@context),
      student_outcome_gradebook_enabled: @context.feature_enabled?(:student_outcome_gradebook),
      default_student_grade_summary_tab:,
      student_id: @presenter.student_id,
      students: @presenter.students.as_json(include_root: false),
      outcome_proficiency:,
      outcome_service_results_to_canvas: outcome_service_results_to_canvas_enabled?
    }

    course_active_grading_standard = if @context.grading_standard_id.nil?
                                       if @context.restrict_quantitative_data?(@current_user)
                                         GradingSchemesJsonController.default_canvas_grading_standard(@context)
                                       else
                                         nil
                                       end
                                     elsif @context.grading_standard_id == 0
                                       GradingSchemesJsonController.default_canvas_grading_standard(@context)
                                     else
                                       standard = GradingStandard.for(@context).find_by(id: @context.grading_standard_id)
                                       if standard.nil?
                                         # course's grading standard was soft deleted. use canvas default scheme, since grading
                                         # schemes are enabled for the course (or else course would have a nil grading standard id)
                                         GradingSchemesJsonController.default_canvas_grading_standard(@context)
                                       else
                                         standard
                                       end
                                     end
    course_active_grading_scheme = if course_active_grading_standard
                                     GradingSchemesJsonController.base_grading_scheme_json(course_active_grading_standard, @current_user)
                                   else
                                     nil
                                   end
    js_hash[:course_active_grading_scheme] = course_active_grading_scheme

    # This really means "if the final grade override feature flag is enabled AND
    # the context in question has enabled the setting in the gradebook"
    if @context.allow_final_grade_override?
      total_score = if grading_periods? && !view_all_grading_periods?
                      @presenter.student_enrollment.find_score(grading_period_id: @current_grading_period_id)
                    else
                      @presenter.student_enrollment.find_score(course_score: true)
                    end

      js_hash[:effective_final_score] = total_score.effective_final_score if total_score&.overridden?
      js_hash[:final_override_custom_grade_status_id] = total_score.custom_grade_status_id if total_score&.custom_grade_status_id && Account.site_admin.feature_enabled?(:custom_gradebook_statuses)
    end

    js_env(js_hash)
  end

  def save_assignment_order
    if authorized_action(@context, @current_user, :read)
      allowed_orders = {
        "due_at" => :due_at,
        "title" => :title,
        "module" => :module,
        "assignment_group" => :assignment_group
      }
      assignment_order = allowed_orders.fetch(params.fetch(:assignment_order), :due_at)
      @current_user.set_preference(:course_grades_assignment_order, @context.id, assignment_order)
      redirect_back(fallback_location: course_grades_url(@context))
    end
  end

  def light_weight_ags_json(assignment_groups)
    assignments_by_group = @presenter.assignments.each_with_object({}) do |assignment, assignments|
      # Pseudo-assignment objects with a "special_class" set are created for
      # assignment group totals, grading period totals, and course totals. We
      # only care about real assignments here, so we'll ignore those
      # pseudo-assignment objects.
      next if assignment.special_class

      assignments[assignment.assignment_group_id] ||= []
      assignments[assignment.assignment_group_id] << {
        id: assignment.id,
        submission_types: assignment.submission_types_array,
        points_possible: assignment.points_possible,
        due_at: assignment.due_at,
        omit_from_final_grade: assignment.omit_from_final_grade?,
        muted: assignment.muted?
      }
    end

    assignment_groups.map do |group|
      {
        id: group.id,
        rules: group.rules_hash({ stringify_json_ids: true }),
        group_weight: group.group_weight,
        assignments: assignments_by_group.fetch(group.id, [])
      }
    end
  end

  def grading_rubrics
    return unless authorized_action(@context, @current_user, [:read_rubrics, :manage_rubrics])

    @rubric_contexts = @context.rubric_contexts(@current_user)
    if params[:context_code]
      context = @rubric_contexts.detect { |r| r[:context_code] == params[:context_code] }
      @rubric_context = @context
      if context
        @rubric_context = Context.find_by_asset_string(params[:context_code])
      end
      @rubric_associations = @rubric_context.shard.activate { Context.sorted_rubrics(@rubric_context) }
      data = @rubric_associations.map do |ra|
        json = ra.as_json(methods: [:context_name], include: { rubric: { include_root: false } })
        # return shard-aware context codes
        json["rubric_association"]["context_code"] = ra.context.asset_string
        json["rubric_association"]["rubric"]["context_code"] = ra.rubric.context.asset_string
        json
      end
      render json: StringifyIds.recursively_stringify_ids(data)
    else
      render json: @rubric_contexts
    end
  end

  def show
    if authorized_action(@context, @current_user, [:manage_grades, :view_all_grades])
      log_asset_access(["grades", @context], "grades")

      # nomenclature of gradebook "versions":
      #   "gradebook" (default grid view)
      #     within the "gradebook" version there are two "views":
      #       "default"
      #       "learning_mastery"
      #   "individual"

      if requested_gradebook_view.present?
        if requested_gradebook_view != preferred_gradebook_view
          update_preferred_gradebook_view!(requested_gradebook_view)
        end
        redirect_to polymorphic_url([@context, :gradebook])
        return
      end

      if %w[srgb individual individual_enhanced].include?(gradebook_version)
        show_enhanced_individual_gradebook
      elsif preferred_gradebook_view == "learning_mastery" && outcome_gradebook_enabled?
        show_learning_mastery
      else
        show_default_gradebook
      end
    end
  end

  def show_default_gradebook
    set_current_grading_period if grading_periods?
    set_tutorial_js_env

    # Optimize initial data loading
    prefetch_xhr(user_ids_course_gradebook_url(@context), id: "user_ids")

    if grading_periods?
      prefetch_xhr(grading_period_assignments_course_gradebook_url(@context), id: "grading_period_assignments")
    end

    set_default_gradebook_env
    render "gradebooks/gradebook"
  end
  private :show_default_gradebook

  def show_individual_gradebook
    set_current_grading_period if grading_periods?
    set_tutorial_js_env

    set_individual_gradebook_env
    render "gradebooks/individual"
  end
  private :show_individual_gradebook

  def show_enhanced_individual_gradebook
    set_current_grading_period if grading_periods?
    set_enhanced_individual_gradebook_env
    deferred_js_bundle :enhanced_individual_gradebook
    @page_title = t("Gradebook: Individual View")
    css_bundle :enhanced_individual_gradebook
    render html: "".html_safe, layout: true
  end
  private :show_enhanced_individual_gradebook

  def show_learning_mastery
    InstStatsd::Statsd.distributed_increment("outcomes_page_views", tags: { type: "teacher_lmgb" })
    set_current_grading_period if grading_periods?
    set_tutorial_js_env

    set_learning_mastery_env
    render "gradebooks/learning_mastery"
  end
  private :show_learning_mastery

  def post_grades_ltis
    @post_grades_ltis ||= external_tools.map { |tool| external_tool_detail(tool) }
  end

  def external_tool_detail(tool)
    post_grades_placement = tool[:placements][:post_grades]
    {
      id: tool[:definition_id],
      data_url: post_grades_placement[:canvas_launch_url],
      name: tool[:name],
      type: :lti,
      data_width: post_grades_placement[:launch_width],
      data_height: post_grades_placement[:launch_height]
    }
  end

  def external_tools
    bookmarked_collection = Lti::AppLaunchCollator.bookmarked_collection(@context, [:post_grades])
    tools = bookmarked_collection.paginate(per_page: MAX_POST_GRADES_TOOLS + 1).to_a
    launch_definitions = Lti::AppLaunchCollator.launch_definitions(tools, [:post_grades])
    launch_definitions.each do |launch_definition|
      case launch_definition[:definition_type]
      when "ContextExternalTool"
        url = external_tool_url_for_lti1(launch_definition)
      when "Lti::MessageHandler"
        url = external_tool_url_for_lti2(launch_definition)
      end
      launch_definition[:placements][:post_grades][:canvas_launch_url] = url
    end
    launch_definitions
  end

  def external_tool_url_for_lti1(launch_definition)
    polymorphic_url(
      [@context, :external_tool],
      id: launch_definition[:definition_id],
      display: "borderless",
      launch_type: "post_grades"
    )
  end

  def external_tool_url_for_lti2(launch_definition)
    polymorphic_url(
      [@context, :basic_lti_launch_request],
      message_handler_id: launch_definition[:definition_id],
      display: "borderless"
    )
  end

  def set_current_grading_period
    if params[:grading_period_id].present?
      @current_grading_period_id = params[:grading_period_id].to_i
    else
      return if view_all_grading_periods?

      current = GradingPeriod.current_period_for(@context)
      @current_grading_period_id = current ? current.id : 0
    end
  end

  def view_all_grading_periods?
    @current_grading_period_id == 0
  end

  def grading_period_group
    return @grading_period_group if defined? @grading_period_group

    @grading_period_group = active_grading_periods.first&.grading_period_group
  end

  def active_grading_periods
    @active_grading_periods ||= GradingPeriod.for(@context).order(:start_date)
  end

  def grading_period_group_json
    return @grading_period_group_json if defined? @grading_period_group_json
    return @grading_period_group_json = nil unless grading_period_group.present?

    @grading_period_group_json = grading_period_group
                                 .as_json
                                 .fetch(:grading_period_group)
                                 .merge(grading_periods: active_grading_periods_json)
  end

  def active_grading_periods_json
    @agp_json ||= GradingPeriod.periods_json(active_grading_periods, @current_user)
  end

  def set_default_gradebook_env
    set_student_context_cards_js_env

    gradebook_is_editable = @context.grants_right?(@current_user, session, :manage_grades)
    per_page = Api::MAX_PER_PAGE
    teacher_notes = @context.custom_gradebook_columns.not_deleted.where(teacher_notes: true).first

    last_exported_gradebook_csv = GradebookCSV.last_successful_export(course: @context, user: @current_user)
    last_exported_attachment = last_exported_gradebook_csv.try(:attachment)

    if allow_apply_score_to_ungraded?
      last_score_to_ungraded = Progress.where(context: @context, tag: "apply_score_to_ungraded_assignments").order(created_at: :desc).first
      last_score_to_ungraded = nil if last_score_to_ungraded&.failed?
    end

    grading_standard = @context.grading_standard_or_default
    graded_late_submissions_exist = @context.submissions.graded.late.exists?
    visible_sections = @context.sections_visible_to(@current_user)
    root_account = @context.root_account

    custom_grade_statuses_enabled = Account.site_admin.feature_enabled?(:custom_gradebook_statuses)
    standard_statuses = custom_grade_statuses_enabled ? root_account.standard_grade_statuses : []
    standard_status_hash = standard_statuses.pluck(:status_name, :color).to_h
    colors = standard_status_hash.merge!(gradebook_settings(:colors))

    custom_grade_statuses = custom_grade_statuses_enabled ? @context.custom_grade_statuses.as_json(include_root: false) : []

    gradebook_options = {
      active_grading_periods: active_grading_periods_json,
      allow_separate_first_last_names: @context.account.allow_gradebook_show_first_last_names? && Account.site_admin.feature_enabled?(:gradebook_show_first_last_names),
      allow_view_ungraded_as_zero: allow_view_ungraded_as_zero?,
      allow_apply_score_to_ungraded: allow_apply_score_to_ungraded?,
      assignment_enhancements_enabled: @context.feature_enabled?(:assignments_2_student),
      attachment: last_exported_attachment,
      attachment_url: authenticated_download_url(last_exported_attachment),
      change_gradebook_version_url: context_url(@context, :change_gradebook_version_context_gradebook_url, version: 2),
      colors:,
      context_allows_gradebook_uploads: @context.allows_gradebook_uploads?,
      context_code: @context.asset_string,
      context_id: @context.id.to_s,
      context_sis_id: @context.sis_source_id,
      context_url: named_context_url(@context, :context_url),
      course_is_concluded: @context.completed?,
      course_name: @context.name,

      course_settings: {
        allow_final_grade_override: @context.allow_final_grade_override?,
        filter_speed_grader_by_student_group: @context.filter_speed_grader_by_student_group?
      },

      course_url: api_v1_course_url(@context),
      current_grading_period_id: @current_grading_period_id,
      custom_column_datum_url: api_v1_course_custom_gradebook_column_datum_url(@context, ":id", ":user_id"),
      custom_grade_statuses:,
      custom_grade_statuses_enabled:,
      default_grading_standard: grading_standard.data,
      default_grading_standard_points_based: grading_standard.points_based,
      default_grading_standard_scaling_factor: grading_standard.scaling_factor,
      download_assignment_submissions_url: named_context_url(@context, :context_assignment_submissions_url, "{{ assignment_id }}", zip: 1),
      enhanced_gradebook_filters: @context.feature_enabled?(:enhanced_gradebook_filters),
      hide_zero_point_quizzes: Account.site_admin.feature_enabled?(:hide_zero_point_quizzes_option),
      enrollments_url: custom_course_enrollments_api_url(per_page:),
      enrollments_with_concluded_url: custom_course_enrollments_api_url(include_concluded: true, per_page:),
      export_gradebook_csv_url: course_gradebook_csv_url,
      final_grade_override_enabled: @context.feature_enabled?(:final_grades_override),
      gradebook_column_order_settings: @current_user.get_preference(:gradebook_column_order, @context.global_id),
      gradebook_column_order_settings_url: save_gradebook_column_order_course_gradebook_url,
      gradebook_column_size_settings: gradebook_column_size_preferences,
      gradebook_column_size_settings_url: change_gradebook_column_size_course_gradebook_url,
      gradebook_csv_progress: last_exported_gradebook_csv.try(:progress),
      gradebook_score_to_ungraded_progress: last_score_to_ungraded,
      gradebook_import_url: course_gradebook_uploads_path(@context),
      gradebook_is_editable:,
      grade_calc_ignore_unposted_anonymous_enabled: root_account.feature_enabled?(:grade_calc_ignore_unposted_anonymous),
      graded_late_submissions_exist:,
      grading_period_set: grading_period_group_json,
      grading_schemes: GradingStandard.for(@context, include_archived: true).as_json(include_root: false),
      grading_standard: @context.grading_standard_enabled? && grading_standard.data,
      grading_standard_points_based: active_grading_standard_points_based(grading_standard),
      grading_standard_scaling_factor: active_grading_standard_scaling_factor(grading_standard),
      group_weighting_scheme: @context.group_weighting_scheme,
      has_modules: @context.has_modules?,
      late_policy: @context.late_policy.as_json(include_root: false),
      login_handle_name: root_account.settings[:login_handle_name],
      message_attachment_upload_folder_id: @current_user.conversation_attachments_folder.id.to_s,
      multiselect_gradebook_filters_enabled: multiselect_filters_enabled?,
      outcome_gradebook_enabled: outcome_gradebook_enabled?,
      performance_controls: gradebook_performance_controls,
      post_grades_feature: post_grades_feature?,
      post_grades_enhanced_modal: post_grades_enhanced_modal?,
      post_grades_ltis:,
      post_manually: @context.post_manually?,
      proxy_submissions_allowed: Account.site_admin.feature_enabled?(:proxy_file_uploads) && @context.grants_right?(@current_user, session, :proxy_assignment_submission),
      publish_to_sis_enabled:
        !!@context.sis_source_id && @context.allows_grade_publishing_by(@current_user) && gradebook_is_editable,

      publish_to_sis_url: context_url(@context, :context_details_url, anchor: "tab-grade-publishing"),
      re_upload_submissions_url: named_context_url(@context, :submissions_upload_context_gradebook_url, "{{ assignment_id }}"),
      restrict_quantitative_data: @context.restrict_quantitative_data?(@current_user),
      reorder_custom_columns_url: api_v1_custom_gradebook_columns_reorder_url(@context),
      rubric_assessment_imports_exports_enabled: Rubric.rubric_assessment_import_export_enabled?(@context),
      sections: sections_json(visible_sections, @current_user, session, [], allow_sis_ids: true),
      setting_update_url: api_v1_course_settings_url(@context),
      settings: gradebook_settings(@context.global_id),
      settings_update_url: api_v1_course_gradebook_settings_update_url(@context),
      show_message_students_with_observers_dialog: show_message_students_with_observers_dialog?,
      show_similarity_score: root_account.feature_enabled?(:new_gradebook_plagiarism_indicator),
      show_total_grade_as_points: @context.show_total_grade_as_points?,
      sis_app_token: Setting.get("sis_app_token", nil),
      sis_app_url: Setting.get("sis_app_url", nil),
      sis_name: root_account.settings[:sis_name],
      speed_grader_enabled: @context.allows_speed_grader?,
      student_groups: gradebook_group_categories_json,
      stickers_enabled: @context.feature_enabled?(:submission_stickers),
      teacher_notes: teacher_notes && custom_gradebook_column_json(teacher_notes, @current_user, session),
      user_asset_string: @current_user&.asset_string,
      performance_improvements_for_gradebook: @context.feature_enabled?(:performance_improvements_for_gradebook) &&
                                              Services::PlatformServiceGradebook.use_graphql?(@context.account.global_id, @context.global_id),
      version: params.fetch(:version, nil),
      assignment_missing_shortcut: Account.site_admin.feature_enabled?(:assignment_missing_shortcut),
      grading_periods_filter_dates_enabled: Account.site_admin.feature_enabled?(:grading_periods_filter_dates),
    }

    js_env({
             EMOJIS_ENABLED: @context.feature_enabled?(:submission_comment_emojis),
             EMOJI_DENY_LIST: @context.root_account.settings[:emoji_deny_list],
             GRADEBOOK_OPTIONS: gradebook_options
           })
  end

  def set_enhanced_individual_gradebook_env
    gradebook_is_editable = @context.grants_right?(@current_user, session, :manage_grades)
    grading_standard = @context.grading_standard_or_default
    last_exported_gradebook_csv = GradebookCSV.last_successful_export(course: @context, user: @current_user)
    last_exported_attachment = last_exported_gradebook_csv.try(:attachment)
    teacher_notes = @context.custom_gradebook_columns.not_deleted.where(teacher_notes: true).first
    per_page = Api::MAX_PER_PAGE
    gradebook_options = {
      active_grading_periods: active_grading_periods_json,
      assignment_enhancements_enabled: @context.feature_enabled?(:assignments_2_student),
      attachment_url: authenticated_download_url(last_exported_attachment),
      change_grade_url: api_v1_course_assignment_submission_url(@context, ":assignment", ":submission", include: [:visibility, :sub_assignment_submissions]),
      course_settings: {
        allow_final_grade_override: @context.allow_final_grade_override?,
        filter_speed_grader_by_student_group: @context.filter_speed_grader_by_student_group?
      },
      context_id: @context.id.to_s,
      context_url: named_context_url(@context, :context_url),
      custom_column_data_url: api_v1_course_custom_gradebook_column_data_url(@context, ":id", per_page:),
      custom_column_datum_url: api_v1_course_custom_gradebook_column_datum_url(@context, ":id", ":user_id"),
      custom_column_url: api_v1_course_custom_gradebook_column_url(@context, ":id"),
      custom_columns_url: api_v1_course_custom_gradebook_columns_url(@context),
      export_gradebook_csv_url: course_gradebook_csv_url,
      final_grade_override_enabled: @context.feature_enabled?(:final_grades_override),
      grade_calc_ignore_unposted_anonymous_enabled: @context.root_account.feature_enabled?(:grade_calc_ignore_unposted_anonymous),
      gradebook_csv_progress: last_exported_gradebook_csv.try(:progress),
      gradebook_is_editable:,
      grades_are_weighted: (grading_period_group_json && grading_period_group_json[:weighted]) || @context.group_weighting_scheme == "percent" || false,
      grading_period_set: grading_period_group_json,
      grading_schemes: GradingStandard.for(@context).as_json(include_root: false),
      grading_standard: @context.grading_standard_enabled? && grading_standard.data,
      grading_standard_points_based: active_grading_standard_points_based(grading_standard),
      grading_standard_scaling_factor: active_grading_standard_scaling_factor(grading_standard),
      group_weighting_scheme: @context.group_weighting_scheme,
      outcome_gradebook_enabled: outcome_gradebook_enabled?,
      outcome_rollups_url: api_v1_course_outcome_rollups_url(@context, per_page: 100),
      proxy_submissions_allowed: Account.site_admin.feature_enabled?(:proxy_file_uploads) && @context.grants_right?(@current_user, session, :proxy_assignment_submission),
      publish_to_sis_enabled:
        !!@context.sis_source_id && @context.allows_grade_publishing_by(@current_user) && gradebook_is_editable,
      publish_to_sis_url: context_url(@context, :context_details_url, anchor: "tab-grade-publishing"),
      reorder_custom_columns_url: api_v1_custom_gradebook_columns_reorder_url(@context),
      save_view_ungraded_as_zero_to_server: allow_view_ungraded_as_zero?,
      setting_update_url: api_v1_course_settings_url(@context),
      settings: gradebook_settings(@context.global_id),
      settings_update_url: api_v1_course_gradebook_settings_update_url(@context),
      show_total_grade_as_points: @context.show_total_grade_as_points?,
      stickers_enabled: @context.feature_enabled?(:submission_stickers),
      teacher_notes: teacher_notes && custom_gradebook_column_json(teacher_notes, @current_user, session),
      message_attachment_upload_folder_id: @current_user.conversation_attachments_folder.id.to_s,
      download_assignment_submissions_url: named_context_url(@context, :context_assignment_submissions_url, ":assignment", zip: 1),
    }
    js_env({
             GRADEBOOK_OPTIONS: gradebook_options,
           })
  end

  def set_individual_gradebook_env
    set_student_context_cards_js_env

    gradebook_is_editable = @context.grants_right?(@current_user, session, :manage_grades)
    per_page = Api::MAX_PER_PAGE
    teacher_notes = @context.custom_gradebook_columns.not_deleted.where(teacher_notes: true).first
    ag_includes = %i[assignments assignment_visibility grades_published]

    last_exported_gradebook_csv = GradebookCSV.last_successful_export(course: @context, user: @current_user)
    last_exported_attachment = last_exported_gradebook_csv.try(:attachment)

    grading_standard = @context.grading_standard_or_default
    graded_late_submissions_exist = @context.submissions.graded.late.exists?
    visible_sections = @context.sections_visible_to(@current_user)
    root_account = @context.root_account

    gradebook_options = {
      active_grading_periods: active_grading_periods_json,
      api_max_per_page: per_page,

      assignment_groups_url: api_v1_course_assignment_groups_url(
        @context,
        include: ag_includes,
        override_assignment_dates: "false",
        exclude_assignment_submission_types: ["wiki_page"]
      ),

      attachment: last_exported_attachment,
      attachment_url: authenticated_download_url(last_exported_attachment),
      change_grade_url: api_v1_course_assignment_submission_url(@context, ":assignment", ":submission", include: [:visibility]),
      change_gradebook_version_url: context_url(@context, :change_gradebook_version_context_gradebook_url, version: 2),
      chunk_size: Setting.get("gradebook2.submissions_chunk_size", "10").to_i,
      colors: gradebook_settings(:colors),
      context_allows_gradebook_uploads: @context.allows_gradebook_uploads?,
      context_code: @context.asset_string,
      context_id: @context.id.to_s,
      context_modules_url: api_v1_course_context_modules_url(@context),
      context_sis_id: @context.sis_source_id,
      context_url: named_context_url(@context, :context_url),
      course_name: @context.name,

      course_settings: {
        allow_final_grade_override: @context.allow_final_grade_override?,
        filter_speed_grader_by_student_group: @context.filter_speed_grader_by_student_group?
      },

      course_url: api_v1_course_url(@context),
      current_grading_period_id: @current_grading_period_id,
      custom_column_data_url: api_v1_course_custom_gradebook_column_data_url(@context, ":id", per_page:),
      custom_column_datum_url: api_v1_course_custom_gradebook_column_datum_url(@context, ":id", ":user_id"),
      custom_column_url: api_v1_course_custom_gradebook_column_url(@context, ":id"),
      custom_columns_url: api_v1_course_custom_gradebook_columns_url(@context),
      default_grading_standard: grading_standard.data,
      download_assignment_submissions_url: named_context_url(@context, :context_assignment_submissions_url, "{{ assignment_id }}", zip: 1),
      enrollments_url: custom_course_enrollments_api_url(per_page:),
      enrollments_with_concluded_url: custom_course_enrollments_api_url(include_concluded: true, per_page:),
      export_gradebook_csv_url: course_gradebook_csv_url,
      final_grade_override_enabled: @context.feature_enabled?(:final_grades_override),
      gradebook_column_order_settings: @current_user.get_preference(:gradebook_column_order, @context.global_id),
      gradebook_column_order_settings_url: save_gradebook_column_order_course_gradebook_url,
      gradebook_column_size_settings: gradebook_column_size_preferences,
      gradebook_column_size_settings_url: change_gradebook_column_size_course_gradebook_url,
      gradebook_csv_progress: last_exported_gradebook_csv.try(:progress),
      gradebook_import_url: course_gradebook_uploads_path(@context),
      gradebook_is_editable:,
      grade_calc_ignore_unposted_anonymous_enabled: root_account.feature_enabled?(:grade_calc_ignore_unposted_anonymous),
      graded_late_submissions_exist:,
      grading_period_set: grading_period_group_json,
      grading_schemes: GradingStandard.for(@context).as_json(include_root: false),
      grading_standard: @context.grading_standard_enabled? && grading_standard.data,
      grading_standard_points_based: active_grading_standard_points_based(grading_standard),
      grading_standard_scaling_factor: active_grading_standard_scaling_factor(grading_standard),
      group_weighting_scheme: @context.group_weighting_scheme,
      hide_zero_point_quizzes: Account.site_admin.feature_enabled?(:hide_zero_point_quizzes_option),
      late_policy: @context.late_policy.as_json(include_root: false),
      login_handle_name: root_account.settings[:login_handle_name],
      has_modules: @context.has_modules?,
      message_attachment_upload_folder_id: @current_user.conversation_attachments_folder.id.to_s,
      outcome_gradebook_enabled: outcome_gradebook_enabled?,
      outcome_links_url: api_v1_course_outcome_group_links_url(@context, outcome_style: :full),
      outcome_rollups_url: api_v1_course_outcome_rollups_url(@context, per_page: 100),
      post_grades_feature: post_grades_feature?,
      post_manually: @context.post_manually?,
      proxy_submissions_allowed: Account.site_admin.feature_enabled?(:proxy_file_uploads) && @context.grants_right?(@current_user, session, :proxy_assignment_submission),
      publish_to_sis_enabled:
        !!@context.sis_source_id && @context.allows_grade_publishing_by(@current_user) && gradebook_is_editable,

      publish_to_sis_url: context_url(@context, :context_details_url, anchor: "tab-grade-publishing"),
      re_upload_submissions_url: named_context_url(@context, :submissions_upload_context_gradebook_url, "{{ assignment_id }}"),
      reorder_custom_columns_url: api_v1_custom_gradebook_columns_reorder_url(@context),
      save_view_ungraded_as_zero_to_server: allow_view_ungraded_as_zero?,
      sections: sections_json(visible_sections, @current_user, session, [], allow_sis_ids: true),
      sections_url: api_v1_course_sections_url(@context),
      setting_update_url: api_v1_course_settings_url(@context),
      settings: gradebook_settings(@context.global_id),
      settings_update_url: api_v1_course_gradebook_settings_update_url(@context),
      show_message_students_with_observers_dialog: show_message_students_with_observers_dialog?,
      show_similarity_score: root_account.feature_enabled?(:new_gradebook_plagiarism_indicator),
      show_total_grade_as_points: @context.show_total_grade_as_points?,
      sis_app_token: Setting.get("sis_app_token", nil),
      sis_app_url: Setting.get("sis_app_url", nil),
      sis_name: root_account.settings[:sis_name],
      speed_grader_enabled: @context.allows_speed_grader?,
      student_groups: gradebook_group_categories_json,
      submissions_url: api_v1_course_student_submissions_url(@context, grouped: "1"),
      teacher_notes: teacher_notes && custom_gradebook_column_json(teacher_notes, @current_user, session),
      user_asset_string: @current_user&.asset_string,
      version: params.fetch(:version, nil)
    }

    js_env({
             GRADEBOOK_OPTIONS: gradebook_options,
             outcome_service_results_to_canvas: outcome_service_results_to_canvas_enabled?,
           })
  end

  def set_learning_mastery_env
    set_student_context_cards_js_env
    root_account = @context.root_account
    visible_sections = if root_account.feature_enabled?(:limit_section_visibility_in_lmgb)
                         @context.sections_visible_to(@current_user)
                       else
                         @context.active_course_sections
                       end

    js_env({
             GRADEBOOK_OPTIONS: {
               context_id: @context.id.to_s,
               context_url: named_context_url(@context, :context_url),
               ACCOUNT_LEVEL_MASTERY_SCALES: root_account.feature_enabled?(:account_level_mastery_scales),
               OUTCOMES_FRIENDLY_DESCRIPTION: Account.site_admin.feature_enabled?(:outcomes_friendly_description),
               outcome_proficiency:,
               sections: sections_json(visible_sections, @current_user, session, [], allow_sis_ids: true),
               settings: gradebook_settings(@context.global_id),
               settings_update_url: api_v1_course_gradebook_settings_update_url(@context),
               IMPROVED_LMGB: @context.feature_enabled?(:improved_lmgb),
             },
             OUTCOME_AVERAGE_CALCULATION: root_account.feature_enabled?(:outcome_average_calculation),
             outcome_service_results_to_canvas: outcome_service_results_to_canvas_enabled?,
             OUTCOMES_NEW_DECAYING_AVERAGE_CALCULATION: root_account.feature_enabled?(:outcomes_new_decaying_average_calculation)
           })
  end

  def outcome_gradebook_enabled?
    @context.feature_enabled?(:outcome_gradebook)
  end

  def post_grades_feature?
    @context.feature_enabled?(:post_grades) &&
      @context.allows_grade_publishing_by(@current_user) &&
      can_do(@context, @current_user, :manage_grades)
  end

  def post_grades_enhanced_modal?
    @context.feature_enabled?(:post_grades_enhanced_modal)
  end

  def history
    if authorized_action(@context, @current_user, %i[manage_grades view_all_grades])
      crumbs.delete_if { |crumb| crumb[0] == "Grades" }
      add_crumb(t("Gradebook History"),
                context_url(@context, controller: :gradebooks, action: :history))
      @page_title = t("Gradebook History")
      @body_classes << "full-width padless-content"
      js_bundle :gradebook_history
      js_env(
        COURSE_URL: named_context_url(@context, :context_url),
        COURSE_IS_CONCLUDED: @context.is_a?(Course) && @context.completed?,
        OUTCOME_GRADEBOOK_ENABLED: outcome_gradebook_enabled?,
        OVERRIDE_GRADES_ENABLED: @context.try(:allow_final_grade_override?)
      )

      render html: "", layout: true
    end
  end

  def update_submission
    if authorized_action(@context, @current_user, :manage_grades)
      if params[:submissions].blank? && params[:submission].blank?
        render nothing: true, status: :bad_request
        return
      end

      submissions = params[:submissions] ? params[:submissions].values : [params[:submission]]

      # decorate submissions with user_ids if not present
      submissions_without_user_ids = submissions.select { |s| s[:user_id].blank? }
      if submissions_without_user_ids.present?
        submissions = populate_user_ids(submissions_without_user_ids)
      end

      valid_user_ids = Set.new(@context.students_visible_to(@current_user, include: :inactive).pluck(:id))
      submissions.select! { |submission| valid_user_ids.include? submission[:user_id].to_i }

      user_ids = submissions.pluck(:user_id)
      assignment_ids = submissions.pluck(:assignment_id)
      users = @context.admin_visible_students.distinct.find(user_ids).index_by(&:id)
      assignments = @context.assignments.active.find(assignment_ids).index_by(&:id)
      # `submissions` is not a collection of ActiveRecord Submission objects,
      # so we pull the records here in order to check hide_grade_from_student?
      # on each submission below.
      submission_records = Submission.where(assignment_id: assignment_ids, user_id: user_ids)

      request_error_status = nil
      error = nil
      @submissions = []
      submissions.each do |submission|
        submission_record = submission_records.find { |sub| sub.user_id == submission[:user_id].to_i }
        @assignment = assignments[submission[:assignment_id].to_i]
        @user = users[submission[:user_id].to_i]

        submission = submission.permit(:grade,
                                       :score,
                                       :excuse,
                                       :excused,
                                       :graded_anonymously,
                                       :provisional,
                                       :final,
                                       :set_by_default_grade,
                                       :comment,
                                       :media_comment_id,
                                       :media_comment_type,
                                       :group_comment,
                                       :late_policy_status).to_unsafe_h
        is_default_grade_for_missing = value_to_boolean(submission.delete(:set_by_default_grade)) && submission_record && submission_record.missing? && submission_record.late_policy_status.nil?

        submission[:grader] = @current_user unless is_default_grade_for_missing
        submission.delete(:provisional) unless @assignment.moderated_grading?
        if params[:attachments]
          submission[:comment_attachments] = params[:attachments].keys.map do |idx|
            attachment_json = params[:attachments][idx].permit(Attachment.permitted_attributes)
            attachment_json[:user] = @current_user
            attachment = @assignment.attachments.new(attachment_json.except(:uploaded_data))
            Attachments::Storage.store_for_attachment(attachment, attachment_json[:uploaded_data])
            attachment.save!
            attachment
          end
        end
        begin
          track_update_metrics(params, submission_record)
          dont_overwrite_grade = value_to_boolean(params[:dont_overwrite_grades])
          if %i[grade score excuse excused].any? { |k| submission.key? k }
            # if it's a percentage graded assignment, we need to ensure there's a
            # percent sign on the end. eventually this will probably be done in
            # the javascript.
            if @assignment.grading_type == "percent" && submission[:grade] && submission[:grade] !~ /%\z/
              submission[:grade] = "#{submission[:grade]}%"
            end

            submission[:dont_overwrite_grade] = dont_overwrite_grade
            submission.delete(:final) if submission[:final] && !@assignment.permits_moderation?(@current_user)
            if params.key?(:sub_assignment_tag) && @context.discussion_checkpoints_enabled?
              submission[:sub_assignment_tag] = params[:sub_assignment_tag]
            end
            subs = @assignment.grade_student(@user, submission.merge(skip_grader_check: is_default_grade_for_missing))
            apply_provisional_grade_filters!(submissions: subs, final: submission[:final]) if submission[:provisional]
            @submissions += subs
          end
          if %i[comment media_comment_id comment_attachments].any? { |k| submission.key? k }
            submission[:commenter] = @current_user
            submission[:hidden] = submission_record&.hide_grade_from_student?

            subs = @assignment.update_submission(@user, submission)
            apply_provisional_grade_filters!(submissions: subs, final: submission[:final]) if submission[:provisional]
            @submissions += subs
          end

          if submission.key?(:late_policy_status) && submission_record.present? && (!dont_overwrite_grade || (submission_record.grade.blank? && !submission_record.excused?))
            submission_record.update(late_policy_status: submission[:late_policy_status])
            if submission_record.saved_change_to_late_policy_status?
              @submissions << submission_record
            end
          end
        rescue Assignment::GradeError => e
          logger.info "GRADES: grade_student failed because '#{e.message}'"
          error = e
        end
      end
      @submissions = @submissions.reverse.uniq.reverse
      @submissions = nil if submissions.empty? # no valid submissions

      respond_to do |format|
        if @submissions && error.nil?
          flash[:notice] = t("notices.updated", "Assignment submission was successfully updated.")
          format.html { redirect_to course_gradebook_url(@assignment.context) }
          format.json do
            render(
              json: submissions_json(submissions: @submissions, assignments:),
              status: :created,
              location: course_gradebook_url(@assignment.context)
            )
          end
        else
          error_message = error&.to_s
          flash[:error] = t(
            "errors.submission_failed",
            "Submission was unsuccessful: %{error}",
            error: error_message || t("errors.submission_failed_default", "Submission Failed")
          )
          request_error_status = error&.status_code || :bad_request

          error_json = { base: error_message }
          error_json[:error_code] = error.error_code if error

          format.html { render :show, course_id: @assignment.context.id }
          format.json { render json: { errors: error_json }, status: request_error_status }
        end
      end
    end
  end

  def submissions_json(submissions:, assignments:)
    submissions.map do |submission|
      assignment = assignments[submission[:assignment_id].to_i]
      omitted_field = assignment.anonymize_students? ? :user_id : :anonymous_id
      json_params = Submission.json_serialization_full_parameters(methods: %i[late missing grading_status]).merge(
        include: { submission_history: { methods: %i[late missing word_count], except: omitted_field } },
        except: [omitted_field, :submission_comments]
      )
      json = submission.as_json(json_params)

      json[:submission].tap do |submission_json|
        submission_json[:assignment_visible] = submission.assignment_visible_to_user?(submission.user)
        submission_json[:provisional_grade_id] = submission.provisional_grade_id if submission.provisional_grade_id
        submission_json[:submission_comments] = anonymous_moderated_submission_comments_json(
          assignment: submission.assignment,
          avatars: service_enabled?(:avatars),
          submissions:,
          submission_comments: submission.visible_submission_comments_for(@current_user),
          current_user: @current_user,
          course: @context
        ).map { |c| { submission_comment: c } }

        if assignment.context.discussion_checkpoints_enabled?
          if assignment.has_sub_assignments
            result = Checkpoints::SubAssignmentSubmissionSerializer.serialize(assignment:, user_id: submission.user_id)

            sub_assignment_submissions = result[:submissions]&.filter_map do |sub_assignment_submission|
              sub_assignment_submission_json(sub_assignment_submission, sub_assignment_submission.assignment, @current_user, @session, @context)
            end

            submission_json[:has_sub_assignment_submissions] = result[:has_active_submissions]
            submission_json[:sub_assignment_submissions] = sub_assignment_submissions || []
          else
            submission_json[:has_sub_assignment_submissions] = false
            submission_json[:sub_assignment_submissions] = []
          end
        end
      end
      json
    end
  end

  def submissions_zip_upload
    return unless authorized_action(@context, @current_user, :manage_grades)

    assignment = @context.assignments.active.find(params[:assignment_id])

    unless @context.allows_gradebook_uploads?
      flash[:error] = t("This course does not allow score uploads.")
      redirect_to named_context_url(@context, :context_assignment_url, assignment.id)
      return
    end

    unless valid_zip_upload_params?
      flash[:error] = t("Could not find file to upload.")
      redirect_to named_context_url(@context, :context_assignment_url, assignment.id)
      return
    end

    submission_zip_params = { uploaded_data: params[:submissions_zip] }
    assignment.generate_comments_from_files_later(submission_zip_params, @current_user, params[:attachment_id])

    redirect_to named_context_url(@context, :submissions_upload_context_gradebook_url, assignment.id)
  end

  def show_submissions_upload
    return unless authorized_action(@context, @current_user, :manage_grades)

    @assignment = @context.assignments.active.find(params[:assignment_id])

    unless @context.allows_gradebook_uploads?
      flash[:error] = t("This course does not allow score uploads.")
      redirect_to named_context_url(@context, :context_assignment_url, @assignment.id)
      return
    end

    @presenter = Submission::UploadPresenter.for(@context, @assignment)

    css_bundle :show_submissions_upload
    render :show_submissions_upload
  end

  def speed_grader
    unless @context.allows_speed_grader?
      flash[:notice] = t(:speed_grader_disabled, "SpeedGrader is disabled for this course")
      redirect_to(course_gradebook_path(@context))
      return
    end

    return unless authorized_action(@context, @current_user, [:manage_grades, :view_all_grades])

    rce_js_env if @context.root_account.feature_enabled?(:rce_lite_enabled_speedgrader_comments)
    @assignment = if params[:assignment_id].blank?
                    nil
                  else
                    @context.assignments.active.find(params[:assignment_id])
                  end

    platform_speedgrader_param_enabled = query_params_allow_platform_service_speedgrader?(params)
    platform_speedgrader_feature_enabled = platform_service_speedgrader_enabled?
    track_speedgrader_metrics(platform_speedgrader_param_enabled, platform_speedgrader_feature_enabled)
    platform_service_speedgrader_enabled = platform_speedgrader_param_enabled && platform_speedgrader_feature_enabled

    if @assignment.moderated_grading? && !@assignment.user_is_moderation_grader?(@current_user)
      @assignment.create_moderation_grader(@current_user, occupy_slot: false)
    end
    if platform_service_speedgrader_enabled
      InstStatsd::Statsd.distributed_increment("speedgrader.platform_service.load")
      @page_title = t("SpeedGrader")
      @body_classes << "full-width padless-content"

      remote_env(speedgrader: Services::PlatformServiceSpeedgrader.launch_url)

      env = {
        A2_STUDENT_ENABLED: @assignment&.a2_enabled? || false,
        COMMENT_LIBRARY_FEATURE_ENABLED:
          @context.root_account.feature_enabled?(:assignment_comment_library),
        EMOJIS_ENABLED: @context.feature_enabled?(:submission_comment_emojis),
        EMOJI_DENY_LIST: @context.root_account.settings[:emoji_deny_list],
        ENHANCED_RUBRICS_ENABLED: @context.feature_enabled?(:enhanced_rubrics),
        PLATFORM_SERVICE_SPEEDGRADER_ENABLED: platform_service_speedgrader_enabled,
        MANAGE_GRADES: @context.grants_right?(@current_user, session, :manage_grades),
        VIEW_ALL_GRADES: @context.grants_right?(@current_user, session, :view_all_grades),
        RESTRICT_QUANTITATIVE_DATA_ENABLED: @context.restrict_quantitative_data?(@current_user),
        GRADE_BY_STUDENT_ENABLED: @context.root_account.feature_enabled?(:speedgrader_grade_by_student),
        STICKERS_ENABLED_FOR_ASSIGNMENT: @assignment.present? && @assignment.stickers_enabled?(@current_user),
        FILTER_SPEEDGRADER_BY_STUDENT_GROUP_ENABLED: @context.filter_speed_grader_by_student_group?,
        course_id: @context.id,
        late_policy: @context.late_policy&.as_json(include_root: false),
        gradebook_group_filter_id: @current_user.get_latest_preference_setting_by_key(:gradebook_settings, @context.global_id, "filter_rows_by", "student_group_ids"),
        can_view_audit_trail: @assignment.present? && @assignment.can_view_audit_trail?(@current_user),
        PROJECT_LHOTSE_ENABLED: @context.feature_enabled?(:project_lhotse),
        GRADING_ASSISTANCE_FILE_UPLOADS_ENABLED: Account.site_admin.feature_enabled?(:grading_assistance_file_uploads),
        DISCUSSION_INSIGHTS_ENABLED: @context.feature_enabled?(:discussion_insights),
        MULTISELECT_FILTERS_ENABLED: multiselect_filters_enabled?,
        gradebook_section_filter_id: filtered_sections,
        COMMENT_BANK_PER_ASSIGNMENT_ENABLED: Account.site_admin.feature_enabled?(:comment_bank_per_assignment),
        show_inactive_enrollments: gradebook_settings(@context.global_id)&.[]("show_inactive_enrollments") == "true",
        show_concluded_enrollments: @context.completed? || gradebook_settings(@context.global_id)&.[]("show_concluded_enrollments") == "true",
      }

      if @current_user && @real_current_user && @real_current_user != @current_user
        masquerade_data = { is_fake_student: @current_user.fake_student? }

        if @current_user.fake_student?
          student_view_course = @current_user.all_courses.first
          masquerade_data[:reset_student_url] = course_test_student_path(student_view_course) if student_view_course
          masquerade_data[:leave_student_view_url] = course_student_view_path(student_view_course) if student_view_course
        else
          masquerade_data[:stop_masquerading_url] = user_masquerade_path(@real_current_user.id)
          masquerade_data[:acting_as_user_name] = @current_user.short_name
          masquerade_data[:acting_as_avatar_url] = @current_user.avatar_url if service_enabled?(:avatars)
        end

        env[:masquerade] = masquerade_data
      end
      js_env(env)

      deferred_js_bundle :platform_speedgrader

      render html: "".html_safe, layout: "bare"
      return
    end

    InstStatsd::Statsd.distributed_increment("speedgrader.classic.load")

    if @assignment.unpublished?
      flash[:notice] = t(:speedgrader_enabled_only_for_published_content,
                         "SpeedGrader is enabled only for published content.")
      redirect_to polymorphic_url([@context, @assignment])
      return
    end

    @can_comment_on_submission = !@context.completed? && !@context_enrollment.try(:completed?)

    @can_reassign_submissions = @assignment.can_reassign?(@current_user)

    enhanced_rubrics_enabled = @context.feature_enabled?(:enhanced_rubrics)

    respond_to do |format|
      format.html do
        grading_role_for_user = @assignment.grading_role(@current_user)
        rubric = @assignment&.rubric_association&.rubric
        @headers = false
        @outer_frame = true
        log_asset_access(["speed_grader", @context], "grades", "other")
        env = {
          PLATFORM_SERVICE_SPEEDGRADER_ENABLED: platform_service_speedgrader_enabled,
          SINGLE_NQ_SESSION_ENABLED: Account.site_admin.feature_enabled?(:single_new_quiz_session_in_speedgrader),
          NQ_GRADE_BY_QUESTION_ENABLED: Account.site_admin.feature_enabled?(:new_quizzes_grade_by_question_in_speedgrader),
          GRADE_BY_QUESTION: !!@current_user.preferences[:enable_speedgrader_grade_by_question],
          EMOJIS_ENABLED: @context.feature_enabled?(:submission_comment_emojis),
          EMOJI_DENY_LIST: @context.root_account.settings[:emoji_deny_list],
          MANAGE_GRADES: @context.grants_right?(@current_user, session, :manage_grades),
          READ_AS_ADMIN: @context.grants_right?(@current_user, session, :read_as_admin),
          CONTEXT_ACTION_SOURCE: :speed_grader,
          can_view_audit_trail: @assignment.can_view_audit_trail?(@current_user),
          settings_url: speed_grader_settings_course_gradebook_path,
          force_anonymous_grading: force_anonymous_grading?(@assignment),
          anonymous_identities: @assignment.anonymous_grader_identities_by_anonymous_id,
          instructor_selectable_states: @assignment.instructor_selectable_states_by_provisional_grade_id,
          final_grader_id: @assignment.final_grader_id,
          grading_role: grading_role_for_user,
          grading_type: @assignment.grading_type,
          lti_retrieve_url: retrieve_course_external_tools_url(
            @context.id, assignment_id: @assignment.id, display: "borderless"
          ),
          course_id: @context.id,
          assignment_id: @assignment.id,
          custom_grade_statuses: Account.site_admin.feature_enabled?(:custom_gradebook_statuses) ? @context.custom_grade_statuses.as_json(include_root: false) : [],
          assignment_title: @assignment.title,
          rubric: rubric ? rubric_json(rubric, @current_user, session, style: "full") : nil,
          nonScoringRubrics: @domain_root_account.feature_enabled?(:non_scoring_rubrics),
          outcome_extra_credit_enabled: @context.feature_enabled?(:outcome_extra_credit), # for outcome-based rubrics
          outcome_proficiency:, # for outcome-based rubrics
          group_comments_per_attempt: @assignment.a2_enabled?,
          can_comment_on_submission: @can_comment_on_submission,
          show_help_menu_item: true,
          help_url: I18n.t(:"community.instructor_guide_speedgrader"),
          update_submission_grade_url: context_url(@context, :update_submission_context_gradebook_url),
          can_delete_attachments: @domain_root_account.grants_right?(@current_user, session, :become_user),
          media_comment_asset_string: @current_user.asset_string,
          late_policy: @context.late_policy&.as_json(include_root: false),
          assignment_missing_shortcut: Account.site_admin.feature_enabled?(:assignment_missing_shortcut),
          enhanced_rubrics_enabled:,
          rubric_outcome_data: enhanced_rubrics_enabled ? rubric&.outcome_data : [],
          multiselect_filters_enabled: multiselect_filters_enabled?,
          use_comment_library_v2: Account.site_admin.feature_enabled?(:use_comment_library_v2),
        }
        if grading_role_for_user == :moderator
          env[:provisional_select_url] = api_v1_select_provisional_grade_path(@context.id, @assignment.id, "{{provisional_grade_id}}")
        end

        unless @assignment.grades_published? || @assignment.can_view_other_grader_identities?(@current_user)
          env[:current_anonymous_id] = @assignment.moderation_graders.find_by!(user_id: @current_user.id).anonymous_id
        end

        env[:selected_section_id] = gradebook_settings(@context.global_id)&.dig("filter_rows_by", "section_id")
        env[:selected_section_ids] = gradebook_settings(@context.global_id)&.dig("filter_rows_by", "section_ids")
        if @context.root_account.feature_enabled?(:new_gradebook_plagiarism_indicator)
          env[:new_gradebook_plagiarism_icons_enabled] = true
        end

        if @assignment.quiz
          env[:quiz_history_url] = course_quiz_history_path @context.id,
                                                            @assignment.quiz.id,
                                                            user_id: "{{user_id}}"
        end

        env[:filter_speed_grader_by_student_group_feature_enabled] =
          @context.root_account.feature_enabled?(:filter_speed_grader_by_student_group)

        env[:assignment_comment_library_feature_enabled] =
          @context.root_account.feature_enabled?(:assignment_comment_library)

        if @context.filter_speed_grader_by_student_group?
          env[:filter_speed_grader_by_student_group] = true

          requested_student_id = if @assignment.anonymize_students? && params[:anonymous_id].present?
                                   @assignment.submissions.find_by(anonymous_id: params[:anonymous_id])&.user_id
                                 elsif !@assignment.anonymize_students?
                                   params[:student_id]
                                 end

          group_selection = SpeedGrader::StudentGroupSelection.new(current_user: @current_user, course: @context)
          updated_group_info = group_selection.select_group(student_id: requested_student_id)

          if updated_group_info[:group] != group_selection.initial_group
            new_group_id = updated_group_info[:group].present? ? updated_group_info[:group].id.to_s : nil
            context_settings = gradebook_settings(context.global_id)
            context_settings.deep_merge!({
                                           "filter_rows_by" => {
                                             "student_group_ids" => new_group_id.present? ? [new_group_id] : []
                                           }
                                         })
            @current_user.set_preference(:gradebook_settings, context.global_id, context_settings)
          end

          if updated_group_info[:group].present?
            env[:selected_student_group] = group_json(updated_group_info[:group], @current_user, session)
          end
          env[:student_group_reason_for_change] = updated_group_info[:reason_for_change] if updated_group_info[:reason_for_change].present?
        end

        if @assignment.active_rubric_association?
          env[:update_rubric_assessment_url] = context_url(
            @context,
            :context_rubric_association_rubric_assessments_url,
            @assignment.rubric_association
          )
        end

        append_sis_data(env)
        @entry_id = params[:entry_id]

        js_env(env)
        render :speed_grader, locals: {
          anonymize_students: @assignment.anonymize_students?
        }
      end

      format.json do
        render json: SpeedGrader::Assignment.new(
          @assignment,
          @current_user,
          avatars: service_enabled?(:avatars),
          grading_role: @assignment.grading_role(@current_user)
        ).json
      end
    end
  end

  def speed_grader_settings
    if params[:enable_speedgrader_grade_by_question]
      grade_by_question = value_to_boolean(params[:enable_speedgrader_grade_by_question])
      @current_user.preferences[:enable_speedgrader_grade_by_question] = grade_by_question
      @current_user.save!
    end

    if params[:selected_section_id]
      section_to_show = if params[:selected_section_id] == "all"
                          nil
                        elsif @context.active_course_sections.where(id: params[:selected_section_id]).exists?
                          params[:selected_section_id]
                        end

      context_settings = gradebook_settings(@context.global_id)
      context_settings.deep_merge!({
                                     "filter_rows_by" => {
                                       "section_id" => section_to_show
                                     }
                                   })
      # Showing a specific section should always display the "Sections" filter
      ensure_section_view_filter_enabled(context_settings) if section_to_show.present?
      @current_user.set_preference(:gradebook_settings, @context.global_id, context_settings)
    end

    if params[:selected_section_ids]
      context_settings = gradebook_settings(@context.global_id)
      current_sections = context_settings.dig("filter_rows_by", "section_ids") || []

      if params[:selected_section_ids] == "all"
        sections_to_show = nil
      else
        selected_ids = Array(params[:selected_section_ids])

        valid_ids = @context.active_course_sections.where(id: selected_ids).pluck(:id).map(&:to_s)

        # Toggle each selected ID: remove if already present, add if not
        sections_to_show = current_sections.map(&:to_s)

        valid_ids.each do |id|
          if sections_to_show.include?(id)
            sections_to_show.delete(id)
          else
            sections_to_show << id
          end
        end
      end

      sections_to_show&.uniq!

      context_settings.deep_merge!({
                                     "filter_rows_by" => {
                                       "section_ids" => sections_to_show
                                     }
                                   })

      # Showing a specific section should always display the "Sections" filter
      ensure_section_view_filter_enabled(context_settings) if sections_to_show.present?

      @current_user.set_preference(:gradebook_settings, @context.global_id, context_settings)
    end

    if params[:checkboxed_selected_section_ids]
      context_settings = gradebook_settings(@context.global_id)

      if params[:checkboxed_selected_section_ids] == "all"
        sections_to_show = nil
      else
        selected_ids = Array(params[:checkboxed_selected_section_ids])

        # Make sure sections are all valid ids
        sections_to_show = @context.active_course_sections.where(id: selected_ids).pluck(:id).map(&:to_s)
      end

      context_settings.deep_merge!({
                                     "filter_rows_by" => {
                                       "section_ids" => sections_to_show
                                     }
                                   })

      # Showing a specific section should always display the "Sections" filter
      ensure_section_view_filter_enabled(context_settings) if sections_to_show.present?

      @current_user.set_preference(:gradebook_settings, @context.global_id, context_settings)
    end

    head :ok
  end

  def blank_submission
    @headers = false
  end

  def change_gradebook_column_size
    if authorized_action(@context, @current_user, [:manage_grades, :view_all_grades])
      sub_key = @current_user.shared_gradebook_column?(params[:column_id]) ? "shared" : @context.global_id
      size_hash = @current_user.get_preference(:gradebook_column_size, sub_key) || {}
      size_hash[params[:column_id]] = params[:column_size]
      @current_user.set_preference(:gradebook_column_size, sub_key, size_hash)
      render json: nil
    end
  end

  def save_gradebook_column_order
    if authorized_action(@context, @current_user, [:manage_grades, :view_all_grades])
      @current_user.set_preference(:gradebook_column_order, @context.global_id, params[:column_order].to_unsafe_h)
      render json: nil
    end
  end

  def final_grade_overrides
    return unless authorized_action(@context, @current_user, [:manage_grades, :view_all_grades])

    final_grade_overrides = ::Gradebook::FinalGradeOverrides.new(@context, @current_user)
    render json: { final_grade_overrides: final_grade_overrides.to_h }
  end

  # @API Bulk update final grade overrides
  #
  # Set multiple final grade override scores for a course. The course must have
  # final grade override enabled, and the caller must have permission to
  # manage grades. Additionally, the "Import Override Scores in Gradebook" feature
  # flag must be enabled.
  #
  # @argument grading_period_id [Integer]
  #   The grading period to apply the override scores to. If omitted, override
  #   scores will be applied to the total grades for the course.
  #
  # @argument override_scores[] [Required, Array]
  #   An array of hashes representing the new scores to assign.
  #
  # @argument override_scores[student_id] [Integer]
  #   The ID of the student to update.
  #
  # @argument override_scores[override_score] [Float]
  #   The new score to assign as a percentage.
  #
  # @example_request
  #
  # {
  #   "grading_period_id": "10",
  #   "override_scores": [
  #     {
  #       "student_id": "124",
  #       "override_score": "80.0"
  #     },
  #     {
  #       "student_id": "126",
  #       "override_score": "70.0"
  #     }
  #   ]
  # }
  #
  # @returns Progress
  def update_final_grade_overrides
    return unless authorized_action(@context, @current_user, :manage_grades)

    unless @context.allow_final_grade_override?
      render_unauthorized_action and return
    end

    if params[:grading_period_id]
      grading_period = GradingPeriod.for(@context).find_by(id: params[:grading_period_id])
      render json: { error: :invalid_grading_period }, status: :bad_request and return if grading_period.blank?
    end

    params.require(:override_scores)
    override_score_updates = params.permit(override_scores: %i[student_id override_score override_status_id]).to_h[:override_scores]

    progress = ::Gradebook::FinalGradeOverrides.queue_bulk_update(@context, @current_user, override_score_updates, grading_period)
    render json: progress_json(progress, @current_user, session)
  end

  # @API Apply score to ungraded submissions
  #
  # Perform a bulk scoring of ungraded submissions for a course, or mark
  # ungraded submissions as excused. The course's account must have the "Apply
  # Score to Ungraded" feature enabled, and the caller must have permission to
  # manage grades. By default, will apply scores to all ungraded submissions in
  # the course, but the scope may be restricted using the parameters below.
  #
  # @argument percent [Float]
  #   A percentage value between 0 and 100 representing the percent score to apply.
  #   Exactly one of this parameter or the "excused" parameter (with a true
  #   value) must be specified.
  #
  # @argument excused [Boolean]
  #   If true, mark ungraded submissions as excused. Exactly one of this
  #   parameter (with a true value) or the "percent" parameter must be
  #   specified.
  #
  # @argument mark_as_missing [Boolean]
  #   If true, mark all affected submissions as missing in addition to issuing a grade.
  #
  # @argument only_past_due [Boolean]
  #   If true, only operate on submissions whose due date has passed.
  #
  # @argument assignment_ids [Required, Array]
  #   An array of assignment ids to apply score to ungraded submissions.
  #
  # @argument student_ids [Required, Array]
  #   An array of student ids to apply score to ungraded submissions.
  #
  # @example_request
  #
  # {
  #   "percent": "50.0",
  #   "mark_as_missing": true,
  #   "only_past_due": true,
  #   "assignment_ids": ["1", "2", "3"],
  #   "student_ids": ["11", "22"]
  # }
  #
  # @returns Progress
  def apply_score_to_ungraded_submissions
    return unless authorized_action(@context, @current_user, :manage_grades)
    return render_unauthorized_action unless allow_apply_score_to_ungraded?

    excused = Canvas::Plugin.value_to_boolean(params[:excused])
    unless params[:percent].present? || excused
      return render json: { error: :no_score_or_excused_provided }, status: :bad_request
    end

    if params[:percent].present?
      return render json: { error: :cannot_both_score_and_excuse }, status: :bad_request if excused

      percent_value = params[:percent].to_f

      unless percent_value.between?(0, 100)
        return render json: { error: :invalid_percent_value }, status: :bad_request
      end
    end

    options = ::Gradebook::ApplyScoreToUngradedSubmissions::Options.new(
      percent: percent_value,
      excused:,
      mark_as_missing: Canvas::Plugin.value_to_boolean(params[:mark_as_missing]),
      only_apply_to_past_due: Canvas::Plugin.value_to_boolean(params[:only_past_due])
    )

    return render json: { error: :no_student_ids_provided }, status: :bad_request if params[:student_ids].blank?
    return render json: { error: :no_assignment_ids_provided }, status: :bad_request if params[:assignment_ids].blank?

    options.assignment_ids = params[:assignment_ids]
    options.student_ids = params[:student_ids]

    progress = ::Gradebook::ApplyScoreToUngradedSubmissions.queue_apply_score(
      course: @context,
      grader: @current_user,
      options:
    )
    render json: progress_json(progress, @current_user, session)
  end

  def user_ids
    return unless authorized_action(@context, @current_user, [:manage_grades, :view_all_grades])

    gradebook_user_ids = GradebookUserIds.new(@context, @current_user)
    render json: { user_ids: gradebook_user_ids.user_ids }
  end

  def grading_period_assignments
    return unless authorized_action(@context, @current_user, [:manage_grades, :view_all_grades])

    grading_period_assignments = GradebookGradingPeriodAssignments.new(
      @context,
      course_settings: gradebook_settings(@context.global_id)
    )
    render json: { grading_period_assignments: grading_period_assignments.to_h }
  end

  def change_gradebook_version
    update_preferred_gradebook_view!("gradebook")
    @current_user.set_preference(:gradebook_version, params[:version])
    redirect_to polymorphic_url([@context, :gradebook])
  end

  private

  def multiselect_filters_enabled?
    return @multiselect_filters_enabled if defined?(@multiselect_filters_enabled)

    @multiselect_filters_enabled = Account.site_admin.feature_enabled?(:multiselect_gradebook_filters)
  end

  def filtered_sections
    if multiselect_filters_enabled?
      section_ids = gradebook_settings(@context.global_id)&.dig("filter_rows_by", "section_ids")
      section_ids.blank? ? section_ids : @context.course_sections.active.where(id: section_ids).pluck(:id).map(&:to_s)
    else
      gradebook_settings(@context.global_id)&.dig("filter_rows_by", "section_id")
    end
  end

  def platform_service_speedgrader_enabled?
    return false unless @context.feature_enabled?(:platform_service_speedgrader)

    if @assignment.present?
      return false if @assignment.unsupported_in_speedgrader_2?
    end

    return false if Services::PlatformServiceSpeedgrader.launch_url.blank?

    true
  end

  def query_params_allow_platform_service_speedgrader?(params)
    params[:platform_sg].nil? || value_to_boolean(params[:platform_sg])
  end

  def active_grading_standard_scaling_factor(grading_standard)
    grading_standard.scaling_factor
  end

  def active_grading_standard_points_based(grading_standard)
    grading_standard.points_based
  end

  def gradebook_group_categories_json
    can_view_tags = @context.grants_any_right?(
      @current_user,
      session,
      *RoleOverride::GRANULAR_MANAGE_TAGS_PERMISSIONS
    )

    categories = can_view_tags ? @context.active_combined_group_and_differentiation_tag_categories : @context.group_categories
    categories
      .joins("LEFT JOIN #{Group.quoted_table_name} ON groups.group_category_id=group_categories.id AND groups.workflow_state <> 'deleted'")
      .group("group_categories.id", "group_categories.name")
      .pluck("group_categories.id", "group_categories.name", "group_categories.non_collaborative", Arel.sql("json_agg(json_build_object('id', groups.id, 'name', groups.name, 'non_collaborative',groups.non_collaborative))"))
      .map do |category_id, category_name, category_non_collaborative, original_groups|
        groups = original_groups.select { |g| g["id"] }.map(&:with_indifferent_access)
        { id: category_id, name: category_name, non_collaborative: category_non_collaborative, groups: }.with_indifferent_access
      end
  end

  def valid_zip_upload_params?
    return true if params[:attachment_id].present?

    !!params[:submissions_zip] && !params[:submissions_zip].is_a?(String)
  end

  def outcome_proficiency
    if @context.root_account.feature_enabled?(:non_scoring_rubrics)
      if @context.root_account.feature_enabled?(:account_level_mastery_scales)
        @context.resolved_outcome_proficiency&.as_json
      else
        @context.account.resolved_outcome_proficiency&.as_json
      end
    end
  end

  def gradebook_version
    # params[:version] is a development-only convenience for engineers.
    # This param should never be used outside of development.
    if Rails.env.development? && params.include?(:version)
      params[:version]
    else
      @current_user.preferred_gradebook_version
    end
  end

  def requested_gradebook_view
    return nil if params[:view].blank?

    (params[:view] == "learning_mastery") ? "learning_mastery" : "gradebook"
  end

  def preferred_gradebook_view
    gradebook_settings(context.global_id)["gradebook_view"]
  end

  def course_default_student_gradebook_view
    @context.settings[:default_student_gradebook_view]
  end

  def default_student_grade_summary_tab
    course_default = course_default_student_gradebook_view
    default_lmgb_enabled = @context.feature_enabled?(:default_to_learning_mastery_gradebook)
    student_og_enabled = @context.feature_enabled?(:student_outcome_gradebook)

    if default_lmgb_enabled && student_og_enabled && course_default
      "outcomes"
    else
      nil # Let frontend decide
    end
  end

  def update_preferred_gradebook_view!(gradebook_view)
    if ["learning_mastery", "default"].include?(gradebook_view)
      @current_user.set_preference(:gradebook_version, "gradebook")
    end
    context_settings = gradebook_settings(context.global_id)
    context_settings.deep_merge!({ "gradebook_view" => gradebook_view })
    @current_user.set_preference(:gradebook_settings, @context.global_id, context_settings)
  end

  def gradebook_performance_controls
    # Given that these are all consts, this should be removed in a separate refactoring
    {
      active_request_limit: 12,
      api_max_per_page: Api::MAX_PER_PAGE,
      assignment_groups_per_page: Api::MAX_PER_PAGE,
      context_modules_per_page: Api::MAX_PER_PAGE,
      custom_column_data_per_page: Api::MAX_PER_PAGE,
      custom_columns_per_page: Api::MAX_PER_PAGE,
      students_chunk_size: Api::MAX_PER_PAGE,
      submissions_chunk_size: 10,
      submissions_per_page: Api::MAX_PER_PAGE
    }
  end
  private :gradebook_performance_controls

  def percentage(weight)
    I18n.n(weight, percentage: true)
  end

  def points_possible(weight, options)
    return unless options[:weighting]
    return t("%{weight} of Final", weight: percentage(weight)) if options[:out_of_final]

    percentage(weight)
  end

  def aggregate_by_grading_period?
    view_all_grading_periods? && @context.weighted_grading_periods?
  end

  def aggregate_assignments
    if aggregate_by_grading_period?
      @presenter.periods_assignments = periods_as_assignments(@presenter.grading_periods,
                                                              out_of_final: true,
                                                              exclude_total: @exclude_total)
    else
      @presenter.groups_assignments = groups_as_assignments(@presenter.groups,
                                                            out_of_final: true,
                                                            exclude_total: @exclude_total)
    end
  end

  def groups_as_assignments(groups = nil, options = {})
    as_assignments(
      groups || @context.assignment_groups.active,
      options.merge!(weighting: @context.group_weighting_scheme == "percent")
    ) { |group| group_as_assignment(group, options) }
  end

  def periods_as_assignments(periods = nil, options = {})
    as_assignments(
      periods || @context.grading_periods.active,
      options.merge!(weighting: @context.weighted_grading_periods?)
    ) { |period| period_as_assignment(period, options) }
  end

  def as_assignments(objects = nil, options = {}, &block)
    fakes = []
    fakes.concat(objects.map(&block)) if objects && block
    fakes << total_as_assignment(options) unless options[:exclude_total]
    fakes
  end

  def group_as_assignment(group, options)
    Assignment::HardCoded.new(id: "group-#{group.id}",
                              rules: group.rules,
                              title: group.name,
                              points_possible: points_possible(group.group_weight, options),
                              special_class: "group_total",
                              assignment_group_id: group.id,
                              group_weight: group.group_weight,
                              asset_string: "group_total_#{group.id}")
  end

  def period_as_assignment(period, options)
    Assignment::HardCoded.new(
      id: "period-#{period.id}",
      rules: [],
      title: period.title,
      points_possible: points_possible(period.weight, options),
      special_class: "group_total",
      assignment_group_id: period.id,
      group_weight: period.weight,
      asset_string: "period_total_#{period.id}"
    )
  end

  def total_as_assignment(options = {})
    Assignment::HardCoded.new(
      id: "final-grade",
      title: t("Total"),
      points_possible: (options[:out_of_final] ? "" : percentage(100)),
      special_class: "final_grade",
      asset_string: "final_grade_column"
    )
  end

  def exclude_total?(context)
    return true if context.hide_final_grades
    return false unless grading_periods? && view_all_grading_periods?

    grading_period_group.present? && !grading_period_group.display_totals_for_all_grading_periods?
  end

  def grade_summary_presenter
    options = presenter_options
    if options.key?(:grading_period_id)
      GradingPeriodGradeSummaryPresenter.new(@context, @current_user, params[:id], **options)
    else
      GradeSummaryPresenter.new(@context, @current_user, params[:id], **options)
    end
  end

  def presenter_options
    options = {}
    return options unless @context.present?

    if @current_grading_period_id.present? && !view_all_grading_periods? && grading_periods?
      options[:grading_period_id] = @current_grading_period_id
    end

    return options unless @current_user.present?

    saved_order = @current_user.get_preference(:course_grades_assignment_order, @context.id)
    options[:assignment_order] = saved_order if saved_order.present?
    options
  end

  def custom_course_users_api_url(include_concluded: false, include_inactive: false, exclude_states: false, per_page:)
    state = %w[active invited]
    state << "completed" if include_concluded
    state << "inactive"  if include_inactive
    state = [] if exclude_states

    api_v1_course_users_url(
      @context,
      include: %i[avatar_url group_ids enrollments],
      enrollment_type: %w[student student_view],
      enrollment_state: state,
      per_page:
    )
  end

  def custom_course_enrollments_api_url(include_concluded: false, include_inactive: false, per_page:)
    state = %w[active invited]
    state << "completed" if include_concluded
    state << "inactive"  if include_inactive
    api_v1_course_enrollments_url(
      @context,
      include: %i[avatar_url group_ids],
      type: %w[StudentEnrollment StudentViewEnrollment],
      state:,
      per_page:
    )
  end

  def gradebook_settings(key)
    @current_user.get_preference(:gradebook_settings, key) || {}
  end

  def ensure_section_view_filter_enabled(context_settings)
    filter_settings = context_settings.fetch("selected_view_options_filters", [])
    return if filter_settings&.include?("sections")

    context_settings["selected_view_options_filters"] = filter_settings.append("sections")
  end

  def courses_with_grades_json
    courses = @presenter.courses_with_grades
    courses << @context if courses.empty?

    courses.map do |course|
      # this is causing an N+1 query problem and should be fixed
      grading_period_set_id = GradingPeriodGroup.for_course(course)&.id

      {
        id: course.id,
        nickname: course.nickname_for(@current_user),
        url: context_url(course, :context_grades_url),
        grading_period_set_id: grading_period_set_id.try(:to_s)
      }
    end.as_json
  end

  def populate_user_ids(submissions)
    anonymous_ids = submissions.map { |submission| submission.fetch(:anonymous_id) }
    submission_ids_map = Submission.select(:user_id, :anonymous_id)
                                   .where(assignment: @context.assignments, anonymous_id: anonymous_ids)
                                   .index_by(&:anonymous_id)

    # merge back into submissions
    submissions.map do |submission|
      submission[:user_id] = submission_ids_map[submission.fetch(:anonymous_id)].user_id
      submission
    end
  end

  def apply_provisional_grade_filters!(submissions:, final:)
    preloaded_grades = ModeratedGrading::ProvisionalGrade.where(submission: submissions)
    grades_by_submission_id = preloaded_grades.group_by(&:submission_id)

    submissions.each do |submission|
      provisional_grade = submission.provisional_grade(
        @current_user,
        preloaded_grades: grades_by_submission_id,
        final:,
        default_to_null_grade: false
      )
      submission.apply_provisional_grade_filter!(provisional_grade) if provisional_grade
    end
  end

  def gradebook_column_size_preferences
    @current_user.save if @current_user.changed?
    shared_settings = @current_user.get_preference(:gradebook_column_size, "shared") || {}
    course_settings = @current_user.get_preference(:gradebook_column_size, @context.global_id) || {}
    shared_settings.merge(course_settings)
  end

  def allow_view_ungraded_as_zero?
    @context.account.feature_enabled?(:view_ungraded_as_zero)
  end

  def allow_apply_score_to_ungraded?
    @context.account.feature_enabled?(:apply_score_to_ungraded)
  end

  def outcome_service_results_to_canvas_enabled?
    @context.feature_enabled?(:outcome_service_results_to_canvas)
  end

  def track_update_metrics(params, submission)
    if params.dig(:submission, :grade) && params["submission"]["grade"].to_s != submission.grade.to_s
      if params["originator"] == "speed_grader"
        InstStatsd::Statsd.distributed_increment("speedgrader.submission.posted_grade")
      elsif params["originator"] == "platform_speed_grader"
        InstStatsd::Statsd.distributed_increment("platform_speedgrader.submission.posted_grade")
      end
    end
  end

  def track_speedgrader_metrics(param_enabled, feature_enabled)
    if param_enabled && feature_enabled
      InstStatsd::Statsd.distributed_increment("speedgrader.modernized.load")
    elsif feature_enabled
      InstStatsd::Statsd.distributed_increment("speedgrader.legacy.load.fallback")
    else
      InstStatsd::Statsd.distributed_increment("speedgrader.legacy.load")
    end
  end
end<|MERGE_RESOLUTION|>--- conflicted
+++ resolved
@@ -139,17 +139,6 @@
         json[:custom_grade_status_id] = submission.custom_grade_status_id if custom_gradebook_statuses_enabled
       end
 
-<<<<<<< HEAD
-      if submission.user_can_read_grade?(@presenter.student, for_plagiarism: true) && (
-        submission.submission_type != "discussion_topic" || @context.root_account.feature_enabled?(:lti_asset_processor_discussions)
-      )
-        json[:asset_processors] = asset_processors(assignment: submission.assignment)
-        json[:asset_reports] = @presenter.user_has_elevated_permissions? ? nil : asset_reports_info_for_display(submission:)
-        json[:submission_type] = submission.submission_type
-      end
-
-=======
->>>>>>> e69b96c5
       json[:submission_comments] = submission.visible_submission_comments.map do |comment|
         comment_map = {
           id: comment.id,
