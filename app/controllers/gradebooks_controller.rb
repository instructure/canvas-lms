# frozen_string_literal: true

#
# Copyright (C) 2011 - present Instructure, Inc.
#
# This file is part of Canvas.
#
# Canvas is free software: you can redistribute it and/or modify it under
# the terms of the GNU Affero General Public License as published by the Free
# Software Foundation, version 3 of the License.
#
# Canvas is distributed in the hope that it will be useful, but WITHOUT ANY
# WARRANTY; without even the implied warranty of MERCHANTABILITY or FITNESS FOR
# A PARTICULAR PURPOSE. See the GNU Affero General Public License for more
# details.
#
# You should have received a copy of the GNU Affero General Public License along
# with this program. If not, see <http://www.gnu.org/licenses/>.
#

class GradebooksController < ApplicationController
  include ActionView::Helpers::NumberHelper
  include GradebooksHelper
  include SubmissionCommentsHelper
  include KalturaHelper
  include Api::V1::AssignmentGroup
  include Api::V1::Group
  include Api::V1::GroupCategory
  include Api::V1::Submission
  include Api::V1::CustomGradebookColumn
  include Api::V1::Section
  include Api::V1::Rubric
  include Api::V1::RubricAssessment

  before_action :require_context
  before_action :require_user, only: %i[speed_grader speed_grader_settings grade_summary grading_rubrics update_final_grade_overrides]

  include K5Mode

  batch_jobs_in_actions only: :update_submission, batch: { priority: Delayed::LOW_PRIORITY }

  add_crumb(proc { t "#crumbs.grades", "Grades" }) { |c| c.send :named_context_url, c.instance_variable_get(:@context), :context_grades_url }
  before_action { |c| c.active_tab = "grades" }

  MAX_POST_GRADES_TOOLS = 10

  def grade_summary
    set_current_grading_period if grading_periods?
    @presenter = grade_summary_presenter
    student_enrollment = @presenter.student_enrollment
    # do this as the very first thing, if the current user is a
    # teacher in the course and they are not trying to view another
    # user's grades, redirect them to the gradebook
    if @presenter.user_needs_redirection?
      return redirect_to polymorphic_url([@context, :gradebook])
    end

    if !@presenter.student || !student_enrollment
      return render_unauthorized_action
    end

    return unless authorized_action(@context, @current_user, :read) &&
                  authorized_action(student_enrollment, @current_user, :read_grades)

    log_asset_access(["grades", @context], "grades", "other")

    js_env({
             course_id: @context.id,
             restrict_quantitative_data: @context.restrict_quantitative_data?(@current_user),
             student_grade_summary_upgrade: Account.site_admin.feature_enabled?(:student_grade_summary_upgrade),
             can_clear_badge_counts: Account.site_admin.grants_right?(@current_user, :manage_students)
           })
    return render :grade_summary_list unless @presenter.student

    add_crumb(@presenter.student_name, named_context_url(@context,
                                                         :context_student_grades_url,
                                                         @presenter.student_id))

    js_bundle :grade_summary, :rubric_assessment
    css_bundle :grade_summary

    load_grade_summary_data
    render stream: can_stream_template?
  end

  def load_grade_summary_data
    gp_id = nil
    if grading_periods?
      @grading_periods = active_grading_periods_json
      gp_id = @current_grading_period_id unless view_all_grading_periods?

      effective_due_dates =
        Submission.active
                  .where(user_id: @presenter.student_id, assignment_id: @context.assignments.active)
                  .select(:cached_due_date, :grading_period_id, :assignment_id, :user_id)
                  .each_with_object({}) do |submission, hsh|
          hsh[submission.assignment_id] = {
            submission.user_id => {
              due_at: submission.cached_due_date,
              grading_period_id: submission.grading_period_id,
            }
          }
        end
    end

    @exclude_total = exclude_total?(@context)

    GuardRail.activate(:secondary) do
      # run these queries on the secondary database for speed
      @presenter.assignments
      aggregate_assignments
      @presenter.submissions
      @presenter.assignment_stats
    end

    ActiveRecord::Associations.preload(@presenter.submissions, :visible_submission_comments)
    submissions_json = @presenter.submissions.map do |submission|
      json = {
        assignment_id: submission.assignment_id
      }
      if submission.user_can_read_grade?(@presenter.student)
        json.merge!({
                      excused: submission.excused?,
                      score: submission.score,
                      workflow_state: submission.workflow_state
                    })
      end

      if Account.site_admin.feature_enabled?(:visibility_feedback_student_grades_page)
        json[:submission_comments] = submission.visible_submission_comments.map do |comment|
          comment_map = {
            id: comment.id,
            attachments: comment.cached_attachments.map do |attachment|
              {
                id: attachment.id,
                display_name: attachment.display_name,
                mime_class: Attachment.mime_class(attachment.content_type),
                url: file_download_url(attachment.id)
              }.as_json
            end,
            attempt: comment.attempt,
            author_name: comment_author_name_for(comment),
            created_at: comment.created_at,
            edited_at: comment.edited_at,
            updated_at: comment.updated_at,
            comment: comment.comment,
            display_updated_at: datetime_string(comment.updated_at),
            is_read: comment.read?(@current_user) || (!@presenter.student_is_user? && !@presenter.user_an_observer_of_student?),
          }
          comment_map[:media_object] = SubmissionComment.serialize_media_comment(comment.media_comment_id) if comment.media_comment?
          comment_map
        end.as_json
        json[:assignment_url] = context_url(@context, :context_assignment_url, submission.assignment_id)
      end

      json
    end

    grading_period = @grading_periods&.find { |period| period[:id] == gp_id }

    ags_json = light_weight_ags_json(@presenter.groups)
    root_account = @context.root_account

    js_hash = {
      submissions: submissions_json,
      assignment_groups: ags_json,
      assignment_sort_options: @presenter.sort_options,
      group_weighting_scheme: @context.group_weighting_scheme,
      show_total_grade_as_points: @context.show_total_grade_as_points?,
      grade_calc_ignore_unposted_anonymous_enabled: root_account.feature_enabled?(:grade_calc_ignore_unposted_anonymous),
      grading_scheme: @context.grading_standard_or_default.data,
      current_grading_period_id: @current_grading_period_id,
      current_assignment_sort_order: @presenter.assignment_order,
      grading_period_set: grading_period_group_json,
      grading_period:,
      grading_periods: @grading_periods,
      courses_with_grades: courses_with_grades_json,
      effective_due_dates:,
      exclude_total: @exclude_total,
      gradebook_non_scoring_rubrics_enabled: root_account.feature_enabled?(:non_scoring_rubrics),
      rubric_assessments: rubric_assessments_json(@presenter.rubric_assessments, @current_user, session, style: "full"),
      rubrics: rubrics_json(@presenter.rubrics, @current_user, session, style: "full"),
      save_assignment_order_url: course_save_assignment_order_url(@context),
      student_outcome_gradebook_enabled: @context.feature_enabled?(:student_outcome_gradebook),
      student_id: @presenter.student_id,
      students: @presenter.students.as_json(include_root: false),
      outcome_proficiency:,
      outcome_service_results_to_canvas: outcome_service_results_to_canvas_enabled?
    }

    # This really means "if the final grade override feature flag is enabled AND
    # the context in question has enabled the setting in the gradebook"
    if @context.allow_final_grade_override?
      total_score = if grading_periods? && !view_all_grading_periods?
                      @presenter.student_enrollment.find_score(grading_period_id: @current_grading_period_id)
                    else
                      @presenter.student_enrollment.find_score(course_score: true)
                    end

      js_hash[:effective_final_score] = total_score.effective_final_score if total_score&.overridden?
    end

    js_env(js_hash)
  end

  def save_assignment_order
    if authorized_action(@context, @current_user, :read)
      allowed_orders = {
        "due_at" => :due_at,
        "title" => :title,
        "module" => :module,
        "assignment_group" => :assignment_group
      }
      assignment_order = allowed_orders.fetch(params.fetch(:assignment_order), :due_at)
      @current_user.set_preference(:course_grades_assignment_order, @context.id, assignment_order)
      redirect_back(fallback_location: course_grades_url(@context))
    end
  end

  def light_weight_ags_json(assignment_groups)
    assignments_by_group = @presenter.assignments.each_with_object({}) do |assignment, assignments|
      # Pseudo-assignment objects with a "special_class" set are created for
      # assignment group totals, grading period totals, and course totals. We
      # only care about real assignments here, so we'll ignore those
      # pseudo-assignment objects.
      next if assignment.special_class

      assignments[assignment.assignment_group_id] ||= []
      assignments[assignment.assignment_group_id] << {
        id: assignment.id,
        submission_types: assignment.submission_types_array,
        points_possible: assignment.points_possible,
        due_at: assignment.due_at,
        omit_from_final_grade: assignment.omit_from_final_grade?,
        muted: assignment.muted?
      }
    end

    assignment_groups.map do |group|
      {
        id: group.id,
        rules: group.rules_hash({ stringify_json_ids: true }),
        group_weight: group.group_weight,
        assignments: assignments_by_group.fetch(group.id, [])
      }
    end
  end

  def grading_rubrics
    return unless authorized_action(@context, @current_user, [:read_rubrics, :manage_rubrics])

    @rubric_contexts = @context.rubric_contexts(@current_user)
    if params[:context_code]
      context = @rubric_contexts.detect { |r| r[:context_code] == params[:context_code] }
      @rubric_context = @context
      if context
        @rubric_context = Context.find_by_asset_string(params[:context_code])
      end
      @rubric_associations = @rubric_context.shard.activate { Context.sorted_rubrics(@rubric_context) }
      data = @rubric_associations.map do |ra|
        json = ra.as_json(methods: [:context_name], include: { rubric: { include_root: false } })
        # return shard-aware context codes
        json["rubric_association"]["context_code"] = ra.context.asset_string
        json["rubric_association"]["rubric"]["context_code"] = ra.rubric.context.asset_string
        json
      end
      render json: StringifyIds.recursively_stringify_ids(data)
    else
      render json: @rubric_contexts
    end
  end

  def show
    if authorized_action(@context, @current_user, [:manage_grades, :view_all_grades])
      log_asset_access(["grades", @context], "grades")

      # nomenclature of gradebook "versions":
      #   "gradebook" (default grid view)
      #     within the "gradebook" version there are two "views":
      #       "default"
      #       "learning_mastery"
      #   "individual" (also "srgb")
      #   "individual_enhanced"

      if requested_gradebook_view.present?
        if requested_gradebook_view != preferred_gradebook_view
          update_preferred_gradebook_view!(requested_gradebook_view)
        end
        redirect_to polymorphic_url([@context, :gradebook])
        return
      end

      if gradebook_version == "individual_enhanced"
        show_enhanced_individual_gradebook
      elsif ["srgb", "individual"].include?(gradebook_version)
        show_individual_gradebook
      elsif preferred_gradebook_view == "learning_mastery" && outcome_gradebook_enabled?
        show_learning_mastery
      else
        show_default_gradebook
      end
    end
  end

  def show_default_gradebook
    set_current_grading_period if grading_periods?
    set_tutorial_js_env

    # Optimize initial data loading
    prefetch_xhr(user_ids_course_gradebook_url(@context), id: "user_ids")

    if grading_periods?
      prefetch_xhr(grading_period_assignments_course_gradebook_url(@context), id: "grading_period_assignments")
    end

    set_default_gradebook_env
    render "gradebooks/gradebook"
  end
  private :show_default_gradebook

  def show_individual_gradebook
    set_current_grading_period if grading_periods?
    set_tutorial_js_env

    set_individual_gradebook_env
    render "gradebooks/individual"
  end
  private :show_individual_gradebook

  def show_enhanced_individual_gradebook
    set_current_grading_period if grading_periods?
    set_enhanced_individual_gradebook_env
    deferred_js_bundle :enhanced_individual_gradebook
    @page_title = t("Gradebook: Enhanced Individual View")
    render html: "".html_safe, layout: true
  end
  private :show_enhanced_individual_gradebook

  def show_learning_mastery
    InstStatsd::Statsd.increment("outcomes_page_views", tags: { type: "teacher_lmgb" })
    set_current_grading_period if grading_periods?
    set_tutorial_js_env

    set_learning_mastery_env
    render "gradebooks/learning_mastery"
  end
  private :show_learning_mastery

  def post_grades_ltis
    @post_grades_ltis ||= external_tools.map { |tool| external_tool_detail(tool) }
  end

  def external_tool_detail(tool)
    post_grades_placement = tool[:placements][:post_grades]
    {
      id: tool[:definition_id],
      data_url: post_grades_placement[:canvas_launch_url],
      name: tool[:name],
      type: :lti,
      data_width: post_grades_placement[:launch_width],
      data_height: post_grades_placement[:launch_height]
    }
  end

  def external_tools
    bookmarked_collection = Lti::AppLaunchCollator.bookmarked_collection(@context, [:post_grades])
    tools = bookmarked_collection.paginate(per_page: MAX_POST_GRADES_TOOLS + 1).to_a
    launch_definitions = Lti::AppLaunchCollator.launch_definitions(tools, [:post_grades])
    launch_definitions.each do |launch_definition|
      case launch_definition[:definition_type]
      when "ContextExternalTool"
        url = external_tool_url_for_lti1(launch_definition)
      when "Lti::MessageHandler"
        url = external_tool_url_for_lti2(launch_definition)
      end
      launch_definition[:placements][:post_grades][:canvas_launch_url] = url
    end
    launch_definitions
  end

  def external_tool_url_for_lti1(launch_definition)
    polymorphic_url(
      [@context, :external_tool],
      id: launch_definition[:definition_id],
      display: "borderless",
      launch_type: "post_grades"
    )
  end

  def external_tool_url_for_lti2(launch_definition)
    polymorphic_url(
      [@context, :basic_lti_launch_request],
      message_handler_id: launch_definition[:definition_id],
      display: "borderless"
    )
  end

  def set_current_grading_period
    if params[:grading_period_id].present?
      @current_grading_period_id = params[:grading_period_id].to_i
    else
      return if view_all_grading_periods?

      current = GradingPeriod.current_period_for(@context)
      @current_grading_period_id = current ? current.id : 0
    end
  end

  def view_all_grading_periods?
    @current_grading_period_id == 0
  end

  def grading_period_group
    return @grading_period_group if defined? @grading_period_group

    @grading_period_group = active_grading_periods.first&.grading_period_group
  end

  def active_grading_periods
    @active_grading_periods ||= GradingPeriod.for(@context).order(:start_date)
  end

  def grading_period_group_json
    return @grading_period_group_json if defined? @grading_period_group_json
    return @grading_period_group_json = nil unless grading_period_group.present?

    @grading_period_group_json = grading_period_group
                                 .as_json
                                 .fetch(:grading_period_group)
                                 .merge(grading_periods: active_grading_periods_json)
  end

  def active_grading_periods_json
    @agp_json ||= GradingPeriod.periods_json(active_grading_periods, @current_user)
  end

  def set_default_gradebook_env
    set_student_context_cards_js_env

    gradebook_is_editable = @context.grants_right?(@current_user, session, :manage_grades)
    per_page = Setting.get("api_max_per_page", "50").to_i
    teacher_notes = @context.custom_gradebook_columns.not_deleted.where(teacher_notes: true).first

    last_exported_gradebook_csv = GradebookCSV.last_successful_export(course: @context, user: @current_user)
    last_exported_attachment = last_exported_gradebook_csv.try(:attachment)

    if allow_apply_score_to_ungraded?
      last_score_to_ungraded = Progress.where(context: @context, tag: "apply_score_to_ungraded_assignments").order(created_at: :desc).first
      last_score_to_ungraded = nil if last_score_to_ungraded&.failed?
    end

    grading_standard = @context.grading_standard_or_default
    graded_late_submissions_exist = @context.submissions.graded.late.exists?
    visible_sections = @context.sections_visible_to(@current_user)
    root_account = @context.root_account

    gradebook_options = {
      active_grading_periods: active_grading_periods_json,
      allow_separate_first_last_names: root_account.allow_gradebook_show_first_last_names? && Account.site_admin.feature_enabled?(:gradebook_show_first_last_names),
      allow_view_ungraded_as_zero: allow_view_ungraded_as_zero?,
      allow_apply_score_to_ungraded: allow_apply_score_to_ungraded?,
      attachment: last_exported_attachment,
      attachment_url: authenticated_download_url(last_exported_attachment),
      change_gradebook_version_url: context_url(@context, :change_gradebook_version_context_gradebook_url, version: 2),
      colors: gradebook_settings(:colors),
      context_allows_gradebook_uploads: @context.allows_gradebook_uploads?,
      context_code: @context.asset_string,
      context_id: @context.id.to_s,
      context_sis_id: @context.sis_source_id,
      context_url: named_context_url(@context, :context_url),
      course_is_concluded: @context.completed?,
      course_name: @context.name,

      course_settings: {
        allow_final_grade_override: @context.allow_final_grade_override?,
        filter_speed_grader_by_student_group: @context.filter_speed_grader_by_student_group?
      },

      course_url: api_v1_course_url(@context),
      current_grading_period_id: @current_grading_period_id,
      custom_column_datum_url: api_v1_course_custom_gradebook_column_datum_url(@context, ":id", ":user_id"),
      default_grading_standard: grading_standard.data,
      download_assignment_submissions_url: named_context_url(@context, :context_assignment_submissions_url, "{{ assignment_id }}", zip: 1),
      enhanced_gradebook_filters: @context.feature_enabled?(:enhanced_gradebook_filters),
      hide_zero_point_quizzes: Account.site_admin.feature_enabled?(:hide_zero_point_quizzes_option),
<<<<<<< HEAD
      enrollments_url: custom_course_enrollments_api_url(per_page: per_page),
      enrollments_with_concluded_url: custom_course_enrollments_api_url(include_concluded: true, per_page: per_page),
=======
      enrollments_url: custom_course_enrollments_api_url(per_page:),
      enrollments_with_concluded_url: custom_course_enrollments_api_url(include_concluded: true, per_page:),
>>>>>>> b3b750c9
      export_gradebook_csv_url: course_gradebook_csv_url,
      final_grade_override_enabled: @context.feature_enabled?(:final_grades_override),
      gradebook_column_order_settings: @current_user.get_preference(:gradebook_column_order, @context.global_id),
      gradebook_column_order_settings_url: save_gradebook_column_order_course_gradebook_url,
      gradebook_column_size_settings: gradebook_column_size_preferences,
      gradebook_column_size_settings_url: change_gradebook_column_size_course_gradebook_url,
      gradebook_csv_progress: last_exported_gradebook_csv.try(:progress),
      gradebook_score_to_ungraded_progress: last_score_to_ungraded,
      gradebook_import_url: new_course_gradebook_upload_path(@context),
      gradebook_is_editable:,
      grade_calc_ignore_unposted_anonymous_enabled: root_account.feature_enabled?(:grade_calc_ignore_unposted_anonymous),
      graded_late_submissions_exist:,
      grading_period_set: grading_period_group_json,
      grading_schemes: GradingStandard.for(@context).as_json(include_root: false),
      grading_standard: @context.grading_standard_enabled? && grading_standard.data,
      group_weighting_scheme: @context.group_weighting_scheme,
      has_modules: @context.has_modules?,
      individual_gradebook_enhancements: root_account.feature_enabled?(:individual_gradebook_enhancements),
      late_policy: @context.late_policy.as_json(include_root: false),
      login_handle_name: root_account.settings[:login_handle_name],
      message_attachment_upload_folder_id: @current_user.conversation_attachments_folder.id.to_s,
      outcome_gradebook_enabled: outcome_gradebook_enabled?,
      performance_controls: gradebook_performance_controls,
      post_grades_feature: post_grades_feature?,
      post_grades_ltis:,
      post_manually: @context.post_manually?,
      proxy_submissions_allowed: Account.site_admin.feature_enabled?(:proxy_file_uploads) && @context.grants_right?(@current_user, session, :proxy_assignment_submission),
      publish_to_sis_enabled: (
        !!@context.sis_source_id && @context.allows_grade_publishing_by(@current_user) && gradebook_is_editable
      ),

      publish_to_sis_url: context_url(@context, :context_details_url, anchor: "tab-grade-publishing"),
      re_upload_submissions_url: named_context_url(@context, :submissions_upload_context_gradebook_url, "{{ assignment_id }}"),
      restrict_quantitative_data: @context.restrict_quantitative_data?(@current_user),
      reorder_custom_columns_url: api_v1_custom_gradebook_columns_reorder_url(@context),
      sections: sections_json(visible_sections, @current_user, session, [], allow_sis_ids: true),
      setting_update_url: api_v1_course_settings_url(@context),
      settings: gradebook_settings(@context.global_id),
      settings_update_url: api_v1_course_gradebook_settings_update_url(@context),
      show_message_students_with_observers_dialog: show_message_students_with_observers_dialog?,
      show_similarity_score: root_account.feature_enabled?(:new_gradebook_plagiarism_indicator),
      show_total_grade_as_points: @context.show_total_grade_as_points?,
      sis_app_token: Setting.get("sis_app_token", nil),
      sis_app_url: Setting.get("sis_app_url", nil),
      sis_name: root_account.settings[:sis_name],
      speed_grader_enabled: @context.allows_speed_grader?,
      student_groups: gradebook_group_categories_json,
      teacher_notes: teacher_notes && custom_gradebook_column_json(teacher_notes, @current_user, session),
      user_asset_string: @current_user&.asset_string,
      version: params.fetch(:version, nil),
      assignment_missing_shortcut: Account.site_admin.feature_enabled?(:assignment_missing_shortcut),
    }

    js_env({
             EMOJIS_ENABLED: @context.feature_enabled?(:submission_comment_emojis),
             EMOJI_DENY_LIST: @context.root_account.settings[:emoji_deny_list],
             GRADEBOOK_OPTIONS: gradebook_options
           })
  end

  def set_enhanced_individual_gradebook_env
    gradebook_is_editable = @context.grants_right?(@current_user, session, :manage_grades)
<<<<<<< HEAD
    gradebook_options = {
      context_id: @context.id.to_s,
      context_url: named_context_url(@context, :context_url),
      gradebook_is_editable: gradebook_is_editable,
=======
    last_exported_gradebook_csv = GradebookCSV.last_successful_export(course: @context, user: @current_user)
    last_exported_attachment = last_exported_gradebook_csv.try(:attachment)
    gradebook_options = {
      change_grade_url: api_v1_course_assignment_submission_url(@context, ":assignment", ":submission", include: [:visibility]),
      attachment_url: authenticated_download_url(last_exported_attachment),
      context_id: @context.id.to_s,
      context_url: named_context_url(@context, :context_url),
      export_gradebook_csv_url: course_gradebook_csv_url,
      gradebook_csv_progress: last_exported_gradebook_csv.try(:progress),
      gradebook_is_editable:,
>>>>>>> b3b750c9
      individual_gradebook_enhancements: true,
      outcome_gradebook_enabled: outcome_gradebook_enabled?
    }
    js_env({
             GRADEBOOK_OPTIONS: gradebook_options
           })
  end

  def set_individual_gradebook_env
    set_student_context_cards_js_env

    gradebook_is_editable = @context.grants_right?(@current_user, session, :manage_grades)
    per_page = Setting.get("api_max_per_page", "50").to_i
    teacher_notes = @context.custom_gradebook_columns.not_deleted.where(teacher_notes: true).first
    ag_includes = %i[assignments assignment_visibility grades_published]

    last_exported_gradebook_csv = GradebookCSV.last_successful_export(course: @context, user: @current_user)
    last_exported_attachment = last_exported_gradebook_csv.try(:attachment)

    grading_standard = @context.grading_standard_or_default
    graded_late_submissions_exist = @context.submissions.graded.late.exists?
    visible_sections = @context.sections_visible_to(@current_user)
    root_account = @context.root_account

    gradebook_options = {
      active_grading_periods: active_grading_periods_json,
      api_max_per_page: per_page,

      assignment_groups_url: api_v1_course_assignment_groups_url(
        @context,
        include: ag_includes,
        override_assignment_dates: "false",
        exclude_assignment_submission_types: ["wiki_page"]
      ),

      attachment: last_exported_attachment,
      attachment_url: authenticated_download_url(last_exported_attachment),
      change_grade_url: api_v1_course_assignment_submission_url(@context, ":assignment", ":submission", include: [:visibility]),
      change_gradebook_version_url: context_url(@context, :change_gradebook_version_context_gradebook_url, version: 2),
      chunk_size: Setting.get("gradebook2.submissions_chunk_size", "10").to_i,
      colors: gradebook_settings(:colors),
      context_allows_gradebook_uploads: @context.allows_gradebook_uploads?,
      context_code: @context.asset_string,
      context_id: @context.id.to_s,
      context_modules_url: api_v1_course_context_modules_url(@context),
      context_sis_id: @context.sis_source_id,
      context_url: named_context_url(@context, :context_url),
      course_name: @context.name,

      course_settings: {
        allow_final_grade_override: @context.allow_final_grade_override?,
        filter_speed_grader_by_student_group: @context.filter_speed_grader_by_student_group?
      },

      course_url: api_v1_course_url(@context),
      current_grading_period_id: @current_grading_period_id,
      custom_column_data_url: api_v1_course_custom_gradebook_column_data_url(@context, ":id", per_page:),
      custom_column_datum_url: api_v1_course_custom_gradebook_column_datum_url(@context, ":id", ":user_id"),
      custom_column_url: api_v1_course_custom_gradebook_column_url(@context, ":id"),
      custom_columns_url: api_v1_course_custom_gradebook_columns_url(@context),
      default_grading_standard: grading_standard.data,
      download_assignment_submissions_url: named_context_url(@context, :context_assignment_submissions_url, "{{ assignment_id }}", zip: 1),
      enrollments_url: custom_course_enrollments_api_url(per_page:),
      enrollments_with_concluded_url: custom_course_enrollments_api_url(include_concluded: true, per_page:),
      export_gradebook_csv_url: course_gradebook_csv_url,
      final_grade_override_enabled: @context.feature_enabled?(:final_grades_override),
      gradebook_column_order_settings: @current_user.get_preference(:gradebook_column_order, @context.global_id),
      gradebook_column_order_settings_url: save_gradebook_column_order_course_gradebook_url,
      gradebook_column_size_settings: gradebook_column_size_preferences,
      gradebook_column_size_settings_url: change_gradebook_column_size_course_gradebook_url,
      gradebook_csv_progress: last_exported_gradebook_csv.try(:progress),
      gradebook_import_url: new_course_gradebook_upload_path(@context),
      gradebook_is_editable:,
      grade_calc_ignore_unposted_anonymous_enabled: root_account.feature_enabled?(:grade_calc_ignore_unposted_anonymous),
      graded_late_submissions_exist:,
      grading_period_set: grading_period_group_json,
      grading_schemes: GradingStandard.for(@context).as_json(include_root: false),
      grading_standard: @context.grading_standard_enabled? && grading_standard.data,
      group_weighting_scheme: @context.group_weighting_scheme,
      hide_zero_point_quizzes: Account.site_admin.feature_enabled?(:hide_zero_point_quizzes_option),
      late_policy: @context.late_policy.as_json(include_root: false),
      login_handle_name: root_account.settings[:login_handle_name],
      has_modules: @context.has_modules?,
      individual_gradebook_enhancements: root_account.feature_enabled?(:individual_gradebook_enhancements),
      message_attachment_upload_folder_id: @current_user.conversation_attachments_folder.id.to_s,
      outcome_gradebook_enabled: outcome_gradebook_enabled?,
      outcome_links_url: api_v1_course_outcome_group_links_url(@context, outcome_style: :full),
      outcome_rollups_url: api_v1_course_outcome_rollups_url(@context, per_page: 100),
      post_grades_feature: post_grades_feature?,
      post_manually: @context.post_manually?,
      proxy_submissions_allowed: Account.site_admin.feature_enabled?(:proxy_file_uploads) && @context.grants_right?(@current_user, session, :proxy_assignment_submission),
      publish_to_sis_enabled: (
        !!@context.sis_source_id && @context.allows_grade_publishing_by(@current_user) && gradebook_is_editable
      ),

      publish_to_sis_url: context_url(@context, :context_details_url, anchor: "tab-grade-publishing"),
      re_upload_submissions_url: named_context_url(@context, :submissions_upload_context_gradebook_url, "{{ assignment_id }}"),
      reorder_custom_columns_url: api_v1_custom_gradebook_columns_reorder_url(@context),
      save_view_ungraded_as_zero_to_server: allow_view_ungraded_as_zero?,
      sections: sections_json(visible_sections, @current_user, session, [], allow_sis_ids: true),
      sections_url: api_v1_course_sections_url(@context),
      setting_update_url: api_v1_course_settings_url(@context),
      settings: gradebook_settings(@context.global_id),
      settings_update_url: api_v1_course_gradebook_settings_update_url(@context),
      show_message_students_with_observers_dialog: show_message_students_with_observers_dialog?,
      show_similarity_score: root_account.feature_enabled?(:new_gradebook_plagiarism_indicator),
      show_total_grade_as_points: @context.show_total_grade_as_points?,
      sis_app_token: Setting.get("sis_app_token", nil),
      sis_app_url: Setting.get("sis_app_url", nil),
      sis_name: root_account.settings[:sis_name],
      speed_grader_enabled: @context.allows_speed_grader?,
      student_groups: gradebook_group_categories_json,
      submissions_url: api_v1_course_student_submissions_url(@context, grouped: "1"),
      teacher_notes: teacher_notes && custom_gradebook_column_json(teacher_notes, @current_user, session),
      user_asset_string: @current_user&.asset_string,
      version: params.fetch(:version, nil)
    }

    js_env({
             GRADEBOOK_OPTIONS: gradebook_options,
             outcome_service_results_to_canvas: outcome_service_results_to_canvas_enabled?
           })
  end

  def set_learning_mastery_env
    set_student_context_cards_js_env
    root_account = @context.root_account
    visible_sections = if root_account.feature_enabled?(:limit_section_visibility_in_lmgb)
                         @context.sections_visible_to(@current_user)
                       else
                         @context.active_course_sections
                       end

    js_env({
             GRADEBOOK_OPTIONS: {
               context_id: @context.id.to_s,
               context_url: named_context_url(@context, :context_url),
               ACCOUNT_LEVEL_MASTERY_SCALES: root_account.feature_enabled?(:account_level_mastery_scales),
               outcome_proficiency:,
               sections: sections_json(visible_sections, @current_user, session, [], allow_sis_ids: true),
               settings: gradebook_settings(@context.global_id),
               settings_update_url: api_v1_course_gradebook_settings_update_url(@context),
               IMPROVED_LMGB: root_account.feature_enabled?(:improved_lmgb),
               individual_gradebook_enhancements: root_account.feature_enabled?(:individual_gradebook_enhancements),
             },
             OUTCOME_AVERAGE_CALCULATION: root_account.feature_enabled?(:outcome_average_calculation),
             outcome_service_results_to_canvas: outcome_service_results_to_canvas_enabled?
           })
  end

  def outcome_gradebook_enabled?
    @context.feature_enabled?(:outcome_gradebook)
  end

  def post_grades_feature?
    @context.feature_enabled?(:post_grades) &&
      @context.allows_grade_publishing_by(@current_user) &&
      can_do(@context, @current_user, :manage_grades)
  end

  def history
    if authorized_action(@context, @current_user, %i[manage_grades view_all_grades])
      crumbs.delete_if { |crumb| crumb[0] == "Grades" }
      add_crumb(t("Gradebook History"),
                context_url(@context, controller: :gradebooks, action: :history))
      @page_title = t("Gradebook History")
      @body_classes << "full-width padless-content"
      js_bundle :gradebook_history
      js_env(
        COURSE_URL: named_context_url(@context, :context_url),
        COURSE_IS_CONCLUDED: @context.is_a?(Course) && @context.completed?,
        OUTCOME_GRADEBOOK_ENABLED: outcome_gradebook_enabled?,
        OVERRIDE_GRADES_ENABLED: @context.try(:allow_final_grade_override?),
        individual_gradebook_enhancements: @context.root_account.feature_enabled?(:individual_gradebook_enhancements)
      )

      render html: "", layout: true
    end
  end

  def update_submission
    if authorized_action(@context, @current_user, :manage_grades)
      if params[:submissions].blank? && params[:submission].blank?
        render nothing: true, status: :bad_request
        return
      end

      submissions = if params[:submissions]
                      params[:submissions].values.map { |s| ActionController::Parameters.new(s) }
                    else
                      [params[:submission]]
                    end

      # decorate submissions with user_ids if not present
      submissions_without_user_ids = submissions.select { |s| s[:user_id].blank? }
      if submissions_without_user_ids.present?
        submissions = populate_user_ids(submissions_without_user_ids)
      end

      valid_user_ids = Set.new(@context.students_visible_to(@current_user, include: :inactive).pluck(:id))
      submissions.select! { |submission| valid_user_ids.include? submission[:user_id].to_i }

      user_ids = submissions.pluck(:user_id)
      assignment_ids = submissions.pluck(:assignment_id)
      users = @context.admin_visible_students.distinct.find(user_ids).index_by(&:id)
      assignments = @context.assignments.active.find(assignment_ids).index_by(&:id)
      # `submissions` is not a collection of ActiveRecord Submission objects,
      # so we pull the records here in order to check hide_grade_from_student?
      # on each submission below.
      submission_records = Submission.where(assignment_id: assignment_ids, user_id: user_ids)

      request_error_status = nil
      error = nil
      @submissions = []
      submissions.each do |submission|
        submission_record = submission_records.find { |sub| sub.user_id == submission[:user_id].to_i }
        @assignment = assignments[submission[:assignment_id].to_i]
        @user = users[submission[:user_id].to_i]

        submission = submission.permit(:grade,
                                       :score,
                                       :excuse,
                                       :excused,
                                       :graded_anonymously,
                                       :provisional,
                                       :final,
                                       :set_by_default_grade,
                                       :comment,
                                       :media_comment_id,
                                       :media_comment_type,
                                       :group_comment,
                                       :late_policy_status).to_unsafe_h
        is_default_grade_for_missing = value_to_boolean(submission.delete(:set_by_default_grade)) && submission_record.missing? && submission_record.late_policy_status.nil?

        submission[:grader] = @current_user unless is_default_grade_for_missing
        submission.delete(:provisional) unless @assignment.moderated_grading?
        if params[:attachments]
          submission[:comment_attachments] = params[:attachments].keys.map do |idx|
            attachment_json = params[:attachments][idx].permit(Attachment.permitted_attributes)
            attachment_json[:user] = @current_user
            attachment = @assignment.attachments.new(attachment_json.except(:uploaded_data))
            Attachments::Storage.store_for_attachment(attachment, attachment_json[:uploaded_data])
            attachment.save!
            attachment
          end
        end
        begin
          dont_overwrite_grade = value_to_boolean(params[:dont_overwrite_grades])
          if %i[grade score excuse excused].any? { |k| submission.key? k }
            # if it's a percentage graded assignment, we need to ensure there's a
            # percent sign on the end. eventually this will probably be done in
            # the javascript.
            if @assignment.grading_type == "percent" && submission[:grade] && submission[:grade] !~ /%\z/
              submission[:grade] = "#{submission[:grade]}%"
            end

            submission[:dont_overwrite_grade] = dont_overwrite_grade
            submission.delete(:final) if submission[:final] && !@assignment.permits_moderation?(@current_user)
            subs = @assignment.grade_student(@user, submission.merge(skip_grader_check: is_default_grade_for_missing))
            apply_provisional_grade_filters!(submissions: subs, final: submission[:final]) if submission[:provisional]
            @submissions += subs
          end
          if %i[comment media_comment_id comment_attachments].any? { |k| submission.key? k }
            submission[:commenter] = @current_user
            submission[:hidden] = submission_record&.hide_grade_from_student?

            subs = @assignment.update_submission(@user, submission)
            apply_provisional_grade_filters!(submissions: subs, final: submission[:final]) if submission[:provisional]
            @submissions += subs
          end

          if submission.key?(:late_policy_status) && submission_record.present? && (!dont_overwrite_grade || (submission_record.grade.blank? && !submission_record.excused?))
            submission_record.update(late_policy_status: submission[:late_policy_status])
            if submission_record.saved_change_to_late_policy_status?
              @submissions << submission_record
            end
          end
        rescue Assignment::GradeError => e
          logger.info "GRADES: grade_student failed because '#{e.message}'"
          error = e
        end
      end
      @submissions = @submissions.reverse.uniq.reverse
      @submissions = nil if submissions.empty? # no valid submissions

      respond_to do |format|
        if @submissions && error.nil?
          flash[:notice] = t("notices.updated", "Assignment submission was successfully updated.")
          format.html { redirect_to course_gradebook_url(@assignment.context) }
          format.json do
            render(
              json: submissions_json(submissions: @submissions, assignments:),
              status: :created,
              location: course_gradebook_url(@assignment.context)
            )
          end
          format.text do
            render(
              json: submissions_json(submissions: @submissions, assignments:),
              status: :created,
              location: course_gradebook_url(@assignment.context),
              as_text: true
            )
          end
        else
          error_message = error&.to_s
          flash[:error] = t(
            "errors.submission_failed",
            "Submission was unsuccessful: %{error}",
            error: error_message || t("errors.submission_failed_default", "Submission Failed")
          )
          request_error_status = error&.status_code || :bad_request

          error_json = { base: error_message }
          error_json[:error_code] = error.error_code if error

          format.html { render :show, course_id: @assignment.context.id }
          format.json { render json: { errors: error_json }, status: request_error_status }
          format.text { render json: { errors: error_json }, status: request_error_status }
        end
      end
    end
  end

  def submissions_json(submissions:, assignments:)
    submissions.map do |submission|
      assignment = assignments[submission[:assignment_id].to_i]
      omitted_field = assignment.anonymize_students? ? :user_id : :anonymous_id
      json_params = Submission.json_serialization_full_parameters(methods: [:late, :missing]).merge(
        include: { submission_history: { methods: %i[late missing word_count], except: omitted_field } },
        except: [omitted_field, :submission_comments]
      )
      json = submission.as_json(json_params)

      json[:submission].tap do |submission_json|
        submission_json[:assignment_visible] = submission.assignment_visible_to_user?(submission.user)
        submission_json[:provisional_grade_id] = submission.provisional_grade_id if submission.provisional_grade_id
        submission_json[:submission_comments] = anonymous_moderated_submission_comments_json(
          assignment: submission.assignment,
          avatars: service_enabled?(:avatars),
          submissions:,
          submission_comments: submission.visible_submission_comments_for(@current_user),
          current_user: @current_user,
          course: @context
        ).map { |c| { submission_comment: c } }
      end
      json
    end
  end

  def submissions_zip_upload
    return unless authorized_action(@context, @current_user, :manage_grades)

    assignment = @context.assignments.active.find(params[:assignment_id])

    unless @context.allows_gradebook_uploads?
      flash[:error] = t("This course does not allow score uploads.")
      redirect_to named_context_url(@context, :context_assignment_url, assignment.id)
      return
    end

    unless valid_zip_upload_params?
      flash[:error] = t("Could not find file to upload.")
      redirect_to named_context_url(@context, :context_assignment_url, assignment.id)
      return
    end

    submission_zip_params = { uploaded_data: params[:submissions_zip] }
    assignment.generate_comments_from_files_later(submission_zip_params, @current_user, params[:attachment_id])

    redirect_to named_context_url(@context, :submissions_upload_context_gradebook_url, assignment.id)
  end

  def show_submissions_upload
    return unless authorized_action(@context, @current_user, :manage_grades)

    @assignment = @context.assignments.active.find(params[:assignment_id])

    unless @context.allows_gradebook_uploads?
      flash[:error] = t("This course does not allow score uploads.")
      redirect_to named_context_url(@context, :context_assignment_url, @assignment.id)
      return
    end

    @presenter = Submission::UploadPresenter.for(@context, @assignment)

    css_bundle :show_submissions_upload
    render :show_submissions_upload
  end

  def speed_grader
    unless @context.allows_speed_grader?
      flash[:notice] = t(:speed_grader_disabled, "SpeedGrader is disabled for this course")
      return redirect_to(course_gradebook_path(@context))
    end

    return unless authorized_action(@context, @current_user, [:manage_grades, :view_all_grades])

    @assignment = @context.assignments.active.find(params[:assignment_id])

    if @assignment.unpublished?
      flash[:notice] = t(:speedgrader_enabled_only_for_published_content,
                         "SpeedGrader is enabled only for published content.")
      return redirect_to polymorphic_url([@context, @assignment])
    end

    if @assignment.moderated_grading? && !@assignment.user_is_moderation_grader?(@current_user)
      @assignment.create_moderation_grader(@current_user, occupy_slot: false)
    end

    @can_comment_on_submission = !@context.completed? && !@context_enrollment.try(:completed?)

    @can_reassign_submissions = @assignment.can_reassign?(@current_user)

    respond_to do |format|
      format.html do
        grading_role_for_user = grading_role(assignment: @assignment)
        rubric = @assignment&.rubric_association&.rubric
        @headers = false
        @outer_frame = true
        log_asset_access(["speed_grader", @context], "grades", "other")
        env = {
          SINGLE_NQ_SESSION_ENABLED: Account.site_admin.feature_enabled?(:single_new_quiz_session_in_speedgrader),
          NQ_GRADE_BY_QUESTION_ENABLED: Account.site_admin.feature_enabled?(:new_quizzes_grade_by_question_in_speedgrader),
          GRADE_BY_QUESTION: !!@current_user.preferences[:enable_speedgrader_grade_by_question],
          EMOJIS_ENABLED: @context.feature_enabled?(:submission_comment_emojis),
          EMOJI_DENY_LIST: @context.root_account.settings[:emoji_deny_list],
          MANAGE_GRADES: @context.grants_right?(@current_user, session, :manage_grades),
          READ_AS_ADMIN: @context.grants_right?(@current_user, session, :read_as_admin),
          CONTEXT_ACTION_SOURCE: :speed_grader,
          can_view_audit_trail: @assignment.can_view_audit_trail?(@current_user),
          settings_url: speed_grader_settings_course_gradebook_path,
          force_anonymous_grading: force_anonymous_grading?(@assignment),
          anonymous_identities: @assignment.anonymous_grader_identities_by_anonymous_id,
          instructor_selectable_states: @assignment.instructor_selectable_states_by_provisional_grade_id,
          final_grader_id: @assignment.final_grader_id,
          grading_role: grading_role_for_user,
          grading_type: @assignment.grading_type,
          lti_retrieve_url: retrieve_course_external_tools_url(
            @context.id, assignment_id: @assignment.id, display: "borderless"
          ),
          course_id: @context.id,
          assignment_id: @assignment.id,
          assignment_title: @assignment.title,
          rubric: rubric ? rubric_json(rubric, @current_user, session, style: "full") : nil,
          nonScoringRubrics: @domain_root_account.feature_enabled?(:non_scoring_rubrics),
          outcome_extra_credit_enabled: @context.feature_enabled?(:outcome_extra_credit), # for outcome-based rubrics
          outcome_proficiency:, # for outcome-based rubrics
          group_comments_per_attempt: @assignment.a2_enabled?,
          can_comment_on_submission: @can_comment_on_submission,
          show_help_menu_item: true,
          help_url: I18n.t(:"community.instructor_guide_speedgrader"),
          update_submission_grade_url: context_url(@context, :update_submission_context_gradebook_url),
          can_delete_attachments: @domain_root_account.grants_right?(@current_user, session, :become_user),
          media_comment_asset_string: @current_user.asset_string,
          late_policy: @context.late_policy&.as_json(include_root: false),
          speedgrader_grade_sync_max_attempts: Setting.get("speedgrader.grade_sync_max_attempts", "20").to_i,
          assignment_missing_shortcut: Account.site_admin.feature_enabled?(:assignment_missing_shortcut),
        }
        if grading_role_for_user == :moderator
          env[:provisional_select_url] = api_v1_select_provisional_grade_path(@context.id, @assignment.id, "{{provisional_grade_id}}")
        end

        unless @assignment.grades_published? || @assignment.can_view_other_grader_identities?(@current_user)
          env[:current_anonymous_id] = @assignment.moderation_graders.find_by!(user_id: @current_user.id).anonymous_id
        end

        env[:selected_section_id] = gradebook_settings(@context.global_id)&.dig("filter_rows_by", "section_id")
        if @context.root_account.feature_enabled?(:new_gradebook_plagiarism_indicator)
          env[:new_gradebook_plagiarism_icons_enabled] = true
        end

        if @assignment.quiz
          env[:quiz_history_url] = course_quiz_history_path @context.id,
                                                            @assignment.quiz.id,
                                                            user_id: "{{user_id}}"
        end

        env[:filter_speed_grader_by_student_group_feature_enabled] =
          @context.root_account.feature_enabled?(:filter_speed_grader_by_student_group)

        env[:assignment_comment_library_feature_enabled] =
          @context.root_account.feature_enabled?(:assignment_comment_library)

        if @context.filter_speed_grader_by_student_group?
          env[:filter_speed_grader_by_student_group] = true

          requested_student_id = if @assignment.anonymize_students? && params[:anonymous_id].present?
                                   @assignment.submissions.find_by(anonymous_id: params[:anonymous_id])&.user_id
                                 elsif !@assignment.anonymize_students?
                                   params[:student_id]
                                 end

          group_selection = SpeedGrader::StudentGroupSelection.new(current_user: @current_user, course: @context)
          updated_group_info = group_selection.select_group(student_id: requested_student_id)

          if updated_group_info.group != group_selection.initial_group
            new_group_id = updated_group_info.group.present? ? updated_group_info.group.id.to_s : nil
            context_settings = gradebook_settings(context.global_id)
            context_settings.deep_merge!({
                                           "filter_rows_by" => {
                                             "student_group_id" => new_group_id
                                           }
                                         })
            @current_user.set_preference(:gradebook_settings, context.global_id, context_settings)
          end

          if updated_group_info.group.present?
            env[:selected_student_group] = group_json(updated_group_info.group, @current_user, session)
          end
          env[:student_group_reason_for_change] = updated_group_info.reason_for_change if updated_group_info.reason_for_change.present?
        end

        if @assignment.active_rubric_association?
          env[:update_rubric_assessment_url] = context_url(
            @context,
            :context_rubric_association_rubric_assessments_url,
            @assignment.rubric_association
          )
        end

        append_sis_data(env)
        js_env(env)

        render :speed_grader, locals: {
          anonymize_students: @assignment.anonymize_students?
        }
      end

      format.json do
        render json: SpeedGrader::Assignment.new(
          @assignment,
          @current_user,
          avatars: service_enabled?(:avatars),
          grading_role: grading_role(assignment: @assignment)
        ).json
      end
    end
  end

  def speed_grader_settings
    if params[:enable_speedgrader_grade_by_question]
      grade_by_question = value_to_boolean(params[:enable_speedgrader_grade_by_question])
      @current_user.preferences[:enable_speedgrader_grade_by_question] = grade_by_question
      @current_user.save!
    end

    if params[:selected_section_id]
      section_to_show = if params[:selected_section_id] == "all"
                          nil
                        elsif @context.active_course_sections.where(id: params[:selected_section_id]).exists?
                          params[:selected_section_id]
                        end

      context_settings = gradebook_settings(@context.global_id)
      context_settings.deep_merge!({
                                     "filter_rows_by" => {
                                       "section_id" => section_to_show
                                     }
                                   })
      # Showing a specific section should always display the "Sections" filter
      ensure_section_view_filter_enabled(context_settings) if section_to_show.present?
      @current_user.set_preference(:gradebook_settings, @context.global_id, context_settings)
    end

    head :ok
  end

  def blank_submission
    @headers = false
  end

  def change_gradebook_column_size
    if authorized_action(@context, @current_user, [:manage_grades, :view_all_grades])
      @current_user.migrate_preferences_if_needed
      sub_key = @current_user.shared_gradebook_column?(params[:column_id]) ? "shared" : @context.global_id
      size_hash = @current_user.get_preference(:gradebook_column_size, sub_key) || {}
      size_hash[params[:column_id]] = params[:column_size]
      @current_user.set_preference(:gradebook_column_size, sub_key, size_hash)
      render json: nil
    end
  end

  def save_gradebook_column_order
    if authorized_action(@context, @current_user, [:manage_grades, :view_all_grades])
      @current_user.set_preference(:gradebook_column_order, @context.global_id, params[:column_order].to_unsafe_h)
      render json: nil
    end
  end

  def final_grade_overrides
    return unless authorized_action(@context, @current_user, [:manage_grades, :view_all_grades])

    final_grade_overrides = ::Gradebook::FinalGradeOverrides.new(@context, @current_user)
    render json: { final_grade_overrides: final_grade_overrides.to_h }
  end

  # @API Bulk update final grade overrides
  #
  # Set multiple final grade override scores for a course. The course must have
  # final grade override enabled, and the caller must have permission to
  # manage grades. Additionally, the "Import Override Scores in Gradebook" feature
  # flag must be enabled.
  #
  # @argument grading_period_id [Integer]
  #   The grading period to apply the override scores to. If omitted, override
  #   scores will be applied to the total grades for the course.
  #
  # @argument override_scores[] [Required, Array]
  #   An array of hashes representing the new scores to assign.
  #
  # @argument override_scores[student_id] [Integer]
  #   The ID of the student to update.
  #
  # @argument override_scores[override_score] [Float]
  #   The new score to assign as a percentage.
  #
  # @example_request
  #
  # {
  #   "grading_period_id": "10",
  #   "override_scores": [
  #     {
  #       "student_id": "124",
  #       "override_score": "80.0"
  #     },
  #     {
  #       "student_id": "126",
  #       "override_score": "70.0"
  #     }
  #   ]
  # }
  #
  # @returns Progress
  def update_final_grade_overrides
    return unless authorized_action(@context, @current_user, :manage_grades)

    unless @context.allow_final_grade_override?
      render_unauthorized_action and return
    end

    if params[:grading_period_id]
      grading_period = GradingPeriod.for(@context).find_by(id: params[:grading_period_id])
      render json: { error: :invalid_grading_period }, status: :bad_request and return if grading_period.blank?
    end

    params.require(:override_scores)
    override_score_updates = params.permit(override_scores: [:student_id, :override_score]).to_h[:override_scores]

    progress = ::Gradebook::FinalGradeOverrides.queue_bulk_update(@context, @current_user, override_score_updates, grading_period)
    render json: progress_json(progress, @current_user, session)
  end

  # @API Apply score to ungraded submissions
  #
  # Perform a bulk scoring of ungraded submissions for a course, or mark
  # ungraded submissions as excused. The course's account must have the "Apply
  # Score to Ungraded" feature enabled, and the caller must have permission to
  # manage grades. By default, will apply scores to all ungraded submissions in
  # the course, but the scope may be restricted using the parameters below.
  #
  # @argument percent [Float]
  #   A percentage value between 0 and 100 representing the percent score to apply.
  #   Exactly one of this parameter or the "excused" parameter (with a true
  #   value) must be specified.
  #
  # @argument excused [Boolean]
  #   If true, mark ungraded submissions as excused. Exactly one of this
  #   parameter (with a true value) or the "percent" parameter must be
  #   specified.
  #
  # @argument mark_as_missing [Boolean]
  #   If true, mark all affected submissions as missing in addition to issuing a grade.
  #
  # @argument only_past_due [Boolean]
  #   If true, only operate on submissions whose due date has passed.
  #
  # @argument assignment_ids [Required, Array]
  #   An array of assignment ids to apply score to ungraded submissions.
  #
  # @argument student_ids [Required, Array]
  #   An array of student ids to apply score to ungraded submissions.
  #
  # @example_request
  #
  # {
  #   "percent": "50.0",
  #   "mark_as_missing": true,
  #   "only_past_due": true,
  #   "assignment_ids": ["1", "2", "3"],
  #   "student_ids": ["11", "22"]
  # }
  #
  # @returns Progress
  def apply_score_to_ungraded_submissions
    return unless authorized_action(@context, @current_user, :manage_grades)
    return render_unauthorized_action unless allow_apply_score_to_ungraded?

    excused = Canvas::Plugin.value_to_boolean(params[:excused])
    unless params[:percent].present? || excused
      return render json: { error: :no_score_or_excused_provided }, status: :bad_request
    end

    if params[:percent].present?
      return render json: { error: :cannot_both_score_and_excuse }, status: :bad_request if excused

      percent_value = params[:percent].to_f

      unless percent_value >= 0 && percent_value <= 100
        return render json: { error: :invalid_percent_value }, status: :bad_request
      end
    end

    options = ::Gradebook::ApplyScoreToUngradedSubmissions::Options.new(
      percent: percent_value,
      excused:,
      mark_as_missing: Canvas::Plugin.value_to_boolean(params[:mark_as_missing]),
      only_apply_to_past_due: Canvas::Plugin.value_to_boolean(params[:only_past_due])
    )

    return render json: { error: :no_student_ids_provided }, status: :bad_request if params[:student_ids].blank?
    return render json: { error: :no_assignment_ids_provided }, status: :bad_request if params[:assignment_ids].blank?

    options.assignment_ids = params[:assignment_ids]
    options.student_ids = params[:student_ids]

    progress = ::Gradebook::ApplyScoreToUngradedSubmissions.queue_apply_score(
      course: @context,
      grader: @current_user,
      options:
    )
    render json: progress_json(progress, @current_user, session)
  end

  def user_ids
    return unless authorized_action(@context, @current_user, [:manage_grades, :view_all_grades])

    gradebook_user_ids = GradebookUserIds.new(@context, @current_user)
    render json: { user_ids: gradebook_user_ids.user_ids }
  end

  def grading_period_assignments
    return unless authorized_action(@context, @current_user, [:manage_grades, :view_all_grades])

    grading_period_assignments = GradebookGradingPeriodAssignments.new(
      @context,
      course_settings: gradebook_settings(@context.global_id)
    )
    render json: { grading_period_assignments: grading_period_assignments.to_h }
  end

  def change_gradebook_version
    update_preferred_gradebook_view!("gradebook")
    @current_user.migrate_preferences_if_needed
    @current_user.set_preference(:gradebook_version, params[:version])
    redirect_to polymorphic_url([@context, :gradebook])
  end

  private

  def gradebook_group_categories_json
    @context
      .group_categories
      .joins("LEFT JOIN #{Group.quoted_table_name} ON groups.group_category_id=group_categories.id AND groups.workflow_state <> 'deleted'")
      .group("group_categories.id", "group_categories.name")
      .pluck("group_categories.id", "group_categories.name", Arel.sql("json_agg(json_build_object('id', groups.id, 'name', groups.name))"))
      .map do |category_id, category_name, original_groups|
        groups = original_groups.select { |g| g["id"] }.map(&:with_indifferent_access)
        { id: category_id, name: category_name, groups: }.with_indifferent_access
      end
  end

  def valid_zip_upload_params?
    return true if params[:attachment_id].present?

    !!params[:submissions_zip] && !params[:submissions_zip].is_a?(String)
  end

  def outcome_proficiency
    if @context.root_account.feature_enabled?(:non_scoring_rubrics)
      if @context.root_account.feature_enabled?(:account_level_mastery_scales)
        @context.resolved_outcome_proficiency&.as_json
      else
        @context.account.resolved_outcome_proficiency&.as_json
      end
    end
  end

  def gradebook_version
    # params[:version] is a development-only convenience for engineers.
    # This param should never be used outside of development.
    if Rails.env.development? && params.include?(:version)
      params[:version]
    else
      @current_user.preferred_gradebook_version
    end
  end

  def requested_gradebook_view
    return nil if params[:view].blank?

    (params[:view] == "learning_mastery") ? "learning_mastery" : "gradebook"
  end

  def preferred_gradebook_view
    gradebook_settings(context.global_id)["gradebook_view"]
  end

  def update_preferred_gradebook_view!(gradebook_view)
    if ["learning_mastery", "default"].include?(gradebook_view)
      @current_user.set_preference(:gradebook_version, "gradebook")
    end
    context_settings = gradebook_settings(context.global_id)
    context_settings.deep_merge!({ "gradebook_view" => gradebook_view })
    @current_user.set_preference(:gradebook_settings, @context.global_id, context_settings)
  end

  def gradebook_performance_controls
    per_page = Api.max_per_page

    {
      active_request_limit: Setting.get("gradebook.active_request_limit", "12").to_i,
      api_max_per_page: per_page,
      assignment_groups_per_page: Setting.get("gradebook.assignment_groups_per_page", per_page).to_i,
      context_modules_per_page: Setting.get("gradebook.context_modules_per_page", per_page).to_i,
      custom_column_data_per_page: Setting.get("gradebook.custom_column_data_per_page", per_page).to_i,
      custom_columns_per_page: Setting.get("gradebook.custom_columns_per_page", per_page).to_i,
      students_chunk_size: Setting.get("gradebook.students_chunk_size", per_page).to_i,
      submissions_chunk_size: Setting.get("gradebook.submissions_chunk_size", "10").to_i,
      submissions_per_page: Setting.get("gradebook.submissions_per_page", per_page).to_i
    }
  end
  private :gradebook_performance_controls

  def percentage(weight)
    I18n.n(weight, percentage: true)
  end

  def points_possible(weight, options)
    return unless options[:weighting]
    return t("%{weight} of Final", weight: percentage(weight)) if options[:out_of_final]

    percentage(weight)
  end

  def aggregate_by_grading_period?
    view_all_grading_periods? && @context.weighted_grading_periods?
  end

  def aggregate_assignments
    if aggregate_by_grading_period?
      @presenter.periods_assignments = periods_as_assignments(@presenter.grading_periods,
                                                              out_of_final: true,
                                                              exclude_total: @exclude_total)
    else
      @presenter.groups_assignments = groups_as_assignments(@presenter.groups,
                                                            out_of_final: true,
                                                            exclude_total: @exclude_total)
    end
  end

  def groups_as_assignments(groups = nil, options = {})
    as_assignments(
      groups || @context.assignment_groups.active,
      options.merge!(weighting: @context.group_weighting_scheme == "percent")
    ) { |group| group_as_assignment(group, options) }
  end

  def periods_as_assignments(periods = nil, options = {})
    as_assignments(
      periods || @context.grading_periods.active,
      options.merge!(weighting: @context.weighted_grading_periods?)
    ) { |period| period_as_assignment(period, options) }
  end

  def as_assignments(objects = nil, options = {}, &block)
    fakes = []
    fakes.concat(objects.map(&block)) if objects && block
    fakes << total_as_assignment(options) unless options[:exclude_total]
    fakes
  end

  def group_as_assignment(group, options)
    OpenObject.build("assignment",
                     id: "group-#{group.id}",
                     rules: group.rules,
                     title: group.name,
                     points_possible: points_possible(group.group_weight, options),
                     hard_coded: true,
                     special_class: "group_total",
                     assignment_group_id: group.id,
                     group_weight: group.group_weight,
                     asset_string: "group_total_#{group.id}")
  end

  def period_as_assignment(period, options)
    OpenObject.build("assignment",
                     id: "period-#{period.id}",
                     rules: [],
                     title: period.title,
                     points_possible: points_possible(period.weight, options),
                     hard_coded: true,
                     special_class: "group_total",
                     assignment_group_id: period.id,
                     group_weight: period.weight,
                     asset_string: "period_total_#{period.id}")
  end

  def total_as_assignment(options = {})
    OpenObject.build("assignment",
                     id: "final-grade",
                     title: t("Total"),
                     points_possible: (options[:out_of_final] ? "" : percentage(100)),
                     hard_coded: true,
                     special_class: "final_grade",
                     asset_string: "final_grade_column")
  end

  def moderated_grading_enabled_and_no_grades_published?
    @assignment.moderated_grading? && !@assignment.grades_published?
  end

  def exclude_total?(context)
    return true if context.hide_final_grades
    return false unless grading_periods? && view_all_grading_periods?

    grading_period_group.present? && !grading_period_group.display_totals_for_all_grading_periods?
  end

  def grade_summary_presenter
    options = presenter_options
    if options.key?(:grading_period_id)
      GradingPeriodGradeSummaryPresenter.new(@context, @current_user, params[:id], **options)
    else
      GradeSummaryPresenter.new(@context, @current_user, params[:id], **options)
    end
  end

  def presenter_options
    options = {}
    return options unless @context.present?

    if @current_grading_period_id.present? && !view_all_grading_periods? && grading_periods?
      options[:grading_period_id] = @current_grading_period_id
    end

    return options unless @current_user.present?

    saved_order = @current_user.get_preference(:course_grades_assignment_order, @context.id)
    options[:assignment_order] = saved_order if saved_order.present?
    options
  end

  def custom_course_users_api_url(include_concluded: false, include_inactive: false, exclude_states: false, per_page:)
    state = %w[active invited]
    state << "completed" if include_concluded
    state << "inactive"  if include_inactive
    state = [] if exclude_states

    api_v1_course_users_url(
      @context,
      include: %i[avatar_url group_ids enrollments],
      enrollment_type: %w[student student_view],
      enrollment_state: state,
      per_page:
    )
  end

  def custom_course_enrollments_api_url(include_concluded: false, include_inactive: false, per_page:)
    state = %w[active invited]
    state << "completed" if include_concluded
    state << "inactive"  if include_inactive
    api_v1_course_enrollments_url(
      @context,
      include: %i[avatar_url group_ids],
      type: %w[StudentEnrollment StudentViewEnrollment],
      state:,
      per_page:
    )
  end

  def gradebook_settings(key)
    @current_user.get_preference(:gradebook_settings, key) || {}
  end

  def ensure_section_view_filter_enabled(context_settings)
    filter_settings = context_settings.fetch("selected_view_options_filters", [])
    return if filter_settings&.include?("sections")

    context_settings["selected_view_options_filters"] = filter_settings.append("sections")
  end

  def courses_with_grades_json
    courses = @presenter.courses_with_grades
    courses << @context if courses.empty?

    courses.map do |course|
      grading_period_set_id = GradingPeriodGroup.for_course(course)&.id

      {
        id: course.id,
        nickname: course.nickname_for(@current_user),
        url: context_url(course, :context_grades_url),
        grading_period_set_id: grading_period_set_id.try(:to_s)
      }
    end.as_json
  end

  def populate_user_ids(submissions)
    anonymous_ids = submissions.map { |submission| submission.fetch(:anonymous_id) }
    submission_ids_map = Submission.select(:user_id, :anonymous_id)
                                   .where(assignment: @context.assignments, anonymous_id: anonymous_ids)
                                   .index_by(&:anonymous_id)

    # merge back into submissions
    submissions.map do |submission|
      submission[:user_id] = submission_ids_map[submission.fetch(:anonymous_id)].user_id
      submission
    end
  end

  def apply_provisional_grade_filters!(submissions:, final:)
    preloaded_grades = ModeratedGrading::ProvisionalGrade.where(submission: submissions)
    grades_by_submission_id = preloaded_grades.group_by(&:submission_id)

    submissions.each do |submission|
      provisional_grade = submission.provisional_grade(
        @current_user,
        preloaded_grades: grades_by_submission_id,
        final:,
        default_to_null_grade: false
      )
      submission.apply_provisional_grade_filter!(provisional_grade) if provisional_grade
    end
  end

  def grading_role(assignment:)
    if moderated_grading_enabled_and_no_grades_published?
      if assignment.permits_moderation?(@current_user)
        :moderator
      else
        :provisional_grader
      end
    else
      :grader
    end
  end

  def gradebook_column_size_preferences
    @current_user.migrate_preferences_if_needed
    @current_user.save if @current_user.changed?
    shared_settings = @current_user.get_preference(:gradebook_column_size, "shared") || {}
    course_settings = @current_user.get_preference(:gradebook_column_size, @context.global_id) || {}
    shared_settings.merge(course_settings)
  end

  def allow_view_ungraded_as_zero?
    @context.account.feature_enabled?(:view_ungraded_as_zero)
  end

  def allow_apply_score_to_ungraded?
    @context.account.feature_enabled?(:apply_score_to_ungraded)
  end

  def outcome_service_results_to_canvas_enabled?
    @context.feature_enabled?(:outcome_service_results_to_canvas)
  end
end<|MERGE_RESOLUTION|>--- conflicted
+++ resolved
@@ -483,13 +483,8 @@
       download_assignment_submissions_url: named_context_url(@context, :context_assignment_submissions_url, "{{ assignment_id }}", zip: 1),
       enhanced_gradebook_filters: @context.feature_enabled?(:enhanced_gradebook_filters),
       hide_zero_point_quizzes: Account.site_admin.feature_enabled?(:hide_zero_point_quizzes_option),
-<<<<<<< HEAD
-      enrollments_url: custom_course_enrollments_api_url(per_page: per_page),
-      enrollments_with_concluded_url: custom_course_enrollments_api_url(include_concluded: true, per_page: per_page),
-=======
       enrollments_url: custom_course_enrollments_api_url(per_page:),
       enrollments_with_concluded_url: custom_course_enrollments_api_url(include_concluded: true, per_page:),
->>>>>>> b3b750c9
       export_gradebook_csv_url: course_gradebook_csv_url,
       final_grade_override_enabled: @context.feature_enabled?(:final_grades_override),
       gradebook_column_order_settings: @current_user.get_preference(:gradebook_column_order, @context.global_id),
@@ -552,12 +547,6 @@
 
   def set_enhanced_individual_gradebook_env
     gradebook_is_editable = @context.grants_right?(@current_user, session, :manage_grades)
-<<<<<<< HEAD
-    gradebook_options = {
-      context_id: @context.id.to_s,
-      context_url: named_context_url(@context, :context_url),
-      gradebook_is_editable: gradebook_is_editable,
-=======
     last_exported_gradebook_csv = GradebookCSV.last_successful_export(course: @context, user: @current_user)
     last_exported_attachment = last_exported_gradebook_csv.try(:attachment)
     gradebook_options = {
@@ -568,7 +557,6 @@
       export_gradebook_csv_url: course_gradebook_csv_url,
       gradebook_csv_progress: last_exported_gradebook_csv.try(:progress),
       gradebook_is_editable:,
->>>>>>> b3b750c9
       individual_gradebook_enhancements: true,
       outcome_gradebook_enabled: outcome_gradebook_enabled?
     }
