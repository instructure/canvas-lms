--- conflicted
+++ resolved
@@ -1103,12 +1103,8 @@
           media_comment_asset_string: @current_user.asset_string,
           late_policy: @context.late_policy&.as_json(include_root: false),
           assignment_missing_shortcut: Account.site_admin.feature_enabled?(:assignment_missing_shortcut),
-<<<<<<< HEAD
-          rubric_outcome_data: @domain_root_account.feature_enabled?(:enhanced_rubrics) ? rubric&.outcome_data : []
-=======
           enhanced_rubrics_enabled:,
           rubric_outcome_data: enhanced_rubrics_enabled ? rubric&.outcome_data : []
->>>>>>> 5c259ed4
         }
         if grading_role_for_user == :moderator
           env[:provisional_select_url] = api_v1_select_provisional_grade_path(@context.id, @assignment.id, "{{provisional_grade_id}}")
