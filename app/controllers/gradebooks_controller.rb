# frozen_string_literal: true

#
# Copyright (C) 2011 - present Instructure, Inc.
#
# This file is part of Canvas.
#
# Canvas is free software: you can redistribute it and/or modify it under
# the terms of the GNU Affero General Public License as published by the Free
# Software Foundation, version 3 of the License.
#
# Canvas is distributed in the hope that it will be useful, but WITHOUT ANY
# WARRANTY; without even the implied warranty of MERCHANTABILITY or FITNESS FOR
# A PARTICULAR PURPOSE. See the GNU Affero General Public License for more
# details.
#
# You should have received a copy of the GNU Affero General Public License along
# with this program. If not, see <http://www.gnu.org/licenses/>.
#

class GradebooksController < ApplicationController
  include ActionView::Helpers::NumberHelper
  include GradebooksHelper
  include SubmissionCommentsHelper
  include KalturaHelper
  include Api::V1::AssignmentGroup
  include Api::V1::Group
  include Api::V1::GroupCategory
  include Api::V1::Submission
  include Api::V1::CustomGradebookColumn
  include Api::V1::Section
  include Api::V1::Rubric
  include Api::V1::RubricAssessment

  before_action :require_context
  before_action :require_user, only: %i[speed_grader speed_grader_settings grade_summary grading_rubrics update_final_grade_overrides]

  include K5Mode

  batch_jobs_in_actions only: :update_submission, batch: { priority: Delayed::LOW_PRIORITY }

  add_crumb(proc { t "#crumbs.grades", "Grades" }) { |c| c.send :named_context_url, c.instance_variable_get(:@context), :context_grades_url }
  before_action { |c| c.active_tab = "grades" }

  MAX_POST_GRADES_TOOLS = 10

  def grade_summary
    set_current_grading_period if grading_periods?
    @presenter = grade_summary_presenter
    student_enrollment = @presenter.student_enrollment
    # do this as the very first thing, if the current user is a
    # teacher in the course and they are not trying to view another
    # user's grades, redirect them to the gradebook
    if @presenter.user_needs_redirection?
      return redirect_to polymorphic_url([@context, :gradebook])
    end

    if !@presenter.student || !student_enrollment
      return render_unauthorized_action
    end

    return unless authorized_action(@context, @current_user, :read) &&
                  authorized_action(student_enrollment, @current_user, :read_grades)

    log_asset_access(["grades", @context], "grades", "other")

    js_env({
             course_id: @context.id,
             restrict_quantitative_data: @context.restrict_quantitative_data?(@current_user),
             student_grade_summary_upgrade: Account.site_admin.feature_enabled?(:student_grade_summary_upgrade),
             can_clear_badge_counts: Account.site_admin.grants_right?(@current_user, :manage_students),
             custom_grade_statuses: @context.custom_grade_statuses.as_json(include_root: false)
           })
    return render :grade_summary_list unless @presenter.student

    unless @context.root_account.feature_enabled?(:instui_nav)
      add_crumb(@presenter.student_name, named_context_url(@context,
                                                           :context_student_grades_url,
                                                           @presenter.student_id))
    end

    js_bundle :grade_summary, :rubric_assessment
    css_bundle :grade_summary

    load_grade_summary_data
    render stream: can_stream_template?
  end

  def load_grade_summary_data
    gp_id = nil
    if grading_periods?
      @grading_periods = active_grading_periods_json
      gp_id = @current_grading_period_id unless view_all_grading_periods?

      effective_due_dates =
        Submission.active
                  .where(user_id: @presenter.student_id, assignment_id: @context.assignments.active)
                  .select(:cached_due_date, :grading_period_id, :assignment_id, :user_id)
                  .each_with_object({}) do |submission, hsh|
          hsh[submission.assignment_id] = {
            submission.user_id => {
              due_at: submission.cached_due_date,
              grading_period_id: submission.grading_period_id,
            }
          }
        end
    end

    @exclude_total = exclude_total?(@context)

    GuardRail.activate(:secondary) do
      # run these queries on the secondary database for speed
      @presenter.assignments
      aggregate_assignments
      @presenter.submissions
      @presenter.assignment_stats
    end

    ActiveRecord::Associations.preload(@presenter.submissions, :visible_submission_comments)
    custom_gradebook_statuses_enabled = Account.site_admin.feature_enabled?(:custom_gradebook_statuses)
    submissions_json = @presenter.submissions.map do |submission|
      json = {
        assignment_id: submission.assignment_id
      }
      if submission.user_can_read_grade?(@presenter.student)
        json.merge!({
                      excused: submission.excused?,
                      score: submission.score,
                      workflow_state: submission.workflow_state,
                    })
        json[:custom_grade_status_id] = submission.custom_grade_status_id if custom_gradebook_statuses_enabled
      end

      json[:submission_comments] = submission.visible_submission_comments.map do |comment|
        comment_map = {
          id: comment.id,
          attachments: comment.cached_attachments.map do |attachment|
            {
              id: attachment.id,
              display_name: attachment.display_name,
              mime_class: Attachment.mime_class(attachment.content_type),
              url: file_download_url(attachment.id)
            }.as_json
          end,
          attempt: comment.attempt,
          author_name: comment_author_name_for(comment),
          created_at: comment.created_at,
          edited_at: comment.edited_at,
          updated_at: comment.updated_at,
          comment: comment.comment,
          display_updated_at: datetime_string(comment.updated_at),
          is_read: comment.read?(@current_user) || (!@presenter.student_is_user? && !@presenter.user_an_observer_of_student?),
        }
        if comment.media_comment? && (media_object = SubmissionComment.serialize_media_comment(comment.media_comment_id))
          comment_map[:media_object] = media_object
        end
        comment_map
      end.as_json
      json[:assignment_url] = context_url(@context, :context_assignment_url, submission.assignment_id)

      json
    end

    grading_period = @grading_periods&.find { |period| period[:id] == gp_id }

    ags_json = light_weight_ags_json(@presenter.groups)
    root_account = @context.root_account

    js_hash = {
      submissions: submissions_json,
      assignment_groups: ags_json,
      assignment_sort_options: @presenter.sort_options,
      group_weighting_scheme: @context.group_weighting_scheme,
      show_total_grade_as_points: @context.show_total_grade_as_points?,
      grade_calc_ignore_unposted_anonymous_enabled: root_account.feature_enabled?(:grade_calc_ignore_unposted_anonymous),
      current_grading_period_id: @current_grading_period_id,
      current_assignment_sort_order: @presenter.assignment_order,
      grading_period_set: grading_period_group_json,
      grading_period:,
      grading_periods: @grading_periods,
      hide_final_grades: @context.hide_final_grades,
      courses_with_grades: courses_with_grades_json,
      effective_due_dates:,
      exclude_total: @exclude_total,
      gradebook_non_scoring_rubrics_enabled: root_account.feature_enabled?(:non_scoring_rubrics),
      rubric_assessments: rubric_assessments_json(@presenter.rubric_assessments, @current_user, session, style: "full"),
      rubrics: rubrics_json(@presenter.rubrics, @current_user, session, style: "full"),
      save_assignment_order_url: course_save_assignment_order_url(@context),
      student_outcome_gradebook_enabled: @context.feature_enabled?(:student_outcome_gradebook),
      student_id: @presenter.student_id,
      students: @presenter.students.as_json(include_root: false),
      outcome_proficiency:,
      outcome_service_results_to_canvas: outcome_service_results_to_canvas_enabled?
    }

    course_active_grading_standard = if @context.grading_standard_id.nil?
                                       if @context.restrict_quantitative_data?(@current_user)
                                         GradingSchemesJsonController.default_canvas_grading_standard(@context)
                                       else
                                         nil
                                       end
                                     elsif @context.grading_standard_id == 0
                                       GradingSchemesJsonController.default_canvas_grading_standard(@context)
                                     else
                                       standard = GradingStandard.for(@context).find_by(id: @context.grading_standard_id)
                                       if standard.nil?
                                         # course's grading standard was soft deleted. use canvas default scheme, since grading
                                         # schemes are enabled for the course (or else course would have a nil grading standard id)
                                         GradingSchemesJsonController.default_canvas_grading_standard(@context)
                                       else
                                         standard
                                       end
                                     end
    course_active_grading_scheme = if course_active_grading_standard
                                     GradingSchemesJsonController.base_grading_scheme_json(course_active_grading_standard, @current_user)
                                   else
                                     nil
                                   end
    js_hash[:course_active_grading_scheme] = course_active_grading_scheme

    # This really means "if the final grade override feature flag is enabled AND
    # the context in question has enabled the setting in the gradebook"
    if @context.allow_final_grade_override?
      total_score = if grading_periods? && !view_all_grading_periods?
                      @presenter.student_enrollment.find_score(grading_period_id: @current_grading_period_id)
                    else
                      @presenter.student_enrollment.find_score(course_score: true)
                    end

      js_hash[:effective_final_score] = total_score.effective_final_score if total_score&.overridden?
      js_hash[:final_override_custom_grade_status_id] = total_score.custom_grade_status_id if total_score&.custom_grade_status_id && Account.site_admin.feature_enabled?(:custom_gradebook_statuses)
    end

    js_env(js_hash)
  end

  def save_assignment_order
    if authorized_action(@context, @current_user, :read)
      allowed_orders = {
        "due_at" => :due_at,
        "title" => :title,
        "module" => :module,
        "assignment_group" => :assignment_group
      }
      assignment_order = allowed_orders.fetch(params.fetch(:assignment_order), :due_at)
      @current_user.set_preference(:course_grades_assignment_order, @context.id, assignment_order)
      redirect_back(fallback_location: course_grades_url(@context))
    end
  end

  def light_weight_ags_json(assignment_groups)
    assignments_by_group = @presenter.assignments.each_with_object({}) do |assignment, assignments|
      # Pseudo-assignment objects with a "special_class" set are created for
      # assignment group totals, grading period totals, and course totals. We
      # only care about real assignments here, so we'll ignore those
      # pseudo-assignment objects.
      next if assignment.special_class

      assignments[assignment.assignment_group_id] ||= []
      assignments[assignment.assignment_group_id] << {
        id: assignment.id,
        submission_types: assignment.submission_types_array,
        points_possible: assignment.points_possible,
        due_at: assignment.due_at,
        omit_from_final_grade: assignment.omit_from_final_grade?,
        muted: assignment.muted?
      }
    end

    assignment_groups.map do |group|
      {
        id: group.id,
        rules: group.rules_hash({ stringify_json_ids: true }),
        group_weight: group.group_weight,
        assignments: assignments_by_group.fetch(group.id, [])
      }
    end
  end

  def grading_rubrics
    return unless authorized_action(@context, @current_user, [:read_rubrics, :manage_rubrics])

    @rubric_contexts = @context.rubric_contexts(@current_user)
    if params[:context_code]
      context = @rubric_contexts.detect { |r| r[:context_code] == params[:context_code] }
      @rubric_context = @context
      if context
        @rubric_context = Context.find_by_asset_string(params[:context_code])
      end
      @rubric_associations = @rubric_context.shard.activate { Context.sorted_rubrics(@rubric_context) }
      data = @rubric_associations.map do |ra|
        json = ra.as_json(methods: [:context_name], include: { rubric: { include_root: false } })
        # return shard-aware context codes
        json["rubric_association"]["context_code"] = ra.context.asset_string
        json["rubric_association"]["rubric"]["context_code"] = ra.rubric.context.asset_string
        json
      end
      render json: StringifyIds.recursively_stringify_ids(data)
    else
      render json: @rubric_contexts
    end
  end

  def show
    if authorized_action(@context, @current_user, [:manage_grades, :view_all_grades])
      log_asset_access(["grades", @context], "grades")

      # nomenclature of gradebook "versions":
      #   "gradebook" (default grid view)
      #     within the "gradebook" version there are two "views":
      #       "default"
      #       "learning_mastery"
      #   "individual"

      if requested_gradebook_view.present?
        if requested_gradebook_view != preferred_gradebook_view
          update_preferred_gradebook_view!(requested_gradebook_view)
        end
        redirect_to polymorphic_url([@context, :gradebook])
        return
      end

      if %w[srgb individual individual_enhanced].include?(gradebook_version)
        show_enhanced_individual_gradebook
      elsif preferred_gradebook_view == "learning_mastery" && outcome_gradebook_enabled?
        show_learning_mastery
      else
        show_default_gradebook
      end
    end
  end

  def show_default_gradebook
    set_current_grading_period if grading_periods?
    set_tutorial_js_env

    # Optimize initial data loading
    prefetch_xhr(user_ids_course_gradebook_url(@context), id: "user_ids")

    if grading_periods?
      prefetch_xhr(grading_period_assignments_course_gradebook_url(@context), id: "grading_period_assignments")
    end

    set_default_gradebook_env
    render "gradebooks/gradebook"
  end
  private :show_default_gradebook

  def show_individual_gradebook
    set_current_grading_period if grading_periods?
    set_tutorial_js_env

    set_individual_gradebook_env
    render "gradebooks/individual"
  end
  private :show_individual_gradebook

  def show_enhanced_individual_gradebook
    set_current_grading_period if grading_periods?
    set_enhanced_individual_gradebook_env
    deferred_js_bundle :enhanced_individual_gradebook
    @page_title = t("Gradebook: Individual View")
    render html: "".html_safe, layout: true
  end
  private :show_enhanced_individual_gradebook

  def show_learning_mastery
    InstStatsd::Statsd.increment("outcomes_page_views", tags: { type: "teacher_lmgb" })
    set_current_grading_period if grading_periods?
    set_tutorial_js_env

    set_learning_mastery_env
    render "gradebooks/learning_mastery"
  end
  private :show_learning_mastery

  def post_grades_ltis
    @post_grades_ltis ||= external_tools.map { |tool| external_tool_detail(tool) }
  end

  def external_tool_detail(tool)
    post_grades_placement = tool[:placements][:post_grades]
    {
      id: tool[:definition_id],
      data_url: post_grades_placement[:canvas_launch_url],
      name: tool[:name],
      type: :lti,
      data_width: post_grades_placement[:launch_width],
      data_height: post_grades_placement[:launch_height]
    }
  end

  def external_tools
    bookmarked_collection = Lti::AppLaunchCollator.bookmarked_collection(@context, [:post_grades])
    tools = bookmarked_collection.paginate(per_page: MAX_POST_GRADES_TOOLS + 1).to_a
    launch_definitions = Lti::AppLaunchCollator.launch_definitions(tools, [:post_grades])
    launch_definitions.each do |launch_definition|
      case launch_definition[:definition_type]
      when "ContextExternalTool"
        url = external_tool_url_for_lti1(launch_definition)
      when "Lti::MessageHandler"
        url = external_tool_url_for_lti2(launch_definition)
      end
      launch_definition[:placements][:post_grades][:canvas_launch_url] = url
    end
    launch_definitions
  end

  def external_tool_url_for_lti1(launch_definition)
    polymorphic_url(
      [@context, :external_tool],
      id: launch_definition[:definition_id],
      display: "borderless",
      launch_type: "post_grades"
    )
  end

  def external_tool_url_for_lti2(launch_definition)
    polymorphic_url(
      [@context, :basic_lti_launch_request],
      message_handler_id: launch_definition[:definition_id],
      display: "borderless"
    )
  end

  def set_current_grading_period
    if params[:grading_period_id].present?
      @current_grading_period_id = params[:grading_period_id].to_i
    else
      return if view_all_grading_periods?

      current = GradingPeriod.current_period_for(@context)
      @current_grading_period_id = current ? current.id : 0
    end
  end

  def view_all_grading_periods?
    @current_grading_period_id == 0
  end

  def grading_period_group
    return @grading_period_group if defined? @grading_period_group

    @grading_period_group = active_grading_periods.first&.grading_period_group
  end

  def active_grading_periods
    @active_grading_periods ||= GradingPeriod.for(@context).order(:start_date)
  end

  def grading_period_group_json
    return @grading_period_group_json if defined? @grading_period_group_json
    return @grading_period_group_json = nil unless grading_period_group.present?

    @grading_period_group_json = grading_period_group
                                 .as_json
                                 .fetch(:grading_period_group)
                                 .merge(grading_periods: active_grading_periods_json)
  end

  def active_grading_periods_json
    @agp_json ||= GradingPeriod.periods_json(active_grading_periods, @current_user)
  end

  def set_default_gradebook_env
    set_student_context_cards_js_env

    gradebook_is_editable = @context.grants_right?(@current_user, session, :manage_grades)
    per_page = Api::MAX_PER_PAGE
    teacher_notes = @context.custom_gradebook_columns.not_deleted.where(teacher_notes: true).first

    last_exported_gradebook_csv = GradebookCSV.last_successful_export(course: @context, user: @current_user)
    last_exported_attachment = last_exported_gradebook_csv.try(:attachment)

    if allow_apply_score_to_ungraded?
      last_score_to_ungraded = Progress.where(context: @context, tag: "apply_score_to_ungraded_assignments").order(created_at: :desc).first
      last_score_to_ungraded = nil if last_score_to_ungraded&.failed?
    end

    grading_standard = @context.grading_standard_or_default
    graded_late_submissions_exist = @context.submissions.graded.late.exists?
    visible_sections = @context.sections_visible_to(@current_user)
    root_account = @context.root_account

    custom_grade_statuses_enabled = Account.site_admin.feature_enabled?(:custom_gradebook_statuses)
    standard_statuses = custom_grade_statuses_enabled ? root_account.standard_grade_statuses : []
    standard_status_hash = standard_statuses.pluck(:status_name, :color).to_h
    colors = standard_status_hash.merge!(gradebook_settings(:colors))

    custom_grade_statuses = custom_grade_statuses_enabled ? @context.custom_grade_statuses.as_json(include_root: false) : []

    gradebook_options = {
      active_grading_periods: active_grading_periods_json,
      allow_separate_first_last_names: @context.account.allow_gradebook_show_first_last_names? && Account.site_admin.feature_enabled?(:gradebook_show_first_last_names),
      allow_view_ungraded_as_zero: allow_view_ungraded_as_zero?,
      allow_apply_score_to_ungraded: allow_apply_score_to_ungraded?,
      attachment: last_exported_attachment,
      attachment_url: authenticated_download_url(last_exported_attachment),
      change_gradebook_version_url: context_url(@context, :change_gradebook_version_context_gradebook_url, version: 2),
      colors:,
      context_allows_gradebook_uploads: @context.allows_gradebook_uploads?,
      context_code: @context.asset_string,
      context_id: @context.id.to_s,
      context_sis_id: @context.sis_source_id,
      context_url: named_context_url(@context, :context_url),
      course_is_concluded: @context.completed?,
      course_name: @context.name,

      course_settings: {
        allow_final_grade_override: @context.allow_final_grade_override?,
        filter_speed_grader_by_student_group: @context.filter_speed_grader_by_student_group?
      },

      course_url: api_v1_course_url(@context),
      current_grading_period_id: @current_grading_period_id,
      custom_column_datum_url: api_v1_course_custom_gradebook_column_datum_url(@context, ":id", ":user_id"),
      custom_grade_statuses:,
      custom_grade_statuses_enabled:,
      default_grading_standard: grading_standard.data,
      default_grading_standard_points_based: grading_standard.points_based,
      default_grading_standard_scaling_factor: grading_standard.scaling_factor,
      download_assignment_submissions_url: named_context_url(@context, :context_assignment_submissions_url, "{{ assignment_id }}", zip: 1),
      enhanced_gradebook_filters: @context.feature_enabled?(:enhanced_gradebook_filters),
      hide_zero_point_quizzes: Account.site_admin.feature_enabled?(:hide_zero_point_quizzes_option),
      enrollments_url: custom_course_enrollments_api_url(per_page:),
      enrollments_with_concluded_url: custom_course_enrollments_api_url(include_concluded: true, per_page:),
      export_gradebook_csv_url: course_gradebook_csv_url,
      final_grade_override_enabled: @context.feature_enabled?(:final_grades_override),
      gradebook_column_order_settings: @current_user.get_preference(:gradebook_column_order, @context.global_id),
      gradebook_column_order_settings_url: save_gradebook_column_order_course_gradebook_url,
      gradebook_column_size_settings: gradebook_column_size_preferences,
      gradebook_column_size_settings_url: change_gradebook_column_size_course_gradebook_url,
      gradebook_csv_progress: last_exported_gradebook_csv.try(:progress),
      gradebook_score_to_ungraded_progress: last_score_to_ungraded,
      gradebook_import_url: new_course_gradebook_upload_path(@context),
      gradebook_is_editable:,
      grade_calc_ignore_unposted_anonymous_enabled: root_account.feature_enabled?(:grade_calc_ignore_unposted_anonymous),
      graded_late_submissions_exist:,
      grading_period_set: grading_period_group_json,
      grading_schemes: GradingStandard.for(@context, include_archived: true).as_json(include_root: false),
      grading_standard: @context.grading_standard_enabled? && grading_standard.data,
      grading_standard_points_based: active_grading_standard_points_based(grading_standard),
      grading_standard_scaling_factor: active_grading_standard_scaling_factor(grading_standard),
      group_weighting_scheme: @context.group_weighting_scheme,
      has_modules: @context.has_modules?,
      late_policy: @context.late_policy.as_json(include_root: false),
      login_handle_name: root_account.settings[:login_handle_name],
      message_attachment_upload_folder_id: @current_user.conversation_attachments_folder.id.to_s,
      multiselect_gradebook_filters_enabled: Account.site_admin.feature_enabled?(:multiselect_gradebook_filters),
      outcome_gradebook_enabled: outcome_gradebook_enabled?,
      performance_controls: gradebook_performance_controls,
      post_grades_feature: post_grades_feature?,
      post_grades_ltis:,
      post_manually: @context.post_manually?,
      proxy_submissions_allowed: Account.site_admin.feature_enabled?(:proxy_file_uploads) && @context.grants_right?(@current_user, session, :proxy_assignment_submission),
      publish_to_sis_enabled:
        !!@context.sis_source_id && @context.allows_grade_publishing_by(@current_user) && gradebook_is_editable,

      publish_to_sis_url: context_url(@context, :context_details_url, anchor: "tab-grade-publishing"),
      re_upload_submissions_url: named_context_url(@context, :submissions_upload_context_gradebook_url, "{{ assignment_id }}"),
      restrict_quantitative_data: @context.restrict_quantitative_data?(@current_user),
      reorder_custom_columns_url: api_v1_custom_gradebook_columns_reorder_url(@context),
      sections: sections_json(visible_sections, @current_user, session, [], allow_sis_ids: true),
      setting_update_url: api_v1_course_settings_url(@context),
      settings: gradebook_settings(@context.global_id),
      settings_update_url: api_v1_course_gradebook_settings_update_url(@context),
      show_message_students_with_observers_dialog: show_message_students_with_observers_dialog?,
      show_similarity_score: root_account.feature_enabled?(:new_gradebook_plagiarism_indicator),
      show_total_grade_as_points: @context.show_total_grade_as_points?,
      sis_app_token: Setting.get("sis_app_token", nil),
      sis_app_url: Setting.get("sis_app_url", nil),
      sis_name: root_account.settings[:sis_name],
      speed_grader_enabled: @context.allows_speed_grader?,
      student_groups: gradebook_group_categories_json,
      teacher_notes: teacher_notes && custom_gradebook_column_json(teacher_notes, @current_user, session),
      user_asset_string: @current_user&.asset_string,
      version: params.fetch(:version, nil),
      assignment_missing_shortcut: Account.site_admin.feature_enabled?(:assignment_missing_shortcut),
      grading_periods_filter_dates_enabled: Account.site_admin.feature_enabled?(:grading_periods_filter_dates),
    }

    js_env({
             EMOJIS_ENABLED: @context.feature_enabled?(:submission_comment_emojis),
             EMOJI_DENY_LIST: @context.root_account.settings[:emoji_deny_list],
             GRADEBOOK_OPTIONS: gradebook_options
           })
  end

  def set_enhanced_individual_gradebook_env
    gradebook_is_editable = @context.grants_right?(@current_user, session, :manage_grades)
    grading_standard = @context.grading_standard_or_default
    last_exported_gradebook_csv = GradebookCSV.last_successful_export(course: @context, user: @current_user)
    last_exported_attachment = last_exported_gradebook_csv.try(:attachment)
    teacher_notes = @context.custom_gradebook_columns.not_deleted.where(teacher_notes: true).first
    per_page = Api::MAX_PER_PAGE
    gradebook_options = {
      active_grading_periods: active_grading_periods_json,
      attachment_url: authenticated_download_url(last_exported_attachment),
      change_grade_url: api_v1_course_assignment_submission_url(@context, ":assignment", ":submission", include: [:visibility, :sub_assignment_submissions]),
      course_settings: {
        allow_final_grade_override: @context.allow_final_grade_override?,
        filter_speed_grader_by_student_group: @context.filter_speed_grader_by_student_group?
      },
      context_id: @context.id.to_s,
      context_url: named_context_url(@context, :context_url),
      custom_column_data_url: api_v1_course_custom_gradebook_column_data_url(@context, ":id", per_page:),
      custom_column_datum_url: api_v1_course_custom_gradebook_column_datum_url(@context, ":id", ":user_id"),
      custom_column_url: api_v1_course_custom_gradebook_column_url(@context, ":id"),
      custom_columns_url: api_v1_course_custom_gradebook_columns_url(@context),
      export_gradebook_csv_url: course_gradebook_csv_url,
      final_grade_override_enabled: @context.feature_enabled?(:final_grades_override),
      grade_calc_ignore_unposted_anonymous_enabled: @context.root_account.feature_enabled?(:grade_calc_ignore_unposted_anonymous),
      gradebook_csv_progress: last_exported_gradebook_csv.try(:progress),
      gradebook_is_editable:,
      grades_are_weighted: (grading_period_group_json && grading_period_group_json[:weighted]) || @context.group_weighting_scheme == "percent" || false,
      grading_period_set: grading_period_group_json,
      grading_schemes: GradingStandard.for(@context).as_json(include_root: false),
      grading_standard: @context.grading_standard_enabled? && grading_standard.data,
      grading_standard_points_based: active_grading_standard_points_based(grading_standard),
      grading_standard_scaling_factor: active_grading_standard_scaling_factor(grading_standard),
      group_weighting_scheme: @context.group_weighting_scheme,
      outcome_gradebook_enabled: outcome_gradebook_enabled?,
      outcome_rollups_url: api_v1_course_outcome_rollups_url(@context, per_page: 100),
      proxy_submissions_allowed: Account.site_admin.feature_enabled?(:proxy_file_uploads) && @context.grants_right?(@current_user, session, :proxy_assignment_submission),
      publish_to_sis_enabled:
        !!@context.sis_source_id && @context.allows_grade_publishing_by(@current_user) && gradebook_is_editable,
      publish_to_sis_url: context_url(@context, :context_details_url, anchor: "tab-grade-publishing"),
      reorder_custom_columns_url: api_v1_custom_gradebook_columns_reorder_url(@context),
      save_view_ungraded_as_zero_to_server: allow_view_ungraded_as_zero?,
      setting_update_url: api_v1_course_settings_url(@context),
      settings: gradebook_settings(@context.global_id),
      settings_update_url: api_v1_course_gradebook_settings_update_url(@context),
      show_total_grade_as_points: @context.show_total_grade_as_points?,
      teacher_notes: teacher_notes && custom_gradebook_column_json(teacher_notes, @current_user, session),
      message_attachment_upload_folder_id: @current_user.conversation_attachments_folder.id.to_s,
      download_assignment_submissions_url: named_context_url(@context, :context_assignment_submissions_url, ":assignment", zip: 1),
    }
    js_env({
             GRADEBOOK_OPTIONS: gradebook_options,
           })
  end

  def set_individual_gradebook_env
    set_student_context_cards_js_env

    gradebook_is_editable = @context.grants_right?(@current_user, session, :manage_grades)
    per_page = Api::MAX_PER_PAGE
    teacher_notes = @context.custom_gradebook_columns.not_deleted.where(teacher_notes: true).first
    ag_includes = %i[assignments assignment_visibility grades_published]

    last_exported_gradebook_csv = GradebookCSV.last_successful_export(course: @context, user: @current_user)
    last_exported_attachment = last_exported_gradebook_csv.try(:attachment)

    grading_standard = @context.grading_standard_or_default
    graded_late_submissions_exist = @context.submissions.graded.late.exists?
    visible_sections = @context.sections_visible_to(@current_user)
    root_account = @context.root_account

    gradebook_options = {
      active_grading_periods: active_grading_periods_json,
      api_max_per_page: per_page,

      assignment_groups_url: api_v1_course_assignment_groups_url(
        @context,
        include: ag_includes,
        override_assignment_dates: "false",
        exclude_assignment_submission_types: ["wiki_page"]
      ),

      attachment: last_exported_attachment,
      attachment_url: authenticated_download_url(last_exported_attachment),
      change_grade_url: api_v1_course_assignment_submission_url(@context, ":assignment", ":submission", include: [:visibility]),
      change_gradebook_version_url: context_url(@context, :change_gradebook_version_context_gradebook_url, version: 2),
      chunk_size: Setting.get("gradebook2.submissions_chunk_size", "10").to_i,
      colors: gradebook_settings(:colors),
      context_allows_gradebook_uploads: @context.allows_gradebook_uploads?,
      context_code: @context.asset_string,
      context_id: @context.id.to_s,
      context_modules_url: api_v1_course_context_modules_url(@context),
      context_sis_id: @context.sis_source_id,
      context_url: named_context_url(@context, :context_url),
      course_name: @context.name,

      course_settings: {
        allow_final_grade_override: @context.allow_final_grade_override?,
        filter_speed_grader_by_student_group: @context.filter_speed_grader_by_student_group?
      },

      course_url: api_v1_course_url(@context),
      current_grading_period_id: @current_grading_period_id,
      custom_column_data_url: api_v1_course_custom_gradebook_column_data_url(@context, ":id", per_page:),
      custom_column_datum_url: api_v1_course_custom_gradebook_column_datum_url(@context, ":id", ":user_id"),
      custom_column_url: api_v1_course_custom_gradebook_column_url(@context, ":id"),
      custom_columns_url: api_v1_course_custom_gradebook_columns_url(@context),
      default_grading_standard: grading_standard.data,
      download_assignment_submissions_url: named_context_url(@context, :context_assignment_submissions_url, "{{ assignment_id }}", zip: 1),
      enrollments_url: custom_course_enrollments_api_url(per_page:),
      enrollments_with_concluded_url: custom_course_enrollments_api_url(include_concluded: true, per_page:),
      export_gradebook_csv_url: course_gradebook_csv_url,
      final_grade_override_enabled: @context.feature_enabled?(:final_grades_override),
      gradebook_column_order_settings: @current_user.get_preference(:gradebook_column_order, @context.global_id),
      gradebook_column_order_settings_url: save_gradebook_column_order_course_gradebook_url,
      gradebook_column_size_settings: gradebook_column_size_preferences,
      gradebook_column_size_settings_url: change_gradebook_column_size_course_gradebook_url,
      gradebook_csv_progress: last_exported_gradebook_csv.try(:progress),
      gradebook_import_url: new_course_gradebook_upload_path(@context),
      gradebook_is_editable:,
      grade_calc_ignore_unposted_anonymous_enabled: root_account.feature_enabled?(:grade_calc_ignore_unposted_anonymous),
      graded_late_submissions_exist:,
      grading_period_set: grading_period_group_json,
      grading_schemes: GradingStandard.for(@context).as_json(include_root: false),
      grading_standard: @context.grading_standard_enabled? && grading_standard.data,
      grading_standard_points_based: active_grading_standard_points_based(grading_standard),
      grading_standard_scaling_factor: active_grading_standard_scaling_factor(grading_standard),
      group_weighting_scheme: @context.group_weighting_scheme,
      hide_zero_point_quizzes: Account.site_admin.feature_enabled?(:hide_zero_point_quizzes_option),
      late_policy: @context.late_policy.as_json(include_root: false),
      login_handle_name: root_account.settings[:login_handle_name],
      has_modules: @context.has_modules?,
      message_attachment_upload_folder_id: @current_user.conversation_attachments_folder.id.to_s,
      outcome_gradebook_enabled: outcome_gradebook_enabled?,
      outcome_links_url: api_v1_course_outcome_group_links_url(@context, outcome_style: :full),
      outcome_rollups_url: api_v1_course_outcome_rollups_url(@context, per_page: 100),
      post_grades_feature: post_grades_feature?,
      post_manually: @context.post_manually?,
      proxy_submissions_allowed: Account.site_admin.feature_enabled?(:proxy_file_uploads) && @context.grants_right?(@current_user, session, :proxy_assignment_submission),
      publish_to_sis_enabled:
        !!@context.sis_source_id && @context.allows_grade_publishing_by(@current_user) && gradebook_is_editable,

      publish_to_sis_url: context_url(@context, :context_details_url, anchor: "tab-grade-publishing"),
      re_upload_submissions_url: named_context_url(@context, :submissions_upload_context_gradebook_url, "{{ assignment_id }}"),
      reorder_custom_columns_url: api_v1_custom_gradebook_columns_reorder_url(@context),
      save_view_ungraded_as_zero_to_server: allow_view_ungraded_as_zero?,
      sections: sections_json(visible_sections, @current_user, session, [], allow_sis_ids: true),
      sections_url: api_v1_course_sections_url(@context),
      setting_update_url: api_v1_course_settings_url(@context),
      settings: gradebook_settings(@context.global_id),
      settings_update_url: api_v1_course_gradebook_settings_update_url(@context),
      show_message_students_with_observers_dialog: show_message_students_with_observers_dialog?,
      show_similarity_score: root_account.feature_enabled?(:new_gradebook_plagiarism_indicator),
      show_total_grade_as_points: @context.show_total_grade_as_points?,
      sis_app_token: Setting.get("sis_app_token", nil),
      sis_app_url: Setting.get("sis_app_url", nil),
      sis_name: root_account.settings[:sis_name],
      speed_grader_enabled: @context.allows_speed_grader?,
      student_groups: gradebook_group_categories_json,
      submissions_url: api_v1_course_student_submissions_url(@context, grouped: "1"),
      teacher_notes: teacher_notes && custom_gradebook_column_json(teacher_notes, @current_user, session),
      user_asset_string: @current_user&.asset_string,
      version: params.fetch(:version, nil)
    }

    js_env({
             GRADEBOOK_OPTIONS: gradebook_options,
             outcome_service_results_to_canvas: outcome_service_results_to_canvas_enabled?,
           })
  end

  def set_learning_mastery_env
    set_student_context_cards_js_env
    root_account = @context.root_account
    visible_sections = if root_account.feature_enabled?(:limit_section_visibility_in_lmgb)
                         @context.sections_visible_to(@current_user)
                       else
                         @context.active_course_sections
                       end

    js_env({
             GRADEBOOK_OPTIONS: {
               context_id: @context.id.to_s,
               context_url: named_context_url(@context, :context_url),
               ACCOUNT_LEVEL_MASTERY_SCALES: root_account.feature_enabled?(:account_level_mastery_scales),
               OUTCOMES_FRIENDLY_DESCRIPTION: Account.site_admin.feature_enabled?(:outcomes_friendly_description),
               outcome_proficiency:,
               sections: sections_json(visible_sections, @current_user, session, [], allow_sis_ids: true),
               settings: gradebook_settings(@context.global_id),
               settings_update_url: api_v1_course_gradebook_settings_update_url(@context),
               IMPROVED_LMGB: root_account.feature_enabled?(:improved_lmgb),
             },
             OUTCOME_AVERAGE_CALCULATION: root_account.feature_enabled?(:outcome_average_calculation),
             outcome_service_results_to_canvas: outcome_service_results_to_canvas_enabled?,
             OUTCOMES_NEW_DECAYING_AVERAGE_CALCULATION: root_account.feature_enabled?(:outcomes_new_decaying_average_calculation)
           })
  end

  def outcome_gradebook_enabled?
    @context.feature_enabled?(:outcome_gradebook)
  end

  def post_grades_feature?
    @context.feature_enabled?(:post_grades) &&
      @context.allows_grade_publishing_by(@current_user) &&
      can_do(@context, @current_user, :manage_grades)
  end

  def history
    if authorized_action(@context, @current_user, %i[manage_grades view_all_grades])
      crumbs.delete_if { |crumb| crumb[0] == "Grades" }
      add_crumb(t("Gradebook History"),
                context_url(@context, controller: :gradebooks, action: :history))
      @page_title = t("Gradebook History")
      @body_classes << "full-width padless-content"
      js_bundle :gradebook_history
      js_env(
        COURSE_URL: named_context_url(@context, :context_url),
        COURSE_IS_CONCLUDED: @context.is_a?(Course) && @context.completed?,
        OUTCOME_GRADEBOOK_ENABLED: outcome_gradebook_enabled?,
        OVERRIDE_GRADES_ENABLED: @context.try(:allow_final_grade_override?)
      )

      render html: "", layout: true
    end
  end

  def update_submission
    if authorized_action(@context, @current_user, :manage_grades)
      if params[:submissions].blank? && params[:submission].blank?
        render nothing: true, status: :bad_request
        return
      end

      submissions = params[:submissions] ? params[:submissions].values : [params[:submission]]

      # decorate submissions with user_ids if not present
      submissions_without_user_ids = submissions.select { |s| s[:user_id].blank? }
      if submissions_without_user_ids.present?
        submissions = populate_user_ids(submissions_without_user_ids)
      end

      valid_user_ids = Set.new(@context.students_visible_to(@current_user, include: :inactive).pluck(:id))
      submissions.select! { |submission| valid_user_ids.include? submission[:user_id].to_i }

      user_ids = submissions.pluck(:user_id)
      assignment_ids = submissions.pluck(:assignment_id)
      users = @context.admin_visible_students.distinct.find(user_ids).index_by(&:id)
      assignments = @context.assignments.active.find(assignment_ids).index_by(&:id)
      # `submissions` is not a collection of ActiveRecord Submission objects,
      # so we pull the records here in order to check hide_grade_from_student?
      # on each submission below.
      submission_records = Submission.where(assignment_id: assignment_ids, user_id: user_ids)

      request_error_status = nil
      error = nil
      @submissions = []
      submissions.each do |submission|
        submission_record = submission_records.find { |sub| sub.user_id == submission[:user_id].to_i }
        @assignment = assignments[submission[:assignment_id].to_i]
        @user = users[submission[:user_id].to_i]

        submission = submission.permit(:grade,
                                       :score,
                                       :excuse,
                                       :excused,
                                       :graded_anonymously,
                                       :provisional,
                                       :final,
                                       :set_by_default_grade,
                                       :comment,
                                       :media_comment_id,
                                       :media_comment_type,
                                       :group_comment,
                                       :late_policy_status).to_unsafe_h
        is_default_grade_for_missing = value_to_boolean(submission.delete(:set_by_default_grade)) && submission_record.missing? && submission_record.late_policy_status.nil?

        submission[:grader] = @current_user unless is_default_grade_for_missing
        submission.delete(:provisional) unless @assignment.moderated_grading?
        if params[:attachments]
          submission[:comment_attachments] = params[:attachments].keys.map do |idx|
            attachment_json = params[:attachments][idx].permit(Attachment.permitted_attributes)
            attachment_json[:user] = @current_user
            attachment = @assignment.attachments.new(attachment_json.except(:uploaded_data))
            Attachments::Storage.store_for_attachment(attachment, attachment_json[:uploaded_data])
            attachment.save!
            attachment
          end
        end
        begin
          track_update_metrics(params, submission_record)
          dont_overwrite_grade = value_to_boolean(params[:dont_overwrite_grades])
          if %i[grade score excuse excused].any? { |k| submission.key? k }
            # if it's a percentage graded assignment, we need to ensure there's a
            # percent sign on the end. eventually this will probably be done in
            # the javascript.
            if @assignment.grading_type == "percent" && submission[:grade] && submission[:grade] !~ /%\z/
              submission[:grade] = "#{submission[:grade]}%"
            end

            submission[:dont_overwrite_grade] = dont_overwrite_grade
            submission.delete(:final) if submission[:final] && !@assignment.permits_moderation?(@current_user)
            if params.key?(:sub_assignment_tag) && @domain_root_account&.feature_enabled?(:discussion_checkpoints)
              submission[:sub_assignment_tag] = params[:sub_assignment_tag]
            end
            subs = @assignment.grade_student(@user, submission.merge(skip_grader_check: is_default_grade_for_missing))
            apply_provisional_grade_filters!(submissions: subs, final: submission[:final]) if submission[:provisional]
            @submissions += subs
          end
          if %i[comment media_comment_id comment_attachments].any? { |k| submission.key? k }
            submission[:commenter] = @current_user
            submission[:hidden] = submission_record&.hide_grade_from_student?

            subs = @assignment.update_submission(@user, submission)
            apply_provisional_grade_filters!(submissions: subs, final: submission[:final]) if submission[:provisional]
            @submissions += subs
          end

          if submission.key?(:late_policy_status) && submission_record.present? && (!dont_overwrite_grade || (submission_record.grade.blank? && !submission_record.excused?))
            submission_record.update(late_policy_status: submission[:late_policy_status])
            if submission_record.saved_change_to_late_policy_status?
              @submissions << submission_record
            end
          end
        rescue Assignment::GradeError => e
          logger.info "GRADES: grade_student failed because '#{e.message}'"
          error = e
        end
      end
      @submissions = @submissions.reverse.uniq.reverse
      @submissions = nil if submissions.empty? # no valid submissions

      respond_to do |format|
        if @submissions && error.nil?
          flash[:notice] = t("notices.updated", "Assignment submission was successfully updated.")
          format.html { redirect_to course_gradebook_url(@assignment.context) }
          format.json do
            render(
              json: submissions_json(submissions: @submissions, assignments:),
              status: :created,
              location: course_gradebook_url(@assignment.context)
            )
          end
          format.text do
            render(
              json: submissions_json(submissions: @submissions, assignments:),
              status: :created,
              location: course_gradebook_url(@assignment.context),
              as_text: true
            )
          end
        else
          error_message = error&.to_s
          flash[:error] = t(
            "errors.submission_failed",
            "Submission was unsuccessful: %{error}",
            error: error_message || t("errors.submission_failed_default", "Submission Failed")
          )
          request_error_status = error&.status_code || :bad_request

          error_json = { base: error_message }
          error_json[:error_code] = error.error_code if error

          format.html { render :show, course_id: @assignment.context.id }
          format.json { render json: { errors: error_json }, status: request_error_status }
          format.text { render json: { errors: error_json }, status: request_error_status }
        end
      end
    end
  end

  def submissions_json(submissions:, assignments:)
    submissions.map do |submission|
      assignment = assignments[submission[:assignment_id].to_i]
      omitted_field = assignment.anonymize_students? ? :user_id : :anonymous_id
      json_params = Submission.json_serialization_full_parameters(methods: [:late, :missing]).merge(
        include: { submission_history: { methods: %i[late missing word_count], except: omitted_field } },
        except: [omitted_field, :submission_comments]
      )
      json = submission.as_json(json_params)

      json[:submission].tap do |submission_json|
        submission_json[:assignment_visible] = submission.assignment_visible_to_user?(submission.user)
        submission_json[:provisional_grade_id] = submission.provisional_grade_id if submission.provisional_grade_id
        submission_json[:submission_comments] = anonymous_moderated_submission_comments_json(
          assignment: submission.assignment,
          avatars: service_enabled?(:avatars),
          submissions:,
          submission_comments: submission.visible_submission_comments_for(@current_user),
          current_user: @current_user,
          course: @context
        ).map { |c| { submission_comment: c } }
      end
      json
    end
  end

  def submissions_zip_upload
    return unless authorized_action(@context, @current_user, :manage_grades)

    assignment = @context.assignments.active.find(params[:assignment_id])

    unless @context.allows_gradebook_uploads?
      flash[:error] = t("This course does not allow score uploads.")
      redirect_to named_context_url(@context, :context_assignment_url, assignment.id)
      return
    end

    unless valid_zip_upload_params?
      flash[:error] = t("Could not find file to upload.")
      redirect_to named_context_url(@context, :context_assignment_url, assignment.id)
      return
    end

    submission_zip_params = { uploaded_data: params[:submissions_zip] }
    assignment.generate_comments_from_files_later(submission_zip_params, @current_user, params[:attachment_id])

    redirect_to named_context_url(@context, :submissions_upload_context_gradebook_url, assignment.id)
  end

  def show_submissions_upload
    return unless authorized_action(@context, @current_user, :manage_grades)

    @assignment = @context.assignments.active.find(params[:assignment_id])

    unless @context.allows_gradebook_uploads?
      flash[:error] = t("This course does not allow score uploads.")
      redirect_to named_context_url(@context, :context_assignment_url, @assignment.id)
      return
    end

    @presenter = Submission::UploadPresenter.for(@context, @assignment)

    css_bundle :show_submissions_upload
    render :show_submissions_upload
  end

  def speed_grader
    unless @context.allows_speed_grader?
      flash[:notice] = t(:speed_grader_disabled, "SpeedGrader is disabled for this course")
      redirect_to(course_gradebook_path(@context))
      return
    end

    return unless authorized_action(@context, @current_user, [:manage_grades, :view_all_grades])

<<<<<<< HEAD
    platform_service_speedgrader_enabled = @context.feature_enabled?(:platform_service_speedgrader)
    if platform_service_speedgrader_enabled && (params[:platform_sg].nil? || value_to_boolean(params[:platform_sg]))
=======
    @assignment = if params[:assignment_id].blank?
                    nil
                  else
                    @context.assignments.active.find(params[:assignment_id])
                  end
    platform_service_speedgrader_enabled = platform_service_speedgrader_enabled?(params)
    if platform_service_speedgrader_enabled
>>>>>>> 406d90fd
      @page_title = t("SpeedGrader")
      @body_classes << "full-width padless-content"

      remote_env(speedgrader: Services::PlatformServiceSpeedgrader.launch_url)

      env = {
        COMMENT_LIBRARY_FEATURE_ENABLED:
          @context.root_account.feature_enabled?(:assignment_comment_library),
        EMOJIS_ENABLED: @context.feature_enabled?(:submission_comment_emojis),
        EMOJI_DENY_LIST: @context.root_account.settings[:emoji_deny_list],
<<<<<<< HEAD
        PLATFORM_SERVICE_SPEEDGRADER_ENABLED: platform_service_speedgrader_enabled,
=======
        ENHANCED_RUBRICS_ENABLED: @context.feature_enabled?(:enhanced_rubrics),
        PLATFORM_SERVICE_SPEEDGRADER_ENABLED: platform_service_speedgrader_enabled,
        RESTRICT_QUANTITATIVE_DATA_ENABLED: @context.restrict_quantitative_data?(@current_user),
        course_id: @context.id,
        late_policy: @context.late_policy&.as_json(include_root: false),
>>>>>>> 406d90fd
      }
      js_env(env)

      deferred_js_bundle :platform_speedgrader

      render html: "".html_safe, layout: "bare"
      return
    end

    if @assignment.unpublished?
      flash[:notice] = t(:speedgrader_enabled_only_for_published_content,
                         "SpeedGrader is enabled only for published content.")
      redirect_to polymorphic_url([@context, @assignment])
      return
    end

    if @assignment.moderated_grading? && !@assignment.user_is_moderation_grader?(@current_user)
      @assignment.create_moderation_grader(@current_user, occupy_slot: false)
    end

    @can_comment_on_submission = !@context.completed? && !@context_enrollment.try(:completed?)

    @can_reassign_submissions = @assignment.can_reassign?(@current_user)

    enhanced_rubrics_enabled = @context.feature_enabled?(:enhanced_rubrics)

    respond_to do |format|
      format.html do
        grading_role_for_user = grading_role(assignment: @assignment)
        rubric = @assignment&.rubric_association&.rubric
        @headers = false
        @outer_frame = true
        log_asset_access(["speed_grader", @context], "grades", "other")
        env = {
          PLATFORM_SERVICE_SPEEDGRADER_ENABLED: platform_service_speedgrader_enabled,
          SINGLE_NQ_SESSION_ENABLED: Account.site_admin.feature_enabled?(:single_new_quiz_session_in_speedgrader),
          NQ_GRADE_BY_QUESTION_ENABLED: Account.site_admin.feature_enabled?(:new_quizzes_grade_by_question_in_speedgrader),
          GRADE_BY_QUESTION: !!@current_user.preferences[:enable_speedgrader_grade_by_question],
          EMOJIS_ENABLED: @context.feature_enabled?(:submission_comment_emojis),
          EMOJI_DENY_LIST: @context.root_account.settings[:emoji_deny_list],
          MANAGE_GRADES: @context.grants_right?(@current_user, session, :manage_grades),
          READ_AS_ADMIN: @context.grants_right?(@current_user, session, :read_as_admin),
          CONTEXT_ACTION_SOURCE: :speed_grader,
          can_view_audit_trail: @assignment.can_view_audit_trail?(@current_user),
          settings_url: speed_grader_settings_course_gradebook_path,
          force_anonymous_grading: force_anonymous_grading?(@assignment),
          anonymous_identities: @assignment.anonymous_grader_identities_by_anonymous_id,
          instructor_selectable_states: @assignment.instructor_selectable_states_by_provisional_grade_id,
          final_grader_id: @assignment.final_grader_id,
          grading_role: grading_role_for_user,
          grading_type: @assignment.grading_type,
          lti_retrieve_url: retrieve_course_external_tools_url(
            @context.id, assignment_id: @assignment.id, display: "borderless"
          ),
          course_id: @context.id,
          assignment_id: @assignment.id,
          custom_grade_statuses: Account.site_admin.feature_enabled?(:custom_gradebook_statuses) ? @context.custom_grade_statuses.as_json(include_root: false) : [],
          assignment_title: @assignment.title,
          rubric: rubric ? rubric_json(rubric, @current_user, session, style: "full") : nil,
          nonScoringRubrics: @domain_root_account.feature_enabled?(:non_scoring_rubrics),
          outcome_extra_credit_enabled: @context.feature_enabled?(:outcome_extra_credit), # for outcome-based rubrics
          outcome_proficiency:, # for outcome-based rubrics
          group_comments_per_attempt: @assignment.a2_enabled?,
          can_comment_on_submission: @can_comment_on_submission,
          show_help_menu_item: true,
          help_url: I18n.t(:"community.instructor_guide_speedgrader"),
          update_submission_grade_url: context_url(@context, :update_submission_context_gradebook_url),
          can_delete_attachments: @domain_root_account.grants_right?(@current_user, session, :become_user),
          media_comment_asset_string: @current_user.asset_string,
          late_policy: @context.late_policy&.as_json(include_root: false),
          assignment_missing_shortcut: Account.site_admin.feature_enabled?(:assignment_missing_shortcut),
          enhanced_rubrics_enabled:,
          rubric_outcome_data: enhanced_rubrics_enabled ? rubric&.outcome_data : []
        }
        if grading_role_for_user == :moderator
          env[:provisional_select_url] = api_v1_select_provisional_grade_path(@context.id, @assignment.id, "{{provisional_grade_id}}")
        end

        unless @assignment.grades_published? || @assignment.can_view_other_grader_identities?(@current_user)
          env[:current_anonymous_id] = @assignment.moderation_graders.find_by!(user_id: @current_user.id).anonymous_id
        end

        env[:selected_section_id] = gradebook_settings(@context.global_id)&.dig("filter_rows_by", "section_id")
        if @context.root_account.feature_enabled?(:new_gradebook_plagiarism_indicator)
          env[:new_gradebook_plagiarism_icons_enabled] = true
        end

        if @assignment.quiz
          env[:quiz_history_url] = course_quiz_history_path @context.id,
                                                            @assignment.quiz.id,
                                                            user_id: "{{user_id}}"
        end

        env[:filter_speed_grader_by_student_group_feature_enabled] =
          @context.root_account.feature_enabled?(:filter_speed_grader_by_student_group)

        env[:assignment_comment_library_feature_enabled] =
          @context.root_account.feature_enabled?(:assignment_comment_library)

        if @context.filter_speed_grader_by_student_group?
          env[:filter_speed_grader_by_student_group] = true

          requested_student_id = if @assignment.anonymize_students? && params[:anonymous_id].present?
                                   @assignment.submissions.find_by(anonymous_id: params[:anonymous_id])&.user_id
                                 elsif !@assignment.anonymize_students?
                                   params[:student_id]
                                 end

          group_selection = SpeedGrader::StudentGroupSelection.new(current_user: @current_user, course: @context)
          updated_group_info = group_selection.select_group(student_id: requested_student_id)

          if updated_group_info[:group] != group_selection.initial_group
            new_group_id = updated_group_info[:group].present? ? updated_group_info[:group].id.to_s : nil
            context_settings = gradebook_settings(context.global_id)
            context_settings.deep_merge!({
                                           "filter_rows_by" => {
                                             "student_group_id" => new_group_id
                                           }
                                         })
            @current_user.set_preference(:gradebook_settings, context.global_id, context_settings)
          end

          if updated_group_info[:group].present?
            env[:selected_student_group] = group_json(updated_group_info[:group], @current_user, session)
          end
          env[:student_group_reason_for_change] = updated_group_info[:reason_for_change] if updated_group_info[:reason_for_change].present?
        end

        if @assignment.active_rubric_association?
          env[:update_rubric_assessment_url] = context_url(
            @context,
            :context_rubric_association_rubric_assessments_url,
            @assignment.rubric_association
          )
        end

        append_sis_data(env)
        @entry_id = params[:entry_id]

        js_env(env)
        render :speed_grader, locals: {
          anonymize_students: @assignment.anonymize_students?
        }
      end

      format.json do
        render json: SpeedGrader::Assignment.new(
          @assignment,
          @current_user,
          avatars: service_enabled?(:avatars),
          grading_role: grading_role(assignment: @assignment)
        ).json
      end
    end
  end

  def speed_grader_settings
    if params[:enable_speedgrader_grade_by_question]
      grade_by_question = value_to_boolean(params[:enable_speedgrader_grade_by_question])
      @current_user.preferences[:enable_speedgrader_grade_by_question] = grade_by_question
      @current_user.save!
    end

    if params[:selected_section_id]
      section_to_show = if params[:selected_section_id] == "all"
                          nil
                        elsif @context.active_course_sections.where(id: params[:selected_section_id]).exists?
                          params[:selected_section_id]
                        end

      context_settings = gradebook_settings(@context.global_id)
      context_settings.deep_merge!({
                                     "filter_rows_by" => {
                                       "section_id" => section_to_show
                                     }
                                   })
      # Showing a specific section should always display the "Sections" filter
      ensure_section_view_filter_enabled(context_settings) if section_to_show.present?
      @current_user.set_preference(:gradebook_settings, @context.global_id, context_settings)
    end

    head :ok
  end

  def blank_submission
    @headers = false
  end

  def change_gradebook_column_size
    if authorized_action(@context, @current_user, [:manage_grades, :view_all_grades])
      sub_key = @current_user.shared_gradebook_column?(params[:column_id]) ? "shared" : @context.global_id
      size_hash = @current_user.get_preference(:gradebook_column_size, sub_key) || {}
      size_hash[params[:column_id]] = params[:column_size]
      @current_user.set_preference(:gradebook_column_size, sub_key, size_hash)
      render json: nil
    end
  end

  def save_gradebook_column_order
    if authorized_action(@context, @current_user, [:manage_grades, :view_all_grades])
      @current_user.set_preference(:gradebook_column_order, @context.global_id, params[:column_order].to_unsafe_h)
      render json: nil
    end
  end

  def final_grade_overrides
    return unless authorized_action(@context, @current_user, [:manage_grades, :view_all_grades])

    final_grade_overrides = ::Gradebook::FinalGradeOverrides.new(@context, @current_user)
    render json: { final_grade_overrides: final_grade_overrides.to_h }
  end

  # @API Bulk update final grade overrides
  #
  # Set multiple final grade override scores for a course. The course must have
  # final grade override enabled, and the caller must have permission to
  # manage grades. Additionally, the "Import Override Scores in Gradebook" feature
  # flag must be enabled.
  #
  # @argument grading_period_id [Integer]
  #   The grading period to apply the override scores to. If omitted, override
  #   scores will be applied to the total grades for the course.
  #
  # @argument override_scores[] [Required, Array]
  #   An array of hashes representing the new scores to assign.
  #
  # @argument override_scores[student_id] [Integer]
  #   The ID of the student to update.
  #
  # @argument override_scores[override_score] [Float]
  #   The new score to assign as a percentage.
  #
  # @example_request
  #
  # {
  #   "grading_period_id": "10",
  #   "override_scores": [
  #     {
  #       "student_id": "124",
  #       "override_score": "80.0"
  #     },
  #     {
  #       "student_id": "126",
  #       "override_score": "70.0"
  #     }
  #   ]
  # }
  #
  # @returns Progress
  def update_final_grade_overrides
    return unless authorized_action(@context, @current_user, :manage_grades)

    unless @context.allow_final_grade_override?
      render_unauthorized_action and return
    end

    if params[:grading_period_id]
      grading_period = GradingPeriod.for(@context).find_by(id: params[:grading_period_id])
      render json: { error: :invalid_grading_period }, status: :bad_request and return if grading_period.blank?
    end

    params.require(:override_scores)
    override_score_updates = params.permit(override_scores: %i[student_id override_score override_status_id]).to_h[:override_scores]

    progress = ::Gradebook::FinalGradeOverrides.queue_bulk_update(@context, @current_user, override_score_updates, grading_period)
    render json: progress_json(progress, @current_user, session)
  end

  # @API Apply score to ungraded submissions
  #
  # Perform a bulk scoring of ungraded submissions for a course, or mark
  # ungraded submissions as excused. The course's account must have the "Apply
  # Score to Ungraded" feature enabled, and the caller must have permission to
  # manage grades. By default, will apply scores to all ungraded submissions in
  # the course, but the scope may be restricted using the parameters below.
  #
  # @argument percent [Float]
  #   A percentage value between 0 and 100 representing the percent score to apply.
  #   Exactly one of this parameter or the "excused" parameter (with a true
  #   value) must be specified.
  #
  # @argument excused [Boolean]
  #   If true, mark ungraded submissions as excused. Exactly one of this
  #   parameter (with a true value) or the "percent" parameter must be
  #   specified.
  #
  # @argument mark_as_missing [Boolean]
  #   If true, mark all affected submissions as missing in addition to issuing a grade.
  #
  # @argument only_past_due [Boolean]
  #   If true, only operate on submissions whose due date has passed.
  #
  # @argument assignment_ids [Required, Array]
  #   An array of assignment ids to apply score to ungraded submissions.
  #
  # @argument student_ids [Required, Array]
  #   An array of student ids to apply score to ungraded submissions.
  #
  # @example_request
  #
  # {
  #   "percent": "50.0",
  #   "mark_as_missing": true,
  #   "only_past_due": true,
  #   "assignment_ids": ["1", "2", "3"],
  #   "student_ids": ["11", "22"]
  # }
  #
  # @returns Progress
  def apply_score_to_ungraded_submissions
    return unless authorized_action(@context, @current_user, :manage_grades)
    return render_unauthorized_action unless allow_apply_score_to_ungraded?

    excused = Canvas::Plugin.value_to_boolean(params[:excused])
    unless params[:percent].present? || excused
      return render json: { error: :no_score_or_excused_provided }, status: :bad_request
    end

    if params[:percent].present?
      return render json: { error: :cannot_both_score_and_excuse }, status: :bad_request if excused

      percent_value = params[:percent].to_f

      unless percent_value >= 0 && percent_value <= 100
        return render json: { error: :invalid_percent_value }, status: :bad_request
      end
    end

    options = ::Gradebook::ApplyScoreToUngradedSubmissions::Options.new(
      percent: percent_value,
      excused:,
      mark_as_missing: Canvas::Plugin.value_to_boolean(params[:mark_as_missing]),
      only_apply_to_past_due: Canvas::Plugin.value_to_boolean(params[:only_past_due])
    )

    return render json: { error: :no_student_ids_provided }, status: :bad_request if params[:student_ids].blank?
    return render json: { error: :no_assignment_ids_provided }, status: :bad_request if params[:assignment_ids].blank?

    options.assignment_ids = params[:assignment_ids]
    options.student_ids = params[:student_ids]

    progress = ::Gradebook::ApplyScoreToUngradedSubmissions.queue_apply_score(
      course: @context,
      grader: @current_user,
      options:
    )
    render json: progress_json(progress, @current_user, session)
  end

  def user_ids
    return unless authorized_action(@context, @current_user, [:manage_grades, :view_all_grades])

    gradebook_user_ids = GradebookUserIds.new(@context, @current_user)
    render json: { user_ids: gradebook_user_ids.user_ids }
  end

  def grading_period_assignments
    return unless authorized_action(@context, @current_user, [:manage_grades, :view_all_grades])

    grading_period_assignments = GradebookGradingPeriodAssignments.new(
      @context,
      course_settings: gradebook_settings(@context.global_id)
    )
    render json: { grading_period_assignments: grading_period_assignments.to_h }
  end

  def change_gradebook_version
    update_preferred_gradebook_view!("gradebook")
    @current_user.set_preference(:gradebook_version, params[:version])
    redirect_to polymorphic_url([@context, :gradebook])
  end

  private

  def platform_service_speedgrader_enabled?(params)
    return false unless @context.feature_enabled?(:platform_service_speedgrader)

    # SGP is currently disabled for moderated and anonymously graded assignments
    if @assignment.present?
      return false if @assignment.moderated_grading
      return false if @assignment.anonymous_grading
    end

    params[:platform_sg].nil? || value_to_boolean(params[:platform_sg])
  end

  def active_grading_standard_scaling_factor(grading_standard)
    grading_standard.scaling_factor
  end

  def active_grading_standard_points_based(grading_standard)
    grading_standard.points_based
  end

  def gradebook_group_categories_json
    @context
      .group_categories
      .joins("LEFT JOIN #{Group.quoted_table_name} ON groups.group_category_id=group_categories.id AND groups.workflow_state <> 'deleted'")
      .group("group_categories.id", "group_categories.name")
      .pluck("group_categories.id", "group_categories.name", Arel.sql("json_agg(json_build_object('id', groups.id, 'name', groups.name))"))
      .map do |category_id, category_name, original_groups|
        groups = original_groups.select { |g| g["id"] }.map(&:with_indifferent_access)
        { id: category_id, name: category_name, groups: }.with_indifferent_access
      end
  end

  def valid_zip_upload_params?
    return true if params[:attachment_id].present?

    !!params[:submissions_zip] && !params[:submissions_zip].is_a?(String)
  end

  def outcome_proficiency
    if @context.root_account.feature_enabled?(:non_scoring_rubrics)
      if @context.root_account.feature_enabled?(:account_level_mastery_scales)
        @context.resolved_outcome_proficiency&.as_json
      else
        @context.account.resolved_outcome_proficiency&.as_json
      end
    end
  end

  def gradebook_version
    # params[:version] is a development-only convenience for engineers.
    # This param should never be used outside of development.
    if Rails.env.development? && params.include?(:version)
      params[:version]
    else
      @current_user.preferred_gradebook_version
    end
  end

  def requested_gradebook_view
    return nil if params[:view].blank?

    (params[:view] == "learning_mastery") ? "learning_mastery" : "gradebook"
  end

  def preferred_gradebook_view
    gradebook_settings(context.global_id)["gradebook_view"]
  end

  def update_preferred_gradebook_view!(gradebook_view)
    if ["learning_mastery", "default"].include?(gradebook_view)
      @current_user.set_preference(:gradebook_version, "gradebook")
    end
    context_settings = gradebook_settings(context.global_id)
    context_settings.deep_merge!({ "gradebook_view" => gradebook_view })
    @current_user.set_preference(:gradebook_settings, @context.global_id, context_settings)
  end

  def gradebook_performance_controls
    # Given that these are all consts, this should be removed in a separate refactoring
    {
      active_request_limit: 12,
      api_max_per_page: Api::MAX_PER_PAGE,
      assignment_groups_per_page: Api::MAX_PER_PAGE,
      context_modules_per_page: Api::MAX_PER_PAGE,
      custom_column_data_per_page: Api::MAX_PER_PAGE,
      custom_columns_per_page: Api::MAX_PER_PAGE,
      students_chunk_size: Api::MAX_PER_PAGE,
      submissions_chunk_size: 10,
      submissions_per_page: Api::MAX_PER_PAGE
    }
  end
  private :gradebook_performance_controls

  def percentage(weight)
    I18n.n(weight, percentage: true)
  end

  def points_possible(weight, options)
    return unless options[:weighting]
    return t("%{weight} of Final", weight: percentage(weight)) if options[:out_of_final]

    percentage(weight)
  end

  def aggregate_by_grading_period?
    view_all_grading_periods? && @context.weighted_grading_periods?
  end

  def aggregate_assignments
    if aggregate_by_grading_period?
      @presenter.periods_assignments = periods_as_assignments(@presenter.grading_periods,
                                                              out_of_final: true,
                                                              exclude_total: @exclude_total)
    else
      @presenter.groups_assignments = groups_as_assignments(@presenter.groups,
                                                            out_of_final: true,
                                                            exclude_total: @exclude_total)
    end
  end

  def groups_as_assignments(groups = nil, options = {})
    as_assignments(
      groups || @context.assignment_groups.active,
      options.merge!(weighting: @context.group_weighting_scheme == "percent")
    ) { |group| group_as_assignment(group, options) }
  end

  def periods_as_assignments(periods = nil, options = {})
    as_assignments(
      periods || @context.grading_periods.active,
      options.merge!(weighting: @context.weighted_grading_periods?)
    ) { |period| period_as_assignment(period, options) }
  end

  def as_assignments(objects = nil, options = {}, &block)
    fakes = []
    fakes.concat(objects.map(&block)) if objects && block
    fakes << total_as_assignment(options) unless options[:exclude_total]
    fakes
  end

  def group_as_assignment(group, options)
    Assignment::HardCoded.new(id: "group-#{group.id}",
                              rules: group.rules,
                              title: group.name,
                              points_possible: points_possible(group.group_weight, options),
                              special_class: "group_total",
                              assignment_group_id: group.id,
                              group_weight: group.group_weight,
                              asset_string: "group_total_#{group.id}")
  end

  def period_as_assignment(period, options)
    Assignment::HardCoded.new(
      id: "period-#{period.id}",
      rules: [],
      title: period.title,
      points_possible: points_possible(period.weight, options),
      special_class: "group_total",
      assignment_group_id: period.id,
      group_weight: period.weight,
      asset_string: "period_total_#{period.id}"
    )
  end

  def total_as_assignment(options = {})
    Assignment::HardCoded.new(
      id: "final-grade",
      title: t("Total"),
      points_possible: (options[:out_of_final] ? "" : percentage(100)),
      special_class: "final_grade",
      asset_string: "final_grade_column"
    )
  end

  def moderated_grading_enabled_and_no_grades_published?
    @assignment.moderated_grading? && !@assignment.grades_published?
  end

  def exclude_total?(context)
    return true if context.hide_final_grades
    return false unless grading_periods? && view_all_grading_periods?

    grading_period_group.present? && !grading_period_group.display_totals_for_all_grading_periods?
  end

  def grade_summary_presenter
    options = presenter_options
    if options.key?(:grading_period_id)
      GradingPeriodGradeSummaryPresenter.new(@context, @current_user, params[:id], **options)
    else
      GradeSummaryPresenter.new(@context, @current_user, params[:id], **options)
    end
  end

  def presenter_options
    options = {}
    return options unless @context.present?

    if @current_grading_period_id.present? && !view_all_grading_periods? && grading_periods?
      options[:grading_period_id] = @current_grading_period_id
    end

    return options unless @current_user.present?

    saved_order = @current_user.get_preference(:course_grades_assignment_order, @context.id)
    options[:assignment_order] = saved_order if saved_order.present?
    options
  end

  def custom_course_users_api_url(include_concluded: false, include_inactive: false, exclude_states: false, per_page:)
    state = %w[active invited]
    state << "completed" if include_concluded
    state << "inactive"  if include_inactive
    state = [] if exclude_states

    api_v1_course_users_url(
      @context,
      include: %i[avatar_url group_ids enrollments],
      enrollment_type: %w[student student_view],
      enrollment_state: state,
      per_page:
    )
  end

  def custom_course_enrollments_api_url(include_concluded: false, include_inactive: false, per_page:)
    state = %w[active invited]
    state << "completed" if include_concluded
    state << "inactive"  if include_inactive
    api_v1_course_enrollments_url(
      @context,
      include: %i[avatar_url group_ids],
      type: %w[StudentEnrollment StudentViewEnrollment],
      state:,
      per_page:
    )
  end

  def gradebook_settings(key)
    @current_user.get_preference(:gradebook_settings, key) || {}
  end

  def ensure_section_view_filter_enabled(context_settings)
    filter_settings = context_settings.fetch("selected_view_options_filters", [])
    return if filter_settings&.include?("sections")

    context_settings["selected_view_options_filters"] = filter_settings.append("sections")
  end

  def courses_with_grades_json
    courses = @presenter.courses_with_grades
    courses << @context if courses.empty?

    courses.map do |course|
      grading_period_set_id = GradingPeriodGroup.for_course(course)&.id

      {
        id: course.id,
        nickname: course.nickname_for(@current_user),
        url: context_url(course, :context_grades_url),
        grading_period_set_id: grading_period_set_id.try(:to_s)
      }
    end.as_json
  end

  def populate_user_ids(submissions)
    anonymous_ids = submissions.map { |submission| submission.fetch(:anonymous_id) }
    submission_ids_map = Submission.select(:user_id, :anonymous_id)
                                   .where(assignment: @context.assignments, anonymous_id: anonymous_ids)
                                   .index_by(&:anonymous_id)

    # merge back into submissions
    submissions.map do |submission|
      submission[:user_id] = submission_ids_map[submission.fetch(:anonymous_id)].user_id
      submission
    end
  end

  def apply_provisional_grade_filters!(submissions:, final:)
    preloaded_grades = ModeratedGrading::ProvisionalGrade.where(submission: submissions)
    grades_by_submission_id = preloaded_grades.group_by(&:submission_id)

    submissions.each do |submission|
      provisional_grade = submission.provisional_grade(
        @current_user,
        preloaded_grades: grades_by_submission_id,
        final:,
        default_to_null_grade: false
      )
      submission.apply_provisional_grade_filter!(provisional_grade) if provisional_grade
    end
  end

  def grading_role(assignment:)
    if moderated_grading_enabled_and_no_grades_published?
      if assignment.permits_moderation?(@current_user)
        :moderator
      else
        :provisional_grader
      end
    else
      :grader
    end
  end

  def gradebook_column_size_preferences
    @current_user.save if @current_user.changed?
    shared_settings = @current_user.get_preference(:gradebook_column_size, "shared") || {}
    course_settings = @current_user.get_preference(:gradebook_column_size, @context.global_id) || {}
    shared_settings.merge(course_settings)
  end

  def allow_view_ungraded_as_zero?
    @context.account.feature_enabled?(:view_ungraded_as_zero)
  end

  def allow_apply_score_to_ungraded?
    @context.account.feature_enabled?(:apply_score_to_ungraded)
  end

  def outcome_service_results_to_canvas_enabled?
    @context.feature_enabled?(:outcome_service_results_to_canvas)
  end

  def track_update_metrics(params, submission)
    if params.dig(:submission, :grade) && params["submission"]["grade"].to_s != submission.grade.to_s && params["originator"] == "speed_grader"
      InstStatsd::Statsd.increment("speedgrader.submission.posted_grade")
    end
  end
end<|MERGE_RESOLUTION|>--- conflicted
+++ resolved
@@ -1031,10 +1031,6 @@
 
     return unless authorized_action(@context, @current_user, [:manage_grades, :view_all_grades])
 
-<<<<<<< HEAD
-    platform_service_speedgrader_enabled = @context.feature_enabled?(:platform_service_speedgrader)
-    if platform_service_speedgrader_enabled && (params[:platform_sg].nil? || value_to_boolean(params[:platform_sg]))
-=======
     @assignment = if params[:assignment_id].blank?
                     nil
                   else
@@ -1042,7 +1038,6 @@
                   end
     platform_service_speedgrader_enabled = platform_service_speedgrader_enabled?(params)
     if platform_service_speedgrader_enabled
->>>>>>> 406d90fd
       @page_title = t("SpeedGrader")
       @body_classes << "full-width padless-content"
 
@@ -1053,15 +1048,11 @@
           @context.root_account.feature_enabled?(:assignment_comment_library),
         EMOJIS_ENABLED: @context.feature_enabled?(:submission_comment_emojis),
         EMOJI_DENY_LIST: @context.root_account.settings[:emoji_deny_list],
-<<<<<<< HEAD
-        PLATFORM_SERVICE_SPEEDGRADER_ENABLED: platform_service_speedgrader_enabled,
-=======
         ENHANCED_RUBRICS_ENABLED: @context.feature_enabled?(:enhanced_rubrics),
         PLATFORM_SERVICE_SPEEDGRADER_ENABLED: platform_service_speedgrader_enabled,
         RESTRICT_QUANTITATIVE_DATA_ENABLED: @context.restrict_quantitative_data?(@current_user),
         course_id: @context.id,
         late_policy: @context.late_policy&.as_json(include_root: false),
->>>>>>> 406d90fd
       }
       js_env(env)
 
