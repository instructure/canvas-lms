--- conflicted
+++ resolved
@@ -25,91 +25,7 @@
   def index
     js_bundle :accessibility_checker
 
-<<<<<<< HEAD
-    render html: "<div id=\"accessibility-checker-container\"></div>".html_safe, layout: true
-  end
-
-  def issues
-    return unless allowed?
-
-    render json: create_accessibility_issues
-  end
-
-  def update
-    return unless allowed?
-
-    content = request.body.read
-    content_data = JSON.parse(content)
-
-    response = update_accessibility_issues(content_data)
-
-    render json: response[:json], status: response[:status]
-  end
-
-  def update_accessibility_issues(content_data, rules = Accessibility::Rule.registry)
-    unless rules.key?(content_data["rule"])
-      return {
-        json: {
-          error: "Invalid rule identifier '#{content_data["rule"]}', should be one of #{Accessibility::Rule.registry.keys}"
-        },
-        status: :bad_request
-      }
-    end
-
-    rule = rules[content_data["rule"]]
-
-    case content_data["content_type"]
-    when "Page"
-      wiki_page = @context.wiki_pages.find_by(id: content_data["content_id"])
-      unless wiki_page
-        return {
-          json: {
-            error: "Wiki page #{content_data["content_id"]} not found"
-          },
-          status: :not_found
-        }
-      end
-
-      wiki_page.body = AccessibilityControllerHelper.fix_content(
-        wiki_page.body, rule, content_data["path"], content_data["value"]
-      )
-      wiki_page.save!
-    when "Assignment"
-      assignment = @context.assignments.find_by(id: content_data["content_id"])
-      unless assignment
-        return {
-          json: {
-            error: "Assignment #{content_data["content_id"]} not found"
-          },
-          status: :not_found
-        }
-      end
-
-      assignment.description = AccessibilityControllerHelper.fix_content(
-        assignment.description, rule, content_data["path"], content_data["value"]
-      )
-      assignment.save!
-    else
-      return { json: { error: "Invalid content type" }, status: :unprocessable_entity }
-    end
-
-    { json: { success: true }, status: :ok }
-  end
-
-  def create_accessibility_issues(rules = Accessibility::Rule.registry, pdf_rules = Accessibility::Rule.pdf_registry)
-    course_pages = @context.wiki_pages.not_deleted.order(updated_at: :desc)
-    course_assignments = @context.assignments.active.order(updated_at: :desc)
-    attachments = @context.attachments.not_deleted.order(updated_at: :desc)
-
-    {
-      pages: create_page_issues(course_pages, rules),
-      assignments: create_assignment_issues(course_assignments, rules),
-      attachments: create_attachment_issues(attachments, pdf_rules),
-      last_checked: Time.zone.now.strftime("%b %-d, %Y")
-    }
-=======
     render html: '<div id="accessibility-checker-container"></div>'.html_safe, layout: true
->>>>>>> 5493525b
   end
 
   private
@@ -119,22 +35,4 @@
 
     authorized_action(@context, @current_user, [:read, :update])
   end
-
-  def create_attachment_issues(attachments, rules)
-    issues = {}
-    attachments.each do |attachment|
-      result = {}
-      if attachment.content_type == "application/pdf"
-        result = AccessibilityControllerHelper.check_pdf_accessibility(attachment, rules)
-      end
-
-      issues[attachment.id] = result
-      issues[attachment.id][:title] = attachment.title
-      issues[attachment.id][:content_type] = attachment.content_type
-      issues[attachment.id][:published] = attachment.published?
-      issues[attachment.id][:updated_at] = attachment.updated_at&.iso8601 || ""
-      issues[attachment.id][:url] = course_files_url(@context, preview: attachment.id)
-    end
-    issues
-  end
 end