# frozen_string_literal: true

#
# Copyright (C) 2018 - present Instructure, Inc.
#
# This file is part of Canvas.
#
# Canvas is free software: you can redistribute it and/or modify it under
# the terms of the GNU Affero General Public License as published by the Free
# Software Foundation, version 3 of the License.
#
# Canvas is distributed in the hope that it will be useful, but WITHOUT ANY
# WARRANTY; without even the implied warranty of MERCHANTABILITY or FITNESS FOR
# A PARTICULAR PURPOSE. See the GNU Affero General Public License for more
# details.
#
# You should have received a copy of the GNU Affero General Public License along
# with this program. If not, see <http://www.gnu.org/licenses/>.
#

class SubmissionsBaseController < ApplicationController
  include GradebookSettingsHelpers
  include AssignmentsHelper
  include AssessmentRequestHelper
  include SubmissionsHelper
<<<<<<< HEAD
  include AssetProcessorReportHelper
=======
>>>>>>> 34de21f6

  include Api::V1::Rubric
  include Api::V1::SubmissionComment

  def show
    return unless authorized_action(@submission.context, @current_user, :read)

    @visible_rubric_assessments = @submission.visible_rubric_assessments_for(@current_user)
    @assessment_request = @submission.assessment_requests.where(assessor_id: @current_user).first

    if @submission&.user_id == @current_user.id
      @submission&.mark_read(@current_user)
      if @submission.assignment.checkpoints_parent?
        @submission.assignment.sub_assignment_submissions.where(user: @current_user).find_each do |s|
          s&.mark_read(@current_user)
        end
      end
    end

    respond_to do |format|
      @submission.limit_comments(@current_user, session)
      format.html do
        rubric_association = @assignment&.rubric_association
        rubric_association_json = rubric_association&.as_json
        unless rubric_association_json.nil?
          rubric_association_json["rubric_association"]["hide_points"] = rubric_association.hide_points(@current_user)
        end
        rubric = rubric_association&.rubric
        js_env({
                 nonScoringRubrics: @domain_root_account.feature_enabled?(:non_scoring_rubrics),
                 outcome_extra_credit_enabled: @context.feature_enabled?(:outcome_extra_credit),
                 rubric: rubric ? rubric_json(rubric, @current_user, session, style: "full") : nil,
                 rubricAssociation: rubric_association_json ? rubric_association_json["rubric_association"] : nil,
                 outcome_proficiency:,
                 media_comment_asset_string: @current_user.asset_string,
                 EMOJIS_ENABLED: @context.feature_enabled?(:submission_comment_emojis),
                 EMOJI_DENY_LIST: @context.root_account.settings[:emoji_deny_list]
               })
<<<<<<< HEAD
        @asset_reports = asset_reports_legacy_format(submission: @submission)
        @asset_processors = asset_processors(assignment: @assignment)
=======
>>>>>>> 34de21f6
        js_bundle :submissions
        css_bundle :submission

        add_crumb(t("crumbs.assignments", "Assignments"), context_url(@context, :context_assignments_url))
        add_crumb(@assignment.title, context_url(@context, :context_assignment_url, @assignment.id))
        add_crumb(user_crumb_name)

        set_active_tab "assignments"

        render "submissions/show",
               stream: can_stream_template?,
               layout: (params[:embed] == "true") ? "mobile_embed" : true
      end

      format.json do
        submission_json_exclusions = []

        if @submission.submission_type == "online_quiz" &&
           @submission.hide_grade_from_student? &&
           !@assignment.grants_right?(@current_user, :grade)
          submission_json_exclusions << :body
        end

        @submission.limit_comments(@current_user, session)

        render json: @submission.as_json(
          Submission.json_serialization_full_parameters(
            except: %i[quiz_submission submission_history]
          ).merge({
                    except: submission_json_exclusions,
                    permissions: {
                      user: @current_user,
                      session:,
                      include_permissions: false
                    }
                  })
        )
      end
    end
  end

  def update
    permissions = { user: @current_user, session:, include_permissions: false }
    provisional = @assignment.moderated_grading? && params[:submission][:provisional]
    submission_json_exclusions = []

    if @assignment.anonymous_peer_reviews && @submission.peer_reviewer?(@current_user)
      submission_json_exclusions << :user_id
    end

    if @submission.submission_type == "online_quiz" &&
       @submission.hide_grade_from_student? &&
       !@assignment.grants_right?(@current_user, :grade)

      submission_json_exclusions << :body
    end

    if params[:submission][:student_entered_score] && @submission.grants_right?(@current_user, session, :comment)
      update_student_entered_score(params[:submission][:student_entered_score])

      render json: @submission.as_json(except: submission_json_exclusions, permissions:)
      return
    end

    if authorized_action(@submission, @current_user, :comment)
      params[:submission][:commenter] = @current_user
      admin_in_context = !@context_enrollment || @context_enrollment.admin?

      error = nil
      if params[:attachments]
        params[:submission][:comment_attachments] = params[:attachments].keys.map do |idx|
          attachment_json = params[:attachments][idx].permit(Attachment.permitted_attributes)
          attachment_json[:user] = @current_user
          attachment = @assignment.attachments.new(attachment_json.except(:uploaded_data))
          Attachments::Storage.store_for_attachment(attachment, attachment_json[:uploaded_data])
          attachment.save!
          attachment
        end
      end
      unless @submission.grants_right?(@current_user, session, :submit)
        @request = @submission.assessment_requests.where(assessor_id: @current_user).first if @current_user
        params[:submission] = {
          attempt: params[:submission][:attempt],
          comment: params[:submission][:comment],
          comment_attachments: params[:submission][:comment_attachments],
          media_comment_id: params[:submission][:media_comment_id],
          media_comment_type: params[:submission][:media_comment_type],
          commenter: @current_user,
          assessment_request: @request,
          group_comment: params[:submission][:group_comment],
          hidden: @submission.hide_grade_from_student? && admin_in_context,
          provisional:,
          final: params[:submission][:final],
          draft_comment: Canvas::Plugin.value_to_boolean(params[:submission][:draft_comment])
        }
        params[:submission].delete(:attempt) unless @context.feature_enabled?(:assignments_2_student)
      end
      begin
        @submissions = @assignment.update_submission(@user, params[:submission].to_unsafe_h)
      rescue => e
        Canvas::Errors.capture_exception(:submissions, e)
        logger.error(e)
        error = e
      end
      respond_to do |format|
        if @submissions
          @submissions = @submissions.select { |s| s.grants_right?(@current_user, session, :read) }
          is_final = provisional && params[:submission][:final] && @assignment.permits_moderation?(@current_user)
          @submissions.each do |s|
            s.limit_comments(@current_user, session) unless @submission.grants_right?(@current_user, session, :submit)
            s.apply_provisional_grade_filter!(s.provisional_grade(@current_user, final: is_final)) if provisional
          end

          flash[:notice] = t("assignment_submitted", "Assignment submitted.")

          format.html { redirect_to course_assignment_url(@context, @assignment) }

          json_args = Submission.json_serialization_full_parameters({
                                                                      except: [:quiz_submission, :submission_history]
                                                                    }).merge(except: submission_json_exclusions, permissions:)
          json_args[:methods] << :provisional_grade_id if provisional
          json_args[:methods].delete(:submission_comments)

          submissions_json = @submissions.map do |submission|
            submission_json = submission.as_json(json_args)
            submission_json[:submission][:submission_comments] = anonymous_moderated_submission_comments_json(
              assignment: @assignment,
              avatars: service_enabled?(:avatars),
              submissions: @submissions,
              submission_comments: submission.visible_submission_comments_for(@current_user),
              current_user: @current_user,
              course: @context
            )
            submission_json
          end

          format.json { render json: submissions_json, status: :created, location: course_gradebook_url(@submission.assignment.context) }
          format.text { render json: submissions_json, status: :created, location: course_gradebook_url(@submission.assignment.context) }
        else
          @error_message = t("errors_update_failed", "Update Failed")
          flash[:error] = @error_message

          error_json = { base: @error_message }

          error_json[:error_code] = error.error_code if error.respond_to?(:error_code)
          error_status = (error.respond_to?(:status_code) && error.status_code) || :bad_request

          format.html { render :show, id: @assignment.context.id }
          format.json { render json: { errors: error_json }, status: error_status }
          format.text { render json: { errors: error_json }, status: error_status }
        end
      end
    end
  end

  def redo_submission
    if !(@assignment.can_reassign?(@current_user) && @submission.cached_due_date)
      render_unauthorized_action
    elsif @assignment.locked_for?(@submission.user)
      render json: {
               errors: {
                 message: "Assignment is locked for student.",
                 error_code: "ASSIGNMENT_LOCKED"
               }
             },
             status: :unprocessable_entity
    else
      @submission.update!(redo_request: true)
      head :no_content
    end
  end

  def turnitin_report
    plagiarism_report("turnitin")
  end

  def resubmit_to_turnitin
    resubmit_to_plagiarism("turnitin")
  end

  def vericite_report
    plagiarism_report("vericite")
  end

  def resubmit_to_vericite
    resubmit_to_plagiarism("vericite")
  end

  def originality_report
    plagiarism_report("originality_report")
  end

  private

  def update_student_entered_score(score)
    new_score = sanitize_student_entered_score(score)
    # TODO: fix this by making the callback optional
    # intentionally skipping callbacks here to fix a bug where entering a
    # what-if grade for a quiz can put the submission back in a 'pending review' state
    @submission.update_column(:student_entered_score, new_score)
  end

  def outcome_proficiency
    if @context.root_account.feature_enabled?(:non_scoring_rubrics)
      @context.account.resolved_outcome_proficiency&.as_json
    end
  end

  def legacy_plagiarism_report(submission, asset_string, type)
    plag_data = (type == "vericite") ? submission.vericite_data : submission.turnitin_data

    if plag_data.dig(asset_string, :report_url).present?
      polymorphic_url(
        [:retrieve, @context, :external_tools],
        url: plag_data[asset_string][:report_url],
        # Hack because turnitin supports only 1.1 here, but they have 1.3 tools
        # with the same domain that we will find because we prefer 1.3 tools:
        prefer_1_1: type == "turnitin",
        display: "borderless"
      )
    elsif type == "vericite"
      # VeriCite URL
      submission.vericite_report_url(asset_string, @current_user, session)
    else
      # Turnitin URL
      submission.turnitin_report_url(asset_string, @current_user)
    end
  rescue
    # vericite_report_url or turnitin_report_url may throw an error
    nil
  end

  protected

  def plagiarism_report(type)
    return head(:bad_request) if @submission.blank?

    @asset_string = params[:asset_string]
    if authorized_action(@submission, @current_user, :read)
      url = if type == "originality_report"
              @submission.originality_report_url(@asset_string, @current_user, params[:attempt])
            else
              legacy_plagiarism_report(@submission, @asset_string, type)
            end

      if url
        # Filter out internal URLs here, which are redirects to the LTI/message controller
        unless url.start_with?("/")
          Lti::LogService.new(
            context: @context,
            launch_type: "direct_link",
            launch_url: url,
            session_id: session[:session_id],
            tool: nil,
            user: @current_user,
            lti2: true
          ).call
        end
        redirect_to url
      else
        flash[:error] = t("errors.no_report", "Couldn't find a report for that submission item")
        redirect_to default_plagiarism_redirect_url
      end
    end
  end

  def resubmit_to_plagiarism(type)
    return head(:bad_request) if @submission.blank?

    if authorized_action(@context, @current_user, [:manage_grades, :view_all_grades])
      Canvas::LiveEvents.plagiarism_resubmit(@submission)

      if type == "vericite"
        # VeriCite
        @submission.resubmit_to_vericite
        message = t("Successfully resubmitted to VeriCite.")
      else
        # turnitin
        @submission.resubmit_to_turnitin
        message = t("Successfully resubmitted to turnitin.")
      end
      respond_to do |format|
        format.html do
          flash[:notice] = message
          redirect_to default_plagiarism_redirect_url
        end
        format.json { head :no_content }
      end
    end
  end

  def default_plagiarism_redirect_url
    named_context_url(@context, :context_assignment_submission_url, @assignment.id, @submission.user_id)
  end
end<|MERGE_RESOLUTION|>--- conflicted
+++ resolved
@@ -23,10 +23,6 @@
   include AssignmentsHelper
   include AssessmentRequestHelper
   include SubmissionsHelper
-<<<<<<< HEAD
-  include AssetProcessorReportHelper
-=======
->>>>>>> 34de21f6
 
   include Api::V1::Rubric
   include Api::V1::SubmissionComment
@@ -65,11 +61,6 @@
                  EMOJIS_ENABLED: @context.feature_enabled?(:submission_comment_emojis),
                  EMOJI_DENY_LIST: @context.root_account.settings[:emoji_deny_list]
                })
-<<<<<<< HEAD
-        @asset_reports = asset_reports_legacy_format(submission: @submission)
-        @asset_processors = asset_processors(assignment: @assignment)
-=======
->>>>>>> 34de21f6
         js_bundle :submissions
         css_bundle :submission
 
