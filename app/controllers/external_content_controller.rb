# frozen_string_literal: true

#
# Copyright (C) 2011 - present Instructure, Inc.
#
# This file is part of Canvas.
#
# Canvas is free software: you can redistribute it and/or modify it under
# the terms of the GNU Affero General Public License as published by the Free
# Software Foundation, version 3 of the License.
#
# Canvas is distributed in the hope that it will be useful, but WITHOUT ANY
# WARRANTY; without even the implied warranty of MERCHANTABILITY or FITNESS FOR
# A PARTICULAR PURPOSE. See the GNU Affero General Public License for more
# details.
#
# You should have received a copy of the GNU Affero General Public License along
# with this program. If not, see <http://www.gnu.org/licenses/>.
#
require "ims/lti"

IMS::LTI::Models::ContentItems::ContentItem.add_attribute :canvas_url, json_key: "canvasURL"

class ExternalContentController < ApplicationController
  include Lti::Concerns::Oembed
  include Lti::Concerns::ParentFrame

  protect_from_forgery except: [:selection_test, :success], with: :exception

  before_action :require_user, only: :oembed_retrieve
  before_action :validate_oembed_token!, only: :oembed_retrieve

  rescue_from Lti::Concerns::Oembed::OembedAuthorizationError do |error|
    render json: { message: error.message }, status: :unauthorized
  end

  rescue_from JSON::JWT::InvalidFormat do
    head :bad_request
  end

  def success
    normalize_deprecated_data!
    @retrieved_data = {}
    if params[:service] == "equella"
      params.each do |key, value|
        if key.to_s.start_with?("eq_")
          @retrieved_data[key.to_s.delete_prefix("eq_")] = value
        end
      end
    elsif params[:return_type] == "oembed"
      js_env(oembed: { endpoint: params[:endpoint], url: params[:url] })
      @oembed_token = params[:oembed_token]
    elsif params[:service] == "external_tool_dialog"
      get_context
      @retrieved_data = content_items_for_canvas
    elsif params[:service] == "external_tool_redirect"
      @hide_message = true if params[:service] == "external_tool_redirect"
      params[:return_type] = nil unless %w[oembed lti_launch_url url image_url iframe file].include?(params[:return_type])
      @retrieved_data = params
      if @retrieved_data[:url] && ["oembed", "lti_launch_url"].include?(params[:return_type])
        begin
          uri = URI.parse(@retrieved_data[:url])
          unless uri.scheme
            value = "http://#{value}"
            uri = URI.parse(value)
          end
          @retrieved_data[:url] = uri.to_s
        rescue URI::Error
          @retrieved_data[:url] = nil
        end
      end
    end
    if params[:id]
      message_auth = Lti::MessageAuthenticator.new(request.original_url, request.GET.merge(request.POST))
      render_unauthorized_action and return unless message_auth.valid?
      render_unauthorized_action and return unless json_data[:content_item_id] == params[:id]
      render_unauthorized_action and return unless json_data[:oauth_consumer_key] == params[:oauth_consumer_key]
    end
    @headers = false

    js_env({
             retrieved_data: (@retrieved_data || {}),
             lti_response_messages: lti_response_messages,
             service: params[:service],
             service_id: params[:id],
             message: param_if_set(:lti_msg),
             log: param_if_set(:lti_log),
             error_message: param_if_set(:lti_errormsg),
             error_log: param_if_set(:lti_errorlog)
           })
    if parent_frame_origin
      js_env({ DEEP_LINKING_POST_MESSAGE_ORIGIN: parent_frame_origin }, true)
<<<<<<< HEAD
=======
      set_extra_csp_frame_ancestor!
>>>>>>> f841cad8
    end
  end

  def normalize_deprecated_data!
    params[:return_type] = params[:embed_type] if !params.key?(:return_type) && params.key?(:embed_type)

    return_types = { "basic_lti" => "lti_launch_url", "link" => "url", "image" => "image_url" }
    params[:return_type] = return_types[params[:return_type]] if return_types.key? params[:return_type]
  end

  def oembed_retrieve
    begin
      res = CanvasHttp.get(oembed_object_uri.to_s)
      data = JSON.parse(res.body)
      content_item = Lti::ContentItemConverter.convert_oembed(data)
    rescue
      content_item = {}
    end
    render json: [content_item]
  end

  # this is a simple LTI link selection extension example
  # it's used by the selenium specs, and can be useful to demonstrate link
  # selection and test configuration
  def selection_test
    @return_url = params[:launch_presentation_return_url]
    if @return_url
      uri = URI.parse(@return_url)
      @return_url = nil unless uri.is_a?(URI::HTTP)
    end
    if @return_url.blank?
      head :bad_request
    end
    @headers = false
  end

  def cancel
    @headers = false
    js_env(service: params[:service])
  end

  def content_items_for_canvas
    content_item_selection.map do |item|
      item.placement_advice ||= default_placement_advice
      if item.type == IMS::LTI::Models::ContentItems::LtiLinkItem::TYPE
        launch_url = item.url || json_data[:default_launch_url]
        url_gen_params = { url: launch_url }

        displays = { "iframe" => "borderless", "window" => "borderless" }
        url_gen_params[:display] =
          displays[item.placement_advice.presentation_document_target]

        item.canvas_url = named_context_url(@context, :retrieve_context_external_tools_path, url_gen_params)
      end
      item
    end
  end

  private

  def content_item_selection
    if params[:lti_message_type]
      message = IMS::LTI::Models::Messages::Message.generate(request.GET && request.POST)
      message.content_items
    else
      filtered_params = params.permit(*%w[url text title return_type content_type height width])
      [Lti::ContentItemConverter.convert_resource_selection(filtered_params)]
    end
  end

  def lti_response_messages
    @lti_response_messages ||= begin
      response_messages = {}

      lti_msg = param_if_set "lti_msg"
      lti_log = param_if_set "lti_log"
      lti_errormsg = param_if_set("lti_errormsg") { |error_msg| logger.warn error_msg }
      lti_errorlog = param_if_set("lti_errorlog") { |error_log| logger.warn error_log }

      response_messages[:lti_msg] = lti_msg if lti_msg
      response_messages[:lti_log] = lti_log if lti_log
      response_messages[:lti_errormsg] = lti_errormsg if lti_errormsg
      response_messages[:lti_errorlog] = lti_errorlog if lti_errorlog
      response_messages
    end
  end

  def param_if_set(param_key)
    param_value = params[param_key].present? && params[param_key]
    param_value = param_value.to_s if param_value
    if param_value && block_given?
      yield param_value
    end
    param_value
  end

  def default_placement_advice
    IMS::LTI::Models::ContentItemPlacement.new(
      presentation_document_target: "default",
      display_height: 600,
      display_width: 800
    )
  end

  def json_data
    @json_data ||= ((params[:data] && Canvas::Security.decode_jwt(params[:data])) || {}).with_indifferent_access
  end
end<|MERGE_RESOLUTION|>--- conflicted
+++ resolved
@@ -90,10 +90,7 @@
            })
     if parent_frame_origin
       js_env({ DEEP_LINKING_POST_MESSAGE_ORIGIN: parent_frame_origin }, true)
-<<<<<<< HEAD
-=======
       set_extra_csp_frame_ancestor!
->>>>>>> f841cad8
     end
   end
 
