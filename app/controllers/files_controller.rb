--- conflicted
+++ resolved
@@ -1043,16 +1043,9 @@
     @attachment = Attachment.find(params[:id])
     if value_to_boolean(params[:replace])
       @context = @attachment.context
-<<<<<<< HEAD
-      if @context.grants_right?(@current_user, nil, :manage_files) &&
-        @domain_root_account.grants_right?(@current_user, nil, :become_user)
-        @attachment.destroy_content_and_replace(@current_user)
-        return format.json { render json: attachment_json(@attachment, @current_user, {}, {omit_verifier_in_app: true}) }
-=======
       if can_replace_file?
         @attachment.destroy_content_and_replace(@current_user)
         return render json: attachment_json(@attachment, @current_user, {}, {omit_verifier_in_app: true})
->>>>>>> a9720c7c
       else
         return render_unauthorized_action
       end
