# frozen_string_literal: true

#
# Copyright (C) 2011 - present Instructure, Inc.
#
# This file is part of Canvas.
#
# Canvas is free software: you can redistribute it and/or modify it under
# the terms of the GNU Affero General Public License as published by the Free
# Software Foundation, version 3 of the License.
#
# Canvas is distributed in the hope that it will be useful, but WITHOUT ANY
# WARRANTY; without even the implied warranty of MERCHANTABILITY or FITNESS FOR
# A PARTICULAR PURPOSE. See the GNU Affero General Public License for more
# details.
#
# You should have received a copy of the GNU Affero General Public License along
# with this program. If not, see <http://www.gnu.org/licenses/>.
#

# @API Files
# An API for managing files and folders
# See the File Upload Documentation for details on the file upload workflow.
#
#
# @model File
#     {
#       "id": "File",
#       "description": "",
#       "properties": {
#         "id": {
#           "example": 569,
#           "type": "integer"
#         },
#         "folder_id": {
#           "example": 4207,
#           "type": "integer"
#         },
#         "display_name": {
#           "example": "file.txt",
#           "type": "string"
#         },
#         "filename": {
#           "example": "file.txt",
#           "type": "string"
#         },
#         "content-type": {
#           "example": "text/plain",
#           "type": "string"
#         },
#         "url": {
#           "example": "http://www.example.com/files/569/download?download_frd=1",
#           "type": "string"
#         },
#         "size": {
#           "example": 43451,
#           "type": "integer",
#           "description": "file size in bytes"
#         },
#         "created_at": {
#           "example": "2012-07-06T14:58:50Z",
#           "type": "datetime"
#         },
#         "updated_at": {
#           "example": "2012-07-06T14:58:50Z",
#           "type": "datetime"
#         },
#         "unlock_at": {
#           "example": "2012-07-07T14:58:50Z",
#           "type": "datetime"
#         },
#         "locked": {
#           "example": false,
#           "type": "boolean"
#         },
#         "hidden": {
#           "example": false,
#           "type": "boolean"
#         },
#         "lock_at": {
#           "example": "2012-07-20T14:58:50Z",
#           "type": "datetime"
#         },
#         "hidden_for_user": {
#           "example": false,
#           "type": "boolean"
#         },
#         "visibility_level": {
#           "example": "course",
#           "type": "string",
#           "description": "Changes who can access the file. Valid options are 'inherit' (the default), 'course', 'institution', and 'public'. Only valid in course endpoints."
#         },
#         "thumbnail_url": {
#           "type": "string"
#         },
#         "modified_at": {
#           "example": "2012-07-06T14:58:50Z",
#           "type": "datetime"
#         },
#         "mime_class": {
#           "type": "string",
#           "example": "html",
#           "description": "simplified content-type mapping"
#         },
#         "media_entry_id": {
#           "type": "string",
#           "example": "m-3z31gfpPf129dD3sSDF85SwSDFnwe",
#           "description": "identifier for file in third-party transcoding service"
#         },
#         "locked_for_user": {
#           "example": false,
#           "type": "boolean"
#         },
#         "lock_info": {
#           "$ref": "LockInfo"
#         },
#         "lock_explanation": {
#           "example": "This assignment is locked until September 1 at 12:00am",
#           "type": "string"
#         },
#         "preview_url": {
#           "type": "string",
#           "description": "optional: url to the document preview. This url is specific to the user making the api call. Only included in submission endpoints."
#         }
#       }
#     }
#
class FilesController < ApplicationController
  # show_relative is exempted from protect_from_forgery in order to allow
  # brand-config-uploaded JS to work
  # verify_authenticity_token is manually-invoked where @context is not
  # an Account in show_relative
  protect_from_forgery except: [:api_capture, :show_relative], with: :exception

  before_action :require_user, only: :create_pending
  before_action :require_context, except: %i[
    image_thumbnail
    show_thumbnail
    create_pending
    show
    api_create
    api_create_success
    api_create_success_cors
    api_show
    api_index
    destroy
    api_update
    public_url
    api_capture
    icon_metadata
    reset_verifier
    rce_linked_file_instfs_ids
    show_relative
  ]

  include HorizonMode

  before_action :load_canvas_career, only: [:index]

  before_action :open_limited_cors, only: [:show]
  before_action :open_cors, only: %i[
    api_create api_create_success api_create_success_cors show_thumbnail
  ]

  before_action :check_file_access_flags, only: [:show_relative, :show]

  skip_before_action :verify_authenticity_token, only: :api_create
  before_action :verify_api_id, only: %i[
    api_show api_create_success api_update destroy icon_metadata reset_verifier
  ]
  before_action :check_limited_access_contexts, only: %i[index]
  before_action :check_limited_access_for_students, only: %i[api_index]
  before_action :forbid_api_calls_for_limited_access_students, only: :api_show

  def forbid_api_calls_for_limited_access_students
    if @current_user&.student_in_limited_access_account? && request.referer.nil?
      render_unauthorized_action
    end
  end

  include Api::V1::Attachment
  include Api::V1::Avatar
  include AttachmentHelper
  include K5Mode

  before_action { |c| c.active_tab = "files" }

  def token_auth_allowed?
    %w[show api_show].include?(params[:action])
  end

  def verify_api_id
    raise ActiveRecord::RecordNotFound unless Api::ID_REGEX.match?(params[:id])
  end

  def check_limited_access_contexts
    if @context.is_a?(Course) && @context&.account&.limited_access_for_user?(@current_user)
      redirect_to course_path(@context)
    else
      check_limited_access_for_students
    end
  end

  def quota
    get_quota
    if authorized_action(@context.attachments.temp_record, @current_user, %i[create update delete])
      h = ActiveSupport::NumberHelper
      result = {
        quota: h.number_to_human_size(@quota),
        quota_used: h.number_to_human_size(@quota_used),
        quota_full: (@quota_used >= @quota)
      }
      render json: result
    end
  end

  # @API Get quota information
  # Returns the total and used storage quota for the course, group, or user.
  #
  # @example_request
  #
  #   curl 'https://<canvas>/api/v1/courses/1/files/quota' \
  #         -H 'Authorization: Bearer <token>'
  #
  # @example_response
  #
  #  { "quota": 524288000, "quota_used": 402653184 }
  #
  def api_quota
    # allow user quota info to be viewed by admins
    permitted = true if @context.is_a?(User) &&
                        @domain_root_account.grants_any_right?(
                          @current_user,
                          *RoleOverride::GRANULAR_FILE_PERMISSIONS
                        )
    if permitted || authorized_action(@context.attachments.build, @current_user, %i[create update delete])
      get_quota
      render json: { quota: @quota, quota_used: @quota_used }
    end
  end

  def check_file_access_flags
    access_verifier = {}
    begin
      access_verifier = validate_access_verifier
    rescue Canvas::Security::TokenExpired
      # maybe their browser is being stupid and came to the files domain directly with an old verifier - try to go back and get a new one
      return redirect_to_fallback_url if files_domain?
    rescue AccessVerifier::InvalidVerifier, AccessVerifier::JtiReused
      nil
    end

    if access_verifier[:user]
      # attachment.rb checks for this session attribute when determining
      # permissions, but it should be ignored by the rest of the models'
      # permission checks
      session["file_access_user_id"] = access_verifier[:user].global_id
      session["file_access_real_user_id"] = access_verifier[:real_user]&.global_id
      session["file_access_developer_key_id"] = access_verifier[:developer_key]&.global_id
      session["file_access_root_account_id"] = access_verifier[:root_account]&.global_id
      session["file_access_oauth_host"] = access_verifier[:oauth_host]
      session["file_access_expiration"] = 1.hour.from_now.to_i
      session.file_access_user = access_verifier[:user]

      session[:permissions_key] = SecureRandom.uuid

      # if this was set we really just wanted to set the session on the files domain and return back to what we were doing before
      if access_verifier[:return_url]
        return redirect_to access_verifier[:return_url]
      end
    end
    # These sessions won't get deleted when the user logs out since this
    # is on a separate domain, so we've added our own (stricter) timeout.
    if session && session["file_access_user_id"] && session["file_access_expiration"].to_i > Time.now.to_i
      session["file_access_expiration"] = 1.hour.from_now.to_i
      session[:permissions_key] = SecureRandom.uuid
    end
    @access_verifier = access_verifier if access_verifier.present? && Account.site_admin.feature_enabled?(:safe_files_jti)
    true
  end
  protected :check_file_access_flags

  def redirect_to_fallback_url
    fallback_url = params[:sf_verifier] && Canvas::Security.decode_jwt(params[:sf_verifier], ignore_expiration: true)[:fallback_url]
    if fallback_url
      redirect_to fallback_url
    else
      render_unauthorized_action # oh well we tried
    end
  end
  protected :redirect_to_fallback_url

  def index
    react_files
  end

  # @API List files
  # Returns the paginated list of files for the folder or course.
  #
  # @argument content_types[] [String]
  #   Filter results by content-type. You can specify type/subtype pairs (e.g.,
  #   'image/jpeg'), or simply types (e.g., 'image', which will match
  #   'image/gif', 'image/jpeg', etc.).
  #
  # @argument exclude_content_types[] [String]
  #   Exclude given content-types from your results. You can specify type/subtype pairs (e.g.,
  #   'image/jpeg'), or simply types (e.g., 'image', which will match
  #   'image/gif', 'image/jpeg', etc.).
  #
  # @argument search_term [String]
  #   The partial name of the files to match and return.
  #
  # @argument include[] ["user"]
  #   Array of additional information to include.
  #
  #   "user":: the user who uploaded the file or last edited its content
  #   "usage_rights":: copyright and license information for the file (see UsageRights)
  #
  # @argument only[] [Array]
  #   Array of information to restrict to. Overrides include[]
  #
  #   "names":: only returns file name information
  #
  # @argument sort [String, "name"|"size"|"created_at"|"updated_at"|"content_type"|"user"]
  #   Sort results by this field. Defaults to 'name'. Note that `sort=user` implies `include[]=user`.
  #
  # @argument order [String, "asc"|"desc"]
  #   The sorting order. Defaults to 'asc'.
  #
  # @example_request
  #
  #   curl 'https://<canvas>/api/v1/folders/<folder_id>/files?content_types[]=image&content_types[]=text/plain \
  #         -H 'Authorization: Bearer <token>'
  #
  # @returns [File]
  def api_index
    GuardRail.activate(:secondary) do
      get_context
      verify_api_id unless @context.present?
      @folder = Folder.from_context_or_id(@context, params[:id])

      return unless authorized_action(@folder, @current_user, :read_contents)

      scope = file_index_scope(@context || @folder, @current_user, params)

      order_clause = case params[:sort]
                     when "position"
                       "attachments.position, #{Attachment.display_name_order_by_clause("attachments")}"
                     when "size"
                       "attachments.size"
                     when "created_at"
                       "attachments.created_at"
                     when "updated_at"
                       "attachments.updated_at"
                     when "content_type"
                       "attachments.content_type"
                     when "user"
                       scope.primary_shard.activate do
                         scope = scope.joins("LEFT OUTER JOIN #{User.quoted_table_name} ON attachments.user_id=users.id")
                       end
                       "users.sortable_name IS NULL, #{User.sortable_name_order_by_clause("users")}"
                     else
                       Attachment.display_name_order_by_clause("attachments")
                     end

      order_clause = "#{order_clause} DESC" if params[:order] == "desc"
      scope = scope.order(Arel.sql(order_clause)).order(id: (params[:order] == "desc") ? :desc : :asc)

      url = @context ? context_files_url : api_v1_list_files_url(@folder)
      @files = Api.paginate(scope, self, url)

      log_asset_access(["files", @context], "files")

      render json: attachments_json(@files, @current_user, {}, {
                                      can_view_hidden_files: can_view_hidden_files?(@context || @folder, @current_user, session),
                                      context: @context || @folder.context,
                                      include: params[:include],
                                      only: params[:only],
                                      omit_verifier_in_app: !value_to_boolean(params[:use_verifiers])
                                    })
    end
  end

  def images
    if authorized_action(@context.attachments.temp_record, @current_user, :read)
      @images = if Folder.root_folders(@context).first.grants_right?(@current_user, session, :read_contents)
                  if @context.grants_any_right?(@current_user, session, *RoleOverride::GRANULAR_FILE_PERMISSIONS)
                    @context.active_images.paginate page: params[:page]
                  else
                    @context.active_images.not_hidden.not_locked.where(folder_id: @context.active_folders.not_hidden.not_locked).paginate page: params[:page]
                  end
                else
                  [].paginate
                end
      headers["X-Total-Pages"] = @images.total_pages.to_s
      render partial: "shared/wiki_image", collection: @images
    end
  end

  def react_files
    unless request.format.html?
      return render body: "endpoint does not support #{request.format.symbol}", status: :bad_request
    end

    if authorized_action(@context, @current_user, [:read_files, *RoleOverride::GRANULAR_FILE_PERMISSIONS]) &&
       tab_enabled?(@context.class::TAB_FILES)
      @contexts = [@context]
      files_version_2 = files_version_2?
      get_all_pertinent_contexts(include_groups: true, cross_shard: true) if @context == @current_user

      root_folders_by_context = {}
      if files_version_2 && @contexts.any?
        root_folders_by_context = Folder.preload_root_folders(@contexts)
      end

      files_contexts = @contexts.map do |context|
        tool_context = case context
                       when Course
                         context
                       when User
                         @domain_root_account
                       when Group
                         context.context
                       end

        has_external_tools = !context.is_a?(Group) && tool_context

        file_menu_tools = (has_external_tools ? external_tools_display_hashes(:file_menu, tool_context, [:accept_media_types]) : [])
        file_index_menu_tools = if has_external_tools
                                  external_tools_display_hashes(:file_index_menu, tool_context)
                                else
                                  []
                                end
        root_folder_id = if files_version_2
                           folder = root_folders_by_context[context.asset_string]
                           folder&.id
                         end
        {
          asset_string: context.asset_string,
          name: (context == @current_user) ? t("my_files", "My Files") : context.name,
          usage_rights_required: tool_context.respond_to?(:usage_rights_required?) && tool_context.usage_rights_required?,
          permissions: {
            manage_files_add: context.grants_right?(@current_user, session, :manage_files_add),
            manage_files_edit: context.grants_right?(@current_user, session, :manage_files_edit),
            manage_files_delete: context.grants_right?(@current_user, session, :manage_files_delete),
          },
          file_menu_tools:,
          file_index_menu_tools:,
          root_folder_id:
        }
      end

      @page_title = t("files_page_title", "Files")
      @body_classes << "full-width padless-content"
      if files_version_2
        js_bundle :files_v2
      else
        js_bundle :files
      end
      css_bundle :react_files
      js_env({
               FILES_CONTEXTS: files_contexts,
               COURSE_ID: context.id.to_s
             })
      log_asset_access(["files", @context], "files", "other")

      set_tutorial_js_env

      render html: "".html_safe, layout: true
    end
  end

  # @API Get public inline preview url
  # Determine the URL that should be used for inline preview of the file.
  #
  # @argument submission_id [Optional, Integer]
  #   The id of the submission the file is associated with.  Provide this argument to gain access to a file
  #   that has been submitted to an assignment (Canvas will verify that the file belongs to the submission
  #   and the calling user has rights to view the submission).
  #
  # @example_request
  #
  #   curl 'https://<canvas>/api/v1/files/1/public_url' \
  #         -H 'Authorization: Bearer <token>'
  #
  # @example_response
  #
  #  { "public_url": "https://example-bucket.s3.amazonaws.com/example-namespace/attachments/1/example-filename?AWSAccessKeyId=example-key&Expires=1400000000&Signature=example-signature" }
  #
  def public_url
    @attachment = Attachment.find(params[:id])

    # if the attachment is part of a submisison, its 'context' will be the student that submmited the assignment.  so if  @current_user is a
    # teacher authorized_action(@attachment, @current_user, :download) will be false, we need to actually check if they have perms to see the
    # submission.
    @submission = Submission.active.find(params[:submission_id]) if params[:submission_id]
    # verify that the requested attachment belongs to the submission
    return render_unauthorized_action if @submission && !@submission.includes_attachment?(@attachment)

    if (@submission && authorized_action(@submission, @current_user, :read)) || access_allowed(attachment: @attachment, user: @current_user, access_type: :download)
      render json: { public_url: @attachment.public_url(secure: request.ssl?, user: @current_user) }
    end
  end

  # @API Get file
  # Returns the standard attachment json object
  #
  # @argument include[] ["user"]
  #   Array of additional information to include.
  #
  #   "user":: the user who uploaded the file or last edited its content
  #   "usage_rights":: copyright and license information for the file (see UsageRights)
  #
  # @argument replacement_chain_context_type [Optional, String]
  #   When a user replaces a file during upload, Canvas keeps track of the "replacement chain."
  #
  #   Include this parameter if you wish Canvas to follow the replacement chain if the requested
  #   file was deleted and replaced by another.
  #
  #   Must be set to 'course' or 'account'. The "replacement_chain_context_id" parameter must
  #   also be included.
  #
  # @argument replacement_chain_context_id [Optional, Integer]
  #   When a user replaces a file during upload, Canvas keeps track of the "replacement chain."
  #
  #   Include this parameter if you wish Canvas to follow the replacement chain if the requested
  #   file was deleted and replaced by another.
  #
  #   Indicates the context ID Canvas should use when following the "replacement chain." The
  #   "replacement_chain_context_type" parameter must also be included.
  #
  # @example_request
  #
  #   curl 'https://<canvas>/api/v1/files/<file_id>' \
  #         -H 'Authorization: Bearer <token>'
  #
  #   curl 'https://<canvas>/api/v1/courses/<course_id>/files/<file_id>' \
  #         -H 'Authorization: Bearer <token>'
  #
  # @returns File
  def api_show
    get_context

    @attachment = @context ? @context.attachments.not_deleted.find_by(id: params[:id]) : Attachment.not_deleted.find_by(id: params[:id])

    if replacement_chain_context
      replacement = attachment_or_replacement(replacement_chain_context, params[:id])
      @attachment ||= replacement if replacement&.available?
    end

    unless @attachment
      render json: { errors: [{ message: "The specified resource does not exist." }] }, status: :not_found
      return
    end

    params[:include] = Array(params[:include])
    if access_allowed(attachment: @attachment, user: @current_user, access_type: :read)
      options = { include: params[:include], omit_verifier_in_app: !value_to_boolean(params[:use_verifiers]) }
      if params[:access_token].present? && params[:instfs_id].present?
        options[:access_token] = params[:access_token]
        options[:instfs_id] = params[:instfs_id]
      end
      if params[:view] && @context.respond_to?(:horizon_course?) && @context.horizon_course?
        @attachment.context_module_action(@current_user, :read) if @current_user
        options[:view] = true
      end

      if options[:include].include?("blueprint_course_status")
        options[:context] = @context || @folder&.context || @attachment.context
        options[:can_view_hidden_files] = can_view_hidden_files?(options[:context], @current_user, session)
      end
      json = attachment_json(@attachment, @current_user, { verifier: params[:verifier], location: params[:location] }, options)

      # Add canvadoc session URL if the file is unlocked
      json.merge!(
        doc_preview_json(@attachment, locked_for_user: json[:locked_for_user], access_token: params[:access_token])
      )
      render json:
    end
  end

  # @API Translate file reference
  # Get information about a file from a course copy file reference
  #
  # @example_request
  #
  #   curl https://<canvas>/api/v1/courses/1/files/file_ref/i567b573b77fab13a1a39937c24ae88f2 \
  #        -H 'Authorization: Bearer <token>'
  #
  # @returns File
  def file_ref
    get_context

    @attachment = @context.attachments.not_deleted.find_by(migration_id: params[:migration_id])
    raise ActiveRecord::RecordNotFound unless @attachment
    return unless authorized_action(@attachment, @current_user, :read)

    render json: attachment_json(@attachment, @current_user, session, params)
  end

  def context_for_file_after_user_merge(search_context, file_id)
    # Users can create links that look like /users/:user_id/files/:file_id in the RCE. Then
    # after the user is merged, that old user context is no longer correct for the file attchment
    # and they'll get a 404 trying to access the file.
    # So we have two choices: fix all of the links in their html content or make their old file
    # links work. I hate both options, but making their old file links work was less complicated.
    # To do that, we find the context that the files have been moved to. This is normally the
    # active user they were merged to or the last user they were merged into before a cross-shard
    # merge (in which case we copy the files instead of moving them and the file ID we're looking
    # for is now associated to a past user), but the files don't get moved to the new user during
    # a merge if there's a duplicate, so it could be on any user in the chain on the current shard
    search_context.shard.activate do
      User.from(<<~SQL.squish).joins(<<~SQL2.squish).where(attachments: { id: file_id }).first || search_context
        (WITH RECURSIVE user_mergers AS (
          SELECT umd.from_user_id, umd.user_id
          FROM #{UserMergeData.quoted_table_name} umd
          WHERE umd.from_user_id=#{User.connection.quote(search_context.id)} AND umd.workflow_state = 'active'
          UNION
          SELECT umd.from_user_id, umd.user_id
          FROM #{UserMergeData.quoted_table_name} umd
          INNER JOIN user_mergers ON user_mergers.user_id=umd.from_user_id
          WHERE umd.workflow_state = 'active' AND umd.user_id < #{Shard::IDS_PER_SHARD}
        ) SELECT * FROM user_mergers) AS user_mergers
      SQL
        INNER JOIN #{User.quoted_table_name} ON users.id = user_mergers.user_id
        INNER JOIN #{Attachment.quoted_table_name} ON attachments.context_type = 'User' AND attachments.context_id = users.id
      SQL2
    end
  end

  def show
    # Ensure these links are not indexed by search engines
    response.headers["X-Robots-Tag"] = "noindex, nofollow" unless @allow_robot_indexing

    GuardRail.activate(:secondary) do
      params[:id] ||= params[:file_id]

      get_context(user_scope: merged_user_scope)

      if @context.is_a?(User) && @context.deleted?
        @context = context_for_file_after_user_merge(@context, params[:id])
      end

      # NOTE: the /files/XXX URL implicitly uses the current user as the
      # context, even though it doesn't search for the file using
      # @current_user.attachments.find, since it might not actually be a user
      # attachment.
      # this implicit context magic happens in ApplicationController#get_context
      if @context.nil? || @current_user.nil? || @context == @current_user
        @attachment = Attachment.find(params[:id])

        # Check if a specific context for the relation replacement chain
        # was set. If so, use it to look up the attachment. This is needed
        # for some services (like Buttons & Icons) to avoid setting @context
        # and being redirected
        if replacement_chain_context && @attachment.deleted?
          @attachment = attachment_or_replacement(replacement_chain_context, params[:id])
        end

        @context = nil unless @context == @current_user || @context == @attachment.context
        @skip_crumb = true unless @context
      else
        @attachment ||= attachment_or_replacement(@context, params[:id])
      end

      if !Account.site_admin.feature_enabled?(:safe_files_jti) && @attachment.inline_content? && params[:sf_verifier] && redirect_for_inline?(params[:sf_verifier])
        return redirect_to url_for(params.to_unsafe_h.except(:sf_verifier))
      end

      params[:download] ||= params[:preview]
      add_crumb(t("#crumbs.files", "Files"), named_context_url(@context, :context_files_url)) unless @skip_crumb
      if @attachment.deleted? && !jwt_resource_match(@attachment)
        if @current_user.nil? || @attachment.user_id != @current_user.id
          @not_found_message = t("could_not_find_file", "This file has been deleted")
          render status: :not_found, template: "shared/errors/404_message", formats: [:html]
          return
        end
        flash[:notice] = t "notices.deleted", "The file %{display_name} has been deleted", display_name: @attachment.display_name unless request.format == :json # rubocop:disable Rails/ActionControllerFlashBeforeRender
        if params[:preview] && @attachment.mime_class == "image"
          redirect_to "/images/blank.png"
        elsif request.format == :json
          render json: { deleted: true }
        else
          redirect_to named_context_url(@context, :context_files_url)
        end
        return
      end

      @access_allowed = []
      @attachment_authorization ||= {}
      @attachment_authorization[:attachment] = @attachment
      @attachment_authorization[:permission] = @access_allowed
      if access_allowed(attachment: @attachment, user: @current_user, access_type: :read)
        @access_allowed << :read
        @attachment.ensure_media_object

        if params[:download]
          if access_allowed(attachment: @attachment, user: @current_user, access_type: :download, no_error_on_failure: true)
            @access_allowed << :download
            disable_page_views if params[:preview]
            begin
              send_attachment(@attachment)
            rescue => e
              @headers = false if params[:ts] && params[:verifier]
              @not_found_message = t "errors.not_found", "It looks like something went wrong when this file was uploaded, and we can't find the actual file.  You may want to notify the owner of the file and have them re-upload it."
              Canvas::Errors.capture_exception(self.class.name, e)
              render "shared/errors/404_message",
                     status: :bad_request,
                     formats: [:html]
            end
            return
          elsif authorized_action(@attachment, @current_user, :read)
            render_attachment(@attachment)
          end
          # This action is a callback used in our system to help record when
          # a user views an inline preview of a file instead of downloading
          # it, since this should also count as an access.
        elsif params[:inline]
          @attachment.context_module_action(@current_user, :read) if @current_user
          log_attachment_access(@attachment)
          render json: { ok: true }
        else
          # Module items count as an asset access
          log_attachment_access(@attachment) if params[:module_item_id]

          render_attachment(@attachment)
        end
      end
    end
  end

  def render_attachment(attachment)
    respond_to do |format|
      if params[:download] && attachment.mime_class == "image"
        format.html { redirect_to "/images/svg-icons/icon_lock.svg" }
      else
        if @files_domain
          @headers = false
          @show_left_side = false
        end
        if attachment.content_type&.match(%r{\Avideo/|audio/}) || (attachment.canvadocable? ||
          GoogleDocsPreview.previewable?(@domain_root_account, attachment))
          attachment.context_module_action(@current_user, :read)
        end
        format.html do
          if attachment.locked_for?(@current_user, check_policies: true)
            render :show, status: :forbidden
          elsif attachment.inline_content? && !attachment.canvadocable? && safer_domain_available? && !params[:fd_cookie_set]
            # redirect to the files domain and have the files domain redirect back with the param set
            # so we know the user session has been set there and relative files from the html will work
            query = URI.parse(request.url).query
            return_url = request.url + (query.present? ? "&" : "?") + "fd_cookie_set=1"
            redirect_to safe_domain_file_url(attachment, authorization: @attachment_authorization, return_url:)
          else
            render :show
          end
        end
      end
      format.json do
        json = {
          attachment: {
            workflow_state: attachment.workflow_state,
            content_type: attachment.content_type
          }
        }

        json[:attachment][:media_entry_id] = attachment.media_entry_id if attachment.media_entry_id

        if access_allowed(attachment: @attachment, user: @current_user, access_type: :download, no_error_on_failure: true)
          @access_allowed ||= []
          @access_allowed << :download
          # Right now we assume if they ask for json data on the attachment
          # then that means they have viewed or are about to view the file in
          # some form.
          if @current_user &&
             (attachment.canvadocable? ||
              GoogleDocsPreview.previewable?(@domain_root_account, attachment))
            attachment.context_module_action(@current_user, :read)
          end
          if GoogleDocsPreview.previewable?(@domain_root_account, attachment)
            json[:attachment][:public_url] = GoogleDocsPreview.url_for(attachment)
          end

          json_include = if @attachment.context.is_a?(User) || @attachment.context.is_a?(Course)
                           { include: %w[enhanced_preview_url] }
                         else
                           {}
                         end

          json[:attachment].merge!(
            attachment_json(attachment, @current_user, { verifier: params[:verifier] }, json_include)
          )

          # Add canvadoc session URL if the file is unlocked
          json[:attachment].merge!(
            doc_preview_json(
              attachment,
              locked_for_user: json.dig(:attachment, :locked_for_user),
              access_token: params[:access_token]
            )
          )

          log_asset_access(attachment, "files", "files")
        end

        render json:
      end
    end
  end
  protected :render_attachment

  def show_relative
    require_context(user_scope: merged_user_scope)

    path = params[:file_path]
    file_id = params[:file_id]
    file_id = nil unless Api::ID_REGEX.match?(file_id.to_s)

    # Manually-invoke verify_authenticity_token for non-Account contexts
    # This is to allow Account-level file downloads to skip request forgery protection
    verify_authenticity_token unless @context.is_a?(Account)

    # if the relative path matches the given file id use that file
    if file_id && (@attachment = @context.attachments.where(id: file_id).first) &&
       !(@attachment.matches_full_display_path?(path) || @attachment.matches_full_path?(path))
      @attachment = nil
    end

    @attachment ||= Folder.find_attachment_in_context_with_path(@context, path)

    unless @attachment
      # if the file doesn't exist, don't leak its existence (and the context's name) to an unauthenticated user
      # (note that it is possible to have access to the file without :read on the context, e.g. with submissions)
      return unless authorized_action(@context, @current_user, :read)

      @include_js_env = true
      return render "shared/errors/file_not_found",
                    status: :bad_request,
                    formats: [:html]
    end

    params[:id] = @attachment.id

    params[:download] = "1"
    show
  end

  def send_attachment(attachment)
    # check for download_frd param and, if it's present, force the user to download the
    # file and don't display it inline. we use download_frd instead of looking to the
    # download param because the download param is used all over the place to mean stuff
    # other than actually download the file. Long term we probably ought to audit the files
    # controller, make download mean download, and remove download_frd.
    if params[:inline] && !params[:download_frd] && attachment.content_type && (attachment.content_type&.start_with?("text") || attachment.mime_class == "text" || attachment.mime_class == "html" || attachment.mime_class == "code" || attachment.mime_class == "image")
      send_stored_file(attachment)
    elsif attachment.inline_content? && !params[:download_frd] && !@context.is_a?(AssessmentQuestion)
      if params[:file_path] || !params[:wrap]
        send_stored_file(attachment)
      else
        # If the file is inlineable then redirect to the 'show' action
        # so we can wrap it in all the Canvas header/footer stuff
        redirect_to(named_context_url(@context, :context_file_url, attachment.id))
      end
    else
      send_stored_file(attachment, false)
    end
  end
  protected :send_attachment

  def send_stored_file(attachment, inline = true)
    user = file_access_user
    attachment.context_module_action(user, :read) if user && !params[:preview]

    if params[:preview].blank?
      log_asset_access(@attachment, "files", "files")
      Canvas::LiveEvents.asset_access(@attachment, "files", nil, nil) if @current_user.blank?
    end

    options = {}
    options[:fallback_url] = @access_verifier[:fallback_url] if @access_verifier
    render_or_redirect_to_stored_file(
      attachment:,
      verifier: params[:verifier],
      inline:,
      options:
    )
  end
  protected :send_stored_file

  # Is the user permitted to upload a file to the context with the given intent
  # and related asset?
  def authorized_upload?(context, asset, intent)
    if asset.is_a?(Assignment) && intent == "comment"
      authorized_action(asset, @current_user, :attach_submission_comment_files)
    elsif asset.is_a?(Assignment) && intent == "submit"
      # despite name, this is really just asking if the assignment expects an
      # upload
      # The discussion_topic check is to allow attachments to graded discussions to not count against the user's quota.
      if asset.submission_types == "discussion_topic"
        any_entry = asset.discussion_topic.discussion_entries.temp_record
        authorized_action(any_entry, @current_user, :attach)
      elsif asset.allow_google_docs_submission?
        authorized_action(asset, @current_user, :submit)
      else
        authorized_action(asset, @current_user, :nothing)
      end
    elsif intent == "attach_discussion_file"
      any_topic = context.discussion_topics.temp_record
      authorized_action(any_topic, @current_user, :attach)
    elsif intent == "message"
      authorized_action(context, @current_user, :send_messages)
    else
      any_attachment = context.attachments.temp_record
      authorized_action(any_attachment, @current_user, :create)
    end
  end
  protected :authorized_upload?

  # Do we need to check quota for an upload to the context with the given
  # intent?
  def check_quota?(context, intent)
    if ["upload", "attach_discussion_file"].include?(intent) || !intent
      # uploads and discussion attachments count against quota if the context
      # has one. no explicit intent is assumed to be upload intent
      context.respond_to?(:is_a_context?)
    else
      # other intents (e.g. 'comment', 'submit', message') do not run up
      # against quota
      false
    end
  end
  protected :check_quota?

  # If no folder is specified, into what folder should uploads to the context
  # with the given intent and related asset be filed?
  def default_folder(context, asset, intent)
    if intent == "submit" && context.respond_to?(:submissions_folder) && asset
      context.submissions_folder(asset.context)
    else
      Folder.unfiled_folder(context)
    end
  end

  # For the given intent and related asset, should the uploaded file be treated
  # as temporary? (e.g. in cases like unzipping a file, extracting a QTI, etc.
  # we don't actually want the uploaded file to show up in the context's file
  # listings.)
  def temporary_file?(asset, intent)
    intent &&
      !%w[message attach_discussion_file upload].include?(intent) &&
      !(asset.is_a?(Assignment) && ["comment", "submit"].include?(intent))
  end
  protected :temporary_file?

  def create_pending
    # to what entity should the attachment "belong"?
    # regarding which entity is the attachment being created?
    # with what intent is the attachment being created?
    @context = Context.find_by_asset_string(params[:attachment][:context_code])
    @asset = Context.find_asset_by_asset_string(params[:attachment][:asset_string], @context) if params[:attachment][:asset_string]
    intent = params[:attachment][:intent]

    # Discussions Redesign is now using this endpoint and this is how we make it work for them.
    # We need to find the asset if it's a discussion topic and the asset_string is provided.
    # This only applies when the intent is "submit" and the asset.submission_types is a "discussion_topic".
    if params[:attachment][:asset_string] && @asset.nil? && intent == "submit"
      asset = Context.find_asset_by_asset_string(params[:attachment][:asset_string])

      if asset.is_a?(Assignment) && asset.submission_types == "discussion_topic"
        @asset = asset
      end
    end

    # correct context for assignment-related attachments
    if @asset.is_a?(Assignment) && intent == "comment"
      # attachments that are comments on an assignment "belong" to the
      # assignment, even if another context was nominally provided
      @context = @asset
    elsif @asset.is_a?(Assignment) && intent == "submit" && @asset.submission_types != "discussion_topic"
      # assignment submissions belong to either the group (if it's a group
      # assignment) or the user, even if another context was nominally provided
      group = @asset.group_category.group_for(@current_user) if @asset.has_group_category?
      @context = group || @current_user
    end
    if authorized_upload?(@context, @asset, intent)
      api_attachment_preflight(@context,
                               request,
                               check_quota: check_quota?(@context, intent),
                               folder: default_folder(@context, @asset, intent),
                               temporary: temporary_file?(@asset, intent),
                               params: {
                                 filename: params[:attachment][:filename],
                                 content_type: params[:attachment][:content_type],
                                 size: params[:attachment][:size],
                                 parent_folder_id: params[:attachment][:folder_id],
                                 on_duplicate: params[:attachment][:on_duplicate],
                                 no_redirect: params[:no_redirect],
                                 success_include: params[:success_include]
                               })
    end
  end

  # for local file uploads
  def api_create
    @policy, @attachment = Attachment.decode_policy(params[:Policy], params[:Signature])
    unless @policy
      return head :bad_request
    end

    @context = @attachment.context
    @attachment.workflow_state = nil
    uploaded_data = params[:file] || (params[:attachment] && params[:attachment][:uploaded_data])
    if uploaded_data.blank?
      return head :bad_request
    end

    @attachment.uploaded_data = uploaded_data

    if @attachment.save
      # for consistency with the s3 upload client flow, we redirect to the success url here to finish up
      includes = Array(params[:success_include])
      includes << "avatar" if @attachment.folder == @attachment.user&.profile_pics_folder
      redirect_to api_v1_files_create_success_url(@attachment,
                                                  uuid: @attachment.uuid,
                                                  on_duplicate: params[:on_duplicate],
                                                  quota_exemption: params[:quota_exemption],
                                                  include: includes)
    else
      head :bad_request
    end
  end

  def api_create_success_cors
    head :ok
  end

  # intentionally narrower than the list on `Attachment.belongs_to :context`
  VALID_ATTACHMENT_CONTEXTS = [
    "Account",
    "Course",
    "Group",
    "Assignment",
    "User",
    "ContentMigration",
    "Quizzes::QuizSubmission",
    "ContentMigration",
    "Quizzes::QuizSubmission"
  ].freeze

  def api_capture
    unless InstFS.enabled?
      head :not_found
      return
    end

    # check service authorization
    unless InstFS.validate_capture_jwt(params[:token])
      head :forbidden
      return
    end

    # validate params
    unless params[:user_id] && params[:context_type] && params[:context_id]
      head :bad_request
      return
    end

    unless VALID_ATTACHMENT_CONTEXTS.include?(params[:context_type])
      head :bad_request
      return
    end

    model = Object.const_get(params[:context_type])
    @context = model.where(id: params[:context_id]).first

    unused_instfs_uuid = nil
    @attachment = if params.key?(:precreated_attachment_id)
                    att = Attachment.find_by(id: params[:precreated_attachment_id])
                    if att.nil?
                      reject! "Requested to use precreated attachment, but attachment with id #{params[:precreated_attachment_id]} doesn't exist", 422
                    else
                      att.file_state = "available"
                      att
                    end
                  else
                    @context.shard.activate do
                      # avoid creating an identical Attachment
                      unless params[:on_duplicate] == "rename"
                        att = Attachment
                              .active
                              .where.not(instfs_uuid: nil)
                              .find_by(context: @context,
                                       folder_id: params[:folder_id],
                                       display_name: params[:display_name] || params[:name],
                                       size: params[:size],
                                       md5: params[:sha512])
                        unused_instfs_uuid = params[:instfs_uuid] if att
                      end
                      att || Attachment.where(context: @context).build
                    end
                  end

    # service metadata
    #
    # NOTE: we're assigning the sha512 value from inst-fs to the md5 column.
    # this is gross; ideally we'd rename the column to "hash" or "digest"
    # instead of "md5", because that's how the column is acting now. but
    # renaming on such a huge table is expensive :(
    #
    # TODO we could at least alias the md5 _column_ into a digest _property_
    # and change code to refer to the digest instead of the md5. that won't
    # help people that are using the database dump directly, though. they'll
    # just need to be aware of the disconnect between name and use.
    #
    @attachment.filename = params[:name]
    @attachment.display_name = params[:display_name] || params[:name]
    @attachment.size = params[:size]
    @attachment.content_type = process_content_type_from_instfs(params[:content_type], @attachment.display_name)
    @attachment.instfs_uuid = params[:instfs_uuid] unless unused_instfs_uuid
    @attachment.md5 = params[:sha512]
    @attachment.modified_at = Time.zone.now
    @attachment.workflow_state = "processed"

    # check non-exempt quota usage now that we have an actual size
    return unless value_to_boolean(params[:quota_exempt]) || check_quota_after_attachment

    # capture params
    @attachment.folder = Folder.where(id: params[:folder_id]).first
    @attachment.user = api_find(User, params[:user_id])
    @attachment.set_publish_state_for_usage_rights
    @attachment.category = params[:category] if params[:category].present?
    @attachment.save!

    # apply duplicate handling
    if unused_instfs_uuid
      @attachment.delay_if_production.safe_delete_unused_instfs_uuid(unused_instfs_uuid)
    else
      @attachment.handle_duplicates(params[:on_duplicate])
    end

    # trigger upload success callbacks
    if @context.respond_to?(:file_upload_success_callback)
      @context.file_upload_success_callback(@attachment)
    end

    if params[:progress_id]
      progress = Progress.find(params[:progress_id])
      submit_assignment = params.key?(:submit_assignment) ? value_to_boolean(params[:submit_assignment]) : true

      # If the attachment is for an Assignment's upload_via_url and the submit_assignment flag is set, submit it
      if progress.tag == "upload_via_url" && progress.context.is_a?(Assignment) && submit_assignment
        homework_service = Services::SubmitHomeworkService.new(@attachment, progress)

        begin
          homework_service.submit(params[:eula_agreement_timestamp], params[:comment])
          homework_service.success!
        rescue => e
          error_id = Canvas::Errors.capture_exception(self.class.name, e)[:error_report]
          message = "Unexpected error, ID: #{error_id || "unknown"}"
          logger.error "Error submitting a file: #{e} - #{e.backtrace}"
          homework_service.failed!(message)
        end
      elsif progress.running?
        progress.set_results("id" => @attachment.id)
        progress.complete!
      end
    end

    includes = []
    if Array(params[:include]).include?("preview_url")
      includes << "preview_url"
    # only use implicit enhanced_preview_url if there is no explicit preview_url
    elsif @context.is_a?(User) || @context.is_a?(Course) || @context.is_a?(Group)
      includes << "enhanced_preview_url"
    end

    render status: :created,
           json: attachment_json(@attachment, @attachment.user, { verifier: params[:verifier] }, { include: includes }),
           location: api_v1_attachment_url(@attachment, include: includes)
  end

  def api_create_success
    @attachment = Attachment.where(id: params[:id], uuid: params[:uuid]).first
    return head :bad_request unless @attachment.try(:file_state) == "deleted"
    return unless validate_on_duplicate(params)
    return unless quota_exempt? || check_quota_after_attachment

    if Attachment.s3_storage?
      return head(:bad_request) unless @attachment.state == :unattached

      details = @attachment.s3object.data
      @attachment.process_s3_details!(details)
    else
      @attachment.file_state = "available"
      @attachment.save!
    end
    @attachment.handle_duplicates(infer_on_duplicate(params))

    if @attachment.context.respond_to?(:file_upload_success_callback)
      @attachment.context.file_upload_success_callback(@attachment)
    end

    json_params = {
      omit_verifier_in_app: true,
      include: []
    }

    includes = Array(params[:include])

    if includes.include?("avatar")
      json_params[:include] << "avatar"
    end

    if includes.include?("preview_url")
      json_params[:include] << "preview_url"
    # only use implicit enhanced_preview_url if there is no explicit preview_url
    elsif @attachment.context.is_a?(User) || @attachment.context.is_a?(Course) || @attachment.context.is_a?(Group)
      json_params[:include] << "enhanced_preview_url"
    end

    if @attachment.usage_rights_id.present?
      json_params[:include] << "usage_rights"
    end

    if @attachment.context.is_a?(Course)
      json_params[:master_course_status] = setup_master_course_restrictions([@attachment], @attachment.context)
    end

    json = attachment_json(@attachment, @current_user, {}, json_params)

    render json: json.merge!(doc_preview_json(@attachment))
  end

  def update
    @attachment = @context.attachments.find(params[:id])
    if (folder_id = params.dig(:attachment, :folder_id))
      @folder = @context.folders.active.find_by(id: folder_id)
    end
    return if @folder && !authorized_action(@folder, @current_user, :manage_contents)

    @folder ||= @attachment.folder
    @folder ||= Folder.unfiled_folder(@context)
    if authorized_action(@attachment, @current_user, :update)
      respond_to do |format|
        just_hide = params[:attachment][:just_hide]
        hidden = params[:attachment][:hidden]
        # Need to be careful on this one... we can't let students turn in a
        # file and then edit it after the fact...
        attachment_params = strong_attachment_params
        attachment_params.delete(:uploaded_data) if @context.is_a?(User)

        if attachment_params[:uploaded_data].present?
          @attachment.user = @current_user
          @attachment.modified_at = Time.now.utc
        end

        @attachment.attributes = attachment_params
        if just_hide == "1"
          @attachment.locked = false
          @attachment.hidden = true
        elsif hidden && (hidden.empty? || hidden == "0")
          @attachment.hidden = false
        end
        @attachment.folder = @folder
        @folder_id_changed = @attachment.folder_id_changed?
        @attachment.set_publish_state_for_usage_rights
        if @attachment.save
          @attachment.move_to_bottom if @folder_id_changed
          flash[:notice] = t "notices.updated", "File was successfully updated."
          format.html { redirect_to named_context_url(@context, :context_files_url) }
          format.json { render json: @attachment.as_json(methods: %i[readable_size mime_class currently_locked], permissions: { user: @current_user, session: }), status: :ok }
        else
          format.html { render :edit }
          format.json { render json: @attachment.errors, status: :bad_request }
        end
      end
    end
  end

  # @API Update file
  # Update some settings on the specified file
  #
  # @argument name [String]
  #   The new display name of the file, with a limit of 255 characters.
  #
  # @argument parent_folder_id [String]
  #   The id of the folder to move this file into.
  #   The new folder must be in the same context as the original parent folder.
  #   If the file is in a context without folders this does not apply.
  #
  # @argument on_duplicate [Optional, String, "overwrite"|"rename"]
  #   If the file is moved to a folder containing a file with the same name,
  #   or renamed to a name matching an existing file, the API call will fail
  #   unless this parameter is supplied.
  #
  #   "overwrite":: Replace the existing file with the same name
  #   "rename":: Add a qualifier to make the new filename unique
  #
  # @argument lock_at [DateTime]
  #   The datetime to lock the file at
  #
  # @argument unlock_at [DateTime]
  #   The datetime to unlock the file at
  #
  # @argument locked [Boolean]
  #   Flag the file as locked
  #
  # @argument hidden [Boolean]
  #   Flag the file as hidden
  #
  # @argument visibility_level [String]
  #   Configure which roles can access this file
  #
  # @example_request
  #
  #   curl -X PUT 'https://<canvas>/api/v1/files/<file_id>' \
  #        -F 'name=<new_name>' \
  #        -F 'locked=true' \
  #        -H 'Authorization: Bearer <token>'
  #
  # @returns File
  def api_update
    @attachment = Attachment.find(params[:id])
    if authorized_action(@attachment, @current_user, :update)
      @context = @attachment.context
      if @context && params[:parent_folder_id]
        return if check_restricted_file_access_and_return?

        folder = @context.folders.active.find(params[:parent_folder_id])
        if authorized_action(folder, @current_user, :update)
          @attachment.folder = folder
        else
          return
        end
      end

      @attachment.display_name = params[:name].truncate(255) if params.key?(:name)
      @attachment.lock_at = params[:lock_at] if params.key?(:lock_at)
      @attachment.unlock_at = params[:unlock_at] if params.key?(:unlock_at)
      @attachment.locked = value_to_boolean(params[:locked]) if params.key?(:locked)
      @attachment.hidden = value_to_boolean(params[:hidden]) if params.key?(:hidden)
      @attachment.visibility_level = params[:visibility_level] if params.key?(:visibility_level)
      if @context.try(:horizon_course?) && params[:estimated_duration_attributes]
        @attachment.estimated_duration_attributes = params[:estimated_duration_attributes].permit(:id, :minutes, :_destroy)
      end

      @attachment.set_publish_state_for_usage_rights if @attachment.context.is_a?(Group)
      if !@attachment.locked? && @attachment.locked_changed? && @attachment.usage_rights_id.nil? && @context.respond_to?(:usage_rights_required?) && @context.usage_rights_required?
        return render json: { message: I18n.t("This file must have usage_rights set before it can be published.") }, status: :bad_request
      end

      if (@attachment.folder_id_changed? || @attachment.display_name_changed?) && @attachment.folder.active_file_attachments.where(display_name: @attachment.display_name).where("id<>?", @attachment.id).exists?
        return render json: { message: "file already exists; use on_duplicate='overwrite' or 'rename'" }, status: :conflict unless %w[overwrite rename].include?(params[:on_duplicate])

        on_duplicate = params[:on_duplicate].to_sym
      end
      if @attachment.save
        @attachment.handle_duplicates(on_duplicate) if on_duplicate
        render json: attachment_json(@attachment, @current_user, { verifier: params[:verifier] }, { omit_verifier_in_app: true })
      else
        render json: @attachment.errors, status: :bad_request
      end
    end
  end

  def reorder
    @folder = @context.folders.active.find(params[:folder_id])
    if authorized_action(@context, @current_user, :manage_files_edit)
      @folders = @folder.active_sub_folders.by_position
      @folders.first&.update_order((params[:folder_order] || "").split(","))
      @folder.file_attachments.by_position_then_display_name.first && @folder.file_attachments.first.update_order((params[:order] || "").split(","))
      @folder.reload
      render json: @folder.subcontent.map { |f| f.as_json(methods: :readable_size, permissions: { user: @current_user, session: }) }
    end
  end

  # @API Delete file
  # Remove the specified file. Unlike most other DELETE endpoints, using this
  # endpoint will result in comprehensive, irretrievable destruction of the file.
  # It should be used with the `replace` parameter set to true in cases where the
  # file preview also needs to be destroyed (such as to remove files that violate
  # privacy laws).
  #
  # @argument replace [boolean]
  #   This action is irreversible.
  #   If replace is set to true the file contents will be replaced with a
  #   generic "file has been removed" file. This also destroys any previews
  #   that have been generated for the file.
  #   Must have manage files and become other users permissions
  #
  # @example_request
  #
  #   curl -X DELETE 'https://<canvas>/api/v1/files/<file_id>' \
  #        -H 'Authorization: Bearer <token>'
  #
  # @returns File
  def destroy
    @attachment = Attachment.find(params[:id])
    if value_to_boolean(params[:replace])
      @context = @attachment.context
      if can_replace_file?
        @attachment.destroy_content_and_replace(@current_user)
        return render json: attachment_json(@attachment, @current_user, {}, { omit_verifier_in_app: true })
      else
        return render_unauthorized_action
      end
    end
    if can_do(@attachment, @current_user, :delete)
      return render_unauthorized_action if editing_restricted?(@attachment)

      @attachment.destroy
      respond_to do |format|
        format.html do
          require_context
          redirect_to named_context_url(@context, :context_files_url)
        end
        if api_request?
          format.json { render json: attachment_json(@attachment, @current_user, {}, { omit_verifier_in_app: true }) }
        else
          format.json { render json: @attachment }
        end
      end
    elsif @attachment.associated_with_submission?
      render json: { message: I18n.t("Cannot delete a file that has been submitted as part of an assignment") }, status: :forbidden
    else
      render json: { message: I18n.t("Unauthorized to delete this file") }, status: :unauthorized
    end
  end

  # @API Get icon metadata
  # Returns the icon maker file attachment metadata
  #
  # @example_request
  #
  #   curl 'https://<canvas>/api/v1/courses/1/files/1/metadata' \
  #         -H 'Authorization: Bearer <token>'
  #
  # @example_response
  #
  #  {
  #    "type":"image/svg+xml-icon-maker-icons",
  #    "alt":"",
  #    "shape":"square",
  #    "size":"small",
  #    "color":"#FFFFFF",
  #    "outlineColor":"#65499D",
  #    "outlineSize":"large",
  #    "text":"Hello",
  #    "textSize":"x-large",
  #    "textColor":"#65499D",
  #    "textBackgroundColor":"#FFFFFF",
  #    "textPosition":"bottom-third",
  #    "encodedImage":"data:image/svg+xml;base64,PH==",
  #    "encodedImageType":"SingleColor",
  #    "encodedImageName":"Health Icon",
  #    "x":"50%",
  #    "y":"50%",
  #    "translateX":-54,
  #    "translateY":-54,
  #    "width":108,
  #    "height":108,
  #    "transform":"translate(-54,-54)"
  #  }
  #
  def icon_metadata
    @icon = Attachment.find(params[:id])
    @icon = attachment_or_replacement(@icon.context, params[:id]) if @icon.deleted? && @icon.replacement_attachment_id.present?
    return render json: { errors: [{ message: "The specified resource does not exist." }] }, status: :not_found if @icon.deleted?
    return unless access_allowed(attachment: @icon, user: @current_user, access_type: :download)

    unless @icon.category == Attachment::ICON_MAKER_ICONS
      return render json: { errors: [{ message: "The requested attachment does not support viewing metadata." }] }, status: :bad_request
    end

    sax_doc = MetadataSaxDoc.new
    parser = Nokogiri::XML::SAX::PushParser.new(sax_doc)
    @icon.open do |chunk|
      parser << chunk
      break if sax_doc.metadata_value.present?
    end
    sax_doc.metadata_value.present? ? render(json: { name: @icon.display_name }.merge(JSON.parse(sax_doc.metadata_value))) : head(:no_content)
  end

  class MetadataSaxDoc < Nokogiri::XML::SAX::Document
    attr_reader :current_value, :metadata_value, :retain_data

    def start_element(name, _attrs)
      return unless name == "metadata"

      @current_value = ""
      @retain_data = true
    end

    def end_element(name)
      return unless name == "metadata"

      @metadata_value = current_value
      @retain_data = false
    end

    def characters(chars)
      return unless retain_data

      @current_value ||= ""
      @current_value += chars
    end
  end
  private_constant :MetadataSaxDoc

  # @API Reset link verifier
  #
  # Resets the link verifier. Any existing links to the file using
  # the previous hard-coded "verifier" parameter will no longer
  # automatically grant access.
  #
  # Must have manage files and become other users permissions
  #
  # @example_request
  #
  #   curl -X POST 'https://<canvas>/api/v1/files/<file_id>/reset_verifier' \
  #        -H 'Authorization: Bearer <token>'
  #
  # @returns File
  def reset_verifier
    @attachment = Attachment.find(params[:id])
    @context = @attachment.context
    if can_replace_file?
      @attachment.reset_uuid!
      render json: attachment_json(@attachment, @current_user, { verifier: params[:verifier] }, { omit_verifier_in_app: true })
    else
      render_unauthorized_action
    end
  end

  def can_replace_file?
    if @context.is_a?(User)
      @context.can_masquerade?(@current_user, @domain_root_account)
    else
      permission_context =
        case @context
        when Course, Account, Group
          @context
        else
          @context.respond_to?(:context) ? @context.context : @context
        end
      permission_context.grants_any_right?(
        @current_user,
        nil,
        :manage_files_edit,
        :manage_files_delete
      ) && @domain_root_account.grants_right?(@current_user, nil, :become_user)
    end
  end

  def rce_linked_file_instfs_ids
    user = InstAccessToken.find_user_by_uuid_prefer_local(params[:user_uuid])
    return render_unauthorized_action unless user&.grants_right?(@current_user, session, :read_full_profile)
    return render json: { errors: [{ "message" => "No valid file URLs given" }] }, status: :bad_request if params[:file_urls].blank?
    return render json: { errors: [{ "message" => "Too many file links requested.  A maximum of 100 file links can be processed per request." }] }, status: :unprocessable_entity if params[:file_urls].size > 100

    parsed_file_urls = params[:file_urls]&.filter_map do |url|
      Rails.application.routes.recognize_path(url).merge(url:)
    rescue ActionController::RoutingError
      nil
    end
    att_ids = parsed_file_urls.pluck(:id, :attachment_id, :file_id).flatten.compact
    att_list = Attachment.where(id: att_ids).merge(Attachment.not_deleted.or(Attachment.where.not(replacement_attachment_id: nil))).preload(:context, replacement_attachment: :context)
    att_hash_list = att_list.index_by { |att| att.id.to_s }

    file_context_keys = %i[account_id course_id group_id user_id].freeze

    file_urls_by_context = parsed_file_urls.each_with_object({}) do |parsed_file_url, file_urls|
      file_id = parsed_file_url[:id] || parsed_file_url[:attachment_id] || parsed_file_url[:file_id]
      att = att_hash_list[file_id]
      if att&.replacement_attachment_id
        parsed_file_url[:id] ||= att.id
        att = att.replacement_attachment
      end
      next unless att

      context_type_id = (file_context_keys & parsed_file_url.keys).first
      context_type = context_type_id&.to_s&.split("_", 2)&.first
      context_id = parsed_file_url[context_type_id]
      context = ((context_type.nil? && context_id.nil?) || (att.context_id.to_s == context_id && att.context_type == context_type.classify)) ? att.context : next
      parsed_file_url[:attachment] = att
      file_urls[context] ||= []
      file_urls[context] << parsed_file_url
    end

    file_urls_with_metadata = file_urls_by_context.each_with_object({}) do |(context, file_list), file_metadata|
      next unless context.grants_any_right?(@current_user, session, :manage_files_create, :manage_files_edit, :moderate_user_content, :become_user) &&
                  context.grants_any_right?(user, session, :manage_files_create, :manage_files_edit)

      file_list.each do |file|
        att = file[:attachment]
        list = (att.media_entry_id.present? || att.canvadocable?) ? :canvas_instfs_ids : :instfs_ids
        file_metadata[list] ||= {}
        # Check can be removed once NQ is using the display_name field
        file_metadata[list][file[:url]] = if params[:include_display_name]
                                            {
                                              instfs_uuid: att.instfs_uuid,
                                              display_name: att.display_name,
                                            }
                                          else
                                            att.instfs_uuid
                                          end
      end
    end

    return render json: file_urls_with_metadata.to_json, status: :ok if file_urls_with_metadata.present?

    render json: { errors: [{ "message" => "No valid file URLs given" }] }, status: :unprocessable_entity
  end

  def image_thumbnail
    cancel_cache_buster

    # include authenticator fingerprint so we don't redirect to an
    # authenticated thumbnail url for the wrong user
    cache_key = if params[:uuid].present?
                  ["attachment_user_auth_old", params[:uuid], file_authenticator.fingerprint].cache_key
                else
                  ["attachment_user_auth", params[:id], file_authenticator.fingerprint].cache_key
                end
    authed, attachment = Rails.cache.read(cache_key)
    unless attachment
      if params[:uuid].present?
        attachment = Attachment.active.where(id: params[:id], uuid: params[:uuid]).first if params[:id].present?
        authed = attachment.present?
      elsif params[:id].present?
        attachment = Attachment.active.find_by(id: params[:id])
        authed = access_allowed(attachment:, user: @current_user, access_type: :download, no_error_on_failure: true) if attachment
      end
      if attachment && authed
        # We assume that if you can see/download the attachment, you can see/download the thumbnail
        Rails.cache.write(cache_key, [authed, attachment], expires_in: 5.minutes)
      end
    end

    thumb_opts = { size: params[:size] }
    thumb_opts[:fallback_url] = @access_verifier[:fallback_url] if @access_verifier
<<<<<<< HEAD
    thumb_opts[:no_jti] = authed && params[:location]&.include?("avatar")
=======
    if authed && attachment.context_type == "User"
      avatar_url = attachment.context&.avatar_image_url
      avatar_params = avatar_url && Rails.application.routes.recognize_path(avatar_url)
      avatar_id = avatar_params && (avatar_params[:file_id] || avatar_params[:attachment_id] || avatar_params[:id])
      thumb_opts[:no_jti] = avatar_id && Shard.integral_id_for(avatar_id) == attachment.id
    end
>>>>>>> 99838eca
    url = authenticated_thumbnail_url(attachment, options: thumb_opts) if attachment && authed
    if url && attachment.instfs_hosted? && file_location_mode?
      render_file_location(url)
    else
      redirect_to(url || "/images/no_pic.gif")
    end
  end

  # when using local storage, the image_thumbnail action redirects here rather
  # than to a s3 url.
  def show_thumbnail
    if Attachment.local_storage?
      cancel_cache_buster
      thumbnail = Thumbnail.find_by(id: params[:id]) if params[:id].present?

      raise ActiveRecord::RecordNotFound unless thumbnail

      attachment = thumbnail.attachment

      return render_unauthorized_action unless access_allowed(attachment:, user: @current_user, access_type: :download)

      safe_send_file thumbnail.full_filename, content_type: thumbnail.content_type
    end
  end

  private

  def files_version_2?
    unless Account.site_admin.feature_enabled?(:files_a11y_rewrite)
      return false
    end

    unless @current_user
      return true
    end

    !Account.site_admin.feature_enabled?(:files_a11y_rewrite_toggle) || @current_user.files_ui_version != "v1"
  end

  def quota_exempt?
    @attachment.verify_quota_exemption_key(params[:quota_exemption]) ||
      !!@attachment.folder&.for_submissions?
  end

  def attachment_or_replacement(context, id)
    # NOTE: Attachment#find has special logic to find overwriting files; see FindInContextAssociation
    context.attachments.find(id)
  end

  def replacement_chain_context
    return unless params[:replacement_chain_context_type] == "course"
    return unless params[:replacement_chain_context_id].present?

    api_find(Course.active, params[:replacement_chain_context_id])
  end

  def merged_user_scope
    if params[:user_id].present?
      Shard.shard_for(params[:user_id]).activate do
        User.active.or(User.where.not(merged_into_user_id: nil))
      end
    end
  end

  def log_attachment_access(attachment)
    log_asset_access(attachment, "files", "files")
  end

  def open_cors
    headers["Access-Control-Allow-Origin"] = request.headers["origin"]
    headers["Access-Control-Allow-Credentials"] = "true"
    headers["Access-Control-Allow-Methods"] = "POST, PUT, DELETE, GET, OPTIONS"
    headers["Access-Control-Request-Method"] = "*"
    headers["Access-Control-Allow-Headers"] = "Origin, X-Requested-With, Content-Type, Accept, Authorization, Accept-Encoding"
  end

  def open_limited_cors
    headers["Access-Control-Allow-Origin"] = request.headers["origin"]
    headers["Access-Control-Allow-Credentials"] = "true"
    headers["Access-Control-Allow-Methods"] = "GET, HEAD"
  end

  def strong_attachment_params
    params.require(:attachment).permit(:display_name, :locked, :lock_at, :unlock_at, :uploaded_data, :hidden, :visibility_level) # rubocop:disable Rails/StrongParametersExpect
  end

  def redirect_for_inline?(sf_verifier)
    Canvas::Security.decode_jwt(sf_verifier, ignore_expiration: true)[:skip_redirect_for_inline_content].blank?
  rescue Canvas::Security::InvalidToken
    true
  end

  # inst-fs recently started identifying files by content via the NPM file-type package
  # which occasionally returns a content_type that breaks canvas functionality
  def process_content_type_from_instfs(content_type, display_name)
    ext = File.extname(display_name).downcase
    case content_type
    # file-type doesn't support legacy Office files and detects them as their binary container type
    when "application/x-cfb"
      case ext
      when ".doc" then "application/msword"
      when ".xls" then "application/vnd.ms-excel"
      when ".ppt" then "application/vnd.ms-powerpoint"
      else content_type
      end
    # xml is displayed in speedgrader preview, which is not very user-friendly for some xml-based formats
    when "application/xml"
      case ext
      when ".kml" then "application/vnd.google-earth.kml+xml"
      else content_type
      end
    else
      content_type
    end
  end
end<|MERGE_RESOLUTION|>--- conflicted
+++ resolved
@@ -1639,16 +1639,12 @@
 
     thumb_opts = { size: params[:size] }
     thumb_opts[:fallback_url] = @access_verifier[:fallback_url] if @access_verifier
-<<<<<<< HEAD
-    thumb_opts[:no_jti] = authed && params[:location]&.include?("avatar")
-=======
     if authed && attachment.context_type == "User"
       avatar_url = attachment.context&.avatar_image_url
       avatar_params = avatar_url && Rails.application.routes.recognize_path(avatar_url)
       avatar_id = avatar_params && (avatar_params[:file_id] || avatar_params[:attachment_id] || avatar_params[:id])
       thumb_opts[:no_jti] = avatar_id && Shard.integral_id_for(avatar_id) == attachment.id
     end
->>>>>>> 99838eca
     url = authenticated_thumbnail_url(attachment, options: thumb_opts) if attachment && authed
     if url && attachment.instfs_hosted? && file_location_mode?
       render_file_location(url)
