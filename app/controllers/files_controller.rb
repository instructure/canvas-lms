--- conflicted
+++ resolved
@@ -1599,37 +1599,11 @@
       next unless context.grants_any_right?(@current_user, session, :manage_files_create, :manage_files_edit, :moderate_user_content, :become_user) &&
                   context.grants_any_right?(user, session, :manage_files_create, :manage_files_edit)
 
-      canvas_display_files = []
       file_list.each do |file|
         att = file[:attachment]
-<<<<<<< HEAD
-        if att.media_entry_id.present? || att.canvadocable?
-          canvas_display_files << file
-        else
-          file_metadata[:instfs_ids] ||= {}
-          file_metadata[:instfs_ids][file[:url]] = att.instfs_uuid
-        end
-=======
         list = (att.media_entry_id.present? || att.canvadocable?) ? :canvas_instfs_ids : :instfs_ids
         file_metadata[list] ||= {}
         file_metadata[list][file[:url]] = att.instfs_uuid
->>>>>>> 40f900be
-      end
-
-      canvas_display_files.each do |file|
-        file_metadata[:canvas_urls] ||= {}
-        # TODO: Work with InstFS to make a bulk duplicate API for this
-        url = file[:url]
-        att = file[:attachment]
-        unless params[:location].present? && (new_instfs_ref = att.create_rce_reference(params[:location]))
-          file_metadata[:canvas_urls][url] = url
-          next
-        end
-        old_att_id = file[:id] if file[:id] != att.id.to_s
-        new_url = old_att_id.present? ? url.sub(%r{(files|iframe)/#{old_att_id}}, "\\1/#{att.id}") : url
-        parsed_url = Addressable::URI.parse(CGI.unescape_html(new_url))
-        parsed_url.query_values = (parsed_url.query_values || {}).merge({ instfs_id: new_instfs_ref })
-        file_metadata[:canvas_urls][url] = parsed_url.to_s
       end
     end
 
