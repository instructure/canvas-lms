# frozen_string_literal: true

#
# Copyright (C) 2011 - present Instructure, Inc.
#
# This file is part of Canvas.
#
# Canvas is free software: you can redistribute it and/or modify it under
# the terms of the GNU Affero General Public License as published by the Free
# Software Foundation, version 3 of the License.
#
# Canvas is distributed in the hope that it will be useful, but WITHOUT ANY
# WARRANTY; without even the implied warranty of MERCHANTABILITY or FITNESS FOR
# A PARTICULAR PURPOSE. See the GNU Affero General Public License for more
# details.
#
# You should have received a copy of the GNU Affero General Public License along
# with this program. If not, see <http://www.gnu.org/licenses/>.

# @API Discussion Topics
#
# API for accessing and participating in discussion topics in groups and courses.
#
# @model FileAttachment
#     {
#       "id": "FileAttachment",
#       "description": "A file attachment",
#       "properties": {
#         "content-type": {
#           "example": "unknown/unknown",
#           "type": "string"
#         },
#         "url": {
#           "example": "http://www.example.com/courses/1/files/1/download",
#           "type": "string"
#         },
#         "filename": {
#           "example": "content.txt",
#           "type": "string"
#         },
#         "display_name": {
#           "example": "content.txt",
#           "type": "string"
#         }
#       }
#     }
#
# @model DiscussionTopic
#     {
#       "id": "DiscussionTopic",
#       "description": "A discussion topic",
#       "properties": {
#         "id": {
#           "description": "The ID of this topic.",
#           "example": 1,
#           "type": "integer"
#         },
#         "title": {
#           "description": "The topic title.",
#           "example": "Topic 1",
#           "type": "string"
#         },
#         "message": {
#           "description": "The HTML content of the message body.",
#           "example": "<p>content here</p>",
#           "type": "string"
#         },
#         "html_url": {
#           "description": "The URL to the discussion topic in canvas.",
#           "example": "https://<canvas>/courses/1/discussion_topics/2",
#           "type": "string"
#         },
#         "posted_at": {
#           "description": "The datetime the topic was posted. If it is null it hasn't been posted yet. (see delayed_post_at)",
#           "example": "2037-07-21T13:29:31Z",
#           "type": "datetime"
#         },
#         "last_reply_at": {
#           "description": "The datetime for when the last reply was in the topic.",
#           "example": "2037-07-28T19:38:31Z",
#           "type": "datetime"
#         },
#         "require_initial_post": {
#           "description": "If true then a user may not respond to other replies until that user has made an initial reply. Defaults to false.",
#           "example": false,
#           "type": "boolean"
#         },
#         "user_can_see_posts": {
#           "description": "Whether or not posts in this topic are visible to the user.",
#           "example": true,
#           "type": "boolean"
#         },
#         "discussion_subentry_count": {
#           "description": "The count of entries in the topic.",
#           "example": 0,
#           "type": "integer"
#         },
#         "read_state": {
#           "description": "The read_state of the topic for the current user, 'read' or 'unread'.",
#           "example": "read",
#           "type": "string",
#           "allowableValues": {
#             "values": [
#               "read",
#               "unread"
#             ]
#           }
#         },
#         "unread_count": {
#           "description": "The count of unread entries of this topic for the current user.",
#           "example": 0,
#           "type": "integer"
#         },
#         "subscribed": {
#           "description": "Whether or not the current user is subscribed to this topic.",
#           "example": true,
#           "type": "boolean"
#         },
#         "subscription_hold": {
#           "description": "(Optional) Why the user cannot subscribe to this topic. Only one reason will be returned even if multiple apply. Can be one of: 'initial_post_required': The user must post a reply first; 'not_in_group_set': The user is not in the group set for this graded group discussion; 'not_in_group': The user is not in this topic's group; 'topic_is_announcement': This topic is an announcement",
#           "example": "not_in_group_set",
#           "type": "string",
#           "allowableValues": {
#             "values": [
#               "initial_post_required",
#               "not_in_group_set",
#               "not_in_group",
#               "topic_is_announcement"
#             ]
#           }
#         },
#         "assignment_id": {
#           "description": "The unique identifier of the assignment if the topic is for grading, otherwise null.",
#           "type": "integer"
#         },
#         "delayed_post_at": {
#           "description": "The datetime to publish the topic (if not right away).",
#           "type": "datetime"
#         },
#         "published": {
#           "description": "Whether this discussion topic is published (true) or draft state (false)",
#           "example": true,
#           "type": "boolean"
#         },
#         "lock_at": {
#           "description": "The datetime to lock the topic (if ever).",
#           "type": "datetime"
#         },
#         "locked": {
#           "description": "Whether or not the discussion is 'closed for comments'.",
#           "example": false,
#           "type": "boolean"
#         },
#         "pinned": {
#           "description": "Whether or not the discussion has been 'pinned' by an instructor",
#           "example": false,
#           "type": "boolean"
#         },
#         "locked_for_user": {
#           "description": "Whether or not this is locked for the user.",
#           "example": true,
#           "type": "boolean"
#         },
#         "lock_info": {
#           "description": "(Optional) Information for the user about the lock. Present when locked_for_user is true.",
#           "$ref": "LockInfo"
#         },
#         "lock_explanation": {
#           "description": "(Optional) An explanation of why this is locked for the user. Present when locked_for_user is true.",
#           "example": "This discussion is locked until September 1 at 12:00am",
#           "type": "string"
#         },
#         "user_name": {
#           "description": "The username of the topic creator.",
#           "example": "User Name",
#           "type": "string"
#         },
#         "topic_children": {
#           "description": "DEPRECATED An array of topic_ids for the group discussions the user is a part of.",
#           "example": [5, 7, 10],
#           "type": "array",
#           "items": { "type": "integer"}
#         },
#         "group_topic_children": {
#           "description": "An array of group discussions the user is a part of. Fields include: id, group_id",
#           "example": [{"id": 5, "group_id": 1}, {"id": 7, "group_id": 5}, {"id": 10, "group_id": 4}],
#           "type": "array",
#           "items": { "type": "object"}
#         },
#         "root_topic_id": {
#           "description": "If the topic is for grading and a group assignment this will point to the original topic in the course.",
#           "type": "integer"
#         },
#         "podcast_url": {
#           "description": "If the topic is a podcast topic this is the feed url for the current user.",
#           "example": "/feeds/topics/1/enrollment_1XAcepje4u228rt4mi7Z1oFbRpn3RAkTzuXIGOPe.rss",
#           "type": "string"
#         },
#         "discussion_type": {
#           "description": "The type of discussion. Values are 'side_comment' or 'not_threaded', for discussions that only allow one level of nested comments, and 'threaded' for fully threaded discussions.",
#           "example": "side_comment",
#           "type": "string",
#           "allowableValues": {
#             "values": [
#               "side_comment",
#               "not_threaded",
#               "threaded"
#             ]
#           }
#         },
#         "group_category_id": {
#           "description": "The unique identifier of the group category if the topic is a group discussion, otherwise null.",
#           "type": "integer"
#         },
#         "attachments": {
#           "description": "Array of file attachments.",
#           "type": "array",
#           "items": { "$ref": "FileAttachment" }
#         },
#         "permissions": {
#           "description": "The current user's permissions on this topic.",
#           "example": {"attach": true},
#           "type": "object",
#           "key": { "type": "string" },
#           "value": { "type": "boolean" }
#         },
#         "allow_rating": {
#           "description": "Whether or not users can rate entries in this topic.",
#           "example": true,
#           "type": "boolean"
#         },
#         "only_graders_can_rate": {
#           "description": "Whether or not grade permissions are required to rate entries.",
#           "example": true,
#           "type": "boolean"
#         },
#         "sort_by_rating": {
#           "description": "Whether or not entries should be sorted by rating.",
#           "example": true,
#           "type": "boolean"
#         }
#       }
#     }
#
class DiscussionTopicsController < ApplicationController
  before_action :require_context_and_read_access, except: :public_feed
  before_action :rce_js_env

  include Api::V1::DiscussionTopics
  include Api::V1::Assignment
  include Api::V1::AssignmentOverride
  include KalturaHelper
  include SubmittableHelper
  include K5Mode
  include DiscussionTopicsHelper

  ANONYMOUS_STATES = ["full_anonymity", "partial_anonymity"].freeze

  # @API List discussion topics
  #
  # Returns the paginated list of discussion topics for this course or group.
  #
  # @argument include[] [String, "all_dates", "sections", "sections_user_count", "overrides"]
  #   If "all_dates" is passed, all dates associated with graded discussions'
  #   assignments will be included.
  #   if "sections" is passed, includes the course sections that are associated
  #   with the topic, if the topic is specific to certain sections of the course.
  #   If "sections_user_count" is passed, then:
  #     (a) If sections were asked for *and* the topic is specific to certain
  #         course sections, includes the number of users in each
  #         section. (as part of the section json asked for above)
  #     (b) Else, includes at the root level the total number of users in the
  #         topic's context (group or course) that the topic applies to.
  #   If "overrides" is passed, the overrides for the assignment will be included
  #
  # @argument order_by [String, "position"|"recent_activity"|"title"]
  #   Determines the order of the discussion topic list. Defaults to "position".
  #
  # @argument scope [String, "locked"|"unlocked"|"pinned"|"unpinned"]
  #   Only return discussion topics in the given state(s). Defaults to including
  #   all topics. Filtering is done after pagination, so pages
  #   may be smaller than requested if topics are filtered.
  #   Can pass multiple states as comma separated string.
  #
  # @argument only_announcements [Boolean]
  #   Return announcements instead of discussion topics. Defaults to false
  #
  # @argument filter_by [String, "all", "unread"]
  #   The state of the discussion topic to return. Currently only supports unread state.
  #
  # @argument search_term [String]
  #   The partial title of the discussion topics to match and return.
  #
  # @argument exclude_context_module_locked_topics [Boolean]
  #   For students, exclude topics that are locked by module progression.
  #   Defaults to false.
  #
  # @example_request
  #     curl https://<canvas>/api/v1/courses/<course_id>/discussion_topics \
  #          -H 'Authorization: Bearer <token>'
  #
  # @returns [DiscussionTopic]
  def index
    include_params = Array(params[:include])
    page_has_instui_topnav
    if params[:only_announcements]
      return unless authorized_action(@context.announcements.temp_record, @current_user, :read)
    else
      return unless authorized_action(@context.discussion_topics.temp_record, @current_user, :read)
    end

    return child_topic if is_child_topic?

    scope = if params[:only_announcements]
              @context.active_announcements
            else
              @context.active_discussion_topics.only_discussion_topics
            end

    # Specify the shard context, because downstream we use `union` which isn't
    # cross-shard compatible.
    @context.shard.activate do
      unless params[:only_announcements]
        scope = DiscussionTopic::ScopedToUser.new(@context, @current_user, scope).scope
      end
      # see context for this separation in ScopedToSections
      scope = DiscussionTopic::ScopedToSections.for(self, @context, @current_user, scope).scope
    end

    scope = if params[:order_by] == "recent_activity"
              scope.by_last_reply_at
            elsif params[:order_by] == "title"
              scope.order(DiscussionTopic.best_unicode_collation_key("discussion_topics.title")).ordered
            elsif params[:only_announcements]
              scope.by_posted_at
            else
              scope.by_position_legacy
            end

    scope = DiscussionTopic.search_by_attribute(scope, :title, params[:search_term])

    scope = scope.unread_for(@current_user) if params[:filter_by] == "unread"

    states = params[:scope].split(",").map(&:strip) if params[:scope]
    if states.present?
      if (states.include?("pinned") && states.include?("unpinned")) ||
         (states.include?("locked") && states.include?("unlocked"))
        render json: { errors: { scope: "scope is contradictory" } }, status: :bad_request
        return
      end

      if states.include?("pinned")
        scope = scope.where(pinned: true)
      elsif states.include?("unpinned")
        scope = scope.where("discussion_topics.pinned IS NOT TRUE")
      end
    end

    if params[:only_announcements] && !@context.grants_any_right?(@current_user, :manage, :read_course_content)
      scope = scope.active.where("((unlock_at IS NULL AND delayed_post_at IS NULL) OR (unlock_at<? OR delayed_post_at<?)) AND ( lock_at IS NULL OR lock_at>?)", Time.now.utc, Time.now.utc, Time.now.utc)
    end

    per_page = params[:per_page] || 100

    @topics = []
    if @context.is_a?(Group) || request.format.json?
      @topics = Api.paginate(scope, self, topic_pagination_url, per_page:)
      if params[:exclude_context_module_locked_topics]
        ActiveRecord::Associations.preload(@topics, context_module_tags: :context_module)
        @topics = DiscussionTopic.reject_context_module_locked_topics(@topics, @current_user)
      end

      if states.present?
        @topics.reject! { |t| t.locked_for?(@current_user) } if states.include?("unlocked")
        @topics.select! { |t| t.locked_for?(@current_user) } if states.include?("locked")
      end
      @topics.each { |topic| topic.current_user = @current_user }
    end

    respond_to do |format|
      format.html do
        log_asset_access(["topics", @context], "topics", "other")

        set_active_tab "discussions"
        add_crumb(t("#crumbs.discussions", "Discussions"),
                  named_context_url(@context, :context_discussion_topics_url))

        if @context.is_a?(Group)
          ActiveRecord::Associations.preload(@topics, context_module_tags: :context_module)
          locked_topics, open_topics = @topics.partition do |topic|
            locked = topic.locked? || topic.locked_for?(@current_user)
            locked.is_a?(Hash) ? locked[:can_view] : locked
          end
          js_env openTopics: open_topics, lockedTopics: locked_topics, newTopicURL: named_context_url(@context, :new_context_discussion_topic_url)
        end

        fetch_params = {
          per_page:,
          plain_messages: true,
          include_assignment: true,
          exclude_assignment_descriptions: true,
          exclude_context_module_locked_topics: true,
          page: "__page__"
        }
        fetch_params[:include] = ["sections_user_count", "sections"] if @context.is_a?(Course)

        discussion_topics_fetch_url = send(:"api_v1_#{@context.class.to_s.downcase}_discussion_topics_path", fetch_params)
        (scope.count / fetch_params[:per_page].to_f).ceil.times do |i|
          url = discussion_topics_fetch_url.gsub(fetch_params[:page], (i + 1).to_s)
          prefetch_xhr(url, id: "prefetched_discussion_topic_page_#{i}")
        end

        feature_flags_url = case @context
                            when Course
                              context_url(@context, :context_settings_url, anchor: "tab-features")
                            when Group
                              ((@context.context&.is_a? Course) || (@context.context&.is_a? Account)) ? context_url(@context.context, :context_settings_url, anchor: "tab-features") : nil
                            else
                              nil
                            end

        hash = {
          USER_SETTINGS_URL: api_v1_user_settings_url(@current_user),
          FEATURE_FLAGS_URL: feature_flags_url,
          DISCUSSION_CHECKPOINTS_ENABLED: @domain_root_account.feature_enabled?(:discussion_checkpoints),
          HAS_SIDE_COMMENT_DISCUSSIONS: Account.site_admin.feature_enabled?(:disallow_threaded_replies_fix_alert) ? @context.active_discussion_topics.only_discussion_topics.where(discussion_type: DiscussionTopic::DiscussionTypes::SIDE_COMMENT).exists? : false,
          totalDiscussions: scope.count,
          permissions: {
            create: @context.discussion_topics.temp_record.grants_right?(@current_user, session, :create),
            moderate: user_can_moderate,
            change_settings: user_can_edit_course_settings?,
            manage_content: @context.grants_any_right?(@current_user, session, :manage_content, :manage_course_content_edit),
            publish: user_can_moderate,
            read_as_admin: @context.grants_right?(@current_user, session, :read_as_admin),
          },
          discussion_topic_menu_tools: external_tools_display_hashes(:discussion_topic_menu),
          student_reporting_enabled: @domain_root_account.feature_enabled?(:discussions_reporting),
          discussion_anonymity_enabled: @context.feature_enabled?(:react_discussions_post),
          discussion_topic_index_menu_tools: external_tools_display_hashes(:discussion_topic_index_menu),
          show_additional_speed_grader_links: Account.site_admin.feature_enabled?(:additional_speedgrader_links),
          PER_PAGE: per_page,
        }
        if @context.is_a?(Course) && @context.grants_right?(@current_user, session, :read) && @js_env&.dig(:COURSE_ID).blank?
          hash[:COURSE_ID] = @context.id.to_s
          set_section_list_js_env
          hash[:VALID_DATE_RANGE] = CourseDateRange.new(@context)
          hash[:HAS_GRADING_PERIODS] = @context.grading_periods?
        end
        conditional_release_js_env(includes: :active_rules)
        append_sis_data(hash)
        js_env(hash)
        set_tutorial_js_env

        if user_can_edit_course_settings?
          js_env(SETTINGS_URL: named_context_url(@context, :api_v1_context_settings_url))
        end

        @page_title = join_title(t("#titles.discussions", "Discussions"), @context.name)

        content_for_head helpers.auto_discovery_link_tag(:atom, feeds_forum_format_path(@context.feed_code, :atom), { title: t(:course_discussions_atom_feed_title, "Course Discussions Atom Feed") })

        js_bundle :discussion_topics_index
        css_bundle :discussions_index

        render html: "", layout: true
      end

      InstStatsd::Statsd.increment("discussion_topic.index.visit")
      InstStatsd::Statsd.count("discussion_topic.index.visit.pinned", @topics&.count(&:pinned))
      InstStatsd::Statsd.count("discussion_topic.index.visit.discussions", @topics&.length)
      InstStatsd::Statsd.count("discussion_topic.index.visit.closed_for_comments", @topics&.count(&:locked))

      format.json do
        log_api_asset_access(["topics", @context], "topics", "other")
        if @context.grants_right?(@current_user, session, :moderate_forum)
          mc_status = setup_master_course_restrictions(@topics, @context)
        end
        root_topic_fields = [:delayed_post_at, :lock_at]
        render json: discussion_topics_api_json(@topics,
                                                @context,
                                                @current_user,
                                                session,
                                                user_can_moderate:,
                                                plain_messages: value_to_boolean(params[:plain_messages]),
                                                exclude_assignment_description: value_to_boolean(params[:exclude_assignment_descriptions]),
                                                include_all_dates: include_params.include?("all_dates"),
                                                include_sections: include_params.include?("sections"),
                                                include_sections_user_count: include_params.include?("sections_user_count"),
                                                include_overrides: include_params.include?("overrides"),
                                                master_course_status: mc_status,
                                                root_topic_fields:)
      end
    end
  end

  def is_child_topic?
    root_topic_id = params[:root_discussion_topic_id]

    root_topic_id && @context.respond_to?(:context) &&
      @context.context&.discussion_topics&.find(root_topic_id)
  end

  def announcements_locked?
    return false unless @context.is_a?(Course)

    @context.lock_all_announcements?
  end

  def new
    @topic = @context.send(params[:is_announcement] ? :announcements : :discussion_topics).new
    page_has_instui_topnav

    edit
  end

  def edit
    @topic ||= @context.all_discussion_topics.find(params[:id])
    page_has_instui_topnav
    if @topic.root_topic_id && @topic.has_group_category?
      return redirect_to edit_course_discussion_topic_url(@context.context_id, @topic.root_topic_id)
    end

    return unless authorized_action(@topic, @current_user, (@topic.new_record? ? :create : :update))
    return render_unauthorized_action unless @topic.visible_for?(@current_user)

    @context.try(:require_assignment_group) unless @topic.is_announcement
    can_set_group_category = ANONYMOUS_STATES.exclude?(@topic.anonymous_state) && @context.respond_to?(:group_categories) && @context.grants_right?(@current_user, session, :manage) # i.e. not anonymous and not a student
    hash = {
      URL_ROOT: named_context_url(@context, :api_v1_context_discussion_topics_url),
      PERMISSIONS: {
        CAN_CREATE_ASSIGNMENT: @context.respond_to?(:assignments) && @context.assignments.temp_record.grants_right?(@current_user, session, :create),
        CAN_UPDATE_ASSIGNMENT: @context.respond_to?(:assignments) && @context.assignments.temp_record.grants_right?(@current_user, session, :update),
        CAN_ATTACH: @topic.grants_right?(@current_user, session, :attach),
        CAN_MODERATE: user_can_moderate,
        CAN_SET_GROUP: can_set_group_category,
        CAN_EDIT_GRADES: can_do(@context, @current_user, :manage_grades),
        # if not a course content manager, or if topic is graded, do not show add to todo list checkbox
        CAN_MANAGE_CONTENT: @context.grants_any_right?(@current_user, session, :manage_content, :manage_course_content_add),
        CAN_MANAGE_ASSIGN_TO_GRADED: @context.discussion_topics.temp_record(assignment_id: 0).grants_right?(@current_user, session, @topic.new_record? ? :create_assign_to : :manage_assign_to),
        CAN_MANAGE_ASSIGN_TO_UNGRADED: @context.discussion_topics.temp_record(assignment_id: nil).grants_right?(@current_user, session, @topic.new_record? ? :create_assign_to : :manage_assign_to),
      }
    }

    usage_rights_required = @context.try(:usage_rights_required?)
    include_usage_rights = usage_rights_required
    course_published = if @context.is_a?(Course)
                         @context.published?
                       elsif @context.is_a?(Group) && @context.context.is_a?(Course)
                         @context.context.published?
                       else
                         # known case: @context.is_a?(Group) && @context.context&.is_a?(Account)
                         # at the time of writing, this is only used to show the announcment course unpublished warning
                         # so in this known case, and other unknown cases, we can just return true to not show the warning
                         true
                       end

    unless @topic.new_record?
      add_discussion_or_announcement_crumb
      add_crumb(@topic.title, named_context_url(@context, :context_discussion_topic_url, @topic.id))
      add_crumb t :edit_crumb, "Edit"
      hash[:ATTRIBUTES] = discussion_topic_api_json(
        @topic,
        @context,
        @current_user,
        session,
        override_dates: false,
        include_usage_rights:
      )

      hash[:ATTRIBUTES][:has_threaded_replies] = @topic.has_threaded_replies?
    end
    (hash[:ATTRIBUTES] ||= {})[:is_announcement] = @topic.is_announcement
    hash[:ATTRIBUTES][:can_group] = @topic.can_group?
    hash[:ATTRIBUTES][:course_published] = course_published
    handle_assignment_edit_params(hash[:ATTRIBUTES])

    categories = []
    if can_set_group_category
      categories = @context.group_categories.to_a
      # if discussion has entries and is attached to a deleted group category,
      # add that category to the ENV list so it will be shown on the edit page.
      if @topic.group_category_deleted_with_entries?
        categories << @topic.group_category
      end
    end

    if @topic.assignment.present?
      hash[:ATTRIBUTES][:assignment][:assignment_overrides] =
        assignment_overrides_json(
          @topic.assignment.overrides_for(@current_user, ensure_set_not_empty: true)
        )
      hash[:ATTRIBUTES][:assignment][:has_student_submissions] = @topic.assignment.has_student_submissions?
    end

    section_visibilities =
      if @context.respond_to?(:course_section_visibility)
        @context.course_section_visibility(@current_user)
      else
        :none
      end

    sections =
      case section_visibilities
      when :none
        []
      when :all
        @context.course_sections.active.order(:name).to_a
      else
        @context.course_sections.active.order(:name).select { |s| section_visibilities.include?(s.id) }
      end

    js_hash = {
      ASSIGNMENT_ID: @topic.assignment_id,
      CONTEXT_ACTION_SOURCE: :discussion_topic,
      CONTEXT_ID: @context.id,
      DISCUSSION_TOPIC: hash,
      GROUP_CATEGORIES: categories
              .reject { |c| c.student_organized? || c.non_collaborative? }
              .map { |category| { id: category.id, name: category.name } },
      HAS_GRADING_PERIODS: @context.grading_periods?,
      SECTION_LIST: sections.map { |section| { id: section.id, name: section.name } },
      ANNOUNCEMENTS_LOCKED: announcements_locked?,
      CREATE_ANNOUNCEMENTS_UNLOCKED: @current_user.create_announcements_unlocked?,
      USAGE_RIGHTS_REQUIRED: usage_rights_required,
      IS_MODULE_ITEM: !@topic.context_module_tags.empty?,
      PERMISSIONS: {
        manage_files: @context.grants_any_right?(@current_user, session, *RoleOverride::GRANULAR_FILE_PERMISSIONS),
        manage_grading_schemes: can_do(@context, @current_user, :manage_grades)
      },
      REACT_DISCUSSIONS_POST: @context.feature_enabled?(:react_discussions_post),
      allow_student_anonymous_discussion_topics: @context.allow_student_anonymous_discussion_topics,
      context_is_not_group: !@context.is_a?(Group),
      GRADING_SCHEME_UPDATES_ENABLED: Account.site_admin.feature_enabled?(:grading_scheme_updates),
      ARCHIVED_GRADING_SCHEMES_ENABLED: Account.site_admin.feature_enabled?(:archived_grading_schemes),
      DISCUSSION_CHECKPOINTS_ENABLED: @context.root_account.feature_enabled?(:discussion_checkpoints),
      ASSIGNMENT_EDIT_PLACEMENT_NOT_ON_ANNOUNCEMENTS: Account.site_admin.feature_enabled?(:assignment_edit_placement_not_on_announcements),
      ANNOUNCEMENTS_COMMENTS_DISABLED: Announcement.new(context: @context).comments_disabled?,
    }

    post_to_sis = Assignment.sis_grade_export_enabled?(@context)
    js_hash[:POST_TO_SIS] = post_to_sis
    if post_to_sis && @topic.new_record?
      js_hash[:POST_TO_SIS_DEFAULT] = @context.account.sis_default_grade_export[:value]
    end
    js_hash[:STUDENT_PLANNER_ENABLED] =
      @context.grants_any_right?(@current_user, session, :manage_content, *RoleOverride::GRANULAR_MANAGE_COURSE_CONTENT_PERMISSIONS)

    if @topic.is_section_specific && @context.is_a?(Course)
      selected_section_ids = @topic.discussion_topic_section_visibilities.pluck(:course_section_id)
      js_hash["SELECTED_SECTION_LIST"] = sections.select { |s| selected_section_ids.include?(s.id) }.map do |section|
        {
          id: section.id,
          name: section.name
        }
      end
    end

    js_hash[:SECTION_SPECIFIC_DISCUSSIONS_ENABLED] = !@context.is_a?(Group)
    js_hash[:MAX_NAME_LENGTH_REQUIRED_FOR_ACCOUNT] = AssignmentUtil.name_length_required_for_account?(@context)
    js_hash[:MAX_NAME_LENGTH] = AssignmentUtil.assignment_max_name_length(@context)
    js_hash[:DUE_DATE_REQUIRED_FOR_ACCOUNT] = AssignmentUtil.due_date_required_for_account?(@context)
    js_hash[:SIS_NAME] = AssignmentUtil.post_to_sis_friendly_name(@context)

    if @context.is_a?(Course)
      js_hash["SECTION_LIST"] = sections.map do |section|
        {
          id: section.id,
          name: section.name,
          start_at: section.start_at,
          end_at: section.end_at,
          override_course_and_term_dates: section.restrict_enrollments_to_section_dates
        }
      end
      js_hash["VALID_DATE_RANGE"] = CourseDateRange.new(@context)
    end
    js_hash[:CANCEL_TO] = cancel_redirect_url
    append_sis_data(js_hash)

    if @context.grading_periods?
      gp_context = @context.is_a?(Group) ? @context.context : @context
      js_hash[:active_grading_periods] = GradingPeriod.json_for(gp_context, @current_user)
    end
    if context.is_a?(Course)
      js_hash[:allow_self_signup] = true # for group creation
      js_hash[:group_user_type] = "student"
      append_default_due_time_js_env(@context, js_hash)
      js_hash[:COURSE_ID] = @context.id
      if Account.site_admin.feature_enabled?(:grading_scheme_updates)
        js_hash[:COURSE_DEFAULT_GRADING_SCHEME_ID] = @context.grading_standard_id || @context.default_grading_standard&.id
      end
      js_hash[:RESTRICT_QUANTITATIVE_DATA] = @context.settings[:restrict_quantitative_data]
    end

    if @context.root_account.feature_enabled?(:discussion_create) && @context.feature_enabled?(:react_discussions_post) && @context.grants_right?(@current_user, session, :read)
      js_hash[:context_id] = @context.id
      if @context.is_a?(Course)
        js_hash[:context_type] = "Course"
      elsif @context.is_a?(Group)
        js_hash[:context_type] = "Group"
      end
    end

    js_env(js_hash)

    set_master_course_js_env_data(@topic, @context)
    conditional_release_js_env(@topic.assignment)

    respond_to do |format|
      if @context.root_account.feature_enabled?(:discussion_create) && @context.feature_enabled?(:react_discussions_post)
        @page_title = topic_page_title(@topic)

        js_bundle :discussion_topic_edit_v2
        css_bundle :discussions_index, :learning_outcomes, :conditional_release_editor
        format.html do
          render html: "", layout: (params[:embed] == "true") ? "mobile_embed" : true
        end
      else
        format.html do
          render :edit, layout: (params[:embed] == "true") ? "mobile_embed" : true
        end
      end
    end
  end

  def show
    @topic = @context.all_discussion_topics.find(params[:id])
    page_has_instui_topnav
    # we still need the lock info even if the current user policies unlock the topic. check the policies manually later if you need to override the lockout.
    @locked = @topic.locked_for?(@current_user, check_policies: true, deep_check_if_needed: true)

    @context_module_tag = ContextModuleItem.find_tag_with_preferred([@topic, @topic.root_topic, @topic.assignment], params[:module_item_id])
    @sequence_asset = @context_module_tag.try(:content)
    add_discussion_or_announcement_crumb
    add_crumb(@topic.title, named_context_url(@context, :context_discussion_topic_url, @topic.id))
    @page_title = join_title(t("#titles.topic", "Topic"), @topic.title)

    if @topic.deleted?
      flash[:notice] = I18n.t :deleted_topic_notice, "That topic has been deleted"
      redirect_to named_context_url(@context, :context_discussion_topics_url)
      return
    end

    if @topic.anonymous? && !@context.feature_enabled?(:react_discussions_post)
      message = if @context.grants_right?(@current_user, session, :read_as_admin)
                  I18n.t(:anonymous_topic_notice_teacher, "Anonymous topics cannot be accessed without Discussions/Announcements Redesign feature preview enabled.")
                else
                  I18n.t(:anonymous_topic_notice_student, "Anonymous topics are not available at this time.")
                end
      flash[:info] = message
      redirect_to named_context_url(@context, :context_discussion_topics_url)
      return
    end

    if (can_read_and_visible = @topic.grants_right?(@current_user, session, :read) && @topic.visible_for?(@current_user))
      @topic.change_read_state("read", @current_user) unless @locked.is_a?(Hash) && !@locked[:can_view]
      add_rss_links_to_content
    end

    if (@context.is_a?(Course) || @context.is_a?(Group)) && @context.grants_right?(@current_user, session, :manage)
      set_student_context_cards_js_env
    end

    @presenter = DiscussionTopicPresenter.new(@topic, @current_user)
    can_attach_topic = @topic.grants_right?(@current_user, session, :attach)
    # Looking at the DiscussionEntry model, the policy for allowing to attach files to replies is
    # almost identical to the DiscussionTopic model, the code below adds the extra condition that
    # DiscussionEntry has but DiscussionTopic doesn't.
    can_attach_entries = can_attach_topic ||
                         (
                           @context.respond_to?(:allow_student_forum_attachments) &&
                           @context.allow_student_forum_attachments &&
                           @context.grants_right?(@current_user, session, :post_to_forum) &&
                           @topic.available_for?(@current_user)
                         )

    # Render updated Post UI if feature flag is enabled
    if @context.feature_enabled?(:react_discussions_post)
      env_hash = {
        per_page: 20,
        split_screen_view_initial_page_size: 5,
        current_page: 0
      }
      unless @context.is_a?(Group)
        env_hash[:context_rubric_associations_url] = context_url(@context, :context_rubric_associations_url)
        env_hash[:VALID_DATE_RANGE] = CourseDateRange.new(@context)
        env_hash[:HAS_GRADING_PERIODS] = @context.grading_periods?
        set_section_list_js_env
      end
      if params[:entry_id] && @topic.discussion_entries.find_by(id: params[:entry_id])
        entry = @topic.discussion_entries.find(params[:entry_id])
        env_hash[:discussions_deep_link] = {
          root_entry_id: entry.root_entry_id,
          parent_id: entry.parent_id,
          entry_id: entry.id
        }

        entry = entry.highest_level_parent_or_self
        participant = @topic.participant(current_user: @current_user)
<<<<<<< HEAD
        sort_order = participant&.sort_order || DiscussionTopicParticipant::SortOrder::DESC
        condition = (sort_order == DiscussionTopicParticipant::SortOrder::DESC) ? ">=" : "<="
=======
        sort_order = participant&.sort_order || @topic.sort_order || DiscussionTopic::SortOrder::DESC
        condition = (sort_order == DiscussionTopic::SortOrder::DESC) ? ">=" : "<="
>>>>>>> 1c55606d
        count_before = @topic.root_discussion_entries
                             .where(parent_id: nil)
                             .where("created_at #{condition}?", entry.created_at).count
        env_hash[:current_page] = ((1 + count_before) / env_hash[:per_page]).ceil

      end
      js_env(env_hash)

      topics = groups_and_group_topics if @topic.for_group_discussion?
      if topics && topics.length == 1 && !@topic.grants_right?(@current_user, session, :update)
        redirect_params = { root_discussion_topic_id: @topic.id }
        redirect_params[:module_item_id] = params[:module_item_id] if params[:module_item_id].present?
        # add in query parameters from the url, we want them preserved
        redirect_params.merge!(request.query_parameters) unless request.query_parameters.empty?
        redirect_to named_context_url(topics[0].context, :context_discussion_topics_url, redirect_params)
        return
      end
      log_asset_access(@topic, "topics", "topics")

      if @sequence_asset
        js_env({ SEQUENCE: {
                 ASSET_TYPE: @sequence_asset.is_a?(Assignment) ? "Assignment" : "Discussion",
                 ASSET_ID: @sequence_asset.id,
                 COURSE_ID: @sequence_asset.context.id,
               } })
      end

      @assignment_presenter = AssignmentPresenter.new(@topic.assignment)
      if @topic.for_assignment? && @presenter.allows_speed_grader? && @assignment_presenter.can_view_speed_grader_link?(@current_user)
        js_env(
          { SPEEDGRADER_URL_TEMPLATE: named_context_url(
            @topic.assignment.context,
            :speed_grader_context_gradebook_url,
            assignment_id: @topic.assignment.id,
            student_id: ":student_id"
          ) }
        )
      end

      unless can_read_and_visible
        return render_unauthorized_action unless @current_user

        respond_to do |format|
          if @topic.is_announcement
            flash[:error] = t "You do not have access to the requested announcement."
            format.html do
              redirect_to named_context_url(@context, :context_announcements_url)
              return
            end
          else
            flash[:error] = t "You do not have access to the requested discussion."
            format.html do
              redirect_to named_context_url(@context, :context_discussion_topics_url)
              return
            end
          end
        end
      end

      edit_url = context_url(@topic.context, :edit_context_discussion_topic_url, @topic)
      edit_url += "?embed=true" if params[:embed] == "true"
      js_env({
               course_id: params[:course_id] || @context.course&.id,
               context_type: @topic.context_type,
               context_id: @context.id,
               EDIT_URL: edit_url,
               PEER_REVIEWS_URL: @topic.assignment ? context_url(@topic.assignment.context, :context_assignment_peer_reviews_url, @topic.assignment.id) : nil,
               discussion_topic_id: params[:id],
               manual_mark_as_read: @current_user&.manual_mark_as_read?,
               discussion_topic_menu_tools: external_tools_display_hashes(:discussion_topic_menu),
               rce_mentions_in_discussions: @context.feature_enabled?(:react_discussions_post) && !@topic.anonymous?,
               discussion_grading_view: Account.site_admin.feature_enabled?(:discussion_grading_view),
               draft_discussions: Account.site_admin.feature_enabled?(:draft_discussions),
               discussion_entry_version_history: Account.site_admin.feature_enabled?(:discussion_entry_version_history),
               discussion_translation_available: Translation.available?(@context, :translation), # Is translation enabled on the course.
<<<<<<< HEAD
=======
               ai_translation_improvements: @domain_root_account.feature_enabled?(:translate_inbox_messages),
>>>>>>> 1c55606d
               discussion_translation_languages: Translation.available?(@context, :translation) ? Translation.translated_languages(@current_user) : [],
               discussion_anonymity_enabled: @context.feature_enabled?(:react_discussions_post),
               user_can_summarize: @topic.user_can_summarize?(@current_user),
               discussion_summary_enabled: @topic.summary_enabled,
               should_show_deeply_nested_alert: @current_user&.should_show_deeply_nested_alert?,
               # although there is a permissions object in DiscussionEntry type, it's only accessible if a discussion entry
               # is being replied to. We need this env var so that replying to the topic can use this
               can_attach_entries:,
               # GRADED_RUBRICS_URL must be within DISCUSSION to avoid page error
               DISCUSSION: {
                 GRADED_RUBRICS_URL: (@topic.assignment ? context_url(@topic.assignment.context, :context_assignment_rubric_url, @topic.assignment.id) : nil),
                 CONTEXT_RUBRICS_URL: can_do(@topic.assignment, @current_user, :update) ? context_url(@topic.assignment.context, :context_rubrics_url) : "",
                 ATTACHMENTS_FOLDER_ID: @current_user.nil? ? Folder.unfiled_folder(@context).id : Folder.unfiled_folder(@current_user).id,
                 ASSIGNMENT: @topic.assignment ? @topic.assignment.asset_string : nil,
                 preferences: {
                   discussions_splitscreen_view: @current_user&.discussions_splitscreen_view? || false
                 }
               },
               apollo_caching: @current_user &&
                 Account.site_admin.feature_enabled?(:apollo_caching),
               discussion_cache_key: @current_user &&
                 Base64.encode64("#{@current_user.uuid}vyfW=;[p-0?:{P_=HUpgraqe;njalkhpvoiulkimmaqewg"),
               checkpointed_discussion_without_feature_flag:
                 @topic.assignment&.has_sub_assignments? && !@domain_root_account&.feature_enabled?(:discussion_checkpoints),
               DISCUSSION_CHECKPOINTS_ENABLED: @domain_root_account.feature_enabled?(:discussion_checkpoints),
             })
      unless @locked
        InstStatsd::Statsd.increment("discussion_topic.visit.redesign")
        InstStatsd::Statsd.count("discussion_topic.visit.entries.redesign", @topic.discussion_entries.count)
        InstStatsd::Statsd.count("discussion_topic.visit.pages.redesign", (@topic.discussion_entries.count / 20).ceil)
      end

      js_bundle :discussion_topics_post
      css_bundle :discussions_index, :learning_outcomes

      respond_to do |format|
        format.html do
          render html: "", layout: (params[:embed] == "true") ? "mobile_embed" : true
        end
      end

      return
    end

    @assignment = @topic.for_assignment? ? AssignmentOverrideApplicator.assignment_overridden_for(@topic.assignment, @current_user) : nil
    @context.try(:require_assignment_group)

    if can_read_and_visible
      @headers = !params[:headless]
      @unlock_at = @topic.available_from_for(@current_user)
      topics = groups_and_group_topics if @topic.for_group_discussion?

      @initial_post_required = @topic.initial_post_required?(@current_user, session)

      @padless = true

      log_asset_access(@topic, "topics", "topics")
      respond_to do |format|
        if topics && topics.length == 1 && !@topic.grants_right?(@current_user, session, :update)
          redirect_params = { root_discussion_topic_id: @topic.id }
          redirect_params[:module_item_id] = params[:module_item_id] if params[:module_item_id].present?
          format.html { redirect_to named_context_url(topics[0].context, :context_discussion_topics_url, redirect_params) }
        else
          format.html do
            @discussion_topic_menu_tools = external_tools_display_hashes(:discussion_topic_menu)

            if @context.is_a?(Course) && @topic.is_section_specific
              user_counts = Enrollment.where(course_section_id: @topic.course_sections,
                                             course_id: @context).not_fake.active_or_pending_by_date_ignoring_access
                                      .group(:course_section_id).count
              section_data = @topic.course_sections.map do |cs|
                cs.attributes.slice(*%w[id name]).merge(user_count: user_counts[cs.id] || 0)
              end
            end
            api_url = lambda do |endpoint, *params|
              endpoint = "api_v1_context_discussion_#{endpoint}_url"
              named_context_url(@context, endpoint, @topic, *params)
            end

            env_hash = {
              APP_URL: named_context_url(@context, :context_discussion_topic_url, @topic),
              TOPIC: {
                ID: @topic.id,
                TITLE: @topic.title,
                IS_SUBSCRIBED: @topic.subscribed?(@current_user),
                IS_PUBLISHED: @topic.published?,
                CAN_UNPUBLISH: @topic.can_unpublish?,
                IS_ANNOUNCEMENT: @topic.is_announcement,
                COURSE_SECTIONS: @topic.is_section_specific ? section_data : nil,
              },
              PERMISSIONS: {
                # Can reply
                CAN_REPLY: @topic.grants_right?(@current_user, session, :reply) &&
                           !@topic.homeroom_announcement?(@context),
                # Can attach files on topic
                CAN_ATTACH_TOPIC: can_attach_topic,
                # Can attach files on entries aka replies
                CAN_ATTACH_ENTRIES: can_attach_entries,
                CAN_RATE: @topic.grants_right?(@current_user, session, :rate),
                CAN_READ_REPLIES: @topic.grants_right?(@current_user, :read_replies) &&
                                  !@topic.homeroom_announcement?(@context),
                # Can moderate their own topics
                CAN_MANAGE_OWN: @context.user_can_manage_own_discussion_posts?(@current_user) &&
                                !@topic.locked_for?(@current_user, check_policies: true),
                # Can moderate any topic
                MODERATE: user_can_moderate
              },
              ROOT_URL: "#{api_url.call("topic_view")}?include_new_entries=1&include_enrollment_state=1&include_context_card_info=1",
              ENTRY_ROOT_URL: api_url.call("topic_entry_list"),
              REPLY_URL: api_url.call("add_reply", ":entry_id"),
              ROOT_REPLY_URL: api_url.call("add_entry"),
              DELETE_URL: api_url.call("delete_reply", ":id"),
              UPDATE_URL: api_url.call("update_reply", ":id"),
              MARK_READ_URL: api_url.call("topic_discussion_entry_mark_read", ":id"),
              MARK_UNREAD_URL: api_url.call("topic_discussion_entry_mark_unread", ":id"),
              RATE_URL: api_url.call("topic_discussion_entry_rate", ":id"),
              MARK_ALL_READ_URL: api_url.call("topic_mark_all_read"),
              MARK_ALL_UNREAD_URL: api_url.call("topic_mark_all_unread"),
              MANUAL_MARK_AS_READ: @current_user.try(:manual_mark_as_read?),
              CAN_SUBSCRIBE: !@topic.subscription_hold(@current_user, session),
              CURRENT_USER: user_display_json(@current_user),
              INITIAL_POST_REQUIRED: @initial_post_required,
              THREADED: @topic.threaded?,
              ALLOW_RATING: @topic.allow_rating,
              TODO_DATE: @topic.todo_date,
              IS_ASSIGNMENT: @topic.assignment_id?,
              ASSIGNMENT_ID: @topic.assignment_id,
              IS_GROUP: @topic.group_category_id?,
            }
            # will fire off the xhr for this as soon as the page comes back.
            # see ui/features/discussion_topic/backbone/models/Topic#fetch for where it is consumed
            prefetch_xhr(env_hash[:ROOT_URL])

            env_hash[:GRADED_RUBRICS_URL] = context_url(@topic.assignment.context, :context_assignment_rubric_url, @topic.assignment.id) if @topic.assignment
            if params[:hide_student_names]
              env_hash[:HIDE_STUDENT_NAMES] = true
              env_hash[:STUDENT_ID] = params[:student_id]
            end
            if @sequence_asset
              env_hash[:SEQUENCE] = {
                ASSET_TYPE: @sequence_asset.is_a?(Assignment) ? "Assignment" : "Discussion",
                ASSET_ID: @sequence_asset.id,
                COURSE_ID: @sequence_asset.context.id,
              }
            end
            @assignment_presenter = AssignmentPresenter.new(@topic.assignment)
            if @topic.for_assignment? && @presenter.allows_speed_grader? &&
               @assignment_presenter.can_view_speed_grader_link?(@current_user)
              env_hash[:SPEEDGRADER_URL_TEMPLATE] = named_context_url(@topic.assignment.context,
                                                                      :speed_grader_context_gradebook_url,
                                                                      assignment_id: @topic.assignment.id,
                                                                      student_id: ":student_id")
            end

            js_hash = { DISCUSSION: env_hash }
            if @context.is_a?(Course)
              GuardRail.activate(:secondary) do
                js_hash[:TOTAL_USER_COUNT] = @topic.context.enrollments.not_fake
                                                   .active_or_pending_by_date_ignoring_access.distinct.count(:user_id)
              end
            end
            js_hash[:COURSE_ID] = @context.id if @context.is_a?(Course)
            js_hash[:CONTEXT_ACTION_SOURCE] = :discussion_topic

            append_sis_data(js_hash)
            js_env(js_hash)
            set_master_course_js_env_data(@topic, @context)
            conditional_release_js_env(@topic.assignment, includes: [:rule])
            js_bundle :discussion_topic
            css_bundle :tinymce, :discussions, :learning_outcomes

            unless @locked
              InstStatsd::Statsd.increment("discussion_topic.visit.legacy")
              InstStatsd::Statsd.count("discussion_topic.visit.entries.legacy", @topic.discussion_entries.count)
              InstStatsd::Statsd.count("discussion_topic.visit.pages.legacy", (@topic.discussion_entries.count / 50).ceil)
            end

            render stream: can_stream_template?
          end
        end
      end
    else
      return render_unauthorized_action unless @current_user

      respond_to do |format|
        if @topic.is_announcement
          flash[:error] = t "You do not have access to the requested announcement."
          format.html { redirect_to named_context_url(@context, :context_announcements_url) }
        else
          flash[:error] = t "You do not have access to the requested discussion."
          format.html { redirect_to named_context_url(@context, :context_discussion_topics_url) }
        end
      end
    end
  end

  # @API Create a new discussion topic
  #
  # Create an new discussion topic for the course or group.
  #
  # @argument title [String]
  #
  # @argument message [String]
  #
  # @argument discussion_type [String, "side_comment"|"threaded"|"not_threaded"]
  #   The type of discussion. Defaults to side_comment or not_threaded if not value is given. Accepted values are 'side_comment', 'not_threaded' for discussions that only allow one level of nested comments, and 'threaded' for fully threaded discussions.
  #
  # @argument published [Boolean]
  #   Whether this topic is published (true) or draft state (false). Only
  #   teachers and TAs have the ability to create draft state topics.
  #
  # @argument delayed_post_at [DateTime]
  #   If a timestamp is given, the topic will not be published until that time.
  #
  # @argument allow_rating [Boolean]
  #   Whether or not users can rate entries in this topic.
  #
  # @argument lock_at [DateTime]
  #   If a timestamp is given, the topic will be scheduled to lock at the
  #   provided timestamp. If the timestamp is in the past, the topic will be
  #   locked.
  #
  # @argument podcast_enabled [Boolean]
  #   If true, the topic will have an associated podcast feed.
  #
  # @argument podcast_has_student_posts [Boolean]
  #   If true, the podcast will include posts from students as well. Implies
  #   podcast_enabled.
  #
  # @argument require_initial_post [Boolean]
  #   If true then a user may not respond to other replies until that user has
  #   made an initial reply. Defaults to false.
  #
  # @argument assignment [Assignment]
  #   To create an assignment discussion, pass the assignment parameters as a
  #   sub-object. See the {api:AssignmentsApiController#create Create an Assignment API}
  #   for the available parameters. The name parameter will be ignored, as it's
  #   taken from the discussion title. If you want to make a discussion that was
  #   an assignment NOT an assignment, pass set_assignment = false as part of
  #   the assignment object
  #
  # @argument is_announcement [Boolean]
  #   If true, this topic is an announcement. It will appear in the
  #   announcement's section rather than the discussions section. This requires
  #   announcment-posting permissions.
  #
  # @argument pinned [Boolean]
  #   If true, this topic will be listed in the "Pinned Discussion" section
  #
  # @argument position_after [String]
  #   By default, discussions are sorted chronologically by creation date, you
  #   can pass the id of another topic to have this one show up after the other
  #   when they are listed.
  #
  # @argument group_category_id [Integer]
  #   If present, the topic will become a group discussion assigned
  #   to the group.
  #
  # @argument only_graders_can_rate [Boolean]
  #   If true, only graders will be allowed to rate entries.
  #
  # @argument sort_by_rating [Boolean]
  #   If true, entries will be sorted by rating.
  #
  # @argument attachment [File]
  #   A multipart/form-data form-field-style attachment.
  #   Attachments larger than 1 kilobyte are subject to quota restrictions.
  #
  # @argument specific_sections [String]
  #   A comma-separated list of sections ids to which the discussion topic
  #   should be made specific to.  If it is not desired to make the discussion
  #   topic specific to sections, then this parameter may be omitted or set to
  #   "all".  Can only be present only on announcements and only those that are
  #   for a course (as opposed to a group).
  #
  # @example_request
  #     curl https://<canvas>/api/v1/courses/<course_id>/discussion_topics \
  #         -F title='my topic' \
  #         -F message='initial message' \
  #         -F podcast_enabled=1 \
  #         -H 'Authorization: Bearer <token>'
  #         -F 'attachment=@<filename>' \
  #
  # @example_request
  #     curl https://<canvas>/api/v1/courses/<course_id>/discussion_topics \
  #         -F title='my assignment topic' \
  #         -F message='initial message' \
  #         -F assignment[points_possible]=15 \
  #         -H 'Authorization: Bearer <token>'
  #
  def create
    page_has_instui_topnav
    process_discussion_topic(is_new: true)
  end

  # @API Update a topic
  #
  # Update an existing discussion topic for the course or group.
  #
  # @argument title [String]
  #
  # @argument message [String]
  #
  # @argument discussion_type [String, "side_comment"|"threaded"|"not_threaded"]
  #   The type of discussion. Defaults to side_comment or not_threaded if not value is given. Accepted values are 'side_comment', 'not_threaded' for discussions that only allow one level of nested comments, and 'threaded' for fully threaded discussions.
  #
  # @argument published [Boolean]
  #   Whether this topic is published (true) or draft state (false). Only
  #   teachers and TAs have the ability to create draft state topics.
  #
  # @argument delayed_post_at [DateTime]
  #   If a timestamp is given, the topic will not be published until that time.
  #
  # @argument lock_at [DateTime]
  #   If a timestamp is given, the topic will be scheduled to lock at the
  #   provided timestamp. If the timestamp is in the past, the topic will be
  #   locked.
  #
  # @argument podcast_enabled [Boolean]
  #   If true, the topic will have an associated podcast feed.
  #
  # @argument podcast_has_student_posts [Boolean]
  #   If true, the podcast will include posts from students as well. Implies
  #   podcast_enabled.
  #
  # @argument require_initial_post [Boolean]
  #   If true then a user may not respond to other replies until that user has
  #   made an initial reply. Defaults to false.
  #
  # @argument assignment [Assignment]
  #   To create an assignment discussion, pass the assignment parameters as a
  #   sub-object. See the {api:AssignmentsApiController#create Create an Assignment API}
  #   for the available parameters. The name parameter will be ignored, as it's
  #   taken from the discussion title. If you want to make a discussion that was
  #   an assignment NOT an assignment, pass set_assignment = false as part of
  #   the assignment object
  #
  # @argument is_announcement [Boolean]
  #   If true, this topic is an announcement. It will appear in the
  #   announcement's section rather than the discussions section. This requires
  #   announcment-posting permissions.
  #
  # @argument pinned [Boolean]
  #   If true, this topic will be listed in the "Pinned Discussion" section
  #
  # @argument position_after [String]
  #   By default, discussions are sorted chronologically by creation date, you
  #   can pass the id of another topic to have this one show up after the other
  #   when they are listed.
  #
  # @argument group_category_id [Integer]
  #   If present, the topic will become a group discussion assigned
  #   to the group.
  #
  # @argument allow_rating [Boolean]
  #   If true, users will be allowed to rate entries.
  #
  # @argument only_graders_can_rate [Boolean]
  #   If true, only graders will be allowed to rate entries.
  #
  # @argument sort_by_rating [Boolean]
  #   If true, entries will be sorted by rating.
  #
  # @argument specific_sections [String]
  #   A comma-separated list of sections ids to which the discussion topic
  #   should be made specific too.  If it is not desired to make the discussion
  #   topic specific to sections, then this parameter may be omitted or set to
  #   "all".  Can only be present only on announcements and only those that are
  #   for a course (as opposed to a group).
  #
  # @example_request
  #     curl https://<canvas>/api/v1/courses/<course_id>/discussion_topics/<topic_id> \
  #         -F title='This will be positioned after Topic #1234' \
  #         -F position_after=1234 \
  #         -H 'Authorization: Bearer <token>'
  #
  def update
    process_discussion_topic(is_new: false)
  end

  # @API Delete a topic
  #
  # Deletes the discussion topic. This will also delete the assignment, if it's
  # an assignment discussion.
  #
  # @example_request
  #     curl -X DELETE https://<canvas>/api/v1/courses/<course_id>/discussion_topics/<topic_id> \
  #          -H 'Authorization: Bearer <token>'
  def destroy
    @topic = @context.all_discussion_topics.find(params[:id] || params[:topic_id])
    if authorized_action(@topic, @current_user, :delete)
      return render_unauthorized_action if editing_restricted?(@topic)

      @topic.destroy
      respond_to do |format|
        format.html do
          flash[:notice] = t :topic_deleted_notice, "%{topic_title} deleted successfully", topic_title: @topic.title
          redirect_to named_context_url(@context, @topic.is_announcement ? :context_announcements_url : :context_discussion_topics_url)
        end
        format.json { render json: @topic.as_json(include: { user: { only: :name } }), status: :ok }
      end
    end
  end

  def public_feed
    return unless get_feed_context

    title = t :discussion_feed_title, "%{title} Discussion Feed", title: @context.name
    link = polymorphic_url([@context, :discussion_topics])

    @entries = []
    @entries.concat(@context.discussion_topics
                            .select { |dt| dt.visible_for?(@current_user) })
    @entries.concat @context.discussion_entries.active
    @entries = @entries.sort_by(&:updated_at)

    respond_to do |format|
      format.atom { render plain: AtomFeedHelper.render_xml(title:, link:, entries: @entries) }
    end
  end

  # @API Reorder pinned topics
  #
  # Puts the pinned discussion topics in the specified order.
  # All pinned topics should be included.
  #
  # @argument order[] [Required, Integer]
  #   The ids of the pinned discussion topics in the desired order.
  #   (For example, "order=104,102,103".)
  #
  def reorder
    if authorized_action(@context.discussion_topics.temp_record, @current_user, :update)
      order = Api.value_to_array(params[:order])
      reject! "order parameter required" unless order.present?
      topics = pinned_topics.where(id: order)
      reject! "topics not found" unless topics.length == order.length
      topics[0].update_order(order)
      new_order = pinned_topics.by_position.pluck(:id).map(&:to_s)
      render json: { reorder: true, order: new_order }, status: :ok
    end
  end

  protected

  def cancel_redirect_url
    query_params = request.query_parameters.empty? ? {} : request.query_parameters
    topic_type = @topic.is_announcement ? :announcements : :discussion_topics
    @topic.new_record? ? polymorphic_url([@context, topic_type], query_params) : polymorphic_url([@context, @topic], query_params)
  end

  def pinned_topics
    @context.active_discussion_topics.only_discussion_topics.where(pinned: true)
  end

  def add_discussion_or_announcement_crumb
    if @topic.is_a? Announcement
      set_active_tab "announcements"
      add_crumb t("#crumbs.announcements", "Announcements"), named_context_url(@context, :context_announcements_url)
    else
      set_active_tab "discussions"
      add_crumb t("#crumbs.discussions", "Discussions"), named_context_url(@context, :context_discussion_topics_url)
    end
  end

  def user_can_moderate
    @user_can_moderate = @context.grants_right?(@current_user, session, :moderate_forum) if @user_can_moderate.nil?
    @user_can_moderate
  end

  API_ALLOWED_TOPIC_FIELDS = %w[title
                                message
                                discussion_type
                                delayed_post_at
                                lock_at
                                podcast_enabled
                                podcast_has_student_posts
                                require_initial_post
                                pinned
                                todo_date
                                group_category_id
                                allow_rating
                                only_graders_can_rate
                                sort_by_rating
                                anonymous_state
                                is_anonymous_author].freeze

  API_ALLOWED_TOPIC_FIELDS_FOR_GROUP = %w[title
                                          message
                                          discussion_type
                                          podcast_enabled
                                          pinned
                                          todo_date
                                          allow_rating
                                          only_graders_can_rate
                                          sort_by_rating
                                          anonymous_state
                                          is_anonymous_author].freeze

  def set_sections
    if params[:specific_sections] == "all"
      @topic.is_section_specific = false
    else
      @topic.is_section_specific = true
      section_ids = params[:specific_sections]
      section_ids = section_ids.split(",") if section_ids.is_a?(String)
      new_section_ids = section_ids.map { |id| Shard.relative_id_for(id, Shard.current, Shard.current) }.sort
      if @topic.course_sections.pluck(:id).sort != new_section_ids
        @topic.course_sections = CourseSection.find(new_section_ids)
        @topic.sections_changed = true
      end
    end
  end

  def verify_specific_section_visibilities
    return unless @topic.is_section_specific && @context.is_a?(Course)

    visibilities = @context.course_section_visibility(@current_user)

    invalid_sections =
      case visibilities
      when :all
        []
      when :none
        @topic.course_sections.map(&:id)
      else
        @topic.course_sections.map(&:id) - visibilities
      end

    unless invalid_sections.empty?
      @errors[:specific_sections] = t(
        :error_section_permission,
        "You do not have permissions to modify discussion for section(s) %{section_ids}",
        section_ids: invalid_sections.join(", ")
      )
    end
  end

  def process_discussion_topic(is_new:)
    ActiveRecord::Base.transaction do
      process_discussion_topic_runner(is_new:)
    end
  end

  def process_discussion_topic_runner(is_new:)
    @errors = {}
    if is_new && !@context.feature_enabled?(:react_discussions_post)
      params[:anonymous_state] = nil
    end

    # only full_anonymity and partial_anonymity can be stored. the rest will be nil'ed out
    if is_new && params[:anonymous_state].present? && ANONYMOUS_STATES.exclude?(params[:anonymous_state])
      params[:anonymous_state] = nil
    end

    if is_new && params[:anonymous_state]
      # group discussions in a course or discussions simply in a group context cannot be anonymous
      if params[:group_category_id] || @context.is_a?(Group)
        @errors[:anonymous_state] = t(:error_anonymous_state_groups_create,
                                      "Group discussions cannot be anonymous.")
      end
      if params[:assignment]
        @errors[:anonymous_state] = t(:error_graded_anonymous,
                                      "Anonymous discussions cannot be graded")
      end
    end

    attachment = params[:attachment]

    if is_new && attachment
      get_quota(@context)
      if attachment.size + @quota_used > @quota
        error = t "#application.errors.quota_exceeded_course", "Course storage quota exceeded"
        respond_to do |format|
          format.json { render json: { errors: { base: error } }, status: :bad_request }
        end
        return
      end
    end

    # Groups do not have settings like courses do, so only run this for Course contexts
    if is_new &&
       !params[:anonymous_state].nil? &&
       @context.is_a?(Course) &&
       !@context.settings[:allow_student_anonymous_discussion_topics] &&
       !@context.grants_right?(@current_user, session, :manage)
      @errors[:anonymous_state] = t(:error_anonymous_state_unauthorized_create,
                                    "You are not able to create an anonymous discussion")
    end

    model_type = if value_to_boolean(params[:is_announcement]) &&
                    @context.announcements.temp_record.grants_right?(@current_user, session, :create)
                   :announcements
                 else
                   :discussion_topics
                 end

    if is_new
      @topic = @context.send(model_type).build
      prior_version = @topic.dup
      if model_type == :announcements && @context.is_a?(Course)
        @topic.locked = true
        save_lock_preferences
      end
    else
      @topic = @context.send(model_type).active.find(params[:id] || params[:topic_id])

      prior_version = DiscussionTopic.find(@topic.id)
      if params.include?(:anonymous_state) && prior_version.anonymous_state != params[:anonymous_state] && prior_version.discussion_subentry_count > 0
        @errors[:anonymous_state] = { "message" => t(:error_anonymous_state_unauthorized_update,
                                                     "Anonymity settings are locked due to a posted reply") }
      end
      if ANONYMOUS_STATES.include?(@topic.anonymous_state) && params[:group_category_id]
        @errors[:anonymous_state] = t(:error_anonymous_state_groups_update,
                                      "Group discussions cannot be anonymous.")
      end
      verify_specific_section_visibilities # Make sure user actually has perms to modify this
    end

    if params.include?(:assignment)
      if is_new || @topic.assignment_id.nil?
        return unless authorized_action(@context.assignments.temp_record, @current_user, :create)
      else
        return unless authorized_action(@topic.assignment, @current_user, :update)
      end
    end

    # It's possible customers already are using this API and haven't updated to
    # use the `specific_sections` key yet. In this case, we don't want to nuke
    # any specific setions out from under them when their existing scrit runs.
    # This is where a versioned API would come in handy.
    set_sections if params[:specific_sections]
    verify_specific_section_visibilities

    allowed_fields = @context.is_a?(Group) ? API_ALLOWED_TOPIC_FIELDS_FOR_GROUP : API_ALLOWED_TOPIC_FIELDS
    discussion_topic_hash = params.permit(*allowed_fields)
    only_pinning = discussion_topic_hash.except(*%w[pinned]).blank?

    # allow pinning/unpinning if a subtopic and we can update the root
    topic_to_check = (only_pinning && @topic.root_topic) ? @topic.root_topic : @topic
    return unless authorized_action(topic_to_check, @current_user, (is_new ? :create : :update))

    process_podcast_parameters(discussion_topic_hash)

    if is_new
      @topic.user = @current_user
    elsif !only_pinning # don't update editor if the only thing that changed was the pinned status
      @topic.editor = @current_user
    end
    @topic.current_user = @current_user
    @topic.content_being_saved_by(@current_user)

    if discussion_topic_hash.key?(:message)
      discussion_topic_hash[:message] = process_incoming_html_content(discussion_topic_hash[:message])
    end

    prefer_assignment_availability_dates(discussion_topic_hash)

    process_future_date_parameters(discussion_topic_hash)
    process_lock_parameters(discussion_topic_hash)

    process_published_parameters
    if is_new && @topic.published? && params[:assignment]
      @topic.unpublish
      @topic.root_topic.try(:unpublish)
      publish_later = true
    end

    process_group_parameters(discussion_topic_hash)
    process_pin_parameters
    process_todo_parameters

    if @errors.present?
      render json: { errors: @errors }, status: :bad_request
    else
      @topic.skip_broadcasts = true
      DiscussionTopic.transaction do
        if @topic.is_section_specific
          # HACK: For some reason apply_assignment_parameters saves the submittable
          # so we can't run it until everything is already good.  But if the topic
          # is section specific stuff isn't good until we clear out the assignment,
          # so do that here.  This is terrible.
          if params[:assignment] && !value_to_boolean(params[:assignment][:set_assignment])
            @topic.assignment = nil
          end
        else
          @topic.course_sections = []
        end
        @topic.update(discussion_topic_hash)
        @topic.root_topic.try(:save)
      end
      if @topic.errors.none? && !@topic.root_topic.try(:errors).try(:any?)
        log_asset_access(@topic, "topics", "topics", "participate")

        apply_positioning_parameters
        apply_attachment_parameters
        unless @topic.root_topic_id?
          apply_assignment_parameters(params[:assignment], @topic)
        end

        if publish_later
          @topic.publish!
          @topic.root_topic.try(:publish!)
        end

        @topic = DiscussionTopic.find(@topic.id)
        @topic.broadcast_notifications(prior_version)

        include_usage_rights = @context.try(:usage_rights_required?)

        if is_new
          InstStatsd::Statsd.increment("discussion_topic.created")

          if params[:podcast_enabled] == "1"
            InstStatsd::Statsd.increment("discussion_topic.created.podcast_feed_enabled")
          end

          if params[:allow_rating] == "1"
            InstStatsd::Statsd.increment("discussion_topic.created.allow_liking_enabled")
          end

          if params[:attachment]
            InstStatsd::Statsd.increment("discussion_topic.created.attachment")
          end

          if !params[:delayed_post_at]&.empty? || !params[:lock_at]&.empty?
            InstStatsd::Statsd.increment("discussion_topic.created.scheduled")
          end

          if params[:anonymous_state] == "partial_anonymity"
            InstStatsd::Statsd.increment("discussion_topic.created.partial_anonymity")
          end

          if params[:anonymous_state] == "full_anonymity"
            InstStatsd::Statsd.increment("discussion_topic.created.full_anonymity")
          end

          if params[:assignment]
            InstStatsd::Statsd.increment("discussion_topic.created.graded")
          end

          if @context.is_a?(Group)
            InstStatsd::Statsd.increment("discussion_topic.created.group")
          end

          if request.params[:assignment] && request.params[:assignment][:assignment_overrides] && request.params[:assignment][:assignment_overrides].length > 1
            InstStatsd::Statsd.increment("discussion_topic.created.multiple_due_dates")
          end
        end

        if @context.is_a?(Course)
          render json: discussion_topic_api_json(@topic,
                                                 @context,
                                                 @current_user,
                                                 session,
                                                 {
                                                   include_sections: true,
                                                   include_sections_user_count: true,
                                                   include_usage_rights:
                                                 })
        else
          render json: discussion_topic_api_json(@topic,
                                                 @context,
                                                 @current_user,
                                                 session,
                                                 {
                                                   include_usage_rights:
                                                 })
        end
      else
        errors = @topic.errors.as_json[:errors]
        errors.merge!(@topic.root_topic.errors.as_json[:errors]) if @topic.root_topic
        errors["published"] = errors.delete(:workflow_state) if errors.key?(:workflow_state)
        render json: { errors: }, status: :bad_request
      end
    end
  end

  def process_podcast_parameters(discussion_topic_hash)
    discussion_topic_hash[:podcast_enabled] = true if value_to_boolean(discussion_topic_hash[:podcast_has_student_posts])

    unless user_can_moderate
      discussion_topic_hash.delete :podcast_enabled
      discussion_topic_hash.delete :podcast_has_student_posts
    end
  end

  def process_todo_parameters
    remove_assign = ["false", false, "0"].include?(params.dig(:assignment, :set_assignment))
    if params[:assignment] && !remove_assign && !params[:todo_date]
      @topic.todo_date = nil
      return
    end
    return unless params[:todo_date]

    if !authorized_action(@topic.context, @current_user, [:manage_content, :manage_course_content_add])
      @errors[:todo_date] = t(:error_todo_date_unauthorized,
                              "You do not have permission to add this topic to the student to-do list.")
    elsif (@topic.assignment || params[:assignment]) && !remove_assign
      @errors[:todo_date] = t(:error_todo_date_assignment, "Date cannot be added if discussion topic is graded")
    end
  end

  def prefer_assignment_availability_dates(discussion_topic_hash)
    return unless params[:assignment]

    discussion_topic_hash["delayed_post_at"] = nil if params[:assignment].key?(:unlock_at)
    discussion_topic_hash["lock_at"] = nil if params[:assignment].key?(:lock_at)
  end

  # Internal: detetermines if the delayed_post_at or lock_at dates were changed
  # and applies changes to the topic if they were.
  #
  # Returns true if dates were changed and the topic was updated, false otherwise.
  def process_future_date_parameters(discussion_topic_hash)
    # Set the delayed_post_at and lock_at if provided. This will be used to determine if the values have changed
    # in order to know if we should rely on this data to update the workflow state
    @topic.delayed_post_at = discussion_topic_hash[:delayed_post_at] if params.key? :delayed_post_at
    if discussion_topic_hash[:lock_at].present? && @topic&.lock_at&.to_i == Time.zone.parse(discussion_topic_hash[:lock_at]).to_i
      params.delete(:lock_at)
    end
    @topic.lock_at = discussion_topic_hash[:lock_at] if params.key? :lock_at

    if @topic.unlock_at_changed? || @topic.delayed_post_at_changed? || @topic.lock_at_changed?
      @topic.workflow_state = @topic.should_not_post_yet ? "post_delayed" : "active"
      if @topic.should_lock_yet
        @topic.lock(without_save: true)
      else
        @topic.unlock(without_save: true)
      end
    end
  end

  def save_lock_preferences
    return if @current_user.nil?
    return if !params.key?(:locked) || params[:locked].is_a?(Hash)

    should_lock = value_to_boolean(params[:locked])
    @current_user.create_announcements_unlocked(!should_lock)
    @current_user.save
  end

  def process_lock_parameters(discussion_topic_hash)
    # Handle locking/unlocking (overrides workflow state if provided). It appears that the locked param as a hash
    # is from old code and is not being used. Verification requested.
    if !@topic.lock_at_changed? && (params.key?(:locked) && !params[:locked].is_a?(Hash))
      should_lock = value_to_boolean(params[:locked])
      if should_lock != @topic.locked?
        if should_lock
          @topic.lock(without_save: true)
        else
          discussion_topic_hash[:lock_at] = nil
          @topic.unlock(without_save: true)
        end
      end
    end
  end

  def process_published_parameters
    if params.key?(:published)
      should_publish = value_to_boolean(params[:published])
      if should_publish != @topic.published?
        if should_publish
          @topic.publish
          @topic.root_topic.try(:publish)
        elsif user_can_moderate
          @topic.unpublish
          @topic.root_topic.try(:unpublish)
        else
          @errors[:published] = t(:error_draft_state_unauthorized, "You do not have permission to set this topic to draft state.")
        end
      end
    elsif @topic.new_record? && !@topic.is_announcement && user_can_moderate
      @topic.unpublish
    end
  end

  def process_group_parameters(discussion_topic_hash)
    if params[:assignment]&.key?(:group_category_id)
      id = params[:assignment].delete(:group_category_id)
      discussion_topic_hash[:group_category_id] ||= id
    end
    return unless discussion_topic_hash.key?(:group_category_id)
    return if discussion_topic_hash[:group_category_id].nil? && @topic.group_category_id.nil?
    return if discussion_topic_hash[:group_category_id].to_i == @topic.group_category_id
    return unless can_set_group_category?

    discussion_topic_hash[:group_category] = if discussion_topic_hash[:group_category_id]
                                               @context.group_categories.find(discussion_topic_hash[:group_category_id])
                                             else
                                               nil
                                             end
  end

  def can_set_group_category?
    error =
      if !@context.grants_right?(@current_user, session, :manage)
        t("You cannot set a grouped discussion as a student.")
      elsif @topic.is_announcement
        t(:error_group_announcement, "You cannot use grouped discussion on an announcement.")
      elsif !@topic.can_group?
        t(:error_group_change, "You cannot change grouping on a discussion with replies.")
      end
    @errors[:group] = error if error
    !error
  end

  # TODO: upgrade acts_as_list after rails3
  # check_scope will probably handle this
  def process_pin_parameters
    return unless params.key?(:pinned)

    pinned = value_to_boolean(params[:pinned])
    return unless pinned != @topic.pinned?

    @topic.pinned = pinned
    @topic.position = nil
    @topic.add_to_list_bottom
  end

  def apply_positioning_parameters
    if params[:position_after] && user_can_moderate
      other_topic = @context.discussion_topics.active.find(params[:position_after])
      @topic.insert_at(other_topic.position)
    end

    if params[:position_at] && user_can_moderate
      @topic.insert_at(params[:position_at].to_i)
    end
  end

  def apply_attachment_parameters
    # handle creating/removing attachment
    if @topic.grants_right?(@current_user, session, :attach)
      attachment = params[:attachment].present? &&
                   params[:attachment]

      return if attachment && attachment.size > 1.kilobyte &&
                quota_exceeded(@context, named_context_url(@context, :context_discussion_topics_url))

      if (params.key?(:remove_attachment) || attachment) && @topic.attachment
        @topic.transaction do
          att = @topic.attachment
          @topic.attachment = nil
          @topic.save! unless @topic.new_record?
          att.destroy
        end
      end

      if attachment
        @attachment = @context.attachments.new
        Attachments::Storage.store_for_attachment(@attachment, attachment)
        set_default_usage_rights(@attachment)
        @attachment.save!
        @attachment.handle_duplicates(:rename)
        @topic.attachment = @attachment
        @topic.save
      end
    end
  end

  def set_default_usage_rights(attachment)
    return unless @context.try(:usage_rights_required?)
    return if @context.grants_any_right?(@current_user, session, *RoleOverride::GRANULAR_FILE_PERMISSIONS)

    attachment.usage_rights = @context.usage_rights.find_or_create_by(
      use_justification: "own_copyright",
      legal_copyright: ""
    )
  end

  def child_topic
    extra_params = {}
    if params[:headless]
      extra_params.merge(
        headless: 1,
        hide_student_names: params[:hide_student_names],
        student_id: params[:student_id]
      )
    end
    extra_params[:module_item_id] = params[:module_item_id] if params[:module_item_id].present?
    extra_params[:embed] = params[:embed] if params[:embed].present?
    extra_params[:display] = params[:display] if params[:display].present?
    extra_params[:session_timezone] = params[:session_timezone] if params[:session_timezone].present?
    extra_params[:session_locale] = params[:session_locale] if params[:session_locale].present?

    @root_topic = @context.context.discussion_topics.find(params[:root_discussion_topic_id])
    @topic = @root_topic.ensure_child_topic_for(@context)
    redirect_to named_context_url(@context, :context_discussion_topic_url, @topic.id, extra_params)
  end

  def user_can_edit_course_settings?
    @context.is_a?(Course) && @context.grants_right?(@current_user, session, :update)
  end

  def handle_assignment_edit_params(hash)
    hash[:title] = params[:title] if params[:title]
    if params.slice(:due_at, :points_possible, :assignment_group_id).present?
      if hash[:assignment].nil? && @context.respond_to?(:assignments) && @context.assignments.temp_record.grants_right?(@current_user, session, :create)
        hash[:assignment] ||= {}
      end

      unless hash[:assignment].nil?
        if params[:due_at]
          hash[:assignment][:due_at] = (params[:due_at].empty? || params[:due_at] == "null") ? nil : params[:due_at]
        end
        hash[:assignment][:points_possible] = params[:points_possible] if params[:points_possible]
        hash[:assignment][:assignment_group_id] = params[:assignment_group_id] if params[:assignment_group_id]
      end
    end
  end

  private

  def add_rss_links_to_content
    rss_context = @context_enrollment
    rss_context ||= @context if @context.available?
    if rss_context
      content_for_head helpers.auto_discovery_link_tag(:atom,
                                                       feeds_topic_format_path(@topic.id, rss_context.feed_code, :atom),
                                                       { title: t(:discussion_atom_feed_title, "Discussion Atom Feed") })
      if @topic.podcast_enabled
        content_for_head helpers.auto_discovery_link_tag(:rss,
                                                         feeds_topic_format_path(@topic.id, rss_context.feed_code, :rss),
                                                         { title: t(:discussion_podcast_feed_title, "Discussion Podcast Feed") })
      end
    end
  end

  def groups_and_group_topics
    @groups = @topic.group_category.groups.active
    if @topic.for_assignment? && @topic.assignment.only_visible_to_overrides?
      override_groups = @groups.joins("INNER JOIN #{AssignmentOverride.quoted_table_name}
            ON assignment_overrides.set_type = 'Group' AND assignment_overrides.set_id = groups.id")
                               .merge(AssignmentOverride.active)
                               .where(assignment_overrides: { assignment_id: @topic.assignment_id })
      @groups = override_groups if override_groups.present?
    end
    topics = @topic.child_topics
    unless @context.grants_right?(@current_user, session, :read_as_admin)
      @groups = @groups.joins(:group_memberships).merge(GroupMembership.active).where(group_memberships: { user_id: @current_user })
      topics = topics.where(context_type: "Group", context_id: @groups)
    end

    @group_topics = @groups.order(:id).map do |group|
      { group:, topic: topics.find { |t| t.context == group } }
    end
    topics
  end

  def set_section_list_js_env
    section_visibilities =
      if @context.respond_to?(:course_section_visibility)
        @context.course_section_visibility(@current_user)
      else
        :none
      end

    sections =
      case section_visibilities
      when :none
        []
      when :all
        @context.course_sections.active.to_a
      else
        @context.course_sections.select { |s| s.active? && section_visibilities.include?(s.id) }
      end

    js_env SECTION_LIST: sections.map { |section|
      {
        id: section.id,
        name: section.name,
        start_at: section.start_at,
        end_at: section.end_at,
        override_course_and_term_dates: section.restrict_enrollments_to_section_dates
      }
    }
  end
end<|MERGE_RESOLUTION|>--- conflicted
+++ resolved
@@ -796,13 +796,8 @@
 
         entry = entry.highest_level_parent_or_self
         participant = @topic.participant(current_user: @current_user)
-<<<<<<< HEAD
-        sort_order = participant&.sort_order || DiscussionTopicParticipant::SortOrder::DESC
-        condition = (sort_order == DiscussionTopicParticipant::SortOrder::DESC) ? ">=" : "<="
-=======
         sort_order = participant&.sort_order || @topic.sort_order || DiscussionTopic::SortOrder::DESC
         condition = (sort_order == DiscussionTopic::SortOrder::DESC) ? ">=" : "<="
->>>>>>> 1c55606d
         count_before = @topic.root_discussion_entries
                              .where(parent_id: nil)
                              .where("created_at #{condition}?", entry.created_at).count
@@ -878,10 +873,7 @@
                draft_discussions: Account.site_admin.feature_enabled?(:draft_discussions),
                discussion_entry_version_history: Account.site_admin.feature_enabled?(:discussion_entry_version_history),
                discussion_translation_available: Translation.available?(@context, :translation), # Is translation enabled on the course.
-<<<<<<< HEAD
-=======
                ai_translation_improvements: @domain_root_account.feature_enabled?(:translate_inbox_messages),
->>>>>>> 1c55606d
                discussion_translation_languages: Translation.available?(@context, :translation) ? Translation.translated_languages(@current_user) : [],
                discussion_anonymity_enabled: @context.feature_enabled?(:react_discussions_post),
                user_can_summarize: @topic.user_can_summarize?(@current_user),
