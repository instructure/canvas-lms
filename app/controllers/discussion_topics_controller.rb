# frozen_string_literal: true

#
# Copyright (C) 2011 - present Instructure, Inc.
#
# This file is part of Canvas.
#
# Canvas is free software: you can redistribute it and/or modify it under
# the terms of the GNU Affero General Public License as published by the Free
# Software Foundation, version 3 of the License.
#
# Canvas is distributed in the hope that it will be useful, but WITHOUT ANY
# WARRANTY; without even the implied warranty of MERCHANTABILITY or FITNESS FOR
# A PARTICULAR PURPOSE. See the GNU Affero General Public License for more
# details.
#
# You should have received a copy of the GNU Affero General Public License along
# with this program. If not, see <http://www.gnu.org/licenses/>.

require "atom"

# @API Discussion Topics
#
# API for accessing and participating in discussion topics in groups and courses.
#
# @model FileAttachment
#     {
#       "id": "FileAttachment",
#       "description": "A file attachment",
#       "properties": {
#         "content-type": {
#           "example": "unknown/unknown",
#           "type": "string"
#         },
#         "url": {
#           "example": "http://www.example.com/courses/1/files/1/download",
#           "type": "string"
#         },
#         "filename": {
#           "example": "content.txt",
#           "type": "string"
#         },
#         "display_name": {
#           "example": "content.txt",
#           "type": "string"
#         }
#       }
#     }
#
# @model DiscussionTopic
#     {
#       "id": "DiscussionTopic",
#       "description": "A discussion topic",
#       "properties": {
#         "id": {
#           "description": "The ID of this topic.",
#           "example": 1,
#           "type": "integer"
#         },
#         "title": {
#           "description": "The topic title.",
#           "example": "Topic 1",
#           "type": "string"
#         },
#         "message": {
#           "description": "The HTML content of the message body.",
#           "example": "<p>content here</p>",
#           "type": "string"
#         },
#         "html_url": {
#           "description": "The URL to the discussion topic in canvas.",
#           "example": "https://<canvas>/courses/1/discussion_topics/2",
#           "type": "string"
#         },
#         "posted_at": {
#           "description": "The datetime the topic was posted. If it is null it hasn't been posted yet. (see delayed_post_at)",
#           "example": "2037-07-21T13:29:31Z",
#           "type": "datetime"
#         },
#         "last_reply_at": {
#           "description": "The datetime for when the last reply was in the topic.",
#           "example": "2037-07-28T19:38:31Z",
#           "type": "datetime"
#         },
#         "require_initial_post": {
#           "description": "If true then a user may not respond to other replies until that user has made an initial reply. Defaults to false.",
#           "example": false,
#           "type": "boolean"
#         },
#         "user_can_see_posts": {
#           "description": "Whether or not posts in this topic are visible to the user.",
#           "example": true,
#           "type": "boolean"
#         },
#         "discussion_subentry_count": {
#           "description": "The count of entries in the topic.",
#           "example": 0,
#           "type": "integer"
#         },
#         "read_state": {
#           "description": "The read_state of the topic for the current user, 'read' or 'unread'.",
#           "example": "read",
#           "type": "string",
#           "allowableValues": {
#             "values": [
#               "read",
#               "unread"
#             ]
#           }
#         },
#         "unread_count": {
#           "description": "The count of unread entries of this topic for the current user.",
#           "example": 0,
#           "type": "integer"
#         },
#         "subscribed": {
#           "description": "Whether or not the current user is subscribed to this topic.",
#           "example": true,
#           "type": "boolean"
#         },
#         "subscription_hold": {
#           "description": "(Optional) Why the user cannot subscribe to this topic. Only one reason will be returned even if multiple apply. Can be one of: 'initial_post_required': The user must post a reply first; 'not_in_group_set': The user is not in the group set for this graded group discussion; 'not_in_group': The user is not in this topic's group; 'topic_is_announcement': This topic is an announcement",
#           "example": "not_in_group_set",
#           "type": "string",
#           "allowableValues": {
#             "values": [
#               "initial_post_required",
#               "not_in_group_set",
#               "not_in_group",
#               "topic_is_announcement"
#             ]
#           }
#         },
#         "assignment_id": {
#           "description": "The unique identifier of the assignment if the topic is for grading, otherwise null.",
#           "type": "integer"
#         },
#         "delayed_post_at": {
#           "description": "The datetime to publish the topic (if not right away).",
#           "type": "datetime"
#         },
#         "published": {
#           "description": "Whether this discussion topic is published (true) or draft state (false)",
#           "example": true,
#           "type": "boolean"
#         },
#         "lock_at": {
#           "description": "The datetime to lock the topic (if ever).",
#           "type": "datetime"
#         },
#         "locked": {
#           "description": "Whether or not the discussion is 'closed for comments'.",
#           "example": false,
#           "type": "boolean"
#         },
#         "pinned": {
#           "description": "Whether or not the discussion has been 'pinned' by an instructor",
#           "example": false,
#           "type": "boolean"
#         },
#         "locked_for_user": {
#           "description": "Whether or not this is locked for the user.",
#           "example": true,
#           "type": "boolean"
#         },
#         "lock_info": {
#           "description": "(Optional) Information for the user about the lock. Present when locked_for_user is true.",
#           "$ref": "LockInfo"
#         },
#         "lock_explanation": {
#           "description": "(Optional) An explanation of why this is locked for the user. Present when locked_for_user is true.",
#           "example": "This discussion is locked until September 1 at 12:00am",
#           "type": "string"
#         },
#         "user_name": {
#           "description": "The username of the topic creator.",
#           "example": "User Name",
#           "type": "string"
#         },
#         "topic_children": {
#           "description": "DEPRECATED An array of topic_ids for the group discussions the user is a part of.",
#           "example": [5, 7, 10],
#           "type": "array",
#           "items": { "type": "integer"}
#         },
#         "group_topic_children": {
#           "description": "An array of group discussions the user is a part of. Fields include: id, group_id",
#           "example": [{"id": 5, "group_id": 1}, {"id": 7, "group_id": 5}, {"id": 10, "group_id": 4}],
#           "type": "array",
#           "items": { "type": "object"}
#         },
#         "root_topic_id": {
#           "description": "If the topic is for grading and a group assignment this will point to the original topic in the course.",
#           "type": "integer"
#         },
#         "podcast_url": {
#           "description": "If the topic is a podcast topic this is the feed url for the current user.",
#           "example": "/feeds/topics/1/enrollment_1XAcepje4u228rt4mi7Z1oFbRpn3RAkTzuXIGOPe.rss",
#           "type": "string"
#         },
#         "discussion_type": {
#           "description": "The type of discussion. Values are 'side_comment', for discussions that only allow one level of nested comments, and 'threaded' for fully threaded discussions.",
#           "example": "side_comment",
#           "type": "string",
#           "allowableValues": {
#             "values": [
#               "side_comment",
#               "threaded"
#             ]
#           }
#         },
#         "group_category_id": {
#           "description": "The unique identifier of the group category if the topic is a group discussion, otherwise null.",
#           "type": "integer"
#         },
#         "attachments": {
#           "description": "Array of file attachments.",
#           "type": "array",
#           "items": { "$ref": "FileAttachment" }
#         },
#         "permissions": {
#           "description": "The current user's permissions on this topic.",
#           "example": {"attach": true},
#           "type": "object",
#           "key": { "type": "string" },
#           "value": { "type": "boolean" }
#         },
#         "allow_rating": {
#           "description": "Whether or not users can rate entries in this topic.",
#           "example": true,
#           "type": "boolean"
#         },
#         "only_graders_can_rate": {
#           "description": "Whether or not grade permissions are required to rate entries.",
#           "example": true,
#           "type": "boolean"
#         },
#         "sort_by_rating": {
#           "description": "Whether or not entries should be sorted by rating.",
#           "example": true,
#           "type": "boolean"
#         }
#       }
#     }
#
class DiscussionTopicsController < ApplicationController
  before_action :require_context_and_read_access, except: :public_feed
  before_action :rce_js_env

  include Api::V1::DiscussionTopics
  include Api::V1::Assignment
  include Api::V1::AssignmentOverride
  include KalturaHelper
  include SubmittableHelper
  include K5Mode

  # @API List discussion topics
  #
  # Returns the paginated list of discussion topics for this course or group.
  #
  # @argument include[] [String, "all_dates", "sections", "sections_user_count", "overrides"]
  #   If "all_dates" is passed, all dates associated with graded discussions'
  #   assignments will be included.
  #   if "sections" is passed, includes the course sections that are associated
  #   with the topic, if the topic is specific to certain sections of the course.
  #   If "sections_user_count" is passed, then:
  #     (a) If sections were asked for *and* the topic is specific to certain
  #         course sections, includes the number of users in each
  #         section. (as part of the section json asked for above)
  #     (b) Else, includes at the root level the total number of users in the
  #         topic's context (group or course) that the topic applies to.
  #   If "overrides" is passed, the overrides for the assignment will be included
  #
  # @argument order_by [String, "position"|"recent_activity"|"title"]
  #   Determines the order of the discussion topic list. Defaults to "position".
  #
  # @argument scope [String, "locked"|"unlocked"|"pinned"|"unpinned"]
  #   Only return discussion topics in the given state(s). Defaults to including
  #   all topics. Filtering is done after pagination, so pages
  #   may be smaller than requested if topics are filtered.
  #   Can pass multiple states as comma separated string.
  #
  # @argument only_announcements [Boolean]
  #   Return announcements instead of discussion topics. Defaults to false
  #
  # @argument filter_by [String, "all", "unread"]
  #   The state of the discussion topic to return. Currently only supports unread state.
  #
  # @argument search_term [String]
  #   The partial title of the discussion topics to match and return.
  #
  # @argument exclude_context_module_locked_topics [Boolean]
  #   For students, exclude topics that are locked by module progression.
  #   Defaults to false.
  #
  # @example_request
  #     curl https://<canvas>/api/v1/courses/<course_id>/discussion_topics \
  #          -H 'Authorization: Bearer <token>'
  #
  # @returns [DiscussionTopic]
  def index
    include_params = Array(params[:include])
    if params[:only_announcements]
      return unless authorized_action(@context.announcements.temp_record, @current_user, :read)
    else
      return unless authorized_action(@context.discussion_topics.temp_record, @current_user, :read)
    end

    return child_topic if is_child_topic?

    scope = if params[:only_announcements]
              @context.active_announcements
            else
              @context.active_discussion_topics.only_discussion_topics
            end

    # Specify the shard context, because downstream we use `union` which isn't
    # cross-shard compatible.
    @context.shard.activate do
      scope = DiscussionTopic::ScopedToUser.new(@context, @current_user, scope).scope
      # see context for this separation in ScopedToSections
      scope = DiscussionTopic::ScopedToSections.for(self, @context, @current_user, scope).scope
    end

    scope = if params[:order_by] == "recent_activity"
              scope.by_last_reply_at
            elsif params[:order_by] == "title"
              scope.order(DiscussionTopic.best_unicode_collation_key("discussion_topics.title")).ordered
            elsif params[:only_announcements]
              scope.by_posted_at
            else
              scope.by_position_legacy
            end

    scope = DiscussionTopic.search_by_attribute(scope, :title, params[:search_term])

    scope = scope.unread_for(@current_user) if params[:filter_by] == "unread"

    states = params[:scope].split(",").map(&:strip) if params[:scope]
    if states.present?
      if (states.include?("pinned") && states.include?("unpinned")) ||
         (states.include?("locked") && states.include?("unlocked"))
        render json: { errors: { scope: "scope is contradictory" } }, status: :bad_request
        return
      end

      if states.include?("pinned")
        scope = scope.where(pinned: true)
      elsif states.include?("unpinned")
        scope = scope.where("discussion_topics.pinned IS NOT TRUE")
      end
    end

    if params[:only_announcements] && !@context.grants_any_right?(@current_user, :manage, :read_course_content)
      scope = scope.active.where("delayed_post_at IS NULL OR delayed_post_at<?", Time.now.utc)
    end

    @topics = []
    if @context.is_a?(Group) || request.format.json?
      @topics = Api.paginate(scope, self, topic_pagination_url)
      if params[:exclude_context_module_locked_topics]
        ActiveRecord::Associations::Preloader.new.preload(@topics, context_module_tags: :context_module)
        @topics = DiscussionTopic.reject_context_module_locked_topics(@topics, @current_user)
      end

      if states.present?
        @topics.reject! { |t| t.locked_for?(@current_user) } if states.include?("unlocked")
        @topics.select! { |t| t.locked_for?(@current_user) } if states.include?("locked")
      end
      @topics.each { |topic| topic.current_user = @current_user }
    end

    respond_to do |format|
      format.html do
        log_asset_access(["topics", @context], "topics", "other")

        set_active_tab "discussions"
        add_crumb(t("#crumbs.discussions", "Discussions"),
                  named_context_url(@context, :context_discussion_topics_url))

        if @context.is_a?(Group)
          ActiveRecord::Associations::Preloader.new.preload(@topics, context_module_tags: :context_module)
          locked_topics, open_topics = @topics.partition do |topic|
            locked = topic.locked? || topic.locked_for?(@current_user)
            locked.is_a?(Hash) ? locked[:can_view] : locked
          end
          js_env openTopics: open_topics, lockedTopics: locked_topics, newTopicURL: named_context_url(@context, :new_context_discussion_topic_url)
        end

        fetch_params = {
          per_page: 50,
          plain_messages: true,
          include_assignment: true,
          exclude_assignment_descriptions: true,
          exclude_context_module_locked_topics: true,
          page: "__page__"
        }
        fetch_params[:include] = ["sections_user_count", "sections"] if @context.is_a?(Course)

        discussion_topics_fetch_url = send("api_v1_#{@context.class.to_s.downcase}_discussion_topics_path", fetch_params)
        (scope.count / fetch_params[:per_page].to_f).ceil.times do |i|
          url = discussion_topics_fetch_url.gsub(fetch_params[:page], (i + 1).to_s)
          prefetch_xhr(url, id: "prefetched_discussion_topic_page_#{i}")
        end

        feature_flags_url = case @context
                            when Course
                              context_url(@context, :context_settings_url, anchor: "tab-features")
                            when Group
                              (@context.context&.is_a? Course) || (@context.context&.is_a? Account) ? context_url(@context.context, :context_settings_url, anchor: "tab-features") : nil
                            else
                              nil
                            end

        hash = {
          USER_SETTINGS_URL: api_v1_user_settings_url(@current_user),
          FEATURE_FLAGS_URL: feature_flags_url,
          totalDiscussions: scope.count,
          permissions: {
            create: @context.discussion_topics.temp_record.grants_right?(@current_user, session, :create),
            moderate: user_can_moderate,
            change_settings: user_can_edit_course_settings?,
            manage_content: @context.grants_any_right?(@current_user, session, :manage_content, :manage_course_content_edit),
            publish: user_can_moderate,
            read_as_admin: @context.grants_right?(@current_user, session, :read_as_admin),
          },
          discussion_topic_menu_tools: external_tools_display_hashes(:discussion_topic_menu),
          student_reporting_enabled: @context.feature_enabled?(:react_discussions_post),
          discussion_anonymity_enabled: @context.feature_enabled?(:react_discussions_post),
          discussion_topic_index_menu_tools: (if @domain_root_account&.feature_enabled?(:commons_favorites)
                                                external_tools_display_hashes(:discussion_topic_index_menu)
                                              else
                                                []
                                              end),
        }
        if @context.is_a?(Course) && @context.grants_right?(@current_user, session, :read) && @js_env&.dig(:COURSE_ID).blank?
          hash[:COURSE_ID] = @context.id.to_s
        end
        conditional_release_js_env(includes: :active_rules)
        append_sis_data(hash)
        js_env(hash)
        js_env({
                 DIRECT_SHARE_ENABLED: @context.is_a?(Course) && hash[:permissions][:read_as_admin]
               }, true)
        set_tutorial_js_env

        if user_can_edit_course_settings?
          js_env(SETTINGS_URL: named_context_url(@context, :api_v1_context_settings_url))
        end

        add_body_class "hide-content-while-scripts-not-loaded"
        @page_title = join_title(t("#titles.discussions", "Discussions"), @context.name)

        content_for_head helpers.auto_discovery_link_tag(:atom, feeds_forum_format_path(@context.feed_code, :atom), { title: t(:course_discussions_atom_feed_title, "Course Discussions Atom Feed") })

        js_bundle :discussion_topics_index
        css_bundle :discussions_index

        render html: "", layout: true
      end

      InstStatsd::Statsd.increment("discussion_topic.index.visit")
      InstStatsd::Statsd.count("discussion_topic.index.visit.pinned", @topics&.select { |dt| dt.pinned }&.count)
      InstStatsd::Statsd.count("discussion_topic.index.visit.discussions", @topics&.length)
      InstStatsd::Statsd.count("discussion_topic.index.visit.closed_for_comments", @topics&.select { |dt| dt.locked }&.count)

      format.json do
        log_api_asset_access(["topics", @context], "topics", "other")
        if @context.grants_right?(@current_user, session, :moderate_forum)
          mc_status = setup_master_course_restrictions(@topics, @context)
        end
        root_topic_fields = [:delayed_post_at, :lock_at]
        render json: discussion_topics_api_json(@topics, @context, @current_user, session,
                                                user_can_moderate: user_can_moderate,
                                                plain_messages: value_to_boolean(params[:plain_messages]),
                                                exclude_assignment_description: value_to_boolean(params[:exclude_assignment_descriptions]),
                                                include_all_dates: include_params.include?("all_dates"),
                                                include_sections: include_params.include?("sections"),
                                                include_sections_user_count: include_params.include?("sections_user_count"),
                                                include_overrides: include_params.include?("overrides"),
                                                master_course_status: mc_status,
                                                root_topic_fields: root_topic_fields)
      end
    end
  end

  def is_child_topic?
    root_topic_id = params[:root_discussion_topic_id]

    root_topic_id && @context.respond_to?(:context) &&
      @context.context && @context.context.discussion_topics.find(root_topic_id)
  end

  def announcements_locked?
    return false unless @context.is_a?(Course)

    @context.lock_all_announcements?
  end

  def new
    @topic = @context.send(params[:is_announcement] ? :announcements : :discussion_topics).new
    add_discussion_or_announcement_crumb
    add_crumb t :create_new_crumb, "Create new"
    edit
  end

  def edit
    @topic ||= @context.all_discussion_topics.find(params[:id])

    if @topic.root_topic_id && @topic.has_group_category?
      return redirect_to edit_course_discussion_topic_url(@context.context_id, @topic.root_topic_id)
    end

    return unless authorized_action(@topic, @current_user, (@topic.new_record? ? :create : :update))
    return render_unauthorized_action unless @topic.visible_for?(@current_user)

    @context.try(:require_assignment_group) unless @topic.is_announcement
    can_set_group_category = @context.respond_to?(:group_categories) && @context.grants_right?(@current_user, session, :manage) # i.e. not a student
    hash = {
      URL_ROOT: named_context_url(@context, :api_v1_context_discussion_topics_url),
      PERMISSIONS: {
        CAN_CREATE_ASSIGNMENT: @context.respond_to?(:assignments) && @context.assignments.temp_record.grants_right?(@current_user, session, :create),
        CAN_ATTACH: @topic.grants_right?(@current_user, session, :attach),
        CAN_MODERATE: user_can_moderate,
        CAN_SET_GROUP: can_set_group_category
      }
    }

    usage_rights_required = @context.try(:usage_rights_required?)
    include_usage_rights = usage_rights_required &&
                           @context.root_account.feature_enabled?(:usage_rights_discussion_topics)
    unless @topic.new_record?
      add_discussion_or_announcement_crumb
      add_crumb(@topic.title, named_context_url(@context, :context_discussion_topic_url, @topic.id))
      add_crumb t :edit_crumb, "Edit"
      hash[:ATTRIBUTES] = discussion_topic_api_json(
        @topic,
        @context,
        @current_user,
        session,
        override_dates: false,
        include_usage_rights: include_usage_rights
      )
    end
    (hash[:ATTRIBUTES] ||= {})[:is_announcement] = @topic.is_announcement
    hash[:ATTRIBUTES][:can_group] = @topic.can_group?
    handle_assignment_edit_params(hash[:ATTRIBUTES])

    categories = []
    if can_set_group_category
      categories = @context.group_categories
      # if discussion has entries and is attached to a deleted group category,
      # add that category to the ENV list so it will be shown on the edit page.
      if @topic.group_category_deleted_with_entries?
        categories << @topic.group_category
      end
    end

    if @topic.assignment.present?
      hash[:ATTRIBUTES][:assignment][:assignment_overrides] =
        assignment_overrides_json(
          @topic.assignment.overrides_for(@current_user, ensure_set_not_empty: true)
        )
      hash[:ATTRIBUTES][:assignment][:has_student_submissions] = @topic.assignment.has_student_submissions?
    end

    section_visibilities =
      if @context.respond_to?(:course_section_visibility)
        @context.course_section_visibility(@current_user)
      else
        :none
      end

    sections =
      case section_visibilities
      when :none
        []
      when :all
        @context.course_sections.active.to_a
      else
        @context.course_sections.select { |s| s.active? && section_visibilities.include?(s.id) }
      end

    js_hash = {
      CONTEXT_ACTION_SOURCE: :discussion_topic,
      CONTEXT_ID: @context.id,
      DISCUSSION_TOPIC: hash,
      GROUP_CATEGORIES: categories
              .reject(&:student_organized?)
              .map { |category| { id: category.id, name: category.name } },
      HAS_GRADING_PERIODS: @context.grading_periods?,
      SECTION_LIST: sections.map { |section| { id: section.id, name: section.name } },
      ANNOUNCEMENTS_LOCKED: announcements_locked?,
      CREATE_ANNOUNCEMENTS_UNLOCKED: @current_user.create_announcements_unlocked?,
      USAGE_RIGHTS_REQUIRED: usage_rights_required,
      PERMISSIONS: {
        manage_files: @context.grants_any_right?(@current_user, session, *RoleOverride::GRANULAR_FILE_PERMISSIONS)
      },
      REACT_DISCUSSIONS_POST: @context.feature_enabled?(:react_discussions_post),
      allow_student_anonymous_discussion_topics: @context.allow_student_anonymous_discussion_topics,
      context_is_not_group: !@context.is_a?(Group)
    }

    post_to_sis = Assignment.sis_grade_export_enabled?(@context)
    js_hash[:POST_TO_SIS] = post_to_sis
    if post_to_sis && @topic.new_record?
      js_hash[:POST_TO_SIS_DEFAULT] = @context.account.sis_default_grade_export[:value]
    end
    js_hash[:STUDENT_PLANNER_ENABLED] =
      @context.grants_any_right?(@current_user, session, :manage_content, *RoleOverride::GRANULAR_MANAGE_COURSE_CONTENT_PERMISSIONS)

    if @topic.is_section_specific && @context.is_a?(Course)
      selected_section_ids = @topic.discussion_topic_section_visibilities.pluck(:course_section_id)
      js_hash["SELECTED_SECTION_LIST"] = sections.select { |s| selected_section_ids.include?(s.id) }.map do |section|
        {
          id: section.id,
          name: section.name
        }
      end
    end

    js_hash[:SECTION_SPECIFIC_DISCUSSIONS_ENABLED] = !@context.is_a?(Group)
    js_hash[:MAX_NAME_LENGTH_REQUIRED_FOR_ACCOUNT] = AssignmentUtil.name_length_required_for_account?(@context)
    js_hash[:MAX_NAME_LENGTH] = AssignmentUtil.assignment_max_name_length(@context)
    js_hash[:DUE_DATE_REQUIRED_FOR_ACCOUNT] = AssignmentUtil.due_date_required_for_account?(@context)
    js_hash[:SIS_NAME] = AssignmentUtil.post_to_sis_friendly_name(@context)

    if @context.is_a?(Course)
      js_hash["SECTION_LIST"] = sections.map do |section|
        {
          id: section.id,
          name: section.name,
          start_at: section.start_at,
          end_at: section.end_at,
          override_course_and_term_dates: section.restrict_enrollments_to_section_dates
        }
      end
      js_hash["VALID_DATE_RANGE"] = CourseDateRange.new(@context)
    end
    js_hash[:CANCEL_TO] = cancel_redirect_url
    append_sis_data(js_hash)

    if @context.grading_periods?
      gp_context = @context.is_a?(Group) ? @context.context : @context
      js_hash[:active_grading_periods] = GradingPeriod.json_for(gp_context, @current_user)
    end
    if context.is_a?(Course)
      js_hash[:allow_self_signup] = true # for group creation
      js_hash[:group_user_type] = "student"
      append_default_due_time_js_env(@context, js_hash)
    end
    js_env(js_hash)

    set_master_course_js_env_data(@topic, @context)
    conditional_release_js_env(@topic.assignment)
    render :edit
  end

  def show
    @topic = @context.all_discussion_topics.find(params[:id])
    # we still need the lock info even if the current user policies unlock the topic. check the policies manually later if you need to override the lockout.
    @locked = @topic.locked_for?(@current_user, check_policies: true, deep_check_if_needed: true)

    @context_module_tag = ContextModuleItem.find_tag_with_preferred([@topic, @topic.root_topic, @topic.assignment], params[:module_item_id])
    @sequence_asset = @context_module_tag.try(:content)
    add_discussion_or_announcement_crumb
    add_crumb(@topic.title, named_context_url(@context, :context_discussion_topic_url, @topic.id))

    if @topic.deleted?
      flash[:notice] = I18n.t :deleted_topic_notice, "That topic has been deleted"
      redirect_to named_context_url(@context, :context_discussion_topics_url)
      return
    end

    if @topic.anonymous? && !@context.feature_enabled?(:react_discussions_post)
      message = if @context.grants_right?(@current_user, session, :read_as_admin)
                  I18n.t(:anonymous_topic_notice_teacher, "Anonymous topics cannot be accessed without Discussions/Announcements Redesign feature preview enabled.")
                else
                  I18n.t(:anonymous_topic_notice_student, "Anonymous topics are not available at this time.")
                end
      flash[:info] = message
      redirect_to named_context_url(@context, :context_discussion_topics_url)
      return
    end

    if (can_read_and_visible = @topic.grants_right?(@current_user, session, :read) && @topic.visible_for?(@current_user))
      @topic.change_read_state("read", @current_user) unless @locked.is_a?(Hash) && !@locked[:can_view]
      add_rss_links_to_content
    end

    if @context.is_a?(Course) && @context.grants_right?(@current_user, session, :manage)
      set_student_context_cards_js_env
    end

    @presenter = DiscussionTopicPresenter.new(@topic, @current_user)

    # Render updated Post UI if feature flag is enabled
    if @context.feature_enabled?(:react_discussions_post)
      env_hash = {
        per_page: 20,
        isolated_view_initial_page_size: 5,
        current_page: 0
      }
      if params[:entry_id]
        entry = @topic.discussion_entries.find(params[:entry_id])
        env_hash[:discussions_deep_link] = {
          root_entry_id: entry.root_entry_id,
          entry_id: entry.id
        }
        if entry.root_entry_id.nil?
          condition = ">="
          count_before = @topic.root_discussion_entries.where("created_at #{condition}?", entry.created_at).count
          env_hash[:current_page] = (count_before / env_hash[:per_page]).ceil
        end
      end
      js_env(env_hash)

      topics = groups_and_group_topics if @topic.for_group_discussion?
      if topics && topics.length == 1 && !@topic.grants_right?(@current_user, session, :update)
        redirect_params = { root_discussion_topic_id: @topic.id }
        redirect_params[:module_item_id] = params[:module_item_id] if params[:module_item_id].present?
        redirect_to named_context_url(topics[0].context, :context_discussion_topics_url, redirect_params)
        return
      end
      log_asset_access(@topic, "topics", "topics")

      if @sequence_asset
        js_env({ SEQUENCE: {
                 ASSET_TYPE: @sequence_asset.is_a?(Assignment) ? "Assignment" : "Discussion",
                 ASSET_ID: @sequence_asset.id,
                 COURSE_ID: @sequence_asset.context.id,
               } })
      end

      @assignment_presenter = AssignmentPresenter.new(@topic.assignment)
      if @topic.for_assignment? && @presenter.allows_speed_grader? && @assignment_presenter.can_view_speed_grader_link?(@current_user)
        js_env(
          { SPEEDGRADER_URL_TEMPLATE: named_context_url(
            @topic.assignment.context,
            :speed_grader_context_gradebook_url,
            assignment_id: @topic.assignment.id,
            student_id: ":student_id"
          ) }
        )
      end

      js_env({
               course_id: params[:course_id] || @context.course&.id,
               EDIT_URL: context_url(@topic.context, :edit_context_discussion_topic_url, @topic),
               PEER_REVIEWS_URL: @topic.assignment ? context_url(@topic.assignment.context, :context_assignment_peer_reviews_url, @topic.assignment.id) : nil,
               discussion_topic_id: params[:id],
               manual_mark_as_read: @current_user&.manual_mark_as_read?,
               discussion_topic_menu_tools: external_tools_display_hashes(:discussion_topic_menu),
               rce_mentions_in_discussions: @context.feature_enabled?(:react_discussions_post) && !@topic.anonymous?,
               isolated_view: Account.site_admin.feature_enabled?(:isolated_view),
               draft_discussions: Account.site_admin.feature_enabled?(:draft_discussions),
               discussion_anonymity_enabled: @context.feature_enabled?(:react_discussions_post),
               should_show_deeply_nested_alert: @current_user&.should_show_deeply_nested_alert?,
               # GRADED_RUBRICS_URL must be within DISCUSSION to avoid page error
               DISCUSSION: {
                 GRADED_RUBRICS_URL: (@topic.assignment ? context_url(@topic.assignment.context, :context_assignment_rubric_url, @topic.assignment.id) : nil),
                 CONTEXT_RUBRICS_URL: can_do(@topic.assignment, @current_user, :update) ? context_url(@topic.assignment.context, :context_rubrics_url) : ""
               },
               apollo_caching: @current_user &&
                 Account.site_admin.feature_enabled?(:apollo_caching),
               discussion_cache_key: @current_user &&
                 Base64.encode64("#{@current_user.uuid}vyfW=;[p-0?:{P_\=HUpgraqe;njalkhpvoiulkimmaqewg")
             })

      unless @locked
        InstStatsd::Statsd.increment("discussion_topic.visit.redesign")
        InstStatsd::Statsd.count("discussion_topic.visit.entries.redesign", @topic.discussion_entries.count)
        InstStatsd::Statsd.count("discussion_topic.visit.pages.redesign", (@topic.discussion_entries.count / 20).ceil)
      end

      js_bundle :discussion_topics_post
      css_bundle :discussions_index, :learning_outcomes
      render html: "", layout: params[:embed] == "true" ? "mobile_embed" : true
      return
    end

    @assignment = @topic.for_assignment? ? AssignmentOverrideApplicator.assignment_overridden_for(@topic.assignment, @current_user) : nil
    @context.require_assignment_group rescue nil

    if can_read_and_visible
      @headers = !params[:headless]
      @unlock_at = @topic.available_from_for(@current_user)
      topics = groups_and_group_topics if @topic.for_group_discussion?

      @initial_post_required = @topic.initial_post_required?(@current_user, session)

      @padless = true

      log_asset_access(@topic, "topics", "topics")
      respond_to do |format|
        if topics && topics.length == 1 && !@topic.grants_right?(@current_user, session, :update)
          redirect_params = { root_discussion_topic_id: @topic.id }
          redirect_params[:module_item_id] = params[:module_item_id] if params[:module_item_id].present?
          format.html { redirect_to named_context_url(topics[0].context, :context_discussion_topics_url, redirect_params) }
        else
          format.html do
            @discussion_topic_menu_tools = external_tools_display_hashes(:discussion_topic_menu)

            if @context.is_a?(Course) && @topic.is_section_specific
              user_counts = Enrollment.where(course_section_id: @topic.course_sections,
                                             course_id: @context).not_fake.active_or_pending_by_date_ignoring_access
                                      .group(:course_section_id).count
              section_data = @topic.course_sections.map do |cs|
                cs.attributes.slice(*%w[id name]).merge(user_count: user_counts[cs.id] || 0)
              end
            end
            api_url = lambda do |endpoint, *params|
              endpoint = "api_v1_context_discussion_#{endpoint}_url"
              named_context_url(@context, endpoint, @topic, *params)
            end

            env_hash = {
              APP_URL: named_context_url(@context, :context_discussion_topic_url, @topic),
              TOPIC: {
                ID: @topic.id,
                TITLE: @topic.title,
                IS_SUBSCRIBED: @topic.subscribed?(@current_user),
                IS_PUBLISHED: @topic.published?,
                CAN_UNPUBLISH: @topic.can_unpublish?,
                IS_ANNOUNCEMENT: @topic.is_announcement,
                COURSE_SECTIONS: @topic.is_section_specific ? section_data : nil,
              },
              PERMISSIONS: {
                # Can reply
                CAN_REPLY: @topic.grants_right?(@current_user, session, :reply) &&
                           !@topic.homeroom_announcement?(@context),
                # Can attach files on replies
                CAN_ATTACH: @topic.grants_right?(@current_user, session, :attach),
                CAN_RATE: @topic.grants_right?(@current_user, session, :rate),
                CAN_READ_REPLIES: @topic.grants_right?(@current_user, :read_replies) &&
                                  !@topic.homeroom_announcement?(@context),
                # Can moderate their own topics
                CAN_MANAGE_OWN: @context.user_can_manage_own_discussion_posts?(@current_user) &&
                                !@topic.locked_for?(@current_user, check_policies: true),
                # Can moderate any topic
                MODERATE: user_can_moderate
              },
              ROOT_URL: "#{api_url.call("topic_view")}?include_new_entries=1&include_enrollment_state=1&include_context_card_info=1",
              ENTRY_ROOT_URL: api_url.call("topic_entry_list"),
              REPLY_URL: api_url.call("add_reply", ":entry_id"),
              ROOT_REPLY_URL: api_url.call("add_entry"),
              DELETE_URL: api_url.call("delete_reply", ":id"),
              UPDATE_URL: api_url.call("update_reply", ":id"),
              MARK_READ_URL: api_url.call("topic_discussion_entry_mark_read", ":id"),
              MARK_UNREAD_URL: api_url.call("topic_discussion_entry_mark_unread", ":id"),
              RATE_URL: api_url.call("topic_discussion_entry_rate", ":id"),
              MARK_ALL_READ_URL: api_url.call("topic_mark_all_read"),
              MARK_ALL_UNREAD_URL: api_url.call("topic_mark_all_unread"),
              MANUAL_MARK_AS_READ: @current_user.try(:manual_mark_as_read?),
              CAN_SUBSCRIBE: !@topic.subscription_hold(@current_user, session),
              CURRENT_USER: user_display_json(@current_user),
              INITIAL_POST_REQUIRED: @initial_post_required,
              THREADED: @topic.threaded?,
              ALLOW_RATING: @topic.allow_rating,
              SORT_BY_RATING: @topic.sort_by_rating,
              TODO_DATE: @topic.todo_date,
              IS_ASSIGNMENT: @topic.assignment_id?,
              ASSIGNMENT_ID: @topic.assignment_id,
              IS_GROUP: @topic.group_category_id?,
            }
            # will fire off the xhr for this as soon as the page comes back.
            # see ui/features/discussion_topic/backbone/models/Topic#fetch for where it is consumed
            prefetch_xhr(env_hash[:ROOT_URL])

            env_hash[:GRADED_RUBRICS_URL] = context_url(@topic.assignment.context, :context_assignment_rubric_url, @topic.assignment.id) if @topic.assignment
            if params[:hide_student_names]
              env_hash[:HIDE_STUDENT_NAMES] = true
              env_hash[:STUDENT_ID] = params[:student_id]
            end
            if @sequence_asset
              env_hash[:SEQUENCE] = {
                ASSET_TYPE: @sequence_asset.is_a?(Assignment) ? "Assignment" : "Discussion",
                ASSET_ID: @sequence_asset.id,
                COURSE_ID: @sequence_asset.context.id,
              }
            end
            @assignment_presenter = AssignmentPresenter.new(@topic.assignment)
            if @topic.for_assignment? && @presenter.allows_speed_grader? &&
               @assignment_presenter.can_view_speed_grader_link?(@current_user)
              env_hash[:SPEEDGRADER_URL_TEMPLATE] = named_context_url(@topic.assignment.context,
                                                                      :speed_grader_context_gradebook_url,
                                                                      assignment_id: @topic.assignment.id,
                                                                      student_id: ":student_id")
            end

            js_hash = { DISCUSSION: env_hash }
            if @context.is_a?(Course)
              GuardRail.activate(:secondary) do
                js_hash[:TOTAL_USER_COUNT] = @topic.context.enrollments.not_fake
                                                   .active_or_pending_by_date_ignoring_access.distinct.count(:user_id)
              end
            end
            js_hash[:COURSE_ID] = @context.id if @context.is_a?(Course)
            js_hash[:CONTEXT_ACTION_SOURCE] = :discussion_topic

            append_sis_data(js_hash)
            js_env(js_hash)
            set_master_course_js_env_data(@topic, @context)
            conditional_release_js_env(@topic.assignment, includes: [:rule])
            js_bundle :discussion_topic
            css_bundle :tinymce, :discussions, :learning_outcomes

            unless @locked
              InstStatsd::Statsd.increment("discussion_topic.visit.legacy")
              InstStatsd::Statsd.count("discussion_topic.visit.entries.legacy", @topic.discussion_entries.count)
              InstStatsd::Statsd.count("discussion_topic.visit.pages.legacy", (@topic.discussion_entries.count / 50).ceil)
            end

            render stream: can_stream_template?
          end
        end
      end
    else
      return render_unauthorized_action unless @current_user

      respond_to do |format|
        if @topic.is_announcement
          flash[:error] = t "You do not have access to the requested announcement."
          format.html { redirect_to named_context_url(@context, :context_announcements_url) }
        else
          flash[:error] = t "You do not have access to the requested discussion."
          format.html { redirect_to named_context_url(@context, :context_discussion_topics_url) }
        end
      end
    end
  end

  # @API Create a new discussion topic
  #
  # Create an new discussion topic for the course or group.
  #
  # @argument title [String]
  #
  # @argument message [String]
  #
  # @argument discussion_type [String, "side_comment"|"threaded"]
  #   The type of discussion. Defaults to side_comment if not value is given. Accepted values are 'side_comment', for discussions that only allow one level of nested comments, and 'threaded' for fully threaded discussions.
  #
  # @argument published [Boolean]
  #   Whether this topic is published (true) or draft state (false). Only
  #   teachers and TAs have the ability to create draft state topics.
  #
  # @argument delayed_post_at [DateTime]
  #   If a timestamp is given, the topic will not be published until that time.
  #
  # @argument allow_rating [Boolean]
  #   Whether or not users can rate entries in this topic.
  #
  # @argument lock_at [DateTime]
  #   If a timestamp is given, the topic will be scheduled to lock at the
  #   provided timestamp. If the timestamp is in the past, the topic will be
  #   locked.
  #
  # @argument podcast_enabled [Boolean]
  #   If true, the topic will have an associated podcast feed.
  #
  # @argument podcast_has_student_posts [Boolean]
  #   If true, the podcast will include posts from students as well. Implies
  #   podcast_enabled.
  #
  # @argument require_initial_post [Boolean]
  #   If true then a user may not respond to other replies until that user has
  #   made an initial reply. Defaults to false.
  #
  # @argument assignment [Assignment]
  #   To create an assignment discussion, pass the assignment parameters as a
  #   sub-object. See the {api:AssignmentsApiController#create Create an Assignment API}
  #   for the available parameters. The name parameter will be ignored, as it's
  #   taken from the discussion title. If you want to make a discussion that was
  #   an assignment NOT an assignment, pass set_assignment = false as part of
  #   the assignment object
  #
  # @argument is_announcement [Boolean]
  #   If true, this topic is an announcement. It will appear in the
  #   announcement's section rather than the discussions section. This requires
  #   announcment-posting permissions.
  #
  # @argument pinned [Boolean]
  #   If true, this topic will be listed in the "Pinned Discussion" section
  #
  # @argument position_after [String]
  #   By default, discussions are sorted chronologically by creation date, you
  #   can pass the id of another topic to have this one show up after the other
  #   when they are listed.
  #
  # @argument group_category_id [Integer]
  #   If present, the topic will become a group discussion assigned
  #   to the group.
  #
  # @argument only_graders_can_rate [Boolean]
  #   If true, only graders will be allowed to rate entries.
  #
  # @argument sort_by_rating [Boolean]
  #   If true, entries will be sorted by rating.
  #
  # @argument attachment [File]
  #   A multipart/form-data form-field-style attachment.
  #   Attachments larger than 1 kilobyte are subject to quota restrictions.
  #
  # @argument specific_sections [String]
  #   A comma-separated list of sections ids to which the discussion topic
  #   should be made specific to.  If it is not desired to make the discussion
  #   topic specific to sections, then this parameter may be omitted or set to
  #   "all".  Can only be present only on announcements and only those that are
  #   for a course (as opposed to a group).
  #
  # @example_request
  #     curl https://<canvas>/api/v1/courses/<course_id>/discussion_topics \
  #         -F title='my topic' \
  #         -F message='initial message' \
  #         -F podcast_enabled=1 \
  #         -H 'Authorization: Bearer <token>'
  #         -F 'attachment=@<filename>' \
  #
  # @example_request
  #     curl https://<canvas>/api/v1/courses/<course_id>/discussion_topics \
  #         -F title='my assignment topic' \
  #         -F message='initial message' \
  #         -F assignment[points_possible]=15 \
  #         -H 'Authorization: Bearer <token>'
  #
  def create
    process_discussion_topic(is_new: true)
  end

  # @API Update a topic
  #
  # Update an existing discussion topic for the course or group.
  #
  # @argument title [String]
  #
  # @argument message [String]
  #
  # @argument discussion_type [String, "side_comment"|"threaded"]
  #   The type of discussion. Defaults to side_comment if not value is given. Accepted values are 'side_comment', for discussions that only allow one level of nested comments, and 'threaded' for fully threaded discussions.
  #
  # @argument published [Boolean]
  #   Whether this topic is published (true) or draft state (false). Only
  #   teachers and TAs have the ability to create draft state topics.
  #
  # @argument delayed_post_at [DateTime]
  #   If a timestamp is given, the topic will not be published until that time.
  #
  # @argument lock_at [DateTime]
  #   If a timestamp is given, the topic will be scheduled to lock at the
  #   provided timestamp. If the timestamp is in the past, the topic will be
  #   locked.
  #
  # @argument podcast_enabled [Boolean]
  #   If true, the topic will have an associated podcast feed.
  #
  # @argument podcast_has_student_posts [Boolean]
  #   If true, the podcast will include posts from students as well. Implies
  #   podcast_enabled.
  #
  # @argument require_initial_post [Boolean]
  #   If true then a user may not respond to other replies until that user has
  #   made an initial reply. Defaults to false.
  #
  # @argument assignment [Assignment]
  #   To create an assignment discussion, pass the assignment parameters as a
  #   sub-object. See the {api:AssignmentsApiController#create Create an Assignment API}
  #   for the available parameters. The name parameter will be ignored, as it's
  #   taken from the discussion title. If you want to make a discussion that was
  #   an assignment NOT an assignment, pass set_assignment = false as part of
  #   the assignment object
  #
  # @argument is_announcement [Boolean]
  #   If true, this topic is an announcement. It will appear in the
  #   announcement's section rather than the discussions section. This requires
  #   announcment-posting permissions.
  #
  # @argument pinned [Boolean]
  #   If true, this topic will be listed in the "Pinned Discussion" section
  #
  # @argument position_after [String]
  #   By default, discussions are sorted chronologically by creation date, you
  #   can pass the id of another topic to have this one show up after the other
  #   when they are listed.
  #
  # @argument group_category_id [Integer]
  #   If present, the topic will become a group discussion assigned
  #   to the group.
  #
  # @argument allow_rating [Boolean]
  #   If true, users will be allowed to rate entries.
  #
  # @argument only_graders_can_rate [Boolean]
  #   If true, only graders will be allowed to rate entries.
  #
  # @argument sort_by_rating [Boolean]
  #   If true, entries will be sorted by rating.
  #
  # @argument specific_sections [String]
  #   A comma-separated list of sections ids to which the discussion topic
  #   should be made specific too.  If it is not desired to make the discussion
  #   topic specific to sections, then this parameter may be omitted or set to
  #   "all".  Can only be present only on announcements and only those that are
  #   for a course (as opposed to a group).
  #
  # @example_request
  #     curl https://<canvas>/api/v1/courses/<course_id>/discussion_topics/<topic_id> \
  #         -F title='This will be positioned after Topic #1234' \
  #         -F position_after=1234 \
  #         -H 'Authorization: Bearer <token>'
  #
  def update
    process_discussion_topic(is_new: false)
  end

  # @API Delete a topic
  #
  # Deletes the discussion topic. This will also delete the assignment, if it's
  # an assignment discussion.
  #
  # @example_request
  #     curl -X DELETE https://<canvas>/api/v1/courses/<course_id>/discussion_topics/<topic_id> \
  #          -H 'Authorization: Bearer <token>'
  def destroy
    @topic = @context.all_discussion_topics.find(params[:id] || params[:topic_id])
    if authorized_action(@topic, @current_user, :delete)
      return render_unauthorized_action if editing_restricted?(@topic)

      @topic.destroy
      respond_to do |format|
        format.html do
          flash[:notice] = t :topic_deleted_notice, "%{topic_title} deleted successfully", topic_title: @topic.title
          redirect_to named_context_url(@context, @topic.is_announcement ? :context_announcements_url : :context_discussion_topics_url)
        end
        format.json { render json: @topic.as_json(include: { user: { only: :name } }), status: :ok }
      end
    end
  end

  def public_feed
    return unless get_feed_context

    feed = Atom::Feed.new do |f|
      f.title = t :discussion_feed_title, "%{title} Discussion Feed", title: @context.name
      f.links << Atom::Link.new(href: polymorphic_url([@context, :discussion_topics]), rel: "self")
      f.updated = Time.now
      f.id = polymorphic_url([@context, :discussion_topics])
    end
    @entries = []
    @entries.concat(@context.discussion_topics
                            .select { |dt| dt.visible_for?(@current_user) })
    @entries.concat @context.discussion_entries.active
    @entries = @entries.sort_by(&:updated_at)
    @entries.each do |entry|
      feed.entries << entry.to_atom
    end
    respond_to do |format|
      format.atom { render plain: feed.to_xml }
    end
  end

  # @API Reorder pinned topics
  #
  # Puts the pinned discussion topics in the specified order.
  # All pinned topics should be included.
  #
  # @argument order[] [Required, Integer]
  #   The ids of the pinned discussion topics in the desired order.
  #   (For example, "order=104,102,103".)
  #
  def reorder
    if authorized_action(@context.discussion_topics.temp_record, @current_user, :update)
      order = Api.value_to_array(params[:order])
      reject! "order parameter required" unless order.present?
      topics = pinned_topics.where(id: order)
      reject! "topics not found" unless topics.length == order.length
      topics[0].update_order(order)
      new_order = pinned_topics.by_position.pluck(:id).map(&:to_s)
      render json: { reorder: true, order: new_order }, status: :ok
    end
  end

  protected

  def cancel_redirect_url
    topic_type = @topic.is_announcement ? :announcements : :discussion_topics
    @topic.new_record? ? polymorphic_url([@context, topic_type]) : polymorphic_url([@context, @topic])
  end

  def pinned_topics
    @context.active_discussion_topics.only_discussion_topics.where(pinned: true)
  end

  def add_discussion_or_announcement_crumb
    if @topic.is_a? Announcement
      set_active_tab "announcements"
      add_crumb t("#crumbs.announcements", "Announcements"), named_context_url(@context, :context_announcements_url)
    else
      set_active_tab "discussions"
      add_crumb t("#crumbs.discussions", "Discussions"), named_context_url(@context, :context_discussion_topics_url)
    end
  end

  def user_can_moderate
    @user_can_moderate = @context.grants_right?(@current_user, session, :moderate_forum) if @user_can_moderate.nil?
    @user_can_moderate
  end

  API_ALLOWED_TOPIC_FIELDS = %w[title message discussion_type delayed_post_at lock_at podcast_enabled
                                podcast_has_student_posts require_initial_post pinned todo_date
                                group_category_id allow_rating only_graders_can_rate sort_by_rating
                                anonymous_state is_anonymous_author].freeze

  API_ALLOWED_TOPIC_FIELDS_FOR_GROUP = %w[title message discussion_type podcast_enabled pinned todo_date
                                          allow_rating only_graders_can_rate sort_by_rating anonymous_state is_anonymous_author].freeze

  def set_sections
    if params[:specific_sections] == "all"
      @topic.is_section_specific = false
    else
      @topic.is_section_specific = true
      section_ids = params[:specific_sections]
      section_ids = section_ids.split(",") if section_ids.is_a?(String)
      new_section_ids = section_ids.map { |id| Shard.relative_id_for(id, Shard.current, Shard.current) }.sort
      if @topic.course_sections.pluck(:id).sort != new_section_ids
        @topic.course_sections = CourseSection.find(new_section_ids)
        @topic.sections_changed = true
      end
    end
  end

  def verify_specific_section_visibilities
    return unless @topic.is_section_specific && @context.is_a?(Course)

    visibilities = @context.course_section_visibility(@current_user)

    invalid_sections =
      case visibilities
      when :all
        []
      when :none
        @topic.course_sections.map(&:id)
      else
        @topic.course_sections.map(&:id) - visibilities
      end

    unless invalid_sections.empty?
      @errors[:specific_sections] = t(
        :error_section_permission,
        "You do not have permissions to modify discussion for section(s) %{section_ids}",
        section_ids: invalid_sections.join(", ")
      )
    end
  end

  def process_discussion_topic(is_new:)
    ActiveRecord::Base.transaction do
      process_discussion_topic_runner(is_new: is_new)
    end
  end

  def process_discussion_topic_runner(is_new:)
    @errors = {}

<<<<<<< HEAD
    anonymous_discussions_disabled = !(Account.site_admin.feature_enabled?(:discussion_anonymity) && @context.feature_enabled?(:react_discussions_post))
    if is_new && anonymous_discussions_disabled
=======
    if is_new && !@context.feature_enabled?(:react_discussions_post)
>>>>>>> f36f2b64
      params[:anonymous_state] = nil
    end

    # only full_anonymity and partial_anonymity can be stored. the rest will be nil'ed out
    if is_new &&
       !params[:anonymous_state].nil? &&
       !(params[:anonymous_state] == "full_anonymity" || params[:anonymous_state] == "partial_anonymity")

      params[:anonymous_state] = nil
    end

    if is_new &&
       !params[:anonymous_state].nil? &&
       !@context.settings[:allow_student_anonymous_discussion_topics] &&
       !@context.grants_right?(@current_user, session, :manage)
      @errors[:anonymous_state] = t(:error_anonymous_state_unauthorized_create,
                                    "You are not able to create an anonymous discussion")
    end

    if is_new && params[:anonymous_state]
      if params[:group_category_id]
        @errors[:anonymous_state] = t(:error_anonymous_state_groups_create,
                                      "Group discussions cannot be anonymous.")
      end
      if params[:assignment]
        @errors[:anonymous_state] = t(:error_graded_anonymous,
                                      "Anonymous discussions cannot be graded")
      end
    end

    model_type = if value_to_boolean(params[:is_announcement]) &&
                    @context.announcements.temp_record.grants_right?(@current_user, session, :create)
                   :announcements
                 else
                   :discussion_topics
                 end

    if is_new
      @topic = @context.send(model_type).build
      prior_version = @topic.dup
      if model_type == :announcements && @context.is_a?(Course)
        @topic.locked = true
        save_lock_preferences
      end
    else
      @topic = @context.send(model_type).active.find(params[:id] || params[:topic_id])
      if params.include?(:anonymous_state) && @topic.anonymous_state != params[:anonymous_state]
        @errors[:anonymous_state] = t(:error_anonymous_state_unauthorized_update,
                                      "You are not able to update the anonymous state of a discussion")
      end
      prior_version = DiscussionTopic.find(@topic.id)
      verify_specific_section_visibilities # Make sure user actually has perms to modify this
    end

    # It's possible customers already are using this API and haven't updated to
    # use the `specific_sections` key yet. In this case, we don't want to nuke
    # any specific setions out from under them when their existing scrit runs.
    # This is where a versioned API would come in handy.
    set_sections if params[:specific_sections]
    verify_specific_section_visibilities

    allowed_fields = @context.is_a?(Group) ? API_ALLOWED_TOPIC_FIELDS_FOR_GROUP : API_ALLOWED_TOPIC_FIELDS
    discussion_topic_hash = params.permit(*allowed_fields)
    only_pinning = discussion_topic_hash.except(*%w[pinned]).blank?

    # allow pinning/unpinning if a subtopic and we can update the root
    topic_to_check = only_pinning && @topic.root_topic ? @topic.root_topic : @topic
    return unless authorized_action(topic_to_check, @current_user, (is_new ? :create : :update))

    process_podcast_parameters(discussion_topic_hash)

    if is_new
      @topic.user = @current_user
    elsif !only_pinning # don't update editor if the only thing that changed was the pinned status
      @topic.editor = @current_user
    end
    @topic.current_user = @current_user
    @topic.content_being_saved_by(@current_user)

    if discussion_topic_hash.key?(:message)
      discussion_topic_hash[:message] = process_incoming_html_content(discussion_topic_hash[:message])
    end

    prefer_assignment_availability_dates(discussion_topic_hash)

    process_future_date_parameters(discussion_topic_hash)
    process_lock_parameters(discussion_topic_hash)

    process_published_parameters
    if is_new && @topic.published? && params[:assignment]
      @topic.unpublish
      @topic.root_topic.try(:unpublish)
      publish_later = true
    end

    process_group_parameters(discussion_topic_hash)
    process_pin_parameters
    process_todo_parameters

    if @errors.present?
      render json: { errors: @errors }, status: :bad_request
    else
      @topic.skip_broadcasts = true
      DiscussionTopic.transaction do
        if @topic.is_section_specific
          # HACK: For some reason apply_assignment_parameters saves the submittable
          # so we can't run it until everything is already good.  But if the topic
          # is section specific stuff isn't good until we clear out the assignment,
          # so do that here.  This is terrible.
          if params[:assignment] && !value_to_boolean(params[:assignment][:set_assignment])
            @topic.assignment = nil
          end
        else
          @topic.course_sections = []
        end
        @topic.update(discussion_topic_hash)
        @topic.root_topic.try(:save)
      end
      if @topic.errors.none? && !@topic.root_topic.try(:errors).try(:any?)
        log_asset_access(@topic, "topics", "topics", "participate")

        apply_positioning_parameters
        apply_attachment_parameters
        unless @topic.root_topic_id?
          apply_assignment_parameters(params[:assignment], @topic)
        end

        if publish_later
          @topic.publish!
          @topic.root_topic.try(:publish!)
        end

        @topic = DiscussionTopic.find(@topic.id)
        @topic.broadcast_notifications(prior_version)

        include_usage_rights = @context.root_account.feature_enabled?(:usage_rights_discussion_topics) &&
                               @context.try(:usage_rights_required?)

        if is_new
          InstStatsd::Statsd.increment("discussion_topic.created")

<<<<<<< HEAD
=======
          if params[:podcast_enabled] == "1"
            InstStatsd::Statsd.increment("discussion_topic.created.podcast_feed_enabled")
          end

          if params[:allow_rating] == "1"
            InstStatsd::Statsd.increment("discussion_topic.created.allow_liking_enabled")
          end

          if params[:attachment]
            InstStatsd::Statsd.increment("discussion_topic.created.attachment")
          end

          if !params[:delayed_post_at]&.empty? || !params[:lock_at]&.empty?
            InstStatsd::Statsd.increment("discussion_topic.created.scheduled")
          end

>>>>>>> f36f2b64
          if params[:anonymous_state] == "partial_anonymity"
            InstStatsd::Statsd.increment("discussion_topic.created.partial_anonymity")
          end

          if params[:anonymous_state] == "full_anonymity"
            InstStatsd::Statsd.increment("discussion_topic.created.full_anonymity")
          end

          if params[:assignment]
            InstStatsd::Statsd.increment("discussion_topic.created.graded")
          end

          if @context.is_a?(Group)
            InstStatsd::Statsd.increment("discussion_topic.created.group")
          end
<<<<<<< HEAD
=======

          if request.params[:assignment] && request.params[:assignment][:assignment_overrides] && request.params[:assignment][:assignment_overrides].length > 1
            InstStatsd::Statsd.increment("discussion_topic.created.multiple_due_dates")
          end
>>>>>>> f36f2b64
        end

        if @context.is_a?(Course)
          render json: discussion_topic_api_json(@topic,
                                                 @context,
                                                 @current_user,
                                                 session,
                                                 {
                                                   include_sections: true,
                                                   include_sections_user_count: true,
                                                   include_usage_rights: include_usage_rights
                                                 })
        else
          render json: discussion_topic_api_json(@topic,
                                                 @context,
                                                 @current_user,
                                                 session,
                                                 {
                                                   include_usage_rights: include_usage_rights
                                                 })
        end
      else
        errors = @topic.errors.as_json[:errors]
        errors.merge!(@topic.root_topic.errors.as_json[:errors]) if @topic.root_topic
        errors["published"] = errors.delete(:workflow_state) if errors.key?(:workflow_state)
        render json: { errors: errors }, status: :bad_request
      end
    end
  end

  def process_podcast_parameters(discussion_topic_hash)
    discussion_topic_hash[:podcast_enabled] = true if value_to_boolean(discussion_topic_hash[:podcast_has_student_posts])

    unless user_can_moderate
      discussion_topic_hash.delete :podcast_enabled
      discussion_topic_hash.delete :podcast_has_student_posts
    end
  end

  def process_todo_parameters
    remove_assign = ["false", false, "0"].include?(params.dig(:assignment, :set_assignment))
    if params[:assignment] && !remove_assign && !params[:todo_date]
      @topic.todo_date = nil
      return
    end
    return unless params[:todo_date]

    if !authorized_action(@topic.context, @current_user, [:manage_content, :manage_course_content_add])
      @errors[:todo_date] = t(:error_todo_date_unauthorized,
                              "You do not have permission to add this topic to the student to-do list.")
    elsif (@topic.assignment || params[:assignment]) && !remove_assign
      @errors[:todo_date] = t(:error_todo_date_assignment, "Date cannot be added if discussion topic is graded")
    end
  end

  def prefer_assignment_availability_dates(discussion_topic_hash)
    return unless params[:assignment]

    discussion_topic_hash["delayed_post_at"] = nil if params[:assignment].key?(:unlock_at)
    discussion_topic_hash["lock_at"] = nil if params[:assignment].key?(:lock_at)
  end

  # Internal: detetermines if the delayed_post_at or lock_at dates were changed
  # and applies changes to the topic if they were.
  #
  # Returns true if dates were changed and the topic was updated, false otherwise.
  def process_future_date_parameters(discussion_topic_hash)
    # Set the delayed_post_at and lock_at if provided. This will be used to determine if the values have changed
    # in order to know if we should rely on this data to update the workflow state
    @topic.delayed_post_at = discussion_topic_hash[:delayed_post_at] if params.key? :delayed_post_at
    if discussion_topic_hash[:lock_at].present? && @topic&.lock_at&.to_i == Time.zone.parse(discussion_topic_hash[:lock_at]).to_i
      params.delete(:lock_at)
    end
    @topic.lock_at = discussion_topic_hash[:lock_at] if params.key? :lock_at

    if @topic.delayed_post_at_changed? || @topic.lock_at_changed?
      @topic.workflow_state = @topic.should_not_post_yet ? "post_delayed" : "active"
      if @topic.should_lock_yet
        @topic.lock(without_save: true)
      else
        @topic.unlock(without_save: true)
      end
    end
  end

  def save_lock_preferences
    return if @current_user.nil?
    return if !params.key?(:locked) || params[:locked].is_a?(Hash)

    should_lock = value_to_boolean(params[:locked])
    @current_user.create_announcements_unlocked(!should_lock)
    @current_user.save
  end

  def process_lock_parameters(discussion_topic_hash)
    # Handle locking/unlocking (overrides workflow state if provided). It appears that the locked param as a hash
    # is from old code and is not being used. Verification requested.
    if !@topic.lock_at_changed? && (params.key?(:locked) && !params[:locked].is_a?(Hash))
      should_lock = value_to_boolean(params[:locked])
      if should_lock != @topic.locked?
        if should_lock
          @topic.lock(without_save: true)
        else
          discussion_topic_hash[:lock_at] = nil
          @topic.unlock(without_save: true)
        end
      end
    end
  end

  def process_published_parameters
    if params.key?(:published)
      should_publish = value_to_boolean(params[:published])
      if should_publish != @topic.published?
        if should_publish
          @topic.publish
          @topic.root_topic.try(:publish)
        elsif user_can_moderate
          @topic.unpublish
          @topic.root_topic.try(:unpublish)
        else
          @errors[:published] = t(:error_draft_state_unauthorized, "You do not have permission to set this topic to draft state.")
        end
      end
    elsif @topic.new_record? && !@topic.is_announcement && user_can_moderate
      @topic.unpublish
    end
  end

  def process_group_parameters(discussion_topic_hash)
    if params[:assignment]&.key?(:group_category_id)
      id = params[:assignment].delete(:group_category_id)
      discussion_topic_hash[:group_category_id] ||= id
    end
    return unless discussion_topic_hash.key?(:group_category_id)
    return if discussion_topic_hash[:group_category_id].nil? && @topic.group_category_id.nil?
    return if discussion_topic_hash[:group_category_id].to_i == @topic.group_category_id
    return unless can_set_group_category?

    discussion_topic_hash[:group_category] = if discussion_topic_hash[:group_category_id]
                                               @context.group_categories.find(discussion_topic_hash[:group_category_id])
                                             else
                                               nil
                                             end
  end

  def can_set_group_category?
    error =
      if !@context.grants_right?(@current_user, session, :manage)
        t("You cannot set a grouped discussion as a student.")
      elsif @topic.is_announcement
        t(:error_group_announcement, "You cannot use grouped discussion on an announcement.")
      elsif !@topic.can_group?
        t(:error_group_change, "You cannot change grouping on a discussion with replies.")
      end
    @errors[:group] = error if error
    !error
  end

  # TODO: upgrade acts_as_list after rails3
  # check_scope will probably handle this
  def process_pin_parameters
    return unless params.key?(:pinned)

    pinned = value_to_boolean(params[:pinned])
    return unless pinned != @topic.pinned?

    @topic.pinned = pinned
    @topic.position = nil
    @topic.add_to_list_bottom
  end

  def apply_positioning_parameters
    if params[:position_after] && user_can_moderate
      other_topic = @context.discussion_topics.active.find(params[:position_after])
      @topic.insert_at(other_topic.position)
    end

    if params[:position_at] && user_can_moderate
      @topic.insert_at(params[:position_at].to_i)
    end
  end

  def apply_attachment_parameters
    # handle creating/removing attachment
    if @topic.grants_right?(@current_user, session, :attach)
      attachment = params[:attachment].present? &&
                   params[:attachment]

      return if attachment && attachment.size > 1.kilobytes &&
                quota_exceeded(@context, named_context_url(@context, :context_discussion_topics_url))

      if (params.key?(:remove_attachment) || attachment) && @topic.attachment
        @topic.transaction do
          att = @topic.attachment
          @topic.attachment = nil
          @topic.save! unless @topic.new_record?
          att.destroy
        end
      end

      if attachment
        @attachment = @context.attachments.new
        Attachments::Storage.store_for_attachment(@attachment, attachment)
        set_default_usage_rights(@attachment)
        @attachment.save!
        @attachment.handle_duplicates(:rename)
        @topic.attachment = @attachment
        @topic.save
      end
    end
  end

  def set_default_usage_rights(attachment)
    return unless @context.root_account.feature_enabled?(:usage_rights_discussion_topics)
    return unless @context.try(:usage_rights_required?)
    return if @context.grants_any_right?(@current_user, session, *RoleOverride::GRANULAR_FILE_PERMISSIONS)

    attachment.usage_rights = @context.usage_rights.find_or_create_by(
      use_justification: "own_copyright",
      legal_copyright: ""
    )
  end

  def child_topic
    extra_params = {}
    if params[:headless]
      extra_params.merge(
        headless: 1,
        hide_student_names: params[:hide_student_names],
        student_id: params[:student_id]
      )
    end
    extra_params[:module_item_id] = params[:module_item_id] if params[:module_item_id].present?

    @root_topic = @context.context.discussion_topics.find(params[:root_discussion_topic_id])
    @topic = @root_topic.ensure_child_topic_for(@context)
    redirect_to named_context_url(@context, :context_discussion_topic_url, @topic.id, extra_params)
  end

  def user_can_edit_course_settings?
    @context.is_a?(Course) && @context.grants_right?(@current_user, session, :update)
  end

  def handle_assignment_edit_params(hash)
    hash[:title] = params[:title] if params[:title]
    if params.slice(:due_at, :points_possible, :assignment_group_id).present?
      if hash[:assignment].nil? && @context.respond_to?(:assignments) && @context.assignments.temp_record.grants_right?(@current_user, session, :create)
        hash[:assignment] ||= {}
      end

      unless hash[:assignment].nil?
        if params[:due_at]
          hash[:assignment][:due_at] = params[:due_at].empty? || params[:due_at] == "null" ? nil : params[:due_at]
        end
        hash[:assignment][:points_possible] = params[:points_possible] if params[:points_possible]
        hash[:assignment][:assignment_group_id] = params[:assignment_group_id] if params[:assignment_group_id]
      end
    end
  end

  private

  def add_rss_links_to_content
    rss_context = @context_enrollment
    rss_context ||= @context if @context.available?
    if rss_context
      content_for_head helpers.auto_discovery_link_tag(:atom,
                                                       feeds_topic_format_path(@topic.id, rss_context.feed_code, :atom),
                                                       { title: t(:discussion_atom_feed_title, "Discussion Atom Feed") })
      if @topic.podcast_enabled
        content_for_head helpers.auto_discovery_link_tag(:rss,
                                                         feeds_topic_format_path(@topic.id, rss_context.feed_code, :rss),
                                                         { title: t(:discussion_podcast_feed_title, "Discussion Podcast Feed"),
                                                           id: "Discussion Podcast Feed" })
      end
    end
  end

  def groups_and_group_topics
    @groups = @topic.group_category.groups.active
    if @topic.for_assignment? && @topic.assignment.only_visible_to_overrides?
      override_groups = @groups.joins("INNER JOIN #{AssignmentOverride.quoted_table_name}
            ON assignment_overrides.set_type = 'Group' AND assignment_overrides.set_id = groups.id")
                               .merge(AssignmentOverride.active)
                               .where(assignment_overrides: { assignment_id: @topic.assignment_id })
      @groups = override_groups if override_groups.present?
    end
    topics = @topic.child_topics
    unless @context.grants_right?(@current_user, session, :read_as_admin)
      @groups = @groups.joins(:group_memberships).merge(GroupMembership.active).where(group_memberships: { user_id: @current_user })
      topics = topics.where(context_type: "Group", context_id: @groups)
    end

    @group_topics = @groups.order(:id).map do |group|
      { group: group, topic: topics.find { |t| t.context == group } }
    end
    topics
  end
end<|MERGE_RESOLUTION|>--- conflicted
+++ resolved
@@ -1262,12 +1262,7 @@
   def process_discussion_topic_runner(is_new:)
     @errors = {}
 
-<<<<<<< HEAD
-    anonymous_discussions_disabled = !(Account.site_admin.feature_enabled?(:discussion_anonymity) && @context.feature_enabled?(:react_discussions_post))
-    if is_new && anonymous_discussions_disabled
-=======
     if is_new && !@context.feature_enabled?(:react_discussions_post)
->>>>>>> f36f2b64
       params[:anonymous_state] = nil
     end
 
@@ -1409,8 +1404,6 @@
         if is_new
           InstStatsd::Statsd.increment("discussion_topic.created")
 
-<<<<<<< HEAD
-=======
           if params[:podcast_enabled] == "1"
             InstStatsd::Statsd.increment("discussion_topic.created.podcast_feed_enabled")
           end
@@ -1427,7 +1420,6 @@
             InstStatsd::Statsd.increment("discussion_topic.created.scheduled")
           end
 
->>>>>>> f36f2b64
           if params[:anonymous_state] == "partial_anonymity"
             InstStatsd::Statsd.increment("discussion_topic.created.partial_anonymity")
           end
@@ -1443,13 +1435,10 @@
           if @context.is_a?(Group)
             InstStatsd::Statsd.increment("discussion_topic.created.group")
           end
-<<<<<<< HEAD
-=======
 
           if request.params[:assignment] && request.params[:assignment][:assignment_overrides] && request.params[:assignment][:assignment_overrides].length > 1
             InstStatsd::Statsd.increment("discussion_topic.created.multiple_due_dates")
           end
->>>>>>> f36f2b64
         end
 
         if @context.is_a?(Course)
