# frozen_string_literal: true

#
# Copyright (C) 2011 - present Instructure, Inc.
#
# This file is part of Canvas.
#
# Canvas is free software: you can redistribute it and/or modify it under
# the terms of the GNU Affero General Public License as published by the Free
# Software Foundation, version 3 of the License.
#
# Canvas is distributed in the hope that it will be useful, but WITHOUT ANY
# WARRANTY; without even the implied warranty of MERCHANTABILITY or FITNESS FOR
# A PARTICULAR PURPOSE. See the GNU Affero General Public License for more
# details.
#
# You should have received a copy of the GNU Affero General Public License along
# with this program. If not, see <http://www.gnu.org/licenses/>.

require 'atom'

# @API Discussion Topics
#
# API for accessing and participating in discussion topics in groups and courses.
#
# @model FileAttachment
#     {
#       "id": "FileAttachment",
#       "description": "A file attachment",
#       "properties": {
#         "content-type": {
#           "example": "unknown/unknown",
#           "type": "string"
#         },
#         "url": {
#           "example": "http://www.example.com/courses/1/files/1/download",
#           "type": "string"
#         },
#         "filename": {
#           "example": "content.txt",
#           "type": "string"
#         },
#         "display_name": {
#           "example": "content.txt",
#           "type": "string"
#         }
#       }
#     }
#
# @model DiscussionTopic
#     {
#       "id": "DiscussionTopic",
#       "description": "A discussion topic",
#       "properties": {
#         "id": {
#           "description": "The ID of this topic.",
#           "example": 1,
#           "type": "integer"
#         },
#         "title": {
#           "description": "The topic title.",
#           "example": "Topic 1",
#           "type": "string"
#         },
#         "message": {
#           "description": "The HTML content of the message body.",
#           "example": "<p>content here</p>",
#           "type": "string"
#         },
#         "html_url": {
#           "description": "The URL to the discussion topic in canvas.",
#           "example": "https://<canvas>/courses/1/discussion_topics/2",
#           "type": "string"
#         },
#         "posted_at": {
#           "description": "The datetime the topic was posted. If it is null it hasn't been posted yet. (see delayed_post_at)",
#           "example": "2037-07-21T13:29:31Z",
#           "type": "datetime"
#         },
#         "last_reply_at": {
#           "description": "The datetime for when the last reply was in the topic.",
#           "example": "2037-07-28T19:38:31Z",
#           "type": "datetime"
#         },
#         "require_initial_post": {
#           "description": "If true then a user may not respond to other replies until that user has made an initial reply. Defaults to false.",
#           "example": false,
#           "type": "boolean"
#         },
#         "user_can_see_posts": {
#           "description": "Whether or not posts in this topic are visible to the user.",
#           "example": true,
#           "type": "boolean"
#         },
#         "discussion_subentry_count": {
#           "description": "The count of entries in the topic.",
#           "example": 0,
#           "type": "integer"
#         },
#         "read_state": {
#           "description": "The read_state of the topic for the current user, 'read' or 'unread'.",
#           "example": "read",
#           "type": "string",
#           "allowableValues": {
#             "values": [
#               "read",
#               "unread"
#             ]
#           }
#         },
#         "unread_count": {
#           "description": "The count of unread entries of this topic for the current user.",
#           "example": 0,
#           "type": "integer"
#         },
#         "subscribed": {
#           "description": "Whether or not the current user is subscribed to this topic.",
#           "example": true,
#           "type": "boolean"
#         },
#         "subscription_hold": {
#           "description": "(Optional) Why the user cannot subscribe to this topic. Only one reason will be returned even if multiple apply. Can be one of: 'initial_post_required': The user must post a reply first; 'not_in_group_set': The user is not in the group set for this graded group discussion; 'not_in_group': The user is not in this topic's group; 'topic_is_announcement': This topic is an announcement",
#           "example": "not_in_group_set",
#           "type": "string",
#           "allowableValues": {
#             "values": [
#               "initial_post_required",
#               "not_in_group_set",
#               "not_in_group",
#               "topic_is_announcement"
#             ]
#           }
#         },
#         "assignment_id": {
#           "description": "The unique identifier of the assignment if the topic is for grading, otherwise null.",
#           "type": "integer"
#         },
#         "delayed_post_at": {
#           "description": "The datetime to publish the topic (if not right away).",
#           "type": "datetime"
#         },
#         "published": {
#           "description": "Whether this discussion topic is published (true) or draft state (false)",
#           "example": true,
#           "type": "boolean"
#         },
#         "lock_at": {
#           "description": "The datetime to lock the topic (if ever).",
#           "type": "datetime"
#         },
#         "locked": {
#           "description": "Whether or not the discussion is 'closed for comments'.",
#           "example": false,
#           "type": "boolean"
#         },
#         "pinned": {
#           "description": "Whether or not the discussion has been 'pinned' by an instructor",
#           "example": false,
#           "type": "boolean"
#         },
#         "locked_for_user": {
#           "description": "Whether or not this is locked for the user.",
#           "example": true,
#           "type": "boolean"
#         },
#         "lock_info": {
#           "description": "(Optional) Information for the user about the lock. Present when locked_for_user is true.",
#           "$ref": "LockInfo"
#         },
#         "lock_explanation": {
#           "description": "(Optional) An explanation of why this is locked for the user. Present when locked_for_user is true.",
#           "example": "This discussion is locked until September 1 at 12:00am",
#           "type": "string"
#         },
#         "user_name": {
#           "description": "The username of the topic creator.",
#           "example": "User Name",
#           "type": "string"
#         },
#         "topic_children": {
#           "description": "DEPRECATED An array of topic_ids for the group discussions the user is a part of.",
#           "example": [5, 7, 10],
#           "type": "array",
#           "items": { "type": "integer"}
#         },
#         "group_topic_children": {
#           "description": "An array of group discussions the user is a part of. Fields include: id, group_id",
#           "example": [{"id": 5, "group_id": 1}, {"id": 7, "group_id": 5}, {"id": 10, "group_id": 4}],
#           "type": "array",
#           "items": { "type": "object"}
#         },
#         "root_topic_id": {
#           "description": "If the topic is for grading and a group assignment this will point to the original topic in the course.",
#           "type": "integer"
#         },
#         "podcast_url": {
#           "description": "If the topic is a podcast topic this is the feed url for the current user.",
#           "example": "/feeds/topics/1/enrollment_1XAcepje4u228rt4mi7Z1oFbRpn3RAkTzuXIGOPe.rss",
#           "type": "string"
#         },
#         "discussion_type": {
#           "description": "The type of discussion. Values are 'side_comment', for discussions that only allow one level of nested comments, and 'threaded' for fully threaded discussions.",
#           "example": "side_comment",
#           "type": "string",
#           "allowableValues": {
#             "values": [
#               "side_comment",
#               "threaded"
#             ]
#           }
#         },
#         "group_category_id": {
#           "description": "The unique identifier of the group category if the topic is a group discussion, otherwise null.",
#           "type": "integer"
#         },
#         "attachments": {
#           "description": "Array of file attachments.",
#           "type": "array",
#           "items": { "$ref": "FileAttachment" }
#         },
#         "permissions": {
#           "description": "The current user's permissions on this topic.",
#           "example": {"attach": true},
#           "type": "object",
#           "key": { "type": "string" },
#           "value": { "type": "boolean" }
#         },
#         "allow_rating": {
#           "description": "Whether or not users can rate entries in this topic.",
#           "example": true,
#           "type": "boolean"
#         },
#         "only_graders_can_rate": {
#           "description": "Whether or not grade permissions are required to rate entries.",
#           "example": true,
#           "type": "boolean"
#         },
#         "sort_by_rating": {
#           "description": "Whether or not entries should be sorted by rating.",
#           "example": true,
#           "type": "boolean"
#         }
#       }
#     }
#
class DiscussionTopicsController < ApplicationController
  before_action :require_context_and_read_access, :except => :public_feed
  before_action :rce_js_env

  include Api::V1::DiscussionTopics
  include Api::V1::Assignment
  include Api::V1::AssignmentOverride
  include KalturaHelper
  include SubmittableHelper
  include K5Mode

  # @API List discussion topics
  #
  # Returns the paginated list of discussion topics for this course or group.
  #
  # @argument include[] [String, "all_dates", "sections", "sections_user_count", "overrides"]
  #   If "all_dates" is passed, all dates associated with graded discussions'
  #   assignments will be included.
  #   if "sections" is passed, includes the course sections that are associated
  #   with the topic, if the topic is specific to certain sections of the course.
  #   If "sections_user_count" is passed, then:
  #     (a) If sections were asked for *and* the topic is specific to certain
  #         course sections, includes the number of users in each
  #         section. (as part of the section json asked for above)
  #     (b) Else, includes at the root level the total number of users in the
  #         topic's context (group or course) that the topic applies to.
  #   If "overrides" is passed, the overrides for the assignment will be included
  #
  # @argument order_by [String, "position"|"recent_activity"|"title"]
  #   Determines the order of the discussion topic list. Defaults to "position".
  #
  # @argument scope [String, "locked"|"unlocked"|"pinned"|"unpinned"]
  #   Only return discussion topics in the given state(s). Defaults to including
  #   all topics. Filtering is done after pagination, so pages
  #   may be smaller than requested if topics are filtered.
  #   Can pass multiple states as comma separated string.
  #
  # @argument only_announcements [Boolean]
  #   Return announcements instead of discussion topics. Defaults to false
  #
  # @argument filter_by [String, "all", "unread"]
  #   The state of the discussion topic to return. Currently only supports unread state.
  #
  # @argument search_term [String]
  #   The partial title of the discussion topics to match and return.
  #
  # @argument exclude_context_module_locked_topics [Boolean]
  #   For students, exclude topics that are locked by module progression.
  #   Defaults to false.
  #
  # @example_request
  #     curl https://<canvas>/api/v1/courses/<course_id>/discussion_topics \
  #          -H 'Authorization: Bearer <token>'
  #
  # @returns [DiscussionTopic]
  def index
    include_params = Array(params[:include])
    if params[:only_announcements]
      return unless authorized_action(@context.announcements.temp_record, @current_user, :read)
    else
      return unless authorized_action(@context.discussion_topics.temp_record, @current_user, :read)
    end

    return child_topic if is_child_topic?

    scope = if params[:only_announcements]
              @context.active_announcements
            else
              @context.active_discussion_topics.only_discussion_topics
            end

    # Specify the shard context, because downstream we use `union` which isn't
    # cross-shard compatible.
    @context.shard.activate do
      scope = DiscussionTopic::ScopedToUser.new(@context, @current_user, scope).scope
      # see context for this separation in ScopedToSections
      scope = DiscussionTopic::ScopedToSections.for(self, @context, @current_user, scope).scope
    end

    scope = if params[:order_by] == 'recent_activity'
              scope.by_last_reply_at
            elsif params[:order_by] == 'title'
              scope.order(DiscussionTopic.best_unicode_collation_key("discussion_topics.title")).ordered
            elsif params[:only_announcements]
              scope.by_posted_at
            else
              scope.by_position_legacy
            end

    scope = DiscussionTopic.search_by_attribute(scope, :title, params[:search_term])

    scope = scope.unread_for(@current_user) if params[:filter_by] == "unread"

    states = params[:scope].split(',').map{|s| s.strip} if params[:scope]
    if states.present?
      if (states.include?('pinned') && states.include?('unpinned')) ||
          (states.include?('locked') && states.include?('unlocked'))
        render json: {errors: {scope: "scope is contradictory"}}, :status => :bad_request
        return
      end

      if states.include?('pinned')
        scope = scope.where(:pinned => true)
      elsif states.include?('unpinned')
        scope = scope.where("discussion_topics.pinned IS NOT TRUE")
      end
    end

    if params[:only_announcements] && !@context.grants_any_right?(@current_user, :manage, :read_course_content)
      scope = scope.active.where('delayed_post_at IS NULL OR delayed_post_at<?', Time.now.utc)
    end

    if @context.is_a?(Group) || request.format.json?
      @topics = Api.paginate(scope, self, topic_pagination_url)
      if params[:exclude_context_module_locked_topics]
        ActiveRecord::Associations::Preloader.new.preload(@topics, context_module_tags: :context_module)
        @topics = DiscussionTopic.reject_context_module_locked_topics(@topics, @current_user)
      end

      if states.present?
        @topics.reject! { |t| t.locked_for?(@current_user) } if states.include?('unlocked')
        @topics.select! { |t| t.locked_for?(@current_user) } if states.include?('locked')
      end
      @topics.each { |topic| topic.current_user = @current_user }
    end

    respond_to do |format|
      format.html do
        log_asset_access([ "topics", @context ], 'topics', 'other')

        set_active_tab 'discussions'
        add_crumb(t('#crumbs.discussions', 'Discussions'),
                  named_context_url(@context, :context_discussion_topics_url))

        if @context.is_a?(Group)
          ActiveRecord::Associations::Preloader.new.preload(@topics, context_module_tags: :context_module)
          locked_topics, open_topics = @topics.partition do |topic|
            locked = topic.locked? || topic.locked_for?(@current_user)
            locked.is_a?(Hash) ? locked[:can_view] : locked
          end
          js_env openTopics: open_topics, lockedTopics: locked_topics, newTopicURL: named_context_url(@context, :new_context_discussion_topic_url)
        end

        fetch_params = {
          per_page: 50,
          plain_messages: true,
          include_assignment: true,
          exclude_assignment_descriptions: true,
          exclude_context_module_locked_topics: true,
          page: "__page__"
        }
        fetch_params[:include] = ['sections_user_count', 'sections'] if @context.is_a?(Course)

        discussion_topics_fetch_url = send("api_v1_#{@context.class.to_s.downcase}_discussion_topics_path", fetch_params)
        discussion_topics_urls_to_prefetch = (scope.count / fetch_params[:per_page].to_f).ceil.times.map do |i|
          discussion_topics_fetch_url.gsub(fetch_params[:page], (i+1).to_s)
        end
        discussion_topics_urls_to_prefetch.each_with_index do |url, i|
          prefetch_xhr(url, id: "prefetched_discussion_topic_page_#{i}")
        end

        hash = {
          USER_SETTINGS_URL: api_v1_user_settings_url(@current_user),
          totalDiscussions: scope.count,
          permissions: {
            create: @context.discussion_topics.temp_record.grants_right?(@current_user, session, :create),
            moderate: user_can_moderate,
            change_settings: user_can_edit_course_settings?,
            manage_content: @context.grants_right?(@current_user, session, :manage_content),
            publish: user_can_moderate,
            read_as_admin: @context.grants_right?(@current_user, session, :read_as_admin),
          },
          discussion_topic_menu_tools: external_tools_display_hashes(:discussion_topic_menu),
          discussion_topic_index_menu_tools: (@domain_root_account&.feature_enabled?(:commons_favorites) ?
            external_tools_display_hashes(:discussion_topic_index_menu) : []),
        }
        if @context.is_a?(Course) && @context.grants_right?(@current_user, session, :read) && @js_env&.dig(:COURSE_ID).blank?
          hash[:COURSE_ID] = @context.id.to_s
        end
        conditional_release_js_env(includes: :active_rules)
        append_sis_data(hash)
        js_env(hash)
        js_env({
          DIRECT_SHARE_ENABLED: @context.is_a?(Course) && hash[:permissions][:read_as_admin]
        }, true)
        set_tutorial_js_env

        if user_can_edit_course_settings?
          js_env(SETTINGS_URL: named_context_url(@context, :api_v1_context_settings_url))
        end

        add_body_class 'hide-content-while-scripts-not-loaded'
        @page_title = join_title(t('#titles.discussions', "Discussions"), @context.name)

        feed_code = @context_enrollment.try(:feed_code) || (@context.available? && @context.feed_code)
        content_for_head helpers.auto_discovery_link_tag(:atom, feeds_forum_format_path(@context.feed_code, :atom), {:title => t(:course_discussions_atom_feed_title, "Course Discussions Atom Feed")})

        js_bundle :discussion_topics_index
        css_bundle :discussions_index

        render html: '', layout: true
      end
      format.json do
        log_api_asset_access([ "topics", @context ], 'topics', 'other')
        if @context.grants_right?(@current_user, session, :moderate_forum)
          mc_status = setup_master_course_restrictions(@topics, @context)
        end
        root_topic_fields = [:delayed_post_at, :lock_at]
        render json: discussion_topics_api_json(@topics, @context, @current_user, session,
          user_can_moderate: user_can_moderate,
          plain_messages: value_to_boolean(params[:plain_messages]),
          exclude_assignment_description: value_to_boolean(params[:exclude_assignment_descriptions]),
          include_all_dates: include_params.include?('all_dates'),
          :include_sections => include_params.include?('sections'),
          :include_sections_user_count => include_params.include?('sections_user_count'),
          :include_overrides => include_params.include?('overrides'),
          master_course_status: mc_status,
          root_topic_fields: root_topic_fields)
      end
    end
  end

  def is_child_topic?
    root_topic_id = params[:root_discussion_topic_id]

    root_topic_id && @context.respond_to?(:context) &&
      @context.context && @context.context.discussion_topics.find(root_topic_id)
  end

  def announcements_locked?
    return false unless @context.is_a?(Course)
    @context.lock_all_announcements?
  end

  def new
    @topic = @context.send(params[:is_announcement] ? :announcements : :discussion_topics).new
    add_discussion_or_announcement_crumb
    add_crumb t :create_new_crumb, "Create new"
    edit
  end

  def edit
    @topic ||= @context.all_discussion_topics.find(params[:id])

    if @topic.root_topic_id && @topic.has_group_category?
      return redirect_to edit_course_discussion_topic_url(@context.context_id, @topic.root_topic_id)
    end

    return unless authorized_action(@topic, @current_user, (@topic.new_record? ? :create : :update))
    return render_unauthorized_action unless @topic.visible_for?(@current_user)

    @context.try(:require_assignment_group) unless @topic.is_announcement
    can_set_group_category = @context.respond_to?(:group_categories) && @context.grants_right?(@current_user, session, :manage) # i.e. not a student
    hash =  {
      URL_ROOT: named_context_url(@context, :api_v1_context_discussion_topics_url),
      PERMISSIONS: {
        CAN_CREATE_ASSIGNMENT: @context.respond_to?(:assignments) && @context.assignments.temp_record.grants_right?(@current_user, session, :create),
        CAN_ATTACH: @topic.grants_right?(@current_user, session, :attach),
        CAN_MODERATE: user_can_moderate,
        CAN_SET_GROUP: can_set_group_category
      }
    }

    usage_rights_required = @context.try(:usage_rights_required?)
    include_usage_rights = usage_rights_required &&
                           @context.root_account.feature_enabled?(:usage_rights_discussion_topics)
    unless @topic.new_record?
      add_discussion_or_announcement_crumb
      add_crumb(@topic.title, named_context_url(@context, :context_discussion_topic_url, @topic.id))
      add_crumb t :edit_crumb, "Edit"
      hash[:ATTRIBUTES] = discussion_topic_api_json(
        @topic,
        @context,
        @current_user,
        session,
        override_dates: false,
        include_usage_rights:  include_usage_rights
      )
    end
    (hash[:ATTRIBUTES] ||= {})[:is_announcement] = @topic.is_announcement
    hash[:ATTRIBUTES][:can_group] = @topic.can_group?
    handle_assignment_edit_params(hash[:ATTRIBUTES])

    categories = []
    if can_set_group_category
      categories = @context.group_categories
      # if discussion has entries and is attached to a deleted group category,
      # add that category to the ENV list so it will be shown on the edit page.
      if @topic.group_category_deleted_with_entries?
        categories << @topic.group_category
      end
    end

    if @topic.assignment.present?
      hash[:ATTRIBUTES][:assignment][:assignment_overrides] =
        (assignment_overrides_json(
          @topic.assignment.overrides_for(@current_user, ensure_set_not_empty: true)
          ))
      hash[:ATTRIBUTES][:assignment][:has_student_submissions] = @topic.assignment.has_student_submissions?
    end

    section_visibilities =
      if @context.respond_to?(:course_section_visibility)
        @context.course_section_visibility(@current_user)
      else
        :none
      end

    sections =
      if section_visibilities == :none
        []
      elsif section_visibilities == :all
        @context.course_sections.active.to_a
      else
        @context.course_sections.select{ |s| s.active? && section_visibilities.include?(s.id) }
      end

    js_hash = {
      CONTEXT_ACTION_SOURCE: :discussion_topic,
      CONTEXT_ID: @context.id,
      DISCUSSION_TOPIC: hash,
      GROUP_CATEGORIES: categories.
         reject(&:student_organized?).
         map { |category| { id: category.id, name: category.name } },
      HAS_GRADING_PERIODS: @context.grading_periods?,
      SECTION_LIST: sections.map { |section| { id: section.id, name: section.name } },
      ANNOUNCEMENTS_LOCKED: announcements_locked?,
      CREATE_ANNOUNCEMENTS_UNLOCKED: @current_user.create_announcements_unlocked?,
      USAGE_RIGHTS_REQUIRED: usage_rights_required,
      PERMISSIONS: {
        manage_files: @context.grants_any_right?(@current_user, session, *RoleOverride::GRANULAR_FILE_PERMISSIONS)
      },
      REACT_DISCUSSIONS_POST: @context.feature_enabled?(:react_discussions_post)
    }

    post_to_sis = Assignment.sis_grade_export_enabled?(@context)
    js_hash[:POST_TO_SIS] = post_to_sis
    if post_to_sis && @topic.new_record?
      js_hash[:POST_TO_SIS_DEFAULT] = @context.account.sis_default_grade_export[:value]
    end
    js_hash[:STUDENT_PLANNER_ENABLED] = @context.grants_any_right?(@current_user, session, :manage_content)

    if @topic.is_section_specific && @context.is_a?(Course)
      selected_section_ids = @topic.discussion_topic_section_visibilities.pluck(:course_section_id)
      js_hash['SELECTED_SECTION_LIST'] = sections.select{|s| selected_section_ids.include?(s.id)}.map do |section|
        {
          id: section.id,
          name: section.name
        }
      end
    end

    js_hash[:SECTION_SPECIFIC_DISCUSSIONS_ENABLED] = !@context.is_a?(Group)
    js_hash[:MAX_NAME_LENGTH_REQUIRED_FOR_ACCOUNT] = AssignmentUtil.name_length_required_for_account?(@context)
    js_hash[:MAX_NAME_LENGTH] = AssignmentUtil.assignment_max_name_length(@context)
    js_hash[:DUE_DATE_REQUIRED_FOR_ACCOUNT] = AssignmentUtil.due_date_required_for_account?(@context)
    js_hash[:SIS_NAME] = AssignmentUtil.post_to_sis_friendly_name(@context)

    if @context.is_a?(Course)
      js_hash['SECTION_LIST'] = sections.map do |section|
        {
          id: section.id,
          name: section.name,
          start_at: section.start_at,
          end_at: section.end_at,
          override_course_and_term_dates: section.restrict_enrollments_to_section_dates
        }
      end
      js_hash['VALID_DATE_RANGE'] = CourseDateRange.new(@context)
    end
    js_hash[:CANCEL_TO] = cancel_redirect_url
    append_sis_data(js_hash)

    if @context.grading_periods?
      gp_context = @context.is_a?(Group) ? @context.context : @context
      js_hash[:active_grading_periods] = GradingPeriod.json_for(gp_context, @current_user)
    end
    if context.is_a?(Course)
      js_hash[:allow_self_signup] = true  # for group creation
      js_hash[:group_user_type] = 'student'
    end
    js_env(js_hash)

    set_master_course_js_env_data(@topic, @context)
    conditional_release_js_env(@topic.assignment)
    render :edit
  end

  def show
    @topic = @context.all_discussion_topics.find(params[:id])
    # we still need the lock info even if the current user policies unlock the topic. check the policies manually later if you need to override the lockout.
    @locked = @topic.locked_for?(@current_user, :check_policies => true, :deep_check_if_needed => true)

    @context_module_tag = ContextModuleItem.find_tag_with_preferred([@topic, @topic.root_topic, @topic.assignment], params[:module_item_id])
    @sequence_asset = @context_module_tag.try(:content)
    add_discussion_or_announcement_crumb
    add_crumb(@topic.title, named_context_url(@context, :context_discussion_topic_url, @topic.id))

    if @topic.deleted?
      flash[:notice] = I18n.t :deleted_topic_notice, "That topic has been deleted"
      redirect_to named_context_url(@context, :context_discussion_topics_url)
      return
    end

    if (can_read_and_visible = @topic.grants_right?(@current_user, session, :read) && @topic.visible_for?(@current_user))
      @topic.change_read_state('read', @current_user) unless @locked.is_a?(Hash) && !@locked[:can_view]
    end

    if @context.is_a?(Course) && @context.grants_right?(@current_user, session, :manage)
      set_student_context_cards_js_env
    end

    # Render updated Post UI if feature flag is enabled
    if @context.feature_enabled?(:react_discussions_post)
      topics = groups_and_group_topics if @topic.for_group_discussion?
      if topics && topics.length == 1 && !@topic.grants_right?(@current_user, session, :update)
        redirect_params = { root_discussion_topic_id: @topic.id }
        redirect_params[:module_item_id] = params[:module_item_id] if params[:module_item_id].present?
        redirect_to named_context_url(topics[0].context, :context_discussion_topics_url, redirect_params)
        return
      end
      log_asset_access(@topic, 'topics', 'topics')

      if @sequence_asset
        js_env({SEQUENCE: {
          :ASSET_TYPE => @sequence_asset.is_a?(Assignment) ? 'Assignment' : 'Discussion',
          :ASSET_ID => @sequence_asset.id,
          :COURSE_ID => @sequence_asset.context.id,
        }})
      end
      js_env({
               course_id: params[:course_id],
               discussion_topic_id: params[:id],
               manual_mark_as_read: @current_user&.manual_mark_as_read?,
               discussion_topic_menu_tools: external_tools_display_hashes(:discussion_topic_menu),
               rce_mentions_in_discussions: Account.site_admin.feature_enabled?(:rce_mentions_in_discussions),
               isolated_view: Account.site_admin.feature_enabled?(:isolated_view),
               should_show_deeply_nested_alert: @current_user&.should_show_deeply_nested_alert?,
<<<<<<< HEAD
               DISCUSSION: {GRADED_RUBRICS_URL: @topic.assignment ? context_url(@topic.assignment.context, :context_assignment_rubric_url, @topic.assignment.id) : nil}
=======
               DISCUSSION: { GRADED_RUBRICS_URL: @topic.assignment ? context_url(@topic.assignment.context, :context_assignment_rubric_url, @topic.assignment.id) : nil },
               apollo_caching: Account.site_admin.feature_enabled?(:apollo_caching)
>>>>>>> 497995ba
             })
      js_bundle :discussion_topics_post
      css_bundle :discussions_index
      render html: '', layout: true
      return
    end

    @presenter = DiscussionTopicPresenter.new(@topic, @current_user)
    @assignment = @topic.for_assignment? ? AssignmentOverrideApplicator.assignment_overridden_for(@topic.assignment, @current_user) : nil
    @context.require_assignment_group rescue nil

    if can_read_and_visible
      @headers = !params[:headless]
      @unlock_at = @topic.available_from_for(@current_user)
      topics = groups_and_group_topics if @topic.for_group_discussion?

      @initial_post_required = @topic.initial_post_required?(@current_user, session)

      @padless = true

      log_asset_access(@topic, 'topics', 'topics')
      respond_to do |format|
        if topics && topics.length == 1 && !@topic.grants_right?(@current_user, session, :update)
          redirect_params = { :root_discussion_topic_id => @topic.id }
          redirect_params[:module_item_id] = params[:module_item_id] if params[:module_item_id].present?
          format.html { redirect_to named_context_url(topics[0].context, :context_discussion_topics_url, redirect_params) }
        else
          format.html do

            @discussion_topic_menu_tools = external_tools_display_hashes(:discussion_topic_menu)

            if @context.is_a?(Course) && @topic.is_section_specific
              user_counts = Enrollment.where(:course_section_id => @topic.course_sections,
                                             course_id: @context).not_fake.active_or_pending_by_date_ignoring_access.
                group(:course_section_id).count
              section_data = @topic.course_sections.map do |cs|
                cs.attributes.slice(*%w{id name}).merge(:user_count => user_counts[cs.id] || 0)
              end
            end
            api_url = lambda do |endpoint, *params|
              endpoint = "api_v1_context_discussion_#{endpoint}_url"
              named_context_url(@context, endpoint, @topic, *params)
            end

            env_hash = {
              :APP_URL => named_context_url(@context, :context_discussion_topic_url, @topic),
              :TOPIC => {
                :ID => @topic.id,
                :TITLE => @topic.title,
                :IS_SUBSCRIBED => @topic.subscribed?(@current_user),
                :IS_PUBLISHED  => @topic.published?,
                :CAN_UNPUBLISH => @topic.can_unpublish?,
                :IS_ANNOUNCEMENT => @topic.is_announcement,
                :COURSE_SECTIONS => @topic.is_section_specific ? section_data : nil,
              },
              :PERMISSIONS => {
                # Can reply
                :CAN_REPLY =>
                  @topic.grants_right?(@current_user, session, :reply) &&
                    !@topic.homeroom_announcement?(@context),
                # Can attach files on replies
                :CAN_ATTACH       => @topic.grants_right?(@current_user, session, :attach),
                :CAN_RATE         => @topic.grants_right?(@current_user, session, :rate),
                :CAN_READ_REPLIES =>
                  @topic.grants_right?(@current_user, :read_replies)  &&
                    !@topic.homeroom_announcement?(@context),
                # Can moderate their own topics
                :CAN_MANAGE_OWN   => @context.user_can_manage_own_discussion_posts?(@current_user) &&
                  !@topic.locked_for?(@current_user, :check_policies => true),
                # Can moderate any topic
                :MODERATE         => user_can_moderate
              },
              :ROOT_URL => "#{api_url.call('topic_view')}?include_new_entries=1&include_enrollment_state=1&include_context_card_info=1",
              :ENTRY_ROOT_URL => api_url.call('topic_entry_list'),
              :REPLY_URL => api_url.call('add_reply', ':entry_id'),
              :ROOT_REPLY_URL => api_url.call('add_entry'),
              :DELETE_URL => api_url.call('delete_reply', ':id'),
              :UPDATE_URL => api_url.call('update_reply', ':id'),
              :MARK_READ_URL => api_url.call('topic_discussion_entry_mark_read', ':id'),
              :MARK_UNREAD_URL => api_url.call('topic_discussion_entry_mark_unread', ':id'),
              :RATE_URL => api_url.call('topic_discussion_entry_rate', ':id'),
              :MARK_ALL_READ_URL => api_url.call('topic_mark_all_read'),
              :MARK_ALL_UNREAD_URL => api_url.call('topic_mark_all_unread'),
              :MANUAL_MARK_AS_READ => @current_user.try(:manual_mark_as_read?),
              :CAN_SUBSCRIBE => !@topic.subscription_hold(@current_user, @context_enrollment, session),
              :CURRENT_USER => user_display_json(@current_user),
              :INITIAL_POST_REQUIRED => @initial_post_required,
              :THREADED => @topic.threaded?,
              :ALLOW_RATING => @topic.allow_rating,
              :SORT_BY_RATING => @topic.sort_by_rating,
              :TODO_DATE => @topic.todo_date,
              :IS_ASSIGNMENT => @topic.assignment_id?,
              :ASSIGNMENT_ID => @topic.assignment_id,
              :IS_GROUP => @topic.group_category_id?,
            }
            # will fire off the xhr for this as soon as the page comes back.
            # see ui/features/discussion_topic/backbone/models/Topic#fetch for where it is consumed
            prefetch_xhr(env_hash[:ROOT_URL])

            env_hash[:GRADED_RUBRICS_URL] = context_url(@topic.assignment.context, :context_assignment_rubric_url, @topic.assignment.id) if @topic.assignment
            if params[:hide_student_names]
              env_hash[:HIDE_STUDENT_NAMES] = true
              env_hash[:STUDENT_ID] = params[:student_id]
            end
            if @sequence_asset
              env_hash[:SEQUENCE] = {
                :ASSET_TYPE => @sequence_asset.is_a?(Assignment) ? 'Assignment' : 'Discussion',
                :ASSET_ID => @sequence_asset.id,
                :COURSE_ID => @sequence_asset.context.id,
              }
            end
            @assignment_presenter = AssignmentPresenter.new(@topic.assignment)
            if @topic.for_assignment? && @presenter.allows_speed_grader? &&
              @assignment_presenter.can_view_speed_grader_link?(@current_user)
              env_hash[:SPEEDGRADER_URL_TEMPLATE] = named_context_url(@topic.assignment.context,
                                                                      :speed_grader_context_gradebook_url,
                                                                      assignment_id: @topic.assignment.id,
                                                                      student_id: ":student_id")
            end

            js_hash = {:DISCUSSION => env_hash}
            if @context.is_a?(Course)
              GuardRail.activate(:secondary) do
                js_hash[:TOTAL_USER_COUNT] = @topic.context.enrollments.not_fake.
                  active_or_pending_by_date_ignoring_access.distinct.count(:user_id)
              end
            end
            js_hash[:COURSE_ID] = @context.id if @context.is_a?(Course)
            js_hash[:CONTEXT_ACTION_SOURCE] = :discussion_topic

            append_sis_data(js_hash)
            js_env(js_hash)
            set_master_course_js_env_data(@topic, @context)
            conditional_release_js_env(@topic.assignment, includes: [:rule])
            js_bundle :discussion_topic
            css_bundle :tinymce, :discussions, :learning_outcomes

            if @context_enrollment
              content_for_head helpers.auto_discovery_link_tag(:atom, feeds_topic_format_path(@topic.id, @context_enrollment.feed_code, :atom), {:title => t(:discussion_atom_feed_title, "Discussion Atom Feed")})
              if @topic.podcast_enabled
                content_for_head helpers.auto_discovery_link_tag(:rss, feeds_topic_format_path(@topic.id, @context_enrollment.feed_code, :rss), {:title => t(:discussion_podcast_feed_title, "Discussion Podcast Feed")})
              end
            elsif @context.available?
              content_for_head helpers.auto_discovery_link_tag(:atom, feeds_topic_format_path(@topic.id, @context.feed_code, :atom), {:title => t(:discussion_atom_feed_title, "Discussion Atom Feed")})
              if @topic.podcast_enabled
                content_for_head helpers.auto_discovery_link_tag(:rss, feeds_topic_format_path(@topic.id, @context.feed_code, :rss), {:title => t(:discussion_podcast_feed_title, "Discussion Podcast Feed")})
              end
            end

            render stream: can_stream_template?
          end
        end
      end
    else
      return render_unauthorized_action unless @current_user
      respond_to do |format|
        if @topic.is_announcement
          flash[:error] = t 'You do not have access to the requested announcement.'
          format.html { redirect_to named_context_url(@context, :context_announcements_url) }
        else
          flash[:error] = t 'You do not have access to the requested discussion.'
          format.html { redirect_to named_context_url(@context, :context_discussion_topics_url) }
        end
      end
    end
  end

  # @API Create a new discussion topic
  #
  # Create an new discussion topic for the course or group.
  #
  # @argument title [String]
  #
  # @argument message [String]
  #
  # @argument discussion_type [String, "side_comment"|"threaded"]
  #   The type of discussion. Defaults to side_comment if not value is given. Accepted values are 'side_comment', for discussions that only allow one level of nested comments, and 'threaded' for fully threaded discussions.
  #
  # @argument published [Boolean]
  #   Whether this topic is published (true) or draft state (false). Only
  #   teachers and TAs have the ability to create draft state topics.
  #
  # @argument delayed_post_at [DateTime]
  #   If a timestamp is given, the topic will not be published until that time.
  #
  # @argument allow_rating [Boolean]
  #   Whether or not users can rate entries in this topic.
  #
  # @argument lock_at [DateTime]
  #   If a timestamp is given, the topic will be scheduled to lock at the
  #   provided timestamp. If the timestamp is in the past, the topic will be
  #   locked.
  #
  # @argument podcast_enabled [Boolean]
  #   If true, the topic will have an associated podcast feed.
  #
  # @argument podcast_has_student_posts [Boolean]
  #   If true, the podcast will include posts from students as well. Implies
  #   podcast_enabled.
  #
  # @argument require_initial_post [Boolean]
  #   If true then a user may not respond to other replies until that user has
  #   made an initial reply. Defaults to false.
  #
  # @argument assignment [Assignment]
  #   To create an assignment discussion, pass the assignment parameters as a
  #   sub-object. See the {api:AssignmentsApiController#create Create an Assignment API}
  #   for the available parameters. The name parameter will be ignored, as it's
  #   taken from the discussion title. If you want to make a discussion that was
  #   an assignment NOT an assignment, pass set_assignment = false as part of
  #   the assignment object
  #
  # @argument is_announcement [Boolean]
  #   If true, this topic is an announcement. It will appear in the
  #   announcement's section rather than the discussions section. This requires
  #   announcment-posting permissions.
  #
  # @argument pinned [Boolean]
  #   If true, this topic will be listed in the "Pinned Discussion" section
  #
  # @argument position_after [String]
  #   By default, discussions are sorted chronologically by creation date, you
  #   can pass the id of another topic to have this one show up after the other
  #   when they are listed.
  #
  # @argument group_category_id [Integer]
  #   If present, the topic will become a group discussion assigned
  #   to the group.
  #
  # @argument only_graders_can_rate [Boolean]
  #   If true, only graders will be allowed to rate entries.
  #
  # @argument sort_by_rating [Boolean]
  #   If true, entries will be sorted by rating.
  #
  # @argument attachment [File]
  #   A multipart/form-data form-field-style attachment.
  #   Attachments larger than 1 kilobyte are subject to quota restrictions.
  #
  # @argument specific_sections [String]
  #   A comma-separated list of sections ids to which the discussion topic
  #   should be made specific to.  If it is not desired to make the discussion
  #   topic specific to sections, then this parameter may be omitted or set to
  #   "all".  Can only be present only on announcements and only those that are
  #   for a course (as opposed to a group).
  #
  # @example_request
  #     curl https://<canvas>/api/v1/courses/<course_id>/discussion_topics \
  #         -F title='my topic' \
  #         -F message='initial message' \
  #         -F podcast_enabled=1 \
  #         -H 'Authorization: Bearer <token>'
  #         -F 'attachment=@<filename>' \
  #
  # @example_request
  #     curl https://<canvas>/api/v1/courses/<course_id>/discussion_topics \
  #         -F title='my assignment topic' \
  #         -F message='initial message' \
  #         -F assignment[points_possible]=15 \
  #         -H 'Authorization: Bearer <token>'
  #
  def create
    process_discussion_topic(!!:is_new)
  end

  # @API Update a topic
  #
  # Update an existing discussion topic for the course or group.
  #
  # @argument title [String]
  #
  # @argument message [String]
  #
  # @argument discussion_type [String, "side_comment"|"threaded"]
  #   The type of discussion. Defaults to side_comment if not value is given. Accepted values are 'side_comment', for discussions that only allow one level of nested comments, and 'threaded' for fully threaded discussions.
  #
  # @argument published [Boolean]
  #   Whether this topic is published (true) or draft state (false). Only
  #   teachers and TAs have the ability to create draft state topics.
  #
  # @argument delayed_post_at [DateTime]
  #   If a timestamp is given, the topic will not be published until that time.
  #
  # @argument lock_at [DateTime]
  #   If a timestamp is given, the topic will be scheduled to lock at the
  #   provided timestamp. If the timestamp is in the past, the topic will be
  #   locked.
  #
  # @argument podcast_enabled [Boolean]
  #   If true, the topic will have an associated podcast feed.
  #
  # @argument podcast_has_student_posts [Boolean]
  #   If true, the podcast will include posts from students as well. Implies
  #   podcast_enabled.
  #
  # @argument require_initial_post [Boolean]
  #   If true then a user may not respond to other replies until that user has
  #   made an initial reply. Defaults to false.
  #
  # @argument assignment [Assignment]
  #   To create an assignment discussion, pass the assignment parameters as a
  #   sub-object. See the {api:AssignmentsApiController#create Create an Assignment API}
  #   for the available parameters. The name parameter will be ignored, as it's
  #   taken from the discussion title. If you want to make a discussion that was
  #   an assignment NOT an assignment, pass set_assignment = false as part of
  #   the assignment object
  #
  # @argument is_announcement [Boolean]
  #   If true, this topic is an announcement. It will appear in the
  #   announcement's section rather than the discussions section. This requires
  #   announcment-posting permissions.
  #
  # @argument pinned [Boolean]
  #   If true, this topic will be listed in the "Pinned Discussion" section
  #
  # @argument position_after [String]
  #   By default, discussions are sorted chronologically by creation date, you
  #   can pass the id of another topic to have this one show up after the other
  #   when they are listed.
  #
  # @argument group_category_id [Integer]
  #   If present, the topic will become a group discussion assigned
  #   to the group.
  #
  # @argument allow_rating [Boolean]
  #   If true, users will be allowed to rate entries.
  #
  # @argument only_graders_can_rate [Boolean]
  #   If true, only graders will be allowed to rate entries.
  #
  # @argument sort_by_rating [Boolean]
  #   If true, entries will be sorted by rating.
  #
  # @argument specific_sections [String]
  #   A comma-separated list of sections ids to which the discussion topic
  #   should be made specific too.  If it is not desired to make the discussion
  #   topic specific to sections, then this parameter may be omitted or set to
  #   "all".  Can only be present only on announcements and only those that are
  #   for a course (as opposed to a group).
  #
  # @example_request
  #     curl https://<canvas>/api/v1/courses/<course_id>/discussion_topics/<topic_id> \
  #         -F title='This will be positioned after Topic #1234' \
  #         -F position_after=1234 \
  #         -H 'Authorization: Bearer <token>'
  #
  def update
    process_discussion_topic(!:is_new)
  end

  # @API Delete a topic
  #
  # Deletes the discussion topic. This will also delete the assignment, if it's
  # an assignment discussion.
  #
  # @example_request
  #     curl -X DELETE https://<canvas>/api/v1/courses/<course_id>/discussion_topics/<topic_id> \
  #          -H 'Authorization: Bearer <token>'
  def destroy
    @topic = @context.all_discussion_topics.find(params[:id] || params[:topic_id])
    if authorized_action(@topic, @current_user, :delete)
      return render_unauthorized_action if editing_restricted?(@topic)
      @topic.destroy
      respond_to do |format|
        format.html {
          flash[:notice] = t :topic_deleted_notice, "%{topic_title} deleted successfully", :topic_title => @topic.title
          redirect_to named_context_url(@context, @topic.is_announcement ? :context_announcements_url : :context_discussion_topics_url)
        }
        format.json  { render :json => @topic.as_json(:include => {:user => {:only => :name} } ), :status => :ok }
      end
    end
  end

  def public_feed
    return unless get_feed_context

    feed = Atom::Feed.new do |f|
      f.title = t :discussion_feed_title, "%{title} Discussion Feed", :title => @context.name
      f.links << Atom::Link.new(:href => polymorphic_url([@context, :discussion_topics]), :rel => 'self')
      f.updated = Time.now
      f.id = polymorphic_url([@context, :discussion_topics])
    end
    @entries = []
    @entries.concat @context.discussion_topics.
      select{|dt| dt.visible_for?(@current_user) }
    @entries.concat @context.discussion_entries.active
    @entries = @entries.sort_by{|e| e.updated_at}
    @entries.each do |entry|
      feed.entries << entry.to_atom
    end
    respond_to do |format|
      format.atom { render :plain => feed.to_xml }
    end
  end

  # @API Reorder pinned topics
  #
  # Puts the pinned discussion topics in the specified order.
  # All pinned topics should be included.
  #
  # @argument order[] [Required, Integer]
  #   The ids of the pinned discussion topics in the desired order.
  #   (For example, "order=104,102,103".)
  #
  def reorder
    if authorized_action(@context.discussion_topics.temp_record, @current_user, :update)
      order = Api.value_to_array(params[:order])
      reject! "order parameter required" unless order && order.length > 0
      topics = pinned_topics.where(id: order)
      reject! "topics not found" unless topics.length == order.length
      topics[0].update_order(order)
      new_order = pinned_topics.by_position.pluck(:id).map(&:to_s)
      render :json => {:reorder => true, :order => new_order}, :status => :ok
    end
  end

  protected

  def cancel_redirect_url
    topic_type = @topic.is_announcement ? :announcements : :discussion_topics
    @topic.new_record? ? polymorphic_url([@context, topic_type]) : polymorphic_url([@context, @topic])
  end

  def pinned_topics
    @context.active_discussion_topics.only_discussion_topics.where(pinned: true)
  end

  def add_discussion_or_announcement_crumb
    if  @topic.is_a? Announcement
      set_active_tab "announcements"
      add_crumb t('#crumbs.announcements', "Announcements"), named_context_url(@context, :context_announcements_url)
    else
      set_active_tab "discussions"
      add_crumb t('#crumbs.discussions', "Discussions"), named_context_url(@context, :context_discussion_topics_url)
    end
  end

  def user_can_moderate
    @user_can_moderate = @context.grants_right?(@current_user, session, :moderate_forum) if @user_can_moderate.nil?
    @user_can_moderate
  end

  API_ALLOWED_TOPIC_FIELDS = %w(title message discussion_type delayed_post_at lock_at podcast_enabled
                                podcast_has_student_posts require_initial_post pinned todo_date
                                group_category_id allow_rating only_graders_can_rate sort_by_rating).freeze

  API_ALLOWED_TOPIC_FIELDS_FOR_GROUP = %w(title message discussion_type podcast_enabled pinned todo_date
                                          allow_rating only_graders_can_rate sort_by_rating).freeze


  def set_sections
    if params[:specific_sections] != "all"
      @topic.is_section_specific = true
      section_ids = params[:specific_sections]
      section_ids = section_ids.split(",") if section_ids.is_a?(String)
      new_section_ids = section_ids.map{|id| Shard.relative_id_for(id, Shard.current, Shard.current)}.sort
      if @topic.course_sections.pluck(:id).sort != new_section_ids
        @topic.course_sections = CourseSection.find(new_section_ids)
        @topic.sections_changed = true
      end
    else
      @topic.is_section_specific = false
    end
  end

  def verify_specific_section_visibilities
    return unless @topic.is_section_specific && @context.is_a?(Course)
    visibilities = @context.course_section_visibility(@current_user)

    invalid_sections =
      if visibilities == :all
        []
      elsif visibilities == :none
        @topic.course_sections.map(&:id)
      else
        @topic.course_sections.map(&:id) - visibilities
      end

    unless invalid_sections.empty?
      @errors[:specific_sections] = t(
        :error_section_permission,
        'You do not have permissions to modify discussion for section(s) %{section_ids}',
        section_ids: invalid_sections.join(", ")
      )
    end
  end

  def process_discussion_topic(is_new = false)
    ActiveRecord::Base.transaction do
      process_discussion_topic_runner(is_new)
    end
  end

  def process_discussion_topic_runner(is_new = false)
    @errors = {}

    model_type = if value_to_boolean(params[:is_announcement]) &&
        @context.announcements.temp_record.grants_right?(@current_user, session, :create)
                    :announcements
                 else
                    :discussion_topics
                 end

    if is_new
      @topic = @context.send(model_type).build
      prior_version = @topic.dup
      if model_type == :announcements && @context.is_a?(Course)
        @topic.locked = true
        save_lock_preferences
      end
    else
      @topic = @context.send(model_type).active.find(params[:id] || params[:topic_id])
      prior_version = DiscussionTopic.find(@topic.id)
      verify_specific_section_visibilities # Make sure user actually has perms to modify this
    end

    # It's possible customers already are using this API and haven't updated to
    # use the `specific_sections` key yet. In this case, we don't want to nuke
    # any specific setions out from under them when their existing scrit runs.
    # This is where a versioned API would come in handy.
    set_sections if params[:specific_sections]
    verify_specific_section_visibilities

    allowed_fields = @context.is_a?(Group) ? API_ALLOWED_TOPIC_FIELDS_FOR_GROUP : API_ALLOWED_TOPIC_FIELDS
    discussion_topic_hash = params.permit(*allowed_fields)
    only_pinning = discussion_topic_hash.except(*%w{pinned}).blank?

    # allow pinning/unpinning if a subtopic and we can update the root
    topic_to_check = only_pinning && @topic.root_topic ? @topic.root_topic : @topic
    return unless authorized_action(topic_to_check, @current_user, (is_new ? :create : :update))

    process_podcast_parameters(discussion_topic_hash)

    if is_new
      @topic.user = @current_user
    elsif !only_pinning # don't update editor if the only thing that changed was the pinned status
      @topic.editor = @current_user
    end
    @topic.current_user = @current_user
    @topic.content_being_saved_by(@current_user)

    if discussion_topic_hash.has_key?(:message)
      discussion_topic_hash[:message] = process_incoming_html_content(discussion_topic_hash[:message])
    end

    prefer_assignment_availability_dates(discussion_topic_hash)

    process_future_date_parameters(discussion_topic_hash)
    process_lock_parameters(discussion_topic_hash)

    process_published_parameters(discussion_topic_hash)
    if is_new && @topic.published? && params[:assignment]
      @topic.unpublish
      @topic.root_topic.try(:unpublish)
      publish_later = true
    end

    process_group_parameters(discussion_topic_hash)
    process_pin_parameters(discussion_topic_hash)
    process_todo_parameters()

    if @errors.present?
      render :json => {errors: @errors}, :status => :bad_request
    else
      @topic.skip_broadcasts = true
      DiscussionTopic.transaction do
        if !@topic.is_section_specific
          @topic.course_sections = []
        else
          # HACK: For some reason apply_assignment_parameters saves the submittable
          # so we can't run it until everything is already good.  But if the topic
          # is section specific stuff isn't good until we clear out the assignment,
          # so do that here.  This is terrible.
          if params[:assignment] && !value_to_boolean(params[:assignment][:set_assignment])
            @topic.assignment = nil
          end
        end
        @topic.update(discussion_topic_hash)
        @topic.root_topic.try(:save)
      end
      if !@topic.errors.any? && !@topic.root_topic.try(:errors).try(:any?)
        log_asset_access(@topic, 'topics', 'topics', 'participate')

        apply_positioning_parameters
        apply_attachment_parameters
        unless @topic.root_topic_id?
          apply_assignment_parameters(params[:assignment], @topic)
        end

        if publish_later
          @topic.publish!
          @topic.root_topic.try(:publish!)
        end

        @topic = DiscussionTopic.find(@topic.id)
        @topic.broadcast_notifications(prior_version)

        include_usage_rights = @context.root_account.feature_enabled?(:usage_rights_discussion_topics) &&
                               @context.try(:usage_rights_required?)
        if @context.is_a?(Course)
          render :json => discussion_topic_api_json(@topic,
                                                    @context,
                                                    @current_user,
                                                    session,
                                                    {
                                                      include_sections: true,
                                                      include_sections_user_count: true,
                                                      include_usage_rights:  include_usage_rights
                                                    })
        else
          render :json => discussion_topic_api_json(@topic,
                                                    @context,
                                                    @current_user,
                                                    session,
                                                    {
                                                      include_usage_rights: include_usage_rights
                                                    })
        end
      else
        errors = @topic.errors.as_json[:errors]
        errors.merge!(@topic.root_topic.errors.as_json[:errors]) if @topic.root_topic
        errors['published'] = errors.delete(:workflow_state) if errors.has_key?(:workflow_state)
        render :json => {errors: errors}, :status => :bad_request
      end
    end
  end

  def process_podcast_parameters(discussion_topic_hash)
    discussion_topic_hash[:podcast_enabled] = true if value_to_boolean(discussion_topic_hash[:podcast_has_student_posts])

    unless user_can_moderate
      discussion_topic_hash.delete :podcast_enabled
      discussion_topic_hash.delete :podcast_has_student_posts
    end
  end

  def process_todo_parameters
    remove_assign = ['false', false, '0'].include?(params.dig(:assignment, :set_assignment))
    if params[:assignment] && !remove_assign && !params[:todo_date]
      @topic.todo_date = nil
      return
    end
    return unless params[:todo_date]
    if !authorized_action(@topic.context, @current_user, :manage_content)
      @errors[:todo_date] = t(:error_todo_date_unauthorized,
        "You do not have permission to add this topic to the student to-do list.")
    elsif (@topic.assignment || params[:assignment]) && !remove_assign
      @errors[:todo_date] = t(:error_todo_date_assignment, 'Date cannot be added if discussion topic is graded')
    end
  end

  def prefer_assignment_availability_dates(discussion_topic_hash)
    return unless params[:assignment]
    discussion_topic_hash['delayed_post_at'] = nil if params[:assignment].has_key?(:unlock_at)
    discussion_topic_hash['lock_at'] = nil if params[:assignment].has_key?(:lock_at)
  end

  # Internal: detetermines if the delayed_post_at or lock_at dates were changed
  # and applies changes to the topic if they were.
  #
  # Returns true if dates were changed and the topic was updated, false otherwise.
  def process_future_date_parameters(discussion_topic_hash)
    # Set the delayed_post_at and lock_at if provided. This will be used to determine if the values have changed
    # in order to know if we should rely on this data to update the workflow state
    @topic.delayed_post_at = discussion_topic_hash[:delayed_post_at] if params.key? :delayed_post_at
    if discussion_topic_hash[:lock_at].present? && @topic&.lock_at&.to_i == Time.zone.parse(discussion_topic_hash[:lock_at]).to_i
      params.delete(:lock_at)
    end
    @topic.lock_at = discussion_topic_hash[:lock_at] if params.key? :lock_at

    if @topic.delayed_post_at_changed? || @topic.lock_at_changed?
      @topic.workflow_state = @topic.should_not_post_yet ? 'post_delayed' : 'active'
      if @topic.should_lock_yet
        @topic.lock(without_save: true)
      else
        @topic.unlock(without_save: true)
      end
    end
  end

  def save_lock_preferences
    return if @current_user.nil?
    return if !params.key?(:locked) || params[:locked].is_a?(Hash)
    should_lock = value_to_boolean(params[:locked])
    @current_user.create_announcements_unlocked(!should_lock)
    @current_user.save
  end

  def process_lock_parameters(discussion_topic_hash)
    # Handle locking/unlocking (overrides workflow state if provided). It appears that the locked param as a hash
    # is from old code and is not being used. Verification requested.
    if !(@topic.lock_at_changed?)
      if params.has_key?(:locked) && !params[:locked].is_a?(Hash)
        should_lock = value_to_boolean(params[:locked])
        if should_lock != @topic.locked?
          if should_lock
            @topic.lock(without_save: true)
          else
            discussion_topic_hash[:lock_at] = nil
            @topic.unlock(without_save: true)
          end
        end
      end
    end
  end

  def process_published_parameters(discussion_topic_hash)
    if params.has_key?(:published)
      should_publish = value_to_boolean(params[:published])
      if should_publish != @topic.published?
        if should_publish
          @topic.publish
          @topic.root_topic.try(:publish)
        elsif user_can_moderate
          @topic.unpublish
          @topic.root_topic.try(:unpublish)
        else
          @errors[:published] = t(:error_draft_state_unauthorized, "You do not have permission to set this topic to draft state.")
        end
      end
    elsif @topic.new_record? && !@topic.is_announcement &&  user_can_moderate
      @topic.unpublish
    end
  end

  def process_group_parameters(discussion_topic_hash)
    if params[:assignment] && params[:assignment].has_key?(:group_category_id)
      id = params[:assignment].delete(:group_category_id)
      discussion_topic_hash[:group_category_id] ||= id
    end
    return unless discussion_topic_hash.has_key?(:group_category_id)
    return if discussion_topic_hash[:group_category_id].nil? && @topic.group_category_id.nil?
    return if discussion_topic_hash[:group_category_id].to_i == @topic.group_category_id
    return unless can_set_group_category?

    if discussion_topic_hash[:group_category_id]
      discussion_topic_hash[:group_category] = @context.group_categories.find(discussion_topic_hash[:group_category_id])
    else
      discussion_topic_hash[:group_category] = nil
    end
  end

  def can_set_group_category?
    error =
      if !@context.grants_right?(@current_user, session, :manage)
        t("You cannot set a grouped discussion as a student.")
      elsif @topic.is_announcement
        t(:error_group_announcement, "You cannot use grouped discussion on an announcement.")
      elsif !@topic.can_group?
        t(:error_group_change, "You cannot change grouping on a discussion with replies.")
      end
    @errors[:group] = error if error
    !error
  end

  # TODO: upgrade acts_as_list after rails3
  # check_scope will probably handle this
  def process_pin_parameters(discussion_topic_hash)
    return unless params.key?(:pinned)
    pinned = value_to_boolean(params[:pinned])
    return unless pinned != @topic.pinned?
    @topic.pinned = pinned
    @topic.position = nil
    @topic.add_to_list_bottom
  end

  def apply_positioning_parameters
    if params[:position_after] && user_can_moderate
      other_topic = @context.discussion_topics.active.find(params[:position_after])
      @topic.insert_at(other_topic.position)
    end

    if params[:position_at] && user_can_moderate
      @topic.insert_at(params[:position_at].to_i)
    end
  end

  def apply_attachment_parameters
    # handle creating/removing attachment
    if @topic.grants_right?(@current_user, session, :attach)
      attachment = params[:attachment] &&
                   params[:attachment].size > 0 &&
                   params[:attachment]

      return if attachment && attachment.size > 1.kilobytes &&
        quota_exceeded(@context, named_context_url(@context, :context_discussion_topics_url))

      if (params.has_key?(:remove_attachment) || attachment) && @topic.attachment
        @topic.transaction do
          att = @topic.attachment
          @topic.attachment = nil
          @topic.save! if !@topic.new_record?
          att.destroy
        end
      end

      if attachment
        @attachment = @context.attachments.new
        Attachments::Storage.store_for_attachment(@attachment, attachment)
        set_default_usage_rights(@attachment)
        @attachment.save!
        @attachment.handle_duplicates(:rename)
        @topic.attachment = @attachment
        @topic.save
      end
    end
  end

  def set_default_usage_rights(attachment)
    return unless @context.root_account.feature_enabled?(:usage_rights_discussion_topics)
    return unless @context.try(:usage_rights_required?)
    return if @context.grants_any_right?(@current_user, session, *RoleOverride::GRANULAR_FILE_PERMISSIONS)

    attachment.usage_rights = @context.usage_rights.find_or_create_by(
      use_justification:'own_copyright',
      legal_copyright: ''
    )
  end

  def child_topic
    extra_params = {}
    if params[:headless]
      extra_params.merge(
        :headless => 1,
        :hide_student_names => params[:hide_student_names],
        :student_id => params[:student_id]
      )
    end
    extra_params[:module_item_id] = params[:module_item_id] if params[:module_item_id].present?

    @root_topic = @context.context.discussion_topics.find(params[:root_discussion_topic_id])
    @topic = @root_topic.ensure_child_topic_for(@context)
    redirect_to named_context_url(@context, :context_discussion_topic_url, @topic.id, extra_params)
  end

  def user_can_edit_course_settings?
    @context.is_a?(Course) && @context.grants_right?(@current_user, session, :update)
  end

  def handle_assignment_edit_params(hash)
    hash[:title] = params[:title] if params[:title]
    if params.slice(*[:due_at, :points_possible, :assignment_group_id]).present?
      if hash[:assignment].nil? && @context.respond_to?(:assignments) && @context.assignments.temp_record.grants_right?(@current_user, session, :create)
        hash[:assignment] ||= {}
      end

      if !hash[:assignment].nil?
        if params[:due_at]
          hash[:assignment][:due_at] = params[:due_at].empty? || params[:due_at] == "null"  ? nil : params[:due_at]
        end
        hash[:assignment][:points_possible] = params[:points_possible] if params[:points_possible]
        hash[:assignment][:assignment_group_id] = params[:assignment_group_id] if params[:assignment_group_id]
      end
    end
  end

  private

  def groups_and_group_topics
    @groups = @topic.group_category.groups.active
    if @topic.for_assignment? && @topic.assignment.only_visible_to_overrides?
      override_groups = @groups.joins("INNER JOIN #{AssignmentOverride.quoted_table_name}
            ON assignment_overrides.set_type = 'Group' AND assignment_overrides.set_id = groups.id")
        .merge(AssignmentOverride.active)
        .where(assignment_overrides: { assignment_id: @topic.assignment_id })
      @groups = override_groups if override_groups.present?
    end
    topics = @topic.child_topics
    unless @context.grants_right?(@current_user, session, :read_as_admin)
      @groups = @groups.joins(:group_memberships).merge(GroupMembership.active).where(group_memberships: { user_id: @current_user })
      topics = topics.where(context_type: 'Group', context_id: @groups)
    end

    @group_topics = @groups.order(:id).map do |group|
      { group: group, topic: topics.find { |t| t.context == group } }
    end
    topics
  end
end<|MERGE_RESOLUTION|>--- conflicted
+++ resolved
@@ -336,11 +336,11 @@
 
     scope = scope.unread_for(@current_user) if params[:filter_by] == "unread"
 
-    states = params[:scope].split(',').map{|s| s.strip} if params[:scope]
+    states = params[:scope].split(',').map { |s| s.strip } if params[:scope]
     if states.present?
       if (states.include?('pinned') && states.include?('unpinned')) ||
-          (states.include?('locked') && states.include?('unlocked'))
-        render json: {errors: {scope: "scope is contradictory"}}, :status => :bad_request
+         (states.include?('locked') && states.include?('unlocked'))
+        render json: { errors: { scope: "scope is contradictory" } }, :status => :bad_request
         return
       end
 
@@ -371,7 +371,7 @@
 
     respond_to do |format|
       format.html do
-        log_asset_access([ "topics", @context ], 'topics', 'other')
+        log_asset_access(["topics", @context], 'topics', 'other')
 
         set_active_tab 'discussions'
         add_crumb(t('#crumbs.discussions', 'Discussions'),
@@ -398,7 +398,7 @@
 
         discussion_topics_fetch_url = send("api_v1_#{@context.class.to_s.downcase}_discussion_topics_path", fetch_params)
         discussion_topics_urls_to_prefetch = (scope.count / fetch_params[:per_page].to_f).ceil.times.map do |i|
-          discussion_topics_fetch_url.gsub(fetch_params[:page], (i+1).to_s)
+          discussion_topics_fetch_url.gsub(fetch_params[:page], (i + 1).to_s)
         end
         discussion_topics_urls_to_prefetch.each_with_index do |url, i|
           prefetch_xhr(url, id: "prefetched_discussion_topic_page_#{i}")
@@ -426,8 +426,8 @@
         append_sis_data(hash)
         js_env(hash)
         js_env({
-          DIRECT_SHARE_ENABLED: @context.is_a?(Course) && hash[:permissions][:read_as_admin]
-        }, true)
+                 DIRECT_SHARE_ENABLED: @context.is_a?(Course) && hash[:permissions][:read_as_admin]
+               }, true)
         set_tutorial_js_env
 
         if user_can_edit_course_settings?
@@ -438,7 +438,7 @@
         @page_title = join_title(t('#titles.discussions', "Discussions"), @context.name)
 
         feed_code = @context_enrollment.try(:feed_code) || (@context.available? && @context.feed_code)
-        content_for_head helpers.auto_discovery_link_tag(:atom, feeds_forum_format_path(@context.feed_code, :atom), {:title => t(:course_discussions_atom_feed_title, "Course Discussions Atom Feed")})
+        content_for_head helpers.auto_discovery_link_tag(:atom, feeds_forum_format_path(@context.feed_code, :atom), { :title => t(:course_discussions_atom_feed_title, "Course Discussions Atom Feed") })
 
         js_bundle :discussion_topics_index
         css_bundle :discussions_index
@@ -446,21 +446,21 @@
         render html: '', layout: true
       end
       format.json do
-        log_api_asset_access([ "topics", @context ], 'topics', 'other')
+        log_api_asset_access(["topics", @context], 'topics', 'other')
         if @context.grants_right?(@current_user, session, :moderate_forum)
           mc_status = setup_master_course_restrictions(@topics, @context)
         end
         root_topic_fields = [:delayed_post_at, :lock_at]
         render json: discussion_topics_api_json(@topics, @context, @current_user, session,
-          user_can_moderate: user_can_moderate,
-          plain_messages: value_to_boolean(params[:plain_messages]),
-          exclude_assignment_description: value_to_boolean(params[:exclude_assignment_descriptions]),
-          include_all_dates: include_params.include?('all_dates'),
-          :include_sections => include_params.include?('sections'),
-          :include_sections_user_count => include_params.include?('sections_user_count'),
-          :include_overrides => include_params.include?('overrides'),
-          master_course_status: mc_status,
-          root_topic_fields: root_topic_fields)
+                                                user_can_moderate: user_can_moderate,
+                                                plain_messages: value_to_boolean(params[:plain_messages]),
+                                                exclude_assignment_description: value_to_boolean(params[:exclude_assignment_descriptions]),
+                                                include_all_dates: include_params.include?('all_dates'),
+                                                :include_sections => include_params.include?('sections'),
+                                                :include_sections_user_count => include_params.include?('sections_user_count'),
+                                                :include_overrides => include_params.include?('overrides'),
+                                                master_course_status: mc_status,
+                                                root_topic_fields: root_topic_fields)
       end
     end
   end
@@ -474,6 +474,7 @@
 
   def announcements_locked?
     return false unless @context.is_a?(Course)
+
     @context.lock_all_announcements?
   end
 
@@ -496,7 +497,7 @@
 
     @context.try(:require_assignment_group) unless @topic.is_announcement
     can_set_group_category = @context.respond_to?(:group_categories) && @context.grants_right?(@current_user, session, :manage) # i.e. not a student
-    hash =  {
+    hash = {
       URL_ROOT: named_context_url(@context, :api_v1_context_discussion_topics_url),
       PERMISSIONS: {
         CAN_CREATE_ASSIGNMENT: @context.respond_to?(:assignments) && @context.assignments.temp_record.grants_right?(@current_user, session, :create),
@@ -519,7 +520,7 @@
         @current_user,
         session,
         override_dates: false,
-        include_usage_rights:  include_usage_rights
+        include_usage_rights: include_usage_rights
       )
     end
     (hash[:ATTRIBUTES] ||= {})[:is_announcement] = @topic.is_announcement
@@ -540,7 +541,7 @@
       hash[:ATTRIBUTES][:assignment][:assignment_overrides] =
         (assignment_overrides_json(
           @topic.assignment.overrides_for(@current_user, ensure_set_not_empty: true)
-          ))
+        ))
       hash[:ATTRIBUTES][:assignment][:has_student_submissions] = @topic.assignment.has_student_submissions?
     end
 
@@ -557,16 +558,16 @@
       elsif section_visibilities == :all
         @context.course_sections.active.to_a
       else
-        @context.course_sections.select{ |s| s.active? && section_visibilities.include?(s.id) }
+        @context.course_sections.select { |s| s.active? && section_visibilities.include?(s.id) }
       end
 
     js_hash = {
       CONTEXT_ACTION_SOURCE: :discussion_topic,
       CONTEXT_ID: @context.id,
       DISCUSSION_TOPIC: hash,
-      GROUP_CATEGORIES: categories.
-         reject(&:student_organized?).
-         map { |category| { id: category.id, name: category.name } },
+      GROUP_CATEGORIES: categories
+              .reject(&:student_organized?)
+              .map { |category| { id: category.id, name: category.name } },
       HAS_GRADING_PERIODS: @context.grading_periods?,
       SECTION_LIST: sections.map { |section| { id: section.id, name: section.name } },
       ANNOUNCEMENTS_LOCKED: announcements_locked?,
@@ -587,7 +588,7 @@
 
     if @topic.is_section_specific && @context.is_a?(Course)
       selected_section_ids = @topic.discussion_topic_section_visibilities.pluck(:course_section_id)
-      js_hash['SELECTED_SECTION_LIST'] = sections.select{|s| selected_section_ids.include?(s.id)}.map do |section|
+      js_hash['SELECTED_SECTION_LIST'] = sections.select { |s| selected_section_ids.include?(s.id) }.map do |section|
         {
           id: section.id,
           name: section.name
@@ -621,7 +622,7 @@
       js_hash[:active_grading_periods] = GradingPeriod.json_for(gp_context, @current_user)
     end
     if context.is_a?(Course)
-      js_hash[:allow_self_signup] = true  # for group creation
+      js_hash[:allow_self_signup] = true # for group creation
       js_hash[:group_user_type] = 'student'
     end
     js_env(js_hash)
@@ -667,11 +668,11 @@
       log_asset_access(@topic, 'topics', 'topics')
 
       if @sequence_asset
-        js_env({SEQUENCE: {
-          :ASSET_TYPE => @sequence_asset.is_a?(Assignment) ? 'Assignment' : 'Discussion',
-          :ASSET_ID => @sequence_asset.id,
-          :COURSE_ID => @sequence_asset.context.id,
-        }})
+        js_env({ SEQUENCE: {
+                 :ASSET_TYPE => @sequence_asset.is_a?(Assignment) ? 'Assignment' : 'Discussion',
+                 :ASSET_ID => @sequence_asset.id,
+                 :COURSE_ID => @sequence_asset.context.id,
+               } })
       end
       js_env({
                course_id: params[:course_id],
@@ -681,12 +682,8 @@
                rce_mentions_in_discussions: Account.site_admin.feature_enabled?(:rce_mentions_in_discussions),
                isolated_view: Account.site_admin.feature_enabled?(:isolated_view),
                should_show_deeply_nested_alert: @current_user&.should_show_deeply_nested_alert?,
-<<<<<<< HEAD
-               DISCUSSION: {GRADED_RUBRICS_URL: @topic.assignment ? context_url(@topic.assignment.context, :context_assignment_rubric_url, @topic.assignment.id) : nil}
-=======
                DISCUSSION: { GRADED_RUBRICS_URL: @topic.assignment ? context_url(@topic.assignment.context, :context_assignment_rubric_url, @topic.assignment.id) : nil },
                apollo_caching: Account.site_admin.feature_enabled?(:apollo_caching)
->>>>>>> 497995ba
              })
       js_bundle :discussion_topics_post
       css_bundle :discussions_index
@@ -715,13 +712,12 @@
           format.html { redirect_to named_context_url(topics[0].context, :context_discussion_topics_url, redirect_params) }
         else
           format.html do
-
             @discussion_topic_menu_tools = external_tools_display_hashes(:discussion_topic_menu)
 
             if @context.is_a?(Course) && @topic.is_section_specific
               user_counts = Enrollment.where(:course_section_id => @topic.course_sections,
-                                             course_id: @context).not_fake.active_or_pending_by_date_ignoring_access.
-                group(:course_section_id).count
+                                             course_id: @context).not_fake.active_or_pending_by_date_ignoring_access
+                                      .group(:course_section_id).count
               section_data = @topic.course_sections.map do |cs|
                 cs.attributes.slice(*%w{id name}).merge(:user_count => user_counts[cs.id] || 0)
               end
@@ -737,7 +733,7 @@
                 :ID => @topic.id,
                 :TITLE => @topic.title,
                 :IS_SUBSCRIBED => @topic.subscribed?(@current_user),
-                :IS_PUBLISHED  => @topic.published?,
+                :IS_PUBLISHED => @topic.published?,
                 :CAN_UNPUBLISH => @topic.can_unpublish?,
                 :IS_ANNOUNCEMENT => @topic.is_announcement,
                 :COURSE_SECTIONS => @topic.is_section_specific ? section_data : nil,
@@ -746,18 +742,18 @@
                 # Can reply
                 :CAN_REPLY =>
                   @topic.grants_right?(@current_user, session, :reply) &&
-                    !@topic.homeroom_announcement?(@context),
+                  !@topic.homeroom_announcement?(@context),
                 # Can attach files on replies
-                :CAN_ATTACH       => @topic.grants_right?(@current_user, session, :attach),
-                :CAN_RATE         => @topic.grants_right?(@current_user, session, :rate),
+                :CAN_ATTACH => @topic.grants_right?(@current_user, session, :attach),
+                :CAN_RATE => @topic.grants_right?(@current_user, session, :rate),
                 :CAN_READ_REPLIES =>
-                  @topic.grants_right?(@current_user, :read_replies)  &&
-                    !@topic.homeroom_announcement?(@context),
+                  @topic.grants_right?(@current_user, :read_replies) &&
+                  !@topic.homeroom_announcement?(@context),
                 # Can moderate their own topics
-                :CAN_MANAGE_OWN   => @context.user_can_manage_own_discussion_posts?(@current_user) &&
-                  !@topic.locked_for?(@current_user, :check_policies => true),
+                :CAN_MANAGE_OWN => @context.user_can_manage_own_discussion_posts?(@current_user) &&
+                                   !@topic.locked_for?(@current_user, :check_policies => true),
                 # Can moderate any topic
-                :MODERATE         => user_can_moderate
+                :MODERATE => user_can_moderate
               },
               :ROOT_URL => "#{api_url.call('topic_view')}?include_new_entries=1&include_enrollment_state=1&include_context_card_info=1",
               :ENTRY_ROOT_URL => api_url.call('topic_entry_list'),
@@ -800,18 +796,18 @@
             end
             @assignment_presenter = AssignmentPresenter.new(@topic.assignment)
             if @topic.for_assignment? && @presenter.allows_speed_grader? &&
-              @assignment_presenter.can_view_speed_grader_link?(@current_user)
+               @assignment_presenter.can_view_speed_grader_link?(@current_user)
               env_hash[:SPEEDGRADER_URL_TEMPLATE] = named_context_url(@topic.assignment.context,
                                                                       :speed_grader_context_gradebook_url,
                                                                       assignment_id: @topic.assignment.id,
                                                                       student_id: ":student_id")
             end
 
-            js_hash = {:DISCUSSION => env_hash}
+            js_hash = { :DISCUSSION => env_hash }
             if @context.is_a?(Course)
               GuardRail.activate(:secondary) do
-                js_hash[:TOTAL_USER_COUNT] = @topic.context.enrollments.not_fake.
-                  active_or_pending_by_date_ignoring_access.distinct.count(:user_id)
+                js_hash[:TOTAL_USER_COUNT] = @topic.context.enrollments.not_fake
+                                                   .active_or_pending_by_date_ignoring_access.distinct.count(:user_id)
               end
             end
             js_hash[:COURSE_ID] = @context.id if @context.is_a?(Course)
@@ -825,14 +821,14 @@
             css_bundle :tinymce, :discussions, :learning_outcomes
 
             if @context_enrollment
-              content_for_head helpers.auto_discovery_link_tag(:atom, feeds_topic_format_path(@topic.id, @context_enrollment.feed_code, :atom), {:title => t(:discussion_atom_feed_title, "Discussion Atom Feed")})
+              content_for_head helpers.auto_discovery_link_tag(:atom, feeds_topic_format_path(@topic.id, @context_enrollment.feed_code, :atom), { :title => t(:discussion_atom_feed_title, "Discussion Atom Feed") })
               if @topic.podcast_enabled
-                content_for_head helpers.auto_discovery_link_tag(:rss, feeds_topic_format_path(@topic.id, @context_enrollment.feed_code, :rss), {:title => t(:discussion_podcast_feed_title, "Discussion Podcast Feed")})
+                content_for_head helpers.auto_discovery_link_tag(:rss, feeds_topic_format_path(@topic.id, @context_enrollment.feed_code, :rss), { :title => t(:discussion_podcast_feed_title, "Discussion Podcast Feed") })
               end
             elsif @context.available?
-              content_for_head helpers.auto_discovery_link_tag(:atom, feeds_topic_format_path(@topic.id, @context.feed_code, :atom), {:title => t(:discussion_atom_feed_title, "Discussion Atom Feed")})
+              content_for_head helpers.auto_discovery_link_tag(:atom, feeds_topic_format_path(@topic.id, @context.feed_code, :atom), { :title => t(:discussion_atom_feed_title, "Discussion Atom Feed") })
               if @topic.podcast_enabled
-                content_for_head helpers.auto_discovery_link_tag(:rss, feeds_topic_format_path(@topic.id, @context.feed_code, :rss), {:title => t(:discussion_podcast_feed_title, "Discussion Podcast Feed")})
+                content_for_head helpers.auto_discovery_link_tag(:rss, feeds_topic_format_path(@topic.id, @context.feed_code, :rss), { :title => t(:discussion_podcast_feed_title, "Discussion Podcast Feed") })
               end
             end
 
@@ -842,6 +838,7 @@
       end
     else
       return render_unauthorized_action unless @current_user
+
       respond_to do |format|
         if @topic.is_announcement
           flash[:error] = t 'You do not have access to the requested announcement.'
@@ -1049,13 +1046,14 @@
     @topic = @context.all_discussion_topics.find(params[:id] || params[:topic_id])
     if authorized_action(@topic, @current_user, :delete)
       return render_unauthorized_action if editing_restricted?(@topic)
+
       @topic.destroy
       respond_to do |format|
         format.html {
           flash[:notice] = t :topic_deleted_notice, "%{topic_title} deleted successfully", :topic_title => @topic.title
           redirect_to named_context_url(@context, @topic.is_announcement ? :context_announcements_url : :context_discussion_topics_url)
         }
-        format.json  { render :json => @topic.as_json(:include => {:user => {:only => :name} } ), :status => :ok }
+        format.json { render :json => @topic.as_json(:include => { :user => { :only => :name } }), :status => :ok }
       end
     end
   end
@@ -1070,10 +1068,10 @@
       f.id = polymorphic_url([@context, :discussion_topics])
     end
     @entries = []
-    @entries.concat @context.discussion_topics.
-      select{|dt| dt.visible_for?(@current_user) }
+    @entries.concat @context.discussion_topics
+                            .select { |dt| dt.visible_for?(@current_user) }
     @entries.concat @context.discussion_entries.active
-    @entries = @entries.sort_by{|e| e.updated_at}
+    @entries = @entries.sort_by { |e| e.updated_at }
     @entries.each do |entry|
       feed.entries << entry.to_atom
     end
@@ -1099,7 +1097,7 @@
       reject! "topics not found" unless topics.length == order.length
       topics[0].update_order(order)
       new_order = pinned_topics.by_position.pluck(:id).map(&:to_s)
-      render :json => {:reorder => true, :order => new_order}, :status => :ok
+      render :json => { :reorder => true, :order => new_order }, :status => :ok
     end
   end
 
@@ -1115,7 +1113,7 @@
   end
 
   def add_discussion_or_announcement_crumb
-    if  @topic.is_a? Announcement
+    if @topic.is_a? Announcement
       set_active_tab "announcements"
       add_crumb t('#crumbs.announcements', "Announcements"), named_context_url(@context, :context_announcements_url)
     else
@@ -1136,13 +1134,12 @@
   API_ALLOWED_TOPIC_FIELDS_FOR_GROUP = %w(title message discussion_type podcast_enabled pinned todo_date
                                           allow_rating only_graders_can_rate sort_by_rating).freeze
 
-
   def set_sections
     if params[:specific_sections] != "all"
       @topic.is_section_specific = true
       section_ids = params[:specific_sections]
       section_ids = section_ids.split(",") if section_ids.is_a?(String)
-      new_section_ids = section_ids.map{|id| Shard.relative_id_for(id, Shard.current, Shard.current)}.sort
+      new_section_ids = section_ids.map { |id| Shard.relative_id_for(id, Shard.current, Shard.current) }.sort
       if @topic.course_sections.pluck(:id).sort != new_section_ids
         @topic.course_sections = CourseSection.find(new_section_ids)
         @topic.sections_changed = true
@@ -1154,6 +1151,7 @@
 
   def verify_specific_section_visibilities
     return unless @topic.is_section_specific && @context.is_a?(Course)
+
     visibilities = @context.course_section_visibility(@current_user)
 
     invalid_sections =
@@ -1184,10 +1182,10 @@
     @errors = {}
 
     model_type = if value_to_boolean(params[:is_announcement]) &&
-        @context.announcements.temp_record.grants_right?(@current_user, session, :create)
-                    :announcements
+                    @context.announcements.temp_record.grants_right?(@current_user, session, :create)
+                   :announcements
                  else
-                    :discussion_topics
+                   :discussion_topics
                  end
 
     if is_new
@@ -1249,7 +1247,7 @@
     process_todo_parameters()
 
     if @errors.present?
-      render :json => {errors: @errors}, :status => :bad_request
+      render :json => { errors: @errors }, :status => :bad_request
     else
       @topic.skip_broadcasts = true
       DiscussionTopic.transaction do
@@ -1294,7 +1292,7 @@
                                                     {
                                                       include_sections: true,
                                                       include_sections_user_count: true,
-                                                      include_usage_rights:  include_usage_rights
+                                                      include_usage_rights: include_usage_rights
                                                     })
         else
           render :json => discussion_topic_api_json(@topic,
@@ -1309,7 +1307,7 @@
         errors = @topic.errors.as_json[:errors]
         errors.merge!(@topic.root_topic.errors.as_json[:errors]) if @topic.root_topic
         errors['published'] = errors.delete(:workflow_state) if errors.has_key?(:workflow_state)
-        render :json => {errors: errors}, :status => :bad_request
+        render :json => { errors: errors }, :status => :bad_request
       end
     end
   end
@@ -1330,9 +1328,10 @@
       return
     end
     return unless params[:todo_date]
+
     if !authorized_action(@topic.context, @current_user, :manage_content)
       @errors[:todo_date] = t(:error_todo_date_unauthorized,
-        "You do not have permission to add this topic to the student to-do list.")
+                              "You do not have permission to add this topic to the student to-do list.")
     elsif (@topic.assignment || params[:assignment]) && !remove_assign
       @errors[:todo_date] = t(:error_todo_date_assignment, 'Date cannot be added if discussion topic is graded')
     end
@@ -1340,6 +1339,7 @@
 
   def prefer_assignment_availability_dates(discussion_topic_hash)
     return unless params[:assignment]
+
     discussion_topic_hash['delayed_post_at'] = nil if params[:assignment].has_key?(:unlock_at)
     discussion_topic_hash['lock_at'] = nil if params[:assignment].has_key?(:lock_at)
   end
@@ -1370,6 +1370,7 @@
   def save_lock_preferences
     return if @current_user.nil?
     return if !params.key?(:locked) || params[:locked].is_a?(Hash)
+
     should_lock = value_to_boolean(params[:locked])
     @current_user.create_announcements_unlocked(!should_lock)
     @current_user.save
@@ -1407,7 +1408,7 @@
           @errors[:published] = t(:error_draft_state_unauthorized, "You do not have permission to set this topic to draft state.")
         end
       end
-    elsif @topic.new_record? && !@topic.is_announcement &&  user_can_moderate
+    elsif @topic.new_record? && !@topic.is_announcement && user_can_moderate
       @topic.unpublish
     end
   end
@@ -1446,8 +1447,10 @@
   # check_scope will probably handle this
   def process_pin_parameters(discussion_topic_hash)
     return unless params.key?(:pinned)
+
     pinned = value_to_boolean(params[:pinned])
     return unless pinned != @topic.pinned?
+
     @topic.pinned = pinned
     @topic.position = nil
     @topic.add_to_list_bottom
@@ -1472,7 +1475,7 @@
                    params[:attachment]
 
       return if attachment && attachment.size > 1.kilobytes &&
-        quota_exceeded(@context, named_context_url(@context, :context_discussion_topics_url))
+                quota_exceeded(@context, named_context_url(@context, :context_discussion_topics_url))
 
       if (params.has_key?(:remove_attachment) || attachment) && @topic.attachment
         @topic.transaction do
@@ -1501,7 +1504,7 @@
     return if @context.grants_any_right?(@current_user, session, *RoleOverride::GRANULAR_FILE_PERMISSIONS)
 
     attachment.usage_rights = @context.usage_rights.find_or_create_by(
-      use_justification:'own_copyright',
+      use_justification: 'own_copyright',
       legal_copyright: ''
     )
   end
@@ -1535,7 +1538,7 @@
 
       if !hash[:assignment].nil?
         if params[:due_at]
-          hash[:assignment][:due_at] = params[:due_at].empty? || params[:due_at] == "null"  ? nil : params[:due_at]
+          hash[:assignment][:due_at] = params[:due_at].empty? || params[:due_at] == "null" ? nil : params[:due_at]
         end
         hash[:assignment][:points_possible] = params[:points_possible] if params[:points_possible]
         hash[:assignment][:assignment_group_id] = params[:assignment_group_id] if params[:assignment_group_id]
@@ -1550,8 +1553,8 @@
     if @topic.for_assignment? && @topic.assignment.only_visible_to_overrides?
       override_groups = @groups.joins("INNER JOIN #{AssignmentOverride.quoted_table_name}
             ON assignment_overrides.set_type = 'Group' AND assignment_overrides.set_id = groups.id")
-        .merge(AssignmentOverride.active)
-        .where(assignment_overrides: { assignment_id: @topic.assignment_id })
+                               .merge(AssignmentOverride.active)
+                               .where(assignment_overrides: { assignment_id: @topic.assignment_id })
       @groups = override_groups if override_groups.present?
     end
     topics = @topic.child_topics
