# frozen_string_literal: true

#
# Copyright (C) 2011 - present Instructure, Inc.
#
# This file is part of Canvas.
#
# Canvas is free software: you can redistribute it and/or modify it under
# the terms of the GNU Affero General Public License as published by the Free
# Software Foundation, version 3 of the License.
#
# Canvas is distributed in the hope that it will be useful, but WITHOUT ANY
# WARRANTY; without even the implied warranty of MERCHANTABILITY or FITNESS FOR
# A PARTICULAR PURPOSE. See the GNU Affero General Public License for more
# details.
#
# You should have received a copy of the GNU Affero General Public License along
# with this program. If not, see <http://www.gnu.org/licenses/>.

require "atom"

# @API Discussion Topics
#
# API for accessing and participating in discussion topics in groups and courses.
#
# @model FileAttachment
#     {
#       "id": "FileAttachment",
#       "description": "A file attachment",
#       "properties": {
#         "content-type": {
#           "example": "unknown/unknown",
#           "type": "string"
#         },
#         "url": {
#           "example": "http://www.example.com/courses/1/files/1/download",
#           "type": "string"
#         },
#         "filename": {
#           "example": "content.txt",
#           "type": "string"
#         },
#         "display_name": {
#           "example": "content.txt",
#           "type": "string"
#         }
#       }
#     }
#
# @model DiscussionTopic
#     {
#       "id": "DiscussionTopic",
#       "description": "A discussion topic",
#       "properties": {
#         "id": {
#           "description": "The ID of this topic.",
#           "example": 1,
#           "type": "integer"
#         },
#         "title": {
#           "description": "The topic title.",
#           "example": "Topic 1",
#           "type": "string"
#         },
#         "message": {
#           "description": "The HTML content of the message body.",
#           "example": "<p>content here</p>",
#           "type": "string"
#         },
#         "html_url": {
#           "description": "The URL to the discussion topic in canvas.",
#           "example": "https://<canvas>/courses/1/discussion_topics/2",
#           "type": "string"
#         },
#         "posted_at": {
#           "description": "The datetime the topic was posted. If it is null it hasn't been posted yet. (see delayed_post_at)",
#           "example": "2037-07-21T13:29:31Z",
#           "type": "datetime"
#         },
#         "last_reply_at": {
#           "description": "The datetime for when the last reply was in the topic.",
#           "example": "2037-07-28T19:38:31Z",
#           "type": "datetime"
#         },
#         "require_initial_post": {
#           "description": "If true then a user may not respond to other replies until that user has made an initial reply. Defaults to false.",
#           "example": false,
#           "type": "boolean"
#         },
#         "user_can_see_posts": {
#           "description": "Whether or not posts in this topic are visible to the user.",
#           "example": true,
#           "type": "boolean"
#         },
#         "discussion_subentry_count": {
#           "description": "The count of entries in the topic.",
#           "example": 0,
#           "type": "integer"
#         },
#         "read_state": {
#           "description": "The read_state of the topic for the current user, 'read' or 'unread'.",
#           "example": "read",
#           "type": "string",
#           "allowableValues": {
#             "values": [
#               "read",
#               "unread"
#             ]
#           }
#         },
#         "unread_count": {
#           "description": "The count of unread entries of this topic for the current user.",
#           "example": 0,
#           "type": "integer"
#         },
#         "subscribed": {
#           "description": "Whether or not the current user is subscribed to this topic.",
#           "example": true,
#           "type": "boolean"
#         },
#         "subscription_hold": {
#           "description": "(Optional) Why the user cannot subscribe to this topic. Only one reason will be returned even if multiple apply. Can be one of: 'initial_post_required': The user must post a reply first; 'not_in_group_set': The user is not in the group set for this graded group discussion; 'not_in_group': The user is not in this topic's group; 'topic_is_announcement': This topic is an announcement",
#           "example": "not_in_group_set",
#           "type": "string",
#           "allowableValues": {
#             "values": [
#               "initial_post_required",
#               "not_in_group_set",
#               "not_in_group",
#               "topic_is_announcement"
#             ]
#           }
#         },
#         "assignment_id": {
#           "description": "The unique identifier of the assignment if the topic is for grading, otherwise null.",
#           "type": "integer"
#         },
#         "delayed_post_at": {
#           "description": "The datetime to publish the topic (if not right away).",
#           "type": "datetime"
#         },
#         "published": {
#           "description": "Whether this discussion topic is published (true) or draft state (false)",
#           "example": true,
#           "type": "boolean"
#         },
#         "lock_at": {
#           "description": "The datetime to lock the topic (if ever).",
#           "type": "datetime"
#         },
#         "locked": {
#           "description": "Whether or not the discussion is 'closed for comments'.",
#           "example": false,
#           "type": "boolean"
#         },
#         "pinned": {
#           "description": "Whether or not the discussion has been 'pinned' by an instructor",
#           "example": false,
#           "type": "boolean"
#         },
#         "locked_for_user": {
#           "description": "Whether or not this is locked for the user.",
#           "example": true,
#           "type": "boolean"
#         },
#         "lock_info": {
#           "description": "(Optional) Information for the user about the lock. Present when locked_for_user is true.",
#           "$ref": "LockInfo"
#         },
#         "lock_explanation": {
#           "description": "(Optional) An explanation of why this is locked for the user. Present when locked_for_user is true.",
#           "example": "This discussion is locked until September 1 at 12:00am",
#           "type": "string"
#         },
#         "user_name": {
#           "description": "The username of the topic creator.",
#           "example": "User Name",
#           "type": "string"
#         },
#         "topic_children": {
#           "description": "DEPRECATED An array of topic_ids for the group discussions the user is a part of.",
#           "example": [5, 7, 10],
#           "type": "array",
#           "items": { "type": "integer"}
#         },
#         "group_topic_children": {
#           "description": "An array of group discussions the user is a part of. Fields include: id, group_id",
#           "example": [{"id": 5, "group_id": 1}, {"id": 7, "group_id": 5}, {"id": 10, "group_id": 4}],
#           "type": "array",
#           "items": { "type": "object"}
#         },
#         "root_topic_id": {
#           "description": "If the topic is for grading and a group assignment this will point to the original topic in the course.",
#           "type": "integer"
#         },
#         "podcast_url": {
#           "description": "If the topic is a podcast topic this is the feed url for the current user.",
#           "example": "/feeds/topics/1/enrollment_1XAcepje4u228rt4mi7Z1oFbRpn3RAkTzuXIGOPe.rss",
#           "type": "string"
#         },
#         "discussion_type": {
#           "description": "The type of discussion. Values are 'side_comment', for discussions that only allow one level of nested comments, and 'threaded' for fully threaded discussions.",
#           "example": "side_comment",
#           "type": "string",
#           "allowableValues": {
#             "values": [
#               "side_comment",
#               "threaded"
#             ]
#           }
#         },
#         "group_category_id": {
#           "description": "The unique identifier of the group category if the topic is a group discussion, otherwise null.",
#           "type": "integer"
#         },
#         "attachments": {
#           "description": "Array of file attachments.",
#           "type": "array",
#           "items": { "$ref": "FileAttachment" }
#         },
#         "permissions": {
#           "description": "The current user's permissions on this topic.",
#           "example": {"attach": true},
#           "type": "object",
#           "key": { "type": "string" },
#           "value": { "type": "boolean" }
#         },
#         "allow_rating": {
#           "description": "Whether or not users can rate entries in this topic.",
#           "example": true,
#           "type": "boolean"
#         },
#         "only_graders_can_rate": {
#           "description": "Whether or not grade permissions are required to rate entries.",
#           "example": true,
#           "type": "boolean"
#         },
#         "sort_by_rating": {
#           "description": "Whether or not entries should be sorted by rating.",
#           "example": true,
#           "type": "boolean"
#         }
#       }
#     }
#
class DiscussionTopicsController < ApplicationController
  before_action :require_context_and_read_access, except: :public_feed
  before_action :rce_js_env

  include Api::V1::DiscussionTopics
  include Api::V1::Assignment
  include Api::V1::AssignmentOverride
  include KalturaHelper
  include SubmittableHelper
  include K5Mode

  # @API List discussion topics
  #
  # Returns the paginated list of discussion topics for this course or group.
  #
  # @argument include[] [String, "all_dates", "sections", "sections_user_count", "overrides"]
  #   If "all_dates" is passed, all dates associated with graded discussions'
  #   assignments will be included.
  #   if "sections" is passed, includes the course sections that are associated
  #   with the topic, if the topic is specific to certain sections of the course.
  #   If "sections_user_count" is passed, then:
  #     (a) If sections were asked for *and* the topic is specific to certain
  #         course sections, includes the number of users in each
  #         section. (as part of the section json asked for above)
  #     (b) Else, includes at the root level the total number of users in the
  #         topic's context (group or course) that the topic applies to.
  #   If "overrides" is passed, the overrides for the assignment will be included
  #
  # @argument order_by [String, "position"|"recent_activity"|"title"]
  #   Determines the order of the discussion topic list. Defaults to "position".
  #
  # @argument scope [String, "locked"|"unlocked"|"pinned"|"unpinned"]
  #   Only return discussion topics in the given state(s). Defaults to including
  #   all topics. Filtering is done after pagination, so pages
  #   may be smaller than requested if topics are filtered.
  #   Can pass multiple states as comma separated string.
  #
  # @argument only_announcements [Boolean]
  #   Return announcements instead of discussion topics. Defaults to false
  #
  # @argument filter_by [String, "all", "unread"]
  #   The state of the discussion topic to return. Currently only supports unread state.
  #
  # @argument search_term [String]
  #   The partial title of the discussion topics to match and return.
  #
  # @argument exclude_context_module_locked_topics [Boolean]
  #   For students, exclude topics that are locked by module progression.
  #   Defaults to false.
  #
  # @example_request
  #     curl https://<canvas>/api/v1/courses/<course_id>/discussion_topics \
  #          -H 'Authorization: Bearer <token>'
  #
  # @returns [DiscussionTopic]
  def index
    include_params = Array(params[:include])
    if params[:only_announcements]
      return unless authorized_action(@context.announcements.temp_record, @current_user, :read)
    else
      return unless authorized_action(@context.discussion_topics.temp_record, @current_user, :read)
    end

    return child_topic if is_child_topic?

    scope = if params[:only_announcements]
              @context.active_announcements
            else
              @context.active_discussion_topics.only_discussion_topics
            end

    # Specify the shard context, because downstream we use `union` which isn't
    # cross-shard compatible.
    @context.shard.activate do
      scope = DiscussionTopic::ScopedToUser.new(@context, @current_user, scope).scope
      # see context for this separation in ScopedToSections
      scope = DiscussionTopic::ScopedToSections.for(self, @context, @current_user, scope).scope
    end

    scope = if params[:order_by] == "recent_activity"
              scope.by_last_reply_at
            elsif params[:order_by] == "title"
              scope.order(DiscussionTopic.best_unicode_collation_key("discussion_topics.title")).ordered
            elsif params[:only_announcements]
              scope.by_posted_at
            else
              scope.by_position_legacy
            end

    scope = DiscussionTopic.search_by_attribute(scope, :title, params[:search_term])

    scope = scope.unread_for(@current_user) if params[:filter_by] == "unread"

    states = params[:scope].split(",").map(&:strip) if params[:scope]
    if states.present?
      if (states.include?("pinned") && states.include?("unpinned")) ||
         (states.include?("locked") && states.include?("unlocked"))
        render json: { errors: { scope: "scope is contradictory" } }, status: :bad_request
        return
      end

      if states.include?("pinned")
        scope = scope.where(pinned: true)
      elsif states.include?("unpinned")
        scope = scope.where("discussion_topics.pinned IS NOT TRUE")
      end
    end

    if params[:only_announcements] && !@context.grants_any_right?(@current_user, :manage, :read_course_content)
      scope = scope.active.where("delayed_post_at IS NULL OR delayed_post_at<?", Time.now.utc)
    end

    @topics = []
    if @context.is_a?(Group) || request.format.json?
      @topics = Api.paginate(scope, self, topic_pagination_url)
      if params[:exclude_context_module_locked_topics]
        ActiveRecord::Associations::Preloader.new.preload(@topics, context_module_tags: :context_module)
        @topics = DiscussionTopic.reject_context_module_locked_topics(@topics, @current_user)
      end

      if states.present?
        @topics.reject! { |t| t.locked_for?(@current_user) } if states.include?("unlocked")
        @topics.select! { |t| t.locked_for?(@current_user) } if states.include?("locked")
      end
      @topics.each { |topic| topic.current_user = @current_user }
    end

    respond_to do |format|
      format.html do
        log_asset_access(["topics", @context], "topics", "other")

        set_active_tab "discussions"
        add_crumb(t("#crumbs.discussions", "Discussions"),
                  named_context_url(@context, :context_discussion_topics_url))

        if @context.is_a?(Group)
          ActiveRecord::Associations::Preloader.new.preload(@topics, context_module_tags: :context_module)
          locked_topics, open_topics = @topics.partition do |topic|
            locked = topic.locked? || topic.locked_for?(@current_user)
            locked.is_a?(Hash) ? locked[:can_view] : locked
          end
          js_env openTopics: open_topics, lockedTopics: locked_topics, newTopicURL: named_context_url(@context, :new_context_discussion_topic_url)
        end

        fetch_params = {
          per_page: 50,
          plain_messages: true,
          include_assignment: true,
          exclude_assignment_descriptions: true,
          exclude_context_module_locked_topics: true,
          page: "__page__"
        }
        fetch_params[:include] = ["sections_user_count", "sections"] if @context.is_a?(Course)

        discussion_topics_fetch_url = send("api_v1_#{@context.class.to_s.downcase}_discussion_topics_path", fetch_params)
        (scope.count / fetch_params[:per_page].to_f).ceil.times do |i|
          url = discussion_topics_fetch_url.gsub(fetch_params[:page], (i + 1).to_s)
          prefetch_xhr(url, id: "prefetched_discussion_topic_page_#{i}")
        end

        feature_flags_url = case @context
                            when Course
                              context_url(@context, :context_settings_url, anchor: "tab-features")
                            when Group
                              (@context.context&.is_a? Course) || (@context.context&.is_a? Account) ? context_url(@context.context, :context_settings_url, anchor: "tab-features") : nil
                            else
                              nil
                            end

        hash = {
          USER_SETTINGS_URL: api_v1_user_settings_url(@current_user),
          FEATURE_FLAGS_URL: feature_flags_url,
          totalDiscussions: scope.count,
          permissions: {
            create: @context.discussion_topics.temp_record.grants_right?(@current_user, session, :create),
            moderate: user_can_moderate,
            change_settings: user_can_edit_course_settings?,
            manage_content: @context.grants_any_right?(@current_user, session, :manage_content, :manage_course_content_edit),
            publish: user_can_moderate,
            read_as_admin: @context.grants_right?(@current_user, session, :read_as_admin),
          },
          discussion_topic_menu_tools: external_tools_display_hashes(:discussion_topic_menu),
          student_reporting_enabled: @context.feature_enabled?(:react_discussions_post),
          discussion_anonymity_enabled: @context.feature_enabled?(:react_discussions_post),
          discussion_topic_index_menu_tools: (if @domain_root_account&.feature_enabled?(:commons_favorites)
                                                external_tools_display_hashes(:discussion_topic_index_menu)
                                              else
                                                []
                                              end),
        }
        if @context.is_a?(Course) && @context.grants_right?(@current_user, session, :read) && @js_env&.dig(:COURSE_ID).blank?
          hash[:COURSE_ID] = @context.id.to_s
        end
        conditional_release_js_env(includes: :active_rules)
        append_sis_data(hash)
        js_env(hash)
        js_env({
                 DIRECT_SHARE_ENABLED: @context.is_a?(Course) && hash[:permissions][:read_as_admin]
               }, true)
        set_tutorial_js_env

        if user_can_edit_course_settings?
          js_env(SETTINGS_URL: named_context_url(@context, :api_v1_context_settings_url))
        end

        add_body_class "hide-content-while-scripts-not-loaded"
        @page_title = join_title(t("#titles.discussions", "Discussions"), @context.name)

        content_for_head helpers.auto_discovery_link_tag(:atom, feeds_forum_format_path(@context.feed_code, :atom), { title: t(:course_discussions_atom_feed_title, "Course Discussions Atom Feed") })

        js_bundle :discussion_topics_index
        css_bundle :discussions_index

        render html: "", layout: true
      end

      InstStatsd::Statsd.increment("discussion_topic.index.visit")
      InstStatsd::Statsd.count("discussion_topic.index.visit.pinned", @topics&.select { |dt| dt.pinned }&.count)
      InstStatsd::Statsd.count("discussion_topic.index.visit.discussions", @topics&.length)
      InstStatsd::Statsd.count("discussion_topic.index.visit.closed_for_comments", @topics&.select { |dt| dt.locked }&.count)

      format.json do
        log_api_asset_access(["topics", @context], "topics", "other")
        if @context.grants_right?(@current_user, session, :moderate_forum)
          mc_status = setup_master_course_restrictions(@topics, @context)
        end
        root_topic_fields = [:delayed_post_at, :lock_at]
        render json: discussion_topics_api_json(@topics, @context, @current_user, session,
                                                user_can_moderate: user_can_moderate,
                                                plain_messages: value_to_boolean(params[:plain_messages]),
                                                exclude_assignment_description: value_to_boolean(params[:exclude_assignment_descriptions]),
                                                include_all_dates: include_params.include?("all_dates"),
                                                include_sections: include_params.include?("sections"),
                                                include_sections_user_count: include_params.include?("sections_user_count"),
                                                include_overrides: include_params.include?("overrides"),
                                                master_course_status: mc_status,
                                                root_topic_fields: root_topic_fields)
      end
    end
  end

  def is_child_topic?
    root_topic_id = params[:root_discussion_topic_id]

    root_topic_id && @context.respond_to?(:context) &&
      @context.context && @context.context.discussion_topics.find(root_topic_id)
  end

  def announcements_locked?
    return false unless @context.is_a?(Course)

    @context.lock_all_announcements?
  end

  def new
    @topic = @context.send(params[:is_announcement] ? :announcements : :discussion_topics).new
    add_discussion_or_announcement_crumb
    add_crumb t :create_new_crumb, "Create new"
    edit
  end

  def edit
    @topic ||= @context.all_discussion_topics.find(params[:id])

    if @topic.root_topic_id && @topic.has_group_category?
      return redirect_to edit_course_discussion_topic_url(@context.context_id, @topic.root_topic_id)
    end

    return unless authorized_action(@topic, @current_user, (@topic.new_record? ? :create : :update))
    return render_unauthorized_action unless @topic.visible_for?(@current_user)

    @context.try(:require_assignment_group) unless @topic.is_announcement
    can_set_group_category = @context.respond_to?(:group_categories) && @context.grants_right?(@current_user, session, :manage) # i.e. not a student
    hash = {
      URL_ROOT: named_context_url(@context, :api_v1_context_discussion_topics_url),
      PERMISSIONS: {
        CAN_CREATE_ASSIGNMENT: @context.respond_to?(:assignments) && @context.assignments.temp_record.grants_right?(@current_user, session, :create),
        CAN_ATTACH: @topic.grants_right?(@current_user, session, :attach),
        CAN_MODERATE: user_can_moderate,
        CAN_SET_GROUP: can_set_group_category
      }
    }

    usage_rights_required = @context.try(:usage_rights_required?)
    include_usage_rights = usage_rights_required &&
                           @context.root_account.feature_enabled?(:usage_rights_discussion_topics)
    unless @topic.new_record?
      add_discussion_or_announcement_crumb
      add_crumb(@topic.title, named_context_url(@context, :context_discussion_topic_url, @topic.id))
      add_crumb t :edit_crumb, "Edit"
      hash[:ATTRIBUTES] = discussion_topic_api_json(
        @topic,
        @context,
        @current_user,
        session,
        override_dates: false,
        include_usage_rights: include_usage_rights
      )
    end
    (hash[:ATTRIBUTES] ||= {})[:is_announcement] = @topic.is_announcement
    hash[:ATTRIBUTES][:can_group] = @topic.can_group?
    handle_assignment_edit_params(hash[:ATTRIBUTES])

    categories = []
    if can_set_group_category
      categories = @context.group_categories
      # if discussion has entries and is attached to a deleted group category,
      # add that category to the ENV list so it will be shown on the edit page.
      if @topic.group_category_deleted_with_entries?
        categories << @topic.group_category
      end
    end

    if @topic.assignment.present?
      hash[:ATTRIBUTES][:assignment][:assignment_overrides] =
        assignment_overrides_json(
          @topic.assignment.overrides_for(@current_user, ensure_set_not_empty: true)
        )
      hash[:ATTRIBUTES][:assignment][:has_student_submissions] = @topic.assignment.has_student_submissions?
    end

    section_visibilities =
      if @context.respond_to?(:course_section_visibility)
        @context.course_section_visibility(@current_user)
      else
        :none
      end

    sections =
      case section_visibilities
      when :none
        []
      when :all
        @context.course_sections.active.to_a
      else
        @context.course_sections.select { |s| s.active? && section_visibilities.include?(s.id) }
      end

    js_hash = {
      CONTEXT_ACTION_SOURCE: :discussion_topic,
      CONTEXT_ID: @context.id,
      DISCUSSION_TOPIC: hash,
      GROUP_CATEGORIES: categories
              .reject(&:student_organized?)
              .map { |category| { id: category.id, name: category.name } },
      HAS_GRADING_PERIODS: @context.grading_periods?,
      SECTION_LIST: sections.map { |section| { id: section.id, name: section.name } },
      ANNOUNCEMENTS_LOCKED: announcements_locked?,
      CREATE_ANNOUNCEMENTS_UNLOCKED: @current_user.create_announcements_unlocked?,
      USAGE_RIGHTS_REQUIRED: usage_rights_required,
      PERMISSIONS: {
        manage_files: @context.grants_any_right?(@current_user, session, *RoleOverride::GRANULAR_FILE_PERMISSIONS)
      },
      REACT_DISCUSSIONS_POST: @context.feature_enabled?(:react_discussions_post),
      allow_student_anonymous_discussion_topics: @context.allow_student_anonymous_discussion_topics,
      context_is_not_group: !@context.is_a?(Group)
    }

    post_to_sis = Assignment.sis_grade_export_enabled?(@context)
    js_hash[:POST_TO_SIS] = post_to_sis
    if post_to_sis && @topic.new_record?
      js_hash[:POST_TO_SIS_DEFAULT] = @context.account.sis_default_grade_export[:value]
    end
    js_hash[:STUDENT_PLANNER_ENABLED] =
      @context.grants_any_right?(@current_user, session, :manage_content, *RoleOverride::GRANULAR_MANAGE_COURSE_CONTENT_PERMISSIONS)

    if @topic.is_section_specific && @context.is_a?(Course)
      selected_section_ids = @topic.discussion_topic_section_visibilities.pluck(:course_section_id)
      js_hash["SELECTED_SECTION_LIST"] = sections.select { |s| selected_section_ids.include?(s.id) }.map do |section|
        {
          id: section.id,
          name: section.name
        }
      end
    end

    js_hash[:SECTION_SPECIFIC_DISCUSSIONS_ENABLED] = !@context.is_a?(Group)
    js_hash[:MAX_NAME_LENGTH_REQUIRED_FOR_ACCOUNT] = AssignmentUtil.name_length_required_for_account?(@context)
    js_hash[:MAX_NAME_LENGTH] = AssignmentUtil.assignment_max_name_length(@context)
    js_hash[:DUE_DATE_REQUIRED_FOR_ACCOUNT] = AssignmentUtil.due_date_required_for_account?(@context)
    js_hash[:SIS_NAME] = AssignmentUtil.post_to_sis_friendly_name(@context)

    if @context.is_a?(Course)
      js_hash["SECTION_LIST"] = sections.map do |section|
        {
          id: section.id,
          name: section.name,
          start_at: section.start_at,
          end_at: section.end_at,
          override_course_and_term_dates: section.restrict_enrollments_to_section_dates
        }
      end
      js_hash["VALID_DATE_RANGE"] = CourseDateRange.new(@context)
    end
    js_hash[:CANCEL_TO] = cancel_redirect_url
    append_sis_data(js_hash)

    if @context.grading_periods?
      gp_context = @context.is_a?(Group) ? @context.context : @context
      js_hash[:active_grading_periods] = GradingPeriod.json_for(gp_context, @current_user)
    end
    if context.is_a?(Course)
      js_hash[:allow_self_signup] = true # for group creation
      js_hash[:group_user_type] = "student"
      append_default_due_time_js_env(@context, js_hash)
    end
    js_env(js_hash)

    set_master_course_js_env_data(@topic, @context)
    conditional_release_js_env(@topic.assignment)
    render :edit
  end

  def show
    @topic = @context.all_discussion_topics.find(params[:id])
    # we still need the lock info even if the current user policies unlock the topic. check the policies manually later if you need to override the lockout.
    @locked = @topic.locked_for?(@current_user, check_policies: true, deep_check_if_needed: true)

    @context_module_tag = ContextModuleItem.find_tag_with_preferred([@topic, @topic.root_topic, @topic.assignment], params[:module_item_id])
    @sequence_asset = @context_module_tag.try(:content)
    add_discussion_or_announcement_crumb
    add_crumb(@topic.title, named_context_url(@context, :context_discussion_topic_url, @topic.id))

    if @topic.deleted?
      flash[:notice] = I18n.t :deleted_topic_notice, "That topic has been deleted"
      redirect_to named_context_url(@context, :context_discussion_topics_url)
      return
    end

    if @topic.anonymous? && !@context.feature_enabled?(:react_discussions_post)
      message = if @context.grants_right?(@current_user, session, :read_as_admin)
                  I18n.t(:anonymous_topic_notice_teacher, "Anonymous topics cannot be accessed without Discussions/Announcements Redesign feature preview enabled.")
                else
                  I18n.t(:anonymous_topic_notice_student, "Anonymous topics are not available at this time.")
                end
      flash[:info] = message
      redirect_to named_context_url(@context, :context_discussion_topics_url)
      return
    end

    if (can_read_and_visible = @topic.grants_right?(@current_user, session, :read) && @topic.visible_for?(@current_user))
      @topic.change_read_state("read", @current_user) unless @locked.is_a?(Hash) && !@locked[:can_view]
      add_rss_links_to_content
    end

    if @context.is_a?(Course) && @context.grants_right?(@current_user, session, :manage)
      set_student_context_cards_js_env
    end

    @presenter = DiscussionTopicPresenter.new(@topic, @current_user)

    # Render updated Post UI if feature flag is enabled
    if @context.feature_enabled?(:react_discussions_post)
      env_hash = {
        per_page: 20,
        isolated_view_initial_page_size: 5,
        current_page: 0
      }
      if params[:entry_id]
        entry = @topic.discussion_entries.find(params[:entry_id])
        env_hash[:discussions_deep_link] = {
          root_entry_id: entry.root_entry_id,
          entry_id: entry.id
        }
        if entry.root_entry_id.nil?
          condition = ">="
          count_before = @topic.root_discussion_entries.where("created_at #{condition}?", entry.created_at).count
          env_hash[:current_page] = (count_before / env_hash[:per_page]).ceil
        end
      end
      js_env(env_hash)

      topics = groups_and_group_topics if @topic.for_group_discussion?
      if topics && topics.length == 1 && !@topic.grants_right?(@current_user, session, :update)
        redirect_params = { root_discussion_topic_id: @topic.id }
        redirect_params[:module_item_id] = params[:module_item_id] if params[:module_item_id].present?
        redirect_to named_context_url(topics[0].context, :context_discussion_topics_url, redirect_params)
        return
      end
      log_asset_access(@topic, "topics", "topics")

      if @sequence_asset
        js_env({ SEQUENCE: {
                 ASSET_TYPE: @sequence_asset.is_a?(Assignment) ? "Assignment" : "Discussion",
                 ASSET_ID: @sequence_asset.id,
                 COURSE_ID: @sequence_asset.context.id,
               } })
      end

      @assignment_presenter = AssignmentPresenter.new(@topic.assignment)
      if @topic.for_assignment? && @presenter.allows_speed_grader? && @assignment_presenter.can_view_speed_grader_link?(@current_user)
        js_env(
          { SPEEDGRADER_URL_TEMPLATE: named_context_url(
            @topic.assignment.context,
            :speed_grader_context_gradebook_url,
            assignment_id: @topic.assignment.id,
            student_id: ":student_id"
          ) }
        )
      end

      js_env({
               course_id: params[:course_id] || @context.course&.id,
               EDIT_URL: context_url(@topic.context, :edit_context_discussion_topic_url, @topic),
               PEER_REVIEWS_URL: @topic.assignment ? context_url(@topic.assignment.context, :context_assignment_peer_reviews_url, @topic.assignment.id) : nil,
               discussion_topic_id: params[:id],
               manual_mark_as_read: @current_user&.manual_mark_as_read?,
               discussion_topic_menu_tools: external_tools_display_hashes(:discussion_topic_menu),
               rce_mentions_in_discussions: @context.feature_enabled?(:react_discussions_post) && !@topic.anonymous?,
               isolated_view: Account.site_admin.feature_enabled?(:isolated_view),
               draft_discussions: Account.site_admin.feature_enabled?(:draft_discussions),
               discussion_anonymity_enabled: @context.feature_enabled?(:react_discussions_post),
               should_show_deeply_nested_alert: @current_user&.should_show_deeply_nested_alert?,
               # GRADED_RUBRICS_URL must be within DISCUSSION to avoid page error
               DISCUSSION: {
                 GRADED_RUBRICS_URL: (@topic.assignment ? context_url(@topic.assignment.context, :context_assignment_rubric_url, @topic.assignment.id) : nil),
                 CONTEXT_RUBRICS_URL: can_do(@topic.assignment, @current_user, :update) ? context_url(@topic.assignment.context, :context_rubrics_url) : ""
               },
               apollo_caching: @current_user &&
                 Account.site_admin.feature_enabled?(:apollo_caching),
               discussion_cache_key: @current_user &&
                 Base64.encode64("#{@current_user.uuid}vyfW=;[p-0?:{P_\=HUpgraqe;njalkhpvoiulkimmaqewg")
             })

      unless @locked
        InstStatsd::Statsd.increment("discussion_topic.visit.redesign")
        InstStatsd::Statsd.count("discussion_topic.visit.entries.redesign", @topic.discussion_entries.count)
        InstStatsd::Statsd.count("discussion_topic.visit.pages.redesign", (@topic.discussion_entries.count / 20).ceil)
      end

      js_bundle :discussion_topics_post
      css_bundle :discussions_index, :learning_outcomes
      render html: "", layout: params[:embed] == "true" ? "mobile_embed" : true
      return
    end

    @assignment = @topic.for_assignment? ? AssignmentOverrideApplicator.assignment_overridden_for(@topic.assignment, @current_user) : nil
    @context.require_assignment_group rescue nil

    if can_read_and_visible
      @headers = !params[:headless]
      @unlock_at = @topic.available_from_for(@current_user)
      topics = groups_and_group_topics if @topic.for_group_discussion?

      @initial_post_required = @topic.initial_post_required?(@current_user, session)

      @padless = true

      log_asset_access(@topic, "topics", "topics")
      respond_to do |format|
        if topics && topics.length == 1 && !@topic.grants_right?(@current_user, session, :update)
          redirect_params = { root_discussion_topic_id: @topic.id }
          redirect_params[:module_item_id] = params[:module_item_id] if params[:module_item_id].present?
          format.html { redirect_to named_context_url(topics[0].context, :context_discussion_topics_url, redirect_params) }
        else
          format.html do
            @discussion_topic_menu_tools = external_tools_display_hashes(:discussion_topic_menu)

            if @context.is_a?(Course) && @topic.is_section_specific
              user_counts = Enrollment.where(course_section_id: @topic.course_sections,
                                             course_id: @context).not_fake.active_or_pending_by_date_ignoring_access
                                      .group(:course_section_id).count
              section_data = @topic.course_sections.map do |cs|
                cs.attributes.slice(*%w[id name]).merge(user_count: user_counts[cs.id] || 0)
              end
            end
            api_url = lambda do |endpoint, *params|
              endpoint = "api_v1_context_discussion_#{endpoint}_url"
              named_context_url(@context, endpoint, @topic, *params)
            end

            env_hash = {
              APP_URL: named_context_url(@context, :context_discussion_topic_url, @topic),
              TOPIC: {
                ID: @topic.id,
                TITLE: @topic.title,
                IS_SUBSCRIBED: @topic.subscribed?(@current_user),
                IS_PUBLISHED: @topic.published?,
                CAN_UNPUBLISH: @topic.can_unpublish?,
                IS_ANNOUNCEMENT: @topic.is_announcement,
                COURSE_SECTIONS: @topic.is_section_specific ? section_data : nil,
              },
              PERMISSIONS: {
                # Can reply
                CAN_REPLY: @topic.grants_right?(@current_user, session, :reply) &&
                           !@topic.homeroom_announcement?(@context),
                # Can attach files on replies
                CAN_ATTACH: @topic.grants_right?(@current_user, session, :attach),
                CAN_RATE: @topic.grants_right?(@current_user, session, :rate),
                CAN_READ_REPLIES: @topic.grants_right?(@current_user, :read_replies) &&
                                  !@topic.homeroom_announcement?(@context),
                # Can moderate their own topics
                CAN_MANAGE_OWN: @context.user_can_manage_own_discussion_posts?(@current_user) &&
                                !@topic.locked_for?(@current_user, check_policies: true),
                # Can moderate any topic
                MODERATE: user_can_moderate
              },
              ROOT_URL: "#{api_url.call("topic_view")}?include_new_entries=1&include_enrollment_state=1&include_context_card_info=1",
              ENTRY_ROOT_URL: api_url.call("topic_entry_list"),
              REPLY_URL: api_url.call("add_reply", ":entry_id"),
              ROOT_REPLY_URL: api_url.call("add_entry"),
              DELETE_URL: api_url.call("delete_reply", ":id"),
              UPDATE_URL: api_url.call("update_reply", ":id"),
              MARK_READ_URL: api_url.call("topic_discussion_entry_mark_read", ":id"),
              MARK_UNREAD_URL: api_url.call("topic_discussion_entry_mark_unread", ":id"),
              RATE_URL: api_url.call("topic_discussion_entry_rate", ":id"),
              MARK_ALL_READ_URL: api_url.call("topic_mark_all_read"),
              MARK_ALL_UNREAD_URL: api_url.call("topic_mark_all_unread"),
              MANUAL_MARK_AS_READ: @current_user.try(:manual_mark_as_read?),
              CAN_SUBSCRIBE: !@topic.subscription_hold(@current_user, session),
              CURRENT_USER: user_display_json(@current_user),
              INITIAL_POST_REQUIRED: @initial_post_required,
              THREADED: @topic.threaded?,
              ALLOW_RATING: @topic.allow_rating,
              SORT_BY_RATING: @topic.sort_by_rating,
              TODO_DATE: @topic.todo_date,
              IS_ASSIGNMENT: @topic.assignment_id?,
              ASSIGNMENT_ID: @topic.assignment_id,
              IS_GROUP: @topic.group_category_id?,
            }
            # will fire off the xhr for this as soon as the page comes back.
            # see ui/features/discussion_topic/backbone/models/Topic#fetch for where it is consumed
            prefetch_xhr(env_hash[:ROOT_URL])

            env_hash[:GRADED_RUBRICS_URL] = context_url(@topic.assignment.context, :context_assignment_rubric_url, @topic.assignment.id) if @topic.assignment
            if params[:hide_student_names]
              env_hash[:HIDE_STUDENT_NAMES] = true
              env_hash[:STUDENT_ID] = params[:student_id]
            end
            if @sequence_asset
              env_hash[:SEQUENCE] = {
                ASSET_TYPE: @sequence_asset.is_a?(Assignment) ? "Assignment" : "Discussion",
                ASSET_ID: @sequence_asset.id,
                COURSE_ID: @sequence_asset.context.id,
              }
            end
            @assignment_presenter = AssignmentPresenter.new(@topic.assignment)
            if @topic.for_assignment? && @presenter.allows_speed_grader? &&
               @assignment_presenter.can_view_speed_grader_link?(@current_user)
              env_hash[:SPEEDGRADER_URL_TEMPLATE] = named_context_url(@topic.assignment.context,
                                                                      :speed_grader_context_gradebook_url,
                                                                      assignment_id: @topic.assignment.id,
                                                                      student_id: ":student_id")
            end

            js_hash = { DISCUSSION: env_hash }
            if @context.is_a?(Course)
              GuardRail.activate(:secondary) do
                js_hash[:TOTAL_USER_COUNT] = @topic.context.enrollments.not_fake
                                                   .active_or_pending_by_date_ignoring_access.distinct.count(:user_id)
              end
            end
            js_hash[:COURSE_ID] = @context.id if @context.is_a?(Course)
            js_hash[:CONTEXT_ACTION_SOURCE] = :discussion_topic

            append_sis_data(js_hash)
            js_env(js_hash)
            set_master_course_js_env_data(@topic, @context)
            conditional_release_js_env(@topic.assignment, includes: [:rule])
            js_bundle :discussion_topic
            css_bundle :tinymce, :discussions, :learning_outcomes

            unless @locked
              InstStatsd::Statsd.increment("discussion_topic.visit.legacy")
              InstStatsd::Statsd.count("discussion_topic.visit.entries.legacy", @topic.discussion_entries.count)
              InstStatsd::Statsd.count("discussion_topic.visit.pages.legacy", (@topic.discussion_entries.count / 50).ceil)
            end

            render stream: can_stream_template?
          end
        end
      end
    else
      return render_unauthorized_action unless @current_user

      respond_to do |format|
        if @topic.is_announcement
          flash[:error] = t "You do not have access to the requested announcement."
          format.html { redirect_to named_context_url(@context, :context_announcements_url) }
        else
          flash[:error] = t "You do not have access to the requested discussion."
          format.html { redirect_to named_context_url(@context, :context_discussion_topics_url) }
        end
      end
    end
  end

  # @API Create a new discussion topic
  #
  # Create an new discussion topic for the course or group.
  #
  # @argument title [String]
  #
  # @argument message [String]
  #
  # @argument discussion_type [String, "side_comment"|"threaded"]
  #   The type of discussion. Defaults to side_comment if not value is given. Accepted values are 'side_comment', for discussions that only allow one level of nested comments, and 'threaded' for fully threaded discussions.
  #
  # @argument published [Boolean]
  #   Whether this topic is published (true) or draft state (false). Only
  #   teachers and TAs have the ability to create draft state topics.
  #
  # @argument delayed_post_at [DateTime]
  #   If a timestamp is given, the topic will not be published until that time.
  #
  # @argument allow_rating [Boolean]
  #   Whether or not users can rate entries in this topic.
  #
  # @argument lock_at [DateTime]
  #   If a timestamp is given, the topic will be scheduled to lock at the
  #   provided timestamp. If the timestamp is in the past, the topic will be
  #   locked.
  #
  # @argument podcast_enabled [Boolean]
  #   If true, the topic will have an associated podcast feed.
  #
  # @argument podcast_has_student_posts [Boolean]
  #   If true, the podcast will include posts from students as well. Implies
  #   podcast_enabled.
  #
  # @argument require_initial_post [Boolean]
  #   If true then a user may not respond to other replies until that user has
  #   made an initial reply. Defaults to false.
  #
  # @argument assignment [Assignment]
  #   To create an assignment discussion, pass the assignment parameters as a
  #   sub-object. See the {api:AssignmentsApiController#create Create an Assignment API}
  #   for the available parameters. The name parameter will be ignored, as it's
  #   taken from the discussion title. If you want to make a discussion that was
  #   an assignment NOT an assignment, pass set_assignment = false as part of
  #   the assignment object
  #
  # @argument is_announcement [Boolean]
  #   If true, this topic is an announcement. It will appear in the
  #   announcement's section rather than the discussions section. This requires
  #   announcment-posting permissions.
  #
  # @argument pinned [Boolean]
  #   If true, this topic will be listed in the "Pinned Discussion" section
  #
  # @argument position_after [String]
  #   By default, discussions are sorted chronologically by creation date, you
  #   can pass the id of another topic to have this one show up after the other
  #   when they are listed.
  #
  # @argument group_category_id [Integer]
  #   If present, the topic will become a group discussion assigned
  #   to the group.
  #
  # @argument only_graders_can_rate [Boolean]
  #   If true, only graders will be allowed to rate entries.
  #
  # @argument sort_by_rating [Boolean]
  #   If true, entries will be sorted by rating.
  #
  # @argument attachment [File]
  #   A multipart/form-data form-field-style attachment.
  #   Attachments larger than 1 kilobyte are subject to quota restrictions.
  #
  # @argument specific_sections [String]
  #   A comma-separated list of sections ids to which the discussion topic
  #   should be made specific to.  If it is not desired to make the discussion
  #   topic specific to sections, then this parameter may be omitted or set to
  #   "all".  Can only be present only on announcements and only those that are
  #   for a course (as opposed to a group).
  #
  # @example_request
  #     curl https://<canvas>/api/v1/courses/<course_id>/discussion_topics \
  #         -F title='my topic' \
  #         -F message='initial message' \
  #         -F podcast_enabled=1 \
  #         -H 'Authorization: Bearer <token>'
  #         -F 'attachment=@<filename>' \
  #
  # @example_request
  #     curl https://<canvas>/api/v1/courses/<course_id>/discussion_topics \
  #         -F title='my assignment topic' \
  #         -F message='initial message' \
  #         -F assignment[points_possible]=15 \
  #         -H 'Authorization: Bearer <token>'
  #
  def create
    process_discussion_topic(is_new: true)
  end

  # @API Update a topic
  #
  # Update an existing discussion topic for the course or group.
  #
  # @argument title [String]
  #
  # @argument message [String]
  #
  # @argument discussion_type [String, "side_comment"|"threaded"]
  #   The type of discussion. Defaults to side_comment if not value is given. Accepted values are 'side_comment', for discussions that only allow one level of nested comments, and 'threaded' for fully threaded discussions.
  #
  # @argument published [Boolean]
  #   Whether this topic is published (true) or draft state (false). Only
  #   teachers and TAs have the ability to create draft state topics.
  #
  # @argument delayed_post_at [DateTime]
  #   If a timestamp is given, the topic will not be published until that time.
  #
  # @argument lock_at [DateTime]
  #   If a timestamp is given, the topic will be scheduled to lock at the
  #   provided timestamp. If the timestamp is in the past, the topic will be
  #   locked.
  #
  # @argument podcast_enabled [Boolean]
  #   If true, the topic will have an associated podcast feed.
  #
  # @argument podcast_has_student_posts [Boolean]
  #   If true, the podcast will include posts from students as well. Implies
  #   podcast_enabled.
  #
  # @argument require_initial_post [Boolean]
  #   If true then a user may not respond to other replies until that user has
  #   made an initial reply. Defaults to false.
  #
  # @argument assignment [Assignment]
  #   To create an assignment discussion, pass the assignment parameters as a
  #   sub-object. See the {api:AssignmentsApiController#create Create an Assignment API}
  #   for the available parameters. The name parameter will be ignored, as it's
  #   taken from the discussion title. If you want to make a discussion that was
  #   an assignment NOT an assignment, pass set_assignment = false as part of
  #   the assignment object
  #
  # @argument is_announcement [Boolean]
  #   If true, this topic is an announcement. It will appear in the
  #   announcement's section rather than the discussions section. This requires
  #   announcment-posting permissions.
  #
  # @argument pinned [Boolean]
  #   If true, this topic will be listed in the "Pinned Discussion" section
  #
  # @argument position_after [String]
  #   By default, discussions are sorted chronologically by creation date, you
  #   can pass the id of another topic to have this one show up after the other
  #   when they are listed.
  #
  # @argument group_category_id [Integer]
  #   If present, the topic will become a group discussion assigned
  #   to the group.
  #
  # @argument allow_rating [Boolean]
  #   If true, users will be allowed to rate entries.
  #
  # @argument only_graders_can_rate [Boolean]
  #   If true, only graders will be allowed to rate entries.
  #
  # @argument sort_by_rating [Boolean]
  #   If true, entries will be sorted by rating.
  #
  # @argument specific_sections [String]
  #   A comma-separated list of sections ids to which the discussion topic
  #   should be made specific too.  If it is not desired to make the discussion
  #   topic specific to sections, then this parameter may be omitted or set to
  #   "all".  Can only be present only on announcements and only those that are
  #   for a course (as opposed to a group).
  #
  # @example_request
  #     curl https://<canvas>/api/v1/courses/<course_id>/discussion_topics/<topic_id> \
  #         -F title='This will be positioned after Topic #1234' \
  #         -F position_after=1234 \
  #         -H 'Authorization: Bearer <token>'
  #
  def update
    process_discussion_topic(is_new: false)
  end

  # @API Delete a topic
  #
  # Deletes the discussion topic. This will also delete the assignment, if it's
  # an assignment discussion.
  #
  # @example_request
  #     curl -X DELETE https://<canvas>/api/v1/courses/<course_id>/discussion_topics/<topic_id> \
  #          -H 'Authorization: Bearer <token>'
  def destroy
    @topic = @context.all_discussion_topics.find(params[:id] || params[:topic_id])
    if authorized_action(@topic, @current_user, :delete)
      return render_unauthorized_action if editing_restricted?(@topic)

      @topic.destroy
      respond_to do |format|
        format.html do
          flash[:notice] = t :topic_deleted_notice, "%{topic_title} deleted successfully", topic_title: @topic.title
          redirect_to named_context_url(@context, @topic.is_announcement ? :context_announcements_url : :context_discussion_topics_url)
        end
        format.json { render json: @topic.as_json(include: { user: { only: :name } }), status: :ok }
      end
    end
  end

  def public_feed
    return unless get_feed_context

    feed = Atom::Feed.new do |f|
      f.title = t :discussion_feed_title, "%{title} Discussion Feed", title: @context.name
      f.links << Atom::Link.new(href: polymorphic_url([@context, :discussion_topics]), rel: "self")
      f.updated = Time.now
      f.id = polymorphic_url([@context, :discussion_topics])
    end
    @entries = []
    @entries.concat(@context.discussion_topics
                            .select { |dt| dt.visible_for?(@current_user) })
    @entries.concat @context.discussion_entries.active
    @entries = @entries.sort_by(&:updated_at)
    @entries.each do |entry|
      feed.entries << entry.to_atom
    end
    respond_to do |format|
      format.atom { render plain: feed.to_xml }
    end
  end

  # @API Reorder pinned topics
  #
  # Puts the pinned discussion topics in the specified order.
  # All pinned topics should be included.
  #
  # @argument order[] [Required, Integer]
  #   The ids of the pinned discussion topics in the desired order.
  #   (For example, "order=104,102,103".)
  #
  def reorder
    if authorized_action(@context.discussion_topics.temp_record, @current_user, :update)
      order = Api.value_to_array(params[:order])
      reject! "order parameter required" unless order.present?
      topics = pinned_topics.where(id: order)
      reject! "topics not found" unless topics.length == order.length
      topics[0].update_order(order)
      new_order = pinned_topics.by_position.pluck(:id).map(&:to_s)
      render json: { reorder: true, order: new_order }, status: :ok
    end
  end

  protected

  def cancel_redirect_url
    topic_type = @topic.is_announcement ? :announcements : :discussion_topics
    @topic.new_record? ? polymorphic_url([@context, topic_type]) : polymorphic_url([@context, @topic])
  end

  def pinned_topics
    @context.active_discussion_topics.only_discussion_topics.where(pinned: true)
  end

  def add_discussion_or_announcement_crumb
    if @topic.is_a? Announcement
      set_active_tab "announcements"
      add_crumb t("#crumbs.announcements", "Announcements"), named_context_url(@context, :context_announcements_url)
    else
      set_active_tab "discussions"
      add_crumb t("#crumbs.discussions", "Discussions"), named_context_url(@context, :context_discussion_topics_url)
    end
  end

  def user_can_moderate
    @user_can_moderate = @context.grants_right?(@current_user, session, :moderate_forum) if @user_can_moderate.nil?
    @user_can_moderate
  end

  API_ALLOWED_TOPIC_FIELDS = %w[title message discussion_type delayed_post_at lock_at podcast_enabled
                                podcast_has_student_posts require_initial_post pinned todo_date
                                group_category_id allow_rating only_graders_can_rate sort_by_rating
                                anonymous_state is_anonymous_author].freeze

  API_ALLOWED_TOPIC_FIELDS_FOR_GROUP = %w[title message discussion_type podcast_enabled pinned todo_date
                                          allow_rating only_graders_can_rate sort_by_rating anonymous_state is_anonymous_author].freeze

  def set_sections
    if params[:specific_sections] == "all"
      @topic.is_section_specific = false
    else
      @topic.is_section_specific = true
      section_ids = params[:specific_sections]
      section_ids = section_ids.split(",") if section_ids.is_a?(String)
      new_section_ids = section_ids.map { |id| Shard.relative_id_for(id, Shard.current, Shard.current) }.sort
      if @topic.course_sections.pluck(:id).sort != new_section_ids
        @topic.course_sections = CourseSection.find(new_section_ids)
        @topic.sections_changed = true
      end
    end
  end

  def verify_specific_section_visibilities
    return unless @topic.is_section_specific && @context.is_a?(Course)

    visibilities = @context.course_section_visibility(@current_user)

    invalid_sections =
      case visibilities
      when :all
        []
      when :none
        @topic.course_sections.map(&:id)
      else
        @topic.course_sections.map(&:id) - visibilities
      end

    unless invalid_sections.empty?
      @errors[:specific_sections] = t(
        :error_section_permission,
        "You do not have permissions to modify discussion for section(s) %{section_ids}",
        section_ids: invalid_sections.join(", ")
      )
    end
  end

  def process_discussion_topic(is_new:)
    ActiveRecord::Base.transaction do
      process_discussion_topic_runner(is_new: is_new)
    end
  end

  def process_discussion_topic_runner(is_new:)
    @errors = {}

<<<<<<< HEAD
    anonymous_discussions_disabled = !(Account.site_admin.feature_enabled?(:discussion_anonymity) && @context.feature_enabled?(:react_discussions_post))
    if is_new && anonymous_discussions_disabled
=======
    if is_new && !@context.feature_enabled?(:react_discussions_post)
>>>>>>> 8ae2c262
      params[:anonymous_state] = nil
    end

    # only full_anonymity and partial_anonymity can be stored. the rest will be nil'ed out
    if is_new &&
       !params[:anonymous_state].nil? &&
       !(params[:anonymous_state] == "full_anonymity" || params[:anonymous_state] == "partial_anonymity")

      params[:anonymous_state] = nil
    end

    if is_new &&
       !params[:anonymous_state].nil? &&
       !@context.settings[:allow_student_anonymous_discussion_topics] &&
       !@context.grants_right?(@current_user, session, :manage)
      @errors[:anonymous_state] = t(:error_anonymous_state_unauthorized_create,
                                    "You are not able to create an anonymous discussion")
    end

    if is_new && params[:anonymous_state]
      if params[:group_category_id]
        @errors[:anonymous_state] = t(:error_anonymous_state_groups_create,
                                      "Group discussions cannot be anonymous.")
      end
      if params[:assignment]
        @errors[:anonymous_state] = t(:error_graded_anonymous,
                                      "Anonymous discussions cannot be graded")
      end
    end

    model_type = if value_to_boolean(params[:is_announcement]) &&
                    @context.announcements.temp_record.grants_right?(@current_user, session, :create)
                   :announcements
                 else
                   :discussion_topics
                 end

    if is_new
      @topic = @context.send(model_type).build
      prior_version = @topic.dup
      if model_type == :announcements && @context.is_a?(Course)
        @topic.locked = true
        save_lock_preferences
      end
    else
      @topic = @context.send(model_type).active.find(params[:id] || params[:topic_id])
      if params.include?(:anonymous_state) && @topic.anonymous_state != params[:anonymous_state]
        @errors[:anonymous_state] = t(:error_anonymous_state_unauthorized_update,
                                      "You are not able to update the anonymous state of a discussion")
      end
      prior_version = DiscussionTopic.find(@topic.id)
      verify_specific_section_visibilities # Make sure user actually has perms to modify this
    end

    # It's possible customers already are using this API and haven't updated to
    # use the `specific_sections` key yet. In this case, we don't want to nuke
    # any specific setions out from under them when their existing scrit runs.
    # This is where a versioned API would come in handy.
    set_sections if params[:specific_sections]
    verify_specific_section_visibilities

    allowed_fields = @context.is_a?(Group) ? API_ALLOWED_TOPIC_FIELDS_FOR_GROUP : API_ALLOWED_TOPIC_FIELDS
    discussion_topic_hash = params.permit(*allowed_fields)
    only_pinning = discussion_topic_hash.except(*%w[pinned]).blank?

    # allow pinning/unpinning if a subtopic and we can update the root
    topic_to_check = only_pinning && @topic.root_topic ? @topic.root_topic : @topic
    return unless authorized_action(topic_to_check, @current_user, (is_new ? :create : :update))

    process_podcast_parameters(discussion_topic_hash)

    if is_new
      @topic.user = @current_user
    elsif !only_pinning # don't update editor if the only thing that changed was the pinned status
      @topic.editor = @current_user
    end
    @topic.current_user = @current_user
    @topic.content_being_saved_by(@current_user)

    if discussion_topic_hash.key?(:message)
      discussion_topic_hash[:message] = process_incoming_html_content(discussion_topic_hash[:message])
    end

    prefer_assignment_availability_dates(discussion_topic_hash)

    process_future_date_parameters(discussion_topic_hash)
    process_lock_parameters(discussion_topic_hash)

    process_published_parameters
    if is_new && @topic.published? && params[:assignment]
      @topic.unpublish
      @topic.root_topic.try(:unpublish)
      publish_later = true
    end

    process_group_parameters(discussion_topic_hash)
    process_pin_parameters
    process_todo_parameters

    if @errors.present?
      render json: { errors: @errors }, status: :bad_request
    else
      @topic.skip_broadcasts = true
      DiscussionTopic.transaction do
        if @topic.is_section_specific
          # HACK: For some reason apply_assignment_parameters saves the submittable
          # so we can't run it until everything is already good.  But if the topic
          # is section specific stuff isn't good until we clear out the assignment,
          # so do that here.  This is terrible.
          if params[:assignment] && !value_to_boolean(params[:assignment][:set_assignment])
            @topic.assignment = nil
          end
        else
          @topic.course_sections = []
        end
        @topic.update(discussion_topic_hash)
        @topic.root_topic.try(:save)
      end
      if @topic.errors.none? && !@topic.root_topic.try(:errors).try(:any?)
        log_asset_access(@topic, "topics", "topics", "participate")

        apply_positioning_parameters
        apply_attachment_parameters
        unless @topic.root_topic_id?
          apply_assignment_parameters(params[:assignment], @topic)
        end

        if publish_later
          @topic.publish!
          @topic.root_topic.try(:publish!)
        end

        @topic = DiscussionTopic.find(@topic.id)
        @topic.broadcast_notifications(prior_version)

        include_usage_rights = @context.root_account.feature_enabled?(:usage_rights_discussion_topics) &&
                               @context.try(:usage_rights_required?)

        if is_new
          InstStatsd::Statsd.increment("discussion_topic.created")

          if params[:podcast_enabled] == "1"
            InstStatsd::Statsd.increment("discussion_topic.created.podcast_feed_enabled")
          end

          if params[:allow_rating] == "1"
            InstStatsd::Statsd.increment("discussion_topic.created.allow_liking_enabled")
          end

          if params[:attachment]
            InstStatsd::Statsd.increment("discussion_topic.created.attachment")
          end

          if !params[:delayed_post_at]&.empty? || !params[:lock_at]&.empty?
            InstStatsd::Statsd.increment("discussion_topic.created.scheduled")
          end

          if params[:anonymous_state] == "partial_anonymity"
            InstStatsd::Statsd.increment("discussion_topic.created.partial_anonymity")
          end

          if params[:anonymous_state] == "full_anonymity"
            InstStatsd::Statsd.increment("discussion_topic.created.full_anonymity")
          end

          if params[:assignment]
            InstStatsd::Statsd.increment("discussion_topic.created.graded")
          end

          if @context.is_a?(Group)
            InstStatsd::Statsd.increment("discussion_topic.created.group")
          end

          if request.params[:assignment] && request.params[:assignment][:assignment_overrides] && request.params[:assignment][:assignment_overrides].length > 1
            InstStatsd::Statsd.increment("discussion_topic.created.multiple_due_dates")
          end
        end

        if @context.is_a?(Course)
          render json: discussion_topic_api_json(@topic,
                                                 @context,
                                                 @current_user,
                                                 session,
                                                 {
                                                   include_sections: true,
                                                   include_sections_user_count: true,
                                                   include_usage_rights: include_usage_rights
                                                 })
        else
          render json: discussion_topic_api_json(@topic,
                                                 @context,
                                                 @current_user,
                                                 session,
                                                 {
                                                   include_usage_rights: include_usage_rights
                                                 })
        end
      else
        errors = @topic.errors.as_json[:errors]
        errors.merge!(@topic.root_topic.errors.as_json[:errors]) if @topic.root_topic
        errors["published"] = errors.delete(:workflow_state) if errors.key?(:workflow_state)
        render json: { errors: errors }, status: :bad_request
      end
    end
  end

  def process_podcast_parameters(discussion_topic_hash)
    discussion_topic_hash[:podcast_enabled] = true if value_to_boolean(discussion_topic_hash[:podcast_has_student_posts])

    unless user_can_moderate
      discussion_topic_hash.delete :podcast_enabled
      discussion_topic_hash.delete :podcast_has_student_posts
    end
  end

  def process_todo_parameters
    remove_assign = ["false", false, "0"].include?(params.dig(:assignment, :set_assignment))
    if params[:assignment] && !remove_assign && !params[:todo_date]
      @topic.todo_date = nil
      return
    end
    return unless params[:todo_date]

    if !authorized_action(@topic.context, @current_user, [:manage_content, :manage_course_content_add])
      @errors[:todo_date] = t(:error_todo_date_unauthorized,
                              "You do not have permission to add this topic to the student to-do list.")
    elsif (@topic.assignment || params[:assignment]) && !remove_assign
      @errors[:todo_date] = t(:error_todo_date_assignment, "Date cannot be added if discussion topic is graded")
    end
  end

  def prefer_assignment_availability_dates(discussion_topic_hash)
    return unless params[:assignment]

    discussion_topic_hash["delayed_post_at"] = nil if params[:assignment].key?(:unlock_at)
    discussion_topic_hash["lock_at"] = nil if params[:assignment].key?(:lock_at)
  end

  # Internal: detetermines if the delayed_post_at or lock_at dates were changed
  # and applies changes to the topic if they were.
  #
  # Returns true if dates were changed and the topic was updated, false otherwise.
  def process_future_date_parameters(discussion_topic_hash)
    # Set the delayed_post_at and lock_at if provided. This will be used to determine if the values have changed
    # in order to know if we should rely on this data to update the workflow state
    @topic.delayed_post_at = discussion_topic_hash[:delayed_post_at] if params.key? :delayed_post_at
    if discussion_topic_hash[:lock_at].present? && @topic&.lock_at&.to_i == Time.zone.parse(discussion_topic_hash[:lock_at]).to_i
      params.delete(:lock_at)
    end
    @topic.lock_at = discussion_topic_hash[:lock_at] if params.key? :lock_at

    if @topic.delayed_post_at_changed? || @topic.lock_at_changed?
      @topic.workflow_state = @topic.should_not_post_yet ? "post_delayed" : "active"
      if @topic.should_lock_yet
        @topic.lock(without_save: true)
      else
        @topic.unlock(without_save: true)
      end
    end
  end

  def save_lock_preferences
    return if @current_user.nil?
    return if !params.key?(:locked) || params[:locked].is_a?(Hash)

    should_lock = value_to_boolean(params[:locked])
    @current_user.create_announcements_unlocked(!should_lock)
    @current_user.save
  end

  def process_lock_parameters(discussion_topic_hash)
    # Handle locking/unlocking (overrides workflow state if provided). It appears that the locked param as a hash
    # is from old code and is not being used. Verification requested.
    if !@topic.lock_at_changed? && (params.key?(:locked) && !params[:locked].is_a?(Hash))
      should_lock = value_to_boolean(params[:locked])
      if should_lock != @topic.locked?
        if should_lock
          @topic.lock(without_save: true)
        else
          discussion_topic_hash[:lock_at] = nil
          @topic.unlock(without_save: true)
        end
      end
    end
  end

  def process_published_parameters
    if params.key?(:published)
      should_publish = value_to_boolean(params[:published])
      if should_publish != @topic.published?
        if should_publish
          @topic.publish
          @topic.root_topic.try(:publish)
        elsif user_can_moderate
          @topic.unpublish
          @topic.root_topic.try(:unpublish)
        else
          @errors[:published] = t(:error_draft_state_unauthorized, "You do not have permission to set this topic to draft state.")
        end
      end
    elsif @topic.new_record? && !@topic.is_announcement && user_can_moderate
      @topic.unpublish
    end
  end

  def process_group_parameters(discussion_topic_hash)
    if params[:assignment]&.key?(:group_category_id)
      id = params[:assignment].delete(:group_category_id)
      discussion_topic_hash[:group_category_id] ||= id
    end
    return unless discussion_topic_hash.key?(:group_category_id)
    return if discussion_topic_hash[:group_category_id].nil? && @topic.group_category_id.nil?
    return if discussion_topic_hash[:group_category_id].to_i == @topic.group_category_id
    return unless can_set_group_category?

    discussion_topic_hash[:group_category] = if discussion_topic_hash[:group_category_id]
                                               @context.group_categories.find(discussion_topic_hash[:group_category_id])
                                             else
                                               nil
                                             end
  end

  def can_set_group_category?
    error =
      if !@context.grants_right?(@current_user, session, :manage)
        t("You cannot set a grouped discussion as a student.")
      elsif @topic.is_announcement
        t(:error_group_announcement, "You cannot use grouped discussion on an announcement.")
      elsif !@topic.can_group?
        t(:error_group_change, "You cannot change grouping on a discussion with replies.")
      end
    @errors[:group] = error if error
    !error
  end

  # TODO: upgrade acts_as_list after rails3
  # check_scope will probably handle this
  def process_pin_parameters
    return unless params.key?(:pinned)

    pinned = value_to_boolean(params[:pinned])
    return unless pinned != @topic.pinned?

    @topic.pinned = pinned
    @topic.position = nil
    @topic.add_to_list_bottom
  end

  def apply_positioning_parameters
    if params[:position_after] && user_can_moderate
      other_topic = @context.discussion_topics.active.find(params[:position_after])
      @topic.insert_at(other_topic.position)
    end

    if params[:position_at] && user_can_moderate
      @topic.insert_at(params[:position_at].to_i)
    end
  end

  def apply_attachment_parameters
    # handle creating/removing attachment
    if @topic.grants_right?(@current_user, session, :attach)
      attachment = params[:attachment].present? &&
                   params[:attachment]

      return if attachment && attachment.size > 1.kilobytes &&
                quota_exceeded(@context, named_context_url(@context, :context_discussion_topics_url))

      if (params.key?(:remove_attachment) || attachment) && @topic.attachment
        @topic.transaction do
          att = @topic.attachment
          @topic.attachment = nil
          @topic.save! unless @topic.new_record?
          att.destroy
        end
      end

      if attachment
        @attachment = @context.attachments.new
        Attachments::Storage.store_for_attachment(@attachment, attachment)
        set_default_usage_rights(@attachment)
        @attachment.save!
        @attachment.handle_duplicates(:rename)
        @topic.attachment = @attachment
        @topic.save
      end
    end
  end

  def set_default_usage_rights(attachment)
    return unless @context.root_account.feature_enabled?(:usage_rights_discussion_topics)
    return unless @context.try(:usage_rights_required?)
    return if @context.grants_any_right?(@current_user, session, *RoleOverride::GRANULAR_FILE_PERMISSIONS)

    attachment.usage_rights = @context.usage_rights.find_or_create_by(
      use_justification: "own_copyright",
      legal_copyright: ""
    )
  end

  def child_topic
    extra_params = {}
    if params[:headless]
      extra_params.merge(
        headless: 1,
        hide_student_names: params[:hide_student_names],
        student_id: params[:student_id]
      )
    end
    extra_params[:module_item_id] = params[:module_item_id] if params[:module_item_id].present?

    @root_topic = @context.context.discussion_topics.find(params[:root_discussion_topic_id])
    @topic = @root_topic.ensure_child_topic_for(@context)
    redirect_to named_context_url(@context, :context_discussion_topic_url, @topic.id, extra_params)
  end

  def user_can_edit_course_settings?
    @context.is_a?(Course) && @context.grants_right?(@current_user, session, :update)
  end

  def handle_assignment_edit_params(hash)
    hash[:title] = params[:title] if params[:title]
    if params.slice(:due_at, :points_possible, :assignment_group_id).present?
      if hash[:assignment].nil? && @context.respond_to?(:assignments) && @context.assignments.temp_record.grants_right?(@current_user, session, :create)
        hash[:assignment] ||= {}
      end

      unless hash[:assignment].nil?
        if params[:due_at]
          hash[:assignment][:due_at] = params[:due_at].empty? || params[:due_at] == "null" ? nil : params[:due_at]
        end
        hash[:assignment][:points_possible] = params[:points_possible] if params[:points_possible]
        hash[:assignment][:assignment_group_id] = params[:assignment_group_id] if params[:assignment_group_id]
      end
    end
  end

  private

  def add_rss_links_to_content
    rss_context = @context_enrollment
    rss_context ||= @context if @context.available?
    if rss_context
      content_for_head helpers.auto_discovery_link_tag(:atom,
                                                       feeds_topic_format_path(@topic.id, rss_context.feed_code, :atom),
                                                       { title: t(:discussion_atom_feed_title, "Discussion Atom Feed") })
      if @topic.podcast_enabled
        content_for_head helpers.auto_discovery_link_tag(:rss,
                                                         feeds_topic_format_path(@topic.id, rss_context.feed_code, :rss),
                                                         { title: t(:discussion_podcast_feed_title, "Discussion Podcast Feed"),
                                                           id: "Discussion Podcast Feed" })
      end
    end
  end

  def groups_and_group_topics
    @groups = @topic.group_category.groups.active
    if @topic.for_assignment? && @topic.assignment.only_visible_to_overrides?
      override_groups = @groups.joins("INNER JOIN #{AssignmentOverride.quoted_table_name}
            ON assignment_overrides.set_type = 'Group' AND assignment_overrides.set_id = groups.id")
                               .merge(AssignmentOverride.active)
                               .where(assignment_overrides: { assignment_id: @topic.assignment_id })
      @groups = override_groups if override_groups.present?
    end
    topics = @topic.child_topics
    unless @context.grants_right?(@current_user, session, :read_as_admin)
      @groups = @groups.joins(:group_memberships).merge(GroupMembership.active).where(group_memberships: { user_id: @current_user })
      topics = topics.where(context_type: "Group", context_id: @groups)
    end

    @group_topics = @groups.order(:id).map do |group|
      { group: group, topic: topics.find { |t| t.context == group } }
    end
    topics
  end
end<|MERGE_RESOLUTION|>--- conflicted
+++ resolved
@@ -1262,12 +1262,7 @@
   def process_discussion_topic_runner(is_new:)
     @errors = {}
 
-<<<<<<< HEAD
-    anonymous_discussions_disabled = !(Account.site_admin.feature_enabled?(:discussion_anonymity) && @context.feature_enabled?(:react_discussions_post))
-    if is_new && anonymous_discussions_disabled
-=======
     if is_new && !@context.feature_enabled?(:react_discussions_post)
->>>>>>> 8ae2c262
       params[:anonymous_state] = nil
     end
 
