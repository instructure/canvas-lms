--- conflicted
+++ resolved
@@ -468,7 +468,6 @@
       # add that category to the ENV list so it will be shown on the edit page.
       if @topic.group_category_deleted_with_entries?
         categories << @topic.group_category
-<<<<<<< HEAD
       end
     end
 
@@ -494,12 +493,8 @@
         @context.course_sections.active.to_a
       else
         @context.course_sections.select{ |s| s.active? && section_visibilities.include?(s.id) }
-=======
->>>>>>> f096ca90
-      end
-    end
-
-<<<<<<< HEAD
+      end
+
     js_hash = {
       CONTEXT_ACTION_SOURCE: :discussion_topic,
       CONTEXT_ID: @context.id,
@@ -521,70 +516,6 @@
       js_hash[:STUDENT_PLANNER_ENABLED] = @context.grants_any_right?(@current_user, session, :manage)
     end
 
-    if @context.account.feature_enabled?(:section_specific_announcements) &&
-        @topic.is_section_specific && @context.is_a?(Course)
-
-      selected_section_ids = @topic.discussion_topic_section_visibilities.pluck(:course_section_id)
-      js_hash['SELECTED_SECTION_LIST'] = sections.select{|s| selected_section_ids.include?(s.id)}.map do |section|
-        {
-          id: section.id,
-          name: section.name
-        }
-=======
-    if @topic.assignment.present?
-      hash[:ATTRIBUTES][:assignment][:assignment_overrides] =
-        (assignment_overrides_json(
-          @topic.assignment.overrides_for(@current_user, ensure_set_not_empty: true)
-          ))
-      hash[:ATTRIBUTES][:assignment][:has_student_submissions] = @topic.assignment.has_student_submissions?
-    end
-
-    section_visibilities =
-      if @context.respond_to?(:course_section_visibility)
-        @context.course_section_visibility(@current_user)
-      else
-        :none
-      end
-
-    sections =
-      if section_visibilities == :none
-        []
-      elsif section_visibilities == :all
-        @context.course_sections.active.to_a
-      else
-        @context.course_sections.select{ |s| s.active? && section_visibilities.include?(s.id) }
->>>>>>> f096ca90
-      end
-    end
-    js_hash[:SECTION_SPECIFIC_ANNOUNCEMENTS_ENABLED] = @context.account.
-      feature_enabled?(:section_specific_announcements)
-
-<<<<<<< HEAD
-
-    js_hash[:SECTION_SPECIFIC_DISCUSSIONS_ENABLED] = @context.account.feature_enabled?(:section_specific_discussions)
-
-=======
-    js_hash = {
-      CONTEXT_ACTION_SOURCE: :discussion_topic,
-      CONTEXT_ID: @context.id,
-      DISCUSSION_TOPIC: hash,
-      GROUP_CATEGORIES: categories.
-         reject(&:student_organized?).
-         map { |category| { id: category.id, name: category.name } },
-      HAS_GRADING_PERIODS: @context.grading_periods?,
-      SECTION_LIST: sections.map { |section| { id: section.id, name: section.name } },
-      ANNOUNCEMENTS_LOCKED: announcements_locked?
-    }
-
-    post_to_sis = Assignment.sis_grade_export_enabled?(@context)
-    js_hash[:POST_TO_SIS] = post_to_sis
-    if post_to_sis && @topic.new_record?
-      js_hash[:POST_TO_SIS_DEFAULT] = @context.account.sis_default_grade_export[:value]
-    end
-    if @context.root_account.feature_enabled?(:student_planner)
-      js_hash[:STUDENT_PLANNER_ENABLED] = @context.grants_any_right?(@current_user, session, :manage)
-    end
-
     if @topic.is_section_specific && @context.is_a?(Course)
       selected_section_ids = @topic.discussion_topic_section_visibilities.pluck(:course_section_id)
       js_hash['SELECTED_SECTION_LIST'] = sections.select{|s| selected_section_ids.include?(s.id)}.map do |section|
@@ -597,7 +528,6 @@
 
     js_hash[:SECTION_SPECIFIC_DISCUSSIONS_ENABLED] = @context.account.feature_enabled?(:section_specific_discussions)
 
->>>>>>> f096ca90
     js_hash[:MAX_NAME_LENGTH_REQUIRED_FOR_ACCOUNT] = AssignmentUtil.name_length_required_for_account?(@context)
     js_hash[:MAX_NAME_LENGTH] = AssignmentUtil.assignment_max_name_length(@context)
     js_hash[:DUE_DATE_REQUIRED_FOR_ACCOUNT] = AssignmentUtil.due_date_required_for_account?(@context)
@@ -621,19 +551,11 @@
     if @context.grading_periods?
       gp_context = @context.is_a?(Group) ? @context.context : @context
       js_hash[:active_grading_periods] = GradingPeriod.json_for(gp_context, @current_user)
-<<<<<<< HEAD
     end
     if context.is_a?(Course)
       js_hash[:allow_self_signup] = true  # for group creation
       js_hash[:group_user_type] = 'student'
     end
-=======
-    end
-    if context.is_a?(Course)
-      js_hash[:allow_self_signup] = true  # for group creation
-      js_hash[:group_user_type] = 'student'
-    end
->>>>>>> f096ca90
     js_env(js_hash)
 
     set_master_course_js_env_data(@topic, @context)
