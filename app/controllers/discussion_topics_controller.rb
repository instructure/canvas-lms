--- conflicted
+++ resolved
@@ -782,12 +782,9 @@
       }
       unless @context.is_a?(Group)
         env_hash[:context_rubric_associations_url] = context_url(@context, :context_rubric_associations_url)
-<<<<<<< HEAD
-=======
         env_hash[:VALID_DATE_RANGE] = CourseDateRange.new(@context)
         env_hash[:HAS_GRADING_PERIODS] = @context.grading_periods?
         set_section_list_js_env
->>>>>>> 4427bf89
       end
       if params[:entry_id] && (entry = @topic.discussion_entries.find_by(id: params[:entry_id]))
         entry = @topic.discussion_entries.find(params[:entry_id])
