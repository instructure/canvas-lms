--- conflicted
+++ resolved
@@ -843,11 +843,7 @@
                draft_discussions: Account.site_admin.feature_enabled?(:draft_discussions),
                discussion_entry_version_history: Account.site_admin.feature_enabled?(:discussion_entry_version_history),
                discussion_translation_available: Translation.available?(@context, :translation), # Is translation enabled on the course.
-<<<<<<< HEAD
-               discussion_translation_languages: Translation.available?(@context, :translation) ? Translation.languages : [],
-=======
                discussion_translation_languages: Translation.available?(@context, :translation) ? Translation.translated_languages(@current_user) : [],
->>>>>>> f6b60bb3
                discussion_anonymity_enabled: @context.feature_enabled?(:react_discussions_post),
                user_can_summarize: @topic.user_can_summarize?(@current_user),
                discussion_summary_enabled: @topic.summary_enabled,
