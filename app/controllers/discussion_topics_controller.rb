--- conflicted
+++ resolved
@@ -621,10 +621,6 @@
       allow_student_anonymous_discussion_topics: @context.allow_student_anonymous_discussion_topics,
       context_is_not_group: !@context.is_a?(Group),
       GRADING_SCHEME_UPDATES_ENABLED: Account.site_admin.feature_enabled?(:grading_scheme_updates),
-<<<<<<< HEAD
-      POINTS_BASED_GRADING_SCHEMES_ENABLED: Account.site_admin.feature_enabled?(:points_based_grading_schemes),
-=======
->>>>>>> 0cb031ce
     }
 
     post_to_sis = Assignment.sis_grade_export_enabled?(@context)
