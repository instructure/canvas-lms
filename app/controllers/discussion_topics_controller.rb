--- conflicted
+++ resolved
@@ -638,14 +638,6 @@
 
     @context_module_tag = ContextModuleItem.find_tag_with_preferred([@topic, @topic.root_topic, @topic.assignment], params[:module_item_id])
     @sequence_asset = @context_module_tag.try(:content)
-<<<<<<< HEAD
-
-    # Render updated Post UI if feature flag is enabled
-    if @context.feature_enabled?(:react_discussions_post) && (!@topic.for_group_discussion? || @context.grants_right?(@current_user, session, :read_as_admin))
-      add_discussion_or_announcement_crumb
-      add_crumb(@topic.title, named_context_url(@context, :context_discussion_topic_url, @topic.id))
-      @topic.change_read_state('read', @current_user) unless @locked.is_a?(Hash) && !@locked[:can_view]
-=======
     add_discussion_or_announcement_crumb
     add_crumb(@topic.title, named_context_url(@context, :context_discussion_topic_url, @topic.id))
 
@@ -668,7 +660,6 @@
         redirect_to named_context_url(topics[0].context, :context_discussion_topics_url, redirect_params)
         return
       end
->>>>>>> cbf0fda4
 
       if @sequence_asset
         js_env({SEQUENCE: {
