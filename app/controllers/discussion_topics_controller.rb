# frozen_string_literal: true

#
# Copyright (C) 2011 - present Instructure, Inc.
#
# This file is part of Canvas.
#
# Canvas is free software: you can redistribute it and/or modify it under
# the terms of the GNU Affero General Public License as published by the Free
# Software Foundation, version 3 of the License.
#
# Canvas is distributed in the hope that it will be useful, but WITHOUT ANY
# WARRANTY; without even the implied warranty of MERCHANTABILITY or FITNESS FOR
# A PARTICULAR PURPOSE. See the GNU Affero General Public License for more
# details.
#
# You should have received a copy of the GNU Affero General Public License along
# with this program. If not, see <http://www.gnu.org/licenses/>.

# @API Discussion Topics
#
# API for accessing and participating in discussion topics in groups and courses.
#
# @model FileAttachment
#     {
#       "id": "FileAttachment",
#       "description": "A file attachment",
#       "properties": {
#         "content-type": {
#           "example": "unknown/unknown",
#           "type": "string"
#         },
#         "url": {
#           "example": "http://www.example.com/courses/1/files/1/download",
#           "type": "string"
#         },
#         "filename": {
#           "example": "content.txt",
#           "type": "string"
#         },
#         "display_name": {
#           "example": "content.txt",
#           "type": "string"
#         }
#       }
#     }
#
# @model DiscussionTopic
#     {
#       "id": "DiscussionTopic",
#       "description": "A discussion topic",
#       "properties": {
#         "id": {
#           "description": "The ID of this topic.",
#           "example": 1,
#           "type": "integer"
#         },
#         "title": {
#           "description": "The topic title.",
#           "example": "Topic 1",
#           "type": "string"
#         },
#         "message": {
#           "description": "The HTML content of the message body.",
#           "example": "<p>content here</p>",
#           "type": "string"
#         },
#         "html_url": {
#           "description": "The URL to the discussion topic in canvas.",
#           "example": "https://<canvas>/courses/1/discussion_topics/2",
#           "type": "string"
#         },
#         "posted_at": {
#           "description": "The datetime the topic was posted. If it is null it hasn't been posted yet. (see delayed_post_at)",
#           "example": "2037-07-21T13:29:31Z",
#           "type": "datetime"
#         },
#         "last_reply_at": {
#           "description": "The datetime for when the last reply was in the topic.",
#           "example": "2037-07-28T19:38:31Z",
#           "type": "datetime"
#         },
#         "require_initial_post": {
#           "description": "If true then a user may not respond to other replies until that user has made an initial reply. Defaults to false.",
#           "example": false,
#           "type": "boolean"
#         },
#         "user_can_see_posts": {
#           "description": "Whether or not posts in this topic are visible to the user.",
#           "example": true,
#           "type": "boolean"
#         },
#         "discussion_subentry_count": {
#           "description": "The count of entries in the topic.",
#           "example": 0,
#           "type": "integer"
#         },
#         "read_state": {
#           "description": "The read_state of the topic for the current user, 'read' or 'unread'.",
#           "example": "read",
#           "type": "string",
#           "allowableValues": {
#             "values": [
#               "read",
#               "unread"
#             ]
#           }
#         },
#         "unread_count": {
#           "description": "The count of unread entries of this topic for the current user.",
#           "example": 0,
#           "type": "integer"
#         },
#         "subscribed": {
#           "description": "Whether or not the current user is subscribed to this topic.",
#           "example": true,
#           "type": "boolean"
#         },
#         "subscription_hold": {
#           "description": "(Optional) Why the user cannot subscribe to this topic. Only one reason will be returned even if multiple apply. Can be one of: 'initial_post_required': The user must post a reply first; 'not_in_group_set': The user is not in the group set for this graded group discussion; 'not_in_group': The user is not in this topic's group; 'topic_is_announcement': This topic is an announcement",
#           "example": "not_in_group_set",
#           "type": "string",
#           "allowableValues": {
#             "values": [
#               "initial_post_required",
#               "not_in_group_set",
#               "not_in_group",
#               "topic_is_announcement"
#             ]
#           }
#         },
#         "assignment_id": {
#           "description": "The unique identifier of the assignment if the topic is for grading, otherwise null.",
#           "type": "integer"
#         },
#         "delayed_post_at": {
#           "description": "The datetime to publish the topic (if not right away).",
#           "type": "datetime"
#         },
#         "published": {
#           "description": "Whether this discussion topic is published (true) or draft state (false)",
#           "example": true,
#           "type": "boolean"
#         },
#         "lock_at": {
#           "description": "The datetime to lock the topic (if ever).",
#           "type": "datetime"
#         },
#         "locked": {
#           "description": "Whether or not the discussion is 'closed for comments'.",
#           "example": false,
#           "type": "boolean"
#         },
#         "pinned": {
#           "description": "Whether or not the discussion has been 'pinned' by an instructor",
#           "example": false,
#           "type": "boolean"
#         },
#         "locked_for_user": {
#           "description": "Whether or not this is locked for the user.",
#           "example": true,
#           "type": "boolean"
#         },
#         "lock_info": {
#           "description": "(Optional) Information for the user about the lock. Present when locked_for_user is true.",
#           "$ref": "LockInfo"
#         },
#         "lock_explanation": {
#           "description": "(Optional) An explanation of why this is locked for the user. Present when locked_for_user is true.",
#           "example": "This discussion is locked until September 1 at 12:00am",
#           "type": "string"
#         },
#         "user_name": {
#           "description": "The username of the topic creator.",
#           "example": "User Name",
#           "type": "string"
#         },
#         "topic_children": {
#           "description": "DEPRECATED An array of topic_ids for the group discussions the user is a part of.",
#           "example": [5, 7, 10],
#           "type": "array",
#           "items": { "type": "integer"}
#         },
#         "group_topic_children": {
#           "description": "An array of group discussions the user is a part of. Fields include: id, group_id",
#           "example": [{"id": 5, "group_id": 1}, {"id": 7, "group_id": 5}, {"id": 10, "group_id": 4}],
#           "type": "array",
#           "items": { "type": "object"}
#         },
#         "root_topic_id": {
#           "description": "If the topic is for grading and a group assignment this will point to the original topic in the course.",
#           "type": "integer"
#         },
#         "podcast_url": {
#           "description": "If the topic is a podcast topic this is the feed url for the current user.",
#           "example": "/feeds/topics/1/enrollment_1XAcepje4u228rt4mi7Z1oFbRpn3RAkTzuXIGOPe.rss",
#           "type": "string"
#         },
#         "discussion_type": {
#           "description": "The type of discussion. Values are 'side_comment' or 'not_threaded', for discussions that only allow one level of nested comments, and 'threaded' for fully threaded discussions.",
#           "example": "side_comment",
#           "type": "string",
#           "allowableValues": {
#             "values": [
#               "side_comment",
#               "not_threaded",
#               "threaded"
#             ]
#           }
#         },
#         "group_category_id": {
#           "description": "The unique identifier of the group category if the topic is a group discussion, otherwise null.",
#           "type": "integer"
#         },
#         "attachments": {
#           "description": "Array of file attachments.",
#           "type": "array",
#           "items": { "$ref": "FileAttachment" }
#         },
#         "permissions": {
#           "description": "The current user's permissions on this topic.",
#           "example": {"attach": true},
#           "type": "object",
#           "key": { "type": "string" },
#           "value": { "type": "boolean" }
#         },
#         "allow_rating": {
#           "description": "Whether or not users can rate entries in this topic.",
#           "example": true,
#           "type": "boolean"
#         },
#         "only_graders_can_rate": {
#           "description": "Whether or not grade permissions are required to rate entries.",
#           "example": true,
#           "type": "boolean"
#         },
#         "sort_by_rating": {
#           "description": "DEPRECATED, Whether or not entries should be sorted by rating.",
#           "example": true,
#           "type": "boolean"
#         },
#         "sort_order": {
#           "description": "How entries should be sorted by default.",
#           "example": "asc",
#           "type": "string",
#           "allowableValues": {
#             "values": [
#               "asc",
#               "desc"
#             ]
#           }
#         },
#         "sort_order_locked": {
#           "description": "Can users decide their preferred sort order.",
#           "example": true,
#           "type": "boolean"
#         },
#         "expand": {
#           "description": "Threaded replies should be expanded by default.",
#           "example": true,
#           "type": "boolean"
#         },
#         "expand_locked": {
#           "description": "Can users decide their preferred thread expand setting.",
#           "example": true,
#           "type": "boolean"
#         }
#       }
#     }
#
class DiscussionTopicsController < ApplicationController
  before_action :require_context_and_read_access, except: :public_feed

  include HorizonMode
  before_action :redirect_student_to_horizon, only: [:index, :show]

  before_action :rce_js_env

  include Api::V1::DiscussionTopics
  include Api::V1::Assignment
  include Api::V1::AssignmentOverride
  include KalturaHelper
  include SubmittableHelper
  include K5Mode
  include DiscussionTopicsHelper

  ANONYMOUS_STATES = ["full_anonymity", "partial_anonymity"].freeze

  # @API List discussion topics
  #
  # Returns the paginated list of discussion topics for this course or group.
  #
  # @argument include[] [String, "all_dates", "sections", "sections_user_count", "overrides"]
  #   If "all_dates" is passed, all dates associated with graded discussions'
  #   assignments will be included.
  #   if "sections" is passed, includes the course sections that are associated
  #   with the topic, if the topic is specific to certain sections of the course.
  #   If "sections_user_count" is passed, then:
  #     (a) If sections were asked for *and* the topic is specific to certain
  #         course sections, includes the number of users in each
  #         section. (as part of the section json asked for above)
  #     (b) Else, includes at the root level the total number of users in the
  #         topic's context (group or course) that the topic applies to.
  #   If "overrides" is passed, the overrides for the assignment will be included
  #
  # @argument order_by [String, "position"|"recent_activity"|"title"]
  #   Determines the order of the discussion topic list. Defaults to "position".
  #
  # @argument scope [String, "locked"|"unlocked"|"pinned"|"unpinned"]
  #   Only return discussion topics in the given state(s). Defaults to including
  #   all topics. Filtering is done after pagination, so pages
  #   may be smaller than requested if topics are filtered.
  #   Can pass multiple states as comma separated string.
  #
  # @argument only_announcements [Boolean]
  #   Return announcements instead of discussion topics. Defaults to false
  #
  # @argument filter_by [String, "all", "unread"]
  #   The state of the discussion topic to return. Currently only supports unread state.
  #
  # @argument search_term [String]
  #   The partial title of the discussion topics to match and return.
  #
  # @argument exclude_context_module_locked_topics [Boolean]
  #   For students, exclude topics that are locked by module progression.
  #   Defaults to false.
  #
  # @example_request
  #     curl https://<canvas>/api/v1/courses/<course_id>/discussion_topics \
  #          -H 'Authorization: Bearer <token>'
  #
  # @returns [DiscussionTopic]
  def index
    include_params = Array(params[:include])
    page_has_instui_topnav
    if params[:only_announcements]
      return unless authorized_action(@context.announcements.temp_record, @current_user, :read)
    else
      return unless authorized_action(@context.discussion_topics.temp_record, @current_user, :read)

      if !api_request? && @context.is_a?(Course) && @context.horizon_course?
        redirect_to course_context_modules_path(@context.id)
        return
      end
    end

    return child_topic if is_child_topic?

    scope = if params[:only_announcements]
              @context.active_announcements
            else
              @context.active_discussion_topics.only_discussion_topics
            end

    # Specify the shard context, because downstream we use `union` which isn't
    # cross-shard compatible.
    @context.shard.activate do
      unless params[:only_announcements]
        scope = DiscussionTopic::ScopedToUser.new(@context, @current_user, scope).scope
      end
      # see context for this separation in ScopedToSections
      scope = DiscussionTopic::ScopedToSections.for(self, @context, @current_user, scope).scope
    end

    scope = if params[:order_by] == "recent_activity"
              scope.by_last_reply_at
            elsif params[:order_by] == "title"
              scope.order(DiscussionTopic.best_unicode_collation_key("discussion_topics.title")).ordered
            elsif params[:only_announcements]
              scope.by_posted_at
            else
              scope.by_position_legacy
            end

    scope = DiscussionTopic.search_by_attribute(scope, :title, params[:search_term])

    scope = scope.unread_for(@current_user) if params[:filter_by] == "unread"

    states = params[:scope].split(",").map(&:strip) if params[:scope]
    if states.present?
      if (states.include?("pinned") && states.include?("unpinned")) ||
         (states.include?("locked") && states.include?("unlocked"))
        render json: { errors: { scope: "scope is contradictory" } }, status: :bad_request
        return
      end

      if states.include?("pinned")
        scope = scope.where(pinned: true)
      elsif states.include?("unpinned")
        scope = scope.where("discussion_topics.pinned IS NOT TRUE")
      end
    end

    if params[:only_announcements] && !@context.grants_any_right?(@current_user, :manage, :read_course_content)
      scope = scope.active.where("((unlock_at IS NULL AND delayed_post_at IS NULL) OR (unlock_at<? OR delayed_post_at<?)) AND ( lock_at IS NULL OR lock_at>?)", Time.now.utc, Time.now.utc, Time.now.utc)
    end

    per_page = params[:per_page] || 100

    @topics = []
    if @context.is_a?(Group) || request.format.json?
      @topics = Api.paginate(scope, self, topic_pagination_url, per_page:)
      if params[:exclude_context_module_locked_topics]
        ActiveRecord::Associations.preload(@topics, context_module_tags: :context_module)
        @topics = DiscussionTopic.reject_context_module_locked_topics(@topics, @current_user)
      end

      if states.present?
        @topics.reject! { |t| t.locked_for?(@current_user) } if states.include?("unlocked")
        @topics.select! { |t| t.locked_for?(@current_user) } if states.include?("locked")
      end
      @topics.each { |topic| topic.current_user = @current_user }
    end

    respond_to do |format|
      format.html do
        log_asset_access(["topics", @context], "topics", "other")

        set_active_tab "discussions"
        add_crumb(t("#crumbs.discussions", "Discussions"),
                  named_context_url(@context, :context_discussion_topics_url))

        if @context.is_a?(Group)
          ActiveRecord::Associations.preload(@topics, context_module_tags: :context_module)
          locked_topics, open_topics = @topics.partition do |topic|
            locked = topic.locked? || topic.locked_for?(@current_user)
            locked.is_a?(Hash) ? locked[:can_view] : locked
          end
          js_env openTopics: open_topics, lockedTopics: locked_topics, newTopicURL: named_context_url(@context, :new_context_discussion_topic_url)
        end

        fetch_params = {
          per_page:,
          plain_messages: true,
          include_assignment: true,
          exclude_assignment_descriptions: true,
          exclude_context_module_locked_topics: true,
          page: "__page__"
        }
        fetch_params[:include] = ["sections_user_count", "sections"] if @context.is_a?(Course)

        discussion_topics_fetch_url = send(:"api_v1_#{@context.class.to_s.downcase}_discussion_topics_path", fetch_params)
        (scope.count / fetch_params[:per_page].to_f).ceil.times do |i|
          url = discussion_topics_fetch_url.gsub(fetch_params[:page], (i + 1).to_s)
          prefetch_xhr(url, id: "prefetched_discussion_topic_page_#{i}")
        end

        feature_flags_url = case @context
                            when Course
                              context_url(@context, :context_settings_url, anchor: "tab-features")
                            when Group
                              ((@context.context&.is_a? Course) || (@context.context&.is_a? Account)) ? context_url(@context.context, :context_settings_url, anchor: "tab-features") : nil
                            else
                              nil
                            end

        assign_to_tags = @context.account.feature_enabled?(:assign_to_differentiation_tags) && @context.account.allow_assign_to_differentiation_tags?

        hash = {
          USER_SETTINGS_URL: api_v1_user_settings_url(@current_user),
          FEATURE_FLAGS_URL: feature_flags_url,
          ALLOW_ASSIGN_TO_DIFFERENTIATION_TAGS: assign_to_tags,
          CAN_MANAGE_DIFFERENTIATION_TAGS: @context.grants_any_right?(@current_user, session, *RoleOverride::GRANULAR_MANAGE_TAGS_PERMISSIONS),
          DISCUSSION_CHECKPOINTS_ENABLED: @context.discussion_checkpoints_enabled?,
          HAS_SIDE_COMMENT_DISCUSSIONS: Account.site_admin.feature_enabled?(:disallow_threaded_replies_fix_alert) ? @context.active_discussion_topics.only_discussion_topics.where(discussion_type: DiscussionTopic::DiscussionTypes::SIDE_COMMENT).exists? : false,
          totalDiscussions: scope.count,
          permissions: {
            create: @context.discussion_topics.temp_record.grants_right?(@current_user, session, :create),
            moderate: user_can_moderate,
            change_settings: user_can_edit_course_settings?,
            manage_content: @context.grants_right?(@current_user, session, :manage_course_content_edit),
            publish: user_can_moderate,
            read_as_admin: @context.grants_right?(@current_user, session, :read_as_admin),
          },
          discussion_topic_menu_tools: external_tools_display_hashes(:discussion_topic_menu),
          student_reporting_enabled: @domain_root_account.feature_enabled?(:discussions_reporting),
          discussion_anonymity_enabled: @context.feature_enabled?(:react_discussions_post),
          discussion_topic_index_menu_tools: external_tools_display_hashes(:discussion_topic_index_menu),
          show_additional_speed_grader_links: Account.site_admin.feature_enabled?(:additional_speedgrader_links),
          PER_PAGE: per_page,
        }
        if @context.is_a?(Course) && @context.grants_right?(@current_user, session, :read) && @js_env&.dig(:COURSE_ID).blank?
          hash[:COURSE_ID] = @context.id.to_s
          set_section_list_js_env
          hash[:VALID_DATE_RANGE] = CourseDateRange.new(@context)
          hash[:HAS_GRADING_PERIODS] = @context.grading_periods?
        end
        conditional_release_js_env(includes: :active_rules)
        append_sis_data(hash)
        js_env(hash)
        set_tutorial_js_env

        if user_can_edit_course_settings?
          js_env(SETTINGS_URL: named_context_url(@context, :api_v1_context_settings_url))
        end

        @page_title = join_title(t("#titles.discussions", "Discussions"), @context.name)

        content_for_head helpers.auto_discovery_link_tag(:atom, feeds_forum_format_path(@context.feed_code, :atom), { title: t(:course_discussions_atom_feed_title, "Course Discussions Atom Feed") })

        js_bundle :discussion_topics_index
        css_bundle :discussions_index

        render html: "", layout: true
      end

      InstStatsd::Statsd.increment("discussion_topic.index.visit")
      InstStatsd::Statsd.count("discussion_topic.index.visit.pinned", @topics&.count(&:pinned))
      InstStatsd::Statsd.count("discussion_topic.index.visit.discussions", @topics&.length)
      InstStatsd::Statsd.count("discussion_topic.index.visit.closed_for_comments", @topics&.count(&:locked))

      format.json do
        log_api_asset_access(["topics", @context], "topics", "other")
        if @context.grants_right?(@current_user, session, :moderate_forum)
          mc_status = setup_master_course_restrictions(@topics, @context)
        end
        root_topic_fields = [:delayed_post_at, :lock_at]
        render json: discussion_topics_api_json(@topics,
                                                @context,
                                                @current_user,
                                                session,
                                                user_can_moderate:,
                                                plain_messages: value_to_boolean(params[:plain_messages]),
                                                exclude_assignment_description: value_to_boolean(params[:exclude_assignment_descriptions]),
                                                include_all_dates: include_params.include?("all_dates"),
                                                include_sections: include_params.include?("sections"),
                                                include_sections_user_count: include_params.include?("sections_user_count"),
                                                include_overrides: include_params.include?("overrides"),
                                                master_course_status: mc_status,
                                                root_topic_fields:)
      end
    end
  end

  def is_child_topic?
    root_topic_id = params[:root_discussion_topic_id]

    root_topic_id && @context.respond_to?(:context) &&
      @context.context&.discussion_topics&.find(root_topic_id)
  end

  def announcements_locked?
    return false unless @context.is_a?(Course)

    @context.lock_all_announcements?
  end

  def new
    @topic = @context.send(params[:is_announcement] ? :announcements : :discussion_topics).new
    page_has_instui_topnav

    edit
  end

  def edit
    @topic ||= @context.all_discussion_topics.find(params[:id])
    if !api_request? && @context.is_a?(Course) && @context.horizon_course? && !@topic.is_announcement
      redirect_to course_context_modules_path(@context.id)
      return
    end
    page_has_instui_topnav
    if @topic.root_topic_id && @topic.has_group_category?
      return redirect_to edit_course_discussion_topic_url(@context.context_id, @topic.root_topic_id)
    end

    return unless authorized_action(@topic, @current_user, (@topic.new_record? ? :create : :update))
    return render_unauthorized_action unless @topic.visible_for?(@current_user)

    @context.try(:require_assignment_group) unless @topic.is_announcement
    can_set_group = @context.respond_to?(:group_categories) && @context.grants_right?(@current_user, session, :manage_groups_add) # i.e. not a student
    hash = {
      URL_ROOT: named_context_url(@context, :api_v1_context_discussion_topics_url),
      PERMISSIONS: {
        CAN_CREATE_ASSIGNMENT: @context.respond_to?(:assignments) && @context.assignments.temp_record.grants_right?(@current_user, session, :create),
        CAN_UPDATE_ASSIGNMENT: @context.respond_to?(:assignments) && @context.assignments.temp_record.grants_right?(@current_user, session, :update),
        CAN_ATTACH: @topic.grants_right?(@current_user, session, :attach),
        CAN_MODERATE: user_can_moderate,
        CAN_SET_GROUP: can_set_group,
        CAN_EDIT_GRADES: can_do(@context, @current_user, :manage_grades),
        # if not a course content manager, or if topic is graded, do not show add to todo list checkbox
        CAN_MANAGE_CONTENT: @context.grants_right?(@current_user, session, :manage_course_content_add),
        CAN_MANAGE_ASSIGN_TO_GRADED: @context.discussion_topics.temp_record(assignment_id: 0).grants_right?(@current_user, session, @topic.new_record? ? :create_assign_to : :manage_assign_to),
        CAN_MANAGE_ASSIGN_TO_UNGRADED: @context.discussion_topics.temp_record(assignment_id: nil).grants_right?(@current_user, session, @topic.new_record? ? :create_assign_to : :manage_assign_to),
      }
    }

    usage_rights_required = @context.try(:usage_rights_required?)
    include_usage_rights = usage_rights_required
    course_published = if @context.is_a?(Course)
                         @context.published?
                       elsif @context.is_a?(Group) && @context.context.is_a?(Course)
                         @context.context.published?
                       else
                         # known case: @context.is_a?(Group) && @context.context&.is_a?(Account)
                         # at the time of writing, this is only used to show the announcment course unpublished warning
                         # so in this known case, and other unknown cases, we can just return true to not show the warning
                         true
                       end

    unless @topic.new_record?
      add_discussion_or_announcement_crumb
      add_crumb(@topic.title, named_context_url(@context, :context_discussion_topic_url, @topic.id))
      add_crumb t :edit_crumb, "Edit"
      hash[:ATTRIBUTES] = discussion_topic_api_json(
        @topic,
        @context,
        @current_user,
        session,
        override_dates: false,
        include_usage_rights:
      )

      hash[:ATTRIBUTES][:has_threaded_replies] = @topic.has_threaded_replies?
    end
    (hash[:ATTRIBUTES] ||= {})[:is_announcement] = @topic.is_announcement
    hash[:ATTRIBUTES][:can_group] = @topic.can_group?
    hash[:ATTRIBUTES][:course_published] = course_published
    handle_assignment_edit_params(hash[:ATTRIBUTES])

    categories = []
    if can_set_group && ANONYMOUS_STATES.exclude?(@topic.anonymous_state)
      categories = @context.group_categories.to_a
      # if discussion has entries and is attached to a deleted group category,
      # add that category to the ENV list so it will be shown on the edit page.
      if @topic.group_category_deleted_with_entries?
        categories << @topic.group_category
      end
    end

    if @topic.assignment.present?
      hash[:ATTRIBUTES][:assignment][:assignment_overrides] =
        assignment_overrides_json(
          @topic.assignment.overrides_for(@current_user, ensure_set_not_empty: true)
        )
      hash[:ATTRIBUTES][:assignment][:has_student_submissions] = @topic.assignment.has_student_submissions?
    end

    section_visibilities =
      if @context.respond_to?(:course_section_visibility)
        @context.course_section_visibility(@current_user)
      else
        :none
      end

    sections =
      case section_visibilities
      when :none
        []
      when :all
        @context.course_sections.active.order(:name).to_a
      else
        @context.course_sections.active.order(:name).select { |s| section_visibilities.include?(s.id) }
      end

    assign_to_tags = @context.account.feature_enabled?(:assign_to_differentiation_tags) && @context.account.allow_assign_to_differentiation_tags?

    js_hash = {
      ASSIGNMENT_ID: @topic.assignment_id,
      CONTEXT_ACTION_SOURCE: :discussion_topic,
      CONTEXT_ID: @context.id,
      DISCUSSION_TOPIC: hash,
      GROUP_CATEGORIES: categories
              .reject { |c| c.student_organized? || c.non_collaborative? }
              .map { |category| { id: category.id, name: category.name } },
      ALLOW_ASSIGN_TO_DIFFERENTIATION_TAGS: assign_to_tags,
      CAN_MANAGE_DIFFERENTIATION_TAGS: @context.grants_any_right?(@current_user, session, *RoleOverride::GRANULAR_MANAGE_TAGS_PERMISSIONS),
      HAS_GRADING_PERIODS: @context.grading_periods?,
      SECTION_LIST: sections.map { |section| { id: section.id, name: section.name } },
      ANNOUNCEMENTS_LOCKED: announcements_locked?,
      CREATE_ANNOUNCEMENTS_UNLOCKED: @current_user.create_announcements_unlocked?,
      USAGE_RIGHTS_REQUIRED: usage_rights_required,
      IS_MODULE_ITEM: !@topic.context_module_tags.empty?,
      PERMISSIONS: {
        manage_files: @context.grants_any_right?(@current_user, session, *RoleOverride::GRANULAR_FILE_PERMISSIONS),
        manage_grading_schemes: can_do(@context, @current_user, :manage_grades)
      },
      REACT_DISCUSSIONS_POST: @context.feature_enabled?(:react_discussions_post),
      allow_student_anonymous_discussion_topics: @context.allow_student_anonymous_discussion_topics,
      context_is_not_group: !@context.is_a?(Group),
      GRADING_SCHEME_UPDATES_ENABLED: Account.site_admin.feature_enabled?(:grading_scheme_updates),
      ARCHIVED_GRADING_SCHEMES_ENABLED: Account.site_admin.feature_enabled?(:archived_grading_schemes),
      DISCUSSION_CHECKPOINTS_ENABLED: @context.discussion_checkpoints_enabled?,
      ASSIGNMENT_EDIT_PLACEMENT_NOT_ON_ANNOUNCEMENTS: Account.site_admin.feature_enabled?(:assignment_edit_placement_not_on_announcements),
      ANNOUNCEMENTS_COMMENTS_DISABLED: Announcement.new(context: @context).comments_disabled?,
      DISCUSSION_DEFAULT_EXPAND_ENABLED: Account.site_admin.feature_enabled?(:discussion_default_expand),
      DISCUSSION_DEFAULT_SORT_ENABLED: Account.site_admin.feature_enabled?(:discussion_default_sort),
      DISCUSSION_CONTENT_LOCKED: @topic.editing_restricted?(:content),
    }

    post_to_sis = Assignment.sis_grade_export_enabled?(@context)
    js_hash[:POST_TO_SIS] = post_to_sis
    if post_to_sis && @topic.new_record?
      js_hash[:POST_TO_SIS_DEFAULT] = @context.account.sis_default_grade_export[:value]
    end
    js_hash[:STUDENT_PLANNER_ENABLED] =
      @context.grants_any_right?(@current_user, session, *RoleOverride::GRANULAR_MANAGE_COURSE_CONTENT_PERMISSIONS)

    if @topic.is_section_specific && @context.is_a?(Course)
      selected_section_ids = @topic.discussion_topic_section_visibilities.pluck(:course_section_id)
      js_hash["SELECTED_SECTION_LIST"] = sections.select { |s| selected_section_ids.include?(s.id) }.map do |section|
        {
          id: section.id,
          name: section.name
        }
      end
    end

    js_hash[:SECTION_SPECIFIC_DISCUSSIONS_ENABLED] = !@context.is_a?(Group)
    js_hash[:MAX_NAME_LENGTH_REQUIRED_FOR_ACCOUNT] = AssignmentUtil.name_length_required_for_account?(@context)
    js_hash[:MAX_NAME_LENGTH] = AssignmentUtil.assignment_max_name_length(@context)
    js_hash[:DUE_DATE_REQUIRED_FOR_ACCOUNT] = AssignmentUtil.due_date_required_for_account?(@context)
    js_hash[:SIS_NAME] = AssignmentUtil.post_to_sis_friendly_name(@context)

    if @context.is_a?(Course)
      js_hash["SECTION_LIST"] = sections.map do |section|
        {
          id: section.id,
          name: section.name,
          start_at: section.start_at,
          end_at: section.end_at,
          override_course_and_term_dates: section.restrict_enrollments_to_section_dates
        }
      end
      js_hash["VALID_DATE_RANGE"] = CourseDateRange.new(@context)
    end
    js_hash[:CANCEL_TO] = cancel_redirect_url
    append_sis_data(js_hash)

    if @context.grading_periods?
      gp_context = @context.is_a?(Group) ? @context.context : @context
      js_hash[:active_grading_periods] = GradingPeriod.json_for(gp_context, @current_user)
    end
    if context.is_a?(Course)
      js_hash[:allow_self_signup] = true # for group creation
      js_hash[:group_user_type] = "student"
      append_default_due_time_js_env(@context, js_hash)
      js_hash[:COURSE_ID] = @context.id
      if Account.site_admin.feature_enabled?(:grading_scheme_updates)
        js_hash[:COURSE_DEFAULT_GRADING_SCHEME_ID] = @context.grading_standard_id || @context.default_grading_standard&.id
      end
      js_hash[:RESTRICT_QUANTITATIVE_DATA] = @context.settings[:restrict_quantitative_data]
    end

    if @context.root_account.feature_enabled?(:discussion_create) && @context.feature_enabled?(:react_discussions_post) && @context.grants_right?(@current_user, session, :read)
      js_hash[:context_id] = @context.id
      if @context.is_a?(Course)
        js_hash[:context_type] = "Course"
      elsif @context.is_a?(Group)
        js_hash[:context_type] = "Group"
      end
    end

    js_env(js_hash)

    set_master_course_js_env_data(@topic, @context)
    conditional_release_js_env(@topic.assignment)

    respond_to do |format|
      if @context.root_account.feature_enabled?(:discussion_create) && @context.feature_enabled?(:react_discussions_post)
        @page_title = topic_page_title(@topic)

        js_bundle :discussion_topic_edit_v2
        css_bundle :discussions_index, :learning_outcomes, :conditional_release_editor
        format.html do
          render html: "", layout: (params[:embed] == "true") ? "mobile_embed" : true
        end
      else
        format.html do
          render :edit, layout: (params[:embed] == "true") ? "mobile_embed" : true
        end
      end
    end
  end

  def show
    @topic = @context.all_discussion_topics.find(params[:id])
    if @context.is_a?(Course) && @context.horizon_course? && !@topic.is_announcement
      redirect_to course_context_modules_path(@context.id)
      return
    end
    page_has_instui_topnav
    # we still need the lock info even if the current user policies unlock the topic. check the policies manually later if you need to override the lockout.
    @locked = @topic.locked_for?(@current_user, check_policies: true, deep_check_if_needed: true)

    @context_module_tag = ContextModuleItem.find_tag_with_preferred([@topic, @topic.root_topic, @topic.assignment], params[:module_item_id])
    @sequence_asset = @context_module_tag.try(:content)
    add_discussion_or_announcement_crumb
    add_crumb(@topic.title, named_context_url(@context, :context_discussion_topic_url, @topic.id))
    @page_title = join_title(t("#titles.topic", "Topic"), @topic.title)

    if @topic.deleted?
      flash[:notice] = I18n.t :deleted_topic_notice, "That topic has been deleted"
      redirect_to named_context_url(@context, :context_discussion_topics_url)
      return
    end

    if @topic.anonymous? && !@context.feature_enabled?(:react_discussions_post)
      message = if @context.grants_right?(@current_user, session, :read_as_admin)
                  I18n.t(:anonymous_topic_notice_teacher, "Anonymous topics cannot be accessed without Discussions/Announcements Redesign feature preview enabled.")
                else
                  I18n.t(:anonymous_topic_notice_student, "Anonymous topics are not available at this time.")
                end
      flash[:info] = message
      redirect_to named_context_url(@context, :context_discussion_topics_url)
      return
    end

    if (can_read_and_visible = @topic.grants_right?(@current_user, session, :read) && @topic.visible_for?(@current_user))
      @topic.change_read_state("read", @current_user) unless @locked.is_a?(Hash) && !@locked[:can_view]
      add_rss_links_to_content
    end

    if (@context.is_a?(Course) || @context.is_a?(Group)) && @context.grants_right?(@current_user, session, :manage)
      set_student_context_cards_js_env
    end

    @presenter = DiscussionTopicPresenter.new(@topic, @current_user)
    can_attach_topic = @topic.grants_right?(@current_user, session, :attach)
    # Looking at the DiscussionEntry model, the policy for allowing to attach files to replies is
    # almost identical to the DiscussionTopic model, the code below adds the extra condition that
    # DiscussionEntry has but DiscussionTopic doesn't.
    can_attach_entries = can_attach_topic ||
                         (
                           @context.respond_to?(:allow_student_forum_attachments) &&
                           @context.allow_student_forum_attachments &&
                           @context.grants_right?(@current_user, session, :post_to_forum) &&
                           @topic.available_for?(@current_user)
                         )

    # Render updated Post UI if feature flag is enabled
    if @context.feature_enabled?(:react_discussions_post)
      env_hash = {
        per_page: 20,
        split_screen_view_initial_page_size: 5,
        current_page: 0
      }
      unless @context.is_a?(Group)
        env_hash[:context_rubric_associations_url] = context_url(@context, :context_rubric_associations_url)
        env_hash[:VALID_DATE_RANGE] = CourseDateRange.new(@context)
        env_hash[:HAS_GRADING_PERIODS] = @context.grading_periods?
        set_section_list_js_env
      end
      if params[:entry_id] && @topic.discussion_entries.find_by(id: params[:entry_id])
        entry = @topic.discussion_entries.find(params[:entry_id])
        env_hash[:discussions_deep_link] = {
          root_entry_id: entry.root_entry_id,
          parent_id: entry.parent_id,
          entry_id: entry.id
        }

        entry = entry.highest_level_parent_or_self
        sort_order = @topic.sort_order_for_user(@current_user)
        condition = (sort_order == DiscussionTopic::SortOrder::DESC) ? ">" : "<"
        count_before = @topic.root_discussion_entries
                             .where(parent_id: nil)
                             .where("created_at #{condition}?", entry.created_at).count
        env_hash[:current_page] = (count_before / env_hash[:per_page]).ceil

      end
      js_env(env_hash)

      topics = groups_and_group_topics if @topic.for_group_discussion?
      if topics && topics.length == 1 && !@topic.grants_right?(@current_user, session, :update)
        redirect_params = { root_discussion_topic_id: @topic.id }
        redirect_params[:module_item_id] = params[:module_item_id] if params[:module_item_id].present?
        # add in query parameters from the url, we want them preserved
        redirect_params.merge!(request.query_parameters) unless request.query_parameters.empty?
        redirect_to named_context_url(topics[0].context, :context_discussion_topics_url, redirect_params)
        return
      end
      log_asset_access(@topic, "topics", "topics")

      if @sequence_asset
        js_env({ SEQUENCE: {
                 ASSET_TYPE: @sequence_asset.is_a?(Assignment) ? "Assignment" : "Discussion",
                 ASSET_ID: @sequence_asset.id,
                 COURSE_ID: @sequence_asset.context.id,
               } })
      end

      @assignment_presenter = AssignmentPresenter.new(@topic.assignment)
      if @topic.for_assignment? && @presenter.allows_speed_grader? && @assignment_presenter.can_view_speed_grader_link?(@current_user)
        js_env(
          { SPEEDGRADER_URL_TEMPLATE: named_context_url(
            @topic.assignment.context,
            :speed_grader_context_gradebook_url,
            assignment_id: @topic.assignment.id,
            student_id: ":student_id"
          ) }
        )
      end

      unless can_read_and_visible
        return render_unauthorized_action unless @current_user

        respond_to do |format|
          if @topic.is_announcement
            flash[:error] = t "You do not have access to the requested announcement."
            format.html do
              redirect_to named_context_url(@context, :context_announcements_url)
              return
            end
          else
            flash[:error] = t "You do not have access to the requested discussion."
            format.html do
              redirect_to named_context_url(@context, :context_discussion_topics_url)
              return
            end
          end
        end
      end

      edit_url = context_url(@topic.context, :edit_context_discussion_topic_url, @topic)
      edit_url += "?embed=true" if params[:embed] == "true"

      assign_to_tags = @context.account.feature_enabled?(:assign_to_differentiation_tags) && @context.account.allow_assign_to_differentiation_tags?
      participant = @topic.participant(@current_user)
      js_env({
               course_id: params[:course_id] || @context.course&.id,
               context_type: @topic.context_type,
               context_id: @context.id,
               EDIT_URL: edit_url,
               INSIGHTS_URL: context_url(@topic.context, :insights_context_discussion_topic_url, @topic),
               PEER_REVIEWS_URL: @topic.assignment ? context_url(@topic.assignment.context, :context_assignment_peer_reviews_url, @topic.assignment.id) : nil,
               ALLOW_ASSIGN_TO_DIFFERENTIATION_TAGS: assign_to_tags,
               CAN_MANAGE_DIFFERENTIATION_TAGS: @context.grants_any_right?(@current_user, session, *RoleOverride::GRANULAR_MANAGE_TAGS_PERMISSIONS),
               discussion_topic_id: @topic.id,
               manual_mark_as_read: @current_user&.manual_mark_as_read?,
               discussion_topic_menu_tools: external_tools_display_hashes(:discussion_topic_menu),
               rce_mentions_in_discussions: @context.feature_enabled?(:react_discussions_post) && !@topic.anonymous?,
               discussion_grading_view: Account.site_admin.feature_enabled?(:discussion_grading_view),
               draft_discussions: Account.site_admin.feature_enabled?(:draft_discussions),
               discussion_entry_version_history: Account.site_admin.feature_enabled?(:discussion_entry_version_history),
               discussion_translation_available: Translation.available?(@context, :translation, @domain_root_account.feature_enabled?(:ai_translation_improvements)), # Is translation enabled on the course.
               ai_translation_improvements: @domain_root_account.feature_enabled?(:ai_translation_improvements),
               discussion_translation_languages: Translation.available?(@context, :translation, @domain_root_account.feature_enabled?(:ai_translation_improvements)) ? Translation.languages(@domain_root_account.feature_enabled?(:ai_translation_improvements)) : [],
               discussion_anonymity_enabled: @context.feature_enabled?(:react_discussions_post),
               user_can_summarize: @topic.user_can_summarize?(@current_user),
<<<<<<< HEAD
               user_can_insights: user_can_moderate,
               discussion_summary_enabled: @topic.summary_enabled,
=======
               user_can_access_insights: @topic.user_can_access_insights?(@current_user),
               user_can_insights: user_can_moderate,
               discussion_summary_enabled: participant.nil? ? @topic.summary_enabled : participant.summary_enabled,
>>>>>>> e54868b5
               should_show_deeply_nested_alert: @current_user&.should_show_deeply_nested_alert?,
               # although there is a permissions object in DiscussionEntry type, it's only accessible if a discussion entry
               # is being replied to. We need this env var so that replying to the topic can use this
               can_attach_entries:,
               # GRADED_RUBRICS_URL must be within DISCUSSION to avoid page error
               DISCUSSION: {
                 GRADED_RUBRICS_URL: (@topic.assignment ? context_url(@topic.assignment.context, :context_assignment_rubric_url, @topic.assignment.id) : nil),
                 CONTEXT_RUBRICS_URL: can_do(@topic.assignment, @current_user, :update) ? context_url(@topic.assignment.context, :context_rubrics_url) : "",
                 ATTACHMENTS_FOLDER_ID: @current_user.nil? ? Folder.unfiled_folder(@context).id : Folder.unfiled_folder(@current_user).id,
                 ASSIGNMENT: @topic.assignment ? @topic.assignment.asset_string : nil,
                 preferences: {
                   discussions_splitscreen_view: @current_user&.discussions_splitscreen_view? || false
                 }
               },
               apollo_caching: @current_user &&
                 Account.site_admin.feature_enabled?(:apollo_caching),
               discussion_cache_key: @current_user &&
                 Base64.encode64("#{@current_user.uuid}vyfW=;[p-0?:{P_=HUpgraqe;njalkhpvoiulkimmaqewg"),
               checkpointed_discussion_without_feature_flag:
                 @topic.assignment&.has_sub_assignments? && !@context.discussion_checkpoints_enabled?,
               DISCUSSION_CHECKPOINTS_ENABLED: @context.discussion_checkpoints_enabled?,
               DISCUSSION_DEFAULT_EXPAND_ENABLED: Account.site_admin.feature_enabled?(:discussion_default_expand),
               DISCUSSION_DEFAULT_SORT_ENABLED: Account.site_admin.feature_enabled?(:discussion_default_sort),
               DISCUSSION_INSIGHTS_ENABLED: @context.root_account.feature_enabled?(:discussion_insights),
             })
      unless @locked
        InstStatsd::Statsd.increment("discussion_topic.visit.redesign")
        InstStatsd::Statsd.count("discussion_topic.visit.entries.redesign", @topic.discussion_entries.count)
        InstStatsd::Statsd.count("discussion_topic.visit.pages.redesign", (@topic.discussion_entries.count / 20).ceil)
      end

      js_bundle :discussion_topics_post
      css_bundle :discussions_index, :learning_outcomes

      respond_to do |format|
        format.html do
          conditional_release_js_env(@topic.assignment)
          render html: "", layout: (params[:embed] == "true") ? "mobile_embed" : true
        end
      end

      return
    end

    @assignment = @topic.for_assignment? ? AssignmentOverrideApplicator.assignment_overridden_for(@topic.assignment, @current_user) : nil
    @context.try(:require_assignment_group)

    if can_read_and_visible
      @headers = !params[:headless]
      @unlock_at = @topic.available_from_for(@current_user)
      topics = groups_and_group_topics if @topic.for_group_discussion?

      @initial_post_required = @topic.initial_post_required?(@current_user, session)

      @padless = true

      log_asset_access(@topic, "topics", "topics")
      respond_to do |format|
        if topics && topics.length == 1 && !@topic.grants_right?(@current_user, session, :update)
          redirect_params = { root_discussion_topic_id: @topic.id }
          redirect_params[:module_item_id] = params[:module_item_id] if params[:module_item_id].present?
          format.html { redirect_to named_context_url(topics[0].context, :context_discussion_topics_url, redirect_params) }
        else
          format.html do
            @discussion_topic_menu_tools = external_tools_display_hashes(:discussion_topic_menu)

            if @context.is_a?(Course) && @topic.is_section_specific
              user_counts = Enrollment.where(course_section_id: @topic.course_sections,
                                             course_id: @context).not_fake.active_or_pending_by_date_ignoring_access
                                      .group(:course_section_id).count
              section_data = @topic.course_sections.map do |cs|
                cs.attributes.slice(*%w[id name]).merge(user_count: user_counts[cs.id] || 0)
              end
            end
            api_url = lambda do |endpoint, *params|
              endpoint = "api_v1_context_discussion_#{endpoint}_url"
              named_context_url(@context, endpoint, @topic, *params)
            end

            env_hash = {
              APP_URL: named_context_url(@context, :context_discussion_topic_url, @topic),
              TOPIC: {
                ID: @topic.id,
                TITLE: @topic.title,
                IS_SUBSCRIBED: @topic.subscribed?(@current_user),
                IS_PUBLISHED: @topic.published?,
                CAN_UNPUBLISH: @topic.can_unpublish?,
                IS_ANNOUNCEMENT: @topic.is_announcement,
                COURSE_SECTIONS: @topic.is_section_specific ? section_data : nil,
              },
              PERMISSIONS: {
                # Can reply
                CAN_REPLY: @topic.grants_right?(@current_user, session, :reply) &&
                           !@topic.homeroom_announcement?(@context),
                # Can attach files on topic
                CAN_ATTACH_TOPIC: can_attach_topic,
                # Can attach files on entries aka replies
                CAN_ATTACH_ENTRIES: can_attach_entries,
                CAN_RATE: @topic.grants_right?(@current_user, session, :rate),
                CAN_READ_REPLIES: @topic.grants_right?(@current_user, :read_replies) &&
                                  !@topic.homeroom_announcement?(@context),
                # Can moderate their own topics
                CAN_MANAGE_OWN: @context.user_can_manage_own_discussion_posts?(@current_user) &&
                                !@topic.locked_for?(@current_user, check_policies: true),
                # Can moderate any topic
                MODERATE: user_can_moderate
              },
              ROOT_URL: "#{api_url.call("topic_view")}?include_new_entries=1&include_enrollment_state=1&include_context_card_info=1",
              ENTRY_ROOT_URL: api_url.call("topic_entry_list"),
              REPLY_URL: api_url.call("add_reply", ":entry_id"),
              ROOT_REPLY_URL: api_url.call("add_entry"),
              DELETE_URL: api_url.call("delete_reply", ":id"),
              UPDATE_URL: api_url.call("update_reply", ":id"),
              MARK_READ_URL: api_url.call("topic_discussion_entry_mark_read", ":id"),
              MARK_UNREAD_URL: api_url.call("topic_discussion_entry_mark_unread", ":id"),
              RATE_URL: api_url.call("topic_discussion_entry_rate", ":id"),
              MARK_ALL_READ_URL: api_url.call("topic_mark_all_read"),
              MARK_ALL_UNREAD_URL: api_url.call("topic_mark_all_unread"),
              MANUAL_MARK_AS_READ: @current_user.try(:manual_mark_as_read?),
              CAN_SUBSCRIBE: !@topic.subscription_hold(@current_user, session),
              CURRENT_USER: user_display_json(@current_user),
              INITIAL_POST_REQUIRED: @initial_post_required,
              THREADED: @topic.threaded?,
              ALLOW_RATING: @topic.allow_rating,
              TODO_DATE: @topic.todo_date,
              IS_ASSIGNMENT: @topic.assignment_id?,
              ASSIGNMENT_ID: @topic.assignment_id,
              IS_GROUP: @topic.group_category_id?,
            }
            # will fire off the xhr for this as soon as the page comes back.
            # see ui/features/discussion_topic/backbone/models/Topic#fetch for where it is consumed
            prefetch_xhr(env_hash[:ROOT_URL])

            env_hash[:GRADED_RUBRICS_URL] = context_url(@topic.assignment.context, :context_assignment_rubric_url, @topic.assignment.id) if @topic.assignment
            if params[:hide_student_names]
              env_hash[:HIDE_STUDENT_NAMES] = true
              env_hash[:STUDENT_ID] = params[:student_id]
            end
            if @sequence_asset
              env_hash[:SEQUENCE] = {
                ASSET_TYPE: @sequence_asset.is_a?(Assignment) ? "Assignment" : "Discussion",
                ASSET_ID: @sequence_asset.id,
                COURSE_ID: @sequence_asset.context.id,
              }
            end
            @assignment_presenter = AssignmentPresenter.new(@topic.assignment)
            if @topic.for_assignment? && @presenter.allows_speed_grader? &&
               @assignment_presenter.can_view_speed_grader_link?(@current_user)
              env_hash[:SPEEDGRADER_URL_TEMPLATE] = named_context_url(@topic.assignment.context,
                                                                      :speed_grader_context_gradebook_url,
                                                                      assignment_id: @topic.assignment.id,
                                                                      student_id: ":student_id")
            end

            js_hash = { DISCUSSION: env_hash }
            if @context.is_a?(Course)
              GuardRail.activate(:secondary) do
                js_hash[:TOTAL_USER_COUNT] = @topic.context.enrollments.not_fake
                                                   .active_or_pending_by_date_ignoring_access.distinct.count(:user_id)
              end
            end
            js_hash[:COURSE_ID] = @context.id if @context.is_a?(Course)
            js_hash[:CONTEXT_ACTION_SOURCE] = :discussion_topic

            append_sis_data(js_hash)
            js_env(js_hash)
            set_master_course_js_env_data(@topic, @context)
            conditional_release_js_env(@topic.assignment, includes: [:rule])
            js_bundle :discussion_topic
            css_bundle :tinymce, :discussions, :learning_outcomes

            unless @locked
              InstStatsd::Statsd.increment("discussion_topic.visit.legacy")
              InstStatsd::Statsd.count("discussion_topic.visit.entries.legacy", @topic.discussion_entries.count)
              InstStatsd::Statsd.count("discussion_topic.visit.pages.legacy", (@topic.discussion_entries.count / 50).ceil)
            end

            render stream: can_stream_template?
          end
        end
      end
    else
      return render_unauthorized_action unless @current_user

      respond_to do |format|
        if @topic.is_announcement
          flash[:error] = t "You do not have access to the requested announcement."
          format.html { redirect_to named_context_url(@context, :context_announcements_url) }
        else
          flash[:error] = t "You do not have access to the requested discussion."
          format.html { redirect_to named_context_url(@context, :context_discussion_topics_url) }
        end
      end
    end
  end

  def insights
<<<<<<< HEAD
    if @context.root_account.feature_enabled?(:discussion_insights)
      return render_unauthorized_action unless user_can_moderate

      @topic = DiscussionTopic.find(params[:id])
      add_discussion_or_announcement_crumb
      add_crumb(@topic.title, named_context_url(@context, :context_discussion_topic_url, @topic.id))
      add_crumb t(:insights_crumb, "Discussion Insights")
      @page_title = join_title("Discussion Insights", @topic.title)
      js_bundle :discussion_topic_insights
      js_env({
               course_id: params[:course_id] || @context.course&.id,
               context_type: @topic.context_type,
               context_id: @context.id,
               discussion_topic_id: @topic.id,
               INSIGHTS_URL: context_url(@topic.context, :insights_context_discussion_topic_url, @topic),
               DISCUSSION_INSIGHTS_ENABLED: @context.root_account.feature_enabled?(:discussion_insights),
             })
      render html: "<div id='discussion-insights-container'/>".html_safe, layout: true
    end
=======
    @topic = @context.all_discussion_topics.find(params[:id])
    return render_unauthorized_action unless @topic.user_can_access_insights?(@current_user)

    add_discussion_or_announcement_crumb
    add_crumb(@topic.title, named_context_url(@context, :context_discussion_topic_url, @topic.id))
    add_crumb t(:insights_crumb, "Discussion Insights")
    @page_title = join_title("Discussion Insights", @topic.title)
    js_bundle :discussion_topic_insights
    js_env({
             course_id: params[:course_id] || @context.course&.id,
             context_type: @topic.context_type,
             context_id: @context.id,
             discussion_topic_id: @topic.id,
             INSIGHTS_URL: context_url(@topic.context, :insights_context_discussion_topic_url, @topic),
           })
    render html: "<div id='discussion-insights-container'/>".html_safe, layout: true
>>>>>>> e54868b5
  end

  # @API Create a new discussion topic
  #
  # Create an new discussion topic for the course or group.
  #
  # @argument title [String]
  #
  # @argument message [String]
  #
  # @argument discussion_type [String, "side_comment"|"threaded"|"not_threaded"]
  #   The type of discussion. Defaults to side_comment or not_threaded if not value is given. Accepted values are 'side_comment', 'not_threaded' for discussions that only allow one level of nested comments, and 'threaded' for fully threaded discussions.
  #
  # @argument published [Boolean]
  #   Whether this topic is published (true) or draft state (false). Only
  #   teachers and TAs have the ability to create draft state topics.
  #
  # @argument delayed_post_at [DateTime]
  #   If a timestamp is given, the topic will not be published until that time.
  #
  # @argument allow_rating [Boolean]
  #   Whether or not users can rate entries in this topic.
  #
  # @argument lock_at [DateTime]
  #   If a timestamp is given, the topic will be scheduled to lock at the
  #   provided timestamp. If the timestamp is in the past, the topic will be
  #   locked.
  #
  # @argument podcast_enabled [Boolean]
  #   If true, the topic will have an associated podcast feed.
  #
  # @argument podcast_has_student_posts [Boolean]
  #   If true, the podcast will include posts from students as well. Implies
  #   podcast_enabled.
  #
  # @argument require_initial_post [Boolean]
  #   If true then a user may not respond to other replies until that user has
  #   made an initial reply. Defaults to false.
  #
  # @argument assignment [Assignment]
  #   To create an assignment discussion, pass the assignment parameters as a
  #   sub-object. See the {api:AssignmentsApiController#create Create an Assignment API}
  #   for the available parameters. The name parameter will be ignored, as it's
  #   taken from the discussion title. If you want to make a discussion that was
  #   an assignment NOT an assignment, pass set_assignment = false as part of
  #   the assignment object
  #
  # @argument is_announcement [Boolean]
  #   If true, this topic is an announcement. It will appear in the
  #   announcement's section rather than the discussions section. This requires
  #   announcment-posting permissions.
  #
  # @argument pinned [Boolean]
  #   If true, this topic will be listed in the "Pinned Discussion" section
  #
  # @argument position_after [String]
  #   By default, discussions are sorted chronologically by creation date, you
  #   can pass the id of another topic to have this one show up after the other
  #   when they are listed.
  #
  # @argument group_category_id [Integer]
  #   If present, the topic will become a group discussion assigned
  #   to the group.
  #
  # @argument only_graders_can_rate [Boolean]
  #   If true, only graders will be allowed to rate entries.
  #
  # @argument sort_order [String, "asc"|"desc"]
  #   Default sort order of the discussion. Accepted values are "asc", "desc".
  #
  # @argument sort_order_locked [Boolean]
  #   If true, users cannot choose their prefered sort order
  #
  # @argument expanded [Boolean]
  #   If true, thread will be expanded by default
  #
  # @argument expanded_locked [Boolean]
  #   If true, users cannot choose their prefered thread expansion setting
  #
  # @argument sort_by_rating [Boolean]
  #  (DEPRECATED) If true, entries will be sorted by rating.
  #
  # @argument attachment [File]
  #   A multipart/form-data form-field-style attachment.
  #   Attachments larger than 1 kilobyte are subject to quota restrictions.
  #
  # @argument specific_sections [String]
  #   A comma-separated list of sections ids to which the discussion topic
  #   should be made specific to.  If it is not desired to make the discussion
  #   topic specific to sections, then this parameter may be omitted or set to
  #   "all".  Can only be present only on announcements and only those that are
  #   for a course (as opposed to a group).
  #
  # @argument lock_comment [Boolean]
  #   If is_announcement and lock_comment are true, ‘Allow Participants to Comment’ setting is disabled.
  #
  # @example_request
  #     curl https://<canvas>/api/v1/courses/<course_id>/discussion_topics \
  #         -F title='my topic' \
  #         -F message='initial message' \
  #         -F podcast_enabled=1 \
  #         -H 'Authorization: Bearer <token>'
  #         -F 'attachment=@<filename>' \
  #
  # @example_request
  #     curl https://<canvas>/api/v1/courses/<course_id>/discussion_topics \
  #         -F title='my assignment topic' \
  #         -F message='initial message' \
  #         -F assignment[points_possible]=15 \
  #         -H 'Authorization: Bearer <token>'
  #
  def create
    page_has_instui_topnav
    process_discussion_topic(is_new: true)
  end

  # @API Update a topic
  #
  # Update an existing discussion topic for the course or group.
  #
  # @argument title [String]
  #
  # @argument message [String]
  #
  # @argument discussion_type [String, "side_comment"|"threaded"|"not_threaded"]
  #   The type of discussion. Defaults to side_comment or not_threaded if not value is given. Accepted values are 'side_comment', 'not_threaded' for discussions that only allow one level of nested comments, and 'threaded' for fully threaded discussions.
  #
  # @argument published [Boolean]
  #   Whether this topic is published (true) or draft state (false). Only
  #   teachers and TAs have the ability to create draft state topics.
  #
  # @argument delayed_post_at [DateTime]
  #   If a timestamp is given, the topic will not be published until that time.
  #
  # @argument lock_at [DateTime]
  #   If a timestamp is given, the topic will be scheduled to lock at the
  #   provided timestamp. If the timestamp is in the past, the topic will be
  #   locked.
  #
  # @argument podcast_enabled [Boolean]
  #   If true, the topic will have an associated podcast feed.
  #
  # @argument podcast_has_student_posts [Boolean]
  #   If true, the podcast will include posts from students as well. Implies
  #   podcast_enabled.
  #
  # @argument require_initial_post [Boolean]
  #   If true then a user may not respond to other replies until that user has
  #   made an initial reply. Defaults to false.
  #
  # @argument assignment [Assignment]
  #   To create an assignment discussion, pass the assignment parameters as a
  #   sub-object. See the {api:AssignmentsApiController#create Create an Assignment API}
  #   for the available parameters. The name parameter will be ignored, as it's
  #   taken from the discussion title. If you want to make a discussion that was
  #   an assignment NOT an assignment, pass set_assignment = false as part of
  #   the assignment object
  #
  # @argument is_announcement [Boolean]
  #   If true, this topic is an announcement. It will appear in the
  #   announcement's section rather than the discussions section. This requires
  #   announcment-posting permissions.
  #
  # @argument pinned [Boolean]
  #   If true, this topic will be listed in the "Pinned Discussion" section
  #
  # @argument position_after [String]
  #   By default, discussions are sorted chronologically by creation date, you
  #   can pass the id of another topic to have this one show up after the other
  #   when they are listed.
  #
  # @argument group_category_id [Integer]
  #   If present, the topic will become a group discussion assigned
  #   to the group.
  #
  # @argument allow_rating [Boolean]
  #   If true, users will be allowed to rate entries.
  #
  # @argument only_graders_can_rate [Boolean]
  #   If true, only graders will be allowed to rate entries.
  #
  # @argument sort_order [String, "asc"|"desc"]
  #   Default sort order of the discussion. Accepted values are "asc", "desc".
  #
  # @argument sort_order_locked [Boolean]
  #   If true, users cannot choose their prefered sort order
  #
  # @argument expanded [Boolean]
  #   If true, thread will be expanded by default
  #
  # @argument expanded_locked [Boolean]
  #   If true, users cannot choose their prefered thread expansion setting
  #
  # @argument sort_by_rating [Boolean]
  #   (DEPRECATED) If true, entries will be sorted by rating.
  #
  # @argument specific_sections [String]
  #   A comma-separated list of sections ids to which the discussion topic
  #   should be made specific too.  If it is not desired to make the discussion
  #   topic specific to sections, then this parameter may be omitted or set to
  #   "all".  Can only be present only on announcements and only those that are
  #   for a course (as opposed to a group).
  #
  # @argument lock_comment [Boolean]
  #   If is_announcement and lock_comment are true, ‘Allow Participants to Comment’ setting is disabled.
  #
  # @example_request
  #     curl https://<canvas>/api/v1/courses/<course_id>/discussion_topics/<topic_id> \
  #         -F title='This will be positioned after Topic #1234' \
  #         -F position_after=1234 \
  #         -H 'Authorization: Bearer <token>'
  #
  def update
    process_discussion_topic(is_new: false)
  end

  # @API Delete a topic
  #
  # Deletes the discussion topic. This will also delete the assignment, if it's
  # an assignment discussion.
  #
  # @example_request
  #     curl -X DELETE https://<canvas>/api/v1/courses/<course_id>/discussion_topics/<topic_id> \
  #          -H 'Authorization: Bearer <token>'
  def destroy
    @topic = @context.all_discussion_topics.find(params[:id] || params[:topic_id])
    if authorized_action(@topic, @current_user, :delete)
      return render_unauthorized_action if editing_restricted?(@topic)

      @topic.destroy
      respond_to do |format|
        format.html do
          flash[:notice] = t :topic_deleted_notice, "%{topic_title} deleted successfully", topic_title: @topic.title
          redirect_to named_context_url(@context, @topic.is_announcement ? :context_announcements_url : :context_discussion_topics_url)
        end
        format.json { render json: @topic.as_json(include: { user: { only: :name } }), status: :ok }
      end
    end
  end

  def public_feed
    return unless get_feed_context

    title = t :discussion_feed_title, "%{title} Discussion Feed", title: @context.name
    link = polymorphic_url([@context, :discussion_topics])

    @entries = []
    @entries.concat(@context.discussion_topics
                            .select { |dt| dt.visible_for?(@current_user) })
    @entries.concat @context.discussion_entries.active
    @entries = @entries.sort_by(&:updated_at)

    respond_to do |format|
      format.atom { render plain: AtomFeedHelper.render_xml(title:, link:, entries: @entries) }
    end
  end

  # @API Reorder pinned topics
  #
  # Puts the pinned discussion topics in the specified order.
  # All pinned topics should be included.
  #
  # @argument order[] [Required, Integer]
  #   The ids of the pinned discussion topics in the desired order.
  #   (For example, "order=104,102,103".)
  #
  def reorder
    if authorized_action(@context.discussion_topics.temp_record, @current_user, :update)
      order = Api.value_to_array(params[:order])
      reject! "order parameter required" unless order.present?
      topics = pinned_topics.where(id: order)
      reject! "topics not found" unless topics.length == order.length
      topics[0].update_order(order)
      new_order = pinned_topics.by_position.pluck(:id).map(&:to_s)
      render json: { reorder: true, order: new_order }, status: :ok
    end
  end

  protected

  def cancel_redirect_url
    query_params = request.query_parameters.empty? ? {} : request.query_parameters
    topic_type = @topic.is_announcement ? :announcements : :discussion_topics
    @topic.new_record? ? polymorphic_url([@context, topic_type], query_params) : polymorphic_url([@context, @topic], query_params)
  end

  def pinned_topics
    @context.active_discussion_topics.only_discussion_topics.where(pinned: true)
  end

  def add_discussion_or_announcement_crumb
    if @topic.is_a? Announcement
      set_active_tab "announcements"
      add_crumb t("#crumbs.announcements", "Announcements"), named_context_url(@context, :context_announcements_url)
    else
      set_active_tab "discussions"
      add_crumb t("#crumbs.discussions", "Discussions"), named_context_url(@context, :context_discussion_topics_url)
    end
  end

  def user_can_moderate
    @user_can_moderate = @context.grants_right?(@current_user, session, :moderate_forum) if @user_can_moderate.nil?
    @user_can_moderate
  end

  API_ALLOWED_TOPIC_FIELDS = %w[title
                                message
                                discussion_type
                                delayed_post_at
                                lock_at
                                podcast_enabled
                                podcast_has_student_posts
                                require_initial_post
                                pinned
                                todo_date
                                group_category_id
                                allow_rating
                                only_graders_can_rate
                                sort_by_rating
                                anonymous_state
                                is_anonymous_author].freeze

  API_ALLOWED_TOPIC_FIELDS_FOR_GROUP = %w[title
                                          message
                                          discussion_type
                                          podcast_enabled
                                          pinned
                                          todo_date
                                          allow_rating
                                          only_graders_can_rate
                                          sort_by_rating
                                          anonymous_state
                                          is_anonymous_author].freeze

  def set_sections
    if params[:specific_sections] == "all"
      @topic.is_section_specific = false
    else
      @topic.is_section_specific = true
      section_ids = params[:specific_sections]
      section_ids = section_ids.split(",") if section_ids.is_a?(String)
      new_section_ids = section_ids.map { |id| Shard.relative_id_for(id, Shard.current, Shard.current) }.sort
      if @topic.course_sections.pluck(:id).sort != new_section_ids
        @topic.course_sections = CourseSection.find(new_section_ids)
        @topic.sections_changed = true
      end
    end
  end

  def verify_specific_section_visibilities
    return unless @topic.is_section_specific && @context.is_a?(Course)

    visibilities = @context.course_section_visibility(@current_user)

    invalid_sections =
      case visibilities
      when :all
        []
      when :none
        @topic.course_sections.map(&:id)
      else
        @topic.course_sections.map(&:id) - visibilities
      end

    unless invalid_sections.empty?
      @errors[:specific_sections] = t(
        :error_section_permission,
        "You do not have permissions to modify discussion for section(s) %{section_ids}",
        section_ids: invalid_sections.join(", ")
      )
    end
  end

  def process_discussion_topic(is_new:)
    ActiveRecord::Base.transaction do
      process_discussion_topic_runner(is_new:)
    end
  end

  def process_discussion_topic_runner(is_new:)
    @errors = {}
    if is_new && !@context.feature_enabled?(:react_discussions_post)
      params[:anonymous_state] = nil
    end

    # only full_anonymity and partial_anonymity can be stored. the rest will be nil'ed out
    if is_new && params[:anonymous_state].present? && ANONYMOUS_STATES.exclude?(params[:anonymous_state])
      params[:anonymous_state] = nil
    end

    if params[:anonymous_state]
      # group discussions in a course or discussions simply in a group context cannot be anonymous
      if params[:group_category_id] || @context.is_a?(Group)
        @errors[:anonymous_state] = t(:error_anonymous_state_groups_create, "Group discussions cannot be anonymous.") unless params.key?("group_category_id") && params[:group_category_id].nil?
      end
      if params[:assignment] && (["false", false, "0"].include?(params.dig(:assignment, :set_assignment)) == false)
        @errors[:anonymous_state] = t(:error_graded_anonymous,
                                      "Anonymous discussions cannot be graded")
      end
    end

    attachment = params[:attachment]

    if is_new && attachment
      get_quota(@context)
      if attachment.size + @quota_used > @quota
        error = t "#application.errors.quota_exceeded_course", "Course storage quota exceeded"
        respond_to do |format|
          format.json { render json: { errors: { base: error } }, status: :bad_request }
        end
        return
      end
    end

    # Groups do not have settings like courses do, so only run this for Course contexts
    if is_new &&
       !params[:anonymous_state].nil? &&
       @context.is_a?(Course) &&
       !@context.settings[:allow_student_anonymous_discussion_topics] &&
       !@context.grants_right?(@current_user, session, :manage)
      @errors[:anonymous_state] = t(:error_anonymous_state_unauthorized_create,
                                    "You are not able to create an anonymous discussion")
    end

    model_type = if value_to_boolean(params[:is_announcement]) &&
                    @context.announcements.temp_record.grants_right?(@current_user, session, :create)
                   :announcements
                 else
                   :discussion_topics
                 end

    if is_new
      @topic = @context.send(model_type).build
      prior_version = @topic.dup
      if model_type == :announcements && @context.is_a?(Course)
        @topic.locked = true
        save_lock_preferences
      end
    else
      @topic = @context.send(model_type).active.find(params[:id] || params[:topic_id])

      prior_version = DiscussionTopic.find(@topic.id)
      if params.include?(:anonymous_state) && prior_version.anonymous_state != params[:anonymous_state] && prior_version.discussion_subentry_count > 0
        @errors[:anonymous_state] = { "message" => t(:error_anonymous_state_unauthorized_update,
                                                     "Anonymity settings are locked due to a posted reply") }
      end
      if ANONYMOUS_STATES.include?(@topic.anonymous_state) && params[:group_category_id]
        @errors[:anonymous_state] = t(:error_anonymous_state_groups_update,
                                      "Group discussions cannot be anonymous.")
      end
      verify_specific_section_visibilities # Make sure user actually has perms to modify this
    end

    if params.include?(:assignment)
      if is_new || @topic.assignment_id.nil?
        return unless authorized_action(@context.assignments.temp_record, @current_user, :create)
      else
        return unless authorized_action(@topic.assignment, @current_user, :update)
      end
    end

    # It's possible customers already are using this API and haven't updated to
    # use the `specific_sections` key yet. In this case, we don't want to nuke
    # any specific setions out from under them when their existing scrit runs.
    # This is where a versioned API would come in handy.
    set_sections if params[:specific_sections]
    verify_specific_section_visibilities

    allowed_fields = @context.is_a?(Group) ? API_ALLOWED_TOPIC_FIELDS_FOR_GROUP : API_ALLOWED_TOPIC_FIELDS
    discussion_topic_hash = params.permit(*allowed_fields)
    only_pinning = discussion_topic_hash.except(*%w[pinned]).blank?

    # Handle the locked parameter
    if @topic.is_announcement
      params[:locked] = if params[:lock_comment].present?
                          value_to_boolean(params[:lock_comment])
                        elsif params[:locked].present?
                          value_to_boolean(params[:locked])
                        else
                          false
                        end
    end

    if @topic.is_announcement && params[:locked]
      discussion_topic_hash.delete(:discussion_type)
      discussion_topic_hash.delete(:require_initial_post)
    end

    # allow pinning/unpinning if a subtopic and we can update the root
    topic_to_check = (only_pinning && @topic.root_topic) ? @topic.root_topic : @topic
    return unless authorized_action(topic_to_check, @current_user, (is_new ? :create : :update))

    process_podcast_parameters(discussion_topic_hash)

    if is_new
      @topic.user = @current_user
    elsif !only_pinning # don't update editor if the only thing that changed was the pinned status
      @topic.editor = @current_user
    end
    @topic.current_user = @current_user
    @topic.content_being_saved_by(@current_user)

    if discussion_topic_hash.key?(:message)
      discussion_topic_hash[:message] = process_incoming_html_content(discussion_topic_hash[:message])
    end

    if Account.site_admin.feature_enabled?(:discussion_default_sort)
      @topic.sort_order_locked = params[:sort_order_locked] unless params[:sort_order_locked].nil?
      unless params[:sort_order].nil?
        if DiscussionTopic::SortOrder::TYPES.include?(params[:sort_order])
          @topic.sort_order = params[:sort_order]
        else
          @errors[:sort_order] = t(:error_sort_order,
                                   "Sort order type not valid")
        end

      end
    end

    if Account.site_admin.feature_enabled?(:discussion_default_expand)
      @topic.expanded = params[:expanded] unless params[:expanded].nil?
      @topic.expanded_locked = params[:expanded_locked] unless params[:expanded_locked].nil?
    end

    prefer_assignment_availability_dates(discussion_topic_hash)

    process_future_date_parameters(discussion_topic_hash)
    process_lock_parameters(discussion_topic_hash)

    process_published_parameters
    if is_new && @topic.published? && params[:assignment]
      @topic.unpublish
      @topic.root_topic.try(:unpublish)
      publish_later = true
    end

    process_group_parameters(discussion_topic_hash)
    process_pin_parameters
    process_todo_parameters

    if @errors.present?
      render json: { errors: @errors }, status: :bad_request
    else
      @topic.skip_broadcasts = true
      DiscussionTopic.transaction do
        if @topic.is_section_specific
          # HACK: For some reason apply_assignment_parameters saves the submittable
          # so we can't run it until everything is already good.  But if the topic
          # is section specific stuff isn't good until we clear out the assignment,
          # so do that here.  This is terrible.
          if params[:assignment] && !value_to_boolean(params[:assignment][:set_assignment])
            @topic.assignment = nil
          end
        else
          @topic.course_sections = []
        end
        @topic.update(discussion_topic_hash)
        @topic.root_topic.try(:save)
      end
      if @topic.errors.none? && !@topic.root_topic.try(:errors).try(:any?)
        log_asset_access(@topic, "topics", "topics", "participate")

        apply_positioning_parameters
        apply_attachment_parameters
        unless @topic.root_topic_id?
          apply_assignment_parameters(params[:assignment], @topic)
        end

        if publish_later
          @topic.publish!
          @topic.root_topic.try(:publish!)
        end

        @topic = DiscussionTopic.find(@topic.id)
        @topic.broadcast_notifications(prior_version)

        include_usage_rights = @context.try(:usage_rights_required?)

        if is_new
          InstStatsd::Statsd.increment("discussion_topic.created")

          if params[:podcast_enabled] == "1"
            InstStatsd::Statsd.increment("discussion_topic.created.podcast_feed_enabled")
          end

          if params[:allow_rating] == "1"
            InstStatsd::Statsd.increment("discussion_topic.created.allow_liking_enabled")
          end

          if params[:attachment]
            InstStatsd::Statsd.increment("discussion_topic.created.attachment")
          end

          if !params[:delayed_post_at]&.empty? || !params[:lock_at]&.empty?
            InstStatsd::Statsd.increment("discussion_topic.created.scheduled")
          end

          if params[:anonymous_state] == "partial_anonymity"
            InstStatsd::Statsd.increment("discussion_topic.created.partial_anonymity")
          end

          if params[:anonymous_state] == "full_anonymity"
            InstStatsd::Statsd.increment("discussion_topic.created.full_anonymity")
          end

          if params[:assignment]
            InstStatsd::Statsd.increment("discussion_topic.created.graded")
          end

          if @context.is_a?(Group)
            InstStatsd::Statsd.increment("discussion_topic.created.group")
          end

          if request.params[:assignment] && request.params[:assignment][:assignment_overrides] && request.params[:assignment][:assignment_overrides].length > 1
            InstStatsd::Statsd.increment("discussion_topic.created.multiple_due_dates")
          end
        end

        if @context.is_a?(Course)
          render json: discussion_topic_api_json(@topic,
                                                 @context,
                                                 @current_user,
                                                 session,
                                                 {
                                                   include_sections: true,
                                                   include_sections_user_count: true,
                                                   include_usage_rights:
                                                 })
        else
          render json: discussion_topic_api_json(@topic,
                                                 @context,
                                                 @current_user,
                                                 session,
                                                 {
                                                   include_usage_rights:
                                                 })
        end
      else
        errors = @topic.errors.as_json[:errors]
        errors.merge!(@topic.root_topic.errors.as_json[:errors]) if @topic.root_topic
        errors["published"] = errors.delete(:workflow_state) if errors.key?(:workflow_state)
        render json: { errors: }, status: :bad_request
      end
    end
  end

  def process_podcast_parameters(discussion_topic_hash)
    discussion_topic_hash[:podcast_enabled] = true if value_to_boolean(discussion_topic_hash[:podcast_has_student_posts])

    unless user_can_moderate
      discussion_topic_hash.delete :podcast_enabled
      discussion_topic_hash.delete :podcast_has_student_posts
    end
  end

  def process_todo_parameters
    remove_assign = ["false", false, "0"].include?(params.dig(:assignment, :set_assignment))
    if params[:assignment] && !remove_assign && !params[:todo_date]
      @topic.todo_date = nil
      return
    end
    return unless params[:todo_date]

    if !authorized_action(@topic.context, @current_user, :manage_course_content_add)
      @errors[:todo_date] = t(:error_todo_date_unauthorized,
                              "You do not have permission to add this topic to the student to-do list.")
    elsif (@topic.assignment || params[:assignment]) && !remove_assign
      @errors[:todo_date] = t(:error_todo_date_assignment, "Date cannot be added if discussion topic is graded")
    end
  end

  def prefer_assignment_availability_dates(discussion_topic_hash)
    return unless params[:assignment]

    discussion_topic_hash["delayed_post_at"] = nil if params[:assignment].key?(:unlock_at)
    discussion_topic_hash["lock_at"] = nil if params[:assignment].key?(:lock_at)
  end

  # Internal: detetermines if the delayed_post_at or lock_at dates were changed
  # and applies changes to the topic if they were.
  #
  # Returns true if dates were changed and the topic was updated, false otherwise.
  def process_future_date_parameters(discussion_topic_hash)
    # Set the delayed_post_at and lock_at if provided. This will be used to determine if the values have changed
    # in order to know if we should rely on this data to update the workflow state
    @topic.delayed_post_at = discussion_topic_hash[:delayed_post_at] if params.key? :delayed_post_at
    if discussion_topic_hash[:lock_at].present? && @topic&.lock_at&.to_i == Time.zone.parse(discussion_topic_hash[:lock_at]).to_i
      params.delete(:lock_at)
    end
    @topic.lock_at = discussion_topic_hash[:lock_at] if params.key? :lock_at

    if @topic.unlock_at_changed? || @topic.delayed_post_at_changed? || @topic.lock_at_changed?
      @topic.workflow_state = @topic.should_not_post_yet ? "post_delayed" : "active"
      if @topic.should_lock_yet
        @topic.lock(without_save: true)
      else
        @topic.unlock(without_save: true)
      end
    end
  end

  def save_lock_preferences
    return if @current_user.nil?
    return if !params.key?(:locked) || params[:locked].is_a?(Hash)

    should_lock = value_to_boolean(params[:locked])
    @current_user.create_announcements_unlocked(!should_lock)
    @current_user.save
  end

  def process_lock_parameters(discussion_topic_hash)
    # Handle locking/unlocking (overrides workflow state if provided). It appears that the locked param as a hash
    # is from old code and is not being used. Verification requested.
    if !@topic.lock_at_changed? && (params.key?(:locked) && !params[:locked].is_a?(Hash))
      should_lock = value_to_boolean(params[:locked])
      if should_lock != @topic.locked?
        if should_lock
          @topic.lock(without_save: true)
        else
          discussion_topic_hash[:lock_at] = nil
          @topic.unlock(without_save: true)
        end
      end
    end
  end

  def process_published_parameters
    if params.key?(:published)
      should_publish = value_to_boolean(params[:published])
      if should_publish != @topic.published?
        if should_publish
          @topic.publish
          @topic.root_topic.try(:publish)
        elsif user_can_moderate
          @topic.unpublish
          @topic.root_topic.try(:unpublish)
        else
          @errors[:published] = t(:error_draft_state_unauthorized, "You do not have permission to set this topic to draft state.")
        end
      end
    elsif @topic.new_record? && !@topic.is_announcement && user_can_moderate
      @topic.unpublish
    end
  end

  def process_group_parameters(discussion_topic_hash)
    if params[:assignment]&.key?(:group_category_id)
      id = params[:assignment].delete(:group_category_id)
      discussion_topic_hash[:group_category_id] ||= id
    end
    return unless discussion_topic_hash.key?(:group_category_id)
    return if discussion_topic_hash[:group_category_id].nil? && @topic.group_category_id.nil?
    return if discussion_topic_hash[:group_category_id].to_i == @topic.group_category_id
    return unless can_set_group_category?

    discussion_topic_hash[:group_category] = if discussion_topic_hash[:group_category_id]
                                               @context.group_categories.find(discussion_topic_hash[:group_category_id])
                                             else
                                               nil
                                             end
  end

  def can_set_group_category?
    error =
      if !@context.grants_right?(@current_user, session, :manage_groups_add)
        t("You cannot set a grouped discussion as a student.")
      elsif @topic.is_announcement
        t(:error_group_announcement, "You cannot use grouped discussion on an announcement.")
      elsif !@topic.can_group?
        t(:error_group_change, "You cannot change grouping on a discussion with replies.")
      end
    @errors[:group] = error if error
    !error
  end

  # TODO: upgrade acts_as_list after rails3
  # check_scope will probably handle this
  def process_pin_parameters
    return unless params.key?(:pinned)

    pinned = value_to_boolean(params[:pinned])
    return unless pinned != @topic.pinned?

    @topic.pinned = pinned
    @topic.position = nil
    @topic.add_to_list_bottom
  end

  def apply_positioning_parameters
    if params[:position_after] && user_can_moderate
      other_topic = @context.discussion_topics.active.find(params[:position_after])
      @topic.insert_at(other_topic.position)
    end

    if params[:position_at] && user_can_moderate
      @topic.insert_at(params[:position_at].to_i)
    end
  end

  def apply_attachment_parameters
    # handle creating/removing attachment
    if @topic.grants_right?(@current_user, session, :attach)
      attachment = params[:attachment].present? &&
                   params[:attachment]

      return if attachment && attachment.size > 1.kilobyte &&
                quota_exceeded(@context, named_context_url(@context, :context_discussion_topics_url))

      if (params.key?(:remove_attachment) || attachment) && @topic.attachment
        @topic.transaction do
          att = @topic.attachment
          @topic.attachment = nil
          @topic.save! unless @topic.new_record?
          att.destroy
        end
      end

      if attachment
        @attachment = @context.attachments.new
        Attachments::Storage.store_for_attachment(@attachment, attachment)
        set_default_usage_rights(@attachment)
        @attachment.save!
        @attachment.handle_duplicates(:rename)
        @topic.attachment = @attachment
        @topic.save
      end
    end
  end

  def set_default_usage_rights(attachment)
    return unless @context.try(:usage_rights_required?)
    return if @context.grants_any_right?(@current_user, session, *RoleOverride::GRANULAR_FILE_PERMISSIONS)

    attachment.usage_rights = @context.usage_rights.find_or_create_by(
      use_justification: "own_copyright",
      legal_copyright: ""
    )
  end

  def child_topic
    extra_params = {}
    if params[:headless]
      extra_params.merge(
        headless: 1,
        hide_student_names: params[:hide_student_names],
        student_id: params[:student_id]
      )
    end
    extra_params[:module_item_id] = params[:module_item_id] if params[:module_item_id].present?
    extra_params[:embed] = params[:embed] if params[:embed].present?
    extra_params[:display] = params[:display] if params[:display].present?
    extra_params[:session_timezone] = params[:session_timezone] if params[:session_timezone].present?
    extra_params[:session_locale] = params[:session_locale] if params[:session_locale].present?

    @root_topic = @context.context.discussion_topics.find(params[:root_discussion_topic_id])
    @topic = @root_topic.ensure_child_topic_for(@context)
    redirect_to named_context_url(@context, :context_discussion_topic_url, @topic.id, extra_params)
  end

  def user_can_edit_course_settings?
    @context.is_a?(Course) && @context.grants_right?(@current_user, session, :update)
  end

  def handle_assignment_edit_params(hash)
    hash[:title] = params[:title] if params[:title]
    if params.slice(:due_at, :points_possible, :assignment_group_id).present?
      if hash[:assignment].nil? && @context.respond_to?(:assignments) && @context.assignments.temp_record.grants_right?(@current_user, session, :create)
        hash[:assignment] ||= {}
      end

      unless hash[:assignment].nil?
        if params[:due_at]
          hash[:assignment][:due_at] = (params[:due_at].empty? || params[:due_at] == "null") ? nil : params[:due_at]
        end
        hash[:assignment][:points_possible] = params[:points_possible] if params[:points_possible]
        hash[:assignment][:assignment_group_id] = params[:assignment_group_id] if params[:assignment_group_id]
      end
    end
  end

  private

  def add_rss_links_to_content
    rss_context = @context_enrollment
    rss_context ||= @context if @context.available?
    if rss_context
      content_for_head helpers.auto_discovery_link_tag(:atom,
                                                       feeds_topic_format_path(@topic.id, rss_context.feed_code, :atom),
                                                       { title: t(:discussion_atom_feed_title, "Discussion Atom Feed") })
      if @topic.podcast_enabled
        content_for_head helpers.auto_discovery_link_tag(:rss,
                                                         feeds_topic_format_path(@topic.id, rss_context.feed_code, :rss),
                                                         { title: t(:discussion_podcast_feed_title, "Discussion Podcast Feed") })
      end
    end
  end

  def groups_and_group_topics
    @groups = @topic.group_category.groups.active
    if @topic.for_assignment? && @topic.assignment.only_visible_to_overrides?
      override_groups = @groups.joins("INNER JOIN #{AssignmentOverride.quoted_table_name}
            ON assignment_overrides.set_type = 'Group' AND assignment_overrides.set_id = groups.id")
                               .merge(AssignmentOverride.active)
                               .where(assignment_overrides: { assignment_id: @topic.assignment_id })
      @groups = override_groups if override_groups.present?
    end
    topics = @topic.child_topics
    unless @context.grants_right?(@current_user, session, :read_as_admin)
      @groups = @groups.joins(:group_memberships).merge(GroupMembership.active).where(group_memberships: { user_id: @current_user })
      topics = topics.where(context_type: "Group", context_id: @groups)
    end

    @group_topics = @groups.order(:id).map do |group|
      { group:, topic: topics.find { |t| t.context == group } }
    end
    topics
  end

  def set_section_list_js_env
    section_visibilities =
      if @context.respond_to?(:course_section_visibility)
        @context.course_section_visibility(@current_user)
      else
        :none
      end

    sections =
      case section_visibilities
      when :none
        []
      when :all
        @context.course_sections.active.to_a
      else
        @context.course_sections.select { |s| s.active? && section_visibilities.include?(s.id) }
      end

    js_env SECTION_LIST: sections.map { |section|
      {
        id: section.id,
        name: section.name,
        start_at: section.start_at,
        end_at: section.end_at,
        override_course_and_term_dates: section.restrict_enrollments_to_section_dates
      }
    }
  end
end<|MERGE_RESOLUTION|>--- conflicted
+++ resolved
@@ -936,14 +936,9 @@
                discussion_translation_languages: Translation.available?(@context, :translation, @domain_root_account.feature_enabled?(:ai_translation_improvements)) ? Translation.languages(@domain_root_account.feature_enabled?(:ai_translation_improvements)) : [],
                discussion_anonymity_enabled: @context.feature_enabled?(:react_discussions_post),
                user_can_summarize: @topic.user_can_summarize?(@current_user),
-<<<<<<< HEAD
-               user_can_insights: user_can_moderate,
-               discussion_summary_enabled: @topic.summary_enabled,
-=======
                user_can_access_insights: @topic.user_can_access_insights?(@current_user),
                user_can_insights: user_can_moderate,
                discussion_summary_enabled: participant.nil? ? @topic.summary_enabled : participant.summary_enabled,
->>>>>>> e54868b5
                should_show_deeply_nested_alert: @current_user&.should_show_deeply_nested_alert?,
                # although there is a permissions object in DiscussionEntry type, it's only accessible if a discussion entry
                # is being replied to. We need this env var so that replying to the topic can use this
@@ -967,7 +962,6 @@
                DISCUSSION_CHECKPOINTS_ENABLED: @context.discussion_checkpoints_enabled?,
                DISCUSSION_DEFAULT_EXPAND_ENABLED: Account.site_admin.feature_enabled?(:discussion_default_expand),
                DISCUSSION_DEFAULT_SORT_ENABLED: Account.site_admin.feature_enabled?(:discussion_default_sort),
-               DISCUSSION_INSIGHTS_ENABLED: @context.root_account.feature_enabled?(:discussion_insights),
              })
       unless @locked
         InstStatsd::Statsd.increment("discussion_topic.visit.redesign")
@@ -1141,27 +1135,6 @@
   end
 
   def insights
-<<<<<<< HEAD
-    if @context.root_account.feature_enabled?(:discussion_insights)
-      return render_unauthorized_action unless user_can_moderate
-
-      @topic = DiscussionTopic.find(params[:id])
-      add_discussion_or_announcement_crumb
-      add_crumb(@topic.title, named_context_url(@context, :context_discussion_topic_url, @topic.id))
-      add_crumb t(:insights_crumb, "Discussion Insights")
-      @page_title = join_title("Discussion Insights", @topic.title)
-      js_bundle :discussion_topic_insights
-      js_env({
-               course_id: params[:course_id] || @context.course&.id,
-               context_type: @topic.context_type,
-               context_id: @context.id,
-               discussion_topic_id: @topic.id,
-               INSIGHTS_URL: context_url(@topic.context, :insights_context_discussion_topic_url, @topic),
-               DISCUSSION_INSIGHTS_ENABLED: @context.root_account.feature_enabled?(:discussion_insights),
-             })
-      render html: "<div id='discussion-insights-container'/>".html_safe, layout: true
-    end
-=======
     @topic = @context.all_discussion_topics.find(params[:id])
     return render_unauthorized_action unless @topic.user_can_access_insights?(@current_user)
 
@@ -1178,7 +1151,6 @@
              INSIGHTS_URL: context_url(@topic.context, :insights_context_discussion_topic_url, @topic),
            })
     render html: "<div id='discussion-insights-container'/>".html_safe, layout: true
->>>>>>> e54868b5
   end
 
   # @API Create a new discussion topic
