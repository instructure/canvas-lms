# frozen_string_literal: true

#
# Copyright (C) 2011 - present Instructure, Inc.
#
# This file is part of Canvas.
#
# Canvas is free software: you can redistribute it and/or modify it under
# the terms of the GNU Affero General Public License as published by the Free
# Software Foundation, version 3 of the License.
#
# Canvas is distributed in the hope that it will be useful, but WITHOUT ANY
# WARRANTY; without even the implied warranty of MERCHANTABILITY or FITNESS FOR
# A PARTICULAR PURPOSE. See the GNU Affero General Public License for more
# details.
#
# You should have received a copy of the GNU Affero General Public License along
# with this program. If not, see <http://www.gnu.org/licenses/>.

require 'atom'

# @API Discussion Topics
#
# API for accessing and participating in discussion topics in groups and courses.
#
# @model FileAttachment
#     {
#       "id": "FileAttachment",
#       "description": "A file attachment",
#       "properties": {
#         "content-type": {
#           "example": "unknown/unknown",
#           "type": "string"
#         },
#         "url": {
#           "example": "http://www.example.com/courses/1/files/1/download",
#           "type": "string"
#         },
#         "filename": {
#           "example": "content.txt",
#           "type": "string"
#         },
#         "display_name": {
#           "example": "content.txt",
#           "type": "string"
#         }
#       }
#     }
#
# @model DiscussionTopic
#     {
#       "id": "DiscussionTopic",
#       "description": "A discussion topic",
#       "properties": {
#         "id": {
#           "description": "The ID of this topic.",
#           "example": 1,
#           "type": "integer"
#         },
#         "title": {
#           "description": "The topic title.",
#           "example": "Topic 1",
#           "type": "string"
#         },
#         "message": {
#           "description": "The HTML content of the message body.",
#           "example": "<p>content here</p>",
#           "type": "string"
#         },
#         "html_url": {
#           "description": "The URL to the discussion topic in canvas.",
#           "example": "https://<canvas>/courses/1/discussion_topics/2",
#           "type": "string"
#         },
#         "posted_at": {
#           "description": "The datetime the topic was posted. If it is null it hasn't been posted yet. (see delayed_post_at)",
#           "example": "2037-07-21T13:29:31Z",
#           "type": "datetime"
#         },
#         "last_reply_at": {
#           "description": "The datetime for when the last reply was in the topic.",
#           "example": "2037-07-28T19:38:31Z",
#           "type": "datetime"
#         },
#         "require_initial_post": {
#           "description": "If true then a user may not respond to other replies until that user has made an initial reply. Defaults to false.",
#           "example": false,
#           "type": "boolean"
#         },
#         "user_can_see_posts": {
#           "description": "Whether or not posts in this topic are visible to the user.",
#           "example": true,
#           "type": "boolean"
#         },
#         "discussion_subentry_count": {
#           "description": "The count of entries in the topic.",
#           "example": 0,
#           "type": "integer"
#         },
#         "read_state": {
#           "description": "The read_state of the topic for the current user, 'read' or 'unread'.",
#           "example": "read",
#           "type": "string",
#           "allowableValues": {
#             "values": [
#               "read",
#               "unread"
#             ]
#           }
#         },
#         "unread_count": {
#           "description": "The count of unread entries of this topic for the current user.",
#           "example": 0,
#           "type": "integer"
#         },
#         "subscribed": {
#           "description": "Whether or not the current user is subscribed to this topic.",
#           "example": true,
#           "type": "boolean"
#         },
#         "subscription_hold": {
#           "description": "(Optional) Why the user cannot subscribe to this topic. Only one reason will be returned even if multiple apply. Can be one of: 'initial_post_required': The user must post a reply first; 'not_in_group_set': The user is not in the group set for this graded group discussion; 'not_in_group': The user is not in this topic's group; 'topic_is_announcement': This topic is an announcement",
#           "example": "not_in_group_set",
#           "type": "string",
#           "allowableValues": {
#             "values": [
#               "initial_post_required",
#               "not_in_group_set",
#               "not_in_group",
#               "topic_is_announcement"
#             ]
#           }
#         },
#         "assignment_id": {
#           "description": "The unique identifier of the assignment if the topic is for grading, otherwise null.",
#           "type": "integer"
#         },
#         "delayed_post_at": {
#           "description": "The datetime to publish the topic (if not right away).",
#           "type": "datetime"
#         },
#         "published": {
#           "description": "Whether this discussion topic is published (true) or draft state (false)",
#           "example": true,
#           "type": "boolean"
#         },
#         "lock_at": {
#           "description": "The datetime to lock the topic (if ever).",
#           "type": "datetime"
#         },
#         "locked": {
#           "description": "Whether or not the discussion is 'closed for comments'.",
#           "example": false,
#           "type": "boolean"
#         },
#         "pinned": {
#           "description": "Whether or not the discussion has been 'pinned' by an instructor",
#           "example": false,
#           "type": "boolean"
#         },
#         "locked_for_user": {
#           "description": "Whether or not this is locked for the user.",
#           "example": true,
#           "type": "boolean"
#         },
#         "lock_info": {
#           "description": "(Optional) Information for the user about the lock. Present when locked_for_user is true.",
#           "$ref": "LockInfo"
#         },
#         "lock_explanation": {
#           "description": "(Optional) An explanation of why this is locked for the user. Present when locked_for_user is true.",
#           "example": "This discussion is locked until September 1 at 12:00am",
#           "type": "string"
#         },
#         "user_name": {
#           "description": "The username of the topic creator.",
#           "example": "User Name",
#           "type": "string"
#         },
#         "topic_children": {
#           "description": "DEPRECATED An array of topic_ids for the group discussions the user is a part of.",
#           "example": [5, 7, 10],
#           "type": "array",
#           "items": { "type": "integer"}
#         },
#         "group_topic_children": {
#           "description": "An array of group discussions the user is a part of. Fields include: id, group_id",
#           "example": [{"id": 5, "group_id": 1}, {"id": 7, "group_id": 5}, {"id": 10, "group_id": 4}],
#           "type": "array",
#           "items": { "type": "object"}
#         },
#         "root_topic_id": {
#           "description": "If the topic is for grading and a group assignment this will point to the original topic in the course.",
#           "type": "integer"
#         },
#         "podcast_url": {
#           "description": "If the topic is a podcast topic this is the feed url for the current user.",
#           "example": "/feeds/topics/1/enrollment_1XAcepje4u228rt4mi7Z1oFbRpn3RAkTzuXIGOPe.rss",
#           "type": "string"
#         },
#         "discussion_type": {
#           "description": "The type of discussion. Values are 'side_comment', for discussions that only allow one level of nested comments, and 'threaded' for fully threaded discussions.",
#           "example": "side_comment",
#           "type": "string",
#           "allowableValues": {
#             "values": [
#               "side_comment",
#               "threaded"
#             ]
#           }
#         },
#         "group_category_id": {
#           "description": "The unique identifier of the group category if the topic is a group discussion, otherwise null.",
#           "type": "integer"
#         },
#         "attachments": {
#           "description": "Array of file attachments.",
#           "type": "array",
#           "items": { "$ref": "FileAttachment" }
#         },
#         "permissions": {
#           "description": "The current user's permissions on this topic.",
#           "example": {"attach": true},
#           "type": "object",
#           "key": { "type": "string" },
#           "value": { "type": "boolean" }
#         },
#         "allow_rating": {
#           "description": "Whether or not users can rate entries in this topic.",
#           "example": true,
#           "type": "boolean"
#         },
#         "only_graders_can_rate": {
#           "description": "Whether or not grade permissions are required to rate entries.",
#           "example": true,
#           "type": "boolean"
#         },
#         "sort_by_rating": {
#           "description": "Whether or not entries should be sorted by rating.",
#           "example": true,
#           "type": "boolean"
#         }
#       }
#     }
#
class DiscussionTopicsController < ApplicationController
  before_action :require_context_and_read_access, :except => :public_feed
  before_action :rce_js_env

  include Api::V1::DiscussionTopics
  include Api::V1::Assignment
  include Api::V1::AssignmentOverride
  include KalturaHelper
  include SubmittableHelper
  include K5Mode

  # @API List discussion topics
  #
  # Returns the paginated list of discussion topics for this course or group.
  #
  # @argument include[] [String, "all_dates", "sections", "sections_user_count", "overrides"]
  #   If "all_dates" is passed, all dates associated with graded discussions'
  #   assignments will be included.
  #   if "sections" is passed, includes the course sections that are associated
  #   with the topic, if the topic is specific to certain sections of the course.
  #   If "sections_user_count" is passed, then:
  #     (a) If sections were asked for *and* the topic is specific to certain
  #         course sections, includes the number of users in each
  #         section. (as part of the section json asked for above)
  #     (b) Else, includes at the root level the total number of users in the
  #         topic's context (group or course) that the topic applies to.
  #   If "overrides" is passed, the overrides for the assignment will be included
  #
  # @argument order_by [String, "position"|"recent_activity"|"title"]
  #   Determines the order of the discussion topic list. Defaults to "position".
  #
  # @argument scope [String, "locked"|"unlocked"|"pinned"|"unpinned"]
  #   Only return discussion topics in the given state(s). Defaults to including
  #   all topics. Filtering is done after pagination, so pages
  #   may be smaller than requested if topics are filtered.
  #   Can pass multiple states as comma separated string.
  #
  # @argument only_announcements [Boolean]
  #   Return announcements instead of discussion topics. Defaults to false
  #
  # @argument filter_by [String, "all", "unread"]
  #   The state of the discussion topic to return. Currently only supports unread state.
  #
  # @argument search_term [String]
  #   The partial title of the discussion topics to match and return.
  #
  # @argument exclude_context_module_locked_topics [Boolean]
  #   For students, exclude topics that are locked by module progression.
  #   Defaults to false.
  #
  # @example_request
  #     curl https://<canvas>/api/v1/courses/<course_id>/discussion_topics \
  #          -H 'Authorization: Bearer <token>'
  #
  # @returns [DiscussionTopic]
  def index
    include_params = Array(params[:include])
    if params[:only_announcements]
      return unless authorized_action(@context.announcements.temp_record, @current_user, :read)
    else
      return unless authorized_action(@context.discussion_topics.temp_record, @current_user, :read)
    end

    return child_topic if is_child_topic?

    scope = if params[:only_announcements]
              @context.active_announcements
            else
              @context.active_discussion_topics.only_discussion_topics
            end

    # Specify the shard context, because downstream we use `union` which isn't
    # cross-shard compatible.
    @context.shard.activate do
      scope = DiscussionTopic::ScopedToUser.new(@context, @current_user, scope).scope
      # see context for this separation in ScopedToSections
      scope = DiscussionTopic::ScopedToSections.for(self, @context, @current_user, scope).scope
    end

    scope = if params[:order_by] == 'recent_activity'
              scope.by_last_reply_at
            elsif params[:order_by] == 'title'
              scope.order(DiscussionTopic.best_unicode_collation_key("discussion_topics.title")).ordered
            elsif params[:only_announcements]
              scope.by_posted_at
            else
              scope.by_position_legacy
            end

    scope = DiscussionTopic.search_by_attribute(scope, :title, params[:search_term])

    scope = scope.unread_for(@current_user) if params[:filter_by] == "unread"

    states = params[:scope].split(',').map { |s| s.strip } if params[:scope]
    if states.present?
      if (states.include?('pinned') && states.include?('unpinned')) ||
         (states.include?('locked') && states.include?('unlocked'))
        render json: { errors: { scope: "scope is contradictory" } }, :status => :bad_request
        return
      end

      if states.include?('pinned')
        scope = scope.where(:pinned => true)
      elsif states.include?('unpinned')
        scope = scope.where("discussion_topics.pinned IS NOT TRUE")
      end
    end

    if params[:only_announcements] && !@context.grants_any_right?(@current_user, :manage, :read_course_content)
      scope = scope.active.where('delayed_post_at IS NULL OR delayed_post_at<?', Time.now.utc)
    end

    if @context.is_a?(Group) || request.format.json?
      @topics = Api.paginate(scope, self, topic_pagination_url)
      if params[:exclude_context_module_locked_topics]
        ActiveRecord::Associations::Preloader.new.preload(@topics, context_module_tags: :context_module)
        @topics = DiscussionTopic.reject_context_module_locked_topics(@topics, @current_user)
      end

      if states.present?
        @topics.reject! { |t| t.locked_for?(@current_user) } if states.include?('unlocked')
        @topics.select! { |t| t.locked_for?(@current_user) } if states.include?('locked')
      end
      @topics.each { |topic| topic.current_user = @current_user }
    end

    respond_to do |format|
      format.html do
        log_asset_access(["topics", @context], 'topics', 'other')

        set_active_tab 'discussions'
        add_crumb(t('#crumbs.discussions', 'Discussions'),
                  named_context_url(@context, :context_discussion_topics_url))

        if @context.is_a?(Group)
          ActiveRecord::Associations::Preloader.new.preload(@topics, context_module_tags: :context_module)
          locked_topics, open_topics = @topics.partition do |topic|
            locked = topic.locked? || topic.locked_for?(@current_user)
            locked.is_a?(Hash) ? locked[:can_view] : locked
          end
          js_env openTopics: open_topics, lockedTopics: locked_topics, newTopicURL: named_context_url(@context, :new_context_discussion_topic_url)
        end

        fetch_params = {
          per_page: 50,
          plain_messages: true,
          include_assignment: true,
          exclude_assignment_descriptions: true,
          exclude_context_module_locked_topics: true,
          page: "__page__"
        }
        fetch_params[:include] = ['sections_user_count', 'sections'] if @context.is_a?(Course)

        discussion_topics_fetch_url = send("api_v1_#{@context.class.to_s.downcase}_discussion_topics_path", fetch_params)
        discussion_topics_urls_to_prefetch = (scope.count / fetch_params[:per_page].to_f).ceil.times.map do |i|
          discussion_topics_fetch_url.gsub(fetch_params[:page], (i + 1).to_s)
        end
        discussion_topics_urls_to_prefetch.each_with_index do |url, i|
          prefetch_xhr(url, id: "prefetched_discussion_topic_page_#{i}")
        end

        hash = {
          USER_SETTINGS_URL: api_v1_user_settings_url(@current_user),
          totalDiscussions: scope.count,
          permissions: {
            create: @context.discussion_topics.temp_record.grants_right?(@current_user, session, :create),
            moderate: user_can_moderate,
            change_settings: user_can_edit_course_settings?,
            manage_content: @context.grants_right?(@current_user, session, :manage_content),
            publish: user_can_moderate,
            read_as_admin: @context.grants_right?(@current_user, session, :read_as_admin),
          },
          discussion_topic_menu_tools: external_tools_display_hashes(:discussion_topic_menu),
          student_reporting_enabled: Account.site_admin.feature_enabled?(:discussions_reporting),
          discussion_topic_index_menu_tools: (@domain_root_account&.feature_enabled?(:commons_favorites) ?
            external_tools_display_hashes(:discussion_topic_index_menu) : []),
        }
        if @context.is_a?(Course) && @context.grants_right?(@current_user, session, :read) && @js_env&.dig(:COURSE_ID).blank?
          hash[:COURSE_ID] = @context.id.to_s
        end
        conditional_release_js_env(includes: :active_rules)
        append_sis_data(hash)
        js_env(hash)
        js_env({
                 DIRECT_SHARE_ENABLED: @context.is_a?(Course) && hash[:permissions][:read_as_admin]
               }, true)
        set_tutorial_js_env

        if user_can_edit_course_settings?
          js_env(SETTINGS_URL: named_context_url(@context, :api_v1_context_settings_url))
        end

        add_body_class 'hide-content-while-scripts-not-loaded'
        @page_title = join_title(t('#titles.discussions', "Discussions"), @context.name)

        content_for_head helpers.auto_discovery_link_tag(:atom, feeds_forum_format_path(@context.feed_code, :atom), { :title => t(:course_discussions_atom_feed_title, "Course Discussions Atom Feed") })

        js_bundle :discussion_topics_index
        css_bundle :discussions_index

        render html: '', layout: true
      end
      format.json do
        log_api_asset_access(["topics", @context], 'topics', 'other')
        if @context.grants_right?(@current_user, session, :moderate_forum)
          mc_status = setup_master_course_restrictions(@topics, @context)
        end
        root_topic_fields = [:delayed_post_at, :lock_at]
        render json: discussion_topics_api_json(@topics, @context, @current_user, session,
                                                user_can_moderate: user_can_moderate,
                                                plain_messages: value_to_boolean(params[:plain_messages]),
                                                exclude_assignment_description: value_to_boolean(params[:exclude_assignment_descriptions]),
                                                include_all_dates: include_params.include?('all_dates'),
                                                :include_sections => include_params.include?('sections'),
                                                :include_sections_user_count => include_params.include?('sections_user_count'),
                                                :include_overrides => include_params.include?('overrides'),
                                                master_course_status: mc_status,
                                                root_topic_fields: root_topic_fields)
      end
    end
  end

  def is_child_topic?
    root_topic_id = params[:root_discussion_topic_id]

    root_topic_id && @context.respond_to?(:context) &&
      @context.context && @context.context.discussion_topics.find(root_topic_id)
  end

  def announcements_locked?
    return false unless @context.is_a?(Course)

    @context.lock_all_announcements?
  end

  def new
    @topic = @context.send(params[:is_announcement] ? :announcements : :discussion_topics).new
    add_discussion_or_announcement_crumb
    add_crumb t :create_new_crumb, "Create new"
    edit
  end

  def edit
    @topic ||= @context.all_discussion_topics.find(params[:id])

    if @topic.root_topic_id && @topic.has_group_category?
      return redirect_to edit_course_discussion_topic_url(@context.context_id, @topic.root_topic_id)
    end

    return unless authorized_action(@topic, @current_user, (@topic.new_record? ? :create : :update))
    return render_unauthorized_action unless @topic.visible_for?(@current_user)

    @context.try(:require_assignment_group) unless @topic.is_announcement
    can_set_group_category = @context.respond_to?(:group_categories) && @context.grants_right?(@current_user, session, :manage) # i.e. not a student
    hash = {
      URL_ROOT: named_context_url(@context, :api_v1_context_discussion_topics_url),
      PERMISSIONS: {
        CAN_CREATE_ASSIGNMENT: @context.respond_to?(:assignments) && @context.assignments.temp_record.grants_right?(@current_user, session, :create),
        CAN_ATTACH: @topic.grants_right?(@current_user, session, :attach),
        CAN_MODERATE: user_can_moderate,
        CAN_SET_GROUP: can_set_group_category
      }
    }

    usage_rights_required = @context.try(:usage_rights_required?)
    include_usage_rights = usage_rights_required &&
                           @context.root_account.feature_enabled?(:usage_rights_discussion_topics)
    unless @topic.new_record?
      add_discussion_or_announcement_crumb
      add_crumb(@topic.title, named_context_url(@context, :context_discussion_topic_url, @topic.id))
      add_crumb t :edit_crumb, "Edit"
      hash[:ATTRIBUTES] = discussion_topic_api_json(
        @topic,
        @context,
        @current_user,
        session,
        override_dates: false,
        include_usage_rights: include_usage_rights
      )
    end
    (hash[:ATTRIBUTES] ||= {})[:is_announcement] = @topic.is_announcement
    hash[:ATTRIBUTES][:can_group] = @topic.can_group?
    handle_assignment_edit_params(hash[:ATTRIBUTES])

    categories = []
    if can_set_group_category
      categories = @context.group_categories
      # if discussion has entries and is attached to a deleted group category,
      # add that category to the ENV list so it will be shown on the edit page.
      if @topic.group_category_deleted_with_entries?
        categories << @topic.group_category
      end
    end

    if @topic.assignment.present?
      hash[:ATTRIBUTES][:assignment][:assignment_overrides] =
        assignment_overrides_json(
          @topic.assignment.overrides_for(@current_user, ensure_set_not_empty: true)
        )
      hash[:ATTRIBUTES][:assignment][:has_student_submissions] = @topic.assignment.has_student_submissions?
    end

    section_visibilities =
      if @context.respond_to?(:course_section_visibility)
        @context.course_section_visibility(@current_user)
      else
        :none
      end

    sections =
      if section_visibilities == :none
        []
      elsif section_visibilities == :all
        @context.course_sections.active.to_a
      else
        @context.course_sections.select { |s| s.active? && section_visibilities.include?(s.id) }
      end

    js_hash = {
      CONTEXT_ACTION_SOURCE: :discussion_topic,
      CONTEXT_ID: @context.id,
      DISCUSSION_TOPIC: hash,
      GROUP_CATEGORIES: categories
              .reject(&:student_organized?)
              .map { |category| { id: category.id, name: category.name } },
      HAS_GRADING_PERIODS: @context.grading_periods?,
      SECTION_LIST: sections.map { |section| { id: section.id, name: section.name } },
      ANNOUNCEMENTS_LOCKED: announcements_locked?,
      CREATE_ANNOUNCEMENTS_UNLOCKED: @current_user.create_announcements_unlocked?,
      USAGE_RIGHTS_REQUIRED: usage_rights_required,
      PERMISSIONS: {
        manage_files: @context.grants_any_right?(@current_user, session, *RoleOverride::GRANULAR_FILE_PERMISSIONS)
      },
      REACT_DISCUSSIONS_POST: @context.feature_enabled?(:react_discussions_post)
    }

    post_to_sis = Assignment.sis_grade_export_enabled?(@context)
    js_hash[:POST_TO_SIS] = post_to_sis
    if post_to_sis && @topic.new_record?
      js_hash[:POST_TO_SIS_DEFAULT] = @context.account.sis_default_grade_export[:value]
    end
    js_hash[:STUDENT_PLANNER_ENABLED] = @context.grants_any_right?(@current_user, session, :manage_content)

    if @topic.is_section_specific && @context.is_a?(Course)
      selected_section_ids = @topic.discussion_topic_section_visibilities.pluck(:course_section_id)
      js_hash['SELECTED_SECTION_LIST'] = sections.select { |s| selected_section_ids.include?(s.id) }.map do |section|
        {
          id: section.id,
          name: section.name
        }
      end
    end

    js_hash[:SECTION_SPECIFIC_DISCUSSIONS_ENABLED] = !@context.is_a?(Group)
    js_hash[:MAX_NAME_LENGTH_REQUIRED_FOR_ACCOUNT] = AssignmentUtil.name_length_required_for_account?(@context)
    js_hash[:MAX_NAME_LENGTH] = AssignmentUtil.assignment_max_name_length(@context)
    js_hash[:DUE_DATE_REQUIRED_FOR_ACCOUNT] = AssignmentUtil.due_date_required_for_account?(@context)
    js_hash[:SIS_NAME] = AssignmentUtil.post_to_sis_friendly_name(@context)

    if @context.is_a?(Course)
      js_hash['SECTION_LIST'] = sections.map do |section|
        {
          id: section.id,
          name: section.name,
          start_at: section.start_at,
          end_at: section.end_at,
          override_course_and_term_dates: section.restrict_enrollments_to_section_dates
        }
      end
      js_hash['VALID_DATE_RANGE'] = CourseDateRange.new(@context)
    end
    js_hash[:CANCEL_TO] = cancel_redirect_url
    append_sis_data(js_hash)

    if @context.grading_periods?
      gp_context = @context.is_a?(Group) ? @context.context : @context
      js_hash[:active_grading_periods] = GradingPeriod.json_for(gp_context, @current_user)
    end
    if context.is_a?(Course)
      js_hash[:allow_self_signup] = true # for group creation
      js_hash[:group_user_type] = 'student'
    end
    js_env(js_hash)

    set_master_course_js_env_data(@topic, @context)
    conditional_release_js_env(@topic.assignment)
    render :edit
  end

  def show
    @topic = @context.all_discussion_topics.find(params[:id])
    # we still need the lock info even if the current user policies unlock the topic. check the policies manually later if you need to override the lockout.
    @locked = @topic.locked_for?(@current_user, :check_policies => true, :deep_check_if_needed => true)

    @context_module_tag = ContextModuleItem.find_tag_with_preferred([@topic, @topic.root_topic, @topic.assignment], params[:module_item_id])
    @sequence_asset = @context_module_tag.try(:content)
    add_discussion_or_announcement_crumb
    add_crumb(@topic.title, named_context_url(@context, :context_discussion_topic_url, @topic.id))

    if @topic.deleted?
      flash[:notice] = I18n.t :deleted_topic_notice, "That topic has been deleted"
      redirect_to named_context_url(@context, :context_discussion_topics_url)
      return
    end

<<<<<<< HEAD
=======
    if @topic.anonymous? && !@context.feature_enabled?(:react_discussions_post)
      flash[:info] = I18n.t :anonymous_topic_notice, "That topic requires the Discussions / Announcements Redesign feature flag turned on"
      redirect_to named_context_url(@context, :context_discussion_topics_url)
      return
    end

>>>>>>> 77a2b364
    if (can_read_and_visible = @topic.grants_right?(@current_user, session, :read) && @topic.visible_for?(@current_user))
      @topic.change_read_state('read', @current_user) unless @locked.is_a?(Hash) && !@locked[:can_view]
      add_rss_links_to_content
    end

    if @context.is_a?(Course) && @context.grants_right?(@current_user, session, :manage)
      set_student_context_cards_js_env
    end

    @presenter = DiscussionTopicPresenter.new(@topic, @current_user)

    # Render updated Post UI if feature flag is enabled
    if @context.feature_enabled?(:react_discussions_post)
      env_hash = {
        per_page: 20,
        isolated_view_initial_page_size: 5,
        current_page: 0
      }
      if params[:entry_id]
        entry = @topic.discussion_entries.find(params[:entry_id])
        env_hash[:discussions_deep_link] = {
          root_entry_id: entry.root_entry_id,
          entry_id: entry.id
        }
        if entry.root_entry_id.nil?
          condition = ">="
          count_before = @topic.root_discussion_entries.where("created_at #{condition}?", entry.created_at).count
          env_hash[:current_page] = (count_before / env_hash[:per_page]).ceil
        end
      end
      js_env(env_hash)

      topics = groups_and_group_topics if @topic.for_group_discussion?
      if topics && topics.length == 1 && !@topic.grants_right?(@current_user, session, :update)
        redirect_params = { root_discussion_topic_id: @topic.id }
        redirect_params[:module_item_id] = params[:module_item_id] if params[:module_item_id].present?
        redirect_to named_context_url(topics[0].context, :context_discussion_topics_url, redirect_params)
        return
      end
      log_asset_access(@topic, 'topics', 'topics')

      if @sequence_asset
        js_env({ SEQUENCE: {
                 :ASSET_TYPE => @sequence_asset.is_a?(Assignment) ? 'Assignment' : 'Discussion',
                 :ASSET_ID => @sequence_asset.id,
                 :COURSE_ID => @sequence_asset.context.id,
               } })
      end

      @assignment_presenter = AssignmentPresenter.new(@topic.assignment)
      if @topic.for_assignment? && @presenter.allows_speed_grader? && @assignment_presenter.can_view_speed_grader_link?(@current_user)
        js_env(
          { SPEEDGRADER_URL_TEMPLATE: named_context_url(
            @topic.assignment.context,
            :speed_grader_context_gradebook_url,
            assignment_id: @topic.assignment.id,
            student_id: ":student_id"
          ) }
        )
      end

      js_env({
               course_id: params[:course_id] || @context.course&.id,
               EDIT_URL: context_url(@topic.context, :edit_context_discussion_topic_url, @topic),
               PEER_REVIEWS_URL: @topic.assignment ? context_url(@topic.assignment.context, :context_assignment_peer_reviews_url, @topic.assignment.id) : nil,
               discussion_topic_id: params[:id],
               manual_mark_as_read: @current_user&.manual_mark_as_read?,
               discussion_topic_menu_tools: external_tools_display_hashes(:discussion_topic_menu),
               rce_mentions_in_discussions: Account.site_admin.feature_enabled?(:rce_mentions_in_discussions) && !@topic.anonymous?,
               isolated_view: Account.site_admin.feature_enabled?(:isolated_view),
               draft_discussions: Account.site_admin.feature_enabled?(:draft_discussions),
               student_reporting_enabled: Account.site_admin.feature_enabled?(:discussions_reporting),
               inline_grading_enabled: Account.site_admin.feature_enabled?(:discussions_inline_grading),
               should_show_deeply_nested_alert: @current_user&.should_show_deeply_nested_alert?,
               # GRADED_RUBRICS_URL must be within DISCUSSION to avoid page error
               DISCUSSION: {
                 GRADED_RUBRICS_URL: (@topic.assignment ? context_url(@topic.assignment.context, :context_assignment_rubric_url, @topic.assignment.id) : nil),
                 CONTEXT_RUBRICS_URL: can_do(@topic.assignment, @current_user, :update) ? context_url(@topic.assignment.context, :context_rubrics_url) : ""
               },
               apollo_caching: @current_user &&
                 Account.site_admin.feature_enabled?(:apollo_caching),
               discussion_cache_key: @current_user &&
                 Base64.encode64("#{@current_user.uuid}vyfW=;[p-0?:{P_\=HUpgraqe;njalkhpvoiulkimmaqewg")
             })

      js_bundle :discussion_topics_post
      css_bundle :discussions_index
      render html: '', layout: true
      return
    end

    @assignment = @topic.for_assignment? ? AssignmentOverrideApplicator.assignment_overridden_for(@topic.assignment, @current_user) : nil
    @context.require_assignment_group rescue nil

    if can_read_and_visible
      @headers = !params[:headless]
      @unlock_at = @topic.available_from_for(@current_user)
      topics = groups_and_group_topics if @topic.for_group_discussion?

      @initial_post_required = @topic.initial_post_required?(@current_user, session)

      @padless = true

      log_asset_access(@topic, 'topics', 'topics')
      respond_to do |format|
        if topics && topics.length == 1 && !@topic.grants_right?(@current_user, session, :update)
          redirect_params = { :root_discussion_topic_id => @topic.id }
          redirect_params[:module_item_id] = params[:module_item_id] if params[:module_item_id].present?
          format.html { redirect_to named_context_url(topics[0].context, :context_discussion_topics_url, redirect_params) }
        else
          format.html do
            @discussion_topic_menu_tools = external_tools_display_hashes(:discussion_topic_menu)

            if @context.is_a?(Course) && @topic.is_section_specific
              user_counts = Enrollment.where(:course_section_id => @topic.course_sections,
                                             course_id: @context).not_fake.active_or_pending_by_date_ignoring_access
                                      .group(:course_section_id).count
              section_data = @topic.course_sections.map do |cs|
                cs.attributes.slice(*%w{id name}).merge(:user_count => user_counts[cs.id] || 0)
              end
            end
            api_url = lambda do |endpoint, *params|
              endpoint = "api_v1_context_discussion_#{endpoint}_url"
              named_context_url(@context, endpoint, @topic, *params)
            end

            env_hash = {
              :APP_URL => named_context_url(@context, :context_discussion_topic_url, @topic),
              :TOPIC => {
                :ID => @topic.id,
                :TITLE => @topic.title,
                :IS_SUBSCRIBED => @topic.subscribed?(@current_user),
                :IS_PUBLISHED => @topic.published?,
                :CAN_UNPUBLISH => @topic.can_unpublish?,
                :IS_ANNOUNCEMENT => @topic.is_announcement,
                :COURSE_SECTIONS => @topic.is_section_specific ? section_data : nil,
              },
              :PERMISSIONS => {
                # Can reply
                :CAN_REPLY =>
                  @topic.grants_right?(@current_user, session, :reply) &&
                  !@topic.homeroom_announcement?(@context),
                # Can attach files on replies
                :CAN_ATTACH => @topic.grants_right?(@current_user, session, :attach),
                :CAN_RATE => @topic.grants_right?(@current_user, session, :rate),
                :CAN_READ_REPLIES =>
                  @topic.grants_right?(@current_user, :read_replies) &&
                  !@topic.homeroom_announcement?(@context),
                # Can moderate their own topics
                :CAN_MANAGE_OWN => @context.user_can_manage_own_discussion_posts?(@current_user) &&
                                   !@topic.locked_for?(@current_user, :check_policies => true),
                # Can moderate any topic
                :MODERATE => user_can_moderate
              },
              :ROOT_URL => "#{api_url.call('topic_view')}?include_new_entries=1&include_enrollment_state=1&include_context_card_info=1",
              :ENTRY_ROOT_URL => api_url.call('topic_entry_list'),
              :REPLY_URL => api_url.call('add_reply', ':entry_id'),
              :ROOT_REPLY_URL => api_url.call('add_entry'),
              :DELETE_URL => api_url.call('delete_reply', ':id'),
              :UPDATE_URL => api_url.call('update_reply', ':id'),
              :MARK_READ_URL => api_url.call('topic_discussion_entry_mark_read', ':id'),
              :MARK_UNREAD_URL => api_url.call('topic_discussion_entry_mark_unread', ':id'),
              :RATE_URL => api_url.call('topic_discussion_entry_rate', ':id'),
              :MARK_ALL_READ_URL => api_url.call('topic_mark_all_read'),
              :MARK_ALL_UNREAD_URL => api_url.call('topic_mark_all_unread'),
              :MANUAL_MARK_AS_READ => @current_user.try(:manual_mark_as_read?),
              :CAN_SUBSCRIBE => !@topic.subscription_hold(@current_user, session),
              :CURRENT_USER => user_display_json(@current_user),
              :INITIAL_POST_REQUIRED => @initial_post_required,
              :THREADED => @topic.threaded?,
              :ALLOW_RATING => @topic.allow_rating,
              :SORT_BY_RATING => @topic.sort_by_rating,
              :TODO_DATE => @topic.todo_date,
              :IS_ASSIGNMENT => @topic.assignment_id?,
              :ASSIGNMENT_ID => @topic.assignment_id,
              :IS_GROUP => @topic.group_category_id?,
            }
            # will fire off the xhr for this as soon as the page comes back.
            # see ui/features/discussion_topic/backbone/models/Topic#fetch for where it is consumed
            prefetch_xhr(env_hash[:ROOT_URL])

            env_hash[:GRADED_RUBRICS_URL] = context_url(@topic.assignment.context, :context_assignment_rubric_url, @topic.assignment.id) if @topic.assignment
            if params[:hide_student_names]
              env_hash[:HIDE_STUDENT_NAMES] = true
              env_hash[:STUDENT_ID] = params[:student_id]
            end
            if @sequence_asset
              env_hash[:SEQUENCE] = {
                :ASSET_TYPE => @sequence_asset.is_a?(Assignment) ? 'Assignment' : 'Discussion',
                :ASSET_ID => @sequence_asset.id,
                :COURSE_ID => @sequence_asset.context.id,
              }
            end
            @assignment_presenter = AssignmentPresenter.new(@topic.assignment)
            if @topic.for_assignment? && @presenter.allows_speed_grader? &&
               @assignment_presenter.can_view_speed_grader_link?(@current_user)
              env_hash[:SPEEDGRADER_URL_TEMPLATE] = named_context_url(@topic.assignment.context,
                                                                      :speed_grader_context_gradebook_url,
                                                                      assignment_id: @topic.assignment.id,
                                                                      student_id: ":student_id")
            end

            js_hash = { :DISCUSSION => env_hash }
            if @context.is_a?(Course)
              GuardRail.activate(:secondary) do
                js_hash[:TOTAL_USER_COUNT] = @topic.context.enrollments.not_fake
                                                   .active_or_pending_by_date_ignoring_access.distinct.count(:user_id)
              end
            end
            js_hash[:COURSE_ID] = @context.id if @context.is_a?(Course)
            js_hash[:CONTEXT_ACTION_SOURCE] = :discussion_topic

            append_sis_data(js_hash)
            js_env(js_hash)
            set_master_course_js_env_data(@topic, @context)
            conditional_release_js_env(@topic.assignment, includes: [:rule])
            js_bundle :discussion_topic
            css_bundle :tinymce, :discussions, :learning_outcomes

            render stream: can_stream_template?
          end
        end
      end
    else
      return render_unauthorized_action unless @current_user

      respond_to do |format|
        if @topic.is_announcement
          flash[:error] = t 'You do not have access to the requested announcement.'
          format.html { redirect_to named_context_url(@context, :context_announcements_url) }
        else
          flash[:error] = t 'You do not have access to the requested discussion.'
          format.html { redirect_to named_context_url(@context, :context_discussion_topics_url) }
        end
      end
    end
  end

  # @API Create a new discussion topic
  #
  # Create an new discussion topic for the course or group.
  #
  # @argument title [String]
  #
  # @argument message [String]
  #
  # @argument discussion_type [String, "side_comment"|"threaded"]
  #   The type of discussion. Defaults to side_comment if not value is given. Accepted values are 'side_comment', for discussions that only allow one level of nested comments, and 'threaded' for fully threaded discussions.
  #
  # @argument published [Boolean]
  #   Whether this topic is published (true) or draft state (false). Only
  #   teachers and TAs have the ability to create draft state topics.
  #
  # @argument delayed_post_at [DateTime]
  #   If a timestamp is given, the topic will not be published until that time.
  #
  # @argument allow_rating [Boolean]
  #   Whether or not users can rate entries in this topic.
  #
  # @argument lock_at [DateTime]
  #   If a timestamp is given, the topic will be scheduled to lock at the
  #   provided timestamp. If the timestamp is in the past, the topic will be
  #   locked.
  #
  # @argument podcast_enabled [Boolean]
  #   If true, the topic will have an associated podcast feed.
  #
  # @argument podcast_has_student_posts [Boolean]
  #   If true, the podcast will include posts from students as well. Implies
  #   podcast_enabled.
  #
  # @argument require_initial_post [Boolean]
  #   If true then a user may not respond to other replies until that user has
  #   made an initial reply. Defaults to false.
  #
  # @argument assignment [Assignment]
  #   To create an assignment discussion, pass the assignment parameters as a
  #   sub-object. See the {api:AssignmentsApiController#create Create an Assignment API}
  #   for the available parameters. The name parameter will be ignored, as it's
  #   taken from the discussion title. If you want to make a discussion that was
  #   an assignment NOT an assignment, pass set_assignment = false as part of
  #   the assignment object
  #
  # @argument is_announcement [Boolean]
  #   If true, this topic is an announcement. It will appear in the
  #   announcement's section rather than the discussions section. This requires
  #   announcment-posting permissions.
  #
  # @argument pinned [Boolean]
  #   If true, this topic will be listed in the "Pinned Discussion" section
  #
  # @argument position_after [String]
  #   By default, discussions are sorted chronologically by creation date, you
  #   can pass the id of another topic to have this one show up after the other
  #   when they are listed.
  #
  # @argument group_category_id [Integer]
  #   If present, the topic will become a group discussion assigned
  #   to the group.
  #
  # @argument only_graders_can_rate [Boolean]
  #   If true, only graders will be allowed to rate entries.
  #
  # @argument sort_by_rating [Boolean]
  #   If true, entries will be sorted by rating.
  #
  # @argument attachment [File]
  #   A multipart/form-data form-field-style attachment.
  #   Attachments larger than 1 kilobyte are subject to quota restrictions.
  #
  # @argument specific_sections [String]
  #   A comma-separated list of sections ids to which the discussion topic
  #   should be made specific to.  If it is not desired to make the discussion
  #   topic specific to sections, then this parameter may be omitted or set to
  #   "all".  Can only be present only on announcements and only those that are
  #   for a course (as opposed to a group).
  #
  # @example_request
  #     curl https://<canvas>/api/v1/courses/<course_id>/discussion_topics \
  #         -F title='my topic' \
  #         -F message='initial message' \
  #         -F podcast_enabled=1 \
  #         -H 'Authorization: Bearer <token>'
  #         -F 'attachment=@<filename>' \
  #
  # @example_request
  #     curl https://<canvas>/api/v1/courses/<course_id>/discussion_topics \
  #         -F title='my assignment topic' \
  #         -F message='initial message' \
  #         -F assignment[points_possible]=15 \
  #         -H 'Authorization: Bearer <token>'
  #
  def create
    process_discussion_topic(is_new: true)
  end

  # @API Update a topic
  #
  # Update an existing discussion topic for the course or group.
  #
  # @argument title [String]
  #
  # @argument message [String]
  #
  # @argument discussion_type [String, "side_comment"|"threaded"]
  #   The type of discussion. Defaults to side_comment if not value is given. Accepted values are 'side_comment', for discussions that only allow one level of nested comments, and 'threaded' for fully threaded discussions.
  #
  # @argument published [Boolean]
  #   Whether this topic is published (true) or draft state (false). Only
  #   teachers and TAs have the ability to create draft state topics.
  #
  # @argument delayed_post_at [DateTime]
  #   If a timestamp is given, the topic will not be published until that time.
  #
  # @argument lock_at [DateTime]
  #   If a timestamp is given, the topic will be scheduled to lock at the
  #   provided timestamp. If the timestamp is in the past, the topic will be
  #   locked.
  #
  # @argument podcast_enabled [Boolean]
  #   If true, the topic will have an associated podcast feed.
  #
  # @argument podcast_has_student_posts [Boolean]
  #   If true, the podcast will include posts from students as well. Implies
  #   podcast_enabled.
  #
  # @argument require_initial_post [Boolean]
  #   If true then a user may not respond to other replies until that user has
  #   made an initial reply. Defaults to false.
  #
  # @argument assignment [Assignment]
  #   To create an assignment discussion, pass the assignment parameters as a
  #   sub-object. See the {api:AssignmentsApiController#create Create an Assignment API}
  #   for the available parameters. The name parameter will be ignored, as it's
  #   taken from the discussion title. If you want to make a discussion that was
  #   an assignment NOT an assignment, pass set_assignment = false as part of
  #   the assignment object
  #
  # @argument is_announcement [Boolean]
  #   If true, this topic is an announcement. It will appear in the
  #   announcement's section rather than the discussions section. This requires
  #   announcment-posting permissions.
  #
  # @argument pinned [Boolean]
  #   If true, this topic will be listed in the "Pinned Discussion" section
  #
  # @argument position_after [String]
  #   By default, discussions are sorted chronologically by creation date, you
  #   can pass the id of another topic to have this one show up after the other
  #   when they are listed.
  #
  # @argument group_category_id [Integer]
  #   If present, the topic will become a group discussion assigned
  #   to the group.
  #
  # @argument allow_rating [Boolean]
  #   If true, users will be allowed to rate entries.
  #
  # @argument only_graders_can_rate [Boolean]
  #   If true, only graders will be allowed to rate entries.
  #
  # @argument sort_by_rating [Boolean]
  #   If true, entries will be sorted by rating.
  #
  # @argument specific_sections [String]
  #   A comma-separated list of sections ids to which the discussion topic
  #   should be made specific too.  If it is not desired to make the discussion
  #   topic specific to sections, then this parameter may be omitted or set to
  #   "all".  Can only be present only on announcements and only those that are
  #   for a course (as opposed to a group).
  #
  # @example_request
  #     curl https://<canvas>/api/v1/courses/<course_id>/discussion_topics/<topic_id> \
  #         -F title='This will be positioned after Topic #1234' \
  #         -F position_after=1234 \
  #         -H 'Authorization: Bearer <token>'
  #
  def update
    process_discussion_topic(is_new: false)
  end

  # @API Delete a topic
  #
  # Deletes the discussion topic. This will also delete the assignment, if it's
  # an assignment discussion.
  #
  # @example_request
  #     curl -X DELETE https://<canvas>/api/v1/courses/<course_id>/discussion_topics/<topic_id> \
  #          -H 'Authorization: Bearer <token>'
  def destroy
    @topic = @context.all_discussion_topics.find(params[:id] || params[:topic_id])
    if authorized_action(@topic, @current_user, :delete)
      return render_unauthorized_action if editing_restricted?(@topic)

      @topic.destroy
      respond_to do |format|
        format.html {
          flash[:notice] = t :topic_deleted_notice, "%{topic_title} deleted successfully", :topic_title => @topic.title
          redirect_to named_context_url(@context, @topic.is_announcement ? :context_announcements_url : :context_discussion_topics_url)
        }
        format.json { render :json => @topic.as_json(:include => { :user => { :only => :name } }), :status => :ok }
      end
    end
  end

  def public_feed
    return unless get_feed_context

    feed = Atom::Feed.new do |f|
      f.title = t :discussion_feed_title, "%{title} Discussion Feed", :title => @context.name
      f.links << Atom::Link.new(:href => polymorphic_url([@context, :discussion_topics]), :rel => 'self')
      f.updated = Time.now
      f.id = polymorphic_url([@context, :discussion_topics])
    end
    @entries = []
    @entries.concat(@context.discussion_topics
                            .select { |dt| dt.visible_for?(@current_user) })
    @entries.concat @context.discussion_entries.active
    @entries = @entries.sort_by { |e| e.updated_at }
    @entries.each do |entry|
      feed.entries << entry.to_atom
    end
    respond_to do |format|
      format.atom { render :plain => feed.to_xml }
    end
  end

  # @API Reorder pinned topics
  #
  # Puts the pinned discussion topics in the specified order.
  # All pinned topics should be included.
  #
  # @argument order[] [Required, Integer]
  #   The ids of the pinned discussion topics in the desired order.
  #   (For example, "order=104,102,103".)
  #
  def reorder
    if authorized_action(@context.discussion_topics.temp_record, @current_user, :update)
      order = Api.value_to_array(params[:order])
      reject! "order parameter required" unless order && order.length > 0
      topics = pinned_topics.where(id: order)
      reject! "topics not found" unless topics.length == order.length
      topics[0].update_order(order)
      new_order = pinned_topics.by_position.pluck(:id).map(&:to_s)
      render :json => { :reorder => true, :order => new_order }, :status => :ok
    end
  end

  protected

  def cancel_redirect_url
    topic_type = @topic.is_announcement ? :announcements : :discussion_topics
    @topic.new_record? ? polymorphic_url([@context, topic_type]) : polymorphic_url([@context, @topic])
  end

  def pinned_topics
    @context.active_discussion_topics.only_discussion_topics.where(pinned: true)
  end

  def add_discussion_or_announcement_crumb
    if @topic.is_a? Announcement
      set_active_tab "announcements"
      add_crumb t('#crumbs.announcements', "Announcements"), named_context_url(@context, :context_announcements_url)
    else
      set_active_tab "discussions"
      add_crumb t('#crumbs.discussions', "Discussions"), named_context_url(@context, :context_discussion_topics_url)
    end
  end

  def user_can_moderate
    @user_can_moderate = @context.grants_right?(@current_user, session, :moderate_forum) if @user_can_moderate.nil?
    @user_can_moderate
  end

  API_ALLOWED_TOPIC_FIELDS = %w(title message discussion_type delayed_post_at lock_at podcast_enabled
                                podcast_has_student_posts require_initial_post pinned todo_date
                                group_category_id allow_rating only_graders_can_rate sort_by_rating).freeze

  API_ALLOWED_TOPIC_FIELDS_FOR_GROUP = %w(title message discussion_type podcast_enabled pinned todo_date
                                          allow_rating only_graders_can_rate sort_by_rating).freeze

  def set_sections
    if params[:specific_sections] != "all"
      @topic.is_section_specific = true
      section_ids = params[:specific_sections]
      section_ids = section_ids.split(",") if section_ids.is_a?(String)
      new_section_ids = section_ids.map { |id| Shard.relative_id_for(id, Shard.current, Shard.current) }.sort
      if @topic.course_sections.pluck(:id).sort != new_section_ids
        @topic.course_sections = CourseSection.find(new_section_ids)
        @topic.sections_changed = true
      end
    else
      @topic.is_section_specific = false
    end
  end

  def verify_specific_section_visibilities
    return unless @topic.is_section_specific && @context.is_a?(Course)

    visibilities = @context.course_section_visibility(@current_user)

    invalid_sections =
      if visibilities == :all
        []
      elsif visibilities == :none
        @topic.course_sections.map(&:id)
      else
        @topic.course_sections.map(&:id) - visibilities
      end

    unless invalid_sections.empty?
      @errors[:specific_sections] = t(
        :error_section_permission,
        'You do not have permissions to modify discussion for section(s) %{section_ids}',
        section_ids: invalid_sections.join(", ")
      )
    end
  end

  def process_discussion_topic(is_new:)
    ActiveRecord::Base.transaction do
      process_discussion_topic_runner(is_new: is_new)
    end
  end

  def process_discussion_topic_runner(is_new:)
    @errors = {}

    model_type = if value_to_boolean(params[:is_announcement]) &&
                    @context.announcements.temp_record.grants_right?(@current_user, session, :create)
                   :announcements
                 else
                   :discussion_topics
                 end

    if is_new
      @topic = @context.send(model_type).build
      prior_version = @topic.dup
      if model_type == :announcements && @context.is_a?(Course)
        @topic.locked = true
        save_lock_preferences
      end
    else
      @topic = @context.send(model_type).active.find(params[:id] || params[:topic_id])
      prior_version = DiscussionTopic.find(@topic.id)
      verify_specific_section_visibilities # Make sure user actually has perms to modify this
    end

    # It's possible customers already are using this API and haven't updated to
    # use the `specific_sections` key yet. In this case, we don't want to nuke
    # any specific setions out from under them when their existing scrit runs.
    # This is where a versioned API would come in handy.
    set_sections if params[:specific_sections]
    verify_specific_section_visibilities

    allowed_fields = @context.is_a?(Group) ? API_ALLOWED_TOPIC_FIELDS_FOR_GROUP : API_ALLOWED_TOPIC_FIELDS
    discussion_topic_hash = params.permit(*allowed_fields)
    only_pinning = discussion_topic_hash.except(*%w{pinned}).blank?

    # allow pinning/unpinning if a subtopic and we can update the root
    topic_to_check = only_pinning && @topic.root_topic ? @topic.root_topic : @topic
    return unless authorized_action(topic_to_check, @current_user, (is_new ? :create : :update))

    process_podcast_parameters(discussion_topic_hash)

    if is_new
      @topic.user = @current_user
    elsif !only_pinning # don't update editor if the only thing that changed was the pinned status
      @topic.editor = @current_user
    end
    @topic.current_user = @current_user
    @topic.content_being_saved_by(@current_user)

    if discussion_topic_hash.has_key?(:message)
      discussion_topic_hash[:message] = process_incoming_html_content(discussion_topic_hash[:message])
    end

    prefer_assignment_availability_dates(discussion_topic_hash)

    process_future_date_parameters(discussion_topic_hash)
    process_lock_parameters(discussion_topic_hash)

    process_published_parameters
    if is_new && @topic.published? && params[:assignment]
      @topic.unpublish
      @topic.root_topic.try(:unpublish)
      publish_later = true
    end

    process_group_parameters(discussion_topic_hash)
    process_pin_parameters
    process_todo_parameters

    if @errors.present?
      render :json => { errors: @errors }, :status => :bad_request
    else
      @topic.skip_broadcasts = true
      DiscussionTopic.transaction do
        if !@topic.is_section_specific
          @topic.course_sections = []
        else
          # HACK: For some reason apply_assignment_parameters saves the submittable
          # so we can't run it until everything is already good.  But if the topic
          # is section specific stuff isn't good until we clear out the assignment,
          # so do that here.  This is terrible.
          if params[:assignment] && !value_to_boolean(params[:assignment][:set_assignment])
            @topic.assignment = nil
          end
        end
        @topic.update(discussion_topic_hash)
        @topic.root_topic.try(:save)
      end
      if !@topic.errors.any? && !@topic.root_topic.try(:errors).try(:any?)
        log_asset_access(@topic, 'topics', 'topics', 'participate')

        apply_positioning_parameters
        apply_attachment_parameters
        unless @topic.root_topic_id?
          apply_assignment_parameters(params[:assignment], @topic)
        end

        if publish_later
          @topic.publish!
          @topic.root_topic.try(:publish!)
        end

        @topic = DiscussionTopic.find(@topic.id)
        @topic.broadcast_notifications(prior_version)

        include_usage_rights = @context.root_account.feature_enabled?(:usage_rights_discussion_topics) &&
                               @context.try(:usage_rights_required?)
        if @context.is_a?(Course)
          render :json => discussion_topic_api_json(@topic,
                                                    @context,
                                                    @current_user,
                                                    session,
                                                    {
                                                      include_sections: true,
                                                      include_sections_user_count: true,
                                                      include_usage_rights: include_usage_rights
                                                    })
        else
          render :json => discussion_topic_api_json(@topic,
                                                    @context,
                                                    @current_user,
                                                    session,
                                                    {
                                                      include_usage_rights: include_usage_rights
                                                    })
        end
      else
        errors = @topic.errors.as_json[:errors]
        errors.merge!(@topic.root_topic.errors.as_json[:errors]) if @topic.root_topic
        errors['published'] = errors.delete(:workflow_state) if errors.has_key?(:workflow_state)
        render :json => { errors: errors }, :status => :bad_request
      end
    end
  end

  def process_podcast_parameters(discussion_topic_hash)
    discussion_topic_hash[:podcast_enabled] = true if value_to_boolean(discussion_topic_hash[:podcast_has_student_posts])

    unless user_can_moderate
      discussion_topic_hash.delete :podcast_enabled
      discussion_topic_hash.delete :podcast_has_student_posts
    end
  end

  def process_todo_parameters
    remove_assign = ['false', false, '0'].include?(params.dig(:assignment, :set_assignment))
    if params[:assignment] && !remove_assign && !params[:todo_date]
      @topic.todo_date = nil
      return
    end
    return unless params[:todo_date]

    if !authorized_action(@topic.context, @current_user, :manage_content)
      @errors[:todo_date] = t(:error_todo_date_unauthorized,
                              "You do not have permission to add this topic to the student to-do list.")
    elsif (@topic.assignment || params[:assignment]) && !remove_assign
      @errors[:todo_date] = t(:error_todo_date_assignment, 'Date cannot be added if discussion topic is graded')
    end
  end

  def prefer_assignment_availability_dates(discussion_topic_hash)
    return unless params[:assignment]

    discussion_topic_hash['delayed_post_at'] = nil if params[:assignment].has_key?(:unlock_at)
    discussion_topic_hash['lock_at'] = nil if params[:assignment].has_key?(:lock_at)
  end

  # Internal: detetermines if the delayed_post_at or lock_at dates were changed
  # and applies changes to the topic if they were.
  #
  # Returns true if dates were changed and the topic was updated, false otherwise.
  def process_future_date_parameters(discussion_topic_hash)
    # Set the delayed_post_at and lock_at if provided. This will be used to determine if the values have changed
    # in order to know if we should rely on this data to update the workflow state
    @topic.delayed_post_at = discussion_topic_hash[:delayed_post_at] if params.key? :delayed_post_at
    if discussion_topic_hash[:lock_at].present? && @topic&.lock_at&.to_i == Time.zone.parse(discussion_topic_hash[:lock_at]).to_i
      params.delete(:lock_at)
    end
    @topic.lock_at = discussion_topic_hash[:lock_at] if params.key? :lock_at

    if @topic.delayed_post_at_changed? || @topic.lock_at_changed?
      @topic.workflow_state = @topic.should_not_post_yet ? 'post_delayed' : 'active'
      if @topic.should_lock_yet
        @topic.lock(without_save: true)
      else
        @topic.unlock(without_save: true)
      end
    end
  end

  def save_lock_preferences
    return if @current_user.nil?
    return if !params.key?(:locked) || params[:locked].is_a?(Hash)

    should_lock = value_to_boolean(params[:locked])
    @current_user.create_announcements_unlocked(!should_lock)
    @current_user.save
  end

  def process_lock_parameters(discussion_topic_hash)
    # Handle locking/unlocking (overrides workflow state if provided). It appears that the locked param as a hash
    # is from old code and is not being used. Verification requested.
    if !@topic.lock_at_changed?
      if params.has_key?(:locked) && !params[:locked].is_a?(Hash)
        should_lock = value_to_boolean(params[:locked])
        if should_lock != @topic.locked?
          if should_lock
            @topic.lock(without_save: true)
          else
            discussion_topic_hash[:lock_at] = nil
            @topic.unlock(without_save: true)
          end
        end
      end
    end
  end

  def process_published_parameters
    if params.has_key?(:published)
      should_publish = value_to_boolean(params[:published])
      if should_publish != @topic.published?
        if should_publish
          @topic.publish
          @topic.root_topic.try(:publish)
        elsif user_can_moderate
          @topic.unpublish
          @topic.root_topic.try(:unpublish)
        else
          @errors[:published] = t(:error_draft_state_unauthorized, "You do not have permission to set this topic to draft state.")
        end
      end
    elsif @topic.new_record? && !@topic.is_announcement && user_can_moderate
      @topic.unpublish
    end
  end

  def process_group_parameters(discussion_topic_hash)
    if params[:assignment] && params[:assignment].has_key?(:group_category_id)
      id = params[:assignment].delete(:group_category_id)
      discussion_topic_hash[:group_category_id] ||= id
    end
    return unless discussion_topic_hash.has_key?(:group_category_id)
    return if discussion_topic_hash[:group_category_id].nil? && @topic.group_category_id.nil?
    return if discussion_topic_hash[:group_category_id].to_i == @topic.group_category_id
    return unless can_set_group_category?

    if discussion_topic_hash[:group_category_id]
      discussion_topic_hash[:group_category] = @context.group_categories.find(discussion_topic_hash[:group_category_id])
    else
      discussion_topic_hash[:group_category] = nil
    end
  end

  def can_set_group_category?
    error =
      if !@context.grants_right?(@current_user, session, :manage)
        t("You cannot set a grouped discussion as a student.")
      elsif @topic.is_announcement
        t(:error_group_announcement, "You cannot use grouped discussion on an announcement.")
      elsif !@topic.can_group?
        t(:error_group_change, "You cannot change grouping on a discussion with replies.")
      end
    @errors[:group] = error if error
    !error
  end

  # TODO: upgrade acts_as_list after rails3
  # check_scope will probably handle this
  def process_pin_parameters
    return unless params.key?(:pinned)

    pinned = value_to_boolean(params[:pinned])
    return unless pinned != @topic.pinned?

    @topic.pinned = pinned
    @topic.position = nil
    @topic.add_to_list_bottom
  end

  def apply_positioning_parameters
    if params[:position_after] && user_can_moderate
      other_topic = @context.discussion_topics.active.find(params[:position_after])
      @topic.insert_at(other_topic.position)
    end

    if params[:position_at] && user_can_moderate
      @topic.insert_at(params[:position_at].to_i)
    end
  end

  def apply_attachment_parameters
    # handle creating/removing attachment
    if @topic.grants_right?(@current_user, session, :attach)
      attachment = params[:attachment] &&
                   params[:attachment].size > 0 &&
                   params[:attachment]

      return if attachment && attachment.size > 1.kilobytes &&
                quota_exceeded(@context, named_context_url(@context, :context_discussion_topics_url))

      if (params.has_key?(:remove_attachment) || attachment) && @topic.attachment
        @topic.transaction do
          att = @topic.attachment
          @topic.attachment = nil
          @topic.save! if !@topic.new_record?
          att.destroy
        end
      end

      if attachment
        @attachment = @context.attachments.new
        Attachments::Storage.store_for_attachment(@attachment, attachment)
        set_default_usage_rights(@attachment)
        @attachment.save!
        @attachment.handle_duplicates(:rename)
        @topic.attachment = @attachment
        @topic.save
      end
    end
  end

  def set_default_usage_rights(attachment)
    return unless @context.root_account.feature_enabled?(:usage_rights_discussion_topics)
    return unless @context.try(:usage_rights_required?)
    return if @context.grants_any_right?(@current_user, session, *RoleOverride::GRANULAR_FILE_PERMISSIONS)

    attachment.usage_rights = @context.usage_rights.find_or_create_by(
      use_justification: 'own_copyright',
      legal_copyright: ''
    )
  end

  def child_topic
    extra_params = {}
    if params[:headless]
      extra_params.merge(
        :headless => 1,
        :hide_student_names => params[:hide_student_names],
        :student_id => params[:student_id]
      )
    end
    extra_params[:module_item_id] = params[:module_item_id] if params[:module_item_id].present?

    @root_topic = @context.context.discussion_topics.find(params[:root_discussion_topic_id])
    @topic = @root_topic.ensure_child_topic_for(@context)
    redirect_to named_context_url(@context, :context_discussion_topic_url, @topic.id, extra_params)
  end

  def user_can_edit_course_settings?
    @context.is_a?(Course) && @context.grants_right?(@current_user, session, :update)
  end

  def handle_assignment_edit_params(hash)
    hash[:title] = params[:title] if params[:title]
    if params.slice(:due_at, :points_possible, :assignment_group_id).present?
      if hash[:assignment].nil? && @context.respond_to?(:assignments) && @context.assignments.temp_record.grants_right?(@current_user, session, :create)
        hash[:assignment] ||= {}
      end

      if !hash[:assignment].nil?
        if params[:due_at]
          hash[:assignment][:due_at] = params[:due_at].empty? || params[:due_at] == "null" ? nil : params[:due_at]
        end
        hash[:assignment][:points_possible] = params[:points_possible] if params[:points_possible]
        hash[:assignment][:assignment_group_id] = params[:assignment_group_id] if params[:assignment_group_id]
      end
    end
  end

  private

  def add_rss_links_to_content
    rss_context = @context_enrollment
    rss_context ||= @context if @context.available?
    if rss_context
      content_for_head helpers.auto_discovery_link_tag(:atom,
                                                       feeds_topic_format_path(@topic.id, rss_context.feed_code, :atom),
                                                       { title: t(:discussion_atom_feed_title, "Discussion Atom Feed") })
      if @topic.podcast_enabled
        content_for_head helpers.auto_discovery_link_tag(:rss,
                                                         feeds_topic_format_path(@topic.id, rss_context.feed_code, :rss),
                                                         { title: t(:discussion_podcast_feed_title, "Discussion Podcast Feed") })
      end
    end
  end

  def groups_and_group_topics
    @groups = @topic.group_category.groups.active
    if @topic.for_assignment? && @topic.assignment.only_visible_to_overrides?
      override_groups = @groups.joins("INNER JOIN #{AssignmentOverride.quoted_table_name}
            ON assignment_overrides.set_type = 'Group' AND assignment_overrides.set_id = groups.id")
                               .merge(AssignmentOverride.active)
                               .where(assignment_overrides: { assignment_id: @topic.assignment_id })
      @groups = override_groups if override_groups.present?
    end
    topics = @topic.child_topics
    unless @context.grants_right?(@current_user, session, :read_as_admin)
      @groups = @groups.joins(:group_memberships).merge(GroupMembership.active).where(group_memberships: { user_id: @current_user })
      topics = topics.where(context_type: 'Group', context_id: @groups)
    end

    @group_topics = @groups.order(:id).map do |group|
      { group: group, topic: topics.find { |t| t.context == group } }
    end
    topics
  end
end<|MERGE_RESOLUTION|>--- conflicted
+++ resolved
@@ -17,7 +17,7 @@
 # You should have received a copy of the GNU Affero General Public License along
 # with this program. If not, see <http://www.gnu.org/licenses/>.
 
-require 'atom'
+require "atom"
 
 # @API Discussion Topics
 #
@@ -244,7 +244,7 @@
 #     }
 #
 class DiscussionTopicsController < ApplicationController
-  before_action :require_context_and_read_access, :except => :public_feed
+  before_action :require_context_and_read_access, except: :public_feed
   before_action :rce_js_env
 
   include Api::V1::DiscussionTopics
@@ -322,9 +322,9 @@
       scope = DiscussionTopic::ScopedToSections.for(self, @context, @current_user, scope).scope
     end
 
-    scope = if params[:order_by] == 'recent_activity'
+    scope = if params[:order_by] == "recent_activity"
               scope.by_last_reply_at
-            elsif params[:order_by] == 'title'
+            elsif params[:order_by] == "title"
               scope.order(DiscussionTopic.best_unicode_collation_key("discussion_topics.title")).ordered
             elsif params[:only_announcements]
               scope.by_posted_at
@@ -336,23 +336,23 @@
 
     scope = scope.unread_for(@current_user) if params[:filter_by] == "unread"
 
-    states = params[:scope].split(',').map { |s| s.strip } if params[:scope]
+    states = params[:scope].split(",").map(&:strip) if params[:scope]
     if states.present?
-      if (states.include?('pinned') && states.include?('unpinned')) ||
-         (states.include?('locked') && states.include?('unlocked'))
-        render json: { errors: { scope: "scope is contradictory" } }, :status => :bad_request
+      if (states.include?("pinned") && states.include?("unpinned")) ||
+         (states.include?("locked") && states.include?("unlocked"))
+        render json: { errors: { scope: "scope is contradictory" } }, status: :bad_request
         return
       end
 
-      if states.include?('pinned')
-        scope = scope.where(:pinned => true)
-      elsif states.include?('unpinned')
+      if states.include?("pinned")
+        scope = scope.where(pinned: true)
+      elsif states.include?("unpinned")
         scope = scope.where("discussion_topics.pinned IS NOT TRUE")
       end
     end
 
     if params[:only_announcements] && !@context.grants_any_right?(@current_user, :manage, :read_course_content)
-      scope = scope.active.where('delayed_post_at IS NULL OR delayed_post_at<?', Time.now.utc)
+      scope = scope.active.where("delayed_post_at IS NULL OR delayed_post_at<?", Time.now.utc)
     end
 
     if @context.is_a?(Group) || request.format.json?
@@ -363,18 +363,18 @@
       end
 
       if states.present?
-        @topics.reject! { |t| t.locked_for?(@current_user) } if states.include?('unlocked')
-        @topics.select! { |t| t.locked_for?(@current_user) } if states.include?('locked')
+        @topics.reject! { |t| t.locked_for?(@current_user) } if states.include?("unlocked")
+        @topics.select! { |t| t.locked_for?(@current_user) } if states.include?("locked")
       end
       @topics.each { |topic| topic.current_user = @current_user }
     end
 
     respond_to do |format|
       format.html do
-        log_asset_access(["topics", @context], 'topics', 'other')
-
-        set_active_tab 'discussions'
-        add_crumb(t('#crumbs.discussions', 'Discussions'),
+        log_asset_access(["topics", @context], "topics", "other")
+
+        set_active_tab "discussions"
+        add_crumb(t("#crumbs.discussions", "Discussions"),
                   named_context_url(@context, :context_discussion_topics_url))
 
         if @context.is_a?(Group)
@@ -394,13 +394,11 @@
           exclude_context_module_locked_topics: true,
           page: "__page__"
         }
-        fetch_params[:include] = ['sections_user_count', 'sections'] if @context.is_a?(Course)
+        fetch_params[:include] = ["sections_user_count", "sections"] if @context.is_a?(Course)
 
         discussion_topics_fetch_url = send("api_v1_#{@context.class.to_s.downcase}_discussion_topics_path", fetch_params)
-        discussion_topics_urls_to_prefetch = (scope.count / fetch_params[:per_page].to_f).ceil.times.map do |i|
-          discussion_topics_fetch_url.gsub(fetch_params[:page], (i + 1).to_s)
-        end
-        discussion_topics_urls_to_prefetch.each_with_index do |url, i|
+        (scope.count / fetch_params[:per_page].to_f).ceil.times do |i|
+          url = discussion_topics_fetch_url.gsub(fetch_params[:page], (i + 1).to_s)
           prefetch_xhr(url, id: "prefetched_discussion_topic_page_#{i}")
         end
 
@@ -417,8 +415,12 @@
           },
           discussion_topic_menu_tools: external_tools_display_hashes(:discussion_topic_menu),
           student_reporting_enabled: Account.site_admin.feature_enabled?(:discussions_reporting),
-          discussion_topic_index_menu_tools: (@domain_root_account&.feature_enabled?(:commons_favorites) ?
-            external_tools_display_hashes(:discussion_topic_index_menu) : []),
+          discussion_anonymity_enabled: @context.feature_enabled?(:react_discussions_post) && Account.site_admin.feature_enabled?(:discussion_anonymity),
+          discussion_topic_index_menu_tools: (if @domain_root_account&.feature_enabled?(:commons_favorites)
+                                                external_tools_display_hashes(:discussion_topic_index_menu)
+                                              else
+                                                []
+                                              end),
         }
         if @context.is_a?(Course) && @context.grants_right?(@current_user, session, :read) && @js_env&.dig(:COURSE_ID).blank?
           hash[:COURSE_ID] = @context.id.to_s
@@ -435,18 +437,18 @@
           js_env(SETTINGS_URL: named_context_url(@context, :api_v1_context_settings_url))
         end
 
-        add_body_class 'hide-content-while-scripts-not-loaded'
-        @page_title = join_title(t('#titles.discussions', "Discussions"), @context.name)
-
-        content_for_head helpers.auto_discovery_link_tag(:atom, feeds_forum_format_path(@context.feed_code, :atom), { :title => t(:course_discussions_atom_feed_title, "Course Discussions Atom Feed") })
+        add_body_class "hide-content-while-scripts-not-loaded"
+        @page_title = join_title(t("#titles.discussions", "Discussions"), @context.name)
+
+        content_for_head helpers.auto_discovery_link_tag(:atom, feeds_forum_format_path(@context.feed_code, :atom), { title: t(:course_discussions_atom_feed_title, "Course Discussions Atom Feed") })
 
         js_bundle :discussion_topics_index
         css_bundle :discussions_index
 
-        render html: '', layout: true
+        render html: "", layout: true
       end
       format.json do
-        log_api_asset_access(["topics", @context], 'topics', 'other')
+        log_api_asset_access(["topics", @context], "topics", "other")
         if @context.grants_right?(@current_user, session, :moderate_forum)
           mc_status = setup_master_course_restrictions(@topics, @context)
         end
@@ -455,10 +457,10 @@
                                                 user_can_moderate: user_can_moderate,
                                                 plain_messages: value_to_boolean(params[:plain_messages]),
                                                 exclude_assignment_description: value_to_boolean(params[:exclude_assignment_descriptions]),
-                                                include_all_dates: include_params.include?('all_dates'),
-                                                :include_sections => include_params.include?('sections'),
-                                                :include_sections_user_count => include_params.include?('sections_user_count'),
-                                                :include_overrides => include_params.include?('overrides'),
+                                                include_all_dates: include_params.include?("all_dates"),
+                                                include_sections: include_params.include?("sections"),
+                                                include_sections_user_count: include_params.include?("sections_user_count"),
+                                                include_overrides: include_params.include?("overrides"),
                                                 master_course_status: mc_status,
                                                 root_topic_fields: root_topic_fields)
       end
@@ -553,9 +555,10 @@
       end
 
     sections =
-      if section_visibilities == :none
+      case section_visibilities
+      when :none
         []
-      elsif section_visibilities == :all
+      when :all
         @context.course_sections.active.to_a
       else
         @context.course_sections.select { |s| s.active? && section_visibilities.include?(s.id) }
@@ -576,7 +579,9 @@
       PERMISSIONS: {
         manage_files: @context.grants_any_right?(@current_user, session, *RoleOverride::GRANULAR_FILE_PERMISSIONS)
       },
-      REACT_DISCUSSIONS_POST: @context.feature_enabled?(:react_discussions_post)
+      REACT_DISCUSSIONS_POST: @context.feature_enabled?(:react_discussions_post),
+      ANONYMOUS_DISCUSSIONS: Account.site_admin.feature_enabled?(:discussion_anonymity),
+      allow_student_anonymous_discussion_topics: @context.allow_student_anonymous_discussion_topics
     }
 
     post_to_sis = Assignment.sis_grade_export_enabled?(@context)
@@ -588,7 +593,7 @@
 
     if @topic.is_section_specific && @context.is_a?(Course)
       selected_section_ids = @topic.discussion_topic_section_visibilities.pluck(:course_section_id)
-      js_hash['SELECTED_SECTION_LIST'] = sections.select { |s| selected_section_ids.include?(s.id) }.map do |section|
+      js_hash["SELECTED_SECTION_LIST"] = sections.select { |s| selected_section_ids.include?(s.id) }.map do |section|
         {
           id: section.id,
           name: section.name
@@ -603,7 +608,7 @@
     js_hash[:SIS_NAME] = AssignmentUtil.post_to_sis_friendly_name(@context)
 
     if @context.is_a?(Course)
-      js_hash['SECTION_LIST'] = sections.map do |section|
+      js_hash["SECTION_LIST"] = sections.map do |section|
         {
           id: section.id,
           name: section.name,
@@ -612,7 +617,7 @@
           override_course_and_term_dates: section.restrict_enrollments_to_section_dates
         }
       end
-      js_hash['VALID_DATE_RANGE'] = CourseDateRange.new(@context)
+      js_hash["VALID_DATE_RANGE"] = CourseDateRange.new(@context)
     end
     js_hash[:CANCEL_TO] = cancel_redirect_url
     append_sis_data(js_hash)
@@ -623,7 +628,7 @@
     end
     if context.is_a?(Course)
       js_hash[:allow_self_signup] = true # for group creation
-      js_hash[:group_user_type] = 'student'
+      js_hash[:group_user_type] = "student"
     end
     js_env(js_hash)
 
@@ -635,7 +640,7 @@
   def show
     @topic = @context.all_discussion_topics.find(params[:id])
     # we still need the lock info even if the current user policies unlock the topic. check the policies manually later if you need to override the lockout.
-    @locked = @topic.locked_for?(@current_user, :check_policies => true, :deep_check_if_needed => true)
+    @locked = @topic.locked_for?(@current_user, check_policies: true, deep_check_if_needed: true)
 
     @context_module_tag = ContextModuleItem.find_tag_with_preferred([@topic, @topic.root_topic, @topic.assignment], params[:module_item_id])
     @sequence_asset = @context_module_tag.try(:content)
@@ -648,17 +653,14 @@
       return
     end
 
-<<<<<<< HEAD
-=======
     if @topic.anonymous? && !@context.feature_enabled?(:react_discussions_post)
       flash[:info] = I18n.t :anonymous_topic_notice, "That topic requires the Discussions / Announcements Redesign feature flag turned on"
       redirect_to named_context_url(@context, :context_discussion_topics_url)
       return
     end
 
->>>>>>> 77a2b364
     if (can_read_and_visible = @topic.grants_right?(@current_user, session, :read) && @topic.visible_for?(@current_user))
-      @topic.change_read_state('read', @current_user) unless @locked.is_a?(Hash) && !@locked[:can_view]
+      @topic.change_read_state("read", @current_user) unless @locked.is_a?(Hash) && !@locked[:can_view]
       add_rss_links_to_content
     end
 
@@ -696,13 +698,13 @@
         redirect_to named_context_url(topics[0].context, :context_discussion_topics_url, redirect_params)
         return
       end
-      log_asset_access(@topic, 'topics', 'topics')
+      log_asset_access(@topic, "topics", "topics")
 
       if @sequence_asset
         js_env({ SEQUENCE: {
-                 :ASSET_TYPE => @sequence_asset.is_a?(Assignment) ? 'Assignment' : 'Discussion',
-                 :ASSET_ID => @sequence_asset.id,
-                 :COURSE_ID => @sequence_asset.context.id,
+                 ASSET_TYPE: @sequence_asset.is_a?(Assignment) ? "Assignment" : "Discussion",
+                 ASSET_ID: @sequence_asset.id,
+                 COURSE_ID: @sequence_asset.context.id,
                } })
       end
 
@@ -744,7 +746,7 @@
 
       js_bundle :discussion_topics_post
       css_bundle :discussions_index
-      render html: '', layout: true
+      render html: "", layout: true
       return
     end
 
@@ -760,10 +762,10 @@
 
       @padless = true
 
-      log_asset_access(@topic, 'topics', 'topics')
+      log_asset_access(@topic, "topics", "topics")
       respond_to do |format|
         if topics && topics.length == 1 && !@topic.grants_right?(@current_user, session, :update)
-          redirect_params = { :root_discussion_topic_id => @topic.id }
+          redirect_params = { root_discussion_topic_id: @topic.id }
           redirect_params[:module_item_id] = params[:module_item_id] if params[:module_item_id].present?
           format.html { redirect_to named_context_url(topics[0].context, :context_discussion_topics_url, redirect_params) }
         else
@@ -771,11 +773,11 @@
             @discussion_topic_menu_tools = external_tools_display_hashes(:discussion_topic_menu)
 
             if @context.is_a?(Course) && @topic.is_section_specific
-              user_counts = Enrollment.where(:course_section_id => @topic.course_sections,
+              user_counts = Enrollment.where(course_section_id: @topic.course_sections,
                                              course_id: @context).not_fake.active_or_pending_by_date_ignoring_access
                                       .group(:course_section_id).count
               section_data = @topic.course_sections.map do |cs|
-                cs.attributes.slice(*%w{id name}).merge(:user_count => user_counts[cs.id] || 0)
+                cs.attributes.slice(*%w[id name]).merge(user_count: user_counts[cs.id] || 0)
               end
             end
             api_url = lambda do |endpoint, *params|
@@ -784,55 +786,53 @@
             end
 
             env_hash = {
-              :APP_URL => named_context_url(@context, :context_discussion_topic_url, @topic),
-              :TOPIC => {
-                :ID => @topic.id,
-                :TITLE => @topic.title,
-                :IS_SUBSCRIBED => @topic.subscribed?(@current_user),
-                :IS_PUBLISHED => @topic.published?,
-                :CAN_UNPUBLISH => @topic.can_unpublish?,
-                :IS_ANNOUNCEMENT => @topic.is_announcement,
-                :COURSE_SECTIONS => @topic.is_section_specific ? section_data : nil,
+              APP_URL: named_context_url(@context, :context_discussion_topic_url, @topic),
+              TOPIC: {
+                ID: @topic.id,
+                TITLE: @topic.title,
+                IS_SUBSCRIBED: @topic.subscribed?(@current_user),
+                IS_PUBLISHED: @topic.published?,
+                CAN_UNPUBLISH: @topic.can_unpublish?,
+                IS_ANNOUNCEMENT: @topic.is_announcement,
+                COURSE_SECTIONS: @topic.is_section_specific ? section_data : nil,
               },
-              :PERMISSIONS => {
+              PERMISSIONS: {
                 # Can reply
-                :CAN_REPLY =>
-                  @topic.grants_right?(@current_user, session, :reply) &&
-                  !@topic.homeroom_announcement?(@context),
+                CAN_REPLY: @topic.grants_right?(@current_user, session, :reply) &&
+                           !@topic.homeroom_announcement?(@context),
                 # Can attach files on replies
-                :CAN_ATTACH => @topic.grants_right?(@current_user, session, :attach),
-                :CAN_RATE => @topic.grants_right?(@current_user, session, :rate),
-                :CAN_READ_REPLIES =>
-                  @topic.grants_right?(@current_user, :read_replies) &&
-                  !@topic.homeroom_announcement?(@context),
+                CAN_ATTACH: @topic.grants_right?(@current_user, session, :attach),
+                CAN_RATE: @topic.grants_right?(@current_user, session, :rate),
+                CAN_READ_REPLIES: @topic.grants_right?(@current_user, :read_replies) &&
+                                  !@topic.homeroom_announcement?(@context),
                 # Can moderate their own topics
-                :CAN_MANAGE_OWN => @context.user_can_manage_own_discussion_posts?(@current_user) &&
-                                   !@topic.locked_for?(@current_user, :check_policies => true),
+                CAN_MANAGE_OWN: @context.user_can_manage_own_discussion_posts?(@current_user) &&
+                                !@topic.locked_for?(@current_user, check_policies: true),
                 # Can moderate any topic
-                :MODERATE => user_can_moderate
+                MODERATE: user_can_moderate
               },
-              :ROOT_URL => "#{api_url.call('topic_view')}?include_new_entries=1&include_enrollment_state=1&include_context_card_info=1",
-              :ENTRY_ROOT_URL => api_url.call('topic_entry_list'),
-              :REPLY_URL => api_url.call('add_reply', ':entry_id'),
-              :ROOT_REPLY_URL => api_url.call('add_entry'),
-              :DELETE_URL => api_url.call('delete_reply', ':id'),
-              :UPDATE_URL => api_url.call('update_reply', ':id'),
-              :MARK_READ_URL => api_url.call('topic_discussion_entry_mark_read', ':id'),
-              :MARK_UNREAD_URL => api_url.call('topic_discussion_entry_mark_unread', ':id'),
-              :RATE_URL => api_url.call('topic_discussion_entry_rate', ':id'),
-              :MARK_ALL_READ_URL => api_url.call('topic_mark_all_read'),
-              :MARK_ALL_UNREAD_URL => api_url.call('topic_mark_all_unread'),
-              :MANUAL_MARK_AS_READ => @current_user.try(:manual_mark_as_read?),
-              :CAN_SUBSCRIBE => !@topic.subscription_hold(@current_user, session),
-              :CURRENT_USER => user_display_json(@current_user),
-              :INITIAL_POST_REQUIRED => @initial_post_required,
-              :THREADED => @topic.threaded?,
-              :ALLOW_RATING => @topic.allow_rating,
-              :SORT_BY_RATING => @topic.sort_by_rating,
-              :TODO_DATE => @topic.todo_date,
-              :IS_ASSIGNMENT => @topic.assignment_id?,
-              :ASSIGNMENT_ID => @topic.assignment_id,
-              :IS_GROUP => @topic.group_category_id?,
+              ROOT_URL: "#{api_url.call("topic_view")}?include_new_entries=1&include_enrollment_state=1&include_context_card_info=1",
+              ENTRY_ROOT_URL: api_url.call("topic_entry_list"),
+              REPLY_URL: api_url.call("add_reply", ":entry_id"),
+              ROOT_REPLY_URL: api_url.call("add_entry"),
+              DELETE_URL: api_url.call("delete_reply", ":id"),
+              UPDATE_URL: api_url.call("update_reply", ":id"),
+              MARK_READ_URL: api_url.call("topic_discussion_entry_mark_read", ":id"),
+              MARK_UNREAD_URL: api_url.call("topic_discussion_entry_mark_unread", ":id"),
+              RATE_URL: api_url.call("topic_discussion_entry_rate", ":id"),
+              MARK_ALL_READ_URL: api_url.call("topic_mark_all_read"),
+              MARK_ALL_UNREAD_URL: api_url.call("topic_mark_all_unread"),
+              MANUAL_MARK_AS_READ: @current_user.try(:manual_mark_as_read?),
+              CAN_SUBSCRIBE: !@topic.subscription_hold(@current_user, session),
+              CURRENT_USER: user_display_json(@current_user),
+              INITIAL_POST_REQUIRED: @initial_post_required,
+              THREADED: @topic.threaded?,
+              ALLOW_RATING: @topic.allow_rating,
+              SORT_BY_RATING: @topic.sort_by_rating,
+              TODO_DATE: @topic.todo_date,
+              IS_ASSIGNMENT: @topic.assignment_id?,
+              ASSIGNMENT_ID: @topic.assignment_id,
+              IS_GROUP: @topic.group_category_id?,
             }
             # will fire off the xhr for this as soon as the page comes back.
             # see ui/features/discussion_topic/backbone/models/Topic#fetch for where it is consumed
@@ -845,9 +845,9 @@
             end
             if @sequence_asset
               env_hash[:SEQUENCE] = {
-                :ASSET_TYPE => @sequence_asset.is_a?(Assignment) ? 'Assignment' : 'Discussion',
-                :ASSET_ID => @sequence_asset.id,
-                :COURSE_ID => @sequence_asset.context.id,
+                ASSET_TYPE: @sequence_asset.is_a?(Assignment) ? "Assignment" : "Discussion",
+                ASSET_ID: @sequence_asset.id,
+                COURSE_ID: @sequence_asset.context.id,
               }
             end
             @assignment_presenter = AssignmentPresenter.new(@topic.assignment)
@@ -859,7 +859,7 @@
                                                                       student_id: ":student_id")
             end
 
-            js_hash = { :DISCUSSION => env_hash }
+            js_hash = { DISCUSSION: env_hash }
             if @context.is_a?(Course)
               GuardRail.activate(:secondary) do
                 js_hash[:TOTAL_USER_COUNT] = @topic.context.enrollments.not_fake
@@ -885,10 +885,10 @@
 
       respond_to do |format|
         if @topic.is_announcement
-          flash[:error] = t 'You do not have access to the requested announcement.'
+          flash[:error] = t "You do not have access to the requested announcement."
           format.html { redirect_to named_context_url(@context, :context_announcements_url) }
         else
-          flash[:error] = t 'You do not have access to the requested discussion.'
+          flash[:error] = t "You do not have access to the requested discussion."
           format.html { redirect_to named_context_url(@context, :context_discussion_topics_url) }
         end
       end
@@ -1093,11 +1093,11 @@
 
       @topic.destroy
       respond_to do |format|
-        format.html {
-          flash[:notice] = t :topic_deleted_notice, "%{topic_title} deleted successfully", :topic_title => @topic.title
+        format.html do
+          flash[:notice] = t :topic_deleted_notice, "%{topic_title} deleted successfully", topic_title: @topic.title
           redirect_to named_context_url(@context, @topic.is_announcement ? :context_announcements_url : :context_discussion_topics_url)
-        }
-        format.json { render :json => @topic.as_json(:include => { :user => { :only => :name } }), :status => :ok }
+        end
+        format.json { render json: @topic.as_json(include: { user: { only: :name } }), status: :ok }
       end
     end
   end
@@ -1106,8 +1106,8 @@
     return unless get_feed_context
 
     feed = Atom::Feed.new do |f|
-      f.title = t :discussion_feed_title, "%{title} Discussion Feed", :title => @context.name
-      f.links << Atom::Link.new(:href => polymorphic_url([@context, :discussion_topics]), :rel => 'self')
+      f.title = t :discussion_feed_title, "%{title} Discussion Feed", title: @context.name
+      f.links << Atom::Link.new(href: polymorphic_url([@context, :discussion_topics]), rel: "self")
       f.updated = Time.now
       f.id = polymorphic_url([@context, :discussion_topics])
     end
@@ -1115,12 +1115,12 @@
     @entries.concat(@context.discussion_topics
                             .select { |dt| dt.visible_for?(@current_user) })
     @entries.concat @context.discussion_entries.active
-    @entries = @entries.sort_by { |e| e.updated_at }
+    @entries = @entries.sort_by(&:updated_at)
     @entries.each do |entry|
       feed.entries << entry.to_atom
     end
     respond_to do |format|
-      format.atom { render :plain => feed.to_xml }
+      format.atom { render plain: feed.to_xml }
     end
   end
 
@@ -1136,12 +1136,12 @@
   def reorder
     if authorized_action(@context.discussion_topics.temp_record, @current_user, :update)
       order = Api.value_to_array(params[:order])
-      reject! "order parameter required" unless order && order.length > 0
+      reject! "order parameter required" unless order.present?
       topics = pinned_topics.where(id: order)
       reject! "topics not found" unless topics.length == order.length
       topics[0].update_order(order)
       new_order = pinned_topics.by_position.pluck(:id).map(&:to_s)
-      render :json => { :reorder => true, :order => new_order }, :status => :ok
+      render json: { reorder: true, order: new_order }, status: :ok
     end
   end
 
@@ -1159,10 +1159,10 @@
   def add_discussion_or_announcement_crumb
     if @topic.is_a? Announcement
       set_active_tab "announcements"
-      add_crumb t('#crumbs.announcements', "Announcements"), named_context_url(@context, :context_announcements_url)
+      add_crumb t("#crumbs.announcements", "Announcements"), named_context_url(@context, :context_announcements_url)
     else
       set_active_tab "discussions"
-      add_crumb t('#crumbs.discussions', "Discussions"), named_context_url(@context, :context_discussion_topics_url)
+      add_crumb t("#crumbs.discussions", "Discussions"), named_context_url(@context, :context_discussion_topics_url)
     end
   end
 
@@ -1171,15 +1171,18 @@
     @user_can_moderate
   end
 
-  API_ALLOWED_TOPIC_FIELDS = %w(title message discussion_type delayed_post_at lock_at podcast_enabled
+  API_ALLOWED_TOPIC_FIELDS = %w[title message discussion_type delayed_post_at lock_at podcast_enabled
                                 podcast_has_student_posts require_initial_post pinned todo_date
-                                group_category_id allow_rating only_graders_can_rate sort_by_rating).freeze
-
-  API_ALLOWED_TOPIC_FIELDS_FOR_GROUP = %w(title message discussion_type podcast_enabled pinned todo_date
-                                          allow_rating only_graders_can_rate sort_by_rating).freeze
+                                group_category_id allow_rating only_graders_can_rate sort_by_rating
+                                anonymous_state].freeze
+
+  API_ALLOWED_TOPIC_FIELDS_FOR_GROUP = %w[title message discussion_type podcast_enabled pinned todo_date
+                                          allow_rating only_graders_can_rate sort_by_rating anonymous_state].freeze
 
   def set_sections
-    if params[:specific_sections] != "all"
+    if params[:specific_sections] == "all"
+      @topic.is_section_specific = false
+    else
       @topic.is_section_specific = true
       section_ids = params[:specific_sections]
       section_ids = section_ids.split(",") if section_ids.is_a?(String)
@@ -1188,8 +1191,6 @@
         @topic.course_sections = CourseSection.find(new_section_ids)
         @topic.sections_changed = true
       end
-    else
-      @topic.is_section_specific = false
     end
   end
 
@@ -1199,9 +1200,10 @@
     visibilities = @context.course_section_visibility(@current_user)
 
     invalid_sections =
-      if visibilities == :all
+      case visibilities
+      when :all
         []
-      elsif visibilities == :none
+      when :none
         @topic.course_sections.map(&:id)
       else
         @topic.course_sections.map(&:id) - visibilities
@@ -1210,7 +1212,7 @@
     unless invalid_sections.empty?
       @errors[:specific_sections] = t(
         :error_section_permission,
-        'You do not have permissions to modify discussion for section(s) %{section_ids}',
+        "You do not have permissions to modify discussion for section(s) %{section_ids}",
         section_ids: invalid_sections.join(", ")
       )
     end
@@ -1254,7 +1256,7 @@
 
     allowed_fields = @context.is_a?(Group) ? API_ALLOWED_TOPIC_FIELDS_FOR_GROUP : API_ALLOWED_TOPIC_FIELDS
     discussion_topic_hash = params.permit(*allowed_fields)
-    only_pinning = discussion_topic_hash.except(*%w{pinned}).blank?
+    only_pinning = discussion_topic_hash.except(*%w[pinned]).blank?
 
     # allow pinning/unpinning if a subtopic and we can update the root
     topic_to_check = only_pinning && @topic.root_topic ? @topic.root_topic : @topic
@@ -1270,7 +1272,7 @@
     @topic.current_user = @current_user
     @topic.content_being_saved_by(@current_user)
 
-    if discussion_topic_hash.has_key?(:message)
+    if discussion_topic_hash.key?(:message)
       discussion_topic_hash[:message] = process_incoming_html_content(discussion_topic_hash[:message])
     end
 
@@ -1291,13 +1293,11 @@
     process_todo_parameters
 
     if @errors.present?
-      render :json => { errors: @errors }, :status => :bad_request
+      render json: { errors: @errors }, status: :bad_request
     else
       @topic.skip_broadcasts = true
       DiscussionTopic.transaction do
-        if !@topic.is_section_specific
-          @topic.course_sections = []
-        else
+        if @topic.is_section_specific
           # HACK: For some reason apply_assignment_parameters saves the submittable
           # so we can't run it until everything is already good.  But if the topic
           # is section specific stuff isn't good until we clear out the assignment,
@@ -1305,12 +1305,14 @@
           if params[:assignment] && !value_to_boolean(params[:assignment][:set_assignment])
             @topic.assignment = nil
           end
+        else
+          @topic.course_sections = []
         end
         @topic.update(discussion_topic_hash)
         @topic.root_topic.try(:save)
       end
-      if !@topic.errors.any? && !@topic.root_topic.try(:errors).try(:any?)
-        log_asset_access(@topic, 'topics', 'topics', 'participate')
+      if @topic.errors.none? && !@topic.root_topic.try(:errors).try(:any?)
+        log_asset_access(@topic, "topics", "topics", "participate")
 
         apply_positioning_parameters
         apply_attachment_parameters
@@ -1329,29 +1331,29 @@
         include_usage_rights = @context.root_account.feature_enabled?(:usage_rights_discussion_topics) &&
                                @context.try(:usage_rights_required?)
         if @context.is_a?(Course)
-          render :json => discussion_topic_api_json(@topic,
-                                                    @context,
-                                                    @current_user,
-                                                    session,
-                                                    {
-                                                      include_sections: true,
-                                                      include_sections_user_count: true,
-                                                      include_usage_rights: include_usage_rights
-                                                    })
+          render json: discussion_topic_api_json(@topic,
+                                                 @context,
+                                                 @current_user,
+                                                 session,
+                                                 {
+                                                   include_sections: true,
+                                                   include_sections_user_count: true,
+                                                   include_usage_rights: include_usage_rights
+                                                 })
         else
-          render :json => discussion_topic_api_json(@topic,
-                                                    @context,
-                                                    @current_user,
-                                                    session,
-                                                    {
-                                                      include_usage_rights: include_usage_rights
-                                                    })
+          render json: discussion_topic_api_json(@topic,
+                                                 @context,
+                                                 @current_user,
+                                                 session,
+                                                 {
+                                                   include_usage_rights: include_usage_rights
+                                                 })
         end
       else
         errors = @topic.errors.as_json[:errors]
         errors.merge!(@topic.root_topic.errors.as_json[:errors]) if @topic.root_topic
-        errors['published'] = errors.delete(:workflow_state) if errors.has_key?(:workflow_state)
-        render :json => { errors: errors }, :status => :bad_request
+        errors["published"] = errors.delete(:workflow_state) if errors.key?(:workflow_state)
+        render json: { errors: errors }, status: :bad_request
       end
     end
   end
@@ -1366,7 +1368,7 @@
   end
 
   def process_todo_parameters
-    remove_assign = ['false', false, '0'].include?(params.dig(:assignment, :set_assignment))
+    remove_assign = ["false", false, "0"].include?(params.dig(:assignment, :set_assignment))
     if params[:assignment] && !remove_assign && !params[:todo_date]
       @topic.todo_date = nil
       return
@@ -1377,15 +1379,15 @@
       @errors[:todo_date] = t(:error_todo_date_unauthorized,
                               "You do not have permission to add this topic to the student to-do list.")
     elsif (@topic.assignment || params[:assignment]) && !remove_assign
-      @errors[:todo_date] = t(:error_todo_date_assignment, 'Date cannot be added if discussion topic is graded')
+      @errors[:todo_date] = t(:error_todo_date_assignment, "Date cannot be added if discussion topic is graded")
     end
   end
 
   def prefer_assignment_availability_dates(discussion_topic_hash)
     return unless params[:assignment]
 
-    discussion_topic_hash['delayed_post_at'] = nil if params[:assignment].has_key?(:unlock_at)
-    discussion_topic_hash['lock_at'] = nil if params[:assignment].has_key?(:lock_at)
+    discussion_topic_hash["delayed_post_at"] = nil if params[:assignment].key?(:unlock_at)
+    discussion_topic_hash["lock_at"] = nil if params[:assignment].key?(:lock_at)
   end
 
   # Internal: detetermines if the delayed_post_at or lock_at dates were changed
@@ -1402,7 +1404,7 @@
     @topic.lock_at = discussion_topic_hash[:lock_at] if params.key? :lock_at
 
     if @topic.delayed_post_at_changed? || @topic.lock_at_changed?
-      @topic.workflow_state = @topic.should_not_post_yet ? 'post_delayed' : 'active'
+      @topic.workflow_state = @topic.should_not_post_yet ? "post_delayed" : "active"
       if @topic.should_lock_yet
         @topic.lock(without_save: true)
       else
@@ -1423,23 +1425,21 @@
   def process_lock_parameters(discussion_topic_hash)
     # Handle locking/unlocking (overrides workflow state if provided). It appears that the locked param as a hash
     # is from old code and is not being used. Verification requested.
-    if !@topic.lock_at_changed?
-      if params.has_key?(:locked) && !params[:locked].is_a?(Hash)
-        should_lock = value_to_boolean(params[:locked])
-        if should_lock != @topic.locked?
-          if should_lock
-            @topic.lock(without_save: true)
-          else
-            discussion_topic_hash[:lock_at] = nil
-            @topic.unlock(without_save: true)
-          end
+    if !@topic.lock_at_changed? && (params.key?(:locked) && !params[:locked].is_a?(Hash))
+      should_lock = value_to_boolean(params[:locked])
+      if should_lock != @topic.locked?
+        if should_lock
+          @topic.lock(without_save: true)
+        else
+          discussion_topic_hash[:lock_at] = nil
+          @topic.unlock(without_save: true)
         end
       end
     end
   end
 
   def process_published_parameters
-    if params.has_key?(:published)
+    if params.key?(:published)
       should_publish = value_to_boolean(params[:published])
       if should_publish != @topic.published?
         if should_publish
@@ -1458,20 +1458,20 @@
   end
 
   def process_group_parameters(discussion_topic_hash)
-    if params[:assignment] && params[:assignment].has_key?(:group_category_id)
+    if params[:assignment]&.key?(:group_category_id)
       id = params[:assignment].delete(:group_category_id)
       discussion_topic_hash[:group_category_id] ||= id
     end
-    return unless discussion_topic_hash.has_key?(:group_category_id)
+    return unless discussion_topic_hash.key?(:group_category_id)
     return if discussion_topic_hash[:group_category_id].nil? && @topic.group_category_id.nil?
     return if discussion_topic_hash[:group_category_id].to_i == @topic.group_category_id
     return unless can_set_group_category?
 
-    if discussion_topic_hash[:group_category_id]
-      discussion_topic_hash[:group_category] = @context.group_categories.find(discussion_topic_hash[:group_category_id])
-    else
-      discussion_topic_hash[:group_category] = nil
-    end
+    discussion_topic_hash[:group_category] = if discussion_topic_hash[:group_category_id]
+                                               @context.group_categories.find(discussion_topic_hash[:group_category_id])
+                                             else
+                                               nil
+                                             end
   end
 
   def can_set_group_category?
@@ -1514,18 +1514,17 @@
   def apply_attachment_parameters
     # handle creating/removing attachment
     if @topic.grants_right?(@current_user, session, :attach)
-      attachment = params[:attachment] &&
-                   params[:attachment].size > 0 &&
+      attachment = params[:attachment].present? &&
                    params[:attachment]
 
       return if attachment && attachment.size > 1.kilobytes &&
                 quota_exceeded(@context, named_context_url(@context, :context_discussion_topics_url))
 
-      if (params.has_key?(:remove_attachment) || attachment) && @topic.attachment
+      if (params.key?(:remove_attachment) || attachment) && @topic.attachment
         @topic.transaction do
           att = @topic.attachment
           @topic.attachment = nil
-          @topic.save! if !@topic.new_record?
+          @topic.save! unless @topic.new_record?
           att.destroy
         end
       end
@@ -1548,8 +1547,8 @@
     return if @context.grants_any_right?(@current_user, session, *RoleOverride::GRANULAR_FILE_PERMISSIONS)
 
     attachment.usage_rights = @context.usage_rights.find_or_create_by(
-      use_justification: 'own_copyright',
-      legal_copyright: ''
+      use_justification: "own_copyright",
+      legal_copyright: ""
     )
   end
 
@@ -1557,9 +1556,9 @@
     extra_params = {}
     if params[:headless]
       extra_params.merge(
-        :headless => 1,
-        :hide_student_names => params[:hide_student_names],
-        :student_id => params[:student_id]
+        headless: 1,
+        hide_student_names: params[:hide_student_names],
+        student_id: params[:student_id]
       )
     end
     extra_params[:module_item_id] = params[:module_item_id] if params[:module_item_id].present?
@@ -1580,7 +1579,7 @@
         hash[:assignment] ||= {}
       end
 
-      if !hash[:assignment].nil?
+      unless hash[:assignment].nil?
         if params[:due_at]
           hash[:assignment][:due_at] = params[:due_at].empty? || params[:due_at] == "null" ? nil : params[:due_at]
         end
@@ -1619,7 +1618,7 @@
     topics = @topic.child_topics
     unless @context.grants_right?(@current_user, session, :read_as_admin)
       @groups = @groups.joins(:group_memberships).merge(GroupMembership.active).where(group_memberships: { user_id: @current_user })
-      topics = topics.where(context_type: 'Group', context_id: @groups)
+      topics = topics.where(context_type: "Group", context_id: @groups)
     end
 
     @group_topics = @groups.order(:id).map do |group|
