--- conflicted
+++ resolved
@@ -851,10 +851,6 @@
               end
             end
 
-<<<<<<< HEAD
-
-=======
->>>>>>> d5718924
 
             render stream: can_stream_template?
           end
