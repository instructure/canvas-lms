--- conflicted
+++ resolved
@@ -915,13 +915,10 @@
   #
   # Returns a JSON Object containing the temporary enrollment status for a user.
   #
-<<<<<<< HEAD
-=======
   # @argument account_id [Optional, String]
   #  The ID of the account to check for temporary enrollment status.
   #  Defaults to the domain root account if not provided.
   #
->>>>>>> 474bf526
   # @example_response
   #   {
   #     "is_provider": false, "is_recipient": true
@@ -929,15 +926,9 @@
   def show_temporary_enrollment_status
     GuardRail.activate(:secondary) do
       if (user = api_find(User, params[:user_id])) && @domain_root_account&.feature_enabled?(:temporary_enrollments)
-<<<<<<< HEAD
-        if user.account.grants_right?(@current_user, session, :read_roster)
-          current_and_future = %w[active invited creation_pending pending_active pending_invited]
-          enrollment_scope = Enrollment.joins(:enrollment_state).where(enrollment_states: { state: current_and_future })
-=======
         if user.grants_right?(@current_user, session, :api_show_user)
           account = params[:account_id].present? ? api_find(Account, params[:account_id]) : @domain_root_account
           enrollment_scope = Enrollment.active_or_pending_by_date.joins(:course).where(courses: { account_id: account.id })
->>>>>>> 474bf526
 
           is_provider = enrollment_scope.temporary_enrollment_recipients_for_provider(user).exists?
           is_recipient = enrollment_scope.temporary_enrollments_for_recipient(user).exists?
@@ -996,13 +987,6 @@
       temp_enroll_params = params.slice(:temporary_enrollments_for_recipient,
                                         :temporary_enrollment_recipients_for_provider)
       if temp_enroll_params.present?
-<<<<<<< HEAD
-        if user.account.grants_right?(@current_user, session, :read_roster)
-          return temporary_enrollment_conditions(user, temp_enroll_params)
-        else
-          render_unauthorized_action and return false
-        end
-=======
         enrollments =
           temporary_enrollment_conditions(user, temp_enroll_params).to_a.select do |e|
             e.course.account.grants_any_right?(@current_user, *RoleOverride::MANAGE_TEMPORARY_ENROLLMENT_PERMISSIONS)
@@ -1010,7 +994,6 @@
         return Enrollment.where(id: enrollments) if enrollments.present?
 
         render_unauthorized_action and return false
->>>>>>> 474bf526
       end
     end
 
