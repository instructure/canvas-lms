# frozen_string_literal: true

#
# Copyright (C) 2011 - present Instructure, Inc.
#
# This file is part of Canvas.
#
# Canvas is free software: you can redistribute it and/or modify it under
# the terms of the GNU Affero General Public License as published by the Free
# Software Foundation, version 3 of the License.
#
# Canvas is distributed in the hope that it will be useful, but WITHOUT ANY
# WARRANTY; without even the implied warranty of MERCHANTABILITY or FITNESS FOR
# A PARTICULAR PURPOSE. See the GNU Affero General Public License for more
# details.
#
# You should have received a copy of the GNU Affero General Public License along
# with this program. If not, see <http://www.gnu.org/licenses/>.
#

# @API Enrollments
#
# API for creating and viewing course enrollments
#
# @model Grade
#     {
#       "id": "Grade",
#       "description": "",
#       "properties": {
#         "html_url": {
#           "description": "The URL to the Canvas web UI page for the user's grades, if this is a student enrollment.",
#           "example": "",
#           "type": "string"
#         },
#         "current_grade": {
#           "description": "The user's current grade in the class. Only included if user has permissions to view this grade.",
#           "example": "",
#           "type": "string"
#         },
#         "final_grade": {
#           "description": "The user's final grade for the class. Only included if user has permissions to view this grade.",
#           "example": "",
#           "type": "string"
#         },
#         "current_score": {
#           "description": "The user's current score in the class. Only included if user has permissions to view this score.",
#           "example": "",
#           "type": "string"
#         },
#         "final_score": {
#           "description": "The user's final score for the class. Only included if user has permissions to view this score.",
#           "example": "",
#           "type": "string"
#         },
#         "current_points": {
#           "description": "The total points the user has earned in the class. Only included if user has permissions to view this score and 'current_points' is passed in the request's 'include' parameter.",
#           "example": 150,
#           "type": "integer"
#         },
#         "unposted_current_grade": {
#           "description": "The user's current grade in the class including muted/unposted assignments. Only included if user has permissions to view this grade, typically teachers, TAs, and admins.",
#           "example": "",
#           "type": "string"
#         },
#         "unposted_final_grade": {
#           "description": "The user's final grade for the class including muted/unposted assignments. Only included if user has permissions to view this grade, typically teachers, TAs, and admins..",
#           "example": "",
#           "type": "string"
#         },
#         "unposted_current_score": {
#           "description": "The user's current score in the class including muted/unposted assignments. Only included if user has permissions to view this score, typically teachers, TAs, and admins..",
#           "example": "",
#           "type": "string"
#         },
#         "unposted_final_score": {
#           "description": "The user's final score for the class including muted/unposted assignments. Only included if user has permissions to view this score, typically teachers, TAs, and admins..",
#           "example": "",
#           "type": "string"
#         },
#         "unposted_current_points": {
#           "description": "The total points the user has earned in the class, including muted/unposted assignments. Only included if user has permissions to view this score (typically teachers, TAs, and admins) and 'current_points' is passed in the request's 'include' parameter.",
#           "example": 150,
#           "type": "integer"
#         }
#       }
#     }
#
# @model Enrollment
#       {
#         "id": "Enrollment",
#         "description": "",
#         "properties": {
#           "id": {
#             "description": "The ID of the enrollment.",
#             "example": 1,
#             "type": "integer"
#           },
#           "course_id": {
#             "description": "The unique id of the course.",
#             "example": 1,
#             "type": "integer"
#           },
#           "sis_course_id": {
#             "description": "The SIS Course ID in which the enrollment is associated. Only displayed if present. This field is only included if the user has permission to view SIS information.",
#             "example": "SHEL93921",
#             "type": "string"
#           },
#           "course_integration_id": {
#             "description": "The Course Integration ID in which the enrollment is associated. This field is only included if the user has permission to view SIS information.",
#             "example": "SHEL93921",
#             "type": "string"
#           },
#           "course_section_id": {
#             "description": "The unique id of the user's section.",
#             "example": 1,
#             "type": "integer"
#           },
#           "section_integration_id": {
#             "description": "The Section Integration ID in which the enrollment is associated. This field is only included if the user has permission to view SIS information.",
#             "example": "SHEL93921",
#             "type": "string"
#           },
#           "sis_account_id": {
#             "description": "The SIS Account ID in which the enrollment is associated. Only displayed if present. This field is only included if the user has permission to view SIS information.",
#             "example": "SHEL93921",
#             "type": "string"
#           },
#           "sis_section_id": {
#             "description": "The SIS Section ID in which the enrollment is associated. Only displayed if present. This field is only included if the user has permission to view SIS information.",
#             "example": "SHEL93921",
#             "type": "string"
#           },
#           "sis_user_id": {
#             "description": "The SIS User ID in which the enrollment is associated. Only displayed if present. This field is only included if the user has permission to view SIS information.",
#             "example": "SHEL93921",
#             "type": "string"
#           },
#           "enrollment_state": {
#             "description": "The state of the user's enrollment in the course.",
#             "example": "active",
#             "type": "string"
#           },
#           "limit_privileges_to_course_section": {
#             "description": "User can only access his or her own course section.",
#             "example": true,
#             "type": "boolean"
#           },
#           "sis_import_id": {
#             "description": "The unique identifier for the SIS import. This field is only included if the user has permission to manage SIS information.",
#             "example": 83,
#             "type": "integer"
#           },
#           "root_account_id": {
#             "description": "The unique id of the user's account.",
#             "example": 1,
#             "type": "integer"
#           },
#           "type": {
#             "description": "The enrollment type. One of 'StudentEnrollment', 'TeacherEnrollment', 'TaEnrollment', 'DesignerEnrollment', 'ObserverEnrollment'.",
#             "example": "StudentEnrollment",
#             "type": "string"
#           },
#           "user_id": {
#             "description": "The unique id of the user.",
#             "example": 1,
#             "type": "integer"
#           },
#           "associated_user_id": {
#             "description": "The unique id of the associated user. Will be null unless type is ObserverEnrollment.",
#             "example": null,
#             "type": "integer"
#           },
#           "role": {
#             "description": "The enrollment role, for course-level permissions. This field will match `type` if the enrollment role has not been customized.",
#             "example": "StudentEnrollment",
#             "type": "string"
#           },
#           "role_id": {
#             "description": "The id of the enrollment role.",
#             "example": 1,
#             "type": "integer"
#           },
#           "created_at": {
#             "description": "The created time of the enrollment, in ISO8601 format.",
#             "example": "2012-04-18T23:08:51Z",
#             "type": "datetime"
#           },
#           "updated_at": {
#             "description": "The updated time of the enrollment, in ISO8601 format.",
#             "example": "2012-04-18T23:08:51Z",
#             "type": "datetime"
#           },
#           "start_at": {
#             "description": "The start time of the enrollment, in ISO8601 format.",
#             "example": "2012-04-18T23:08:51Z",
#             "type": "datetime"
#           },
#           "end_at": {
#             "description": "The end time of the enrollment, in ISO8601 format.",
#             "example": "2012-04-18T23:08:51Z",
#             "type": "datetime"
#           },
#           "last_activity_at": {
#             "description": "The last activity time of the user for the enrollment, in ISO8601 format.",
#             "example": "2012-04-18T23:08:51Z",
#             "type": "datetime"
#           },
#           "last_attended_at": {
#             "description": "The last attended date of the user for the enrollment in a course, in ISO8601 format.",
#             "example": "2012-04-18T23:08:51Z",
#             "type": "datetime"
#           },
#           "total_activity_time": {
#             "description": "The total activity time of the user for the enrollment, in seconds.",
#             "example": 260,
#             "type": "integer"
#           },
#           "html_url": {
#             "description": "The URL to the Canvas web UI page for this course enrollment.",
#             "example":  "https://...",
#             "type": "string"
#           },
#           "grades": {
#             "description": "The URL to the Canvas web UI page containing the grades associated with this enrollment.",
#             "example": {
#               "html_url": "https://...",
#               "current_score": 35,
#               "current_grade": null,
#               "final_score": 6.67,
#               "final_grade": null
#             },
#             "$ref": "Grade"
#           },
#           "user": {
#             "description": "A description of the user.",
#             "example": {
#               "id": 3,
#               "name": "Student 1",
#               "sortable_name": "1, Student",
#               "short_name": "Stud 1"
#             },
#             "$ref": "User"
#           },
#           "override_grade": {
#             "description": "The user's override grade for the course.",
#             "example": "A",
#             "type": "string"
#           },
#           "override_score": {
#             "description": "The user's override score for the course.",
#             "example": 99.99,
#             "type": "number"
#           },
#           "unposted_current_grade": {
#             "description": "The user's current grade in the class including muted/unposted assignments. Only included if user has permissions to view this grade, typically teachers, TAs, and admins.",
#             "example": "",
#             "type": "string"
#           },
#           "unposted_final_grade": {
#             "description": "The user's final grade for the class including muted/unposted assignments. Only included if user has permissions to view this grade, typically teachers, TAs, and admins..",
#             "example": "",
#             "type": "string"
#           },
#           "unposted_current_score": {
#             "description": "The user's current score in the class including muted/unposted assignments. Only included if user has permissions to view this score, typically teachers, TAs, and admins..",
#             "example": "",
#             "type": "string"
#           },
#           "unposted_final_score": {
#             "description": "The user's final score for the class including muted/unposted assignments. Only included if user has permissions to view this score, typically teachers, TAs, and admins..",
#             "example": "",
#             "type": "string"
#           },
#           "has_grading_periods": {
#             "description": "optional: Indicates whether the course the enrollment belongs to has grading periods set up. (applies only to student enrollments, and only available in course endpoints)",
#             "example": true,
#             "type": "boolean"
#           },
#           "totals_for_all_grading_periods_option": {
#             "description": "optional: Indicates whether the course the enrollment belongs to has the Display Totals for 'All Grading Periods' feature enabled. (applies only to student enrollments, and only available in course endpoints)",
#             "example": true,
#             "type": "boolean"
#           },
#           "current_grading_period_title": {
#             "description": "optional: The name of the currently active grading period, if one exists. If the course the enrollment belongs to does not have grading periods, or if no currently active grading period exists, the value will be null. (applies only to student enrollments, and only available in course endpoints)",
#             "example": "Fall Grading Period",
#             "type": "string"
#           },
#           "current_grading_period_id": {
#             "description": "optional: The id of the currently active grading period, if one exists. If the course the enrollment belongs to does not have grading periods, or if no currently active grading period exists, the value will be null. (applies only to student enrollments, and only available in course endpoints)",
#             "example": 5,
#             "type": "integer"
#           },
#           "current_period_override_grade": {
#             "description": "The user's override grade for the current grading period.",
#             "example": "A",
#             "type": "string"
#           },
#           "current_period_override_score": {
#             "description": "The user's override score for the current grading period.",
#             "example": 99.99,
#             "type": "number"
#           },
#           "current_period_unposted_current_score": {
#             "description": "optional: The student's score in the course for the current grading period, including muted/unposted assignments. Only included if user has permission to view this score, typically teachers, TAs, and admins. If the course the enrollment belongs to does not have grading periods, or if no currently active grading period exists, the value will be null. (applies only to student enrollments, and only available in course endpoints)",
#             "example": 95.80,
#             "type": "number"
#           },
#           "current_period_unposted_final_score": {
#             "description": "optional: The student's score in the course for the current grading period, including muted/unposted assignments and including ungraded assignments with a score of 0. Only included if user has permission to view this score, typically teachers, TAs, and admins. If the course the enrollment belongs to does not have grading periods, or if no currently active grading period exists, the value will be null. (applies only to student enrollments, and only available in course endpoints)",
#             "example": 85.25,
#             "type": "number"
#           },
#           "current_period_unposted_current_grade": {
#             "description": "optional: The letter grade equivalent of current_period_unposted_current_score, if available. Only included if user has permission to view this grade, typically teachers, TAs, and admins. If the course the enrollment belongs to does not have grading periods, or if no currently active grading period exists, the value will be null. (applies only to student enrollments, and only available in course endpoints)",
#             "example": "A",
#             "type": "string"
#           },
#           "current_period_unposted_final_grade": {
#             "description": "optional: The letter grade equivalent of current_period_unposted_final_score, if available. Only included if user has permission to view this grade, typically teachers, TAs, and admins. If the course the enrollment belongs to does not have grading periods, or if no currently active grading period exists, the value will be null. (applies only to student enrollments, and only available in course endpoints)",
#             "example": "B",
#             "type": "string"
#           }
#         }
#       }
#
class EnrollmentsApiController < ApplicationController
  before_action :get_course_from_section, :require_context
  before_action :require_user

  @@errors = {
    missing_parameters: "No parameters given",
    missing_user_id: "Can't create an enrollment without a user. Include enrollment[user_id] to create an enrollment",
    bad_type: "Invalid type",
    bad_role: "Invalid role",
    inactive_role: "Cannot create an enrollment with this role because it is inactive.",
    base_type_mismatch: "The specified type must match the base type for the role",
    concluded_course: "Can't add an enrollment to a concluded course.",
    insufficient_sis_permissions: "Insufficient permissions to filter by SIS fields"
  }

  include Api::V1::User
  # @API List enrollments
  # Depending on the URL given, return a paginated list of either (1) all of
  # the enrollments in a course, (2) all of the enrollments in a section or (3)
  # all of a user's enrollments. This includes student, teacher, TA, and
  # observer enrollments.
  #
  # If a user has multiple enrollments in a context (e.g. as a teacher
  # and a student or in multiple course sections), each enrollment will be
  # listed separately.
  #
  # note: Currently, only a root level admin user can return other users' enrollments.
  # A user can, however, return his/her own enrollments.
  #
  # Enrollments scoped to a course context will include inactive states by default
  # if the caller has account admin authorization and the state[] parameter is omitted.
  #
  # @argument type[] [String]
  #   A list of enrollment types to return. Accepted values are
  #   'StudentEnrollment', 'TeacherEnrollment', 'TaEnrollment',
  #   'DesignerEnrollment', and 'ObserverEnrollment.' If omitted, all enrollment
  #   types are returned. This argument is ignored if `role` is given.
  #
  # @argument role[] [String]
  #   A list of enrollment roles to return. Accepted values include course-level
  #   roles created by the {api:RoleOverridesController#add_role Add Role API}
  #   as well as the base enrollment types accepted by the `type` argument above.
  #
  # @argument state[] [String, "active"|"invited"|"creation_pending"|"deleted"|"rejected"|"completed"|"inactive"|"current_and_invited"|"current_and_future"|"current_and_concluded"]
  #   Filter by enrollment state. If omitted, 'active' and 'invited' enrollments
  #   are returned. The following synthetic states are supported only when
  #   querying a user's enrollments (either via user_id argument or via user
  #   enrollments endpoint): +current_and_invited+, +current_and_future+, +current_and_concluded+
  #
  # @argument include[] [String, "avatar_url"|"group_ids"|"locked"|"observed_users"|"can_be_removed"|"uuid"|"current_points"]
  #   Array of additional information to include on the enrollment or user records.
  #   "avatar_url" and "group_ids" will be returned on the user record. If "current_points"
  #   is specified, the fields "current_points" and (if the caller has
  #   permissions to manage grades) "unposted_current_points" will be included
  #   in the "grades" hash for student enrollments.
  #
  # @argument user_id [String]
  #   Filter by user_id (only valid for course or section enrollment
  #   queries). If set to the current user's id, this is a way to
  #   determine if the user has any enrollments in the course or section,
  #   independent of whether the user has permission to view other people
  #   on the roster.
  #
  # @argument grading_period_id [Integer]
  #   Return grades for the given grading_period.  If this parameter is not
  #   specified, the returned grades will be for the whole course.
  #
  # @argument enrollment_term_id [Integer]
  #   Returns only enrollments for the specified enrollment term. This parameter
  #   only applies to the user enrollments path. May pass the ID from the
  #   enrollment terms api or the SIS id prepended with 'sis_term_id:'.
  #
  # @argument sis_account_id[] [String]
  #   Returns only enrollments for the specified SIS account ID(s). Does not
  #   look into sub_accounts. May pass in array or string.
  #
  # @argument sis_course_id[] [String]
  #   Returns only enrollments matching the specified SIS course ID(s).
  #   May pass in array or string.
  #
  # @argument sis_section_id[] [String]
  #   Returns only section enrollments matching the specified SIS section ID(s).
  #   May pass in array or string.
  #
  # @argument sis_user_id[] [String]
  #   Returns only enrollments for the specified SIS user ID(s). May pass in
  #   array or string.
  #
  # @argument created_for_sis_id[] [Boolean]
  #   If sis_user_id is present and created_for_sis_id is true, Returns only
  #   enrollments for the specified SIS ID(s).
  #   If a user has two sis_id's, one enrollment may be created using one of the
  #   two ids. This would limit the enrollments returned from the endpoint to
  #   enrollments that were created from a sis_import with that sis_user_id
  #
  # @returns [Enrollment]
  def index
    GuardRail.activate(:secondary) do
      endpoint_scope = if @context.is_a?(Course)
                         @section.present? ? "section" : "course"
                       else
                         "user"
                       end

      return unless (enrollments = if @context.is_a?(Course)
                                     course_index_enrollments
                                   else
                                     user_index_enrollments
                                   end)

      enrollments = enrollments.joins(:user).select("enrollments.*")

      has_courses = enrollments.where_clause.instance_variable_get(:@predicates)
                               .any? { |cond| cond.is_a?(String) && cond.include?("courses.") }
      enrollments = enrollments.joins(:course) if has_courses
      enrollments = enrollments.shard(@shard_scope) if @shard_scope

      sis_context = @context.is_a?(Course) ? @context : @domain_root_account
      unless check_sis_permissions(sis_context)
        render_create_errors([@@errors[:insufficient_sis_permissions]])
        return false
      end

      if params[:sis_user_id].present?
        enrollments =
          if value_to_boolean(params[:created_for_sis_id])
            pseudonyms = @domain_root_account.pseudonyms.where(sis_user_id: params[:sis_user_id])
            enrollments.where(sis_pseudonym: pseudonyms)
          else
            # include inactive enrollment states by default unless state param is specified
            filter_params = params[:state].present? ? { enrollment_state: params[:state] } : { include_inactive_enrollments: true }

            user_ids = Set.new
            sis_user_ids = Array.wrap(params[:sis_user_id])
            sis_user_ids.each do |sis_id|
              sis_id = sis_id.to_s
              users = UserSearch.for_user_in_context(sis_id,
                                                     @context,
                                                     @current_user,
                                                     session,
                                                     filter_params)
              users.find_each do |user|
                if user.pseudonyms.shard(user).active.where(sis_user_id: sis_id).exists?
                  user_ids << user.id
                end
              end
            end
            enrollments.where(user_id: user_ids)
          end
      end

      if params[:sis_section_id].present?
        sections = @domain_root_account.course_sections.where(sis_source_id: params[:sis_section_id])
        enrollments = enrollments.where(course_section_id: sections.pluck(:id))
      end

      if params[:sis_account_id].present?
        accounts = @domain_root_account.all_accounts.where(sis_source_id: params[:sis_account_id])
        courses = @domain_root_account.all_courses.where(account_id: accounts.pluck(:id))
        enrollments = enrollments.where(course_id: courses.pluck(:id))
      end

      if params[:sis_course_id].present?
        courses = @domain_root_account.all_courses.where(sis_source_id: params[:sis_course_id])
        enrollments = enrollments.where(course_id: courses.pluck(:id))
      end

      if params[:grading_period_id].present?
        grading_period = if @context.is_a? User
                           @context.courses.lazy.map do |course|
                             GradingPeriod.for(course).find_by(id: params[:grading_period_id])
                           end.detect(&:present?)
                         else
                           GradingPeriod.for(@context).find_by(id: params[:grading_period_id])
                         end

        unless grading_period
          render(json: { error: "invalid grading_period_id" }, status: :bad_request)
          return
        end
      end

      collection =
        if use_bookmarking?
          enrollments = enrollments.select("users.sortable_name AS sortable_name")
          bookmarker = BookmarkedCollection::SimpleBookmarker.new(Enrollment,
                                                                  { type: { skip_collation: true }, sortable_name: { type: :string, null: false } },
                                                                  :id)
          ShardedBookmarkedCollection.build(bookmarker, enrollments, always_use_bookmarks: true)
        else
          enrollments.order(:type, User.sortable_name_order_by_clause("users"), :id)
        end
      enrollments = Api.paginate(
        collection,
        self,
        send("api_v1_#{endpoint_scope}_enrollments_url")
      )

      ActiveRecord::Associations.preload(enrollments, %i[user course course_section root_account sis_pseudonym])

      include_group_ids = Array(params[:include]).include?("group_ids")
      includes = [:user] + Array(params[:include])
      user_json_preloads(enrollments.map(&:user), false, { group_memberships: include_group_ids })

      render json: enrollments.map { |e|
        enrollment_json(e,
                        @current_user,
                        session,
                        includes:,
                        opts: { grading_period: })
      }
    end
  end

  # @API Enrollment by ID
  # Get an Enrollment object by Enrollment ID
  #
  # @argument id [Required, Integer]
  #  The ID of the enrollment object
  # @returns Enrollment
  def show
    GuardRail.activate(:secondary) do
      enrollment = @context.all_enrollments.find(params[:id])
      if enrollment.user_id == @current_user.id || authorized_action(@context, @current_user, :read_roster)
        render json: enrollment_json(enrollment, @current_user, session)
      end
    end
  end

  # @API Enroll a user
  # Create a new user enrollment for a course or section.
  #
  # @argument enrollment[start_at] [DateTime]
  #   The start time of the enrollment, in ISO8601 format. e.g. 2012-04-18T23:08:51Z
  #
  # @argument enrollment[end_at] [DateTime]
  #   The end time of the enrollment, in ISO8601 format. e.g. 2012-04-18T23:08:51Z
  #
  # @argument enrollment[user_id] [Required, String]
  #   The ID of the user to be enrolled in the course.
  #
  # @argument enrollment[type] [Required, String, "StudentEnrollment"|"TeacherEnrollment"|"TaEnrollment"|"ObserverEnrollment"|"DesignerEnrollment"]
  #   Enroll the user as a student, teacher, TA, observer, or designer. If no
  #   value is given, the type will be inferred by enrollment[role] if supplied,
  #   otherwise 'StudentEnrollment' will be used.
  #
  # @argument enrollment[role] [Deprecated, String]
  #   Assigns a custom course-level role to the user.
  #
  # @argument enrollment[role_id] [Integer]
  #   Assigns a custom course-level role to the user.
  #
  # @argument enrollment[enrollment_state] [String, "active"|"invited"|"inactive"]
  #   If set to 'active,' student will be immediately enrolled in the course.
  #   Otherwise they will be required to accept a course invitation. Default is
  #   'invited.'.
  #
  #   If set to 'inactive', student will be listed in the course roster for
  #   teachers, but will not be able to participate in the course until
  #   their enrollment is activated.
  #
  # @argument enrollment[course_section_id] [Integer]
  #   The ID of the course section to enroll the student in. If the
  #   section-specific URL is used, this argument is redundant and will be
  #   ignored.
  #
  # @argument enrollment[limit_privileges_to_course_section] [Boolean]
  #   If set, the enrollment will only allow the user to see and interact with
  #   users enrolled in the section given by course_section_id.
  #   * For teachers and TAs, this includes grading privileges.
  #   * Section-limited students will not see any users (including teachers
  #     and TAs) not enrolled in their sections.
  #   * Users may have other enrollments that grant privileges to
  #     multiple sections in the same course.
  #
  # @argument enrollment[notify] [Boolean]
  #   If true, a notification will be sent to the enrolled user.
  #   Notifications are not sent by default.
  #
  # @argument enrollment[self_enrollment_code] [String]
  #   If the current user is not allowed to manage enrollments in this
  #   course, but the course allows self-enrollment, the user can self-
  #   enroll as a student in the default section by passing in a valid
  #   code. When self-enrolling, the user_id must be 'self'. The
  #   enrollment_state will be set to 'active' and all other arguments
  #   will be ignored.
  #
  # @argument enrollment[self_enrolled] [Boolean]
  #   If true, marks the enrollment as a self-enrollment, which gives
  #   students the ability to drop the course if desired. Defaults to false.
  #
  # @argument enrollment[associated_user_id] [Integer]
  #   For an observer enrollment, the ID of a student to observe.
  #   This is a one-off operation; to automatically observe all a
  #   student's enrollments (for example, as a parent), please use
  #   the {api:UserObserveesController#create User Observees API}.
  #
  # @example_request
  #   curl https://<canvas>/api/v1/courses/:course_id/enrollments \
  #     -X POST \
  #     -F 'enrollment[user_id]=1' \
  #     -F 'enrollment[type]=StudentEnrollment' \
  #     -F 'enrollment[enrollment_state]=active' \
  #     -F 'enrollment[course_section_id]=1' \
  #     -F 'enrollment[limit_privileges_to_course_section]=true' \
  #     -F 'enrollment[notify]=false'
  #
  # @example_request
  #   curl https://<canvas>/api/v1/courses/:course_id/enrollments \
  #     -X POST \
  #     -F 'enrollment[user_id]=2' \
  #     -F 'enrollment[type]=StudentEnrollment'
  #
  # @returns Enrollment
  def create
    # error handling
    errors = []

    if params[:enrollment].blank?
      errors << @@errors[:missing_parameters] if params[:enrollment].blank?
    else
      return create_self_enrollment if params[:enrollment][:self_enrollment_code]

      type = params[:enrollment].delete(:type)

      if (role_id = params[:enrollment].delete(:role_id))
        role = @context.account.get_role_by_id(role_id)
      elsif (role_name = params[:enrollment].delete(:role))
        role = @context.account.get_course_role_by_name(role_name)
      else
        type = "StudentEnrollment" if type.blank?
        role = Role.get_built_in_role(type, root_account_id: @context.root_account_id)
        if role.nil? || !role.course_role?
          errors << @@errors[:bad_type]
        end
      end

      if role&.course_role? && !role.deleted?
        type = role.base_role_type if type.blank?
        if role.inactive?
          errors << @@errors[:inactive_role]
        elsif type != role.base_role_type
          errors << @@errors[:base_type_mismatch]
        else
          params[:enrollment][:role] = role
        end
      elsif errors.empty?
        errors << @@errors[:bad_role]
      end

      errors << @@errors[:missing_user_id] unless params[:enrollment][:user_id].present?
    end
    return render_create_errors(errors) if errors.present?

    # create enrollment

    params[:enrollment][:no_notify] = true unless value_to_boolean(params[:enrollment][:notify])
    unless @current_user.can_create_enrollment_for?(@context, session, type)
      render_unauthorized_action && return
    end

    params[:enrollment][:course_section_id] = @section.id if @section.present?
    if params[:enrollment][:course_section_id].present?
      @section = api_find(@context.course_sections.active, params[:enrollment].delete(:course_section_id))
      params[:enrollment][:section] = @section
    end
    api_user_id = params[:enrollment].delete(:user_id)
    user = api_find(User, api_user_id)
    raise(ActiveRecord::RecordNotFound, "Couldn't find User with API id '#{api_user_id}'") unless user.can_be_enrolled_in_course?(@context)

    # allow moving users already in the course to open sections
    if @context.concluded? &&
       !(@section && user.enrollments.shard(@context.shard).where(course_id: @context).exists? && !@section.concluded?)
      return render_create_errors([@@errors[:concluded_course]])
    end

    if params[:enrollment].key?(:limit_privileges_to_course_section)
      params[:enrollment][:limit_privileges_to_course_section] =
        value_to_boolean(params[:enrollment][:limit_privileges_to_course_section])
    end

    params[:enrollment].slice!(
      :enrollment_state,
      :section,
      :limit_privileges_to_course_section,
      :associated_user_id,
      :temporary_enrollment_source_user_id,
      :temporary_enrollment_pairing_id,
      :role,
      :start_at,
      :end_at,
      :self_enrolled,
      :no_notify
    )

    SubmissionLifecycleManager.with_executing_user(@current_user) do
      @enrollment = @context.enroll_user(user, type, params[:enrollment].merge(allow_multiple_enrollments: true))
    end

    if @enrollment.valid?
      render(json: enrollment_json(@enrollment, @current_user, session))
    else
      render(json: @enrollment.errors, status: :bad_request)
    end
  end

  def create_self_enrollment
    options = params[:enrollment]
    code = options[:self_enrollment_code]
    # we don't just do a straight-up comparison of the code, since
    # plugins can override Account#self_enrollment_course_for to allow
    # for synthetic ones
    errors = []
    if @context != @context.root_account.self_enrollment_course_for(code)
      errors << "enrollment[self_enrollment_code] is invalid"
    end
    if options[:user_id] != "self"
      errors << "enrollment[user_id] must be 'self' when self-enrolling"
    end
    if MasterCourses::MasterTemplate.is_master_course?(@context)
      errors << "course is not open for self-enrollment"
    end
    return render_create_errors(errors) if errors.present?

    @current_user.validation_root_account = @domain_root_account
    @current_user.require_self_enrollment_code = true
    @current_user.self_enrollment_code = code

    SubmissionLifecycleManager.with_executing_user(@current_user) do
      if @current_user.save
        render(json: enrollment_json(@current_user.self_enrollment, @current_user, session))
      else
        render(json: { user: @current_user.errors }, status: :bad_request)
      end
    end
  end

  # @API Conclude, deactivate, or delete an enrollment
  # Conclude, deactivate, or delete an enrollment. If the +task+ argument isn't given, the enrollment
  # will be concluded.
  #
  # @argument task [String, "conclude"|"delete"|"inactivate"|"deactivate"]
  #   The action to take on the enrollment.
  #   When inactive, a user will still appear in the course roster to admins, but be unable to participate.
  #   ("inactivate" and "deactivate" are equivalent tasks)
  #
  # @example_request
  #   curl https://<canvas>/api/v1/courses/:course_id/enrollments/:enrollment_id \
  #     -X DELETE \
  #     -F 'task=conclude'
  #
  # @returns Enrollment
  def destroy
    @enrollment = @context.enrollments.find(params[:id])
    permission =
      case params[:task]
      when "delete", "deactivate", "inactivate"
        :can_be_deleted_by
      else # 'conclude'
        :can_be_concluded_by
      end

    action =
      case params[:task]
      when "delete"
        :destroy
      when "deactivate", "inactivate"
        :deactivate
      else # 'conclude'
        :conclude
      end

    unless @enrollment.send(permission, @current_user, @context, session)
      return render_unauthorized_action
    end

    if @enrollment.send(action)
      render json: enrollment_json(@enrollment, @current_user, session)
    else
      render json: @enrollment.errors, status: :bad_request
    end
  end

  # @API Accept Course Invitation
  # accepts a pending course invitation for the current user
  #
  # @example_request
  #   curl https://<canvas>/api/v1/courses/<course_id>/enrollments/:id/accept \
  #     -X POST \
  #     -H 'Authorization: Bearer <token>'
  #
  # @example_response
  #   {
  #     "success": true
  #   }
  def accept
    @enrollment = @context.enrollments.find(params[:id])
    return render_unauthorized_action unless @current_user && @enrollment.user == @current_user
    return render(json: { success: true }) if @enrollment.active?
    return render(json: { error: "membership not activated" }, status: :bad_request) if @enrollment.inactive?

    if @enrollment.rejected?
      @enrollment.workflow_state = "invited"
      @enrollment.save_without_broadcasting
    end
    return render(json: { error: "self enroll" }, status: :bad_request) if @enrollment.self_enrolled?
    return render(json: { error: "no current invitation" }, status: :bad_request) unless @enrollment.invited?

    @enrollment.accept!
    render json: { success: true }
  end

  # @API Reject Course Invitation
  # rejects a pending course invitation for the current user
  #
  # @example_request
  #   curl https://<canvas>/api/v1/courses/<course_id>/enrollments/:id/reject \
  #     -X POST \
  #     -H 'Authorization: Bearer <token>'
  #
  # @example_response
  #   {
  #     "success": true
  #   }
  def reject
    @enrollment = @context.enrollments.find(params[:id])
    return render_unauthorized_action unless @current_user && @enrollment.user == @current_user
    return render(json: { success: true }) if @enrollment.rejected?
    return render(json: { error: "membership not activated" }, status: :bad_request) if @enrollment.inactive?
    return render(json: { error: "self enroll" }, status: :bad_request) if @enrollment.self_enrolled?
    return render(json: { error: "no current invitation" }, status: :bad_request) unless @enrollment.invited?

    @enrollment.reject!
    render json: { success: true }
  end

  # @API Re-activate an enrollment
  # Activates an inactive enrollment
  #
  # @example_request
  #   curl https://<canvas>/api/v1/courses/:course_id/enrollments/:enrollment_id/reactivate \
  #     -X PUT
  #
  # @returns Enrollment
  def reactivate
    @enrollment = @context.enrollments.find(params[:id])

    unless @enrollment.send(:can_be_deleted_by, @current_user, @context, session)
      return render_unauthorized_action
    end

    unless @enrollment.workflow_state == "inactive"
      return render(json: { error: "enrollment not inactive" }, status: :bad_request)
    end

    if @enrollment.reactivate
      render json: enrollment_json(@enrollment, @current_user, session)
    else
      render json: @enrollment.errors, status: :bad_request
    end
  end

  # @API Add last attended date
  # Add last attended date to student enrollment in course
  #
  # @argument date [Date]
  #   The last attended date of a student enrollment in a course.
  #
  # @example_request
  #   curl https://<canvas>/api/v1/courses/:course_id/user/:user_id/last_attended"
  #     -X PUT => date="Thu%20Dec%2021%202017%2000:00:00%20GMT-0700%20(MST)
  #
  # @returns Enrollment
  def last_attended
    return unless authorized_action(@context, @current_user, [:view_all_grades, :manage_grades])

    date = Time.zone.parse(params[:date])
    if date
      enrollments = Enrollment.where(course_id: params[:course_id], user_id: params[:user_id])
      enrollments.update_all(last_attended_at: date)
      render json: { date: }
    else
      render json: { message: "Invalid date time input" }, status: :bad_request
    end
  end

  # @API Show Temporary Enrollment recipient and provider status
  # @beta
  #
  # Returns a JSON Object containing the temporary enrollment status for a user.
  #
  # @example_response
  #   {
  #     "is_provider": false, "is_recipient": true
  #   }
  def show_temporary_enrollment_status
    GuardRail.activate(:secondary) do
      if (user = api_find(User, params[:user_id])) && @domain_root_account&.feature_enabled?(:temporary_enrollments)
        if user.account.grants_right?(@current_user, session, :read_roster)
          current_and_future = %w[active invited creation_pending pending_active pending_invited]
          enrollment_scope = Enrollment.joins(:enrollment_state).where(enrollment_states: { state: current_and_future })

          is_provider = enrollment_scope.temporary_enrollment_recipients_for_provider(user).exists?
          is_recipient = enrollment_scope.temporary_enrollments_for_recipient(user).exists?

          render json: { is_provider:, is_recipient: }
        else
          render_unauthorized_action and return false
        end
      end
    end
  end

  protected

  # Internal: Collect course enrollments that @current_user has permissions to
  # read.
  #
  # Returns an ActiveRecord scope of enrollments on success, false on failure.
  def course_index_enrollments
    if params[:user_id]
      # if you pass in your own id, you can see if you are enrolled in the
      # course, regardless of whether you have read_roster
      return user_index_enrollments(course: @context)
    end

    if @context.grants_any_right?(@current_user, session, :read_roster, :view_all_grades, :manage_grades)
      scope = @context.apply_enrollment_visibility(@context.all_enrollments, @current_user).where(enrollment_index_conditions)

      unless params[:state].present?
        include_inactive = @context.grants_right?(@current_user, session, :read_as_admin)
        scope = include_inactive ? scope.all_active_or_pending : scope.active_or_pending
      end
      return scope
    elsif @context.user_has_been_observer?(@current_user)
      # Observers can see enrollments for the users they're observing, as well
      # as their own enrollments
      observer_enrollments = @context.observer_enrollments.active.where(user_id: @current_user)
      observed_student_ids = observer_enrollments.pluck(:associated_user_id).uniq.compact

      return @context.enrollments.where(user: @current_user).where(enrollment_index_conditions).union(
        @context.student_enrollments.where(user_id: observed_student_ids).where(enrollment_index_conditions)
      )
    end

    render_unauthorized_action and return false
  end

  # Internal: Collect user enrollments that @current_user has permissions to
  # read.
  #
  # Returns an ActiveRecord scope of enrollments on success, false on failure.
  def user_index_enrollments(course: nil)
    user = api_find(User, params[:user_id])

    if user && @domain_root_account&.feature_enabled?(:temporary_enrollments)
<<<<<<< HEAD
      temp_enroll_params =
        params.slice(:temporary_enrollment_recipients, :temporary_enrollment_providers, :temporary_enrollments)

=======
      temp_enroll_params = params.slice(:temporary_enrollments_for_recipient,
                                        :temporary_enrollment_recipients_for_provider)
>>>>>>> 418ffca1
      if temp_enroll_params.present?
        if user.account.grants_right?(@current_user, session, :read_roster)
          enrollments = temporary_enrollment_conditions(user, temp_enroll_params)
          if params[:state].present?
            enrollments = enrollments.joins(:enrollment_state)
                                     .where(enrollment_states: { state: enrollment_states_for_state_param })
          end
          return enrollments
        else
          render_unauthorized_action and return false
        end
      end
    end

    if user == @current_user
      if params[:state].present?
        valid_states = %w[active
                          inactive
                          rejected
                          invited
                          creation_pending
                          pending_active
                          pending_invited
                          completed
                          current_and_invited
                          current_and_future
                          current_and_concluded]

        params[:state].each do |state|
          unless valid_states.include?(state)
            return render(json: { error: "Invalid state #{state}" }, status: :bad_request)
          end
        end
      end
      # if user is requesting for themselves, just return all of their
      # enrollments without any extra checking.
      enrollments = if params[:state].present?
                      user.enrollments.where(enrollment_index_conditions(true)).joins(:enrollment_state)
                          .where(enrollment_states: { state: enrollment_states_for_state_param })
                    else
                      user.enrollments.current_and_invited.where(enrollment_index_conditions)
                          .joins(:enrollment_state).where("enrollment_states.state<>'completed'")
                    end
      enrollments = enrollments.where(course_id: course) if course
    else
      if course
        # if current user is requesting enrollments for themselves or a specific user
        # with params[:user_id] in a course context we want to follow the
        # course_index_enrollments construct
        unless course.user_has_been_observer?(@current_user) ||
               course.grants_any_right?(@current_user, session, :read_roster, :view_all_grades, :manage_grades)
          render_unauthorized_action and return false
        end

        enrollments = user.enrollments.where(enrollment_index_conditions).where(course_id: course)
      else
        is_approved_parent = user.grants_right?(@current_user, :read_as_parent)
        # otherwise check for read_roster rights on all of the requested
        # user's accounts
        approved_accounts = user.associated_root_accounts.filter_map do |ra|
          ra.id if is_approved_parent || ra.grants_right?(@current_user, session, :read_roster)
        end

        # if there aren't any ids in approved_accounts, then the user doesn't have
        # permissions.
        render_unauthorized_action and return false if approved_accounts.empty?

        enrollments = user.enrollments.where(enrollment_index_conditions)
                          .where(root_account_id: approved_accounts)
      end

      # by default, return active and invited courses. don't use the existing
      # current_and_invited_enrollments scope because it won't return enrollments
      # on unpublished courses.
      enrollments = enrollments.where(workflow_state: %w[active invited]) if params[:state].blank?
    end

    terms = @domain_root_account.enrollment_terms.active
    if params[:enrollment_term_id]
      term = api_find(terms, params[:enrollment_term_id])
      enrollments = enrollments.joins(:course).where(courses: { enrollment_term_id: term })
    end

    @shard_scope = user

    enrollments
  end

  # Internal: Collect type, section, state, and role info from params and format them
  # for use in a request for the requester's own enrollments.
  # index is :course or :user
  #
  # Returns [ sql fragment string, replacement hash ]
  def enrollment_index_conditions(use_course_state = false)
    type, state, role_names, role_ids = params.values_at(:type, :state, :role, :role_id)
    clauses = []
    replacements = {}

    if role_ids.blank? && role_names.present?
      role_names = Array(role_names)
      role_ids = role_names.filter_map { |name| @context.account.get_course_role_by_name(name)&.id }
      raise ActionController::BadRequest, "role not found" if role_ids.length != role_names.length
    end

    if role_ids.present?
      role_ids = Array(role_ids).map(&:to_i)
      condition = "enrollments.role_id IN (:role_ids)"
      replacements[:role_ids] = role_ids
      clauses << condition
    elsif type.present?
      clauses << "enrollments.type IN (:type)"
      replacements[:type] = Array(type)
    end

    if state.present?
      if use_course_state
        conditions = state.filter_map { |s| Enrollment::QueryBuilder.new(s.to_sym).conditions }
        clauses << "(#{conditions.join(" OR ")})"
      else
        clauses << "enrollments.workflow_state IN (:workflow_state)"
        unless state.is_a?(String) || (state.is_a?(Array) && state.all?(String))
          raise ActionController::BadRequest, "state must be a single string, or an array of strings"
        end

        replacements[:workflow_state] = Array(state)
      end
    end

    if @section.present?
      clauses << "enrollments.course_section_id = :course_section_id"
      replacements[:course_section_id] = @section.id
    end

    [clauses.join(" AND "), replacements]
  end

  # Internal: Collect provider and recipient enrollments that @current_user
  # has permissions to read.
  #
  # Returns an ActiveRecord scope of enrollments if present, otherwise false.
<<<<<<< HEAD
  def temporary_enrollment_conditions(user, params)
    if value_to_boolean(params[:temporary_enrollment_recipients])
      enrollments = Enrollment.active_or_pending_by_date.temporary_enrollment_recipients_for_provider(user)
    elsif value_to_boolean(params[:temporary_enrollment_providers])
      recipient_enrollments = Enrollment.temporary_enrollments_for_recipient(user)
      enrollments = Enrollment.active_or_pending_by_date.where(
        course_id: recipient_enrollments.select(:course_id),
        user_id: recipient_enrollments.select(:temporary_enrollment_source_user_id)
      )
    elsif value_to_boolean(params[:temporary_enrollments])
      enrollments = Enrollment.temporary_enrollments_for_recipient(user)
=======
  def temporary_enrollment_conditions(user, temp_enroll_params)
    if value_to_boolean(temp_enroll_params[:temporary_enrollments_for_recipient])
      enrollments = Enrollment.temporary_enrollments_for_recipient(user)
    elsif value_to_boolean(temp_enroll_params[:temporary_enrollment_recipients_for_provider])
      enrollments = Enrollment.temporary_enrollment_recipients_for_provider(user)
>>>>>>> 418ffca1
    end
    return false unless enrollments.present?

    if params[:state].present?
      enrollments = enrollments.joins(:enrollment_state).where(enrollment_states: { state: enrollment_states_for_state_param })
    end

    enrollments
  end

  def enrollment_states_for_state_param
    states = Array(params[:state]).uniq
    states.push("active", "invited") if states.delete "current_and_invited"
    states.push("active", "invited", "creation_pending", "pending_active", "pending_invited") if states.delete "current_and_future"
    states.push("active", "completed") if states.delete "current_and_concluded"
    states.uniq
  end

  def check_sis_permissions(sis_context)
    sis_filters = %w[sis_account_id sis_course_id sis_section_id sis_user_id]
    if params.keys.intersect?(sis_filters) && !sis_context.grants_any_right?(@current_user, :read_sis, :manage_sis)
      return false
    end

    true
  end

  def render_create_errors(errors)
    render json: { message: errors.join(", ") }, status: :bad_request
  end

  def use_bookmarking?
    unless instance_variable_defined?(:@use_bookmarking)
      # a few specific developer keys temporarily need bookmarking disabled, see INTEROP-5326
      pagination_override_key_list = Setting.get("pagination_override_key_list", "").split(",").map(&:to_i)
      use_numeric_pagination_override = pagination_override_key_list.include?(@access_token&.global_developer_key_id)
      @use_bookmarking = !use_numeric_pagination_override
    end
    @use_bookmarking
  end
end<|MERGE_RESOLUTION|>--- conflicted
+++ resolved
@@ -980,22 +980,11 @@
     user = api_find(User, params[:user_id])
 
     if user && @domain_root_account&.feature_enabled?(:temporary_enrollments)
-<<<<<<< HEAD
-      temp_enroll_params =
-        params.slice(:temporary_enrollment_recipients, :temporary_enrollment_providers, :temporary_enrollments)
-
-=======
       temp_enroll_params = params.slice(:temporary_enrollments_for_recipient,
                                         :temporary_enrollment_recipients_for_provider)
->>>>>>> 418ffca1
       if temp_enroll_params.present?
         if user.account.grants_right?(@current_user, session, :read_roster)
-          enrollments = temporary_enrollment_conditions(user, temp_enroll_params)
-          if params[:state].present?
-            enrollments = enrollments.joins(:enrollment_state)
-                                     .where(enrollment_states: { state: enrollment_states_for_state_param })
-          end
-          return enrollments
+          return temporary_enrollment_conditions(user, temp_enroll_params)
         else
           render_unauthorized_action and return false
         end
@@ -1128,25 +1117,11 @@
   # has permissions to read.
   #
   # Returns an ActiveRecord scope of enrollments if present, otherwise false.
-<<<<<<< HEAD
-  def temporary_enrollment_conditions(user, params)
-    if value_to_boolean(params[:temporary_enrollment_recipients])
-      enrollments = Enrollment.active_or_pending_by_date.temporary_enrollment_recipients_for_provider(user)
-    elsif value_to_boolean(params[:temporary_enrollment_providers])
-      recipient_enrollments = Enrollment.temporary_enrollments_for_recipient(user)
-      enrollments = Enrollment.active_or_pending_by_date.where(
-        course_id: recipient_enrollments.select(:course_id),
-        user_id: recipient_enrollments.select(:temporary_enrollment_source_user_id)
-      )
-    elsif value_to_boolean(params[:temporary_enrollments])
-      enrollments = Enrollment.temporary_enrollments_for_recipient(user)
-=======
   def temporary_enrollment_conditions(user, temp_enroll_params)
     if value_to_boolean(temp_enroll_params[:temporary_enrollments_for_recipient])
       enrollments = Enrollment.temporary_enrollments_for_recipient(user)
     elsif value_to_boolean(temp_enroll_params[:temporary_enrollment_recipients_for_provider])
       enrollments = Enrollment.temporary_enrollment_recipients_for_provider(user)
->>>>>>> 418ffca1
     end
     return false unless enrollments.present?
 
