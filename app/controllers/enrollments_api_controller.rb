--- conflicted
+++ resolved
@@ -170,20 +170,12 @@
 #           "computed_current_score": {
 #             "description": "optional: The student's score in the course, ignoring ungraded assignments. (applies only to student enrollments, and only available in course endpoints)",
 #             "example": 90.25,
-<<<<<<< HEAD
-#             "type": "float"
-=======
 #             "type": "number"
->>>>>>> 426b0447
 #           },
 #           "computed_final_score": {
 #             "description": "optional: The student's score in the course including ungraded assignments with a score of 0. (applies only to student enrollments, and only available in course endpoints)",
 #             "example": 80.67,
-<<<<<<< HEAD
-#             "type": "float"
-=======
 #             "type": "number"
->>>>>>> 426b0447
 #           },
 #           "computed_current_grade": {
 #             "description": "optional: The letter grade equivalent of computed_current_score, if available. (applies only to student enrollments, and only available in course endpoints)",
@@ -213,20 +205,12 @@
 #           "current_period_computed_current_score": {
 #             "description": "optional: The student's score in the course for the current grading period, ignoring ungraded assignments. If the course the enrollment belongs to does not have Multiple Grading Periods enabled, or if no currently active grading period exists, the value will be null. (applies only to student enrollments, and only available in course endpoints)",
 #             "example": 95.80,
-<<<<<<< HEAD
-#             "type": "float"
-=======
 #             "type": "number"
->>>>>>> 426b0447
 #           },
 #           "current_period_computed_final_score": {
 #             "description": "optional: The student's score in the course for the current grading period, including ungraded assignments with a score of 0. If the course the enrollment belongs to does not have Multiple Grading Periods enabled, or if no currently active grading period exists, the value will be null. (applies only to student enrollments, and only available in course endpoints)",
 #             "example": 85.25,
-<<<<<<< HEAD
-#             "type": "float"
-=======
 #             "type": "number"
->>>>>>> 426b0447
 #           },
 #           "current_period_computed_current_grade": {
 #             "description": "optional: The letter grade equivalent of current_period_computed_current_score, if available. If the course the enrollment belongs to does not have Multiple Grading Periods enabled, or if no currently active grading period exists, the value will be null. (applies only to student enrollments, and only available in course endpoints)",
