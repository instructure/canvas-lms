# frozen_string_literal: true

#
# Copyright (C) 2015 - present Instructure, Inc.
#
# This file is part of Canvas.
#
# Canvas is free software: you can redistribute it and/or modify it under
# the terms of the GNU Affero General Public License as published by the Free
# Software Foundation, version 3 of the License.
#
# Canvas is distributed in the hope that it will be useful, but WITHOUT ANY
# WARRANTY; without even the implied warranty of MERCHANTABILITY or FITNESS FOR
# A PARTICULAR PURPOSE. See the GNU Affero General Public License for more
# details.
#
# You should have received a copy of the GNU Affero General Public License along
# with this program. If not, see <http://www.gnu.org/licenses/>.
#

<<<<<<< HEAD
class Oauth2ProviderController < ApplicationController
  rescue_from Canvas::Oauth::RequestError, with: :oauth_error
=======
class OAuth2ProviderController < ApplicationController
  rescue_from Canvas::OAuth::RequestError, with: :oauth_error
>>>>>>> ca77b053
  protect_from_forgery except: %i[token destroy], with: :exception
  before_action :run_login_hooks, only: %i[token]
  skip_before_action :require_reacceptance_of_terms, only: %i[token destroy]

  def auth
    if params[:code] || params[:error]
      # hopefully the user never sees this, since it's an oob response and the
      # browser should be closed automatically. but we'll at least display
      # something basic.
      return render()
    end

    scopes = (params[:scope] || params[:scopes] || '').split(' ')

    provider = Canvas::Oauth::Provider.new(params[:client_id], params[:redirect_uri], scopes, params[:purpose])
    unless provider.has_valid_key?
      @should_not_redirect = true
      raise Canvas::Oauth::RequestError, :invalid_client_id
    end

    unless provider.has_valid_redirect?
      @should_not_redirect = true
      raise Canvas::Oauth::RequestError, :invalid_redirect
    end

    if provider.key.require_scopes?
      raise Canvas::Oauth::InvalidScopeError, provider.missing_scopes unless provider.valid_scopes?
    end

    session[:oauth2] = provider.session_hash
    session[:oauth2][:state] = params[:state] if params.key?(:state)

    unless provider.key.authorized_for_account?(@domain_root_account)
      return redirect_to Canvas::Oauth::Provider.final_redirect(self,
                                                                error: "unauthorized_client",
                                                                error_description: "Client does not have access to the specified Canvas account.")
    end

    unless params[:response_type] == 'code'
      return redirect_to Canvas::Oauth::Provider.final_redirect(self,
                                                                error: "unsupported_response_type",
                                                                error_description: "Only response_type=code is permitted")
    end

    case params[:prompt]
    when nil
      # do nothing, omitting this param is fine
    when 'none'
      if !logged_in_user
        return redirect_to Canvas::Oauth::Provider.final_redirect(self,
                                                                  error: 'login_required',
                                                                  error_description: 'prompt=none but there is no current session')
      elsif !provider.authorized_token?(@current_user, real_user: logged_in_user)
        return redirect_to Canvas::Oauth::Provider.final_redirect(self,
                                                                  error: 'interaction_required',
                                                                  error_description: 'prompt=none but a token cannot be granted without user interaction')
      else
        redirect_params = Canvas::Oauth::Provider.final_redirect_params(session[:oauth2], @current_user, logged_in_user)
        return redirect_to Canvas::Oauth::Provider.final_redirect(self, redirect_params)
      end
    else
      return redirect_to Canvas::Oauth::Provider.final_redirect(self,
                                                                error: 'unsupported_prompt_type',
                                                                error_description: 'prompt must be "none" (or omitted)')
    end

    if @current_pseudonym && !params[:force_login]
      redirect_to Canvas::Oauth::Provider.confirmation_redirect(self, provider, @current_user, logged_in_user)
    else
      params["pseudonym_session"] = { "unique_id" => params[:unique_id] } if params.key?(:unique_id)
      redirect_to login_url(params.permit(:canvas_login, :force_login,
                                          :authentication_provider, pseudonym_session: :unique_id))
    end
  end

  def confirm
    if session[:oauth2]
      @provider = Canvas::Oauth::Provider.new(session[:oauth2][:client_id], session[:oauth2][:redirect_uri], session[:oauth2][:scopes], session[:oauth2][:purpose])

      if mobile_device?
        render :layout => 'mobile_auth', :action => 'confirm_mobile'
      end
    else
      flash[:error] = t("Must submit new OAuth2 request")
      redirect_to login_url
    end
  end

  def accept
    return render plain: t("Invalid or missing session for oauth"), status: 400 unless session[:oauth2]

    redirect_params = Canvas::Oauth::Provider.final_redirect_params(session[:oauth2], @current_user, logged_in_user, remember_access: params[:remember_access])
    redirect_to Canvas::Oauth::Provider.final_redirect(self, redirect_params)
  end

  def deny
    return render plain: t("Invalid or missing session for oauth"), status: 400 unless session[:oauth2]

    params = { error: "access_denied" }
    params[:state] = session[:oauth2][:state] if session[:oauth2].key? :state
    redirect_to Canvas::Oauth::Provider.final_redirect(self, params)
  end

  def token
    basic_user, basic_pass = ActionController::HttpAuthentication::Basic.user_name_and_password(request) if request.authorization
    client_id = params[:client_id].presence || basic_user
    secret = params[:client_secret].presence || basic_pass

    granter = if grant_type == "authorization_code"
                Canvas::Oauth::GrantTypes::AuthorizationCode.new(client_id, secret, params)
              elsif grant_type == "refresh_token"
                Canvas::Oauth::GrantTypes::RefreshToken.new(client_id, secret, params)
              elsif grant_type == 'client_credentials'
                Canvas::Oauth::GrantTypes::ClientCredentials.new(params, request.host_with_port, request.protocol)
              else
                Canvas::Oauth::GrantTypes::BaseType.new(client_id, secret, params)
              end

    raise Canvas::Oauth::RequestError, :unsupported_grant_type unless granter.supported_type?

    token = granter.token
    # make sure locales are set up
    if token.is_a?(Canvas::Oauth::Token)
      @current_user = token.user
      assign_localizer
      I18n.set_locale_with_localizer
    end

    increment_request_cost(Setting.get("oauth_token_additional_request_cost", "200").to_i)

    render :json => token
  end

  def destroy
    if params[:expire_sessions]
      if session[:login_aac]
        # The AAC could have been deleted since the user logged in
        aac = AuthenticationProvider.where(id: session[:login_aac]).first
        redirect = aac.try(:user_logout_redirect, self, @current_user)
      end
      logout_current_user
    end
    return render :json => { :message => "can't delete OAuth access token when not using an OAuth access token" }, :status => 400 unless @access_token

    @access_token.destroy
    response = {}
    response[:forward_url] = redirect if redirect
    render json: response
  end

  private

  def oauth_error(exception)
    if @should_not_redirect || params[:redirect_uri] == Canvas::Oauth::Provider::OAUTH2_OOB_URI || params[:redirect_uri].blank?
      response['WWW-Authenticate'] = 'Canvas OAuth 2.0' if exception.http_status == 401
      return render(exception.to_render_data)
    else
      redirect_to exception.redirect_uri(params[:redirect_uri])
    end
  end

  def grant_type
    @grant_type ||= (
      params[:grant_type] || (
        !params[:grant_type] && params[:code] ? "authorization_code" : "__UNSUPPORTED_PLACEHOLDER__"
      )
    )
  end
end<|MERGE_RESOLUTION|>--- conflicted
+++ resolved
@@ -18,13 +18,8 @@
 # with this program. If not, see <http://www.gnu.org/licenses/>.
 #
 
-<<<<<<< HEAD
-class Oauth2ProviderController < ApplicationController
-  rescue_from Canvas::Oauth::RequestError, with: :oauth_error
-=======
 class OAuth2ProviderController < ApplicationController
   rescue_from Canvas::OAuth::RequestError, with: :oauth_error
->>>>>>> ca77b053
   protect_from_forgery except: %i[token destroy], with: :exception
   before_action :run_login_hooks, only: %i[token]
   skip_before_action :require_reacceptance_of_terms, only: %i[token destroy]
@@ -39,32 +34,32 @@
 
     scopes = (params[:scope] || params[:scopes] || '').split(' ')
 
-    provider = Canvas::Oauth::Provider.new(params[:client_id], params[:redirect_uri], scopes, params[:purpose])
+    provider = Canvas::OAuth::Provider.new(params[:client_id], params[:redirect_uri], scopes, params[:purpose])
     unless provider.has_valid_key?
       @should_not_redirect = true
-      raise Canvas::Oauth::RequestError, :invalid_client_id
+      raise Canvas::OAuth::RequestError, :invalid_client_id
     end
 
     unless provider.has_valid_redirect?
       @should_not_redirect = true
-      raise Canvas::Oauth::RequestError, :invalid_redirect
+      raise Canvas::OAuth::RequestError, :invalid_redirect
     end
 
     if provider.key.require_scopes?
-      raise Canvas::Oauth::InvalidScopeError, provider.missing_scopes unless provider.valid_scopes?
+      raise Canvas::OAuth::InvalidScopeError, provider.missing_scopes unless provider.valid_scopes?
     end
 
     session[:oauth2] = provider.session_hash
     session[:oauth2][:state] = params[:state] if params.key?(:state)
 
     unless provider.key.authorized_for_account?(@domain_root_account)
-      return redirect_to Canvas::Oauth::Provider.final_redirect(self,
+      return redirect_to Canvas::OAuth::Provider.final_redirect(self,
                                                                 error: "unauthorized_client",
                                                                 error_description: "Client does not have access to the specified Canvas account.")
     end
 
     unless params[:response_type] == 'code'
-      return redirect_to Canvas::Oauth::Provider.final_redirect(self,
+      return redirect_to Canvas::OAuth::Provider.final_redirect(self,
                                                                 error: "unsupported_response_type",
                                                                 error_description: "Only response_type=code is permitted")
     end
@@ -74,25 +69,25 @@
       # do nothing, omitting this param is fine
     when 'none'
       if !logged_in_user
-        return redirect_to Canvas::Oauth::Provider.final_redirect(self,
+        return redirect_to Canvas::OAuth::Provider.final_redirect(self,
                                                                   error: 'login_required',
                                                                   error_description: 'prompt=none but there is no current session')
       elsif !provider.authorized_token?(@current_user, real_user: logged_in_user)
-        return redirect_to Canvas::Oauth::Provider.final_redirect(self,
+        return redirect_to Canvas::OAuth::Provider.final_redirect(self,
                                                                   error: 'interaction_required',
                                                                   error_description: 'prompt=none but a token cannot be granted without user interaction')
       else
-        redirect_params = Canvas::Oauth::Provider.final_redirect_params(session[:oauth2], @current_user, logged_in_user)
-        return redirect_to Canvas::Oauth::Provider.final_redirect(self, redirect_params)
+        redirect_params = Canvas::OAuth::Provider.final_redirect_params(session[:oauth2], @current_user, logged_in_user)
+        return redirect_to Canvas::OAuth::Provider.final_redirect(self, redirect_params)
       end
     else
-      return redirect_to Canvas::Oauth::Provider.final_redirect(self,
+      return redirect_to Canvas::OAuth::Provider.final_redirect(self,
                                                                 error: 'unsupported_prompt_type',
                                                                 error_description: 'prompt must be "none" (or omitted)')
     end
 
     if @current_pseudonym && !params[:force_login]
-      redirect_to Canvas::Oauth::Provider.confirmation_redirect(self, provider, @current_user, logged_in_user)
+      redirect_to Canvas::OAuth::Provider.confirmation_redirect(self, provider, @current_user, logged_in_user)
     else
       params["pseudonym_session"] = { "unique_id" => params[:unique_id] } if params.key?(:unique_id)
       redirect_to login_url(params.permit(:canvas_login, :force_login,
@@ -102,7 +97,7 @@
 
   def confirm
     if session[:oauth2]
-      @provider = Canvas::Oauth::Provider.new(session[:oauth2][:client_id], session[:oauth2][:redirect_uri], session[:oauth2][:scopes], session[:oauth2][:purpose])
+      @provider = Canvas::OAuth::Provider.new(session[:oauth2][:client_id], session[:oauth2][:redirect_uri], session[:oauth2][:scopes], session[:oauth2][:purpose])
 
       if mobile_device?
         render :layout => 'mobile_auth', :action => 'confirm_mobile'
@@ -116,8 +111,8 @@
   def accept
     return render plain: t("Invalid or missing session for oauth"), status: 400 unless session[:oauth2]
 
-    redirect_params = Canvas::Oauth::Provider.final_redirect_params(session[:oauth2], @current_user, logged_in_user, remember_access: params[:remember_access])
-    redirect_to Canvas::Oauth::Provider.final_redirect(self, redirect_params)
+    redirect_params = Canvas::OAuth::Provider.final_redirect_params(session[:oauth2], @current_user, logged_in_user, remember_access: params[:remember_access])
+    redirect_to Canvas::OAuth::Provider.final_redirect(self, redirect_params)
   end
 
   def deny
@@ -125,7 +120,7 @@
 
     params = { error: "access_denied" }
     params[:state] = session[:oauth2][:state] if session[:oauth2].key? :state
-    redirect_to Canvas::Oauth::Provider.final_redirect(self, params)
+    redirect_to Canvas::OAuth::Provider.final_redirect(self, params)
   end
 
   def token
@@ -134,20 +129,20 @@
     secret = params[:client_secret].presence || basic_pass
 
     granter = if grant_type == "authorization_code"
-                Canvas::Oauth::GrantTypes::AuthorizationCode.new(client_id, secret, params)
+                Canvas::OAuth::GrantTypes::AuthorizationCode.new(client_id, secret, params)
               elsif grant_type == "refresh_token"
-                Canvas::Oauth::GrantTypes::RefreshToken.new(client_id, secret, params)
+                Canvas::OAuth::GrantTypes::RefreshToken.new(client_id, secret, params)
               elsif grant_type == 'client_credentials'
-                Canvas::Oauth::GrantTypes::ClientCredentials.new(params, request.host_with_port, request.protocol)
+                Canvas::OAuth::GrantTypes::ClientCredentials.new(params, request.host_with_port, request.protocol)
               else
-                Canvas::Oauth::GrantTypes::BaseType.new(client_id, secret, params)
+                Canvas::OAuth::GrantTypes::BaseType.new(client_id, secret, params)
               end
 
-    raise Canvas::Oauth::RequestError, :unsupported_grant_type unless granter.supported_type?
+    raise Canvas::OAuth::RequestError, :unsupported_grant_type unless granter.supported_type?
 
     token = granter.token
     # make sure locales are set up
-    if token.is_a?(Canvas::Oauth::Token)
+    if token.is_a?(Canvas::OAuth::Token)
       @current_user = token.user
       assign_localizer
       I18n.set_locale_with_localizer
@@ -178,7 +173,7 @@
   private
 
   def oauth_error(exception)
-    if @should_not_redirect || params[:redirect_uri] == Canvas::Oauth::Provider::OAUTH2_OOB_URI || params[:redirect_uri].blank?
+    if @should_not_redirect || params[:redirect_uri] == Canvas::OAuth::Provider::OAUTH2_OOB_URI || params[:redirect_uri].blank?
       response['WWW-Authenticate'] = 'Canvas OAuth 2.0' if exception.http_status == 401
       return render(exception.to_render_data)
     else
