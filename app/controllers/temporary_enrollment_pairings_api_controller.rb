--- conflicted
+++ resolved
@@ -91,14 +91,11 @@
     @temporary_enrollment_pairing = @domain_root_account.temporary_enrollment_pairings
                                                         .build(temporary_enrollment_pairing_params)
     @temporary_enrollment_pairing.created_by = @current_user
-<<<<<<< HEAD
-=======
 
     unless @temporary_enrollment_pairing&.ending_enrollment_state.in?(%w[completed inactive])
       @temporary_enrollment_pairing.ending_enrollment_state = "deleted"
     end
 
->>>>>>> bc086b28
     if @temporary_enrollment_pairing.save
       render json: @temporary_enrollment_pairing.as_json, status: :created
     else
@@ -115,10 +112,7 @@
   def destroy
     @temporary_enrollment_pairing.workflow_state = "deleted"
     @temporary_enrollment_pairing.deleted_by = @current_user
-<<<<<<< HEAD
-=======
 
->>>>>>> bc086b28
     if @temporary_enrollment_pairing.save
       head :no_content
     end
