# frozen_string_literal: true

#
# Copyright (C) 2011 - present Instructure, Inc.
#
# This file is part of Canvas.
#
# Canvas is free software: you can redistribute it and/or modify it under
# the terms of the GNU Affero General Public License as published by the Free
# Software Foundation, version 3 of the License.
#
# Canvas is distributed in the hope that it will be useful, but WITHOUT ANY
# WARRANTY; without even the implied warranty of MERCHANTABILITY or FITNESS FOR
# A PARTICULAR PURPOSE. See the GNU Affero General Public License for more
# details.
#
# You should have received a copy of the GNU Affero General Public License along
# with this program. If not, see <http://www.gnu.org/licenses/>.
#

# @API Conferences
#
# API for accessing information on conferences.
#
# @model ConferenceRecording
#     {
#       "id": "ConferenceRecording",
#       "description": "",
#       "properties": {
#         "duration_minutes": {
#           "example": 0,
#           "type": "integer"
#         },
#         "title": {
#           "example": "course2: Test conference 3 [170]_0",
#           "type": "string"
#         },
#         "updated_at": {
#           "example": "2013-12-12T16:09:33.903-07:00",
#           "type": "datetime"
#         },
#         "created_at": {
#           "example": "2013-12-12T16:09:09.960-07:00",
#           "type": "datetime"
#         },
#         "playback_url": {
#           "example": "http://example.com/recording_url",
#           "type": "string"
#         }
#       }
#     }
#
# @model Conference
#     {
#       "id": "Conference",
#       "description": "",
#       "properties": {
#         "id": {
#           "description": "The id of the conference",
#           "example": 170,
#           "type": "integer"
#         },
#         "conference_type": {
#           "description": "The type of conference",
#           "example": "AdobeConnect",
#           "type": "string"
#         },
#         "conference_key": {
#           "description": "The 3rd party's ID for the conference",
#           "example": "abcdjoelisgreatxyz",
#           "type": "string"
#         },
#         "description": {
#           "description": "The description for the conference",
#           "example": "Conference Description",
#           "type": "string"
#         },
#         "duration": {
#           "description": "The expected duration the conference is supposed to last",
#           "example": 60,
#           "type": "integer"
#         },
#         "ended_at": {
#           "description": "The date that the conference ended at, null if it hasn't ended",
#           "example": "2013-12-13T17:23:26Z",
#           "type": "datetime"
#         },
#         "started_at": {
#           "description": "The date the conference started at, null if it hasn't started",
#           "example": "2013-12-12T23:02:17Z",
#           "type": "datetime"
#         },
#         "title": {
#           "description": "The title of the conference",
#           "example": "Test conference",
#           "type": "string"
#         },
#         "users": {
#           "description": "Array of user ids that are participants in the conference",
#           "example": [1, 7, 8, 9, 10],
#           "type": "array",
#           "items": { "type": "integer"}
#         },
#         "has_advanced_settings": {
#           "description": "True if the conference type has advanced settings.",
#           "example": false,
#           "type": "boolean"
#         },
#         "long_running": {
#           "description": "If true the conference is long running and has no expected end time",
#           "example": false,
#           "type": "boolean"
#         },
#         "user_settings": {
#           "description": "A collection of settings specific to the conference type",
#           "example": {"record": true},
#           "type": "object"
#         },
#         "recordings": {
#           "description": "A List of recordings for the conference",
#           "type": "array",
#           "items": { "$ref": "ConferenceRecording" }
#         },
#         "url": {
#           "description": "URL for the conference, may be null if the conference type doesn't set it",
#           "type": "string"
#         },
#         "join_url": {
#           "description": "URL to join the conference, may be null if the conference type doesn't set it",
#           "type": "string"
#         },
#         "context_type": {
#           "description": "The type of this conference's context, typically 'Course' or 'Group'.",
#           "type": "string"
#         },
#         "context_id": {
#           "description": "The ID of this conference's context.",
#           "type": "integer"
#         }
#       }
#     }
#
class ConferencesController < ApplicationController
  include Api::V1::Conferences
  include CalendarConferencesHelper

  before_action :require_context, except: :for_user
  skip_before_action :load_user, only: [:recording_ready]

  add_crumb(proc { t "#crumbs.conferences", "Conferences" }) do |c|
    if c.context.present?
      c.send(:named_context_url, c.context, :context_conferences_url)
    end
  end

  before_action { |c| c.active_tab = "conferences" }
  before_action :require_config, except: [:for_user]
  before_action :reject_student_view_student
  before_action :get_conference, except: %i[index create for_user]

  # @API List conferences
  # Retrieve the paginated list of conferences for this context
  #
  # This API returns a JSON object containing the list of conferences,
  # the key for the list of conferences is "conferences"
  #
  # @example_request
  #     curl 'https://<canvas>/api/v1/courses/<course_id>/conferences' \
  #         -H "Authorization: Bearer <token>"
  #
  #     curl 'https://<canvas>/api/v1/groups/<group_id>/conferences' \
  #         -H "Authorization: Bearer <token>"
  #
  # @returns [Conference]
  def index
    return unless authorized_action(@context, @current_user, :read)
    return unless tab_enabled?(@context.class::TAB_CONFERENCES)
    return unless @current_user

    log_api_asset_access(["conferences", @context], "conferences", "other")
    conferences = if @context.grants_any_right?(@current_user, :manage_content, *RoleOverride::GRANULAR_MANAGE_COURSE_CONTENT_PERMISSIONS)
                    @context.web_conferences.active
                  else
                    @current_user.web_conferences.active.shard(@context.shard).where(context_type: @context.class.to_s, context_id: @context.id)
                  end
    conferences = conferences.with_config_for(context: @context).order("created_at DESC, id DESC")
    api_request? ? api_index(conferences, polymorphic_url([:api_v1, @context, :conferences])) : web_index(conferences)
  end

  module UserConferencesBookmarker
    def self.bookmark_for(conference)
      # We're sorting in descending order, so we need to "flip" our sort values
      # to make sure a conference is ordered properly vis-a-vis its neighbors
      [Time.zone.now - conference.created_at, -conference.id]
    end

    def self.validate(bookmark)
      return false unless bookmark.is_a?(Array) && bookmark.length == 2

      bookmark.first.is_a?(ActiveSupport::TimeWithZone) && bookmark.second.is_a?(Integer)
    end

    def self.restrict_scope(scope, pager)
      if pager.current_bookmark
        creation_date, id = pager.current_bookmark
        comparison = pager.include_bookmark ? "<=" : "<"

        scope = scope.where("ROW(created_at, id) #{comparison} ROW(?, ?)", creation_date, id)
      end
      scope.order("created_at DESC, id DESC")
    end
  end

  # @API List conferences for the current user
  # Retrieve the paginated list of conferences for all courses and groups
  # the current user belongs to
  #
  # This API returns a JSON object containing the list of conferences.
  # The key for the list of conferences is "conferences".
  #
  # @argument state [String]
  #   If set to "live", returns only conferences that are live (i.e., have
  #   started and not finished yet). If omitted, returns all conferences for
  #   this user's groups and courses.
  #
  # @example_request
  #     curl 'https://<canvas>/api/v1/conferences' \
  #         -H "Authorization: Bearer <token>"
  #
  # @returns [Conference]
  def for_user
    return render_unauthorized_action unless @current_user
    return render json: api_conferences_json([], @current_user, session) unless WebConference.config

    log_api_asset_access(["conferences"], "conferences", "other")

    courses_collection = ShardedBookmarkedCollection.build(UserConferencesBookmarker, @current_user.enrollments) do |enrollments_scope|
      conference_scope = WebConference.active.where(context_type: "Course", context_id: enrollments_scope.active.select(:course_id))
                                      .where("EXISTS (?)", WebConferenceParticipant.where("web_conference_id = web_conferences.id AND user_id = ?", @current_user.id))
      conference_scope = conference_scope.live if params[:state] == "live"
      conference_scope.order("created_at DESC, id DESC")
    end

    groups_collection = ShardedBookmarkedCollection.build(UserConferencesBookmarker, @current_user.groups) do |groups_scope|
      conference_scope = WebConference.active.where(context_type: "Group", context_id: groups_scope.active.select(:id))
                                      .where("EXISTS (?)", WebConferenceParticipant.where("web_conference_id = web_conferences.id AND user_id = ?", @current_user.id))
      conference_scope = conference_scope.live if params[:state] == "live"
      conference_scope.order("created_at DESC, id DESC")
    end

    # ShardedBookmarkedCollection.build will return an ActiveRecord relation as
    # a shortcut if it finds results on fewer than two shards. We still need to
    # merge these two result sets, so re-wrap results in a bookmarked
    # collection if needed.
    courses_collection = BookmarkedCollection.wrap(UserConferencesBookmarker, courses_collection) if courses_collection.is_a?(ActiveRecord::Relation)
    groups_collection = BookmarkedCollection.wrap(UserConferencesBookmarker, groups_collection) if groups_collection.is_a?(ActiveRecord::Relation)

    merged_collection = BookmarkedCollection.merge(
      ["courses", courses_collection],
      ["groups", groups_collection]
    )

    results_page = Api.paginate(merged_collection, self, api_v1_conferences_url)
    render json: api_conferences_json(results_page, @current_user, session)
  end

  def api_index(conferences, route)
    web_conferences = Api.paginate(conferences, self, route)
    preload_recordings(web_conferences)
    render json: api_conferences_json(web_conferences, @current_user, session)
  end
  protected :api_index

  def web_index(conferences)
    conferences = conferences.to_a
    preload_recordings(conferences)
    @new_conferences, @concluded_conferences = conferences.partition do |conference|
      conference.ended_at.nil?
    end
    log_asset_access(["conferences", @context], "conferences", "other")

    GuardRail.activate(:secondary) do
      @render_alternatives = WebConference.conference_types(@context).all? { |ct| ct[:replace_with_alternatives] }
      case @context
      when Course
        @sections = @context.course_sections.active
        @groups = @context.active_groups

        @group_user_ids_map = @groups.to_a.each_with_object({}) do |group, acc|
          acc[group.id] = group.participating_users_in_context.map { |u| u.id.to_s }
          acc
        end

        @section_user_ids_map = @sections.to_a.each_with_object({}) do |section, acc|
          acc[section.id] = section.participants.map { |u| u.id.to_s }
          acc
        end
        @users = User.where(id: @context.current_enrollments.not_fake.active_by_date.where.not(user_id: @current_user).select(:user_id))
                     .order(User.sortable_name_order_by_clause).to_a
        @render_alternatives ||= @context.settings[:show_conference_alternatives].present?
      when Group
        @users = @context.participating_users_in_context.where("users.id<>?", @current_user).order(User.sortable_name_order_by_clause).to_a.uniq
        @render_alternatives ||= @context.context.settings[:show_conference_alternatives].present?
      else
        @users = @context.users.where("users.id<>?", @current_user).order(User.sortable_name_order_by_clause).to_a.uniq
      end
    end

    bbb_config = WebConference.config(class_name: BigBlueButtonConference.to_s)

    # exposing the initial data as json embedded on page.
    js_env(
      current_conferences: ui_conferences_json(@new_conferences, @context, @current_user, session),
      concluded_conferences: ui_conferences_json(@concluded_conferences, @context, @current_user, session),
      default_conference: default_conference_json(@context, @current_user, session),
      conference_type_details: conference_types_json(WebConference.conference_types(@context)),
      users: @users.map { |u| { id: u.id, name: u.last_name_first } },
      groups: @groups&.map { |g| { id: g.id, name: g.full_name } },
      sections: @sections&.map { |s| { id: s.id, name: s.display_name } },
      group_user_ids_map: @group_user_ids_map,
      section_user_ids_map: @section_user_ids_map,
      can_create_conferences: @context.grants_right?(@current_user, session, :create_conferences),
<<<<<<< HEAD
=======
      can_manage_calendar: @context.grants_right?(@current_user, session, :manage_calendar),
>>>>>>> 7a160bbc
      render_alternatives: @render_alternatives,
      bbb_modal_update: Account.site_admin.feature_enabled?(:bbb_modal_update),
      bbb_recording_enabled: bbb_config ? bbb_config[:recording_enabled] : false,
      context_name: @context&.name || nil
    )
    set_tutorial_js_env
    flash[:error] = t("Some conferences on this page are hidden because of errors while retrieving their status") if @errors
  end
  protected :web_index

  def show
    if authorized_action(@conference, @current_user, :read)
      if params[:external_url]
        urls = @conference.external_url_for(params[:external_url], @current_user, params[:url_id])
        if request.xhr?
          return render json: urls
        elsif urls.size == 1
          return redirect_to(urls.first[:url])
        end
      end
      redirect_to course_conferences_url(@context, anchor: "conference_#{@conference.id}")
    end
  end

  def create_or_update_calendar_event_for_conference(conference, context)
    return nil unless context.is_a?(Course)

    calendar_event_data = { title: conference.title, web_conference: conference, context_code: context.asset_string, start_at: conference.start_at, end_at: conference.end_at }
    find_and_update_or_initialize_calendar_event(context, calendar_event_data)
  end

  def create
    if authorized_action(@context.web_conferences.temp_record, @current_user, :create)
      calendar_event_param = params[:web_conference].try(:delete, :calendar_event).try(&:to_i)
      @conference = @context.web_conferences.build(conference_params)
      @conference.settings[:default_return_url] = named_context_url(@context, :context_url, include_host: true)
      @conference.user = @current_user
      respond_to do |format|
        if @conference.save
<<<<<<< HEAD
          if params[:web_conference].try(:delete, :calendar_event)
=======
          if calendar_event_param && calendar_event_param == 1
>>>>>>> 7a160bbc
            calendar_event = create_or_update_calendar_event_for_conference(@conference, @context)
            calendar_event&.save
          end
          @conference.add_initiator(@current_user)
          @conference.invite_users_from_context(member_ids)
          @conference.save
          format.html { redirect_to named_context_url(@context, :context_conference_url, @conference.id) }
          format.json do
            render json: WebConference.find(@conference.id).as_json(permissions: { user: @current_user, session: session },
                                                                    url: named_context_url(@context, :context_conference_url, @conference))
          end
        else
          flash[:error] = t("errors.create_failed", "Conference creation failed")
          format.html { render :index }
          format.json { render json: @conference.errors, status: :bad_request }
        end
      end
    end
  end

  def update
    if authorized_action(@conference, @current_user, :update)
      @conference.user ||= @current_user
      respond_to do |format|
        params[:web_conference].try(:delete, :long_running)
        params[:web_conference].try(:delete, :conference_type)
        sync_attendees = params[:web_conference].try(:delete, :sync_attendees)

        @conference.invite_users_from_context if sync_attendees

<<<<<<< HEAD
=======
        calendar_event_param = params[:web_conference].try(:delete, :calendar_event).try(&:to_i)
>>>>>>> 7a160bbc
        if @conference.update(conference_params)
          # TODO: ability to dis-invite people
          @conference.invite_users_from_context(member_ids) unless sync_attendees

<<<<<<< HEAD
=======
          if calendar_event_param && calendar_event_param == 1
            calendar_event = create_or_update_calendar_event_for_conference(@conference, @context)
            calendar_event&.save
          elsif @conference.calendar_event
            @conference.calendar_event.destroy
          end

>>>>>>> 7a160bbc
          @conference.save
          format.html { redirect_to named_context_url(@context, :context_conference_url, @conference.id) }
          format.json do
            render json: @conference.as_json(permissions: { user: @current_user, session: session },
                                             url: named_context_url(@context, :context_conference_url, @conference))
          end
        else
          format.html { render :edit }
          format.json { render json: @conference.errors, status: :bad_request }
        end
      end
    end
  end

  def join
    if authorized_action(@conference, @current_user, :join)
      unless @conference.valid_config?
        flash[:error] = t(:type_disabled_error, "This type of conference is no longer enabled for this Canvas site")
        redirect_to named_context_url(@context, :context_conferences_url)
        return
      end
      if @conference.grants_right?(@current_user, session, :initiate) || @conference.grants_right?(@current_user, session, :resume) || @conference.active?(true)
        @conference.add_attendee(@current_user)
        @conference.restart if @conference.ended_at && @conference.grants_right?(@current_user, session, :initiate)
        log_asset_access(@conference, "conferences", "conferences", "participate")
        if (url = @conference.craft_url(@current_user, session, named_context_url(@context, :context_url, include_host: true)))
          redirect_to url
        else
          flash[:error] = t(:general_error, "There was an error joining the conference")
          redirect_to named_context_url(@context, :context_url)
        end
      else
        flash[:notice] = t(:inactive_error, "That conference is not currently active")
        redirect_to named_context_url(@context, :context_url)
      end
    end
  rescue => e
    Canvas::Errors.capture(e)
    flash[:error] = t("There was an error joining the conference.")
    redirect_to named_context_url(@context, :context_conferences_url)
  end

  def recording_ready
    secret = @conference.config[:secret_dec]
    begin
      signed_params = Canvas::Security.decode_jwt(params[:signed_parameters], [secret])
      if signed_params[:meeting_id] == @conference.conference_key
        @conference.recording_ready!
        render json: [], status: :accepted
      else
        render json: signed_id_invalid_json, status: :unprocessable_entity
      end
    rescue Canvas::Security::InvalidToken
      render json: invalid_jwt_token_json, status: :unauthorized
    end
  end

  def close
    if authorized_action(@conference, @current_user, :close)
      unless @conference.active?
        return render json: { message: "conference is not active", status: :bad_request }
      end

      if @conference.close
        render json: @conference.as_json(permissions: { user: @current_user, session: session },
                                         url: named_context_url(@context, :context_conference_url, @conference))
      else
        render json: @conference.errors
      end
    end
  end

  def settings
    if authorized_action(@conference, @current_user, :update)
      if @conference.has_advanced_settings?
        redirect_to @conference.admin_settings_url(@current_user)
      else
        flash[:error] = t(:no_settings_error, "The conference does not have an advanced settings page")
        redirect_to named_context_url(@context, :context_conference_url, @conference.id)
      end
    end
  end

  def destroy
    if authorized_action(@conference, @current_user, :delete)
      @conference.transaction do
        @conference.web_conference_participants.scope.delete_all
        @conference.calendar_event&.update_columns(web_conference_id: nil) # explicitly nullify the calendar_event
        @conference.destroy
      end
      respond_to do |format|
        format.html { redirect_to named_context_url(@context, :context_conferences_url) }
        format.json { render json: @conference }
      end
    end
  end

  def recording
    if authorized_action(@conference, @current_user, :read)
      @response = @conference.recording(params[:recording_id]) || {}
      respond_to do |format|
        format.html { redirect_to named_context_url(@context, :context_conferences_url) }
        format.json { render json: @response }
      end
    end
  end

  def delete_recording
    if authorized_action(@conference, @current_user, :delete)
      @response = @conference.delete_recording(params[:recording_id])
      respond_to do |format|
        format.html { redirect_to named_context_url(@context, :context_conferences_url) }
        format.json { render json: @response, status: :ok }
      end
    end
  end

  protected

  def require_config
    unless WebConference.config(context: @context)
      flash[:error] = t("#conferences.disabled_error", "Web conferencing has not been enabled for this Canvas site")
      redirect_to named_context_url(@context, :context_url)
    end
  end

  def member_ids
    ids = [@current_user.id]
    if params[:observers] && params[:observers][:remove] == "1"
      ids += @context.user_ids - @context.observers.pluck(:id)
    elsif params[:user] && params[:user][:all] != "1"
      ids = []
      params[:user].each do |id, val|
        ids << id.to_i if val == "1"
      end
    else
      ids = @context.user_ids
    end

    ids
  end

  private

  def get_conference
    @conference = @context.web_conferences.find(params[:conference_id] || params[:id])
  end

  def conference_params
    params.require(:web_conference)
          .permit(:start_at, :end_at, :sync_attendees, :title, :duration, :description, :conference_type, user_settings: strong_anything, lti_settings: strong_anything)
  end

  def preload_recordings(conferences)
    conferences.group_by(&:class).each do |klass, klass_conferences|
      if klass.respond_to?(:preload_recordings) # should only be BigBlueButton for now
        klass.preload_recordings(klass_conferences)
      end
    end
  end
end<|MERGE_RESOLUTION|>--- conflicted
+++ resolved
@@ -320,10 +320,7 @@
       group_user_ids_map: @group_user_ids_map,
       section_user_ids_map: @section_user_ids_map,
       can_create_conferences: @context.grants_right?(@current_user, session, :create_conferences),
-<<<<<<< HEAD
-=======
       can_manage_calendar: @context.grants_right?(@current_user, session, :manage_calendar),
->>>>>>> 7a160bbc
       render_alternatives: @render_alternatives,
       bbb_modal_update: Account.site_admin.feature_enabled?(:bbb_modal_update),
       bbb_recording_enabled: bbb_config ? bbb_config[:recording_enabled] : false,
@@ -363,11 +360,7 @@
       @conference.user = @current_user
       respond_to do |format|
         if @conference.save
-<<<<<<< HEAD
-          if params[:web_conference].try(:delete, :calendar_event)
-=======
           if calendar_event_param && calendar_event_param == 1
->>>>>>> 7a160bbc
             calendar_event = create_or_update_calendar_event_for_conference(@conference, @context)
             calendar_event&.save
           end
@@ -398,16 +391,11 @@
 
         @conference.invite_users_from_context if sync_attendees
 
-<<<<<<< HEAD
-=======
         calendar_event_param = params[:web_conference].try(:delete, :calendar_event).try(&:to_i)
->>>>>>> 7a160bbc
         if @conference.update(conference_params)
           # TODO: ability to dis-invite people
           @conference.invite_users_from_context(member_ids) unless sync_attendees
 
-<<<<<<< HEAD
-=======
           if calendar_event_param && calendar_event_param == 1
             calendar_event = create_or_update_calendar_event_for_conference(@conference, @context)
             calendar_event&.save
@@ -415,7 +403,6 @@
             @conference.calendar_event.destroy
           end
 
->>>>>>> 7a160bbc
           @conference.save
           format.html { redirect_to named_context_url(@context, :context_conference_url, @conference.id) }
           format.json do
