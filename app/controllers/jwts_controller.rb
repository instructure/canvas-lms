# frozen_string_literal: true

#
# Copyright (C) 2015 - present Instructure, Inc.
#
# This file is part of Canvas.
#
# Canvas is free software: you can redistribute it and/or modify it under
# the terms of the GNU Affero General Public License as published by the Free
# Software Foundation, version 3 of the License.
#
# Canvas is distributed in the hope that it will be useful, but WITHOUT ANY
# WARRANTY; without even the implied warranty of MERCHANTABILITY or FITNESS FOR
# A PARTICULAR PURPOSE. See the GNU Affero General Public License for more
# details.
#
# You should have received a copy of the GNU Affero General Public License along
# with this program. If not, see <http://www.gnu.org/licenses/>.

# @API JWTs
# Short term tokens useful for talking to other services in the Canvas Ecosystem.
# Note: JWTs have no value or use directly against the Canvas API, and expire
# after one hour
#
# @model JWT
#    {
#      "id": "JWT",
#      "properties": {
#        "token": {
#           "description": "The signed, encrypted, base64 encoded JWT",
#           "example": "ZXlKaGJHY2lPaUprYVhJaUxDSmxibU1pT2lKQk1qVTJSME5OSW4wLi5QbnAzS1QzLUJkZ3lQZHgtLm5JT0pOV01iZmdtQ0g3WWtybjhLeHlMbW13cl9yZExXTXF3Y0IwbXkzZDd3V1NDd0JYQkV0UTRtTVNJSVRrX0FJcG0zSU1DeThMcW5NdzA0ckdHVTkweDB3MmNJbjdHeWxOUXdveU5ZZ3UwOEN4TkZteUpCeW5FVktrdU05QlRyZXZ3Y1ZTN2hvaC1WZHRqM19PR3duRm5yUVgwSFhFVFc4R28tUGxoQVUtUnhKT0pNakx1OUxYd2NDUzZsaW9ZMno5NVU3T0hLSGNpaDBmSGVjN2FzekVJT3g4NExUeHlReGxYU3BtbFZ5LVNuYWdfbVJUeU5yNHNsMmlDWFcwSzZCNDhpWHJ1clJVVm1LUkVlVTl4ZVVJcTJPaWNpSHpfemJ0X3FrMjhkdzRyajZXRnBHSlZPNWcwTlUzVHlSWk5qdHg1S2NrTjVSQjZ1X2FzWTBScjhTY2VhNFk3Y2JFX01wcm54cFZTNDFIekVVSVRNdzVMTk1GLVpQZy52LVVDTkVJYk8zQ09EVEhPRnFXLUFR",
#           "type": "string"
#         }
#       }
#    }
#

class JwtsController < ApplicationController
  before_action :require_user, :require_non_jwt_auth
  before_action :require_access_token, only: :create, if: :audience_requested?
  before_action :validate_requested_audience, only: :create, if: :audience_requested?
  before_action :require_authorized_context, only: :create, if: :workflows_require_context?

  # @API Create JWT
  #
  # Create a unique JWT for use with other Canvas services
  #
  # Generates a different JWT each time it's called. Each JWT expires
  # after a short window (1 hour)
  #
  # @argument workflows[] [String]
  #   Adds additional data to the JWT to be used by the consuming service workflow
  #
  # @argument context_type [Optional, String, "Course"|"User"|"Account"]
  #   The type of the context to generate the JWT for, in case the workflow requires it. Case insensitive.
  #
  # @argument context_id [Optional, Integer]
  #   The id of the context to generate the JWT for, in case the workflow requires it.
  #
  # @argument context_uuid [Optional, String]
  #   The uuid of the context to generate the JWT for, in case the workflow requires it. Note that context_id
  #   and context_uuid are mutually exclusive. If both are provided, an error will be returned.
  #
  # @argument canvas_audience [Optional, Boolean]
  #   Defaults to true. If false, the JWT will be signed, but not encrypted, for use in downstream services. The
  #   default encrypted behaviour can be used to talk to Canvas itself.
  #
  # @example_request
  #   curl 'https://<canvas>/api/v1/jwts' \
  #         -X POST \
  #         -H "Accept: application/json" \
  #         -H 'Authorization: Bearer <token>'
  #
  # @returns JWT
  def create
    domain = request.host_with_port
    audience = requested_audience if audience_requested?

    services_jwt = CanvasSecurity::ServicesJwt.for_user(
      domain,
      @current_user,
      real_user: @real_current_user,
      workflows:,
      context:,
      symmetric: symmetric?,
      encrypt: encrypt?,
      audience:,
      root_account_uuid: @domain_root_account.uuid
    )
    render json: { token: services_jwt }
  end

  # @API Refresh JWT
  #
  # Refresh a JWT for use with other canvas services
  #
  # Generates a different JWT each time it's called, each one expires
  # after a short window (1 hour).
  #
  # @argument jwt [Required, String]
  #   An existing JWT token to be refreshed. The new token will have
  #   the same context and workflows as the existing token.
  #
  # @example_request
  #   curl 'https://<canvas>/api/v1/jwts/refresh' \
  #         -X POST \
  #         -H "Accept: application/json" \
  #         -H 'Authorization: Bearer <token>'
  #         -d 'jwt=<jwt>'
  #
  # @returns JWT
  def refresh
    if params[:jwt].nil?
      return render(
        json: { errors: { jwt: "required" } },
        status: :bad_request
      )
    end

    user = @current_user
    real_user = @real_current_user

    if Account.site_admin.feature_enabled?(:new_quizzes_allow_service_jwt_refresh) && refresh_for_another_user?
      return render_invalid_refresh unless user_can_refresh?

      user = User.find(decrypted_jwt["sub"])
      real_user = decrypted_jwt["masq_sub"].present? ? User.find(decrypted_jwt["masq_sub"]) : nil
    end

    services_jwt = CanvasSecurity::ServicesJwt.refresh_for_user(
      params[:jwt],
      request.host_with_port,
      user,
      real_user:,
      # TODO: remove this once we teach all consumers to consume the asymmetric ones
      symmetric: true
    )
    render json: { token: services_jwt }
  rescue CanvasSecurity::ServicesJwt::InvalidRefresh, JSON::JWE::DecryptionFailed, JSON::JWT::InvalidFormat
    render_invalid_refresh
  end

  private

  def workflows_require_context?
    workflows.is_a?(Array) && workflows.any? { |workflow| CanvasSecurity::JWTWorkflow.workflow_requires_context?(workflow) }
  end

  def workflows
    params[:workflows]
  end

  def require_authorized_context
    context_type = params[:context_type]
    context_id = params[:context_id]
    context_uuid = params[:context_uuid]

    return render_error("Missing context_type parameter.") unless context_type.present?
    return render_error("Missing context_id or context_uuid parameter.") unless context_id.present? || context_uuid.present?
    return render_error("Should provide context_id or context_uuid parameters, but not both.") if context_id.present? && context_uuid.present?

    context_class = Course if context_type.casecmp?("Course")
    context_class = User if context_type.casecmp?("User")
    context_class = Account if context_type.casecmp?("Account")

    return render_error("Invalid context_type parameter.") unless context_class.present?

    @context = if context_id.present?
                 context_class.find(params[:context_id])
               else
                 context_class.find_by!(uuid: params[:context_uuid])
               end

    require_context_with_permission(@context, :read)
  end

  def decrypted_jwt
    @decrypted_jwt ||= CanvasSecurity::ServicesJwt.decrypt(CanvasSecurity.base64_decode(params[:jwt]), ignore_expiration: true)
  end

  def refresh_for_another_user?
    @current_user.global_id != decrypted_jwt["sub"].to_i
  end

  def user_can_refresh?
    @current_user.root_admin_for?(@domain_root_account) && @access_token.developer_key.internal_service?
  end

  def render_error(error_message, status = :bad_request)
<<<<<<< HEAD
    render json: { error: error_message }, status: status
=======
    render json: { error: error_message }, status:
>>>>>>> 442bbfc6
  end

  def render_unauthorized
    render(
      json: { errors: { jwt: "unauthorized" } },
      status: :unauthorized
    )
  end

  def render_invalid_refresh
    render(
      json: { errors: { jwt: "invalid refresh" } },
      status: :bad_request
    )
  end

  def render_not_allowed_audience
    render(
      json: {
        error: "invalid_target",
        error_description: "The requested audience is not permitted for this client"
      },
      status: :bad_request
    )
  end

  def encrypt?
    return false if audience_requested?

    params[:canvas_audience].nil? || value_to_boolean(params[:canvas_audience])
  end

  def symmetric?
    workflows.is_a?(Array) && workflows.any? { |workflow| CanvasSecurity::JWTWorkflow.workflow_requires_symmetric_encryption?(workflow) }
  end

  def symmetric?
    workflows.is_a?(Array) && workflows.any? { |workflow| CanvasSecurity::JWTWorkflow.workflow_requires_symmetric_encryption?(workflow) }
  end

  def audience_requested?
    !params[:audience].nil?
  end

  def require_access_token
    render_unauthorized unless @access_token
  end

  def validate_requested_audience
    render_not_allowed_audience unless valid_audience?
  end

  def requested_audience
    @requested_audience ||= params[:audience].split
  end

  def valid_audience?
    allowed_audiences = configured_audiences
    requested_audience.all? { |aud| allowed_audiences.include?(aud) }
  end

  def configured_audiences
    @access_token&.developer_key&.allowed_audiences || []
  end
end<|MERGE_RESOLUTION|>--- conflicted
+++ resolved
@@ -187,11 +187,7 @@
   end
 
   def render_error(error_message, status = :bad_request)
-<<<<<<< HEAD
-    render json: { error: error_message }, status: status
-=======
     render json: { error: error_message }, status:
->>>>>>> 442bbfc6
   end
 
   def render_unauthorized
@@ -228,10 +224,6 @@
     workflows.is_a?(Array) && workflows.any? { |workflow| CanvasSecurity::JWTWorkflow.workflow_requires_symmetric_encryption?(workflow) }
   end
 
-  def symmetric?
-    workflows.is_a?(Array) && workflows.any? { |workflow| CanvasSecurity::JWTWorkflow.workflow_requires_symmetric_encryption?(workflow) }
-  end
-
   def audience_requested?
     !params[:audience].nil?
   end
