--- conflicted
+++ resolved
@@ -36,7 +36,6 @@
 #
 
 class JwtsController < ApplicationController
-
   before_action :require_user, :require_non_jwt_auth
 
   # @API Create JWT
@@ -57,13 +56,8 @@
   #
   # @returns JWT
   def create
-<<<<<<< HEAD
-    services_jwt = Canvas::Security::ServicesJwt.
-      for_user(request.host_with_port, @current_user, real_user: @real_current_user)
-=======
     services_jwt = CanvasSecurity::ServicesJwt
                    .for_user(request.host_with_port, @current_user, real_user: @real_current_user, workflows: params[:workflows])
->>>>>>> 75b2b932
     render json: { token: services_jwt }
   end
 
@@ -89,7 +83,7 @@
   def refresh
     if params[:jwt].nil?
       return render(
-        json: {errors: {jwt: "required"}},
+        json: { errors: { jwt: "required" } },
         status: 400
       )
     end
@@ -104,7 +98,7 @@
     render json: { token: services_jwt }
   rescue CanvasSecurity::ServicesJwt::InvalidRefresh
     render(
-      json: {errors: {jwt: "invalid refresh"}},
+      json: { errors: { jwt: "invalid refresh" } },
       status: 400
     )
   end
