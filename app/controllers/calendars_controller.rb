--- conflicted
+++ resolved
@@ -114,10 +114,7 @@
         }
       elsif (context.is_a? Account) && Account.site_admin.feature_enabled?(:auto_subscribe_account_calendars)
         info[:auto_subscribe] = context.account_calendar_subscription_type == "auto"
-<<<<<<< HEAD
-=======
         info[:viewed_auto_subscribed_account_calendars] = @viewed_auto_subscribed_account_calendars.include?(context.global_id)
->>>>>>> b546d3a2
       end
       if ag_permission && ag_permission[:all_sections] && context.respond_to?(:group_categories)
         info[:group_categories] = context.group_categories.active.pluck(:id, :name).map { |id, name| { id: id, asset_string: "group_category_#{id}", name: name } }
