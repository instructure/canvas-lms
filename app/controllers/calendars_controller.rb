# frozen_string_literal: true

#
# Copyright (C) 2011 - present Instructure, Inc.
#
# This file is part of Canvas.
#
# Canvas is free software: you can redistribute it and/or modify it under
# the terms of the GNU Affero General Public License as published by the Free
# Software Foundation, version 3 of the License.
#
# Canvas is distributed in the hope that it will be useful, but WITHOUT ANY
# WARRANTY; without even the implied warranty of MERCHANTABILITY or FITNESS FOR
# A PARTICULAR PURPOSE. See the GNU Affero General Public License for more
# details.
#
# You should have received a copy of the GNU Affero General Public License along
# with this program. If not, see <http://www.gnu.org/licenses/>.
#

class CalendarsController < ApplicationController
  include Api::V1::Conferences
  include CalendarConferencesHelper

  before_action :require_user

  def show
    get_context
    @show_account_calendars = Account.site_admin.feature_enabled?(:account_calendar_events) && @current_user.all_account_calendars.any?
    get_all_pertinent_contexts(include_groups: true, include_accounts: @show_account_calendars, favorites_first: true, cross_shard: true)
    @manage_contexts = @contexts.select do |c|
      c.grants_right?(@current_user, session, :manage_calendar)
    end.map(&:asset_string)
    @feed_url = feeds_calendar_url((@context_enrollment || @context).feed_code)
    @selected_contexts = if params[:include_contexts]
                           params[:include_contexts].split(",")
                         else
                           @current_user.get_preference(:selected_calendar_contexts)
                         end
    @account_calendar_events_seen = @current_user.get_preference(:account_calendar_events_seen)
    # somewhere there's a bad link that doesn't separate parameters properly.
    # make sure we don't do a find on a non-numeric id.
    if params[:event_id] && params[:event_id] =~ Api::ID_REGEX && (event = CalendarEvent.where(id: params[:event_id]).first) && event.start_at
      @active_event_id = event.id
      @view_start = event.start_at.in_time_zone.strftime("%Y-%m-%d")
    end
    @contexts_json = @contexts.map do |context|
      ag_permission = false
      if context.respond_to?(:appointment_groups) && context.grants_right?(@current_user, session, :manage_calendar)
        ag = AppointmentGroup.new(contexts: [context])
        ag.update_contexts_and_sub_contexts
        if ag.grants_right? @current_user, session, :create
          ag_permission = { all_sections: true }
        else
          all_course_sections = CourseSection.find(context.section_visibilities_for(@current_user).pluck(:course_section_id).map { |cs_id| Shard.global_id_for(cs_id, context.shard) })
          section_ids = all_course_sections.select { |cs| cs.grants_right?(@current_user, session, :manage_calendar) }.pluck(:id)
          ag_permission = { all_sections: false, section_ids: section_ids } if section_ids.any?
        end
      end
      info = {
        name: context.nickname_for(@current_user),
        asset_string: context.asset_string,
        id: context.id,
        type: context.class.to_s.downcase,
        url: named_context_url(context, :context_url),
        create_calendar_event_url: context.respond_to?(:calendar_events) ? named_context_url(context, :context_calendar_events_url) : "",
        create_assignment_url: context.respond_to?(:assignments) ? named_context_url(context, :api_v1_context_assignments_url) : "",
        create_appointment_group_url: context.respond_to?(:appointment_groups) ? api_v1_appointment_groups_url : "",
        new_calendar_event_url: context.respond_to?(:calendar_events) ? named_context_url(context, :new_context_calendar_event_url) : "",
        new_assignment_url: context.respond_to?(:assignments) ? named_context_url(context, :new_context_assignment_url) : "",
        calendar_event_url: context.respond_to?(:calendar_events) ? named_context_url(context, :context_calendar_event_url, "{{ id }}") : "",
        assignment_url: context.respond_to?(:assignments) ? named_context_url(context, :api_v1_context_assignment_url, "{{ id }}") : "",
        assignment_override_url: context.respond_to?(:assignments) ? api_v1_assignment_override_url(course_id: context.id, assignment_id: "{{ assignment_id }}", id: "{{ id }}") : "",
        appointment_group_url: context.respond_to?(:appointment_groups) ? api_v1_appointment_groups_url(id: "{{ id }}") : "",
        can_create_calendar_events: context.respond_to?(:calendar_events) && CalendarEvent.new.tap { |e| e.context = context }.grants_right?(@current_user, session, :create),
        can_create_assignments: context.respond_to?(:assignments) && Assignment.new.tap { |a| a.context = context }.grants_right?(@current_user, session, :create),
        assignment_groups: context.respond_to?(:assignments) ? context.assignment_groups.active.pluck(:id, :name).map { |id, name| { id: id, name: name } } : [],
        can_create_appointment_groups: ag_permission,
        can_make_reservation: context.grants_right?(@current_user, :participate_as_student),
        can_update_todo_date: context.grants_any_right?(@current_user, session, :manage_content, :manage_course_content_edit),
        can_update_discussion_topic: context.grants_right?(@current_user, session, :moderate_forum),
        can_update_wiki_page: context.grants_right?(@current_user, session, :update),
        concluded: context.is_a?(Course) ? context.concluded? : false,
        k5_course: context.is_a?(Course) && context.elementary_enabled?,
        k5_account: context.is_a?(Account) && context.enable_as_k5_account?,
        course_pacing_enabled: context.is_a?(Course) && @domain_root_account.feature_enabled?(:course_paces) && context.enable_course_paces,
        user_is_observer: context.is_a?(Course) && context.enrollments.where(user_id: @current_user).first&.observer?,
        default_due_time: context.is_a?(Course) && context.default_due_time,
        can_view_context: context.grants_right?(@current_user, session, :read)
      }
<<<<<<< HEAD
      if context.respond_to?(:course_sections)
=======
      if context.respond_to?(:course_sections) && !context.is_a?(Account)
>>>>>>> 8f19c253
        info[:course_sections] = context.course_sections.active.pluck(:id, :name).map do |id, name|
          hash = { id: id, asset_string: "course_section_#{id}", name: name }
          if ag_permission
            hash[:can_create_ag] = ag_permission[:all_sections] || ag_permission[:section_ids].include?(id)
          end
          hash
        end
      end
      if context.is_a? Course
        post_to_sis = Assignment.sis_grade_export_enabled?(context)
        sis_name = AssignmentUtil.post_to_sis_friendly_name(context)
        max_name_length_required_for_account = AssignmentUtil.name_length_required_for_account?(context)
        max_name_length = AssignmentUtil.assignment_max_name_length(context)
        due_date_required_for_account = AssignmentUtil.due_date_required_for_account?(context)

        @hash = {
          POST_TO_SIS: post_to_sis,
          SIS_NAME: sis_name,
          MAX_NAME_LENGTH_REQUIRED_FOR_ACCOUNT: max_name_length_required_for_account,
          MAX_NAME_LENGTH: max_name_length,
          DUE_DATE_REQUIRED_FOR_ACCOUNT: due_date_required_for_account
        }
      end
      if ag_permission && ag_permission[:all_sections] && context.respond_to?(:group_categories)
        info[:group_categories] = context.group_categories.active.pluck(:id, :name).map { |id, name| { id: id, asset_string: "group_category_#{id}", name: name } }
      end
      info
    end
    StringifyIds.recursively_stringify_ids(@contexts_json)
    content_for_head helpers.auto_discovery_link_tag(:atom, @feed_url + ".atom", { title: t(:feed_title, "Course Calendar Atom Feed") })
    js_env(@hash) if @hash

    calendar_contexts = (@contexts + [@domain_root_account]).uniq
    add_conference_types_to_js_env(calendar_contexts)

    enrollment_types_tags = @current_user.participating_enrollments.pluck(:type).uniq.map { |type| "enrollment_type:#{type}" }
    InstStatsd::Statsd.increment("calendar.visit", tags: enrollment_types_tags)
  end
end<|MERGE_RESOLUTION|>--- conflicted
+++ resolved
@@ -88,11 +88,7 @@
         default_due_time: context.is_a?(Course) && context.default_due_time,
         can_view_context: context.grants_right?(@current_user, session, :read)
       }
-<<<<<<< HEAD
-      if context.respond_to?(:course_sections)
-=======
       if context.respond_to?(:course_sections) && !context.is_a?(Account)
->>>>>>> 8f19c253
         info[:course_sections] = context.course_sections.active.pluck(:id, :name).map do |id, name|
           hash = { id: id, asset_string: "course_section_#{id}", name: name }
           if ag_permission
