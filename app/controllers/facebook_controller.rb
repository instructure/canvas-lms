--- conflicted
+++ resolved
@@ -107,15 +107,6 @@
     if params[:signed_request]
       data, sig = Facebook.parse_signed_request(params[:signed_request])
       if data && sig
-<<<<<<< HEAD
-        @facebook_user_id = data['user_id']
-        Shard.with_each_shard do
-          @service = UserService.find_by_service_and_service_user_id('facebook', @facebook_user_id)
-          break if @service
-        end
-        @service.update_attribute(:token, data['oauth_token']) if @service && !@service.token && data['oauth_token']
-        @user = @service && @service.user
-=======
         if @facebook_user_id = data['user_id']
           Shard.with_each_shard do
             @service = UserService.find_by_service_and_service_user_id('facebook', @facebook_user_id)
@@ -126,7 +117,6 @@
           @service.update_attribute(:token, data['oauth_token']) if !@service.token && data['oauth_token']
           @user = @service.user
         end
->>>>>>> 0bb763a0
         session[:facebook_canvas_user_id] = @user.id if @user
         return true
       else
