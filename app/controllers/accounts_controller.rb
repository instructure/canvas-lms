# frozen_string_literal: true

#
# Copyright (C) 2011 - present Instructure, Inc.
#
# This file is part of Canvas.
#
# Canvas is free software: you can redistribute it and/or modify it under
# the terms of the GNU Affero General Public License as published by the Free
# Software Foundation, version 3 of the License.
#
# Canvas is distributed in the hope that it will be useful, but WITHOUT ANY
# WARRANTY; without even the implied warranty of MERCHANTABILITY or FITNESS FOR
# A PARTICULAR PURPOSE. See the GNU Affero General Public License for more
# details.
#
# You should have received a copy of the GNU Affero General Public License along
# with this program. If not, see <http://www.gnu.org/licenses/>.
#

require "csv"

# @API Accounts
#
# API for accessing account data.
#
# @model Account
#     {
#       "id": "Account",
#       "description": "",
#       "properties": {
#         "id": {
#           "description": "the ID of the Account object",
#           "example": 2,
#           "type": "integer"
#         },
#         "name": {
#           "description": "The display name of the account",
#           "example": "Canvas Account",
#           "type": "string"
#         },
#         "uuid": {
#           "description": "The UUID of the account",
#           "example": "WvAHhY5FINzq5IyRIJybGeiXyFkG3SqHUPb7jZY5",
#           "type": "string"
#         },
#         "parent_account_id": {
#           "description": "The account's parent ID, or null if this is the root account",
#           "example": 1,
#           "type": "integer"
#         },
#         "root_account_id": {
#           "description": "The ID of the root account, or null if this is the root account",
#           "example": 1,
#           "type": "integer"
#         },
#         "default_storage_quota_mb": {
#           "description": "The storage quota for the account in megabytes, if not otherwise specified",
#           "example": 500,
#           "type": "integer"
#         },
#         "default_user_storage_quota_mb": {
#           "description": "The storage quota for a user in the account in megabytes, if not otherwise specified",
#           "example": 50,
#           "type": "integer"
#         },
#         "default_group_storage_quota_mb": {
#           "description": "The storage quota for a group in the account in megabytes, if not otherwise specified",
#           "example": 50,
#           "type": "integer"
#         },
#         "default_time_zone": {
#           "description": "The default time zone of the account. Allowed time zones are {http://www.iana.org/time-zones IANA time zones} or friendlier {http://api.rubyonrails.org/classes/ActiveSupport/TimeZone.html Ruby on Rails time zones}.",
#           "example": "America/Denver",
#           "type": "string"
#         },
#         "sis_account_id": {
#           "description": "The account's identifier in the Student Information System. Only included if the user has permission to view SIS information.",
#           "example": "123xyz",
#           "type": "string"
#         },
#         "integration_id": {
#           "description": "The account's identifier in the Student Information System. Only included if the user has permission to view SIS information.",
#           "example": "123xyz",
#           "type": "string"
#         },
#         "sis_import_id": {
#           "description": "The id of the SIS import if created through SIS. Only included if the user has permission to manage SIS information.",
#           "example": "12",
#           "type": "integer"
#         },
#         "lti_guid": {
#           "description": "The account's identifier that is sent as context_id in LTI launches.",
#           "example": "123xyz",
#           "type": "string"
#         },
#         "workflow_state": {
#           "description": "The state of the account. Can be 'active' or 'deleted'.",
#           "example": "active",
#           "type": "string"
#         }
#       }
#     }
#
# @model TermsOfService
#     {
#       "id": "TermsOfService",
#       "description": "",
#       "properties":
#       {
#         "id": {
#           "description": "Terms Of Service id",
#           "example": 1,
#           "type": "integer"
#         },
#         "terms_type": {
#           "description": "The given type for the Terms of Service",
#           "enum":
#           [
#             "default",
#             "custom",
#             "no_terms"
#           ],
#           "example": "default",
#           "type": "string"
#         },
#         "passive": {
#           "description": "Boolean dictating if the user must accept Terms of Service",
#           "example": false,
#           "type": "boolean"
#         },
#         "account_id": {
#           "description": "The id of the root account that owns the Terms of Service",
#           "example": 1,
#           "type": "integer"
#         },
#         "content": {
#           "description": "Content of the Terms of Service",
#           "example": "To be or not to be that is the question",
#           "type": "string"
#         },
#         "self_registration_type": {
#           "description": "The type of self registration allowed",
#           "example": ["none", "observer", "all"],
#           "type": "string"
#         }
#       }
#     }
#
# @model HelpLink
#     {
#       "id": "HelpLink",
#       "description": "",
#       "properties":
#       {
#         "id": {
#           "description": "The ID of the help link",
#           "example": "instructor_question",
#           "type": "string"
#         },
#         "text": {
#           "description": "The name of the help link",
#           "example": "Ask Your Instructor a Question",
#           "type": "string"
#         },
#         "subtext": {
#           "description": "The description of the help link",
#           "example": "Questions are submitted to your instructor",
#           "type": "string"
#         },
#         "url": {
#           "description": "The URL of the help link",
#           "example": "#teacher_feedback",
#           "type": "string"
#         },
#         "type": {
#           "description": "The type of the help link",
#           "enum":
#           [
#             "default",
#             "custom"
#           ],
#           "example": "default",
#           "type": "string"
#         },
#         "available_to": {
#           "description": "The roles that have access to this help link",
#           "example": ["user", "student", "teacher", "admin", "observer", "unenrolled"],
#           "type": "array",
#           "items": { "type": "string" }
#         }
#       }
#     }
#
# @model HelpLinks
#     {
#       "id": "HelpLinks",
#       "description": "",
#       "properties":
#       {
#         "help_link_name": {
#           "description": "Help link button title",
#           "example": "Help And Policies",
#           "type": "string"
#         },
#         "help_link_icon": {
#           "description": "Help link button icon",
#           "example": "help",
#           "type": "string"
#         },
#         "custom_help_links": {
#           "description": "Help links defined by the account. Could include default help links.",
#           "type": "array",
#           "items": { "$ref": "HelpLink" },
#           "example": [
#             {
#               "id": "link1",
#               "text": "Custom Link!",
#               "subtext": "Something something.",
#               "url": "https://google.com",
#               "type": "custom",
#               "available_to": [
#                 "user",
#                 "student",
#                 "teacher",
#                 "admin",
#                 "observer",
#                 "unenrolled"
#               ],
#               "is_featured": true,
#               "is_new": false,
#               "feature_headline": "Check this out!"
#             }
#           ]
#         },
#         "default_help_links": {
#           "description": "Default help links provided when account has not set help links of their own.",
#           "type": "array",
#           "items": { "$ref": "HelpLink" },
#           "example": [
#             {
#               "available_to": [
#                 "student"
#               ],
#               "text": "Ask Your Instructor a Question",
#               "subtext": "Questions are submitted to your instructor",
#               "url": "#teacher_feedback",
#               "type": "default",
#               "id": "instructor_question",
#               "is_featured": false,
#               "is_new": true,
#               "feature_headline": ""
#             },
#             {
#               "available_to": [
#                 "user",
#                 "student",
#                 "teacher",
#                 "admin",
#                 "observer",
#                 "unenrolled"
#               ],
#               "text": "Search the Canvas Guides",
#               "subtext": "Find answers to common questions",
#               "url": "https://community.canvaslms.com/t5/Guides/ct-p/guides",
#               "type": "default",
#               "id": "search_the_canvas_guides",
#               "is_featured": false,
#               "is_new": false,
#               "feature_headline": ""
#             },
#             {
#               "available_to": [
#                 "user",
#                 "student",
#                 "teacher",
#                 "admin",
#                 "observer",
#                 "unenrolled"
#               ],
#               "text": "Report a Problem",
#               "subtext": "If Canvas misbehaves, tell us about it",
#               "url": "#create_ticket",
#               "type": "default",
#               "id": "report_a_problem",
#               "is_featured": false,
#               "is_new": false,
#               "feature_headline": ""
#             }
#           ]
#         }
#       }
#     }

class AccountsController < ApplicationController
  before_action :require_user, only: %i[index help_links manually_created_courses_account]
  before_action :reject_student_view_student
  before_action :get_context
  before_action :rce_js_env, only: [:settings]
  before_action :require_site_admin, only: [:restore_user]

  include Api::V1::Account
  include CustomSidebarLinksHelper
  include SupportHelpers::ControllerHelpers
  include DefaultDueTimeHelper

  INTEGER_REGEX = /\A[+-]?\d+\z/.freeze
  SIS_ASSINGMENT_NAME_LENGTH_DEFAULT = 255

  # @API List accounts
  # A paginated list of accounts that the current user can view or manage.
  # Typically, students and even teachers will get an empty list in response,
  # only account admins can view the accounts that they are in.
  #
  # @argument include[] [String, "lti_guid"|"registration_settings"|"services"]
  #   Array of additional information to include.
  #
  #   "lti_guid":: the 'tool_consumer_instance_guid' that will be sent for this account on LTI launches
  #   "registration_settings":: returns info about the privacy policy and terms of use
  #   "services":: returns services and whether they are enabled (requires account management permissions)
  #
  # @returns [Account]
  def index
    respond_to do |format|
      format.html do
        @accounts = (@current_user&.all_paginatable_accounts || []).paginate(per_page: 100)
      end
      format.json do
        @accounts = if @current_user
                      Api.paginate(@current_user.all_paginatable_accounts, self, api_v1_accounts_url)
                    else
                      []
                    end
        ActiveRecord::Associations.preload(@accounts, :root_account)

        # originally had 'includes' instead of 'include' like other endpoints
        includes = params[:include] || params[:includes]
        render json: @accounts.map { |a| account_json(a, @current_user, session, includes || [], false) }
      end
    end
  end

  # @API Get accounts that admins can manage
  # A paginated list of accounts where the current user has permission to create
  # or manage courses. List will be empty for students and teachers as only admins
  # can view which accounts they are in.
  #
  # @returns [Account]
  def manageable_accounts
    @accounts = @current_user ? @current_user.adminable_accounts : []
    @all_accounts = Set.new
    @accounts.each do |a|
      if a.grants_any_right?(@current_user, session, :manage_courses, :manage_courses_admin, :create_courses)
        @all_accounts << a
        @all_accounts.merge Account.active.sub_accounts_recursive(a.id)
      end
    end
    @all_accounts = Api.paginate(@all_accounts, self, api_v1_manageable_accounts_url)
    render json: @all_accounts.map { |a| account_json(a, @current_user, session, [], false) }
  end

  # @API List accounts for course admins
  # A paginated list of accounts that the current user can view through their
  # admin course enrollments. (Teacher, TA, or designer enrollments).
  # Only returns "id", "name", "workflow_state", "root_account_id" and "parent_account_id"
  #
  # @returns [Account]
  def course_accounts
    if @current_user
      account_ids = Rails.cache.fetch(["admin_enrollment_course_account_ids", @current_user].cache_key) do
        Account.joins(courses: :enrollments).merge(
          @current_user.enrollments.admin.shard(@current_user).except(:select, :joins)
        ).select("accounts.id").distinct.pluck(:id).map { |id| Shard.global_id_for(id) }
      end
      course_accounts = ShardedBookmarkedCollection.build(Account::Bookmarker, Account.where(id: account_ids), always_use_bookmarks: true)
      @accounts = Api.paginate(course_accounts, self, api_v1_course_accounts_url)
    else
      @accounts = []
    end
    ActiveRecord::Associations.preload(@accounts, :root_account)
    render json: @accounts.map { |a| account_json(a, @current_user, session, params[:includes] || [], true) }
  end

  # @API Get a single account
  # Retrieve information on an individual account, given by id or sis
  # sis_account_id.
  #
  # @returns Account
  def show
    return unless authorized_action(@account, @current_user, :read)

    respond_to do |format|
      format.html do
        @redirect_on_unauth = true
        return course_user_search
      end
      format.json do
        render json: account_json(@account, @current_user, session, params[:includes] || [],
                                  !@account.grants_right?(@current_user, session, :manage))
      end
    end
  end

  # @API Settings
  # Returns settings for the specified account as a JSON object. The caller must be an Account
  # admin with the manage_account_settings permission.
  #
  # @example_request
  #     curl https://<canvas>/api/v1/accounts/<account_id>/settings \
  #       -H 'Authorization: Bearer <token>'
  #
  # @example_response
  #   {"microsoft_sync_enabled": true, "microsoft_sync_login_attribute_suffix": false}
  def show_settings
    return render_unauthorized_action unless @account.grants_right?(@current_user, session, :manage_account_settings)

    public_attrs = %i[microsoft_sync_enabled microsoft_sync_tenant microsoft_sync_login_attribute microsoft_sync_login_attribute_suffix microsoft_sync_remote_attribute]
    render json: public_attrs.index_with { |key| @account.settings[key] }.compact
  end

  # @API Permissions
  # Returns permission information for the calling user and the given account.
  # You may use `self` as the account id to check permissions against the domain root account.
  # The caller must have an account role or admin (teacher/TA/designer) enrollment in a course
  # in the account.
  #
  # See also the {api:CoursesController#permissions Course} and {api:GroupsController#permissions Group}
  # counterparts.
  #
  # @argument permissions[] [String]
  #   List of permissions to check against the authenticated user.
  #   Permission names are documented in the {api:RoleOverridesController#add_role Create a role} endpoint.
  #
  # @example_request
  #     curl https://<canvas>/api/v1/accounts/self/permissions \
  #       -H 'Authorization: Bearer <token>' \
  #       -d 'permissions[]=manage_account_memberships' \
  #       -d 'permissions[]=become_user'
  #
  # @example_response
  #   {'manage_account_memberships': 'false', 'become_user': 'true'}
  def permissions
    return unless authorized_action(@account, @current_user, :read)

    permissions = Array(params[:permissions]).map(&:to_sym)
    render json: @account.rights_status(@current_user, session, *permissions)
  end

  # @API Get the sub-accounts of an account
  #
  # List accounts that are sub-accounts of the given account.
  #
  # @argument recursive [Boolean] If true, the entire account tree underneath
  #   this account will be returned (though still paginated). If false, only
  #   direct sub-accounts of this account will be returned. Defaults to false.
  #
  # @example_request
  #     curl https://<canvas>/api/v1/accounts/<account_id>/sub_accounts \
  #          -H 'Authorization: Bearer <token>'
  #
  # @returns [Account]
  def sub_accounts
    return unless authorized_action(@account, @current_user, :read)

    recursive = value_to_boolean(params[:recursive])
    @accounts = if recursive
                  PaginatedCollection.build do |pager|
                    per_page = pager.per_page
                    current_page = [pager.current_page.to_i, 1].max
                    sub_accounts = Account.active.offset((current_page - 1) * per_page).limit(per_page + 1).sub_accounts_recursive(@account.id)

                    if sub_accounts.length > per_page
                      sub_accounts.pop
                      pager.next_page = current_page + 1
                    end

                    pager.replace sub_accounts
                  end
                else
                  @account.sub_accounts.order(:id)
                end

    @accounts = Api.paginate(@accounts, self, api_v1_sub_accounts_url,
                             total_entries: recursive ? nil : @accounts.count)

    ActiveRecord::Associations.preload(@accounts, [:root_account, :parent_account])
    render json: @accounts.map { |a| account_json(a, @current_user, session, []) }
  end

  # @API Get the Terms of Service
  #
  # Returns the terms of service for that account
  #
  # @returns TermsOfService
  def terms_of_service
    keys = %w[id terms_type passive account_id]
    tos = @account.root_account.terms_of_service
    res = tos.attributes.slice(*keys)
    res["content"] = tos.terms_of_service_content&.content
    res["self_registration_type"] = @account.self_registration_type
    render json: res
  end

  # @API Get help links
  #
  # Returns the help links for that account
  #
  # @returns HelpLinks
  def help_links
    render json: {} unless @account == @domain_root_account
    help_links = edit_help_links_env
    links = {
      help_link_name: help_links[:help_link_name],
      help_link_icon: help_links[:help_link_icon],
      custom_help_links: help_links[:CUSTOM_HELP_LINKS],
      default_help_links: help_links[:DEFAULT_HELP_LINKS],
    }
    render json: links
  end

  # @API Get the manually-created courses sub-account for the domain root account
  #
  # @returns Account
  def manually_created_courses_account
    account = @domain_root_account.manually_created_courses_account
    read_only = !account.grants_right?(@current_user, session, :read)
    render json: account_json(account, @current_user, session, [], read_only)
  end

  include Api::V1::Course

  # @API List active courses in an account
  # Retrieve a paginated list of courses in this account.
  #
  # @argument with_enrollments [Boolean]
  #   If true, include only courses with at least one enrollment.  If false,
  #   include only courses with no enrollments.  If not present, do not filter
  #   on course enrollment status.
  #
  # @argument enrollment_type[] [String, "teacher"|"student"|"ta"|"observer"|"designer"]
  #   If set, only return courses that have at least one user enrolled in
  #   in the course with one of the specified enrollment types.
  #
  # @argument published [Boolean]
  #   If true, include only published courses.  If false, exclude published
  #   courses.  If not present, do not filter on published status.
  #
  # @argument completed [Boolean]
  #   If true, include only completed courses (these may be in state
  #   'completed', or their enrollment term may have ended).  If false, exclude
  #   completed courses.  If not present, do not filter on completed status.
  #
  # @argument blueprint [Boolean]
  #   If true, include only blueprint courses. If false, exclude them.
  #   If not present, do not filter on this basis.
  #
  # @argument blueprint_associated [Boolean]
  #   If true, include only courses that inherit content from a blueprint course.
  #   If false, exclude them. If not present, do not filter on this basis.
  #
  # @argument by_teachers[] [Integer]
  #   List of User IDs of teachers; if supplied, include only courses taught by
  #   one of the referenced users.
  #
  # @argument by_subaccounts[] [Integer]
  #   List of Account IDs; if supplied, include only courses associated with one
  #   of the referenced subaccounts.
  #
  # @argument hide_enrollmentless_courses [Boolean]
  #   If present, only return courses that have at least one enrollment.
  #   Equivalent to 'with_enrollments=true'; retained for compatibility.
  #
  # @argument state[] ["created"|"claimed"|"available"|"completed"|"deleted"|"all"]
  #   If set, only return courses that are in the given state(s). By default,
  #   all states but "deleted" are returned.
  #
  # @argument enrollment_term_id [Integer]
  #   If set, only includes courses from the specified term.
  #
  # @argument search_term [String]
  #   The partial course name, code, or full ID to match and return in the results list. Must be at least 3 characters.
  #
  # @argument include[] [String, "syllabus_body"|"term"|"course_progress"|"storage_quota_used_mb"|"total_students"|"teachers"|"account_name"|"concluded"]
  #   - All explanations can be seen in the {api:CoursesController#index Course API index documentation}
  #   - "sections", "needs_grading_count" and "total_scores" are not valid options at the account level
  #
  # @argument sort [String, "course_name"|"sis_course_id"|"teacher"|"account_name"]
  #   The column to sort results by.
  #
  # @argument order [String, "asc"|"desc"]
  #   The order to sort the given column by.
  #
  # @argument search_by [String, "course"|"teacher"]
  #   The filter to search by. "course" searches for course names, course codes,
  #   and SIS IDs. "teacher" searches for teacher names
  #
  # @argument starts_before [Optional, Date]
  #   If set, only return courses that start before the value (inclusive)
  #   or their enrollment term starts before the value (inclusive)
  #   or both the course's start_at and the enrollment term's start_at are set to null.
  #   The value should be formatted as: yyyy-mm-dd or ISO 8601 YYYY-MM-DDTHH:MM:SSZ.
  #
  # @argument ends_after [Optional, Date]
  #   If set, only return courses that end after the value (inclusive)
  #   or their enrollment term ends after the value (inclusive)
  #   or both the course's end_at and the enrollment term's end_at are set to null.
  #   The value should be formatted as: yyyy-mm-dd or ISO 8601 YYYY-MM-DDTHH:MM:SSZ.
  #
  # @argument homeroom [Optional, Boolean]
  #   If set, only return homeroom courses.
  #
  # @returns [Course]
  def courses_api
    return unless authorized_action(@account, @current_user, :read_course_list)

    starts_before = CanvasTime.try_parse(params[:starts_before])
    ends_after = CanvasTime.try_parse(params[:ends_after])

    params[:state] ||= %w[created claimed available completed]
    params[:state] = %w[created claimed available completed deleted] if Array(params[:state]).include?("all")
    if value_to_boolean(params[:published])
      params[:state] -= %w[created claimed completed deleted]
    elsif !params[:published].nil? && !value_to_boolean(params[:published])
      params[:state] -= %w[available]
    end

    sortable_name_col = User.sortable_name_order_by_clause("users")

    order = case params[:sort]
            when "course_name"
              Course.best_unicode_collation_key("courses.name").to_s
            when "sis_course_id"
              "courses.sis_source_id"
            when "teacher"
              "(SELECT #{sortable_name_col} FROM #{User.quoted_table_name}
                JOIN #{Enrollment.quoted_table_name} on users.id = enrollments.user_id
                WHERE enrollments.workflow_state <> 'deleted'
                AND enrollments.type = 'TeacherEnrollment'
                AND enrollments.course_id = courses.id
                ORDER BY #{sortable_name_col} LIMIT 1)"
            # leaving subaccount as an option for backwards compatibility
            when "subaccount", "account_name"
              "(SELECT #{Account.best_unicode_collation_key("accounts.name")} FROM #{Account.quoted_table_name}
                WHERE accounts.id = courses.account_id)"
            when "term"
              "(SELECT #{EnrollmentTerm.best_unicode_collation_key("enrollment_terms.name")}
                FROM #{EnrollmentTerm.quoted_table_name}
                WHERE enrollment_terms.id = courses.enrollment_term_id)"
            else
              "id"
            end

    if params[:sort] && params[:order]
      order += (params[:order] == "desc" ? " DESC, id DESC" : ", id")
    end

    opts = { include_crosslisted_courses: value_to_boolean(params[:include_crosslisted_courses]) }
    @courses = @account.associated_courses(opts).order(Arel.sql(order)).where(workflow_state: params[:state])

    if params[:hide_enrollmentless_courses] || value_to_boolean(params[:with_enrollments])
      @courses = @courses.with_enrollments
    elsif !params[:with_enrollments].nil? && !value_to_boolean(params[:with_enrollments])
      @courses = @courses.without_enrollments
    end

    if params[:enrollment_type].is_a?(Array)
      @courses = @courses.with_enrollment_types(params[:enrollment_type])
    end

    if value_to_boolean(params[:completed])
      @courses = @courses.completed
    elsif !params[:completed].nil? && !value_to_boolean(params[:completed])
      @courses = @courses.not_completed
    end

    if value_to_boolean(params[:blueprint])
      @courses = @courses.master_courses
    elsif !params[:blueprint].nil?
      @courses = @courses.not_master_courses
    end

    if value_to_boolean(params[:blueprint_associated])
      @courses = @courses.associated_courses
    elsif !params[:blueprint_associated].nil?
      @courses = @courses.not_associated_courses
    end

    if value_to_boolean(params[:homeroom])
      @courses = @courses.homeroom
    end

    if starts_before || ends_after
      @courses = @courses.joins(:enrollment_term)
      if starts_before
        @courses = @courses.where("
        (courses.start_at IS NULL AND enrollment_terms.start_at IS NULL)
        OR courses.start_at <= ? OR enrollment_terms.start_at <= ?", starts_before, starts_before)
      end
      if ends_after
        @courses = @courses.where("
        (courses.conclude_at IS NULL AND enrollment_terms.end_at IS NULL)
        OR courses.conclude_at >= ? OR enrollment_terms.end_at >= ?", ends_after, ends_after)
      end
    end

    if params[:by_teachers].is_a?(Array)
      teacher_ids = Api.map_ids(params[:by_teachers], User, @domain_root_account, @current_user).map(&:to_i)
      @courses = @courses.by_teachers(teacher_ids)
    end

    if params[:by_subaccounts].is_a?(Array)
      account_ids = Api.map_ids(params[:by_subaccounts], Account, @domain_root_account, @current_user).map(&:to_i)
      @courses = @courses.by_associated_accounts(account_ids)
    end

    if params[:enrollment_term_id]
      term = api_find(@account.root_account.enrollment_terms, params[:enrollment_term_id])
      @courses = @courses.for_term(term)
    end

    if params[:search_term]
      search_term = params[:search_term]
      SearchTermHelper.validate_search_term(search_term)

      if params[:search_by] == "teacher"
        @courses =
          @courses.where(
            "EXISTS (?)",
            TeacherEnrollment.active.joins(:user).where(
              ActiveRecord::Base.wildcard("users.name", params[:search_term])
            ).where(
              "enrollments.workflow_state NOT IN ('rejected', 'inactive', 'completed', 'deleted') AND enrollments.course_id=courses.id"
            )
          )
      else
        name = ActiveRecord::Base.wildcard("courses.name", search_term)
        code = ActiveRecord::Base.wildcard("courses.course_code", search_term)
        or_clause = Course.where(code).or(Course.where(name))

        if search_term =~ Api::ID_REGEX && Api::MAX_ID_RANGE.cover?(search_term.to_i)
          or_clause = Course.where(id: search_term).or(or_clause)
        end

        if @account.grants_any_right?(@current_user, :read_sis, :manage_sis)
          sis_source = ActiveRecord::Base.wildcard("courses.sis_source_id", search_term)
          or_clause = or_clause.or(Course.where(sis_source))
        end

        @courses = @courses.merge(or_clause)
      end
    end

    includes = Set.new(Array(params[:include]))
    # We only want to return the permissions for single courses and not lists of courses.
    # sections, needs_grading_count, and total_score not valid as enrollments are needed
    includes -= %w[permissions sections needs_grading_count total_scores]
    all_precalculated_permissions = nil

    page_opts = { total_entries: nil }
    if includes.include?("ui_invoked") && Setting.get("ui_invoked_count_pages", "true") == "true"
      page_opts = {} # let Folio calculate total entries
      includes.delete("ui_invoked")
    end

    GuardRail.activate(:secondary) do
      @courses = Api.paginate(@courses, self, api_v1_account_courses_url, page_opts)

<<<<<<< HEAD
      ActiveRecord::Associations.preload(@courses, [:account, :root_account, course_account_associations: :account])
=======
      ActiveRecord::Associations.preload(@courses, [:account, :root_account, { course_account_associations: :account }])
>>>>>>> 68bd52bc
      preload_teachers(@courses) if includes.include?("teachers")
      preload_teachers(@courses) if includes.include?("active_teachers")
      ActiveRecord::Associations.preload(@courses, [:enrollment_term]) if includes.include?("term") || includes.include?("concluded")

      if includes.include?("total_students")
        student_counts = StudentEnrollment.shard(@account.shard).not_fake.where("enrollments.workflow_state NOT IN ('rejected', 'completed', 'deleted', 'inactive')")
                                          .where(course_id: @courses).group(:course_id).distinct.count(:user_id)
        @courses.each { |c| c.student_count = student_counts[c.id] || 0 }
      end
      all_precalculated_permissions = @current_user.precalculate_permissions_for_courses(@courses, [:read_sis, :manage_sis])
    end

    render json: @courses.map { |c|
                   course_json(c, @current_user, session, includes, nil,
                               precalculated_permissions: all_precalculated_permissions&.dig(c.global_id),
                               prefer_friendly_name: false)
                 }
  end

  # Delegated to by the update action (when the request is an api_request?)
  def update_api
    if authorized_action(@account, @current_user, [:manage_account_settings, :manage_storage_quotas])
      account_params = params[:account].present? ? strong_account_params.to_unsafe_h : {}
      includes = Array(params[:includes]) || []
      unauthorized = false

      if params[:account].key?(:sis_account_id)
        sis_id = params[:account].delete(:sis_account_id)
        if @account.root_account.grants_right?(@current_user, session, :manage_sis) && !@account.root_account?
          @account.sis_source_id = sis_id.presence
        else
          if @account.root_account?
            @account.errors.add(:unauthorized, t("Cannot set sis_account_id on a root_account."))
          else
            @account.errors.add(:unauthorized, t("To change sis_account_id the user must have manage_sis permission."))
          end
          unauthorized = true
        end
      end

      if params[:account][:services] && authorized_action(@account, @current_user, :manage_account_settings)
        params[:account][:services].slice(*Account.services_exposed_to_ui_hash(nil, @current_user, @account).keys).each do |key, value|
          @account.set_service_availability(key, value_to_boolean(value))
        end
        includes << "services"
        params[:account].delete :services
      end

      # Set default Dashboard View
      set_default_dashboard_view(params.dig(:account, :settings)&.delete(:default_dashboard_view))
      unauthorized = true if set_course_template == :unauthorized

      # account settings (:manage_account_settings)
      account_settings = account_params.slice(:name, :default_time_zone, :settings)
      unless account_settings.empty?
        if @account.grants_right?(@current_user, session, :manage_account_settings)
          if account_settings[:settings]
            account_settings[:settings].slice!(*permitted_api_account_settings)
            ensure_sis_max_name_length_value!(account_settings)
          end
          @account.errors.add(:name, t(:account_name_required, "The account name cannot be blank")) if account_params.key?(:name) && account_params[:name].blank?
          @account.errors.add(:default_time_zone, t(:unrecognized_time_zone, "'%{timezone}' is not a recognized time zone", timezone: account_params[:default_time_zone])) if account_params.key?(:default_time_zone) && ActiveSupport::TimeZone.new(account_params[:default_time_zone]).nil?
        else
          account_settings.each_key { |k| @account.errors.add(k.to_sym, t(:cannot_manage_account, "You are not allowed to manage account settings")) }
          unauthorized = true
        end
      end

      param_settings = params.dig(:account, :settings)
      microsoft_sync_settings = param_settings&.permit(*MicrosoftSync::SettingsValidator::SYNC_SETTINGS)
      MicrosoftSync::SettingsValidator.new(microsoft_sync_settings, @account).validate_and_save

      # quotas (:manage_account_quotas)
      quota_settings = account_params.slice(:default_storage_quota_mb, :default_user_storage_quota_mb,
                                            :default_group_storage_quota_mb)
      unless quota_settings.empty?
        if @account.grants_right?(@current_user, session, :manage_storage_quotas)
          %i[default_storage_quota_mb default_user_storage_quota_mb default_group_storage_quota_mb].each do |quota_type|
            next unless quota_settings.key?(quota_type)

            quota_value = quota_settings[quota_type].to_s.strip
            if INTEGER_REGEX.match?(quota_value.to_s)
              @account.errors.add(quota_type, t(:quota_must_be_positive, "Value must be positive")) if quota_value.to_i < 0
              @account.errors.add(quota_type, t(:quota_too_large, "Value too large")) if quota_value.to_i >= (2**62) / 1.megabytes
            else
              @account.errors.add(quota_type, t(:quota_integer_required, "An integer value is required"))
            end
          end
        else
          quota_settings.each_key { |k| @account.errors.add(k.to_sym, t(:cannot_manage_quotas, "You are not allowed to manage quota settings")) }
          unauthorized = true
        end
      end

      if unauthorized
        # Attempt to modify something without sufficient permissions
        render json: @account.errors, status: :unauthorized
      else
        success = @account.errors.empty?
        success &&= @account.update(account_settings.merge(quota_settings)) rescue false

        if success
          # Successfully completed
          update_user_dashboards
          render json: account_json(@account, @current_user, session, includes)
        else
          # Failed (hopefully with errors)
          render json: @account.errors, status: :bad_request
        end
      end
    end
  end

  # @API Update an account
  # Update an existing account.
  #
  # @argument account[name] [String]
  #   Updates the account name
  #
  # @argument account[sis_account_id] [String]
  #   Updates the account sis_account_id
  #   Must have manage_sis permission and must not be a root_account.
  #
  # @argument account[default_time_zone] [String]
  #   The default time zone of the account. Allowed time zones are
  #   {http://www.iana.org/time-zones IANA time zones} or friendlier
  #   {http://api.rubyonrails.org/classes/ActiveSupport/TimeZone.html Ruby on Rails time zones}.
  #
  # @argument account[default_storage_quota_mb] [Integer]
  #   The default course storage quota to be used, if not otherwise specified.
  #
  # @argument account[default_user_storage_quota_mb] [Integer]
  #   The default user storage quota to be used, if not otherwise specified.
  #
  # @argument account[default_group_storage_quota_mb] [Integer]
  #   The default group storage quota to be used, if not otherwise specified.
  #
  # @argument account[course_template_id] [Integer]
  #   The ID of a course to be used as a template for all newly created courses.
  #   Empty means to inherit the setting from parent account, 0 means to not
  #   use a template even if a parent account has one set. The course must be
  #   marked as a template.
  #
  # @argument account[settings][restrict_student_past_view][value] [Boolean]
  #   Restrict students from viewing courses after end date
  #
  # @argument account[settings][restrict_student_past_view][locked] [Boolean]
  #   Lock this setting for sub-accounts and courses
  #
  # @argument account[settings][restrict_student_future_view][value] [Boolean]
  #   Restrict students from viewing courses before start date
  #
  # @argument account[settings][microsoft_sync_enabled] [Boolean]
  #   Determines whether this account has Microsoft Teams Sync enabled or not.
  #
  #   Note that if you are altering Microsoft Teams sync settings you must enable
  #   the Microsoft Group enrollment syncing feature flag. In addition, if you are enabling
  #   Microsoft Teams sync, you must also specify a tenant, login attribute, and a remote attribute.
  #   Specifying a suffix to use is optional.
  #
  # @argument account[settings][microsoft_sync_tenant]
  #   The tenant this account should use when using Microsoft Teams Sync.
  #   This should be an Azure Active Directory domain name.
  #
  # @argument account[settings][microsoft_sync_login_attribute]
  #   The attribute this account should use to lookup users when using Microsoft Teams Sync.
  #   Must be one of "sub", "email", "oid", "preferred_username", or "integration_id".
  #
  # @argument account[settings][microsoft_sync_login_attribute_suffix]
  #   A suffix that will be appended to the result of the login attribute when associating
  #   Canvas users with Microsoft users. Must be under 255 characters and contain no whitespace.
  #   This field is optional.
  #
  # @argument account[settings][microsoft_sync_remote_attribute]
  #   The Active Directory attribute to use when associating Canvas users with Microsoft users.
  #   Must be one of "mail", "mailNickname", or "userPrincipalName".
  #
  # @argument account[settings][restrict_student_future_view][locked] [Boolean]
  #   Lock this setting for sub-accounts and courses
  #
  # @argument account[settings][lock_all_announcements][value] [Boolean]
  #   Disable comments on announcements
  #
  # @argument account[settings][lock_all_announcements][locked] [Boolean]
  #   Lock this setting for sub-accounts and courses
  #
  # @argument account[settings][usage_rights_required][value] [Boolean]
  #   Copyright and license information must be provided for files before they are published.
  #
  # @argument account[settings][usage_rights_required][locked] [Boolean]
  #   Lock this setting for sub-accounts and courses
  #
  # @argument account[settings][restrict_student_future_listing][value] [Boolean]
  #   Restrict students from viewing future enrollments in course list
  #
  # @argument account[settings][restrict_student_future_listing][locked] [Boolean]
  #   Lock this setting for sub-accounts and courses
  #
  # @argument account[settings][conditional_release][value] [Boolean]
  #   Enable or disable individual learning paths for students based on assessment
  #
  # @argument account[settings][conditional_release][locked] [Boolean]
  #   Lock this setting for sub-accounts and courses
  #
  # @argument account[settings][lock_outcome_proficiency][value] [Boolean]
  #   [DEPRECATED] Restrict instructors from changing mastery scale
  #
  # @argument account[lock_outcome_proficiency][locked] [Boolean]
  #   [DEPRECATED] Lock this setting for sub-accounts and courses
  #
  # @argument account[settings][lock_proficiency_calculation][value] [Boolean]
  #   [DEPRECATED] Restrict instructors from changing proficiency calculation method
  #
  # @argument account[lock_proficiency_calculation][locked] [Boolean]
  #   [DEPRECATED] Lock this setting for sub-accounts and courses
  #
  # @argument account[services] [Hash]
  #   Give this a set of keys and boolean values to enable or disable services matching the keys
  #
  # @example_request
  #   curl https://<canvas>/api/v1/accounts/<account_id> \
  #     -X PUT \
  #     -H 'Authorization: Bearer <token>' \
  #     -d 'account[name]=New account name' \
  #     -d 'account[default_time_zone]=Mountain Time (US & Canada)' \
  #     -d 'account[default_storage_quota_mb]=450'
  #
  # @returns Account
  def update
    return update_api if api_request?

    if authorized_action(@account, @current_user, :manage_account_settings)
      respond_to do |format|
        if @account.root_account?
          terms_attrs = params[:account][:terms_of_service]
          @account.update_terms_of_service(terms_attrs) if terms_attrs.present?
          if @account.feature_enabled?(:slack_notifications)
            slack_api_key = params[:account].dig(:slack, :slack_api_key)
            if slack_api_key.present?
              encrypted_slack_key, salt = Canvas::Security.encrypt_password(slack_api_key.to_s, "instructure_slack_encrypted_key")
              @account.settings[:encrypted_slack_key] = encrypted_slack_key
              @account.settings[:encrypted_slack_key_salt] = salt
            end
          end
        end

        pronouns = params[:account].delete :pronouns
        if pronouns && !@account.site_admin? && @account.root_account?
          @account.pronouns = pronouns
        end

        custom_help_links = params[:account].delete :custom_help_links
        if custom_help_links
          sorted_help_links = custom_help_links.to_unsafe_h.select { |_k, h| h["state"] != "deleted" && h["state"] != "new" }.sort_by { |k, _h| k.to_i }
          sorted_help_links.map! do |index_with_hash|
            hash = index_with_hash[1].to_hash.with_indifferent_access
            hash.delete("state")
            hash.assert_valid_keys %w[text subtext url available_to type id is_featured is_new feature_headline]
            hash
          end
          @account.settings[:custom_help_links] = @account.help_links_builder.process_links_before_save(sorted_help_links)
          @account.settings[:new_custom_help_links] = true
        end

        params[:account][:turnitin_host] = validated_turnitin_host(params[:account][:turnitin_host])
        enable_user_notes = params[:account].delete :enable_user_notes
        allow_sis_import = params[:account].delete :allow_sis_import
        params[:account].delete :default_user_storage_quota_mb unless @account.root_account? && !@account.site_admin?
        unless @account.grants_right? @current_user, :manage_storage_quotas
          %i[storage_quota default_storage_quota default_storage_quota_mb
             default_user_storage_quota default_user_storage_quota_mb
             default_group_storage_quota default_group_storage_quota_mb].each { |key| params[:account].delete key }
        end
        if params[:account][:services]
          params[:account][:services].slice(*Account.services_exposed_to_ui_hash(nil, @current_user, @account).keys).each do |key, value|
            @account.set_service_availability(key, value == "1")
          end
          params[:account].delete :services
        end

        # If the setting is present (update is called from 2 different settings forms, one for notifications)
        if params[:account][:settings] && params[:account][:settings][:outgoing_email_default_name_option].present? &&
           params[:account][:settings][:outgoing_email_default_name_option] == "default"
          # If set to default, remove the custom name so it doesn't get saved
          params[:account][:settings][:outgoing_email_default_name] = ""
        end

        emoji_deny_list = params[:account][:settings].try(:delete, :emoji_deny_list)
        if @account.feature_allowed?(:submission_comment_emojis) &&
           @account.root_account? &&
           !@account.site_admin?
          @account.settings[:emoji_deny_list] = emoji_deny_list
        end

        if @account.grants_right?(@current_user, :manage_site_settings)
          google_docs_domain = params[:account][:settings].try(:delete, :google_docs_domain)
          if @account.feature_enabled?(:google_docs_domain_restriction) &&
             @account.root_account? &&
             !@account.site_admin?
            @account.settings[:google_docs_domain] = google_docs_domain.presence
          end

          @account.enable_user_notes = enable_user_notes if enable_user_notes
          @account.allow_sis_import = allow_sis_import if allow_sis_import && @account.root_account?
          if @account.site_admin? && params[:account][:settings]
            # these shouldn't get set for the site admin account
            params[:account][:settings].delete(:enable_alerts)
            params[:account][:settings].delete(:enable_eportfolios)
            params[:account][:settings].delete(:include_integration_ids_in_gradebook_exports)
          end
        else
          # must have :manage_site_settings to update these
          %i[admins_can_change_passwords
             admins_can_view_notifications
             enable_alerts
             enable_eportfolios
             enable_profiles
             enable_turnitin
             include_integration_ids_in_gradebook_exports
             show_scheduler
             global_includes
             gmail_domain
             limit_parent_app_web_access].each do |key|
            params[:account][:settings].try(:delete, key)
          end
        end

        if params[:account][:settings]&.key?(:trusted_referers) &&
           (trusted_referers = params[:account][:settings].delete(:trusted_referers)) &&
           @account.root_account?
          @account.trusted_referers = trusted_referers
        end

        # privacy settings
        unless @account.grants_right?(@current_user, :manage_privacy_settings)
          %w[enable_fullstory enable_google_analytics].each do |setting|
            params[:account][:settings].try(:delete, setting)
          end
        end

        # don't accidentally turn the default help link name into a custom one and thereby break i18n
        help_link_name = params.dig(:account, :settings, :help_link_name)
        params[:account][:settings][:help_link_name] = nil if help_link_name == default_help_link_name

        ensure_sis_max_name_length_value!(params[:account]) if params[:account][:settings]

        if (sis_id = params[:account].delete(:sis_source_id)) &&
           !@account.root_account? && sis_id != @account.sis_source_id &&
           @account.root_account.grants_right?(@current_user, session, :manage_sis)
          @account.sis_source_id = sis_id.presence
        end

        @account.process_external_integration_keys(params[:account][:external_integration_keys], @current_user)

        can_edit_email = params[:account][:settings].try(:delete, :edit_institution_email)
        if @account.root_account? && !can_edit_email.nil?
          @account[:settings][:edit_institution_email] = value_to_boolean(can_edit_email)
        end

        remove_ip_filters = params[:account].delete(:remove_ip_filters)
        params[:account][:ip_filters] = [] if remove_ip_filters

        k5_settings = params.dig(:account, :settings, :enable_as_k5_account)
        unless k5_settings.nil?
          enable_as_k5 = value_to_boolean(k5_settings[:value])
          # Only tweak stuff if the k5 setting has changed
          unless enable_as_k5 == @account.enable_as_k5_account?
            # Lock enable_as_k5_account as ON down the inheritance chain once an account enables it
            # This is important in determining whether k5 mode dashboard is shown to a user
            params[:account][:settings][:enable_as_k5_account][:locked] = enable_as_k5
            # Add subaccount ids with k5 mode enabled to the root account's setting k5_accounts
            k5_accounts = @account.root_account.settings[:k5_accounts] || []
            k5_accounts = Set.new(k5_accounts)
            enable_as_k5 ? k5_accounts.add(@account.id) : k5_accounts.delete(@account.id)
            @account.root_account.settings[:k5_accounts] = k5_accounts.to_a
            @account.root_account.save!
            # Invalidate the cached k5 settings for all users in the account
            @account.root_account.clear_k5_cache
          end
        end

        # validate/normalize default due time parameter
        if (default_due_time = params.dig(:account, :settings, :default_due_time, :value))
          params[:account][:settings][:default_due_time][:value] = normalize_due_time(default_due_time)
        end

        # Set default Dashboard view
        set_default_dashboard_view(params.dig(:account, :settings)&.delete(:default_dashboard_view))
        set_course_template

        if @account.update(strong_account_params)
          update_conditional_release
          update_user_dashboards
          format.html { redirect_to account_settings_url(@account) }
          format.json { render json: @account }
        else
          flash[:error] = t(:update_failed_notice, "Account settings update failed")
          format.html { redirect_to account_settings_url(@account) }
          format.json { render json: @account.errors, status: :bad_request }
        end
      end
    end
  end

  def reports_tab
    if authorized_action(@account, @current_user, :read_reports)
      @available_reports = AccountReport.available_reports
      @root_account = @account.root_account
      @account.shard.activate do
        scope = @account.account_reports.active.where("report_type=name").most_recent
        @last_complete_reports = AccountReport.from("unnest('{#{@available_reports.keys.join(",")}}'::text[]) report_types (name),
                LATERAL (#{scope.complete.to_sql}) account_reports ")
                                              .order("report_types.name")
                                              .preload(:attachment)
                                              .index_by(&:report_type)
        @last_reports = AccountReport.from("unnest('{#{@available_reports.keys.join(",")}}'::text[]) report_types (name),
                LATERAL (#{scope.to_sql}) account_reports ")
                                     .order("report_types.name")
                                     .index_by(&:report_type)
      end
      render layout: false
    end
  end

  def terms_of_service_custom_content
    TermsOfService.ensure_terms_for_account(@domain_root_account)
    render plain: @domain_root_account.terms_of_service.terms_of_service_content&.content
  end

  def settings
    if authorized_action(@account, @current_user, :read_as_admin)
      @account_users = @account.account_users.active
      @account_user_permissions_cache = AccountUser.create_permissions_cache(@account_users, @current_user, session)
      ActiveRecord::Associations.preload(@account_users, user: :communication_channels)
      order_hash = {}
      @account.available_account_roles.each_with_index do |role, idx|
        order_hash[role.id] = idx
      end
      @account_users = @account_users.select(&:user).sort_by { |au| [order_hash[au.role_id] || CanvasSort::Last, Canvas::ICU.collation_key(au.user.sortable_name)] }
      @alerts = @account.alerts

      @account_roles = @account.available_account_roles.sort_by(&:display_sort_index).map { |role| { id: role.id, label: role.label } }
      @course_roles = @account.available_course_roles.sort_by(&:display_sort_index).map { |role| { id: role.id, label: role.label } }

      @announcements = @account.announcements.order(created_at: "desc").paginate(page: params[:page], per_page: 50)
      @external_integration_keys = ExternalIntegrationKey.indexed_keys_for(@account)

      course_creation_settings = {}
      if @account.root_account? && !@account.site_admin?
        course_creation_settings.merge!({
                                          teachers_can_create_courses: @account.teachers_can_create_courses?,
                                          students_can_create_courses: @account.students_can_create_courses?,
                                          no_enrollments_can_create_courses: @account.no_enrollments_can_create_courses?,
                                          teachers_can_create_courses_anywhere: @account.teachers_can_create_courses_anywhere?,
                                          students_can_create_courses_anywhere: @account.students_can_create_courses_anywhere?,
                                        })
      end

      js_permissions = {
        manage_feature_flags: @account.grants_right?(@current_user, session, :manage_feature_flags)
      }
      if @account.root_account.feature_enabled?(:granular_permissions_manage_lti)
        js_permissions[:add_tool_manually] = @account.grants_right?(@current_user, session, :manage_lti_add)
        js_permissions[:edit_tool_manually] = @account.grants_right?(@current_user, session, :manage_lti_edit)
        js_permissions[:delete_tool_manually] = @account.grants_right?(@current_user, session, :manage_lti_delete)
      else
        js_permissions[:create_tool_manually] = @account.grants_right?(@current_user, session, :create_tool_manually)
      end
      js_env({
               APP_CENTER: { enabled: Canvas::Plugin.find(:app_center).enabled? },
               LTI_LAUNCH_URL: account_tool_proxy_registration_path(@account),
               EXTERNAL_TOOLS_CREATE_URL: url_for(controller: :external_tools, action: :create, account_id: @context.id),
               TOOL_CONFIGURATION_SHOW_URL: account_show_tool_configuration_url(account_id: @context.id, developer_key_id: ":developer_key_id"),
               MEMBERSHIP_SERVICE_FEATURE_FLAG_ENABLED: @account.root_account.feature_enabled?(:membership_service_for_lti_tools),
               CONTEXT_BASE_URL: "/accounts/#{@context.id}",
               MASKED_APP_CENTER_ACCESS_TOKEN: @account.settings[:app_center_access_token].try(:[], 0...5),
               PERMISSIONS: js_permissions,
               CSP: {
                 enabled: @account.csp_enabled?,
                 inherited: @account.csp_inherited?,
                 settings_locked: @account.csp_locked?,
               },
               MICROSOFT_SYNC: {
                 CLIENT_ID: MicrosoftSync::LoginService.client_id,
                 REDIRECT_URI: MicrosoftSync::LoginService::REDIRECT_URI,
                 BASE_URL: MicrosoftSync::LoginService::BASE_URL
               },
               COURSE_CREATION_SETTINGS: course_creation_settings,
               EMOJI_DENY_LIST: @account.root_account.settings[:emoji_deny_list]
             })
      js_env(edit_help_links_env, true)
    end
  end

  # Admin Tools page controls
  # => Log Auditing
  # => Add/Change Quota
  # = Restoring Content
  def admin_tools
    unless @account.can_see_admin_tools_tab?(@current_user)
      return render_unauthorized_action
    end

    authentication_logging = @account.grants_any_right?(@current_user, :view_statistics, :manage_user_logins)
    grade_change_logging = @account.grants_right?(@current_user, :view_grade_changes)
    course_logging = @account.grants_right?(@current_user, :view_course_changes)
    mutation_logging = @account.feature_enabled?(:mutation_audit_log) &&
                       @account.grants_right?(@current_user, :manage_account_settings)
    if authentication_logging || grade_change_logging || course_logging || mutation_logging
      logging = {
        authentication: authentication_logging,
        grade_change: grade_change_logging,
        course: course_logging,
        mutation: mutation_logging,
      }
    end
    logging ||= false

    js_env ACCOUNT_ID: @account.id
    js_env PERMISSIONS: {
      restore_course: @account.grants_right?(@current_user, session, :undelete_courses),
      # Permission caching issue makes explicitly checking the account setting
      # an easier option.
      view_messages: (@account.settings[:admins_can_view_notifications] &&
                       @account.grants_right?(@current_user, session, :view_notifications)) ||
                     Account.site_admin.grants_right?(@current_user, :read_messages),
      logging: logging
    }
    js_env enhanced_grade_change_query: Auditors.read_from_postgres?
    js_env bounced_emails_admin_tool: @account.grants_right?(@current_user, session, :view_bounced_emails)
  end

  def confirm_delete_user
    raise ActiveRecord::RecordNotFound unless @account.root_account?

    @user = api_find(User, params[:user_id])

    unless @account.user_account_associations.where(user_id: @user).exists?
      flash[:error] = t(:no_user_message, "No user found with that id")
      redirect_to account_url(@account)
      return
    end

    @context = @account
    render_unauthorized_action unless @user.allows_user_to_remove_from_account?(@account, @current_user)
  end

  # @API Delete a user from the root account
  #
  # Delete a user record from a Canvas root account. If a user is associated
  # with multiple root accounts (in a multi-tenant instance of Canvas), this
  # action will NOT remove them from the other accounts.
  #
  # WARNING: This API will allow a user to remove themselves from the account.
  # If they do this, they won't be able to make API calls or log into Canvas at
  # that account.
  #
  # @example_request
  #     curl https://<canvas>/api/v1/accounts/3/users/5 \
  #       -H 'Authorization: Bearer <ACCESS_TOKEN>' \
  #       -X DELETE
  #
  # @returns User
  def remove_user
    raise ActiveRecord::RecordNotFound unless @account.root_account?

    @user = api_find(User, params[:user_id])
    raise ActiveRecord::RecordNotFound unless @account.user_account_associations.where(user_id: @user).exists?

    if @user.allows_user_to_remove_from_account?(@account, @current_user)
      @user.remove_from_root_account(@account, updating_user: @current_user)
      flash[:notice] = t(:user_deleted_message, "%{username} successfully deleted", username: @user.name)
      respond_to do |format|
        format.html { redirect_to account_users_url(@account) }
        format.json { render json: @user || {} }
      end
    else
      render_unauthorized_action
    end
  end

  # @API Restore a deleted user from a root account
  # @internal
  #
  # Restore a user record along with the most recently deleted pseudonym
  # from a Canvas root account. Can only be done by a siteadmin.
  #
  # @example_request
  #     curl https://<canvas>/api/v1/accounts/3/users/5/restore \
  #       -H 'Authorization: Bearer <ACCESS_TOKEN>' \
  #       -X PUT
  #
  # @returns User
  def restore_user
    raise ActiveRecord::RecordNotFound unless @account.root_account?

    user = api_find(User, params[:user_id])
    pseudonym = user && @account.pseudonyms.where(user_id: user).order(deleted_at: :desc).first!

    is_permissible =
      pseudonym.account.grants_right?(@current_user, :manage_user_logins) &&
      pseudonym.user.has_subset_of_account_permissions?(@current_user, user.account)
    return render_unauthorized_action unless is_permissible

    if @account.pseudonyms.where(user_id: user).active.any? && !user.deleted?
      return render json: { errors: "User not deleted" }, status: :bad_request
    end

    # this is a no-op if the user was deleted from the account profile page
    user.update!(workflow_state: "registered") if user.deleted?
    pseudonym.update!(workflow_state: "active")
    pseudonym.clear_permissions_cache(user)
    user.update_account_associations
    user.clear_caches
    render json: user || {}
  end

  def eportfolio_moderation
    if authorized_action(@account, @current_user, :moderate_user_content)
      results_per_page = Setting.get("eportfolio_moderation_results_per_page", 1000)
      spam_status_order = "CASE spam_status WHEN 'flagged_as_possible_spam' THEN 0 WHEN 'marked_as_spam' THEN 1 WHEN 'marked_as_safe' THEN 2 ELSE 3 END"
      @eportfolios = Eportfolio.active.preload(:user)
                               .joins(:user)
                               .joins("JOIN #{UserAccountAssociation.quoted_table_name} ON eportfolios.user_id = user_account_associations.user_id AND user_account_associations.account_id = #{@account.id}")
                               .where(spam_status: %w[flagged_as_possible_spam marked_as_spam marked_as_safe])
                               .where("EXISTS (?)", Eportfolio.where("user_id = users.id").where(spam_status: ["flagged_as_possible_spam", "marked_as_spam"]))
                               .merge(User.active)
                               .order(Arel.sql(spam_status_order), Arel.sql("eportfolios.public DESC NULLS LAST"), updated_at: :desc)
                               .paginate(per_page: results_per_page, page: params[:page])
    end
  end

  def turnitin_confirmation
    if authorized_action(@account, @current_user, :manage_account_settings)
      host = validated_turnitin_host(params[:turnitin_host])
      begin
        turnitin = Turnitin::Client.new(
          params[:turnitin_account_id],
          params[:turnitin_shared_secret],
          host
        )
        render json: { success: turnitin.testSettings }
      rescue
        render json: { success: false }
      end
    end
  end

  def statistics
    if authorized_action(@account, @current_user, :view_statistics)
      add_crumb(t(:crumb_statistics, "Statistics"), statistics_account_url(@account))
      if @account.grants_right?(@current_user, :read_course_list)
        @recently_started_courses = @account.all_courses.recently_started
        @recently_ended_courses = @account.all_courses.recently_ended
        if @account == Account.default
          @recently_created_courses = @account.all_courses.recently_created
        end
      end
      if @account.grants_right?(@current_user, :read_roster)
        @recently_logged_users = @account.all_users.recently_logged_in
      end
      @counts_report = @account.report_snapshots.detailed.order(:created_at).last.try(:data)
    end
  end

  def statistics_graph
    if authorized_action(@account, @current_user, :view_statistics)
      @items = @account.report_snapshots.progressive.last.try(:report_value_over_time, params[:attribute])
      respond_to do |format|
        format.json { render json: @items }
        format.csv do
          res = CSV.generate do |csv|
            csv << ["Timestamp", "Value"]
            @items.each do |item|
              csv << [item[0] / 1000, item[1]]
            end
          end
          cancel_cache_buster
          # TODO: i18n
          send_data(
            res,
            type: "text/csv",
            filename: "#{params[:attribute].titleize} Report for #{@account.name}.csv",
            disposition: "attachment"
          )
        end
      end
    end
  end

  def avatars
    is_authorized = if @domain_root_account.feature_enabled?(:granular_permissions_manage_users)
                      authorized_action(@account, @current_user, :allow_course_admin_actions)
                    else
                      authorized_action(@account, @current_user, :manage_admin_users)
                    end

    if is_authorized
      @users = @account.all_users(nil)
      @avatar_counts = {
        all: format_avatar_count(@users.with_avatar_state("any").count),
        reported: format_avatar_count(@users.with_avatar_state("reported").count),
        re_reported: format_avatar_count(@users.with_avatar_state("re_reported").count),
        submitted: format_avatar_count(@users.with_avatar_state("submitted").count)
      }
      if params[:avatar_state]
        @users = @users.with_avatar_state(params[:avatar_state])
        @avatar_state = params[:avatar_state]
      elsif @domain_root_account && @domain_root_account.settings[:avatars] == "enabled_pending"
        @users = @users.with_avatar_state("submitted")
        @avatar_state = "submitted"
      else
        @users = @users.with_avatar_state("reported")
        @avatar_state = "reported"
      end
      @users = Api.paginate(@users, self, account_avatars_url)
    end
  end

  def sis_import
    if authorized_action(@account, @current_user, [:import_sis, :manage_sis])
      return redirect_to account_settings_url(@account) if !@account.allow_sis_import || !@account.root_account?

      @current_batch = @account.current_sis_batch
      @last_batch = @account.sis_batches.order("created_at DESC").first
      @terms = @account.enrollment_terms.active
      respond_to do |format|
        format.html
        format.json { render json: @current_batch }
      end
    end
  end

  def courses_redirect
    redirect_to course_url(params[:id])
  end

  def course_user_search
    return unless authorized_action(@account, @current_user, :read)

    can_read_course_list = @account.grants_right?(@current_user, session, :read_course_list)
    can_read_roster = @account.grants_right?(@current_user, session, :read_roster)

    unless can_read_course_list || can_read_roster
      if @redirect_on_unauth
        return redirect_to account_settings_url(@account)
      else
        return render_unauthorized_action
      end
    end

    js_env({
             COURSE_ROLES: Role.course_role_data_for_account(@account, @current_user)
           })
    js_bundle :account_course_user_search
    css_bundle :addpeople
    @page_title = @account.name
    add_crumb "", "?" # the text for this will be set by javascript
    js_permissions = {
      can_read_course_list: can_read_course_list,
      can_read_roster: can_read_roster,
      can_create_courses: @account.grants_any_right?(@current_user, session, :manage_courses, :create_courses),
      can_create_users: @account.root_account.grants_right?(@current_user, session, :manage_user_logins),
      analytics: @account.service_enabled?(:analytics),
      can_masquerade: @account.grants_right?(@current_user, session, :become_user),
      can_message_users: @account.grants_right?(@current_user, session, :send_messages),
      can_edit_users: @account.grants_any_right?(@current_user, session, :manage_user_logins),
      can_manage_groups: # access to view account-level user groups, People --> hamburger menu
        @account.grants_any_right?(
          @current_user,
          session,
          :manage_groups,
          *RoleOverride::GRANULAR_MANAGE_GROUPS_PERMISSIONS
        ),
      can_create_enrollments: @account.grants_any_right?(@current_user, session, *add_enrollment_permissions(@account))
    }
    if @account.root_account.feature_enabled?(:granular_permissions_manage_users)
      js_permissions[:can_allow_course_admin_actions] = @account.grants_right?(@current_user, session, :allow_course_admin_actions)
    else
      js_permissions[:can_manage_admin_users] = @account.grants_right?(@current_user, session, :manage_admin_users)
    end
    js_env({
             ROOT_ACCOUNT_NAME: @account.root_account.name, # used in AddPeopleApp modal
             ACCOUNT_ID: @account.id,
             ROOT_ACCOUNT_ID: @account.root_account.id,
             customized_login_handle_name: @account.root_account.customized_login_handle_name,
             delegated_authentication: @account.root_account.delegated_authentication?,
             SHOW_SIS_ID_IN_NEW_USER_FORM: @account.root_account.allow_sis_import && @account.root_account.grants_right?(@current_user, session, :manage_sis),
             PERMISSIONS: js_permissions
           })
    render html: "", layout: true
  end

  def users
    get_context
    unless params.key?(:term)
      @account ||= @context
      return course_user_search
    end
    return unless authorized_action(@context, @current_user, :read_roster)

    @root_account = @context.root_account
    @query = params[:term]
    GuardRail.activate(:secondary) do
      @users = @context.users_name_like(@query)
      @users = @users.paginate(page: params[:page])

      cancel_cache_buster
      expires_in 30.minutes
      render(json: @users.map { |u| { label: u.name, id: u.id } })
    end
  end

  def build_course_stats
    courses_to_fetch_users_for = @courses

    templates = MasterCourses::MasterTemplate.active.for_full_course.where(course_id: @courses).to_a
    if templates.any?
      MasterCourses::MasterTemplate.preload_index_data(templates)
      @master_template_index = templates.index_by(&:course_id)
      courses_to_fetch_users_for = courses_to_fetch_users_for.reject { |c| @master_template_index[c.id] } # don't fetch the counts for the master/blueprint courses
    end

    teachers = TeacherEnrollment.for_courses_with_user_name(courses_to_fetch_users_for).where.not(enrollments: { workflow_state: %w[rejected deleted] })
    course_to_student_counts = StudentEnrollment.student_in_claimed_or_available.where(course_id: courses_to_fetch_users_for).group(:course_id).distinct.count(:user_id)
    courses_to_teachers = teachers.each_with_object({}) do |teacher, result|
      result[teacher.course_id] ||= []
      result[teacher.course_id] << teacher
    end
    courses_to_fetch_users_for.each do |course|
      course.student_count = course_to_student_counts[course.id] || 0
      course_teachers = courses_to_teachers[course.id] || []
      course.teacher_names = course_teachers.uniq(&:user_id).map(&:user_name)
    end
  end
  protected :build_course_stats

  # TODO: Refactor add_account_user and remove_account_user actions into
  # AdminsController. see https://redmine.instructure.com/issues/6634
  def add_account_user
    if (role_id = params[:role_id])
      role = Role.get_role_by_id(role_id)
      raise ActiveRecord::RecordNotFound unless role
    else
      role = Role.get_built_in_role("AccountAdmin", root_account_id: @context.resolved_root_account_id)
    end

    list = UserList.new(params[:user_list],
                        root_account: @context.root_account,
                        search_method: @context.user_list_search_mode_for(@current_user),
                        current_user: @current_user)
    users = list.users
    admins = users.map do |user|
      admin = @context.account_users.where(user_id: user.id, role_id: role.id).first_or_initialize
      admin.user = user
      admin.workflow_state = "active"
      return unless authorized_action(admin, @current_user, :create)

      admin
    end

    account_users = admins.map do |admin|
      if admin.new_record? || admin.workflow_state_changed?
        admin.save!
        if admin.user.registered?
          admin.account_user_notification!
        else
          admin.account_user_registration!
        end
      end

      { enrollment: {
        id: admin.id,
        name: admin.user.name,
        role_id: admin.role_id,
        membership_type: AccountUser.readable_type(admin.role.name),
        workflow_state: "active",
        user_id: admin.user.id,
        type: "admin",
        email: admin.user.email
      } }
    end
    render json: account_users
  end

  def remove_account_user
    admin = @context.account_users.find(params[:id])
    if authorized_action(admin, @current_user, :destroy)
      admin.destroy
      respond_to do |format|
        format.html { redirect_to account_settings_url(@context, anchor: "tab-users") }
        format.json { render json: admin }
      end
    end
  end

  def validated_turnitin_host(input_host)
    if input_host.present?
      _, turnitin_uri = CanvasHttp.validate_url(input_host)
      turnitin_uri.host
    else
      nil
    end
  end

  def set_default_dashboard_view(new_view)
    if new_view != @account.default_dashboard_view && authorized_action(@account, @current_user, :manage_account_settings)
      # NOTE: Only _sets_ the property. It's up to the caller to `save` it
      @account.default_dashboard_view = new_view
    end
  end

  def set_course_template
    return unless params[:account]&.key?(:course_template_id)

    param = params[:account][:course_template_id]
    if param.blank?
      return if @account.course_template_id.nil?
      return :unauthorized unless @account.grants_any_right?(@current_user, :delete_course_template, :edit_course_template)

      @account.course_template_id = nil
    elsif param.to_s == "0"
      return if @account.course_template_id == 0
      return :unauthorized unless @account.grants_any_right?(@current_user, :delete_course_template, :edit_course_template)

      @account.course_template_id = 0
    else
      return if @account.course_template_id == param.to_i

      course = api_find(@account.root_account.all_courses.templates, param)

      return :unauthorized if @account.course_template_id.nil? && !@account.grants_any_right?(@current_user, :add_course_template, :edit_course_template)
      return :unauthorized if !@account.course_template_id.nil? && !@account.grants_right?(@current_user, :edit_course_template)

      @account.course_template = course
    end
    nil
  end

  def update_conditional_release
    # If the account is changing its settings for mastery path we need to update the courses and any subaccounts
    # that may be affected
    conditional_release_params = params.dig(:account, :settings, :conditional_release)&.permit(:value, :locked)
    @account.delay_if_production(priority: Delayed::LOW_PRIORITY).update_conditional_release(conditional_release_params) if conditional_release_params.present?
  end

  def update_user_dashboards
    return unless value_to_boolean(params.dig(:account, :settings, :force_default_dashboard_view))

    @account.update_user_dashboards
  end

  def format_avatar_count(count = 0)
    count > 99 ? "99+" : count
  end
  private :format_avatar_count

  private

  def ensure_sis_max_name_length_value!(account_settings)
    sis_name_length_setting = account_settings[:settings][:sis_assignment_name_length_input]
    return if sis_name_length_setting.nil?

    value = sis_name_length_setting[:value]
    sis_name_length_setting[:value] = if value.to_i.to_s == value.to_s && value.to_i <= SIS_ASSINGMENT_NAME_LENGTH_DEFAULT && value.to_i >= 0
                                        value
                                      else
                                        SIS_ASSINGMENT_NAME_LENGTH_DEFAULT
                                      end
  end

  PERMITTED_SETTINGS_FOR_UPDATE = [:admins_can_change_passwords, :admins_can_view_notifications,
                                   :allow_invitation_previews, :allow_sending_scores_in_emails,
                                   :author_email_in_notifications, :canvadocs_prefer_office_online,
                                   :can_add_pronouns, :can_change_pronouns,
                                   :consortium_parent_account, :consortium_can_create_own_accounts,
                                   :shard_per_account, :consortium_autocreate_web_of_trust,
                                   :consortium_autocreate_reverse_trust,
                                   :default_storage_quota, :default_storage_quota_mb,
                                   :default_group_storage_quota, :default_group_storage_quota_mb,
                                   :default_user_storage_quota, :default_user_storage_quota_mb, :default_time_zone,
                                   :disable_post_to_sis_when_grading_period_closed,
                                   :edit_institution_email, :enable_alerts, :enable_eportfolios, :enable_course_catalog,
                                   :limit_parent_app_web_access, :allow_gradebook_show_first_last_names,
                                   { enable_offline_web_export: [:value] }.freeze,
                                   { disable_rce_media_uploads: [:value] }.freeze,
                                   :enable_profiles, :enable_gravatar, :enable_turnitin, :equella_endpoint,
                                   :equella_teaser, :external_notification_warning, :global_includes,
                                   :google_docs_domain, :help_link_icon, :help_link_name,
                                   :include_integration_ids_in_gradebook_exports,
                                   :include_students_in_global_survey, :license_type,
                                   { lock_all_announcements: [:value, :locked] }.freeze,
                                   :login_handle_name, :mfa_settings, :no_enrollments_can_create_courses,
                                   :mobile_qr_login_is_enabled,
                                   :microsoft_sync_enabled, :microsoft_sync_tenant, :microsoft_sync_login_attribute,
                                   :microsoft_sync_login_attribute_suffix, :microsoft_sync_remote_attribute,
                                   :open_registration, :outgoing_email_default_name, :prevent_course_availability_editing_by_teachers,
                                   :prevent_course_renaming_by_teachers, :restrict_quiz_questions,
                                   { restrict_student_future_listing: [:value, :locked] }.freeze,
                                   { restrict_student_future_view: [:value, :locked] }.freeze,
                                   { restrict_student_past_view: [:value, :locked] }.freeze,
                                   :self_enrollment, :show_scheduler, :sis_app_token, :sis_app_url,
                                   { sis_assignment_name_length: [:value] }.freeze,
                                   { sis_assignment_name_length_input: [:value] }.freeze,
                                   { sis_default_grade_export: [:value, :locked] }.freeze,
                                   :sis_name,
                                   { sis_require_assignment_due_date: [:value] }.freeze,
                                   { sis_syncing: [:value, :locked] }.freeze,
                                   :strict_sis_check, :storage_quota, :students_can_create_courses,
                                   :sub_account_includes, :teachers_can_create_courses, :trusted_referers,
                                   :turnitin_host, :turnitin_account_id, :users_can_edit_name,
                                   { usage_rights_required: [:value, :locked] }.freeze,
                                   :app_center_access_token, :default_dashboard_view, :force_default_dashboard_view,
                                   :smart_alerts_threshold, :enable_fullstory, :enable_google_analytics,
                                   { enable_as_k5_account: [:value, :locked] }.freeze,
                                   :enable_push_notifications, :teachers_can_create_courses_anywhere,
                                   :students_can_create_courses_anywhere,
                                   { default_due_time: [:value] }.freeze,
                                   { conditional_release: [:value, :locked] }.freeze,].freeze

  def permitted_account_attributes
    [:name, :turnitin_account_id, :turnitin_shared_secret, :include_crosslisted_courses,
     :turnitin_host, :turnitin_comments, :turnitin_pledge, :turnitin_originality,
     :default_time_zone, :parent_account, :default_storage_quota,
     :default_storage_quota_mb, :storage_quota, :default_locale,
     :default_user_storage_quota_mb, :default_group_storage_quota_mb, :integration_id, :brand_config_md5,
     settings: PERMITTED_SETTINGS_FOR_UPDATE, ip_filters: strong_anything]
  end

  def permitted_api_account_settings
    %i[restrict_student_past_view
       restrict_student_future_view
       restrict_student_future_listing
       lock_all_announcements
       sis_assignment_name_length_input]
  end

  def strong_account_params
    # i'm doing this instead of normal params because we do too much hackery to the weak params, especially in plugins
    # and it breaks when we enforce inherited weak parameters (because we're not actually editing request.parameters anymore)
    params.require(:account).permit(*permitted_account_attributes)
  end

  def edit_help_links_env
    # @domain_root_account may be cached; load settings from @account to ensure they're up to date
    return {} unless @account == @domain_root_account

    {
      help_link_name: @account.settings[:help_link_name] || default_help_link_name,
      help_link_icon: @account.settings[:help_link_icon] || "help",
      CUSTOM_HELP_LINKS: @account.help_links || [],
      DEFAULT_HELP_LINKS: @account.help_links_builder.instantiate_links(@account.help_links_builder.default_links)
    }
  end

  def add_enrollment_permissions(context)
    if context.root_account.feature_enabled?(:granular_permissions_manage_users)
      %i[
        add_teacher_to_course
        add_ta_to_course
        add_designer_to_course
        add_student_to_course
        add_observer_to_course
      ]
    else
      [
        :manage_students,
        :manage_admin_users
      ]
    end
  end
end<|MERGE_RESOLUTION|>--- conflicted
+++ resolved
@@ -765,11 +765,7 @@
     GuardRail.activate(:secondary) do
       @courses = Api.paginate(@courses, self, api_v1_account_courses_url, page_opts)
 
-<<<<<<< HEAD
-      ActiveRecord::Associations.preload(@courses, [:account, :root_account, course_account_associations: :account])
-=======
       ActiveRecord::Associations.preload(@courses, [:account, :root_account, { course_account_associations: :account }])
->>>>>>> 68bd52bc
       preload_teachers(@courses) if includes.include?("teachers")
       preload_teachers(@courses) if includes.include?("active_teachers")
       ActiveRecord::Associations.preload(@courses, [:enrollment_term]) if includes.include?("term") || includes.include?("concluded")
