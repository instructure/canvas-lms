# frozen_string_literal: true

#
# Copyright (C) 2011 - present Instructure, Inc.
#
# This file is part of Canvas.
#
# Canvas is free software: you can redistribute it and/or modify it under
# the terms of the GNU Affero General Public License as published by the Free
# Software Foundation, version 3 of the License.
#
# Canvas is distributed in the hope that it will be useful, but WITHOUT ANY
# WARRANTY; without even the implied warranty of MERCHANTABILITY or FITNESS FOR
# A PARTICULAR PURPOSE. See the GNU Affero General Public License for more
# details.
#
# You should have received a copy of the GNU Affero General Public License along
# with this program. If not, see <http://www.gnu.org/licenses/>.
#

# @API Accounts
#
# API for accessing account data.
#
# @model Account
#     {
#       "id": "Account",
#       "description": "",
#       "properties": {
#         "id": {
#           "description": "the ID of the Account object",
#           "example": 2,
#           "type": "integer"
#         },
#         "name": {
#           "description": "The display name of the account",
#           "example": "Canvas Account",
#           "type": "string"
#         },
#         "uuid": {
#           "description": "The UUID of the account",
#           "example": "WvAHhY5FINzq5IyRIJybGeiXyFkG3SqHUPb7jZY5",
#           "type": "string"
#         },
#         "parent_account_id": {
#           "description": "The account's parent ID, or null if this is the root account",
#           "example": 1,
#           "type": "integer"
#         },
#         "root_account_id": {
#           "description": "The ID of the root account, or null if this is the root account",
#           "example": 1,
#           "type": "integer"
#         },
#         "default_storage_quota_mb": {
#           "description": "The storage quota for the account in megabytes, if not otherwise specified",
#           "example": 500,
#           "type": "integer"
#         },
#         "default_user_storage_quota_mb": {
#           "description": "The storage quota for a user in the account in megabytes, if not otherwise specified",
#           "example": 50,
#           "type": "integer"
#         },
#         "default_group_storage_quota_mb": {
#           "description": "The storage quota for a group in the account in megabytes, if not otherwise specified",
#           "example": 50,
#           "type": "integer"
#         },
#         "default_time_zone": {
#           "description": "The default time zone of the account. Allowed time zones are {http://www.iana.org/time-zones IANA time zones} or friendlier {http://api.rubyonrails.org/classes/ActiveSupport/TimeZone.html Ruby on Rails time zones}.",
#           "example": "America/Denver",
#           "type": "string"
#         },
#         "sis_account_id": {
#           "description": "The account's identifier in the Student Information System. Only included if the user has permission to view SIS information.",
#           "example": "123xyz",
#           "type": "string"
#         },
#         "integration_id": {
#           "description": "The account's identifier in the Student Information System. Only included if the user has permission to view SIS information.",
#           "example": "123xyz",
#           "type": "string"
#         },
#         "sis_import_id": {
#           "description": "The id of the SIS import if created through SIS. Only included if the user has permission to manage SIS information.",
#           "example": "12",
#           "type": "integer"
#         },
#         "lti_guid": {
#           "description": "The account's identifier that is sent as context_id in LTI launches.",
#           "example": "123xyz",
#           "type": "string"
#         },
#         "workflow_state": {
#           "description": "The state of the account. Can be 'active' or 'deleted'.",
#           "example": "active",
#           "type": "string"
#         }
#       }
#     }
#
# @model TermsOfService
#     {
#       "id": "TermsOfService",
#       "description": "",
#       "properties":
#       {
#         "id": {
#           "description": "Terms Of Service id",
#           "example": 1,
#           "type": "integer"
#         },
#         "terms_type": {
#           "description": "The given type for the Terms of Service",
#           "enum":
#           [
#             "default",
#             "custom",
#             "no_terms"
#           ],
#           "example": "default",
#           "type": "string"
#         },
#         "passive": {
#           "description": "Boolean dictating if the user must accept Terms of Service",
#           "example": false,
#           "type": "boolean"
#         },
#         "account_id": {
#           "description": "The id of the root account that owns the Terms of Service",
#           "example": 1,
#           "type": "integer"
#         },
#         "content": {
#           "description": "Content of the Terms of Service",
#           "example": "To be or not to be that is the question",
#           "type": "string"
#         },
#         "self_registration_type": {
#           "description": "The type of self registration allowed",
#           "example": ["none", "observer", "all"],
#           "type": "string"
#         }
#       }
#     }
#
# @model HelpLink
#     {
#       "id": "HelpLink",
#       "description": "",
#       "properties":
#       {
#         "id": {
#           "description": "The ID of the help link",
#           "example": "instructor_question",
#           "type": "string"
#         },
#         "text": {
#           "description": "The name of the help link",
#           "example": "Ask Your Instructor a Question",
#           "type": "string"
#         },
#         "subtext": {
#           "description": "The description of the help link",
#           "example": "Questions are submitted to your instructor",
#           "type": "string"
#         },
#         "url": {
#           "description": "The URL of the help link",
#           "example": "#teacher_feedback",
#           "type": "string"
#         },
#         "type": {
#           "description": "The type of the help link",
#           "enum":
#           [
#             "default",
#             "custom"
#           ],
#           "example": "default",
#           "type": "string"
#         },
#         "available_to": {
#           "description": "The roles that have access to this help link",
#           "example": ["user", "student", "teacher", "admin", "observer", "unenrolled"],
#           "type": "array",
#           "items": { "type": "string" }
#         }
#       }
#     }
#
# @model HelpLinks
#     {
#       "id": "HelpLinks",
#       "description": "",
#       "properties":
#       {
#         "help_link_name": {
#           "description": "Help link button title",
#           "example": "Help And Policies",
#           "type": "string"
#         },
#         "help_link_icon": {
#           "description": "Help link button icon",
#           "example": "help",
#           "type": "string"
#         },
#         "custom_help_links": {
#           "description": "Help links defined by the account. Could include default help links.",
#           "type": "array",
#           "items": { "$ref": "HelpLink" },
#           "example": [
#             {
#               "id": "link1",
#               "text": "Custom Link!",
#               "subtext": "Something something.",
#               "url": "https://google.com",
#               "type": "custom",
#               "available_to": [
#                 "user",
#                 "student",
#                 "teacher",
#                 "admin",
#                 "observer",
#                 "unenrolled"
#               ],
#               "is_featured": true,
#               "is_new": false,
#               "feature_headline": "Check this out!"
#             }
#           ]
#         },
#         "default_help_links": {
#           "description": "Default help links provided when account has not set help links of their own.",
#           "type": "array",
#           "items": { "$ref": "HelpLink" },
#           "example": [
#             {
#               "available_to": [
#                 "student"
#               ],
#               "text": "Ask Your Instructor a Question",
#               "subtext": "Questions are submitted to your instructor",
#               "url": "#teacher_feedback",
#               "type": "default",
#               "id": "instructor_question",
#               "is_featured": false,
#               "is_new": true,
#               "feature_headline": ""
#             },
#             {
#               "available_to": [
#                 "user",
#                 "student",
#                 "teacher",
#                 "admin",
#                 "observer",
#                 "unenrolled"
#               ],
#               "text": "Search the Canvas Guides",
#               "subtext": "Find answers to common questions",
#               "url": "https://community.canvaslms.com/t5/Guides/ct-p/guides",
#               "type": "default",
#               "id": "search_the_canvas_guides",
#               "is_featured": false,
#               "is_new": false,
#               "feature_headline": ""
#             },
#             {
#               "available_to": [
#                 "user",
#                 "student",
#                 "teacher",
#                 "admin",
#                 "observer",
#                 "unenrolled"
#               ],
#               "text": "Report a Problem",
#               "subtext": "If Canvas misbehaves, tell us about it",
#               "url": "#create_ticket",
#               "type": "default",
#               "id": "report_a_problem",
#               "is_featured": false,
#               "is_new": false,
#               "feature_headline": ""
#             }
#           ]
#         }
#       }
#     }

class AccountsController < ApplicationController
  before_action :require_user, only: %i[index help_links manually_created_courses_account account_calendar_settings]
  before_action :reject_student_view_student
  before_action :get_context
  before_action :rce_js_env, only: [:settings]
  before_action :require_site_admin, only: [:restore_user]

  include Api::V1::Account
  include CustomSidebarLinksHelper
  include SupportHelpers::ControllerHelpers
  include DefaultDueTimeHelper

  INTEGER_REGEX = /\A[+-]?\d+\z/.freeze
  SIS_ASSINGMENT_NAME_LENGTH_DEFAULT = 255

  # @API List accounts
  # A paginated list of accounts that the current user can view or manage.
  # Typically, students and even teachers will get an empty list in response,
  # only account admins can view the accounts that they are in.
  #
  # @argument include[] [String, "lti_guid"|"registration_settings"|"services"]
  #   Array of additional information to include.
  #
  #   "lti_guid":: the 'tool_consumer_instance_guid' that will be sent for this account on LTI launches
  #   "registration_settings":: returns info about the privacy policy and terms of use
  #   "services":: returns services and whether they are enabled (requires account management permissions)
  #
  # @returns [Account]
  def index
    respond_to do |format|
      format.html do
        @accounts = (@current_user&.all_paginatable_accounts || []).paginate(per_page: 100)
      end
      format.json do
        @accounts = if @current_user
                      Api.paginate(@current_user.all_paginatable_accounts, self, api_v1_accounts_url)
                    else
                      []
                    end
        ActiveRecord::Associations.preload(@accounts, :root_account)

        # originally had 'includes' instead of 'include' like other endpoints
        includes = params[:include] || params[:includes]
        render json: @accounts.map { |a| account_json(a, @current_user, session, includes || [], false) }
      end
    end
  end

  # @API Get accounts that admins can manage
  # A paginated list of accounts where the current user has permission to create
  # or manage courses. List will be empty for students and teachers as only admins
  # can view which accounts they are in.
  #
  # @returns [Account]
  def manageable_accounts
    @accounts = @current_user ? @current_user.adminable_accounts : []
    @all_accounts = Set.new
    @accounts.each do |a|
      if a.grants_any_right?(@current_user, session, :manage_courses, :manage_courses_admin, :create_courses)
        @all_accounts << a
        @all_accounts.merge Account.active.sub_accounts_recursive(a.id)
      end
    end
    @all_accounts = Api.paginate(@all_accounts, self, api_v1_manageable_accounts_url)
    render json: @all_accounts.map { |a| account_json(a, @current_user, session, [], false) }
  end

  # @API List accounts for course admins
  # A paginated list of accounts that the current user can view through their
  # admin course enrollments. (Teacher, TA, or designer enrollments).
  # Only returns "id", "name", "workflow_state", "root_account_id" and "parent_account_id"
  #
  # @returns [Account]
  def course_accounts
    if @current_user
      account_ids = Rails.cache.fetch(["admin_enrollment_course_account_ids", @current_user].cache_key) do
        Account.joins(courses: :enrollments).merge(
          @current_user.enrollments.admin.shard(@current_user).except(:select, :joins)
        ).select("accounts.id").distinct.pluck(:id).map { |id| Shard.global_id_for(id) }
      end
      course_accounts = ShardedBookmarkedCollection.build(Account::Bookmarker, Account.where(id: account_ids), always_use_bookmarks: true)
      @accounts = Api.paginate(course_accounts, self, api_v1_course_accounts_url)
    else
      @accounts = []
    end
    ActiveRecord::Associations.preload(@accounts, :root_account)
    render json: @accounts.map { |a| account_json(a, @current_user, session, params[:includes] || [], true) }
  end

  # @API Get a single account
  # Retrieve information on an individual account, given by id or sis
  # sis_account_id.
  #
  # @returns Account
  def show
    return unless authorized_action(@account, @current_user, :read)

    respond_to do |format|
      format.html do
        @redirect_on_unauth = true
        return course_user_search
      end
      format.json do
        render json: account_json(@account, @current_user, session, params[:includes] || [],
                                  !@account.grants_right?(@current_user, session, :manage))
      end
    end
  end

  # @API Settings
  # Returns settings for the specified account as a JSON object. The caller must be an Account
  # admin with the manage_account_settings permission.
  #
  # @example_request
  #     curl https://<canvas>/api/v1/accounts/<account_id>/settings \
  #       -H 'Authorization: Bearer <token>'
  #
  # @example_response
  #   {"microsoft_sync_enabled": true, "microsoft_sync_login_attribute_suffix": false}
  def show_settings
    return render_unauthorized_action unless @account.grants_right?(@current_user, session, :manage_account_settings)

    public_attrs = %i[microsoft_sync_enabled microsoft_sync_tenant microsoft_sync_login_attribute microsoft_sync_login_attribute_suffix microsoft_sync_remote_attribute]
    render json: public_attrs.index_with { |key| @account.settings[key] }.compact
  end

  # @API Permissions
  # Returns permission information for the calling user and the given account.
  # You may use `self` as the account id to check permissions against the domain root account.
  # The caller must have an account role or admin (teacher/TA/designer) enrollment in a course
  # in the account.
  #
  # See also the {api:CoursesController#permissions Course} and {api:GroupsController#permissions Group}
  # counterparts.
  #
  # @argument permissions[] [String]
  #   List of permissions to check against the authenticated user.
  #   Permission names are documented in the {api:RoleOverridesController#add_role Create a role} endpoint.
  #
  # @example_request
  #     curl https://<canvas>/api/v1/accounts/self/permissions \
  #       -H 'Authorization: Bearer <token>' \
  #       -d 'permissions[]=manage_account_memberships' \
  #       -d 'permissions[]=become_user'
  #
  # @example_response
  #   {'manage_account_memberships': 'false', 'become_user': 'true'}
  def permissions
    return unless authorized_action(@account, @current_user, :read)

    permissions = Array(params[:permissions]).map(&:to_sym)
    render json: @account.rights_status(@current_user, session, *permissions)
  end

  # @API Get the sub-accounts of an account
  #
  # List accounts that are sub-accounts of the given account.
  #
  # @argument recursive [Boolean] If true, the entire account tree underneath
  #   this account will be returned (though still paginated). If false, only
  #   direct sub-accounts of this account will be returned. Defaults to false.
  #
  # @example_request
  #     curl https://<canvas>/api/v1/accounts/<account_id>/sub_accounts \
  #          -H 'Authorization: Bearer <token>'
  #
  # @returns [Account]
  def sub_accounts
    return unless authorized_action(@account, @current_user, :read)

    recursive = value_to_boolean(params[:recursive])
    @accounts = if recursive
                  PaginatedCollection.build do |pager|
                    per_page = pager.per_page
                    current_page = [pager.current_page.to_i, 1].max
                    sub_accounts = Account.active.offset((current_page - 1) * per_page).limit(per_page + 1).sub_accounts_recursive(@account.id)

                    if sub_accounts.length > per_page
                      sub_accounts.pop
                      pager.next_page = current_page + 1
                    end

                    pager.replace sub_accounts
                  end
                else
                  @account.sub_accounts.order(:id)
                end

    @accounts = Api.paginate(@accounts, self, api_v1_sub_accounts_url,
                             total_entries: recursive ? nil : @accounts.count)

    ActiveRecord::Associations.preload(@accounts, [:root_account, :parent_account])
    render json: @accounts.map { |a| account_json(a, @current_user, session, []) }
  end

  # @API Get the Terms of Service
  #
  # Returns the terms of service for that account
  #
  # @returns TermsOfService
  def terms_of_service
    keys = %w[id terms_type passive account_id]
    tos = @account.root_account.terms_of_service
    res = tos.attributes.slice(*keys)
    res["content"] = tos.terms_of_service_content&.content
    res["self_registration_type"] = @account.self_registration_type
    render json: res
  end

  # @API Get help links
  #
  # Returns the help links for that account
  #
  # @returns HelpLinks
  def help_links
    render json: {} unless @account == @domain_root_account
    help_links = edit_help_links_env
    links = {
      help_link_name: help_links[:help_link_name],
      help_link_icon: help_links[:help_link_icon],
      custom_help_links: help_links[:CUSTOM_HELP_LINKS],
      default_help_links: help_links[:DEFAULT_HELP_LINKS],
    }
    render json: links
  end

  # @API Get the manually-created courses sub-account for the domain root account
  #
  # @returns Account
  def manually_created_courses_account
    account = @domain_root_account.manually_created_courses_account
    read_only = !account.grants_right?(@current_user, session, :read)
    render json: account_json(account, @current_user, session, [], read_only)
  end

  include Api::V1::Course

  # @API List active courses in an account
  # Retrieve a paginated list of courses in this account.
  #
  # @argument with_enrollments [Boolean]
  #   If true, include only courses with at least one enrollment.  If false,
  #   include only courses with no enrollments.  If not present, do not filter
  #   on course enrollment status.
  #
  # @argument enrollment_type[] [String, "teacher"|"student"|"ta"|"observer"|"designer"]
  #   If set, only return courses that have at least one user enrolled in
  #   in the course with one of the specified enrollment types.
  #
  # @argument published [Boolean]
  #   If true, include only published courses.  If false, exclude published
  #   courses.  If not present, do not filter on published status.
  #
  # @argument completed [Boolean]
  #   If true, include only completed courses (these may be in state
  #   'completed', or their enrollment term may have ended).  If false, exclude
  #   completed courses.  If not present, do not filter on completed status.
  #
  # @argument blueprint [Boolean]
  #   If true, include only blueprint courses. If false, exclude them.
  #   If not present, do not filter on this basis.
  #
  # @argument blueprint_associated [Boolean]
  #   If true, include only courses that inherit content from a blueprint course.
  #   If false, exclude them. If not present, do not filter on this basis.
  #
  # @argument by_teachers[] [Integer]
  #   List of User IDs of teachers; if supplied, include only courses taught by
  #   one of the referenced users.
  #
  # @argument by_subaccounts[] [Integer]
  #   List of Account IDs; if supplied, include only courses associated with one
  #   of the referenced subaccounts.
  #
  # @argument hide_enrollmentless_courses [Boolean]
  #   If present, only return courses that have at least one enrollment.
  #   Equivalent to 'with_enrollments=true'; retained for compatibility.
  #
  # @argument state[] ["created"|"claimed"|"available"|"completed"|"deleted"|"all"]
  #   If set, only return courses that are in the given state(s). By default,
  #   all states but "deleted" are returned.
  #
  # @argument enrollment_term_id [Integer]
  #   If set, only includes courses from the specified term.
  #
  # @argument search_term [String]
  #   The partial course name, code, or full ID to match and return in the results list. Must be at least 3 characters.
  #
  # @argument include[] [String, "syllabus_body"|"term"|"course_progress"|"storage_quota_used_mb"|"total_students"|"teachers"|"account_name"|"concluded"]
  #   - All explanations can be seen in the {api:CoursesController#index Course API index documentation}
  #   - "sections", "needs_grading_count" and "total_scores" are not valid options at the account level
  #
  # @argument sort [String, "course_name"|"sis_course_id"|"teacher"|"account_name"]
  #   The column to sort results by.
  #
  # @argument order [String, "asc"|"desc"]
  #   The order to sort the given column by.
  #
  # @argument search_by [String, "course"|"teacher"]
  #   The filter to search by. "course" searches for course names, course codes,
  #   and SIS IDs. "teacher" searches for teacher names
  #
  # @argument starts_before [Optional, Date]
  #   If set, only return courses that start before the value (inclusive)
  #   or their enrollment term starts before the value (inclusive)
  #   or both the course's start_at and the enrollment term's start_at are set to null.
  #   The value should be formatted as: yyyy-mm-dd or ISO 8601 YYYY-MM-DDTHH:MM:SSZ.
  #
  # @argument ends_after [Optional, Date]
  #   If set, only return courses that end after the value (inclusive)
  #   or their enrollment term ends after the value (inclusive)
  #   or both the course's end_at and the enrollment term's end_at are set to null.
  #   The value should be formatted as: yyyy-mm-dd or ISO 8601 YYYY-MM-DDTHH:MM:SSZ.
  #
  # @argument homeroom [Optional, Boolean]
  #   If set, only return homeroom courses.
  #
  # @returns [Course]
  def courses_api
    return unless authorized_action(@account, @current_user, :read_course_list)

    starts_before = CanvasTime.try_parse(params[:starts_before])
    ends_after = CanvasTime.try_parse(params[:ends_after])

    params[:state] ||= %w[created claimed available completed]
    params[:state] = %w[created claimed available completed deleted] if Array(params[:state]).include?("all")
    if value_to_boolean(params[:published])
      params[:state] -= %w[created claimed completed deleted]
    elsif !params[:published].nil? && !value_to_boolean(params[:published])
      params[:state] -= %w[available]
    end

    sortable_name_col = User.sortable_name_order_by_clause("users")

    order = case params[:sort]
            when "course_name"
              Course.best_unicode_collation_key("courses.name").to_s
            when "sis_course_id"
              "courses.sis_source_id"
            when "teacher"
              "(SELECT #{sortable_name_col} FROM #{User.quoted_table_name}
                JOIN #{Enrollment.quoted_table_name} on users.id = enrollments.user_id
                WHERE enrollments.workflow_state <> 'deleted'
                AND enrollments.type = 'TeacherEnrollment'
                AND enrollments.course_id = courses.id
                ORDER BY #{sortable_name_col} LIMIT 1)"
            # leaving subaccount as an option for backwards compatibility
            when "subaccount", "account_name"
              "(SELECT #{Account.best_unicode_collation_key("accounts.name")} FROM #{Account.quoted_table_name}
                WHERE accounts.id = courses.account_id)"
            when "term"
              "(SELECT #{EnrollmentTerm.best_unicode_collation_key("enrollment_terms.name")}
                FROM #{EnrollmentTerm.quoted_table_name}
                WHERE enrollment_terms.id = courses.enrollment_term_id)"
            else
              "id"
            end

    if params[:sort] && params[:order]
      order += (params[:order] == "desc" ? " DESC, id DESC" : ", id")
    end

    opts = { include_crosslisted_courses: value_to_boolean(params[:include_crosslisted_courses]) }
    @courses = @account.associated_courses(opts).order(Arel.sql(order)).where(workflow_state: params[:state])

    if params[:hide_enrollmentless_courses] || value_to_boolean(params[:with_enrollments])
      @courses = @courses.with_enrollments
    elsif !params[:with_enrollments].nil? && !value_to_boolean(params[:with_enrollments])
      @courses = @courses.without_enrollments
    end

    if params[:enrollment_type].is_a?(Array)
      @courses = @courses.with_enrollment_types(params[:enrollment_type])
    end

    if value_to_boolean(params[:completed])
      @courses = @courses.completed
    elsif !params[:completed].nil? && !value_to_boolean(params[:completed])
      @courses = @courses.not_completed
    end

    if value_to_boolean(params[:blueprint])
      @courses = @courses.master_courses
    elsif !params[:blueprint].nil?
      @courses = @courses.not_master_courses
    end

    if value_to_boolean(params[:blueprint_associated])
      @courses = @courses.associated_courses
    elsif !params[:blueprint_associated].nil?
      @courses = @courses.not_associated_courses
    end

    if value_to_boolean(params[:homeroom])
      @courses = @courses.homeroom
    end

    if starts_before || ends_after
      @courses = @courses.joins(:enrollment_term)
      if starts_before
        @courses = @courses.where("
        (courses.start_at IS NULL AND enrollment_terms.start_at IS NULL)
        OR courses.start_at <= ? OR enrollment_terms.start_at <= ?", starts_before, starts_before)
      end
      if ends_after
        @courses = @courses.where("
        (courses.conclude_at IS NULL AND enrollment_terms.end_at IS NULL)
        OR courses.conclude_at >= ? OR enrollment_terms.end_at >= ?", ends_after, ends_after)
      end
    end

    if params[:by_teachers].is_a?(Array)
      teacher_ids = Api.map_ids(params[:by_teachers], User, @domain_root_account, @current_user).map(&:to_i)
      @courses = @courses.by_teachers(teacher_ids)
    end

    if params[:by_subaccounts].is_a?(Array)
      account_ids = Api.map_ids(params[:by_subaccounts], Account, @domain_root_account, @current_user).map(&:to_i)
      @courses = @courses.by_associated_accounts(account_ids)
    end

    if params[:enrollment_term_id]
      term = api_find(@account.root_account.enrollment_terms, params[:enrollment_term_id])
      @courses = @courses.for_term(term)
    end

    if params[:search_term]
      search_term = params[:search_term]
      SearchTermHelper.validate_search_term(search_term)

      if params[:search_by] == "teacher"
        @courses =
          @courses.where(
            "EXISTS (?)",
            TeacherEnrollment.active.joins(:user).where(
              ActiveRecord::Base.wildcard("users.name", params[:search_term])
            ).where(
              "enrollments.workflow_state NOT IN ('rejected', 'inactive', 'completed', 'deleted') AND enrollments.course_id=courses.id"
            )
          )
      else
        name = ActiveRecord::Base.wildcard("courses.name", search_term)
        code = ActiveRecord::Base.wildcard("courses.course_code", search_term)
        or_clause = Course.where(code).or(Course.where(name))

        if search_term =~ Api::ID_REGEX && Api::MAX_ID_RANGE.cover?(search_term.to_i)
          or_clause = Course.where(id: search_term).or(or_clause)
        end

        if @account.grants_any_right?(@current_user, :read_sis, :manage_sis)
          sis_source = ActiveRecord::Base.wildcard("courses.sis_source_id", search_term)
          or_clause = or_clause.or(Course.where(sis_source))
        end

        @courses = @courses.merge(or_clause)
      end
    end

    includes = Set.new(Array(params[:include]))
    # We only want to return the permissions for single courses and not lists of courses.
    # sections, needs_grading_count, and total_score not valid as enrollments are needed
    includes -= %w[permissions sections needs_grading_count total_scores]
    all_precalculated_permissions = nil

    page_opts = { total_entries: nil }
    if includes.include?("ui_invoked") && Setting.get("ui_invoked_count_pages", "true") == "true"
      page_opts = {} # let Folio calculate total entries
      includes.delete("ui_invoked")
    end

    GuardRail.activate(:secondary) do
      @courses = Api.paginate(@courses, self, api_v1_account_courses_url, page_opts)

      ActiveRecord::Associations.preload(@courses, [:account, :root_account, { course_account_associations: :account }])
      preload_teachers(@courses) if includes.include?("teachers")
      preload_teachers(@courses) if includes.include?("active_teachers")
      ActiveRecord::Associations.preload(@courses, [:enrollment_term]) if includes.include?("term") || includes.include?("concluded")

      if includes.include?("total_students")
        student_counts = StudentEnrollment.shard(@account.shard).not_fake.where("enrollments.workflow_state NOT IN ('rejected', 'completed', 'deleted', 'inactive')")
                                          .where(course_id: @courses).group(:course_id).distinct.count(:user_id)
        @courses.each { |c| c.student_count = student_counts[c.id] || 0 }
      end
      all_precalculated_permissions = @current_user.precalculate_permissions_for_courses(@courses, [:read_sis, :manage_sis])
    end

    render json: @courses.map { |c|
                   course_json(c, @current_user, session, includes, nil,
                               precalculated_permissions: all_precalculated_permissions&.dig(c.global_id),
                               prefer_friendly_name: false)
                 }
  end

  # Delegated to by the update action (when the request is an api_request?)
  def update_api
    if authorized_action(@account, @current_user, [:manage_account_settings, :manage_storage_quotas])
      account_params = params[:account].present? ? strong_account_params.to_unsafe_h : {}
      includes = Array(params[:includes]) || []
      unauthorized = false

      if params[:account].key?(:sis_account_id)
        sis_id = params[:account].delete(:sis_account_id)
        if @account.root_account.grants_right?(@current_user, session, :manage_sis) && !@account.root_account?
          @account.sis_source_id = sis_id.presence
        else
          if @account.root_account?
            @account.errors.add(:unauthorized, t("Cannot set sis_account_id on a root_account."))
          else
            @account.errors.add(:unauthorized, t("To change sis_account_id the user must have manage_sis permission."))
          end
          unauthorized = true
        end
      end

      if params[:account][:services] && authorized_action(@account, @current_user, :manage_account_settings)
        params[:account][:services].slice(*Account.services_exposed_to_ui_hash(nil, @current_user, @account).keys).each do |key, value|
          @account.set_service_availability(key, value_to_boolean(value))
        end
        includes << "services"
        params[:account].delete :services
      end

      # Set default Dashboard View
      set_default_dashboard_view(params.dig(:account, :settings)&.delete(:default_dashboard_view))
      unauthorized = true if set_course_template == :unauthorized

      # account settings (:manage_account_settings)
      account_settings = account_params.slice(:name, :default_time_zone, :settings)
      unless account_settings.empty?
        if @account.grants_right?(@current_user, session, :manage_account_settings)
          if account_settings[:settings]
            account_settings[:settings].slice!(*permitted_api_account_settings)
            ensure_sis_max_name_length_value!(account_settings)
          end
          @account.errors.add(:name, t(:account_name_required, "The account name cannot be blank")) if account_params.key?(:name) && account_params[:name].blank?
          @account.errors.add(:default_time_zone, t(:unrecognized_time_zone, "'%{timezone}' is not a recognized time zone", timezone: account_params[:default_time_zone])) if account_params.key?(:default_time_zone) && ActiveSupport::TimeZone.new(account_params[:default_time_zone]).nil?
        else
          account_settings.each_key { |k| @account.errors.add(k.to_sym, t(:cannot_manage_account, "You are not allowed to manage account settings")) }
          unauthorized = true
        end
      end

      param_settings = params.dig(:account, :settings)
      microsoft_sync_settings = param_settings&.permit(*MicrosoftSync::SettingsValidator::SYNC_SETTINGS)
      MicrosoftSync::SettingsValidator.new(microsoft_sync_settings, @account).validate_and_save

      # quotas (:manage_account_quotas)
      quota_settings = account_params.slice(:default_storage_quota_mb, :default_user_storage_quota_mb,
                                            :default_group_storage_quota_mb)
      unless quota_settings.empty?
        if @account.grants_right?(@current_user, session, :manage_storage_quotas)
          %i[default_storage_quota_mb default_user_storage_quota_mb default_group_storage_quota_mb].each do |quota_type|
            next unless quota_settings.key?(quota_type)

            quota_value = quota_settings[quota_type].to_s.strip
            if INTEGER_REGEX.match?(quota_value.to_s)
              @account.errors.add(quota_type, t(:quota_must_be_positive, "Value must be positive")) if quota_value.to_i < 0
              @account.errors.add(quota_type, t(:quota_too_large, "Value too large")) if quota_value.to_i >= (2**62) / 1.megabytes
            else
              @account.errors.add(quota_type, t(:quota_integer_required, "An integer value is required"))
            end
          end
        else
          quota_settings.each_key { |k| @account.errors.add(k.to_sym, t(:cannot_manage_quotas, "You are not allowed to manage quota settings")) }
          unauthorized = true
        end
      end

      if unauthorized
        # Attempt to modify something without sufficient permissions
        render json: @account.errors, status: :unauthorized
      else
        success = @account.errors.empty?
        success &&= @account.update(account_settings.merge(quota_settings)) rescue false

        if success
          # Successfully completed
          update_user_dashboards
          render json: account_json(@account, @current_user, session, includes)
        else
          # Failed (hopefully with errors)
          render json: @account.errors, status: :bad_request
        end
      end
    end
  end

  # @API Update an account
  # Update an existing account.
  #
  # @argument account[name] [String]
  #   Updates the account name
  #
  # @argument account[sis_account_id] [String]
  #   Updates the account sis_account_id
  #   Must have manage_sis permission and must not be a root_account.
  #
  # @argument account[default_time_zone] [String]
  #   The default time zone of the account. Allowed time zones are
  #   {http://www.iana.org/time-zones IANA time zones} or friendlier
  #   {http://api.rubyonrails.org/classes/ActiveSupport/TimeZone.html Ruby on Rails time zones}.
  #
  # @argument account[default_storage_quota_mb] [Integer]
  #   The default course storage quota to be used, if not otherwise specified.
  #
  # @argument account[default_user_storage_quota_mb] [Integer]
  #   The default user storage quota to be used, if not otherwise specified.
  #
  # @argument account[default_group_storage_quota_mb] [Integer]
  #   The default group storage quota to be used, if not otherwise specified.
  #
  # @argument account[course_template_id] [Integer]
  #   The ID of a course to be used as a template for all newly created courses.
  #   Empty means to inherit the setting from parent account, 0 means to not
  #   use a template even if a parent account has one set. The course must be
  #   marked as a template.
  #
  # @argument account[settings][restrict_student_past_view][value] [Boolean]
  #   Restrict students from viewing courses after end date
  #
  # @argument account[settings][restrict_student_past_view][locked] [Boolean]
  #   Lock this setting for sub-accounts and courses
  #
  # @argument account[settings][restrict_student_future_view][value] [Boolean]
  #   Restrict students from viewing courses before start date
  #
  # @argument account[settings][microsoft_sync_enabled] [Boolean]
  #   Determines whether this account has Microsoft Teams Sync enabled or not.
  #
  #   Note that if you are altering Microsoft Teams sync settings you must enable
  #   the Microsoft Group enrollment syncing feature flag. In addition, if you are enabling
  #   Microsoft Teams sync, you must also specify a tenant, login attribute, and a remote attribute.
  #   Specifying a suffix to use is optional.
  #
  # @argument account[settings][microsoft_sync_tenant]
  #   The tenant this account should use when using Microsoft Teams Sync.
  #   This should be an Azure Active Directory domain name.
  #
  # @argument account[settings][microsoft_sync_login_attribute]
  #   The attribute this account should use to lookup users when using Microsoft Teams Sync.
  #   Must be one of "sub", "email", "oid", "preferred_username", or "integration_id".
  #
  # @argument account[settings][microsoft_sync_login_attribute_suffix]
  #   A suffix that will be appended to the result of the login attribute when associating
  #   Canvas users with Microsoft users. Must be under 255 characters and contain no whitespace.
  #   This field is optional.
  #
  # @argument account[settings][microsoft_sync_remote_attribute]
  #   The Active Directory attribute to use when associating Canvas users with Microsoft users.
  #   Must be one of "mail", "mailNickname", or "userPrincipalName".
  #
  # @argument account[settings][restrict_student_future_view][locked] [Boolean]
  #   Lock this setting for sub-accounts and courses
  #
  # @argument account[settings][lock_all_announcements][value] [Boolean]
  #   Disable comments on announcements
  #
  # @argument account[settings][lock_all_announcements][locked] [Boolean]
  #   Lock this setting for sub-accounts and courses
  #
  # @argument account[settings][usage_rights_required][value] [Boolean]
  #   Copyright and license information must be provided for files before they are published.
  #
  # @argument account[settings][usage_rights_required][locked] [Boolean]
  #   Lock this setting for sub-accounts and courses
  #
  # @argument account[settings][restrict_student_future_listing][value] [Boolean]
  #   Restrict students from viewing future enrollments in course list
  #
  # @argument account[settings][restrict_student_future_listing][locked] [Boolean]
  #   Lock this setting for sub-accounts and courses
  #
  # @argument account[settings][conditional_release][value] [Boolean]
  #   Enable or disable individual learning paths for students based on assessment
  #
  # @argument account[settings][conditional_release][locked] [Boolean]
  #   Lock this setting for sub-accounts and courses
  #
  # @argument override_sis_stickiness [boolean]
  #   Default is true. If false, any fields containing “sticky” changes will not be updated.
  #   See SIS CSV Format documentation for information on which fields can have SIS stickiness
  #
  # @argument account[settings][lock_outcome_proficiency][value] [Boolean]
  #   [DEPRECATED] Restrict instructors from changing mastery scale
  #
  # @argument account[lock_outcome_proficiency][locked] [Boolean]
  #   [DEPRECATED] Lock this setting for sub-accounts and courses
  #
  # @argument account[settings][lock_proficiency_calculation][value] [Boolean]
  #   [DEPRECATED] Restrict instructors from changing proficiency calculation method
  #
  # @argument account[lock_proficiency_calculation][locked] [Boolean]
  #   [DEPRECATED] Lock this setting for sub-accounts and courses
  #
  # @argument account[services] [Hash]
  #   Give this a set of keys and boolean values to enable or disable services matching the keys
  #
  # @example_request
  #   curl https://<canvas>/api/v1/accounts/<account_id> \
  #     -X PUT \
  #     -H 'Authorization: Bearer <token>' \
  #     -d 'account[name]=New account name' \
  #     -d 'account[default_time_zone]=Mountain Time (US & Canada)' \
  #     -d 'account[default_storage_quota_mb]=450'
  #
  # @returns Account
  def update
    return update_api if api_request?

    if authorized_action(@account, @current_user, :manage_account_settings)
      respond_to do |format|
        if @account.root_account?
          terms_attrs = params[:account][:terms_of_service]
          @account.update_terms_of_service(terms_attrs) if terms_attrs.present?
          if @account.feature_enabled?(:slack_notifications)
            slack_api_key = params[:account].dig(:slack, :slack_api_key)
            if slack_api_key.present?
              encrypted_slack_key, salt = Canvas::Security.encrypt_password(slack_api_key.to_s, "instructure_slack_encrypted_key")
              @account.settings[:encrypted_slack_key] = encrypted_slack_key
              @account.settings[:encrypted_slack_key_salt] = salt
            end
          end
        end

        pronouns = params[:account].delete :pronouns
        if pronouns && !@account.site_admin? && @account.root_account?
          @account.pronouns = pronouns
        end

        custom_help_links = params[:account].delete :custom_help_links
        if custom_help_links
          sorted_help_links = custom_help_links.to_unsafe_h.select { |_k, h| h["state"] != "deleted" && h["state"] != "new" }.sort_by { |k, _h| k.to_i }
          sorted_help_links.map! do |index_with_hash|
            hash = index_with_hash[1].to_hash.with_indifferent_access
            hash.delete("state")
            hash.assert_valid_keys %w[text subtext url available_to type id is_featured is_new feature_headline]
            hash
          end
          @account.settings[:custom_help_links] = @account.help_links_builder.process_links_before_save(sorted_help_links)
          @account.settings[:new_custom_help_links] = true
        end

        params[:account][:turnitin_host] = validated_turnitin_host(params[:account][:turnitin_host])
        enable_user_notes = params[:account].delete :enable_user_notes
        allow_sis_import = params[:account].delete :allow_sis_import
        params[:account].delete :default_user_storage_quota_mb unless @account.root_account? && !@account.site_admin?
        unless @account.grants_right? @current_user, :manage_storage_quotas
          %i[storage_quota default_storage_quota default_storage_quota_mb
             default_user_storage_quota default_user_storage_quota_mb
             default_group_storage_quota default_group_storage_quota_mb].each { |key| params[:account].delete key }
        end
        if params[:account][:services]
          params[:account][:services].slice(*Account.services_exposed_to_ui_hash(nil, @current_user, @account).keys).each do |key, value|
            @account.set_service_availability(key, value == "1")
          end
          params[:account].delete :services
        end

        # If the setting is present (update is called from 2 different settings forms, one for notifications)
        if params[:account][:settings] && params[:account][:settings][:outgoing_email_default_name_option].present? &&
           params[:account][:settings][:outgoing_email_default_name_option] == "default"
          # If set to default, remove the custom name so it doesn't get saved
          params[:account][:settings][:outgoing_email_default_name] = ""
        end

        emoji_deny_list = params[:account][:settings].try(:delete, :emoji_deny_list)
        if @account.feature_allowed?(:submission_comment_emojis) &&
           @account.primary_settings_root_account? &&
           !@account.site_admin?
          @account.settings[:emoji_deny_list] = emoji_deny_list
        end

        if @account.grants_right?(@current_user, :manage_site_settings)
          google_docs_domain = params[:account][:settings].try(:delete, :google_docs_domain)
          if @account.feature_enabled?(:google_docs_domain_restriction) &&
             @account.root_account? &&
             !@account.site_admin?
            @account.settings[:google_docs_domain] = google_docs_domain.presence
          end

          @account.enable_user_notes = enable_user_notes if enable_user_notes
          @account.allow_sis_import = allow_sis_import if allow_sis_import && @account.root_account?
          if @account.site_admin? && params[:account][:settings]
            # these shouldn't get set for the site admin account
            params[:account][:settings].delete(:enable_alerts)
            params[:account][:settings].delete(:enable_eportfolios)
            params[:account][:settings].delete(:include_integration_ids_in_gradebook_exports)
          end
        else
          # must have :manage_site_settings to update these
          %i[admins_can_change_passwords
             admins_can_view_notifications
             enable_alerts
             enable_eportfolios
             enable_profiles
             enable_turnitin
             include_integration_ids_in_gradebook_exports
             show_scheduler
             global_includes
             gmail_domain
             limit_parent_app_web_access].each do |key|
            params[:account][:settings].try(:delete, key)
          end
        end

        # For each inheritable setting, if the value for the account is the same as the inheritable value,
        # remove it from the settings hash on the account
        Account.inheritable_settings.each do |setting|
          # when changing k5 settings on an account, the value gets saved to the root account and special
          # locking rules apply, so don't remove it from the update params here
<<<<<<< HEAD
          next if setting == :enable_as_k5_account
=======
          next if K5::EnablementService::K5_SETTINGS.include? setting
>>>>>>> 8e93bf79
          next unless params.dig(:account, :settings)
          next if !Account.account_settings_options[setting].key?(:boolean) && params.dig(:account, :settings, setting) != @account.parent_account&.send(setting)
          next if value_to_boolean(params.dig(:account, :settings, setting, :locked))
          next if value_to_boolean(params.dig(:account, :settings, setting, :value)) != @account.parent_account&.send(setting)&.[](:value)

          params[:account][:settings].delete(setting)
          @account.settings.delete(setting)
        end

        if params[:account][:settings]&.key?(:trusted_referers) &&
           (trusted_referers = params[:account][:settings].delete(:trusted_referers)) &&
           @account.root_account?
          @account.trusted_referers = trusted_referers
        end

        # privacy settings
        unless @account.grants_right?(@current_user, :manage_privacy_settings)
          %w[enable_fullstory].each do |setting|
            params[:account][:settings].try(:delete, setting)
          end
        end

        # don't accidentally turn the default help link name into a custom one and thereby break i18n
        help_link_name = params.dig(:account, :settings, :help_link_name)
        params[:account][:settings][:help_link_name] = nil if help_link_name == default_help_link_name

        ensure_sis_max_name_length_value!(params[:account]) if params[:account][:settings]

        if (sis_id = params[:account].delete(:sis_source_id)) &&
           !@account.root_account? && sis_id != @account.sis_source_id &&
           @account.root_account.grants_right?(@current_user, session, :manage_sis)
          @account.sis_source_id = sis_id.presence
        end

        @account.process_external_integration_keys(params[:account][:external_integration_keys], @current_user)

        can_edit_email = params[:account][:settings].try(:delete, :edit_institution_email)
        if @account.root_account? && !can_edit_email.nil?
          @account[:settings][:edit_institution_email] = value_to_boolean(can_edit_email)
        end

        remove_ip_filters = params[:account].delete(:remove_ip_filters)
        params[:account][:ip_filters] = [] if remove_ip_filters

        enable_k5 = params.dig(:account, :settings, :enable_as_k5_account, :value)
<<<<<<< HEAD
        K5::EnablementService.set_k5_settings(@account, value_to_boolean(enable_k5)) unless enable_k5.nil?
=======
        use_classic_font = params.dig(:account, :settings, :use_classic_font_in_k5, :value)
        K5::EnablementService.new(@account).set_k5_settings(value_to_boolean(enable_k5), value_to_boolean(use_classic_font)) unless enable_k5.nil?
>>>>>>> 8e93bf79

        # validate/normalize default due time parameter
        if (default_due_time = params.dig(:account, :settings, :default_due_time, :value))
          params[:account][:settings][:default_due_time][:value] = normalize_due_time(default_due_time)
        end

        # Set default Dashboard view
        set_default_dashboard_view(params.dig(:account, :settings)&.delete(:default_dashboard_view))
        set_course_template

        if @account.update(strong_account_params)
          update_user_dashboards
          format.html { redirect_to account_settings_url(@account) }
          format.json { render json: @account }
        else
          flash[:error] = t(:update_failed_notice, "Account settings update failed")
          format.html { redirect_to account_settings_url(@account) }
          format.json { render json: @account.errors, status: :bad_request }
        end
      end
    end
  end

  def reports_tab
    if authorized_action(@account, @current_user, :read_reports)
      @available_reports = AccountReport.available_reports
      @root_account = @account.root_account
      @account.shard.activate do
        scope = @account.account_reports.active.where("report_type=name").most_recent
        @last_complete_reports = AccountReport.from("unnest('{#{@available_reports.keys.join(",")}}'::text[]) report_types (name),
                LATERAL (#{scope.complete.to_sql}) account_reports ")
                                              .order("report_types.name")
                                              .preload(:attachment)
                                              .index_by(&:report_type)
        @last_reports = AccountReport.from("unnest('{#{@available_reports.keys.join(",")}}'::text[]) report_types (name),
                LATERAL (#{scope.to_sql}) account_reports ")
                                     .order("report_types.name")
                                     .index_by(&:report_type)
      end
      render layout: false
    end
  end

  def terms_of_service_custom_content
    TermsOfService.ensure_terms_for_account(@domain_root_account)
    render plain: @domain_root_account.terms_of_service.terms_of_service_content&.content
  end

  def settings
    if authorized_action(@account, @current_user, :read_as_admin)
      @account_users = @account.account_users.active
      @account_user_permissions_cache = AccountUser.create_permissions_cache(@account_users, @current_user, session)
      ActiveRecord::Associations.preload(@account_users, user: :communication_channels)
      order_hash = {}
      @account.available_account_roles.each_with_index do |role, idx|
        order_hash[role.id] = idx
      end
      @account_users = @account_users.select(&:user).sort_by { |au| [order_hash[au.role_id] || CanvasSort::Last, Canvas::ICU.collation_key(au.user.sortable_name)] }
      @alerts = @account.alerts

      @account_roles = @account.available_account_roles.sort_by(&:display_sort_index).map { |role| { id: role.id, label: role.label } }
      @course_roles = @account.available_course_roles.sort_by(&:display_sort_index).map { |role| { id: role.id, label: role.label } }

      @announcements = @account.announcements.order(created_at: "desc").paginate(page: params[:page], per_page: 10)
      @external_integration_keys = ExternalIntegrationKey.indexed_keys_for(@account)

      course_creation_settings = {}
      if @account.root_account? && !@account.site_admin?
        course_creation_settings.merge!({
                                          teachers_can_create_courses: @account.teachers_can_create_courses?,
                                          students_can_create_courses: @account.students_can_create_courses?,
                                          no_enrollments_can_create_courses: @account.no_enrollments_can_create_courses?,
                                          teachers_can_create_courses_anywhere: @account.teachers_can_create_courses_anywhere?,
                                          students_can_create_courses_anywhere: @account.students_can_create_courses_anywhere?,
                                        })
      end

      js_permissions = {
        manage_feature_flags: @account.grants_right?(@current_user, session, :manage_feature_flags)
      }
      if @account.root_account.feature_enabled?(:granular_permissions_manage_lti)
        js_permissions[:add_tool_manually] = @account.grants_right?(@current_user, session, :manage_lti_add)
        js_permissions[:edit_tool_manually] = @account.grants_right?(@current_user, session, :manage_lti_edit)
        js_permissions[:delete_tool_manually] = @account.grants_right?(@current_user, session, :manage_lti_delete)
      else
        js_permissions[:create_tool_manually] = @account.grants_right?(@current_user, session, :create_tool_manually)
      end
      js_env({
               APP_CENTER: { enabled: Canvas::Plugin.find(:app_center).enabled? },
               LTI_LAUNCH_URL: account_tool_proxy_registration_path(@account),
               EXTERNAL_TOOLS_CREATE_URL: url_for(controller: :external_tools, action: :create, account_id: @context.id),
               TOOL_CONFIGURATION_SHOW_URL: account_show_tool_configuration_url(account_id: @context.id, developer_key_id: ":developer_key_id"),
               MEMBERSHIP_SERVICE_FEATURE_FLAG_ENABLED: @account.root_account.feature_enabled?(:membership_service_for_lti_tools),
               CONTEXT_BASE_URL: "/accounts/#{@context.id}",
               MASKED_APP_CENTER_ACCESS_TOKEN: @account.settings[:app_center_access_token].try(:[], 0...5),
               PERMISSIONS: js_permissions,
               CSP: {
                 enabled: @account.csp_enabled?,
                 inherited: @account.csp_inherited?,
                 settings_locked: @account.csp_locked?,
               },
               MICROSOFT_SYNC: {
                 CLIENT_ID: MicrosoftSync::LoginService.client_id,
                 REDIRECT_URI: MicrosoftSync::LoginService::REDIRECT_URI,
                 BASE_URL: MicrosoftSync::LoginService::BASE_URL
               },
               COURSE_CREATION_SETTINGS: course_creation_settings,
               EMOJI_DENY_LIST: @account.root_account.settings[:emoji_deny_list]
             })
      js_env(edit_help_links_env, true)
    end
  end

  # Admin Tools page controls
  # => Log Auditing
  # => Add/Change Quota
  # = Restoring Content
  def admin_tools
    unless @account.can_see_admin_tools_tab?(@current_user)
      return render_unauthorized_action
    end

    authentication_logging = @account.grants_any_right?(@current_user, :view_statistics, :manage_user_logins)
    grade_change_logging = @account.grants_right?(@current_user, :view_grade_changes)
    course_logging = @account.grants_right?(@current_user, :view_course_changes)
    mutation_logging = @account.feature_enabled?(:mutation_audit_log) &&
                       @account.grants_right?(@current_user, :manage_account_settings)
    if authentication_logging || grade_change_logging || course_logging || mutation_logging
      logging = {
        authentication: authentication_logging,
        grade_change: grade_change_logging,
        course: course_logging,
        mutation: mutation_logging,
      }
    end
    logging ||= false

    js_env ACCOUNT_ID: @account.id
    js_env PERMISSIONS: {
      restore_course: @account.grants_right?(@current_user, session, :undelete_courses),
      # Permission caching issue makes explicitly checking the account setting
      # an easier option.
      view_messages: (@account.settings[:admins_can_view_notifications] &&
                       @account.grants_right?(@current_user, session, :view_notifications)) ||
                     Account.site_admin.grants_right?(@current_user, :read_messages),
      logging: logging
    }
    js_env enhanced_grade_change_query: Auditors.read_from_postgres?
    js_env bounced_emails_admin_tool: @account.grants_right?(@current_user, session, :view_bounced_emails)
  end

  def confirm_delete_user
    raise ActiveRecord::RecordNotFound unless @account.root_account?

    @user = api_find(User, params[:user_id])

    unless @account.user_account_associations.where(user_id: @user).exists?
      flash[:error] = t(:no_user_message, "No user found with that id")
      redirect_to account_url(@account)
      return
    end

    @context = @account
    render_unauthorized_action unless @user.allows_user_to_remove_from_account?(@account, @current_user)
  end

  # @API Delete a user from the root account
  #
  # Delete a user record from a Canvas root account. If a user is associated
  # with multiple root accounts (in a multi-tenant instance of Canvas), this
  # action will NOT remove them from the other accounts.
  #
  # WARNING: This API will allow a user to remove themselves from the account.
  # If they do this, they won't be able to make API calls or log into Canvas at
  # that account.
  #
  # @example_request
  #     curl https://<canvas>/api/v1/accounts/3/users/5 \
  #       -H 'Authorization: Bearer <ACCESS_TOKEN>' \
  #       -X DELETE
  #
  # @returns User
  def remove_user
    raise ActiveRecord::RecordNotFound unless @account.root_account?

    @user = api_find(User, params[:user_id])
    raise ActiveRecord::RecordNotFound unless @account.user_account_associations.where(user_id: @user).exists?

    if @user.allows_user_to_remove_from_account?(@account, @current_user)
      @user.remove_from_root_account(@account, updating_user: @current_user)
      flash[:notice] = t(:user_deleted_message, "%{username} successfully deleted", username: @user.name)
      respond_to do |format|
        format.html { redirect_to account_users_url(@account) }
        format.json { render json: @user || {} }
      end
    else
      render_unauthorized_action
    end
  end

  # @API Restore a deleted user from a root account
  # @internal
  #
  # Restore a user record along with the most recently deleted pseudonym
  # from a Canvas root account. Can only be done by a siteadmin.
  #
  # @example_request
  #     curl https://<canvas>/api/v1/accounts/3/users/5/restore \
  #       -H 'Authorization: Bearer <ACCESS_TOKEN>' \
  #       -X PUT
  #
  # @returns User
  def restore_user
    raise ActiveRecord::RecordNotFound unless @account.root_account?

    user = api_find(User, params[:user_id])
    pseudonym = user && @account.pseudonyms.where(user_id: user).order(deleted_at: :desc).first!

    is_permissible =
      pseudonym.account.grants_right?(@current_user, :manage_user_logins) &&
      pseudonym.user.has_subset_of_account_permissions?(@current_user, user.account)
    return render_unauthorized_action unless is_permissible

    if @account.pseudonyms.where(user_id: user).active.any? && !user.deleted?
      return render json: { errors: "User not deleted" }, status: :bad_request
    end

    # this is a no-op if the user was deleted from the account profile page
    user.update!(workflow_state: "registered") if user.deleted?
    pseudonym.update!(workflow_state: "active")
    pseudonym.clear_permissions_cache(user)
    user.update_account_associations
    user.clear_caches
    render json: user || {}
  end

  def eportfolio_moderation
    if authorized_action(@account, @current_user, :moderate_user_content)
      results_per_page = Setting.get("eportfolio_moderation_results_per_page", 1000)
      spam_status_order = "CASE spam_status WHEN 'flagged_as_possible_spam' THEN 0 WHEN 'marked_as_spam' THEN 1 WHEN 'marked_as_safe' THEN 2 ELSE 3 END"
      @eportfolios = Eportfolio.active.preload(:user)
                               .joins(:user)
                               .joins("JOIN #{UserAccountAssociation.quoted_table_name} ON eportfolios.user_id = user_account_associations.user_id AND user_account_associations.account_id = #{@account.id}")
                               .where(spam_status: %w[flagged_as_possible_spam marked_as_spam marked_as_safe])
                               .where("EXISTS (?)", Eportfolio.where("user_id = users.id").where(spam_status: ["flagged_as_possible_spam", "marked_as_spam"]))
                               .merge(User.active)
                               .order(Arel.sql(spam_status_order), Arel.sql("eportfolios.public DESC NULLS LAST"), updated_at: :desc)
                               .paginate(per_page: results_per_page, page: params[:page])
    end
  end

  def turnitin_confirmation
    if authorized_action(@account, @current_user, :manage_account_settings)
      host = validated_turnitin_host(params[:turnitin_host])
      begin
        turnitin = Turnitin::Client.new(
          params[:turnitin_account_id],
          params[:turnitin_shared_secret],
          host
        )
        render json: { success: turnitin.testSettings }
      rescue
        render json: { success: false }
      end
    end
  end

  def statistics
    if authorized_action(@account, @current_user, :view_statistics)
      add_crumb(t(:crumb_statistics, "Statistics"), statistics_account_url(@account))
      if @account.grants_right?(@current_user, :read_course_list)
        @recently_started_courses = @account.all_courses.recently_started
        @recently_ended_courses = @account.all_courses.recently_ended
        if @account == Account.default
          @recently_created_courses = @account.all_courses.recently_created
        end
      end
      if @account.grants_right?(@current_user, :read_roster)
        @recently_logged_users = @account.all_users.recently_logged_in
      end
      @counts_report = @account.report_snapshots.detailed.order(:created_at).last.try(:data)
    end
  end

  def statistics_graph
    if authorized_action(@account, @current_user, :view_statistics)
      @items = @account.report_snapshots.progressive.last.try(:report_value_over_time, params[:attribute])
      respond_to do |format|
        format.json { render json: @items }
        format.csv do
          res = CSV.generate do |csv|
            csv << ["Timestamp", "Value"]
            @items.each do |item|
              csv << [item[0] / 1000, item[1]]
            end
          end
          cancel_cache_buster
          # TODO: i18n
          send_data(
            res,
            type: "text/csv",
            filename: "#{params[:attribute].titleize} Report for #{@account.name}.csv",
            disposition: "attachment"
          )
        end
      end
    end
  end

  def avatars
    is_authorized = if @domain_root_account.feature_enabled?(:granular_permissions_manage_users)
                      authorized_action(@account, @current_user, :allow_course_admin_actions)
                    else
                      authorized_action(@account, @current_user, :manage_admin_users)
                    end

    if is_authorized
      @users = @account.all_users(nil)
      @avatar_counts = {
        all: format_avatar_count(@users.with_avatar_state("any").count),
        reported: format_avatar_count(@users.with_avatar_state("reported").count),
        re_reported: format_avatar_count(@users.with_avatar_state("re_reported").count),
        submitted: format_avatar_count(@users.with_avatar_state("submitted").count)
      }
      if params[:avatar_state]
        @users = @users.with_avatar_state(params[:avatar_state])
        @avatar_state = params[:avatar_state]
      elsif @domain_root_account && @domain_root_account.settings[:avatars] == "enabled_pending"
        @users = @users.with_avatar_state("submitted")
        @avatar_state = "submitted"
      else
        @users = @users.with_avatar_state("reported")
        @avatar_state = "reported"
      end
      @users = Api.paginate(@users, self, account_avatars_url)
    end
  end

  def sis_import
    if authorized_action(@account, @current_user, [:import_sis, :manage_sis])
      return redirect_to account_settings_url(@account) if !@account.allow_sis_import || !@account.root_account?

      @current_batch = @account.current_sis_batch
      @last_batch = @account.sis_batches.order("created_at DESC").first
      @terms = @account.enrollment_terms.active
      respond_to do |format|
        format.html
        format.json { render json: @current_batch }
      end
    end
  end

  def courses_redirect
    redirect_to course_url(params[:id])
  end

  def course_user_search
    return unless authorized_action(@account, @current_user, :read)

    can_read_course_list = @account.grants_right?(@current_user, session, :read_course_list)
    can_read_roster = @account.grants_right?(@current_user, session, :read_roster)

    unless can_read_course_list || can_read_roster
      if @redirect_on_unauth
        return redirect_to account_settings_url(@account)
      else
        return render_unauthorized_action
      end
    end

    js_env({
             COURSE_ROLES: Role.course_role_data_for_account(@account, @current_user)
           })
    js_bundle :account_course_user_search
    css_bundle :addpeople
    @page_title = @account.name
    add_crumb "", "?" # the text for this will be set by javascript
    js_permissions = {
      can_read_course_list: can_read_course_list,
      can_read_roster: can_read_roster,
      can_create_courses: @account.grants_any_right?(@current_user, session, :manage_courses, :create_courses),
      can_create_users: @account.root_account.grants_right?(@current_user, session, :manage_user_logins),
      analytics: @account.service_enabled?(:analytics),
      can_masquerade: @account.grants_right?(@current_user, session, :become_user),
      can_message_users: @account.grants_right?(@current_user, session, :send_messages),
      can_edit_users: @account.grants_any_right?(@current_user, session, :manage_user_logins),
      can_manage_groups: # access to view account-level user groups, People --> hamburger menu
        @account.grants_any_right?(
          @current_user,
          session,
          :manage_groups,
          *RoleOverride::GRANULAR_MANAGE_GROUPS_PERMISSIONS
        ),
      can_create_enrollments: @account.grants_any_right?(@current_user, session, *add_enrollment_permissions(@account))
    }
    if @account.root_account.feature_enabled?(:granular_permissions_manage_users)
      js_permissions[:can_allow_course_admin_actions] = @account.grants_right?(@current_user, session, :allow_course_admin_actions)
    else
      js_permissions[:can_manage_admin_users] = @account.grants_right?(@current_user, session, :manage_admin_users)
    end
    js_env({
             ROOT_ACCOUNT_NAME: @account.root_account.name, # used in AddPeopleApp modal
             ACCOUNT_ID: @account.id,
             ROOT_ACCOUNT_ID: @account.root_account.id,
             customized_login_handle_name: @account.root_account.customized_login_handle_name,
             delegated_authentication: @account.root_account.delegated_authentication?,
             SHOW_SIS_ID_IN_NEW_USER_FORM: @account.root_account.allow_sis_import && @account.root_account.grants_right?(@current_user, session, :manage_sis),
             PERMISSIONS: js_permissions
           })
    render html: "", layout: true
  end

  def users
    get_context
    unless params.key?(:term)
      @account ||= @context
      return course_user_search
    end
    return unless authorized_action(@context, @current_user, :read_roster)

    @root_account = @context.root_account
    @query = params[:term]
    GuardRail.activate(:secondary) do
      @users = @context.users_name_like(@query)
      @users = @users.paginate(page: params[:page])

      cancel_cache_buster
      expires_in 30.minutes
      render(json: @users.map { |u| { label: u.name, id: u.id } })
    end
  end

  def build_course_stats
    courses_to_fetch_users_for = @courses

    templates = MasterCourses::MasterTemplate.active.for_full_course.where(course_id: @courses).to_a
    if templates.any?
      MasterCourses::MasterTemplate.preload_index_data(templates)
      @master_template_index = templates.index_by(&:course_id)
      courses_to_fetch_users_for = courses_to_fetch_users_for.reject { |c| @master_template_index[c.id] } # don't fetch the counts for the master/blueprint courses
    end

    teachers = TeacherEnrollment.for_courses_with_user_name(courses_to_fetch_users_for).where.not(enrollments: { workflow_state: %w[rejected deleted] })
    course_to_student_counts = StudentEnrollment.student_in_claimed_or_available.where(course_id: courses_to_fetch_users_for).group(:course_id).distinct.count(:user_id)
    courses_to_teachers = teachers.each_with_object({}) do |teacher, result|
      result[teacher.course_id] ||= []
      result[teacher.course_id] << teacher
    end
    courses_to_fetch_users_for.each do |course|
      course.student_count = course_to_student_counts[course.id] || 0
      course_teachers = courses_to_teachers[course.id] || []
      course.teacher_names = course_teachers.uniq(&:user_id).map(&:user_name)
    end
  end
  protected :build_course_stats

  # TODO: Refactor add_account_user and remove_account_user actions into
  # AdminsController. see https://redmine.instructure.com/issues/6634
  def add_account_user
    if (role_id = params[:role_id])
      role = Role.get_role_by_id(role_id)
      raise ActiveRecord::RecordNotFound unless role
    else
      role = Role.get_built_in_role("AccountAdmin", root_account_id: @context.resolved_root_account_id)
    end

    list = UserList.new(params[:user_list],
                        root_account: @context.root_account,
                        search_method: @context.user_list_search_mode_for(@current_user),
                        current_user: @current_user)
    users = list.users
    admins = users.map do |user|
      admin = @context.account_users.where(user_id: user.id, role_id: role.id).first_or_initialize
      admin.user = user
      admin.workflow_state = "active"
      return unless authorized_action(admin, @current_user, :create)

      admin
    end

    account_users = admins.map do |admin|
      if admin.new_record? || admin.workflow_state_changed?
        admin.save!
        if admin.user.registered?
          admin.account_user_notification!
        else
          admin.account_user_registration!
        end
      end

      { enrollment: {
        id: admin.id,
        name: admin.user.name,
        role_id: admin.role_id,
        membership_type: AccountUser.readable_type(admin.role.name),
        workflow_state: "active",
        user_id: admin.user.id,
        type: "admin",
        email: admin.user.email
      } }
    end
    render json: account_users
  end

  def remove_account_user
    admin = @context.account_users.find(params[:id])
    if authorized_action(admin, @current_user, :destroy)
      admin.destroy
      respond_to do |format|
        format.html { redirect_to account_settings_url(@context, anchor: "tab-users") }
        format.json { render json: admin }
      end
    end
  end

  def validated_turnitin_host(input_host)
    if input_host.present?
      _, turnitin_uri = CanvasHttp.validate_url(input_host)
      turnitin_uri.host
    else
      nil
    end
  end

  def set_default_dashboard_view(new_view)
    if new_view != @account.default_dashboard_view && authorized_action(@account, @current_user, :manage_account_settings)
      # NOTE: Only _sets_ the property. It's up to the caller to `save` it
      @account.default_dashboard_view = new_view
    end
  end

  def set_course_template
    return unless params[:account]&.key?(:course_template_id)

    param = params[:account][:course_template_id]
    if param.blank?
      return if @account.course_template_id.nil?
      return :unauthorized unless @account.grants_any_right?(@current_user, :delete_course_template, :edit_course_template)

      @account.course_template_id = nil
    elsif param.to_s == "0"
      return if @account.course_template_id == 0
      return :unauthorized unless @account.grants_any_right?(@current_user, :delete_course_template, :edit_course_template)

      @account.course_template_id = 0
    else
      return if @account.course_template_id == param.to_i

      course = api_find(@account.root_account.all_courses.templates, param)

      return :unauthorized if @account.course_template_id.nil? && !@account.grants_any_right?(@current_user, :add_course_template, :edit_course_template)
      return :unauthorized if !@account.course_template_id.nil? && !@account.grants_right?(@current_user, :edit_course_template)

      @account.course_template = course
    end
    nil
  end

  def update_user_dashboards
    return unless value_to_boolean(params.dig(:account, :settings, :force_default_dashboard_view))

    @account.update_user_dashboards
  end

  def account_calendar_settings
    return unless authorized_action(@account, @current_user, :manage_account_calendar_visibility)

    title = t("Account Calendars")
    @page_title = title
    add_crumb(title)
    set_active_tab "account_calendars"
    @current_user.add_to_visited_tabs("account_calendars")
    js_env ACCOUNT_ID: @account.id
    css_bundle :account_calendar_settings
    js_bundle :account_calendar_settings
    InstStatsd::Statsd.increment("account_calendars.settings.visit")
    render html: '<div id="account-calendar-settings-container"></div>'.html_safe, layout: true
  end

  def format_avatar_count(count = 0)
    count > 99 ? "99+" : count
  end
  private :format_avatar_count

  private

  def ensure_sis_max_name_length_value!(account_settings)
    sis_name_length_setting = account_settings[:settings][:sis_assignment_name_length_input]
    return if sis_name_length_setting.nil?

    value = sis_name_length_setting[:value]
    sis_name_length_setting[:value] = if value.to_i.to_s == value.to_s && value.to_i <= SIS_ASSINGMENT_NAME_LENGTH_DEFAULT && value.to_i >= 0
                                        value
                                      else
                                        SIS_ASSINGMENT_NAME_LENGTH_DEFAULT
                                      end
  end

  PERMITTED_SETTINGS_FOR_UPDATE = [:admins_can_change_passwords, :admins_can_view_notifications,
                                   :allow_additional_email_at_registration, :allow_invitation_previews,
                                   :allow_sending_scores_in_emails,
                                   :author_email_in_notifications, :canvadocs_prefer_office_online,
                                   :can_add_pronouns, :can_change_pronouns,
                                   :consortium_parent_account, :consortium_can_create_own_accounts,
                                   :shard_per_account, :consortium_autocreate_web_of_trust,
                                   :consortium_autocreate_reverse_trust,
                                   :default_storage_quota, :default_storage_quota_mb,
                                   :default_group_storage_quota, :default_group_storage_quota_mb,
                                   :default_user_storage_quota, :default_user_storage_quota_mb, :default_time_zone,
                                   :disable_post_to_sis_when_grading_period_closed,
                                   :edit_institution_email, :enable_alerts, :enable_eportfolios, :enable_course_catalog,
                                   :limit_parent_app_web_access, :allow_gradebook_show_first_last_names,
                                   { enable_offline_web_export: [:value] }.freeze,
                                   { disable_rce_media_uploads: [:value] }.freeze,
                                   :enable_profiles, :enable_gravatar, :enable_turnitin, :equella_endpoint,
                                   :equella_teaser, :external_notification_warning, :global_includes,
                                   :google_docs_domain, :help_link_icon, :help_link_name,
                                   :include_integration_ids_in_gradebook_exports,
                                   :include_students_in_global_survey, :kill_joy, :license_type,
                                   { lock_all_announcements: [:value, :locked] }.freeze,
                                   :login_handle_name, :mfa_settings, :no_enrollments_can_create_courses,
                                   :mobile_qr_login_is_enabled,
                                   :microsoft_sync_enabled, :microsoft_sync_tenant, :microsoft_sync_login_attribute,
                                   :microsoft_sync_login_attribute_suffix, :microsoft_sync_remote_attribute,
                                   :open_registration, :outgoing_email_default_name, :prevent_course_availability_editing_by_teachers,
                                   :prevent_course_renaming_by_teachers, :restrict_quiz_questions,
                                   { restrict_student_future_listing: [:value, :locked] }.freeze,
                                   { restrict_student_future_view: [:value, :locked] }.freeze,
                                   { restrict_student_past_view: [:value, :locked] }.freeze,
                                   :self_enrollment, :show_scheduler, :sis_app_token, :sis_app_url,
                                   { sis_assignment_name_length: [:value] }.freeze,
                                   { sis_assignment_name_length_input: [:value] }.freeze,
                                   { sis_default_grade_export: [:value, :locked] }.freeze,
                                   :sis_name,
                                   { sis_require_assignment_due_date: [:value] }.freeze,
                                   { sis_syncing: [:value, :locked] }.freeze,
                                   :strict_sis_check, :storage_quota, :students_can_create_courses,
                                   :sub_account_includes, :teachers_can_create_courses, :trusted_referers,
                                   :turnitin_host, :turnitin_account_id,
                                   :users_can_edit_name, :users_can_edit_profile, :users_can_edit_comm_channels,
                                   { usage_rights_required: [:value, :locked] }.freeze,
                                   { restrict_quantitative_data: [:value, :locked] }.freeze,
                                   :app_center_access_token, :default_dashboard_view, :force_default_dashboard_view,
                                   :smart_alerts_threshold, :enable_fullstory,
                                   :enable_push_notifications, :teachers_can_create_courses_anywhere,
                                   :students_can_create_courses_anywhere,
                                   { default_due_time: [:value] }.freeze,
                                   { conditional_release: [:value, :locked] }.freeze,].freeze

  def permitted_account_attributes
    [:name, :turnitin_account_id, :turnitin_shared_secret, :include_crosslisted_courses,
     :turnitin_host, :turnitin_comments, :turnitin_pledge, :turnitin_originality,
     :default_time_zone, :parent_account, :default_storage_quota,
     :default_storage_quota_mb, :storage_quota, :default_locale,
     :default_user_storage_quota_mb, :default_group_storage_quota_mb, :integration_id, :brand_config_md5,
     settings: PERMITTED_SETTINGS_FOR_UPDATE, ip_filters: strong_anything]
  end

  def permitted_api_account_settings
    %i[restrict_student_past_view
       restrict_student_future_view
       restrict_student_future_listing
       restrict_quantitative_data
       lock_all_announcements
       sis_assignment_name_length_input
       conditional_release]
  end

  def strong_account_params
    # i'm doing this instead of normal params because we do too much hackery to the weak params, especially in plugins
    # and it breaks when we enforce inherited weak parameters (because we're not actually editing request.parameters anymore)
    if params[:override_sis_stickiness] && !value_to_boolean(params[:override_sis_stickiness])
      params.require(:account).permit(*permitted_account_attributes - [*@account.stuck_sis_fields])
    else
      params.require(:account).permit(*permitted_account_attributes)
    end
  end

  def edit_help_links_env
    # @domain_root_account may be cached; load settings from @account to ensure they're up to date
    return {} unless @account == @domain_root_account

    {
      help_link_name: @account.settings[:help_link_name] || default_help_link_name,
      help_link_icon: @account.settings[:help_link_icon] || "help",
      CUSTOM_HELP_LINKS: @account.help_links || [],
      DEFAULT_HELP_LINKS: @account.help_links_builder.instantiate_links(@account.help_links_builder.default_links)
    }
  end

  def add_enrollment_permissions(context)
    if context.root_account.feature_enabled?(:granular_permissions_manage_users)
      %i[
        add_teacher_to_course
        add_ta_to_course
        add_designer_to_course
        add_student_to_course
        add_observer_to_course
      ]
    else
      [
        :manage_students,
        :manage_admin_users
      ]
    end
  end
end<|MERGE_RESOLUTION|>--- conflicted
+++ resolved
@@ -1100,11 +1100,7 @@
         Account.inheritable_settings.each do |setting|
           # when changing k5 settings on an account, the value gets saved to the root account and special
           # locking rules apply, so don't remove it from the update params here
-<<<<<<< HEAD
-          next if setting == :enable_as_k5_account
-=======
           next if K5::EnablementService::K5_SETTINGS.include? setting
->>>>>>> 8e93bf79
           next unless params.dig(:account, :settings)
           next if !Account.account_settings_options[setting].key?(:boolean) && params.dig(:account, :settings, setting) != @account.parent_account&.send(setting)
           next if value_to_boolean(params.dig(:account, :settings, setting, :locked))
@@ -1150,12 +1146,8 @@
         params[:account][:ip_filters] = [] if remove_ip_filters
 
         enable_k5 = params.dig(:account, :settings, :enable_as_k5_account, :value)
-<<<<<<< HEAD
-        K5::EnablementService.set_k5_settings(@account, value_to_boolean(enable_k5)) unless enable_k5.nil?
-=======
         use_classic_font = params.dig(:account, :settings, :use_classic_font_in_k5, :value)
         K5::EnablementService.new(@account).set_k5_settings(value_to_boolean(enable_k5), value_to_boolean(use_classic_font)) unless enable_k5.nil?
->>>>>>> 8e93bf79
 
         # validate/normalize default due time parameter
         if (default_due_time = params.dig(:account, :settings, :default_due_time, :value))
