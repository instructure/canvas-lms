--- conflicted
+++ resolved
@@ -2025,11 +2025,7 @@
                                    :disable_inbox_signature_block_for_students,
                                    :enable_inbox_auto_response,
                                    :disable_inbox_auto_response_for_students,
-<<<<<<< HEAD
-                                   :enable_name_pronunciation,].freeze
-=======
                                    :enable_name_pronunciation].freeze
->>>>>>> c0c653e9
 
   def permitted_account_attributes
     [:name,
