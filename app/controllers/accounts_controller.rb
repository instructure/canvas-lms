--- conflicted
+++ resolved
@@ -1721,17 +1721,11 @@
     @page_title = title
     add_crumb(title)
     set_active_tab "account_calendars"
-<<<<<<< HEAD
-    js_env ACCOUNT_ID: @account.id
-    css_bundle :account_calendar_settings
-    js_bundle :account_calendar_settings
-=======
     @current_user.add_to_visited_tabs("account_calendars")
     js_env ACCOUNT_ID: @account.id
     css_bundle :account_calendar_settings
     js_bundle :account_calendar_settings
     InstStatsd::Statsd.increment("account_calendars.settings.visit")
->>>>>>> ab1df14f
     render html: '<div id="account-calendar-settings-container"></div>'.html_safe, layout: true
   end
 
