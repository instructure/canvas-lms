# frozen_string_literal: true

#
# Copyright (C) 2011 - present Instructure, Inc.
#
# This file is part of Canvas.
#
# Canvas is free software: you can redistribute it and/or modify it under
# the terms of the GNU Affero General Public License as published by the Free
# Software Foundation, version 3 of the License.
#
# Canvas is distributed in the hope that it will be useful, but WITHOUT ANY
# WARRANTY; without even the implied warranty of MERCHANTABILITY or FITNESS FOR
# A PARTICULAR PURPOSE. See the GNU Affero General Public License for more
# details.
#
# You should have received a copy of the GNU Affero General Public License along
# with this program. If not, see <http://www.gnu.org/licenses/>.
#

# @API Accounts
#
# API for accessing account data.
#
# @model Account
#     {
#       "id": "Account",
#       "description": "",
#       "properties": {
#         "id": {
#           "description": "the ID of the Account object",
#           "example": 2,
#           "type": "integer"
#         },
#         "name": {
#           "description": "The display name of the account",
#           "example": "Canvas Account",
#           "type": "string"
#         },
#         "uuid": {
#           "description": "The UUID of the account",
#           "example": "WvAHhY5FINzq5IyRIJybGeiXyFkG3SqHUPb7jZY5",
#           "type": "string"
#         },
#         "parent_account_id": {
#           "description": "The account's parent ID, or null if this is the root account",
#           "example": 1,
#           "type": "integer"
#         },
#         "root_account_id": {
#           "description": "The ID of the root account, or null if this is the root account",
#           "example": 1,
#           "type": "integer"
#         },
#         "default_storage_quota_mb": {
#           "description": "The storage quota for the account in megabytes, if not otherwise specified",
#           "example": 500,
#           "type": "integer"
#         },
#         "default_user_storage_quota_mb": {
#           "description": "The storage quota for a user in the account in megabytes, if not otherwise specified",
#           "example": 50,
#           "type": "integer"
#         },
#         "default_group_storage_quota_mb": {
#           "description": "The storage quota for a group in the account in megabytes, if not otherwise specified",
#           "example": 50,
#           "type": "integer"
#         },
#         "default_time_zone": {
#           "description": "The default time zone of the account. Allowed time zones are {http://www.iana.org/time-zones IANA time zones} or friendlier {http://api.rubyonrails.org/classes/ActiveSupport/TimeZone.html Ruby on Rails time zones}.",
#           "example": "America/Denver",
#           "type": "string"
#         },
#         "sis_account_id": {
#           "description": "The account's identifier in the Student Information System. Only included if the user has permission to view SIS information.",
#           "example": "123xyz",
#           "type": "string"
#         },
#         "integration_id": {
#           "description": "The account's identifier in the Student Information System. Only included if the user has permission to view SIS information.",
#           "example": "123xyz",
#           "type": "string"
#         },
#         "sis_import_id": {
#           "description": "The id of the SIS import if created through SIS. Only included if the user has permission to manage SIS information.",
#           "example": "12",
#           "type": "integer"
#         },
#         "course_count": {
#           "description": "The number of courses directly under the account (available via include)",
#           "example": "10",
#           "type": "integer"
#         },
#         "sub_account_count": {
#           "description": "The number of sub-accounts directly under the account (available via include)",
#           "example": "10",
#           "type": "integer"
#         },
#         "lti_guid": {
#           "description": "The account's identifier that is sent as context_id in LTI launches.",
#           "example": "123xyz",
#           "type": "string"
#         },
#         "workflow_state": {
#           "description": "The state of the account. Can be 'active' or 'deleted'.",
#           "example": "active",
#           "type": "string"
#         }
#       }
#     }
#
# @model TermsOfService
#     {
#       "id": "TermsOfService",
#       "description": "",
#       "properties":
#       {
#         "id": {
#           "description": "Terms Of Service id",
#           "example": 1,
#           "type": "integer"
#         },
#         "terms_type": {
#           "description": "The given type for the Terms of Service",
#           "enum":
#           [
#             "default",
#             "custom",
#             "no_terms"
#           ],
#           "example": "default",
#           "type": "string"
#         },
#         "passive": {
#           "description": "Boolean dictating if the user must accept Terms of Service",
#           "example": false,
#           "type": "boolean"
#         },
#         "account_id": {
#           "description": "The id of the root account that owns the Terms of Service",
#           "example": 1,
#           "type": "integer"
#         },
#         "content": {
#           "description": "Content of the Terms of Service",
#           "example": "To be or not to be that is the question",
#           "type": "string"
#         },
#         "self_registration_type": {
#           "description": "The type of self registration allowed",
#           "example": ["none", "observer", "all"],
#           "type": "string"
#         }
#       }
#     }
#
# @model HelpLink
#     {
#       "id": "HelpLink",
#       "description": "",
#       "properties":
#       {
#         "id": {
#           "description": "The ID of the help link",
#           "example": "instructor_question",
#           "type": "string"
#         },
#         "text": {
#           "description": "The name of the help link",
#           "example": "Ask Your Instructor a Question",
#           "type": "string"
#         },
#         "subtext": {
#           "description": "The description of the help link",
#           "example": "Questions are submitted to your instructor",
#           "type": "string"
#         },
#         "url": {
#           "description": "The URL of the help link",
#           "example": "#teacher_feedback",
#           "type": "string"
#         },
#         "type": {
#           "description": "The type of the help link",
#           "enum":
#           [
#             "default",
#             "custom"
#           ],
#           "example": "default",
#           "type": "string"
#         },
#         "available_to": {
#           "description": "The roles that have access to this help link",
#           "example": ["user", "student", "teacher", "admin", "observer", "unenrolled"],
#           "type": "array",
#           "items": { "type": "string" }
#         }
#       }
#     }
#
# @model HelpLinks
#     {
#       "id": "HelpLinks",
#       "description": "",
#       "properties":
#       {
#         "help_link_name": {
#           "description": "Help link button title",
#           "example": "Help And Policies",
#           "type": "string"
#         },
#         "help_link_icon": {
#           "description": "Help link button icon",
#           "example": "help",
#           "type": "string"
#         },
#         "custom_help_links": {
#           "description": "Help links defined by the account. Could include default help links.",
#           "type": "array",
#           "items": { "$ref": "HelpLink" },
#           "example": [
#             {
#               "id": "link1",
#               "text": "Custom Link!",
#               "subtext": "Something something.",
#               "url": "https://google.com",
#               "type": "custom",
#               "available_to": [
#                 "user",
#                 "student",
#                 "teacher",
#                 "admin",
#                 "observer",
#                 "unenrolled"
#               ],
#               "is_featured": true,
#               "is_new": false,
#               "feature_headline": "Check this out!"
#             }
#           ]
#         },
#         "default_help_links": {
#           "description": "Default help links provided when account has not set help links of their own.",
#           "type": "array",
#           "items": { "$ref": "HelpLink" },
#           "example": [
#             {
#               "available_to": [
#                 "student"
#               ],
#               "text": "Ask Your Instructor a Question",
#               "subtext": "Questions are submitted to your instructor",
#               "url": "#teacher_feedback",
#               "type": "default",
#               "id": "instructor_question",
#               "is_featured": false,
#               "is_new": true,
#               "feature_headline": ""
#             },
#             {
#               "available_to": [
#                 "user",
#                 "student",
#                 "teacher",
#                 "admin",
#                 "observer",
#                 "unenrolled"
#               ],
#               "text": "Search the Canvas Guides",
#               "subtext": "Find answers to common questions",
#               "url": "https://community.canvaslms.com/t5/Guides/ct-p/guides",
#               "type": "default",
#               "id": "search_the_canvas_guides",
#               "is_featured": false,
#               "is_new": false,
#               "feature_headline": ""
#             },
#             {
#               "available_to": [
#                 "user",
#                 "student",
#                 "teacher",
#                 "admin",
#                 "observer",
#                 "unenrolled"
#               ],
#               "text": "Report a Problem",
#               "subtext": "If Canvas misbehaves, tell us about it",
#               "url": "#create_ticket",
#               "type": "default",
#               "id": "report_a_problem",
#               "is_featured": false,
#               "is_new": false,
#               "feature_headline": ""
#             }
#           ]
#         }
#       }
#     }

class AccountsController < ApplicationController
  before_action :require_user, only: %i[index
                                        help_links
                                        manually_created_courses_account
                                        account_calendar_settings
                                        environment]
  before_action :reject_student_view_student
  before_action :get_context
  before_action :rce_js_env, only: [:settings]

  include HorizonMode

  before_action :load_canvas_career, only: %i[show users sis_import admin_tools settings]
  around_action :add_career_params, only: [:update]

  include Api::V1::Account
  include CustomSidebarLinksHelper
  include DefaultDueTimeHelper
  include Api::V1::QuizIpFilter
  include Api::V1::Progress

  INTEGER_REGEX = /\A[+-]?\d+\z/
  SIS_ASSINGMENT_NAME_LENGTH_DEFAULT = 255
  EPORTFOLIO_MODERATION_PER_PAGE = 100
  HORIZON_MAX_ACCOUNTS = 100

  # @API List accounts
  # A paginated list of accounts that the current user can view or manage.
  # Typically, students and even teachers will get an empty list in response,
  # only account admins can view the accounts that they are in.
  #
  # @argument include[] [String, "lti_guid"|"registration_settings"|"services"|"course_count"|"sub_account_count"]
  #   Array of additional information to include.
  #
  #   "lti_guid":: the 'tool_consumer_instance_guid' that will be sent for this account on LTI launches
  #   "registration_settings":: returns info about the privacy policy and terms of use
  #   "services":: returns services and whether they are enabled (requires account management permissions)
  #   "course_count":: returns the number of courses directly under each account
  #   "sub_account_count":: returns the number of sub-accounts directly under each account
  #
  # @returns [Account]
  def index
    respond_to do |format|
      format.html do
        @accounts = (@current_user&.all_paginatable_accounts || []).paginate(per_page: 100)
      end
      format.json do
        @accounts = if @current_user
                      Api.paginate(@current_user.all_paginatable_accounts, self, api_v1_accounts_url)
                    else
                      []
                    end
        ActiveRecord::Associations.preload(@accounts, :root_account)

        # originally had 'includes' instead of 'include' like other endpoints
        includes = params[:include] || params[:includes]
        render json: @accounts.map { |a| account_json(a, @current_user, session, includes || [], false) }
      end
    end
  end

  # @API Get accounts that admins can manage
  # A paginated list of accounts where the current user has permission to create
  # or manage courses. List will be empty for students and teachers as only admins
  # can view which accounts they are in.
  #
  # @returns [Account]
  def manageable_accounts
    @accounts = @current_user ? @current_user.adminable_accounts : []
    @all_accounts = Set.new
    @accounts.each do |a|
      if a.grants_any_right?(@current_user, session, :manage_courses_admin, :create_courses)
        @all_accounts << a
        @all_accounts.merge Account.active.sub_accounts_recursive(a.id)
      end
    end
    @all_accounts = Api.paginate(@all_accounts, self, api_v1_manageable_accounts_url)
    render json: @all_accounts.map { |a| account_json(a, @current_user, session, [], false) }
  end

  # @API Get accounts that users can create courses in
  # A paginated list of accounts where the current user has permission to create
  # courses.
  #
  # @returns [Account]
  def course_creation_accounts
    return render json: [] unless @current_user

    adminable_accounts = @current_user.adminable_accounts
    accounts = adminable_accounts || []
    accounts = accounts.select { |a| a.grants_any_right?(@current_user, session, :manage_courses_admin, :manage_courses_add) }
    sub_accounts = []
    # Load and handle ids from now on to avoid excessive memory usage
    accounts.each { |a| sub_accounts.concat Account.active.sub_account_ids_recursive(a.id) }
    accounts = accounts.pluck(:id)
    accounts.push(sub_accounts).flatten!

    @current_user.course_creating_student_enrollment_accounts.each do |a|
      accounts << a.root_account.manually_created_courses_account.id if a.root_account.students_can_create_courses?

      next unless a.root_account.students_can_create_courses_anywhere? ||
                  @current_user.active_k5_enrollments?(root_account: a.root_account) ||
                  a.grants_any_right?(@current_user, session, :manage_courses_admin, :create_courses)

      accounts << a.id
    end

    @current_user.course_creating_teacher_enrollment_accounts.each do |a|
      accounts << a.root_account.manually_created_courses_account.id if a.root_account.teachers_can_create_courses?

      next unless a.root_account.teachers_can_create_courses_anywhere? ||
                  @current_user.active_k5_enrollments?(root_account: a.root_account) ||
                  a.grants_any_right?(@current_user, session, :manage_courses_admin, :create_courses)

      accounts << a.id
    end

    user_enrollments = @current_user.enrollments.active.pluck(:root_account_id)
    @current_user.root_account_ids.each do |id|
      next if user_enrollments.include? id

      a = Account.find(id)
      accounts << a.manually_created_courses_account.id if a.no_enrollments_can_create_courses?
    end

    accounts = Api.paginate(accounts.uniq, self, api_v1_course_creation_accounts_url)
    # Fetch actual accounts now, after pagination, in a single transaction
    account_active_records = Account.where(id: accounts)
    accounts_json = accounts.map do |a|
      a = account_active_records.find { |ar| ar.id == a }
      hash = account_json(a, @current_user, session, [], false)
      hash[:adminable] = adminable_accounts.include?(a) if Account.site_admin.feature_enabled?(:enhanced_course_creation_account_fetching)
      hash
    end
    render json: accounts_json
  end

  # @API List accounts for course admins
  # A paginated list of accounts that the current user can view through their
  # admin course enrollments. (Teacher, TA, or designer enrollments).
  # Only returns "id", "name", "workflow_state", "root_account_id" and "parent_account_id"
  #
  # @returns [Account]
  def course_accounts
    if @current_user
      account_ids = Rails.cache.fetch(["admin_enrollment_course_account_ids", @current_user].cache_key) do
        Account.joins(courses: :enrollments).merge(
          @current_user.enrollments.admin.shard(@current_user).except(:select, :joins)
        ).select("accounts.id").distinct.pluck(:id).map { |id| Shard.global_id_for(id) }
      end
      course_accounts = ShardedBookmarkedCollection.build(Account::Bookmarker, Account.where(id: account_ids), always_use_bookmarks: true)
      @accounts = Api.paginate(course_accounts, self, api_v1_course_accounts_url)
    else
      @accounts = []
    end
    ActiveRecord::Associations.preload(@accounts, :root_account)
    render json: @accounts.map { |a| account_json(a, @current_user, session, params[:includes] || [], true) }
  end

  # @API Get a single account
  # Retrieve information on an individual account, given by id or sis
  # sis_account_id.
  #
  # @returns Account
  def show
    return unless authorized_action(@account, @current_user, :read)

    respond_to do |format|
      format.html do
        page_has_instui_topnav { add_crumb t("Courses") }
        @redirect_on_unauth = true
        return course_user_search
      end
      format.json do
        render json: account_json(@account,
                                  @current_user,
                                  session,
                                  params[:includes] || [],
                                  !@account.grants_right?(@current_user, session, :manage))
      end
    end
  end

  # @API Settings
  # Returns a JSON object containing a subset of settings for the specified account.
  # It's possible an empty set will be returned if no settings are applicable.
  # The caller must be an Account admin with the manage_account_settings permission.
  #
  # @example_request
  #     curl https://<canvas>/api/v1/accounts/<account_id>/settings \
  #       -H 'Authorization: Bearer <token>'
  #
  # @example_response
  #   {"microsoft_sync_enabled": true, "microsoft_sync_login_attribute_suffix": false}
  def show_settings
    return unless authorized_action(@account, @current_user, :manage_account_settings)

    public_attrs = %i[microsoft_sync_enabled
                      microsoft_sync_tenant
                      microsoft_sync_login_attribute
                      microsoft_sync_login_attribute_suffix
                      microsoft_sync_remote_attribute
                      enable_as_k5_account
                      use_classic_font_in_k5
                      allow_assign_to_differentiation_tags
                      horizon_account]
    settings_hash = public_attrs.index_with { |key| @account.settings[key] }.compact

    if @account.password_complexity_enabled? && !@account.site_admin?
      settings_hash[:password_policy] = @account.password_policy
    end

    render json: settings_hash
  end

  # @API List environment settings
  #
  # Return a hash of global settings for the root account
  # This is the same information supplied to the web interface as +ENV.SETTINGS+.
  #
  # @example_request
  #
  #   curl 'http://<canvas>/api/v1/settings/environment' \
  #     -H "Authorization: Bearer <token>"
  #
  # @example_response
  #
  #   { "calendar_contexts_limit": 10, "open_registration": false, ...}
  #
  def environment
    render json: cached_js_env_root_account_settings
  end

  # @API Permissions
  # Returns permission information for the calling user and the given account.
  # You may use `self` as the account id to check permissions against the domain root account.
  # The caller must have an account role or admin (teacher/TA/designer) enrollment in a course
  # in the account.
  #
  # See also the {api:CoursesController#permissions Course} and {api:GroupsController#permissions Group}
  # counterparts.
  #
  # @argument permissions[] [String]
  #   List of permissions to check against the authenticated user.
  #   Permission names are documented in the {api:RoleOverridesController#manageable_permissions List assignable permissions} endpoint.
  #
  # @example_request
  #     curl https://<canvas>/api/v1/accounts/self/permissions \
  #       -H 'Authorization: Bearer <token>' \
  #       -d 'permissions[]=manage_account_memberships' \
  #       -d 'permissions[]=become_user'
  #
  # @example_response
  #   {'manage_account_memberships': 'false', 'become_user': 'true'}
  def permissions
    return unless authorized_action(@account, @current_user, :read)

    permissions = Array(params[:permissions]).map(&:to_sym)
    render json: @account.rights_status(@current_user, session, *permissions)
  end

  # @API Get the sub-accounts of an account
  #
  # List accounts that are sub-accounts of the given account.
  #
  # @argument recursive [Boolean] If true, the entire account tree underneath
  #   this account will be returned (though still paginated). If false, only
  #   direct sub-accounts of this account will be returned. Defaults to false.
  #
  # @argument order [String, "id"|"name"] Sorts the accounts by id or name.
  #   Only applies when recursive is false. Defaults to id.
  #
  # @argument include[] [String, "course_count"|"sub_account_count"]
  #   Array of additional information to include.
  #
  #   "course_count":: returns the number of courses directly under each account
  #   "sub_account_count":: returns the number of sub-accounts directly under each account
  #
  # @example_request
  #     curl https://<canvas>/api/v1/accounts/<account_id>/sub_accounts \
  #          -H 'Authorization: Bearer <token>'
  #
  # @returns [Account]
  def sub_accounts
    return unless authorized_action(@account, @current_user, :read)

    recursive = value_to_boolean(params[:recursive])
    @accounts = if recursive
                  PaginatedCollection.build do |pager|
                    per_page = pager.per_page
                    current_page = [pager.current_page.to_i, 1].max
                    sub_accounts = Account.active.offset((current_page - 1) * per_page).limit(per_page + 1).sub_accounts_recursive(@account.id)

                    if sub_accounts.length > per_page
                      sub_accounts.pop
                      pager.next_page = current_page + 1
                    end

                    pager.replace sub_accounts
                  end
                else
                  sort_key = (params[:order] == "name") ? Account.best_unicode_collation_key("name") : :id
                  @account.sub_accounts.order(sort_key)
                end

    @accounts = Api.paginate(@accounts,
                             self,
                             api_v1_sub_accounts_url,
                             total_entries: recursive ? nil : @accounts.count)

    ActiveRecord::Associations.preload(@accounts, [:root_account, :parent_account])

    supported_includes = %w[course_count sub_account_count]
    includes = Array(params[:include])
    includes &= supported_includes

    # Preload course and sub_account counts
    if includes.include?("course_count")
      course_counts = GuardRail.activate(:secondary) do
        Course.active.where(account_id: @accounts).group(:account_id).size
      end
      @accounts.each { |a| a.instance_variable_set(:@course_count, course_counts.fetch(a.id, 0)) }
    end

    if includes.include?("sub_account_count")
      sub_account_counts = GuardRail.activate(:secondary) do
        Account.active.where(parent_account_id: @accounts).group(:parent_account_id).size
      end
      @accounts.each { |a| a.instance_variable_set(:@sub_account_count, sub_account_counts.fetch(a.id, 0)) }
    end

    render json: @accounts.map { |a| account_json(a, @current_user, session, includes) }
  end

  # @API Get the Terms of Service
  #
  # Returns the terms of service for that account
  #
  # @returns TermsOfService
  def terms_of_service
    keys = %w[id terms_type passive account_id]
    tos = @account.root_account.terms_of_service
    res = tos.attributes.slice(*keys)
    res["content"] = tos.terms_of_service_content&.content
    res["self_registration_type"] = @account.self_registration_type
    render json: res
  end

  # @API Get help links
  #
  # Returns the help links for that account
  #
  # @returns HelpLinks
  def help_links
    render json: {} unless @account == @domain_root_account
    help_links = edit_help_links_env
    links = {
      help_link_name: help_links[:help_link_name],
      help_link_icon: help_links[:help_link_icon],
      custom_help_links: help_links[:CUSTOM_HELP_LINKS],
      default_help_links: help_links[:DEFAULT_HELP_LINKS],
    }
    render json: links
  end

  # @API Get the manually-created courses sub-account for the domain root account
  # Returns the sub-account that contains manually created courses for the domain root account.
  # @returns Account
  def manually_created_courses_account
    account = @domain_root_account.manually_created_courses_account
    read_only = !account.grants_right?(@current_user, session, :read)
    render json: account_json(account, @current_user, session, [], read_only)
  end

  include Api::V1::Course

  # @API List active courses in an account
  # Retrieve a paginated list of courses in this account.
  #
  # @argument with_enrollments [Boolean]
  #   If true, include only courses with at least one enrollment.  If false,
  #   include only courses with no enrollments.  If not present, do not filter
  #   on course enrollment status.
  #
  # @argument enrollment_type[] [String, "teacher"|"student"|"ta"|"observer"|"designer"]
  #   If set, only return courses that have at least one user enrolled in
  #   in the course with one of the specified enrollment types.
  #
  # @argument enrollment_workflow_state[] [String, "active"|"completed"|"deleted"|"invited"|"pending"|"creation_pending"|"rejected"|"inactive"]
  #   If set, only return courses that have at least one user enrolled in
  #   in the course with one of the specified enrollment workflow states.
  #
  # @argument published [Boolean]
  #   If true, include only published courses.  If false, exclude published
  #   courses.  If not present, do not filter on published status.
  #
  # @argument completed [Boolean]
  #   If true, include only completed courses (these may be in state
  #   'completed', or their enrollment term may have ended).  If false, exclude
  #   completed courses.  If not present, do not filter on completed status.
  #
  # @argument blueprint [Boolean]
  #   If true, include only blueprint courses. If false, exclude them.
  #   If not present, do not filter on this basis.
  #
  # @argument blueprint_associated [Boolean]
  #   If true, include only courses that inherit content from a blueprint course.
  #   If false, exclude them. If not present, do not filter on this basis.
  #
  # @argument public [Boolean]
  #   If true, include only public courses. If false, exclude them.
  #   If not present, do not filter on this basis.
  #
  # @argument by_teachers[] [Integer]
  #   List of User IDs of teachers; if supplied, include only courses taught by
  #   one of the referenced users.
  #
  # @argument by_subaccounts[] [Integer]
  #   List of Account IDs; if supplied, include only courses associated with one
  #   of the referenced subaccounts.
  #
  # @argument hide_enrollmentless_courses [Boolean]
  #   If present, only return courses that have at least one enrollment.
  #   Equivalent to 'with_enrollments=true'; retained for compatibility.
  #
  # @argument state[] ["created"|"claimed"|"available"|"completed"|"deleted"|"all"]
  #   If set, only return courses that are in the given state(s). By default,
  #   all states but "deleted" are returned.
  #
  # @argument enrollment_term_id [Integer]
  #   If set, only includes courses from the specified term.
  #
  # @argument search_term [String]
  #   The partial course name, code, or full ID to match and return in the results list. Must be at least 3 characters.
  #
  # @argument include[] [String, "syllabus_body"|"term"|"course_progress"|"storage_quota_used_mb"|"total_students"|"teachers"|"account_name"|"concluded"|"post_manually"]
  #   - All explanations can be seen in the {api:CoursesController#index Course API index documentation}
  #   - "sections", "needs_grading_count" and "total_scores" are not valid options at the account level
  #
  # @argument sort [String, "course_status"|"course_name"|"sis_course_id"|"teacher"|"account_name"]
  #   The column to sort results by.
  #
  # @argument order [String, "asc"|"desc"]
  #   The order to sort the given column by.
  #
  # @argument search_by [String, "course"|"teacher"]
  #   The filter to search by. "course" searches for course names, course codes,
  #   and SIS IDs. "teacher" searches for teacher names
  #
  # @argument starts_before [Optional, Date]
  #   If set, only return courses that start before the value (inclusive)
  #   or their enrollment term starts before the value (inclusive)
  #   or both the course's start_at and the enrollment term's start_at are set to null.
  #   The value should be formatted as: yyyy-mm-dd or ISO 8601 YYYY-MM-DDTHH:MM:SSZ.
  #
  # @argument ends_after [Optional, Date]
  #   If set, only return courses that end after the value (inclusive)
  #   or their enrollment term ends after the value (inclusive)
  #   or both the course's end_at and the enrollment term's end_at are set to null.
  #   The value should be formatted as: yyyy-mm-dd or ISO 8601 YYYY-MM-DDTHH:MM:SSZ.
  #
  # @argument homeroom [Optional, Boolean]
  #   If set, only return homeroom courses.
  #
  # @returns [Course]
  def courses_api
    return unless authorized_action(@account, @current_user, :read_course_list)

    starts_before = CanvasTime.try_parse(params[:starts_before])
    ends_after = CanvasTime.try_parse(params[:ends_after])

    params[:state] ||= %w[created claimed available completed]
    params[:state] = %w[created claimed available completed deleted] if Array(params[:state]).include?("all")
    if value_to_boolean(params[:published])
      params[:state] -= %w[created claimed completed deleted]
    elsif !params[:published].nil? && !value_to_boolean(params[:published])
      params[:state] -= %w[available]
    end

    sortable_name_col = User.sortable_name_order_by_clause("users")

    order = case params[:sort]
            when "course_status"
              "(CASE
                WHEN courses.workflow_state = 'available' THEN 1
                WHEN courses.workflow_state = 'completed' THEN 2
                ELSE 0
              END)"
            when "course_name"
              Course.best_unicode_collation_key("courses.name").to_s
            when "sis_course_id"
              "courses.sis_source_id"
            when "teacher"
              "(SELECT #{sortable_name_col} FROM #{User.quoted_table_name}
                JOIN #{Enrollment.quoted_table_name} on users.id = enrollments.user_id
                WHERE enrollments.workflow_state <> 'deleted'
                AND enrollments.type = 'TeacherEnrollment'
                AND enrollments.course_id = courses.id
                ORDER BY #{sortable_name_col} LIMIT 1)"
            # leaving subaccount as an option for backwards compatibility
            when "subaccount", "account_name"
              "(SELECT #{Account.best_unicode_collation_key("accounts.name")} FROM #{Account.quoted_table_name}
                WHERE accounts.id = courses.account_id)"
            when "term"
              "(SELECT #{EnrollmentTerm.best_unicode_collation_key("enrollment_terms.name")}
                FROM #{EnrollmentTerm.quoted_table_name}
                WHERE enrollment_terms.id = courses.enrollment_term_id)"
            else
              "id"
            end

    if params[:sort] && params[:order]
      order += ((params[:order] == "desc") ? " DESC, id DESC" : ", id")
    end

    opts = { include_crosslisted_courses: value_to_boolean(params[:include_crosslisted_courses]) }
    @courses = @account.associated_courses(opts).order(Arel.sql(order)).where(workflow_state: params[:state])

    if params[:hide_enrollmentless_courses] || value_to_boolean(params[:with_enrollments])
      @courses = @courses.with_enrollments
    elsif !params[:with_enrollments].nil? && !value_to_boolean(params[:with_enrollments])
      @courses = @courses.without_enrollments
    end

    enrollment_types = params[:enrollment_type] if params[:enrollment_type].is_a?(Array)
    workflow_states = params[:enrollment_workflow_state] if params[:enrollment_workflow_state].is_a?(Array)
    if workflow_states || enrollment_types
      return render json: { message: "Invalid value provided to 'enrollment_workflow_state'" }, status: :bad_request if !workflow_states.nil? && (workflow_states - Enrollment::WORKFLOW_STATES).any?
      return render json: { message: "Invalid value provided to 'enrollment_type'" }, status: :bad_request if !enrollment_types.nil? && (enrollment_types - Enrollment::SIS_TYPES.values).any?

      @courses = @courses.with_enrollment_workflow_states_and_types(states: workflow_states, types: enrollment_types)
    end

    if value_to_boolean(params[:completed])
      @courses = @courses.completed
    elsif !params[:completed].nil? && !value_to_boolean(params[:completed])
      @courses = @courses.not_completed
    end

    if value_to_boolean(params[:blueprint])
      @courses = @courses.master_courses
    elsif !params[:blueprint].nil?
      @courses = @courses.not_master_courses
    end

    if value_to_boolean(params[:blueprint_associated])
      @courses = @courses.associated_courses
    elsif !params[:blueprint_associated].nil?
      @courses = @courses.not_associated_courses
    end

    if value_to_boolean(params[:public])
      @courses = @courses.public_courses
    elsif !params[:public].nil?
      @courses = @courses.not_public_courses
    end

    if value_to_boolean(params[:homeroom])
      @courses = @courses.homeroom
    end

    if starts_before || ends_after
      @courses = @courses.joins(:enrollment_term)
      if starts_before
        @courses = @courses.where("
        (courses.start_at IS NULL AND enrollment_terms.start_at IS NULL)
        OR courses.start_at <= ? OR enrollment_terms.start_at <= ?",
                                  starts_before,
                                  starts_before)
      end
      if ends_after
        @courses = @courses.where("
        (courses.conclude_at IS NULL AND enrollment_terms.end_at IS NULL)
        OR courses.conclude_at >= ? OR enrollment_terms.end_at >= ?",
                                  ends_after,
                                  ends_after)
      end
    end

    if params[:by_teachers].is_a?(Array)
      teacher_ids = Api.map_ids(params[:by_teachers], User, @domain_root_account, @current_user).map(&:to_i)
      @courses = @courses.by_teachers(teacher_ids)
    end

    if params[:by_subaccounts].is_a?(Array)
      account_ids = Api.map_ids(params[:by_subaccounts], Account, @domain_root_account, @current_user).map(&:to_i)
      @courses = @courses.by_associated_accounts(account_ids)
    end

    if params[:enrollment_term_id]
      term = api_find(@account.root_account.enrollment_terms, params[:enrollment_term_id])
      @courses = @courses.for_term(term)
    end

    if params[:search_term]
      search_term = params[:search_term]
      SearchTermHelper.validate_search_term(search_term)

      if params[:search_by] == "teacher"
        @courses =
          @courses.where(
            TeacherEnrollment.active.joins(:user).where(
              ActiveRecord::Base.wildcard("users.name", params[:search_term])
            ).active_or_pending.where(
              "enrollments.course_id=courses.id"
            ).arel.exists
          )
      else
        name = ActiveRecord::Base.wildcard("courses.name", search_term)
        code = ActiveRecord::Base.wildcard("courses.course_code", search_term)
        or_clause = Course.where(code).or(Course.where(name))

        if search_term =~ Api::ID_REGEX && Api::MAX_ID_RANGE.cover?(search_term.to_i)
          or_clause = Course.shard(@account.shard).where(id: search_term).or(or_clause)
        end

        if @account.grants_any_right?(@current_user, :read_sis, :manage_sis)
          sis_source = ActiveRecord::Base.wildcard("courses.sis_source_id", search_term)
          or_clause = or_clause.or(Course.where(sis_source))
        end

        @courses = @courses.merge(or_clause)
      end
    end

    if params[:copied_asset] && @account.horizon_account?
      @courses = @courses.copied_asset(params[:copied_asset])
    end

    includes = Set.new(Array(params[:include]))
    # We only want to return the permissions for single courses and not lists of courses.
    # sections, needs_grading_count, and total_score not valid as enrollments are needed
    includes -= %w[permissions sections needs_grading_count total_scores]
    all_precalculated_permissions = nil

    page_opts = { total_entries: nil }
    page_opts = {} if includes.include?("ui_invoked") # let Folio calculate total entries

    GuardRail.activate(:secondary) do
      @courses = Api.paginate(@courses, self, api_v1_account_courses_url, page_opts)

      course_preloads = [:account, :root_account, { course_account_associations: :account }]
      course_preloads << :default_post_policy if includes.include?("post_manually")
      course_preloads << :active_teachers if includes.include?("active_teachers")
      course_preloads << :enrollment_term if includes.include?("term") || includes.include?("concluded")
      ActiveRecord::Associations.preload(@courses, course_preloads)

      preload_teachers(@courses) if includes.include?("teachers")

      if includes.include?("total_students")
        student_counts = StudentEnrollment.shard(@account.shard).not_fake.active_or_pending
                                          .where(course_id: @courses).group(:course_id).distinct.count(:user_id)
        @courses.each { |c| c.student_count = student_counts[c.id] || 0 }
      end
      all_precalculated_permissions = @current_user.precalculate_permissions_for_courses(@courses, [:read_sis, :manage_sis])
    end

    render json: @courses.map { |c|
                   course_json(c,
                               @current_user,
                               session,
                               includes,
                               nil,
                               precalculated_permissions: all_precalculated_permissions&.dig(c.global_id),
                               prefer_friendly_name: false)
                 }
  end

  def quiz_ip_filters
    if authorized_action(@account, @current_user, :read)
      available_filters = @account.available_ip_filters(params[:course_uuid], params[:search_term]) || []

      paginated_set = Api.paginate(available_filters, self, api_v1_quiz_ip_filters_url)
      renderable = quiz_ip_filters_json(paginated_set, @context, @current_user, session)
      render json: renderable
    end
  end

  # Delegated to by the update action (when the request is an api_request?)
  def update_api
    if authorized_action(@account, @current_user, [:manage_account_settings, :manage_storage_quotas])
      account_params = params[:account].present? ? strong_account_params.to_unsafe_h : {}
      includes = Array(params[:includes]) || []
      unauthorized = false

      if params[:account]&.key?(:sis_account_id)
        sis_id = params[:account].delete(:sis_account_id)
        if @account.root_account.grants_right?(@current_user, session, :manage_sis) && !@account.root_account?
          @account.sis_source_id = sis_id.presence
        else
          if @account.root_account?
            @account.errors.add(:unauthorized, t("Cannot set sis_account_id on a root_account."))
          else
            @account.errors.add(:unauthorized, t("To change sis_account_id the user must have manage_sis permission."))
          end
          unauthorized = true
        end
      end

      if params[:account]&.key?(:parent_account_id)
        if !@account.root_account? && @account.parent_account&.grants_right?(@current_user, session, :manage_account_settings)
          new_parent_account = api_find(@account.root_account.all_accounts.active, params[:account][:parent_account_id])
          if new_parent_account.grants_right?(@current_user, session, :manage_account_settings)
            @account.parent_account = new_parent_account
          else
            @account.errors.add(:unauthorized, t("You are not authorized to manage the destination parent account."))
            unauthorized = true
          end
        else
          if @account.root_account?
            @account.errors.add(:unauthorized, t("You cannot move a root account."))
          else
            @account.errors.add(:unauthorized, t("You are not authorized to manage the source parent account."))
          end
          unauthorized = true
        end
      end

      if params[:account]&.key?(:services) && authorized_action(@account, @current_user, :manage_account_settings)
        params[:account][:services].slice(*Account.services_exposed_to_ui_hash(nil, @current_user, @account).keys).each do |key, value|
          @account.set_service_availability(key, value_to_boolean(value))
        end
        includes << "services"
        params[:account].delete :services
      end

      # Set default Dashboard View
      set_default_dashboard_view(params.dig(:account, :settings)&.delete(:default_dashboard_view))
      unauthorized = true if set_course_template == :unauthorized

      # account settings (:manage_account_settings)
      account_settings = account_params.slice(:name, :default_time_zone, :settings)
      unless account_settings.empty?
        if @account.grants_right?(@current_user, session, :manage_account_settings)
          if account_settings[:settings]
            if @account.password_complexity_enabled? && (policy_settings = account_settings[:settings][:password_policy])
              policy_settings = policy_settings.slice(*permitted_password_policy_settings)

              %w[minimum_character_length maximum_login_attempts].each do |setting|
                next unless policy_settings.key?(setting)

                setting_value = policy_settings[setting].to_s
                @account.validate_password_policy_for(setting, setting_value)
              end
            end

            enable_k5 = params.dig(:account, :settings, :enable_as_k5_account, :value) || @account.enable_as_k5_account?
            use_classic_font = params.dig(:account, :settings, :use_classic_font_in_k5, :value) || @account.use_classic_font_in_k5?
            K5::EnablementService.new(@account).set_k5_settings(value_to_boolean(enable_k5), value_to_boolean(use_classic_font))

            enable_horizon = params.dig(:account, :settings, :horizon_account, :value)
            unless enable_horizon.nil?
              horizon_enabled = value_to_boolean(enable_horizon)
              existing_account_ids = @account.root_account.settings[:horizon_account_ids] || []

              if horizon_enabled && existing_account_ids.length + 1 > HORIZON_MAX_ACCOUNTS
                @account.errors.add(:horizon_account, t("You cannot enable horizon_account on more than %{max_accounts} accounts", max_accounts: HORIZON_MAX_ACCOUNTS))
              else
                @account.horizon_account = horizon_enabled

                if horizon_enabled && existing_account_ids.empty?
                  @account.delay(singleton: "provision_horizon_tenants:#{@domain_root_account.uuid}").provision_horizon_tenants(@domain_root_account, @current_user)
                elsif !horizon_enabled && existing_account_ids.length == 1
                  @account.delay(singleton: "delete_horizon_tenants:#{@domain_root_account.uuid}").delete_horizon_tenants(@domain_root_account, @current_user)
                end
              end
            end

            account_settings[:settings].slice!(*permitted_api_account_settings)
            account_settings[:settings][:password_policy] = policy_settings if policy_settings
            ensure_sis_max_name_length_value!(account_settings)
          end
          @account.errors.add(:name, t(:account_name_required, "The account name cannot be blank")) if account_params.key?(:name) && account_params[:name].blank?
          @account.errors.add(:default_time_zone, t(:unrecognized_time_zone, "'%{timezone}' is not a recognized time zone", timezone: account_params[:default_time_zone])) if account_params.key?(:default_time_zone) && ActiveSupport::TimeZone.new(account_params[:default_time_zone]).nil?
        else
          account_settings.each_key { |k| @account.errors.add(k.to_sym, t(:cannot_manage_account, "You are not allowed to manage account settings")) }
          unauthorized = true
        end
      end

      param_settings = params.dig(:account, :settings)
      microsoft_sync_settings = param_settings&.permit(*MicrosoftSync::SettingsValidator::SYNC_SETTINGS)
      MicrosoftSync::SettingsValidator.new(microsoft_sync_settings, @account).validate_and_save

      # quotas (:manage_account_quotas)
      quota_settings = account_params.slice(:default_storage_quota_mb,
                                            :default_user_storage_quota_mb,
                                            :default_group_storage_quota_mb)
      unless quota_settings.empty?
        if @account.grants_right?(@current_user, session, :manage_storage_quotas)
          %i[default_storage_quota_mb default_user_storage_quota_mb default_group_storage_quota_mb].each do |quota_type|
            next unless quota_settings.key?(quota_type)

            quota_value = quota_settings[quota_type].to_s.strip
            if INTEGER_REGEX.match?(quota_value.to_s)
              @account.errors.add(quota_type, t(:quota_must_be_positive, "Value must be positive")) if quota_value.to_i < 0
              @account.errors.add(quota_type, t(:quota_too_large, "Value too large")) if quota_value.to_i >= (2**62) / 1.decimal_megabytes
            else
              @account.errors.add(quota_type, t(:quota_integer_required, "An integer value is required"))
            end
          end
        else
          quota_settings.each_key { |k| @account.errors.add(k.to_sym, t(:cannot_manage_quotas, "You are not allowed to manage quota settings")) }
          unauthorized = true
        end
      end

      if unauthorized
        # attempted to modify something without sufficient permissions
        render json: @account.errors, status: :unauthorized
      elsif @account.errors.empty? && @account.update(account_settings.merge(quota_settings))
        update_user_dashboards
        render json: account_json(@account, @current_user, session, includes)
      else
        render json: @account.errors, status: :bad_request
      end
    end
  end

  # @API Update an account
  # Update an existing account.
  #
  # @argument account[name] [String]
  #   Updates the account name
  #
  # @argument account[sis_account_id] [String]
  #   Updates the account sis_account_id
  #   Must have manage_sis permission and must not be a root_account.
  #
  # @argument account[default_time_zone] [String]
  #   The default time zone of the account. Allowed time zones are
  #   {http://www.iana.org/time-zones IANA time zones} or friendlier
  #   {http://api.rubyonrails.org/classes/ActiveSupport/TimeZone.html Ruby on Rails time zones}.
  #
  # @argument account[default_storage_quota_mb] [Integer]
  #   The default course storage quota to be used, if not otherwise specified.
  #
  # @argument account[default_user_storage_quota_mb] [Integer]
  #   The default user storage quota to be used, if not otherwise specified.
  #
  # @argument account[default_group_storage_quota_mb] [Integer]
  #   The default group storage quota to be used, if not otherwise specified.
  #
  # @argument account[course_template_id] [Integer]
  #   The ID of a course to be used as a template for all newly created courses.
  #   Empty means to inherit the setting from parent account, 0 means to not
  #   use a template even if a parent account has one set. The course must be
  #   marked as a template.
  #
  # @argument account[parent_account_id] [Integer|String]
  #   The ID of a parent account to move the account to. The new parent account
  #   must be in the same root account as the original. The hierarchy of
  #   sub-accounts will be preserved in the new parent account. The caller must
  #   be an administrator in both the original parent account and the new parent
  #   account.
  #
  # @argument account[settings][restrict_student_past_view][value] [Boolean]
  #   Restrict students from viewing courses after end date
  #
  # @argument account[settings][restrict_student_past_view][locked] [Boolean]
  #   Lock this setting for sub-accounts and courses
  #
  # @argument account[settings][restrict_student_future_view][value] [Boolean]
  #   Restrict students from viewing courses before start date
  #
  # @argument account[settings][microsoft_sync_enabled] [Boolean]
  #   Determines whether this account has Microsoft Teams Sync enabled or not.
  #
  #   Note that if you are altering Microsoft Teams sync settings you must enable
  #   the Microsoft Group enrollment syncing feature flag. In addition, if you are enabling
  #   Microsoft Teams sync, you must also specify a tenant, login attribute, and a remote attribute.
  #   Specifying a suffix to use is optional.
  #
  # @argument account[settings][microsoft_sync_tenant]
  #   The tenant this account should use when using Microsoft Teams Sync.
  #   This should be an Azure Active Directory domain name.
  #
  # @argument account[settings][microsoft_sync_login_attribute]
  #   The attribute this account should use to lookup users when using Microsoft Teams Sync.
  #   Must be one of "sub", "email", "oid", "preferred_username", or "integration_id".
  #
  # @argument account[settings][microsoft_sync_login_attribute_suffix]
  #   A suffix that will be appended to the result of the login attribute when associating
  #   Canvas users with Microsoft users. Must be under 255 characters and contain no whitespace.
  #   This field is optional.
  #
  # @argument account[settings][microsoft_sync_remote_attribute]
  #   The Active Directory attribute to use when associating Canvas users with Microsoft users.
  #   Must be one of "mail", "mailNickname", or "userPrincipalName".
  #
  # @argument account[settings][restrict_student_future_view][locked] [Boolean]
  #   Lock this setting for sub-accounts and courses
  #
  # @argument account[settings][lock_all_announcements][value] [Boolean]
  #   Disable comments on announcements
  #
  # @argument account[settings][lock_all_announcements][locked] [Boolean]
  #   Lock this setting for sub-accounts and courses
  #
  # @argument account[settings][usage_rights_required][value] [Boolean]
  #   Copyright and license information must be provided for files before they are published.
  #
  # @argument account[settings][usage_rights_required][locked] [Boolean]
  #   Lock this setting for sub-accounts and courses
  #
  # @argument account[settings][restrict_student_future_listing][value] [Boolean]
  #   Restrict students from viewing future enrollments in course list
  #
  # @argument account[settings][restrict_student_future_listing][locked] [Boolean]
  #   Lock this setting for sub-accounts and courses
  #
  # @argument account[settings][conditional_release][value] [Boolean]
  #   Enable or disable individual learning paths for students based on assessment
  #
  # @argument account[settings][conditional_release][locked] [Boolean]
  #   Lock this setting for sub-accounts and courses
  #
  # @argument account[settings][enable_course_paces][value] [Boolean]
  #   Enable or disable course pacing
  #
  # @argument account[settings][enable_course_paces][locked] [Boolean]
  #   Lock this setting for sub-accounts and courses
  #
  # @argument account[settings][password_policy] [Hash]
  #   Hash of optional password policy configuration parameters for a root account
  #
  #   +allow_login_suspension+ boolean:: Allow suspension of user logins upon reaching maximum_login_attempts
  #
  #   +require_number_characters+ boolean:: Require the use of number characters when setting up a new password
  #
  #   +require_symbol_characters+ boolean:: Require the use of symbol characters when setting up a new password
  #
  #   +minimum_character_length+ integer:: Minimum number of characters required for a new password
  #
  #   +maximum_login_attempts+ integer:: Maximum number of login attempts before a user is locked out
  #
  #   _Required_ feature option:
  #     Enhance password options
  #
  # @argument account[settings][enable_as_k5_account][value] [Boolean]
  #   Enable or disable Canvas for Elementary for this account
  #
  # @argument account[settings][use_classic_font_in_k5][value] [Boolean]
  #   Whether or not the classic font is used on the dashboard. Only applies if enable_as_k5_account is true.
  #
  # @argument account[settings][horizon_account][value] [Boolean]
  #   Enable or disable Canvas Career for this account
  #
  # @argument override_sis_stickiness [boolean]
  #   Default is true. If false, any fields containing “sticky” changes will not be updated.
  #   See SIS CSV Format documentation for information on which fields can have SIS stickiness
  #
  # @argument account[settings][lock_outcome_proficiency][value] [Boolean]
  #   [DEPRECATED] Restrict instructors from changing mastery scale
  #
  # @argument account[lock_outcome_proficiency][locked] [Boolean]
  #   [DEPRECATED] Lock this setting for sub-accounts and courses
  #
  # @argument account[settings][lock_proficiency_calculation][value] [Boolean]
  #   [DEPRECATED] Restrict instructors from changing proficiency calculation method
  #
  # @argument account[lock_proficiency_calculation][locked] [Boolean]
  #   [DEPRECATED] Lock this setting for sub-accounts and courses
  #
  # @argument account[services] [Hash]
  #   Give this a set of keys and boolean values to enable or disable services matching the keys
  #
  # @example_request
  #   curl https://<canvas>/api/v1/accounts/<account_id> \
  #     -X PUT \
  #     -H 'Authorization: Bearer <token>' \
  #     -d 'account[name]=New account name' \
  #     -d 'account[default_time_zone]=Mountain Time (US & Canada)' \
  #     -d 'account[default_storage_quota_mb]=450'
  #
  # @returns Account
  def update
    return update_api if api_request?

    if authorized_action(@account, @current_user, :manage_account_settings)
      respond_to do |format|
        if @account.root_account?
          terms_attrs = params[:account][:terms_of_service]
          @account.update_terms_of_service(terms_attrs, @current_user) if terms_attrs.present?
          if @account.feature_enabled?(:slack_notifications)
            slack_api_key = params[:account].dig(:slack, :slack_api_key)
            if slack_api_key.present?
              encrypted_slack_key, salt = Canvas::Security.encrypt_password(slack_api_key.to_s, "instructure_slack_encrypted_key")
              @account.settings[:encrypted_slack_key] = encrypted_slack_key
              @account.settings[:encrypted_slack_key_salt] = salt
            end
          end
        end

        pronouns = params[:account].delete :pronouns
        if pronouns && !@account.site_admin? && @account.root_account?
          @account.pronouns = pronouns
        end

        custom_help_links = params[:account].delete :custom_help_links
        if custom_help_links
          sorted_help_links = custom_help_links.to_unsafe_h.select { |_k, h| h["state"] != "deleted" && h["state"] != "new" }.sort_by { |k, _h| k.to_i }
          sorted_help_links.map! do |index_with_hash|
            hash = index_with_hash[1].to_hash.with_indifferent_access
            hash.delete("state")
            hash.assert_valid_keys %w[text subtext url available_to type id is_featured is_new feature_headline]
            hash
          end
          @account.settings[:custom_help_links] = @account.help_links_builder.process_links_before_save(sorted_help_links)
          @account.settings[:new_custom_help_links] = true
        end

        params[:account][:turnitin_host] = validated_turnitin_host(params[:account][:turnitin_host])
        allow_sis_import = params[:account].delete :allow_sis_import
        params[:account].delete :default_user_storage_quota_mb unless @account.root_account? && !@account.site_admin?
        unless @account.grants_right? @current_user, :manage_storage_quotas
          %i[storage_quota
             default_storage_quota
             default_storage_quota_mb
             default_user_storage_quota
             default_user_storage_quota_mb
             default_group_storage_quota
             default_group_storage_quota_mb].each { |key| params[:account].delete key }
        end
        if params[:account][:services]
          params[:account][:services].slice(*Account.services_exposed_to_ui_hash(nil, @current_user, @account).keys).each do |key, value|
            @account.set_service_availability(key, value == "1")
          end
          params[:account].delete :services
        end

        # If the setting is present (update is called from 2 different settings forms, one for notifications)
        if params[:account][:settings] && params[:account][:settings][:outgoing_email_default_name_option].present? &&
           params[:account][:settings][:outgoing_email_default_name_option] == "default"
          # If set to default, remove the custom name so it doesn't get saved
          params[:account][:settings][:outgoing_email_default_name] = ""
        end

        emoji_deny_list = params[:account][:settings].try(:delete, :emoji_deny_list)
        if @account.feature_allowed?(:submission_comment_emojis) &&
           @account.primary_settings_root_account? &&
           !@account.site_admin?
          @account.settings[:emoji_deny_list] = emoji_deny_list
        end

        set_app_center_access_token

        if @account.grants_right?(@current_user, :manage_site_settings)
          google_docs_domain = params[:account][:settings].try(:delete, :google_docs_domain)
          if @account.feature_enabled?(:google_docs_domain_restriction) &&
             @account.root_account? &&
             !@account.site_admin?
            @account.settings[:google_docs_domain] = google_docs_domain.presence
          end

          @account.allow_sis_import = allow_sis_import if allow_sis_import && @account.root_account?
          if @account.site_admin? && params[:account][:settings]
            # these shouldn't get set for the site admin account
            params[:account][:settings].delete(:enable_alerts)
            params[:account][:settings].delete(:enable_eportfolios)
            params[:account][:settings].delete(:include_integration_ids_in_gradebook_exports)
          end
        else
          # must have :manage_site_settings to update these
          %i[admins_can_change_passwords
             admins_can_view_notifications
             enable_alerts
             enable_eportfolios
             enable_profiles
             enable_turnitin
             enable_content_a11y_checker
             suppress_assignments
             include_integration_ids_in_gradebook_exports
             show_scheduler
             global_includes
             gmail_domain
             limit_parent_app_web_access].each do |key|
            params[:account][:settings].try(:delete, key)
          end
        end

        # For each inheritable setting, if the value for the account is the same as the inheritable value,
        # remove it from the settings hash on the account
        Account.inheritable_settings.each do |setting|
          # when changing k5 settings on an account, the value gets saved to the root account and special
          # locking rules apply, so don't remove it from the update params here
          next if K5::EnablementService::K5_SETTINGS.include? setting
          # also has special locking rules
          next if setting == :horizon_account
          next unless params.dig(:account, :settings)
          next if !Account.account_settings_options[setting].key?(:boolean) && params.dig(:account, :settings, setting) != @account.parent_account&.send(setting)
          next if value_to_boolean(params.dig(:account, :settings, setting, :locked))
          next if value_to_boolean(params.dig(:account, :settings, setting, :value)) != @account.parent_account&.send(setting)&.[](:value)

          params[:account][:settings].delete(setting)
          @account.settings.delete(setting)
        end

        if params[:account][:settings]&.key?(:trusted_referers) &&
           (trusted_referers = params[:account][:settings].delete(:trusted_referers)) &&
           @account.root_account?
          @account.trusted_referers = trusted_referers
        end

        # don't accidentally turn the default help link name into a custom one and thereby break i18n
        help_link_name = params.dig(:account, :settings, :help_link_name)
        params[:account][:settings][:help_link_name] = nil if help_link_name == default_help_link_name

        ensure_sis_max_name_length_value!(params[:account]) if params[:account][:settings]

        if (sis_id = params[:account].delete(:sis_source_id)) &&
           !@account.root_account? && sis_id != @account.sis_source_id &&
           @account.root_account.grants_right?(@current_user, session, :manage_sis)
          @account.sis_source_id = sis_id.presence
        end

        @account.process_external_integration_keys(params[:account][:external_integration_keys], @current_user)

        can_edit_email = params[:account][:settings].try(:delete, :edit_institution_email)
        if @account.root_account? && !can_edit_email.nil?
          @account[:settings][:edit_institution_email] = value_to_boolean(can_edit_email)
        end

        remove_ip_filters = params[:account].delete(:remove_ip_filters)
        params[:account][:ip_filters] = [] if remove_ip_filters

        enable_k5 = params.dig(:account, :settings, :enable_as_k5_account, :value)
        use_classic_font = params.dig(:account, :settings, :use_classic_font_in_k5, :value)
        K5::EnablementService.new(@account).set_k5_settings(value_to_boolean(enable_k5), value_to_boolean(use_classic_font)) unless enable_k5.nil?

        # validate/normalize default due time parameter
        if (default_due_time = params.dig(:account, :settings, :default_due_time, :value))
          params[:account][:settings][:default_due_time][:value] = normalize_due_time(default_due_time)
        end

        # Set default Dashboard view
        set_default_dashboard_view(params.dig(:account, :settings)&.delete(:default_dashboard_view))
        set_course_template

        if @account.update(strong_account_params)
          update_user_dashboards
          format.html { redirect_to account_settings_url(@account) }
          format.json { render json: @account }
        else
          flash[:error] = t(:update_failed_notice, "Account settings update failed")
          format.html { redirect_to account_settings_url(@account) }
          format.json { render json: @account.errors, status: :bad_request }
        end
      end
    end
  end

  def reports_tab
    if authorized_action(@account, @current_user, :read_reports)
      @available_reports = AccountReport.available_reports
      @root_account = @account.root_account
      @last_complete_reports = AccountReport.last_complete_reports(account: @account)
      @last_reports = AccountReport.last_reports(account: @account)
      render layout: false
    end
  end

  def reports
    raise ActiveRecord::RecordNotFound unless @account.root_account.feature_enabled?(:new_account_reports_ui)

    if authorized_action(@account, @current_user, :read_reports)
      add_crumb t("Reports")
      @page_title = join_title(t("Reports"), @account.name)
      set_active_tab "account_reports"
      @current_user.add_to_visited_tabs("account_reports")
      css_bundle :reports
      page_has_instui_topnav

      render html: '<div id="reports_mount_point"></div>'.html_safe, layout: true
    end
  end

  def acceptable_use_policy
    TermsOfService.ensure_terms_for_account(@domain_root_account)
    external_url = TermsOfService.external_url(@domain_root_account)
    respond_to do |format|
<<<<<<< HEAD
      format.html { render html: "", layout: "bare" }
      format.json do
        external_url = TermsOfService.external_url(@domain_root_account)
=======
      format.html do
        if external_url
          redirect_to external_url, allow_other_host: true, status: :found # HTTP 302
        else
          # disable navigation_header JavaScript bundle (in _head.html.erb) to
          # prevent console errors caused by missing DOM elements in this bare layout
          @headers = false
          # disable custom js/css
          @exclude_account_css = @exclude_account_js = true
          render html: "", layout: "bare"
        end
      end
      format.json do
>>>>>>> 8d1d98d9
        if external_url
          render json: { redirectUrl: external_url }, status: :ok
        else
          render json: { content: @domain_root_account.terms_of_service.terms_of_service_content&.content }, status: :ok
        end
      end
    end
  end

  def settings
    if authorized_action(@account, @current_user, :read_as_admin)
      add_crumb t(:settings_crumb, "Settings")
      page_has_instui_topnav
      @account_users = @account.account_users.active
      @account_user_permissions_cache = AccountUser.create_permissions_cache(@account_users, @current_user, session)
      ActiveRecord::Associations.preload(@account_users, user: :communication_channels)
      order_hash = {}
      @account.available_account_roles.each_with_index do |role, idx|
        order_hash[role.id] = idx
      end
      @account_users = @account_users.select(&:user).sort_by { |au| [order_hash[au.role_id] || CanvasSort::Last, Canvas::ICU.collation_key(au.user.sortable_name)] }
      @alerts = @account.alerts

      @account_roles = @account.available_account_roles.sort_by(&:display_sort_index).map { |role| { id: role.id, label: role.label } }
      @course_roles = @account.available_course_roles.sort_by(&:display_sort_index).map { |role| { id: role.id, label: role.label } }

      @announcements = @account.announcements.order(created_at: "desc").paginate(page: params[:page], per_page: 10)
      @external_integration_keys = ExternalIntegrationKey.indexed_keys_for(@account)

      course_creation_settings = {}
      if @account.root_account? && !@account.site_admin?
        course_creation_settings.merge!({
                                          teachers_can_create_courses: @account.teachers_can_create_courses?,
                                          students_can_create_courses: @account.students_can_create_courses?,
                                          no_enrollments_can_create_courses: @account.no_enrollments_can_create_courses?,
                                          teachers_can_create_courses_anywhere: @account.teachers_can_create_courses_anywhere?,
                                          students_can_create_courses_anywhere: @account.students_can_create_courses_anywhere?,
                                        })
      end

      js_permissions = {
        manage_feature_flags: @account.grants_right?(@current_user, session, :manage_feature_flags),
        add_tool_manually: @account.grants_right?(@current_user, session, :manage_lti_add),
        edit_tool_manually: @account.grants_right?(@current_user, session, :manage_lti_edit),
        delete_tool_manually: @account.grants_right?(@current_user, session, :manage_lti_delete)
      }

      can_set_token = %i[add_tool_manually edit_tool_manually delete_tool_manually].any? { |perm| js_permissions[perm] }

      js_env({
               APP_CENTER: { enabled: Canvas::Plugin.find(:app_center).enabled?, can_set_token: },
               LTI_LAUNCH_URL: account_tool_proxy_registration_path(@account),
               EXTERNAL_TOOLS_CREATE_URL: url_for(controller: :external_tools, action: :create, account_id: @context.id),
               TOOL_CONFIGURATION_SHOW_URL: account_show_tool_configuration_url(account_id: @context.id, developer_key_id: ":developer_key_id"),
               MEMBERSHIP_SERVICE_FEATURE_FLAG_ENABLED: @account.root_account.feature_enabled?(:membership_service_for_lti_tools),
               CONTEXT_BASE_URL: "/accounts/#{@context.id}",
               MASKED_APP_CENTER_ACCESS_TOKEN: @account.settings[:app_center_access_token].try(:[], 0...5),
               PERMISSIONS: js_permissions,
               CSP: {
                 enabled: @account.csp_enabled?,
                 inherited: @account.csp_inherited?,
                 settings_locked: @account.csp_locked?,
               },
               MICROSOFT_SYNC: {
                 CLIENT_ID: MicrosoftSync::LoginService.client_id,
                 REDIRECT_URI: MicrosoftSync::LoginService::REDIRECT_URI,
                 BASE_URL: MicrosoftSync::LoginService::BASE_URL
               },
               COURSE_CREATION_SETTINGS: course_creation_settings,
               EMOJI_DENY_LIST: @account.root_account.settings[:emoji_deny_list],
               ALERTS: {
                 data: @alerts,
                 account_roles: @account_roles,
               }
             })
      js_env(edit_help_links_env, true)
    end
  end

  # Admin Tools page controls
  # => Log Auditing
  # => Add/Change Quota
  # = Restoring Content
  def admin_tools
    unless @account.can_see_admin_tools_tab?(@current_user)
      return render_unauthorized_action
    end

    add_crumb t("Admin tools")
    page_has_instui_topnav

    authentication_logging = @account.grants_any_right?(@current_user, :view_statistics, :manage_user_logins)
    grade_change_logging = @account.grants_right?(@current_user, :view_grade_changes)
    course_logging = @account.grants_right?(@current_user, :view_course_changes)
    mutation_logging = @account.feature_enabled?(:mutation_audit_log) &&
                       @account.grants_right?(@current_user, :manage_account_settings)
    if authentication_logging || grade_change_logging || course_logging || mutation_logging
      logging = {
        authentication: authentication_logging,
        grade_change: grade_change_logging,
        course: course_logging,
        mutation: mutation_logging,
      }
    end
    logging ||= false

    js_env PERMISSIONS: {
      restore_course: @account.grants_right?(@current_user, session, :undelete_courses),
      restore_user: @account.grants_right?(@current_user, session, :manage_user_logins),
      # Permission caching issue makes explicitly checking the account setting
      # an easier option.
      view_messages: (@account.settings[:admins_can_view_notifications] &&
                       @account.grants_right?(@current_user, session, :view_notifications)) ||
                     Account.site_admin.grants_right?(@current_user, :read_messages),
      logging:
    }
    js_env bounced_emails_admin_tool: @account.grants_right?(@current_user, session, :view_bounced_emails)
  end

  def confirm_delete_user
    raise ActiveRecord::RecordNotFound unless @account.root_account?

    @user = api_find(User, params[:user_id])

    unless @account.user_account_associations.where(user_id: @user).exists?
      flash[:error] = t(:no_user_message, "No user found with that id")
      redirect_to account_url(@account)
      return
    end

    @context = @account
    render_unauthorized_action unless @user.allows_user_to_remove_from_account?(@account, @current_user)
  end

  # @API Delete a user from the root account
  #
  # Delete a user record from a Canvas root account. If a user is associated
  # with multiple root accounts (in a multi-tenant instance of Canvas), this
  # action will NOT remove them from the other accounts.
  #
  # WARNING: This API will allow a user to remove themselves from the account.
  # If they do this, they won't be able to make API calls or log into Canvas at
  # that account.
  #
  # @example_request
  #     curl https://<canvas>/api/v1/accounts/3/users/5 \
  #       -H 'Authorization: Bearer <ACCESS_TOKEN>' \
  #       -X DELETE
  #
  # @returns User
  def remove_user
    raise ActiveRecord::RecordNotFound unless @account.root_account?

    @user = api_find(User, params[:user_id])
    raise ActiveRecord::RecordNotFound unless @account.user_account_associations.where(user_id: @user).exists?

    if @user.allows_user_to_remove_from_account?(@account, @current_user)
      @user.remove_from_root_account(@account, updating_user: @current_user)
      flash[:notice] = t(:user_deleted_message, "%{username} successfully deleted", username: @user.name)
      respond_to do |format|
        format.html { redirect_to account_users_url(@account) }
        format.json { render json: @user || {} }
      end
    else
      render_unauthorized_action
    end
  end

  # @API Delete multiple users from the root account
  #
  # Delete multiple users from a Canvas root account. If a user is associated
  # with multiple root accounts (in a multi-tenant instance of Canvas), this
  # action will NOT remove them from the other accounts.
  #
  # WARNING: This API will allow a user to remove themselves from the account.
  # If they do this, they won't be able to make API calls or log into Canvas at
  # that account.
  #
  # @example_request
  #     curl https://<canvas>/api/v1/accounts/3/users \
  #       -H 'Authorization: Bearer <ACCESS_TOKEN>' \
  #       -X DELETE
  #       -d 'user_ids[]=1' \
  #       -d 'user_ids[]=2'
  #
  # @returns Progress
  def remove_users
    return render_unauthorized_action unless @account.grants_right?(@current_user, :manage_users_in_bulk)

    user_ids = params[:user_ids]
    if !user_ids.empty? && user_ids.size > 100
      return render json: { errors: "Too many users to update at once." }, status: :bad_request
    end

    progress = Progress.create!(context: @context, user: @current_user, tag: :remove_users_from_account)
    process_params = {
      user_ids:
    }

    progress.process_job(Account::BulkUpdate.new(@account, @current_user), :remove_users, { run_at: Time.zone.now, priority: Delayed::NORMAL_PRIORITY }, **process_params)

    render json: progress_json(progress, @current_user, session)
  end

  # @API Update multiple users
  # Updates multiple users in bulk.
  #
  # @argument user_ids [Array<Integer>]
  #   The IDs of the users to update.
  # @argument user [Hash]
  #   The attributes to update for each user.
  #
  # @example_request
  #   curl https://<canvas>/api/v1/accounts/3/users/bulk_update \
  #     -X PUT \
  #     -H 'Authorization: Bearer <token>' \
  #     -d 'user_ids[]=1' \
  #     -d 'user_ids[]=2' \
  #     -d 'user[event]=suspend'
  #
  # @returns Progress
  def update_users
    return render_unauthorized_action unless @account.grants_right?(@current_user, :manage_users_in_bulk)

    allowed_attributes = [:event] # currently only used for suspend/unsuspend
    user_ids = params[:user_ids]

    if !user_ids.empty? && user_ids.size > 100
      return render json: { errors: "Too many users to update at once." }, status: :bad_request
    end

    user_params = (params[:user] || {}).permit(*allowed_attributes).to_h
    progress = Progress.create!(context: @context, user: @current_user, tag: :update_multiple_users)
    process_params = {
      user_ids:,
      user_params:,
    }
    progress.process_job(Account::BulkUpdate.new(@account, @current_user), :update_users, { run_at: Time.zone.now, priority: Delayed::NORMAL_PRIORITY }, **process_params)
    render json: progress_json(progress, @current_user, session)
  end

  # @API Restore a deleted user from a root account
  #
  # Restore a user record along with the most recently deleted pseudonym
  # from a Canvas root account.
  #
  # @example_request
  #     curl https://<canvas>/api/v1/accounts/3/users/5/restore \
  #       -H 'Authorization: Bearer <ACCESS_TOKEN>' \
  #       -X PUT
  #
  # @returns User
  def restore_user
    raise ActiveRecord::RecordNotFound unless @account.root_account?

    user = api_find(User, params[:user_id])
    raise ActiveRecord::RecordNotFound if user.try(:frd_deleted?)

    pseudonym = user.pseudonym_for_restoration_in(@account)

    is_permissible =
      pseudonym.account.grants_right?(@current_user, :manage_user_logins) &&
      pseudonym.user.has_subset_of_account_permissions?(@current_user, user.account)
    return render_unauthorized_action unless is_permissible

    if @account.pseudonyms.where(user_id: user).active.any? && !user.deleted?
      return render json: { errors: "User not deleted" }, status: :bad_request
    end

    # this is a no-op if the user was deleted from the account profile page
    User.transaction do
      user.update!(workflow_state: "registered") if user.deleted?
      pseudonym.update!(workflow_state: "active")
    end
    pseudonym.clear_permissions_cache(user)
    user.update_account_associations
    user.clear_caches
    render json: user_json(user, @current_user, session, [], @account)
  end

  def eportfolio_moderation
    if authorized_action(@account, @current_user, :moderate_user_content)

      @page_title = t("Eportfolio Moderation")
      add_crumb @page_title
      page_has_instui_topnav

      spam_status_order = "CASE spam_status WHEN 'flagged_as_possible_spam' THEN 0 WHEN 'marked_as_spam' THEN 1 WHEN 'marked_as_safe' THEN 2 ELSE 3 END"
      @eportfolios = Eportfolio.active.preload(:user)
                               .joins(:user)
                               .joins("JOIN #{UserAccountAssociation.quoted_table_name} ON eportfolios.user_id = user_account_associations.user_id AND user_account_associations.account_id = #{@account.id}")
                               .where(spam_status: %w[flagged_as_possible_spam marked_as_spam marked_as_safe])
                               .where(Eportfolio.where("user_id = users.id").where(spam_status: ["flagged_as_possible_spam", "marked_as_spam"]).arel.exists)
                               .merge(User.active)
                               .order(Arel.sql(spam_status_order), Arel.sql("eportfolios.public DESC NULLS LAST"), updated_at: :desc)
                               .paginate(per_page: EPORTFOLIO_MODERATION_PER_PAGE, page: params[:page])
    end
  end

  def turnitin_confirmation
    if authorized_action(@account, @current_user, :manage_account_settings)
      host = validated_turnitin_host(params[:turnitin_host])
      begin
        turnitin = Turnitin::Client.new(
          params[:turnitin_account_id],
          params[:turnitin_shared_secret],
          host
        )
        render json: { success: turnitin.testSettings }
      rescue
        render json: { success: false }
      end
    end
  end

  def statistics
    if authorized_action(@account, @current_user, :view_statistics)
      add_crumb(t(:crumb_statistics, "Statistics"))
      page_has_instui_topnav
      if @account.grants_right?(@current_user, :read_course_list)
        @recently_started_courses = @account.associated_courses.active.recently_started
        @recently_ended_courses = @account.associated_courses.active.recently_ended
        @recently_created_courses = @account.associated_courses.active.recently_created
      end
      if @account.grants_right?(@current_user, :read_roster)
        @recently_logged_users = @account.all_users.recently_logged_in
      end
      @counts_report = @account.report_snapshots.detailed.order(:created_at).last.try(:data)
    end
  end

  def statistics_graph
    if authorized_action(@account, @current_user, :view_statistics)
      @items = @account.report_snapshots.progressive.last.try(:report_value_over_time, params[:attribute])
      respond_to do |format|
        format.json { render json: @items }
        format.csv do
          res = CSV.generate do |csv|
            csv << ["Timestamp", "Value"]
            @items.each do |item|
              csv << [item[0] / 1000, item[1]]
            end
          end
          cancel_cache_buster
          # TODO: i18n
          send_data(
            res,
            type: "text/csv",
            filename: "#{params[:attribute].titleize} Report for #{@account.name}.csv",
            disposition: "attachment"
          )
        end
      end
    end
  end

  def avatars
    if authorized_action(@account, @current_user, :allow_course_admin_actions)
      @users = @account.all_users
      @avatar_counts = {
        all: format_avatar_count(@users.with_avatar_state("any").count),
        reported: format_avatar_count(@users.with_avatar_state("reported").count),
        re_reported: format_avatar_count(@users.with_avatar_state("re_reported").count),
        submitted: format_avatar_count(@users.with_avatar_state("submitted").count)
      }
      if params[:avatar_state]
        @users = @users.with_avatar_state(params[:avatar_state])
        @avatar_state = params[:avatar_state]
      elsif @domain_root_account && @domain_root_account.settings[:avatars] == "enabled_pending"
        @users = @users.with_avatar_state("submitted")
        @avatar_state = "submitted"
      else
        @users = @users.with_avatar_state("reported")
        @avatar_state = "reported"
      end
      @users = Api.paginate(@users, self, account_avatars_url)
    end
  end

  def sis_import
    if authorized_action(@account, @current_user, [:import_sis, :manage_sis])
      return redirect_to account_settings_url(@account) if !@account.allow_sis_import || !@account.root_account?

      @current_batch = @account.current_sis_batch
      @last_batch = @account.sis_batches.order(created_at: :desc).first
      respond_to do |format|
        format.html
        format.json { render json: @current_batch }
      end
    end
  end

  def courses_redirect
    redirect_to course_url(params[:id])
  end

  def can_create_dsr
    Feature.definitions["enable_dsr_requests"] &&
      @account.root_account&.feature_enabled?(:enable_dsr_requests) &&
      @account.grants_any_right?(@current_user, session, :manage_dsr_requests)
  end

  def course_user_search
    return unless authorized_action(@account, @current_user, :read)

    can_read_course_list = @account.grants_right?(@current_user, session, :read_course_list)
    can_read_roster = @account.grants_right?(@current_user, session, :read_roster)

    unless can_read_course_list || can_read_roster
      if @redirect_on_unauth
        return redirect_to account_settings_url(@account)
      else
        return render_unauthorized_action
      end
    end

    js_env({
             COURSE_ROLES: Role.course_role_data_for_account(@account, @current_user)
           })
    js_bundle :account_course_user_search
    css_bundle :addpeople
    @page_title = @account.name
    add_crumb "", "?" # the text for this will be set by javascript
    js_permissions = {
      can_read_course_list:,
      can_read_roster:,
      can_create_dsr:,
      can_create_courses: @account.grants_right?(@current_user, session, :create_courses),
      can_create_users: @account.root_account.grants_right?(@current_user, session, :manage_user_logins),
      analytics: @account.service_enabled?(:analytics),
      can_read_sis: @account.grants_right?(@current_user, session, :read_sis),
      can_masquerade: @account.grants_right?(@current_user, session, :become_user),
      can_message_users: @account.grants_right?(@current_user, session, :send_messages),
      can_edit_users: @account.grants_any_right?(@current_user, session, :manage_user_logins),
      can_manage_groups: # access to view account-level user groups, People --> hamburger menu
        @account.grants_any_right?(
          @current_user,
          session,
          *RoleOverride::GRANULAR_MANAGE_GROUPS_PERMISSIONS
        ),
      can_create_enrollments: @account.grants_any_right?(@current_user, session, *RoleOverride::GRANULAR_COURSE_ENROLLMENT_PERMISSIONS),
      can_allow_course_admin_actions: @account.grants_right?(@current_user, session, :allow_course_admin_actions),
      can_add_ta: @account.grants_right?(@current_user, session, :add_ta_to_course),
      can_add_student: @account.grants_right?(@current_user, session, :add_student_to_course),
      can_add_teacher: @account.grants_right?(@current_user, session, :add_teacher_to_course),
      can_add_designer: @account.grants_right?(@current_user, session, :add_designer_to_course),
      can_add_observer: @account.grants_right?(@current_user, session, :add_observer_to_course)
    }

    if @account.root_account.feature_enabled?(:temporary_enrollments)
      js_permissions[:can_add_temporary_enrollments] =
        @account.grants_right?(@current_user, session, :temporary_enrollments_add)
      js_permissions[:can_edit_temporary_enrollments] =
        @account.grants_right?(@current_user, session, :temporary_enrollments_edit)
      js_permissions[:can_delete_temporary_enrollments] =
        @account.grants_right?(@current_user, session, :temporary_enrollments_delete)
      js_permissions[:can_view_temporary_enrollments] =
        @account.grants_any_right?(@current_user, session, *RoleOverride::MANAGE_TEMPORARY_ENROLLMENT_PERMISSIONS)
    end

    js_env({
             ROOT_ACCOUNT_NAME: @account.root_account.name, # used in AddPeopleApp modal
             ROOT_ACCOUNT_ID: @account.root_account.id,
             customized_login_handle_name: @account.root_account.customized_login_handle_name,
             delegated_authentication: @account.root_account.delegated_authentication?,
             SHOW_SIS_ID_IN_NEW_USER_FORM: @account.root_account.allow_sis_import && @account.root_account.grants_right?(@current_user, session, :manage_sis),
             PERMISSIONS: js_permissions
           })
    render html: "", layout: true
  end

  def users
    get_context
    unless params.key?(:term)
      @account ||= @context
      page_has_instui_topnav { add_crumb t("People") }
      return course_user_search
    end
    return unless authorized_action(@context, @current_user, :read_roster)

    @root_account = @context.root_account
    @query = params[:term]
    GuardRail.activate(:secondary) do
      @users = @context.users_name_like(@query)
      @users = @users.paginate(page: params[:page])

      cancel_cache_buster
      expires_in 30.minutes
      render(json: @users.map { |u| { label: u.name, id: u.id } })
    end
  end

  def build_course_stats
    courses_to_fetch_users_for = @courses

    templates = MasterCourses::MasterTemplate.active.for_full_course.where(course_id: @courses).to_a
    if templates.any?
      MasterCourses::MasterTemplate.preload_index_data(templates)
      @master_template_index = templates.index_by(&:course_id)
      courses_to_fetch_users_for = courses_to_fetch_users_for.reject { |c| @master_template_index[c.id] } # don't fetch the counts for the master/blueprint courses
    end

    teachers = TeacherEnrollment.for_courses_with_user_name(courses_to_fetch_users_for).where.not(enrollments: { workflow_state: %w[rejected deleted] })
    course_to_student_counts = StudentEnrollment.student_in_claimed_or_available.where(course_id: courses_to_fetch_users_for).group(:course_id).distinct.count(:user_id)
    courses_to_teachers = teachers.each_with_object({}) do |teacher, result|
      result[teacher.course_id] ||= []
      result[teacher.course_id] << teacher
    end
    courses_to_fetch_users_for.each do |course|
      course.student_count = course_to_student_counts[course.id] || 0
      course_teachers = courses_to_teachers[course.id] || []
      course.teacher_names = course_teachers.uniq(&:user_id).map(&:user_name)
    end
  end
  protected :build_course_stats

  # TODO: Refactor add_account_user and remove_account_user actions into
  # AdminsController. see https://redmine.instructure.com/issues/6634
  def add_account_user
    if (role_id = params[:role_id])
      role = Role.get_role_by_id(role_id)
      raise ActiveRecord::RecordNotFound unless role
    else
      role = Role.get_built_in_role("AccountAdmin", root_account_id: @context.resolved_root_account_id)
    end

    list = UserList.new(params[:user_list],
                        root_account: @context.root_account,
                        search_method: @context.user_list_search_mode_for(@current_user),
                        current_user: @current_user)
    users = list.users
    admins = users.map do |user|
      admin = @context.account_users.where(user_id: user.id, role_id: role.id).first_or_initialize
      admin.user = user
      admin.workflow_state = "active"
      return unless authorized_action(admin, @current_user, :create)

      admin
    end

    account_users = admins.map do |admin|
      if admin.new_record? || admin.workflow_state_changed?
        admin.save!
        if admin.user.registered?
          admin.account_user_notification!
        else
          admin.account_user_registration!
        end
      end

      { enrollment: {
        id: admin.id,
        name: admin.user.name,
        role_id: admin.role_id,
        membership_type: AccountUser.readable_type(admin.role.name),
        workflow_state: "active",
        user_id: admin.user.id,
        type: "admin",
        email: admin.user.email
      } }
    end
    render json: account_users
  end

  def remove_account_user
    admin = @context.account_users.find(params[:id])
    if authorized_action(admin, @current_user, :destroy)
      admin.current_user = @current_user
      admin.destroy
      respond_to do |format|
        format.html { redirect_to account_settings_url(@context, anchor: "tab-users") }
        format.json { render json: admin }
      end
    end
  end

  def validated_turnitin_host(input_host)
    if input_host.present?
      _, turnitin_uri = CanvasHttp.validate_url(input_host)
      turnitin_uri.host
    else
      nil
    end
  end

  def set_default_dashboard_view(new_view)
    if new_view != @account.default_dashboard_view && authorized_action(@account, @current_user, :manage_account_settings)
      # NOTE: Only _sets_ the property. It's up to the caller to `save` it
      @account.default_dashboard_view = new_view
    end
  end

  def set_app_center_access_token
    # not touching params will allow it to be set as usual
    token = params.dig(:account, :settings)&.delete(:app_center_access_token)
    return if token.nil?

    return :unauthorized unless @account.grants_any_right?(@current_user, *RoleOverride::GRANULAR_MANAGE_LTI_PERMISSIONS)

    @account.settings[:app_center_access_token] = token
    :ok
  end

  def set_course_template
    return unless params[:account]&.key?(:course_template_id)

    param = params[:account][:course_template_id]
    if param.blank?
      return if @account.course_template_id.nil?
      return :unauthorized unless @account.grants_any_right?(@current_user, :delete_course_template, :edit_course_template)

      @account.course_template_id = nil
    elsif param.to_s == "0"
      return if @account.course_template_id == 0
      return :unauthorized unless @account.grants_any_right?(@current_user, :delete_course_template, :edit_course_template)

      @account.course_template_id = 0
    else
      return if @account.course_template_id == param.to_i

      course = api_find(@account.root_account.all_courses.templates, param)

      return :unauthorized if @account.course_template_id.nil? && !@account.grants_any_right?(@current_user, :add_course_template, :edit_course_template)
      return :unauthorized if !@account.course_template_id.nil? && !@account.grants_right?(@current_user, :edit_course_template)

      @account.course_template = course
    end
    nil
  end

  def update_user_dashboards
    return unless value_to_boolean(params.dig(:account, :settings, :force_default_dashboard_view))

    @account.update_user_dashboards
  end

  def account_calendar_settings
    return unless authorized_action(@account, @current_user, :manage_account_calendar_visibility)

    title = t("Account Calendars")
    @page_title = title
    add_crumb(title)
    set_active_tab "account_calendars"
    @current_user.add_to_visited_tabs("account_calendars")
    js_env
    css_bundle :account_calendar_settings
    js_bundle :account_calendar_settings
    InstStatsd::Statsd.distributed_increment("account_calendars.settings.visit")
    render html: '<div id="account-calendar-settings-container"></div>'.html_safe, layout: true
  end

  def format_avatar_count(count = 0)
    (count > 99) ? "99+" : count
  end
  private :format_avatar_count

  private

  def ensure_sis_max_name_length_value!(account_settings)
    sis_name_length_setting = account_settings[:settings][:sis_assignment_name_length_input]
    return if sis_name_length_setting.nil?

    value = sis_name_length_setting[:value]
    sis_name_length_setting[:value] = if value.to_i.to_s == value.to_s && value.to_i <= SIS_ASSINGMENT_NAME_LENGTH_DEFAULT && value.to_i >= 0
                                        value
                                      else
                                        SIS_ASSINGMENT_NAME_LENGTH_DEFAULT
                                      end
  end

  PERMITTED_SETTINGS_FOR_UPDATE = [:admins_can_change_passwords,
                                   :admins_can_view_notifications,
                                   :allow_name_pronunciation_edit_for_admins,
                                   :allow_additional_email_at_registration,
                                   { allow_assign_to_differentiation_tags: [:value, :locked] }.freeze,
                                   :allow_invitation_previews,
                                   :allow_sending_scores_in_emails,
                                   :author_email_in_notifications,
                                   :canvadocs_prefer_office_online,
                                   :can_add_pronouns,
                                   :can_change_pronouns,
                                   :consortium_parent_account,
                                   :consortium_can_create_own_accounts,
                                   :shard_per_account,
                                   :consortium_autocreate_web_of_trust,
                                   :consortium_autocreate_reverse_trust,
                                   :default_storage_quota,
                                   :default_storage_quota_mb,
                                   :default_group_storage_quota,
                                   :default_group_storage_quota_mb,
                                   :default_user_storage_quota,
                                   :default_user_storage_quota_mb,
                                   :default_time_zone,
                                   :disable_post_to_sis_when_grading_period_closed,
                                   :edit_institution_email,
                                   :enable_alerts,
                                   :enable_eportfolios,
                                   :enable_course_catalog,
                                   :limit_parent_app_web_access,
                                   :limit_personal_access_tokens,
                                   :restrict_personal_access_tokens_from_students,
                                   { allow_gradebook_show_first_last_names: [:value] }.freeze,
                                   { enable_offline_web_export: [:value] }.freeze,
                                   { disable_rce_media_uploads: [:value] }.freeze,
                                   :enable_profiles,
                                   :enable_gravatar,
                                   :enable_turnitin,
                                   :enable_content_a11y_checker,
                                   :equella_endpoint,
                                   :equella_teaser,
                                   :external_notification_warning,
                                   :global_includes,
                                   :google_docs_domain,
                                   :help_link_icon,
                                   :help_link_name,
                                   :include_integration_ids_in_gradebook_exports,
                                   :include_students_in_global_survey,
                                   :kill_joy,
                                   :license_type,
                                   :suppress_notifications,
                                   { lock_all_announcements: [:value, :locked] }.freeze,
                                   :login_handle_name,
                                   :mfa_settings,
                                   :no_enrollments_can_create_courses,
                                   :mobile_qr_login_is_enabled,
                                   :microsoft_sync_enabled,
                                   :microsoft_sync_tenant,
                                   :microsoft_sync_login_attribute,
                                   :microsoft_sync_login_attribute_suffix,
                                   :microsoft_sync_remote_attribute,
                                   :open_registration,
                                   :outgoing_email_default_name,
                                   { password_policy: %i[allow_login_suspension
                                                         minimum_character_length
                                                         maximum_login_attempts
                                                         require_number_characters
                                                         require_symbol_characters
                                                         common_passwords_attachment_id
                                                         common_passwords_folder_id] }.freeze,
                                   :prevent_course_availability_editing_by_teachers,
                                   :prevent_course_renaming_by_teachers,
                                   :restrict_grading_scheme_editing_to_admins,
                                   :restrict_quiz_questions,
                                   { restrict_student_future_listing: [:value, :locked] }.freeze,
                                   { restrict_student_future_view: [:value, :locked] }.freeze,
                                   { restrict_student_past_view: [:value, :locked] }.freeze,
                                   :self_enrollment,
                                   :show_scheduler,
                                   :sis_app_token,
                                   :sis_app_url,
                                   { sis_assignment_name_length: [:value] }.freeze,
                                   { sis_assignment_name_length_input: [:value] }.freeze,
                                   { sis_default_grade_export: [:value, :locked] }.freeze,
                                   :sis_name,
                                   { sis_require_assignment_due_date: [:value] }.freeze,
                                   { sis_syncing: [:value, :locked] }.freeze,
                                   :strict_sis_check,
                                   :storage_quota,
                                   :students_can_create_courses,
                                   :allow_name_pronunciation_edit_for_students,
                                   :sub_account_includes,
                                   :suppress_assignments,
                                   :teachers_can_create_courses,
                                   :allow_name_pronunciation_edit_for_teachers,
                                   :trusted_referers,
                                   :turnitin_host,
                                   :turnitin_account_id,
                                   :users_can_edit_name,
                                   :users_can_edit_profile,
                                   :users_can_edit_comm_channels,
                                   { usage_rights_required: [:value, :locked] }.freeze,
                                   { restrict_quantitative_data: [:value, :locked] }.freeze,
                                   :app_center_access_token,
                                   :default_dashboard_view,
                                   :force_default_dashboard_view,
                                   :smart_alerts_threshold,
                                   :enable_push_notifications,
                                   :teachers_can_create_courses_anywhere,
                                   :students_can_create_courses_anywhere,
                                   { default_due_time: [:value] }.freeze,
                                   { conditional_release: [:value, :locked] }.freeze,
                                   { enable_course_paces: [:value, :locked] }.freeze,
                                   { allow_observers_in_appointment_groups: [:value] }.freeze,
                                   :enable_inbox_signature_block,
                                   :disable_inbox_signature_block_for_students,
                                   :enable_inbox_auto_response,
                                   :disable_inbox_auto_response_for_students,
                                   :enable_name_pronunciation,
                                   :enable_limited_access_for_students,
                                   :enable_as_k5_account,
                                   :use_classic_font_in_k5,
                                   :show_sections_in_course_tray,
                                   { decimal_separator: [:value] }.freeze,
                                   { thousand_separator: [:value] }.freeze].freeze
  private_constant :PERMITTED_SETTINGS_FOR_UPDATE

  def permitted_account_attributes
    [:name,
     :turnitin_account_id,
     :turnitin_shared_secret,
     :include_crosslisted_courses,
     :turnitin_host,
     :turnitin_comments,
     :turnitin_pledge,
     :turnitin_originality,
     :default_time_zone,
     :parent_account,
     :default_storage_quota,
     :default_storage_quota_mb,
     :storage_quota,
     :default_locale,
     :default_user_storage_quota_mb,
     :default_group_storage_quota_mb,
     :integration_id,
     :brand_config_md5,
     { settings: PERMITTED_SETTINGS_FOR_UPDATE, ip_filters: strong_anything }]
  end

  def permitted_api_account_settings
    %i[restrict_student_past_view
       restrict_student_future_view
       restrict_student_future_listing
       restrict_quantitative_data
       lock_all_announcements
       sis_assignment_name_length_input
       conditional_release
       enable_course_paces]
  end

  def permitted_password_policy_settings
    %i[allow_login_suspension
       minimum_character_length
       maximum_login_attempts
       require_number_characters
       require_symbol_characters
       common_passwords_attachment_id
       common_passwords_folder_id]
  end

  def strong_account_params
    # i'm doing this instead of normal params because we do too much hackery to the weak params, especially in plugins
    # and it breaks when we enforce inherited weak parameters (because we're not actually editing request.parameters anymore)
    if params[:override_sis_stickiness] && !value_to_boolean(params[:override_sis_stickiness])
      params.require(:account).permit(*permitted_account_attributes - [*@account.stuck_sis_fields])
    else
      params.require(:account).permit(*permitted_account_attributes)
    end
  end

  def edit_help_links_env
    # @domain_root_account may be cached; load settings from @account to ensure they're up to date
    return {} unless @account == @domain_root_account

    {
      help_link_name: @account.settings[:help_link_name] || default_help_link_name,
      help_link_icon: @account.settings[:help_link_icon] || "help",
      CUSTOM_HELP_LINKS: @account.help_links || [],
      DEFAULT_HELP_LINKS: @account.help_links_builder.instantiate_links(@account.help_links_builder.default_links)
    }
  end
end<|MERGE_RESOLUTION|>--- conflicted
+++ resolved
@@ -1481,11 +1481,6 @@
     TermsOfService.ensure_terms_for_account(@domain_root_account)
     external_url = TermsOfService.external_url(@domain_root_account)
     respond_to do |format|
-<<<<<<< HEAD
-      format.html { render html: "", layout: "bare" }
-      format.json do
-        external_url = TermsOfService.external_url(@domain_root_account)
-=======
       format.html do
         if external_url
           redirect_to external_url, allow_other_host: true, status: :found # HTTP 302
@@ -1499,7 +1494,6 @@
         end
       end
       format.json do
->>>>>>> 8d1d98d9
         if external_url
           render json: { redirectUrl: external_url }, status: :ok
         else
