--- conflicted
+++ resolved
@@ -212,8 +212,6 @@
     end
   end
 
-<<<<<<< HEAD
-=======
   # @API Update a grading standard
   # Updates the grading standard with the given id
   #
@@ -305,7 +303,6 @@
     end
   end
 
->>>>>>> feeb4546
   # @API Delete a grading standard
   # Deletes the grading standard with the given id
   #
