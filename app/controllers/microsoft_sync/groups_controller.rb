--- conflicted
+++ resolved
@@ -87,10 +87,7 @@
   before_action :require_user
   before_action :validate_user_permissions
   before_action :require_feature
-<<<<<<< HEAD
-=======
   before_action :require_integration_available
->>>>>>> d5718924
   before_action :require_cooldown, only: :sync
   before_action :require_currently_not_syncing, only: :sync
 
@@ -142,13 +139,8 @@
   # before another manual sync is allowed.
   def sync
     group.syncer_job.run_later
-<<<<<<< HEAD
-    group.update_unless_deleted(workflow_state: :scheduled, last_manually_synced_at: Time.zone.now)
-    render json: group.as_json(include_root: false)
-=======
     group.update_unless_deleted(workflow_state: :manually_scheduled, last_manually_synced_at: Time.zone.now)
     render json: group_json
->>>>>>> d5718924
   end
 
   private
