--- conflicted
+++ resolved
@@ -136,14 +136,9 @@
   #          -H 'Authorization: Bearer <token>'
   #
   def show
-<<<<<<< HEAD
-    @media_object = MediaObject.active.by_media_id(params[:media_object_id]).first
-    @media_track = @media_object.media_tracks.find(params[:id])
-=======
     @media_track = find_track_from_media_object(track_id: params[:id]).first
     raise ActiveRecord::RecordNotFound unless @media_track.present?
 
->>>>>>> 87563733
     @media_track.validate! # in case this somehow got saved to the database in the xss-vulnerable TTML format
     if stale? etag: @media_track, last_modified: @media_track.updated_at.utc
       render plain: @media_track.webvtt_content
@@ -196,14 +191,11 @@
   #     -H 'Authorization: Bearer <token>'
   #     -d '[{"locale": "en"}, {"locale": "af","content": "1\r\n00:00:00,000 --> 00:00:01,251\r\nThis is the content\r\n"}]'
   #
-<<<<<<< HEAD
-=======
   # @example_request
   #   curl -X PUT https://<canvas>/api/v1/media_attachments/<attachment_id>/media_tracks?include[]=content \
   #     -H 'Authorization: Bearer <token>'
   #     -d '[{"locale": "en"}, {"locale": "af","content": "1\r\n00:00:00,000 --> 00:00:01,251\r\nThis is the content\r\n"}]'
   #
->>>>>>> 87563733
   # @returns [MediaTrack]
   def update
     return unless @media_object.grants_all_rights?(@current_user, session, :add_captions, :delete_captions)
