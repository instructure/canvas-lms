# frozen_string_literal: true

#
# Copyright (C) 2011 - present Instructure, Inc.
#
# This file is part of Canvas.
#
# Canvas is free software: you can redistribute it and/or modify it under
# the terms of the GNU Affero General Public License as published by the Free
# Software Foundation, version 3 of the License.
#
# Canvas is distributed in the hope that it will be useful, but WITHOUT ANY
# WARRANTY; without even the implied warranty of MERCHANTABILITY or FITNESS FOR
# A PARTICULAR PURPOSE. See the GNU Affero General Public License for more
# details.
#
# You should have received a copy of the GNU Affero General Public License along
# with this program. If not, see <http://www.gnu.org/licenses/>.
#

# Partially an API

# @API Media Objects
# @subtopic Media Tracks
#
# Closed captions added to a video MediaObject
#
# @object MediaTrack
#   {
#     "id": 42,
#     "user_id": 1,
#     "media_object_id": 14,
#     "kind": "subtitles",
#     "locale": "es",
#     "content": "1]\\n00:00:00,000 --> 00:00:01,251\nI'm spanish",
#     "created_at": "Mon, 24 Feb 2020 16:04:02 EST -05:00",
#     "updated_at": "Mon, 24 Feb 2020 16:59:05 EST -05:00",
#     "webvtt_content": "WEBVTT\n\n1]\\n00:00:00.000 --> 00:00:01.251\nI'm spanish"
#   }
#
class MediaTracksController < ApplicationController
  include Api::V1::MediaObject
  include Api::V1::MediaTrack
  include FilesHelper

  before_action :load_media_object
  before_action :check_media_permissions, only: %i[index show]
  before_action only: %i[create destroy update] do
    check_media_permissions(access_type: :update)
  end

  TRACK_SETTABLE_ATTRIBUTES = %i[kind locale content].freeze

  # @API List media tracks for a Media Object or Attachment
  #
  # List the media tracks associated with a media object or attachment
  #
  # @argument include[] [String, "content"|"webvtt_content"|"updated_at"|"created_at"]
  #   By default, index returns id, locale, kind, media_object_id, and user_id for each of the
  #   result MediaTracks. Use include[] to
  #   add additional fields. For example include[]=content
  #
  # @example_request
  #     curl https://<canvas>/api/v1/media_objects/<media_object_id>/media_tracks?include[]=content
  #         -H 'Authorization: Bearer <token>'
  #
  # @example_request
  #     curl https://<canvas>/api/v1/media_attachments/<attachment_id>/media_tracks?include[]=content
  #         -H 'Authorization: Bearer <token>'
  #
  # @returns [MediaTrack]
  def index
    # assume that if I have access to the MediaObject, I can list its tracks
    media_tracks = if @attachment.present?
                     @attachment.media_tracks_include_originals
                   else
                     @media_object.media_tracks.where(user_id: @current_user.id)
                   end
    json_media_tracks = media_tracks.map { |t| media_track_api_json(t, params[:include]) }
    render json: json_media_tracks
  end

  # @{not an}API Create a media track
  #
  # Create a new media track to be used as captions for different languages or deaf users.
  # For more info, {https://developer.mozilla.org/en-US/docs/HTML/HTML_Elements/track read the MDN docs}
  #
  # @argument kind [String, "subtitles"|"captions"|"descriptions"|"chapters"|"metadata"]
  #   Default is 'subtitles'.
  #
  # @argument locale [String]
  #   Language code of the track being uploaded, examples: ["en", "es", "ru"]
  #
  # @argument content [String]
  #   The contents of the track, in SRT or WebVTT format
  #
  # @argument exclude[] [String, "tracks"]
  #   Exclude the given fields in the response.
  #
  # @example_request
  #     curl https://<canvas>/media_objects/<media_object_id>/media_tracks \
  #         -F kind='subtitles' \
  #         -F locale='es' \
  #         -F content='0\n00:00:00,000 --> 00:00:01,000\nInstructor…This is the first sentence\n\n\n1\n00:00:01,000 --> 00:00:04,000\nand a second...' \
  #         -H 'Authorization: Bearer <token>'
  #
  # @example_request
  #     curl https://<canvas>/media_attachments/<attachment_id>/media_tracks \
  #         -F kind='subtitles' \
  #         -F locale='es' \
  #         -F content='0\n00:00:00,000 --> 00:00:01,000\nInstructor…This is the first sentence\n\n\n1\n00:00:01,000 --> 00:00:04,000\nand a second...' \
  #
  # @returns MediaObject | MediaTrack
  def create
    if authorized_action(@media_object, @current_user, :add_captions)
      track = find_or_create_track(locale: params[:locale], attachment: @attachment, new_params: params)
      if @attachment.present?
        render json: media_track_api_json(track)
      else
        exclude = params[:exclude] || []
        render json: media_object_api_json(@media_object, @current_user, session, exclude)
      end
    end
  end

  # @{not an}API Get the content of a Media Track
  #
  # returns the actual content of the uploaded media track.
  #
  # @example_request
  #     curl https://<canvas>/media_objects/<media_object_id>/media_tracks/<media_track_id> \
  #          -H 'Authorization: Bearer <token>'
  #
  # @example_request
  #     curl https://<canvas>/media_attachments/<attachment_id>/media_tracks/<id> \
  #          -H 'Authorization: Bearer <token>'
  #
  def show
    @media_track = find_track_from_media_object(track_id: params[:id]).first
    raise ActiveRecord::RecordNotFound unless @media_track.present?

    @media_track.validate! # in case this somehow got saved to the database in the xss-vulnerable TTML format
    if stale? etag: @media_track, last_modified: @media_track.updated_at.utc
      render plain: @media_track.webvtt_content
    end
  end

  # @{not an}API Delete a Media Track
  #
  # Deletes the media track.
  #
  # @example_request
  #     curl -X DELETE https://<canvas>/media_objects/<media_object_id>/media_tracks/<id> \
  #          -H 'Authorization: Bearer <token>'
  # @example_request
  #     curl -X DELETE https://<canvas>/media_attachments/<attachment_id>/media_tracks/<id> \
  #          -H 'Authorization: Bearer <token>'
  #
  # @returns MediaObject | MediaTrack
  def destroy
    if authorized_action(@media_object, @current_user, :delete_captions)
      @media_track = find_track_from_media_object(track_id: params[:id]).first
      raise ActiveRecord::RecordNotFound unless @media_track.present?

      if @media_track.destroy
        render json: if @attachment.present?
                       media_track_api_json(@media_track)
                     else
                       media_object_api_json(@media_object, @current_user, session)
                     end
      end
    end
  end

  # @API Update Media Tracks
  #
  # Replace the media tracks associated with a media object or attachment with
  # the array of tracks provided in the body.
  # Update will
  # delete any existing tracks not listed,
  # leave untouched any tracks with no content field,
  # and update or create tracks with a content field.
  #
  # @argument include[] [String, "content"|"webvtt_content"|"updated_at"|"created_at"]
  #   By default, an update returns id, locale, kind, media_object_id, and user_id for each of the
  #   result MediaTracks. Use include[] to
  #   add additional fields. For example include[]=content
  #
  # @example_request
  #   curl -X PUT https://<canvas>/api/v1/media_objects/<media_object_id>/media_tracks?include[]=content \
  #     -H 'Authorization: Bearer <token>'
  #     -d '[{"locale": "en"}, {"locale": "af","content": "1\r\n00:00:00,000 --> 00:00:01,251\r\nThis is the content\r\n"}]'
  #
  # @example_request
  #   curl -X PUT https://<canvas>/api/v1/media_attachments/<attachment_id>/media_tracks?include[]=content \
  #     -H 'Authorization: Bearer <token>'
  #     -d '[{"locale": "en"}, {"locale": "af","content": "1\r\n00:00:00,000 --> 00:00:01,251\r\nThis is the content\r\n"}]'
  #
  # @returns [MediaTrack]
  def update
    return unless @media_object.grants_all_rights?(@current_user, session, :add_captions, :delete_captions)

    new_tracks = JSON.parse(request.body.read) || []
    new_tracks_locales = new_tracks.pluck("locale")

    old_track_locales = media_object_tracks.pluck(:locale)
    removed_track_locales = old_track_locales - new_tracks_locales
    removed_tracks = media_object_tracks.where(locale: removed_track_locales)
    attachment = @attachment || @media_object.attachment

    # delete the tracks that don't exist in the new set
    removed_tracks.destroy_all

    # create or update the new tracks
    new_tracks.each do |t|
      # if the new track coming from the client has no content, it hasn't been updated. Leave it alone.
      next if t["content"].blank?

      find_or_create_track(locale: t["locale"],
<<<<<<< HEAD
                           attachment: attachment,
=======
                           attachment:,
>>>>>>> b3b750c9
                           new_params: ActionController::Parameters.new(t))
    end
    index
  end

  private

  def find_or_create_track(locale:, attachment:, new_params:)
    track = if @attachment.present?
<<<<<<< HEAD
              @attachment.media_tracks.where(media_object: @media_object, locale: locale).take
            else
              @media_object.media_tracks.where(user: @current_user,
                                               locale: locale,
                                               attachment_id: [nil, @media_object.attachment_id]).take
            end
    track ||= @media_object.media_tracks.new(user: @current_user, locale: locale)
    track.update!(attachment: attachment, **new_params.permit(*TRACK_SETTABLE_ATTRIBUTES))
=======
              @attachment.media_tracks.where(media_object: @media_object, locale:).take
            else
              @media_object.media_tracks.where(user: @current_user,
                                               locale:,
                                               attachment_id: [nil, @media_object.attachment_id]).take
            end
    track ||= @media_object.media_tracks.new(user: @current_user, locale:)
    track.update!(attachment:, **new_params.permit(*TRACK_SETTABLE_ATTRIBUTES))
>>>>>>> b3b750c9
    track
  end

  def media_object_tracks
    if @attachment.present?
      @attachment.media_tracks_include_originals
    else
      @media_object.media_tracks
    end
  end

  def find_track_from_media_object(track_id:)
    media_object_tracks.where(id: track_id)
  end
end<|MERGE_RESOLUTION|>--- conflicted
+++ resolved
@@ -217,11 +217,7 @@
       next if t["content"].blank?
 
       find_or_create_track(locale: t["locale"],
-<<<<<<< HEAD
-                           attachment: attachment,
-=======
                            attachment:,
->>>>>>> b3b750c9
                            new_params: ActionController::Parameters.new(t))
     end
     index
@@ -231,16 +227,6 @@
 
   def find_or_create_track(locale:, attachment:, new_params:)
     track = if @attachment.present?
-<<<<<<< HEAD
-              @attachment.media_tracks.where(media_object: @media_object, locale: locale).take
-            else
-              @media_object.media_tracks.where(user: @current_user,
-                                               locale: locale,
-                                               attachment_id: [nil, @media_object.attachment_id]).take
-            end
-    track ||= @media_object.media_tracks.new(user: @current_user, locale: locale)
-    track.update!(attachment: attachment, **new_params.permit(*TRACK_SETTABLE_ATTRIBUTES))
-=======
               @attachment.media_tracks.where(media_object: @media_object, locale:).take
             else
               @media_object.media_tracks.where(user: @current_user,
@@ -249,7 +235,6 @@
             end
     track ||= @media_object.media_tracks.new(user: @current_user, locale:)
     track.update!(attachment:, **new_params.permit(*TRACK_SETTABLE_ATTRIBUTES))
->>>>>>> b3b750c9
     track
   end
 
