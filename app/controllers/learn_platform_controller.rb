--- conflicted
+++ resolved
@@ -75,8 +75,6 @@
 
     render json: response
   end
-<<<<<<< HEAD
-=======
 
   def custom_filters
     response = learnplatform_api.custom_filters(params[:salesforce_id])
@@ -85,5 +83,4 @@
 
     render json: response
   end
->>>>>>> 3c9ff88d
 end