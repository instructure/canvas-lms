--- conflicted
+++ resolved
@@ -135,14 +135,8 @@
       # @entry.check_for_matching_attachment_id
       @headers = false
       render template: 'submissions/show_preview', locals: {
-<<<<<<< HEAD
-               anonymous_now: @assignment.anonymous_grading? && @assignment.muted? &&
-                 @context.root_account.feature_enabled?(:anonymous_moderated_marking)
-             }
-=======
         anonymous_now: @assignment.anonymous_grading? && @assignment.muted?
       }
->>>>>>> 726644ac
     end
   end
 
