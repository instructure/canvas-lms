--- conflicted
+++ resolved
@@ -163,22 +163,6 @@
     end
   end
 
-<<<<<<< HEAD
-    items, opts, all_item_count = paginated_folders_and_files(api_v1_list_folders_and_files_url)
-    headers["X-Total-Items"] = all_item_count.to_s
-    render json: folders_or_files_json(items, @current_user, session, opts)
-  end
-
-  # internal API
-  def list_all_folders_and_files
-    return render_json_unauthorized unless Account.site_admin.feature_enabled?(:files_a11y_rewrite)
-    return unless authorized_action(@context, @current_user, :read_files)
-
-    base_url = polymorphic_url([:api, :v1, @context, :folders_and_files])
-    items, opts, all_item_count = paginated_folders_and_files(base_url)
-    headers["X-Total-Items"] = all_item_count.to_s
-    render json: folders_or_files_json(items, @current_user, session, opts)
-=======
   # internal API
   def list_all_folders_and_files
     return render_json_unauthorized unless Account.site_admin.feature_enabled?(:files_a11y_rewrite)
@@ -191,7 +175,6 @@
     else
       store_location(request.referer)
     end
->>>>>>> 142422de
   end
 
   # Setup additional options based on context and permissions
