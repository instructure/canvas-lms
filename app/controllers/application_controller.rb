# frozen_string_literal: true

#
# Copyright (C) 2011 - present Instructure, Inc.
#
# This file is part of Canvas.
#
# Canvas is free software: you can redistribute it and/or modify it under
# the terms of the GNU Affero General Public License as published by the Free
# Software Foundation, version 3 of the License.
#
# Canvas is distributed in the hope that it will be useful, but WITHOUT ANY
# WARRANTY; without even the implied warranty of MERCHANTABILITY or FITNESS FOR
# A PARTICULAR PURPOSE. See the GNU Affero General Public License for more
# details.
#
# You should have received a copy of the GNU Affero General Public License along
# with this program. If not, see <http://www.gnu.org/licenses/>.
#

# Filters added to this controller apply to all controllers in the application.
# Likewise, all the methods added will be available for all controllers.

class ApplicationController < ActionController::Base
  define_callbacks :html_render

  attr_accessor :active_tab
  attr_reader :context

  include Api
  include LocaleSelection
  include Api::V1::User
  include Api::V1::WikiPage
  include LegalInformationHelper
  include FullStoryHelper
  include ObserverEnrollmentsHelper

  helper :all

  include AuthenticationMethods

  include Canvas::RequestForgeryProtection
  protect_from_forgery with: :exception

  # Before/around actions run in order defined (even if interleaved)
  # After actions run in REVERSE order defined. Skipped on exception raise
  #   (which is common for 401, 404, 500 responses)
  # Around action yields return (in REVERSE order) after all after actions

  if !Rails.env.production? && Canvas::Plugin.value_to_boolean(ENV["N_PLUS_ONE_DETECTION"])
    around_action :n_plus_one_detection

    def n_plus_one_detection
      Prosopite.scan
      yield
    ensure
      Prosopite.finish
    end
  end

  prepend_before_action :load_user, :load_account
  # make sure authlogic is before load_user
  skip_before_action :activate_authlogic
  prepend_before_action :activate_authlogic
  before_action :respect_account_privacy

  around_action :set_locale
  around_action :set_timezone
  around_action :enable_request_cache
  around_action :batch_statsd
  around_action :compute_http_cost

  before_action :clear_idle_connections
  before_action :set_normalized_route
  before_action :set_sentry_trace
  before_action :annotate_apm
  before_action :annotate_sentry
  before_action :check_pending_otp
  before_action :set_user_id_header
  before_action :set_time_zone
  before_action :set_page_view
  before_action :require_reacceptance_of_terms
  before_action :clear_policy_cache
  around_action :manage_live_events_context
  before_action :initiate_session_from_token
  before_action :fix_xhr_requests
  before_action :init_body_classes
  before_action :manage_robots_meta
  # multiple actions might be called on a single controller instance in specs
  before_action :clear_js_env if Rails.env.test?

  after_action :log_page_view
  after_action :discard_flash_if_xhr
  after_action :cache_buster
  # Yes, we're calling this before and after so that we get the user id logged
  # on events that log someone in and log someone out.
  after_action :set_user_id_header
  after_action :set_response_headers
  after_action :update_enrollment_last_activity_at
  set_callback :html_render, :after, :add_csp_for_root

  class << self
    def instance_id
      nil
    end

    def region
      nil
    end

    def test_cluster_name
      nil
    end

    def test_cluster?
      false
    end

    def google_drive_timeout
      Setting.get("google_drive_timeout", 30).to_i
    end

    private

    def batch_jobs_in_actions(opts = {})
      batch_opts = opts.delete(:batch)
      around_action(opts) do |_controller, action|
        Delayed::Batch.serial_batch(batch_opts || {}, &action)
      end
    end
  end

  def supported_timezones
    ActiveSupport::TimeZone.all.map { |tz| tz.tzinfo.name }
  end

  add_crumb(proc do
    title = I18n.t("links.dashboard", "My Dashboard")
    crumb = <<~HTML
      <i class="icon-home"
         title="#{title}">
        <span class="screenreader-only">#{title}</span>
      </i>
    HTML

    crumb.html_safe
  end,
            :root_path,
            class: "home")

  def clear_js_env
    @js_env = nil
  end

  def set_normalized_route
    # Presently used only by Sentry, and not needed for API requests
    return unless request.format.html? && SentryExtensions::Settings.settings[:frontend_dsn]

    ::Rails.application.routes.router.recognize(request) { |route, _| @route ||= route }
    return unless @route

    @normalized_route = CGI.unescape(@route.format(@route.parts.excluding(:format).index_with { |part| "{#{part}}" }))
  end

  def set_sentry_trace
    @sentry_trace = Sentry.get_current_scope&.get_transaction&.to_sentry_trace
  end

  ##
  # Sends data from rails to JavaScript
  #
  # The data you send will eventually make its way into the view by simply
  # calling `to_json` on the data.
  #
  # It won't allow you to overwrite a key that has already been set
  #
  # Please use *ALL_CAPS* for keys since these are considered constants
  # Also, please don't name it stuff from JavaScript's Object.prototype
  # like `hasOwnProperty`, `constructor`, `__defineProperty__` etc.
  #
  # This method is available in controllers and views
  #
  # example:
  #
  #     # ruby
  #     js_env :FOO_BAR => [1,2,3], :COURSE => @course
  #
  #     # coffeescript
  #     require ['ENV'], (ENV) ->
  #       ENV.FOO_BAR #> [1,2,3]
  #
  def js_env(hash = {}, overwrite = false)
    return {} unless request.format.html? || request.format == "*/*" || @include_js_env

    if hash.present? && @js_env_has_been_rendered
      add_to_js_env(hash, @js_env_data_we_need_to_render_later, overwrite)
      return
    end

    # set some defaults
    unless @js_env
      benchmark("init @js_env") do
        editor_css = [
          active_brand_config_url("css"),
          view_context.stylesheet_path(css_url_for("what_gets_loaded_inside_the_tinymce_editor"))
        ]

        editor_hc_css = [
          active_brand_config_url("css", { force_high_contrast: true }),
          view_context.stylesheet_path(css_url_for("what_gets_loaded_inside_the_tinymce_editor", false, { force_high_contrast: true }))
        ]

        editor_css << view_context.stylesheet_path(css_url_for("fonts"))
        editor_hc_css << view_context.stylesheet_path(css_url_for("fonts"))

        @js_env_data_we_need_to_render_later = {}
        @js_env = {
          ASSET_HOST: Canvas::Cdn.config.host,
          active_brand_config_json_url: active_brand_config_url("json"),
          active_brand_config: active_brand_config.as_json(include_root: false),
          confetti_branding_enabled: Account.site_admin.feature_enabled?(:confetti_branding),
          url_to_what_gets_loaded_inside_the_tinymce_editor_css: editor_css,
          url_for_high_contrast_tinymce_editor_css: editor_hc_css,
          current_user_id: @current_user&.id,
          current_user_global_id: @current_user&.global_id,
          current_user_heap_id: @current_user&.heap_id(root_account: @domain_root_account),
          current_user_roles: @current_user&.roles(@domain_root_account),
          current_user_is_student: @context.respond_to?(:user_is_student?) && @context.user_is_student?(@current_user),
          current_user_types: @current_user.try { |u| u.account_users.active.map { |au| au.role.name } },
          current_user_disabled_inbox: @current_user&.disabled_inbox?,
          current_user_visited_tabs: @current_user&.get_preference(:visited_tabs),
          discussions_reporting: react_discussions_post_enabled_for_preferences_use?,
          files_domain: HostUrl.file_host(@domain_root_account || Account.default, request.host_with_port),
          group_information:,
          DOMAIN_ROOT_ACCOUNT_ID: @domain_root_account&.global_id,
          DOMAIN_ROOT_ACCOUNT_UUID: @domain_root_account&.uuid,
          k12: k12?,
          help_link_name:,
          help_link_icon:,
          use_high_contrast: @current_user&.prefers_high_contrast?,
          auto_show_cc: @current_user&.auto_show_cc?,
          disable_celebrations: @current_user&.prefers_no_celebrations?,
          disable_keyboard_shortcuts: @current_user&.prefers_no_keyboard_shortcuts?,
          LTI_LAUNCH_FRAME_ALLOWANCES: Lti::Launch.iframe_allowances,
          DEEP_LINKING_POST_MESSAGE_ORIGIN: request.base_url,
          DEEP_LINKING_LOGGING: Setting.get("deep_linking_logging", nil),
          comment_library_suggestions_enabled: @current_user&.comment_library_suggestions_enabled?,
          SETTINGS: {
            open_registration: @domain_root_account&.open_registration?,
            collapse_global_nav: @current_user&.collapse_global_nav?,
            release_notes_badge_disabled: @current_user&.release_notes_badge_disabled?,
          },
          FULL_STORY_ENABLED: fullstory_enabled_for_session?(session),
          RAILS_ENVIRONMENT: Canvas.environment
        }
        @js_env[:IN_PACED_COURSE] = @context.account.feature_enabled?(:course_paces) && @context.enable_course_paces? if @context.is_a?(Course)
        unless SentryExtensions::Settings.settings.blank?
          @js_env[:SENTRY_FRONTEND] = {
            dsn: SentryExtensions::Settings.settings[:frontend_dsn],
            org_slug: SentryExtensions::Settings.settings[:org_slug],
            base_url: SentryExtensions::Settings.settings[:base_url],
            normalized_route: @normalized_route,

            errors_sample_rate: Setting.get("sentry_frontend_errors_sample_rate", "0.0"),
            traces_sample_rate: Setting.get("sentry_frontend_traces_sample_rate", "0.0"),
            url_deny_pattern: Setting.get("sentry_frontend_url_deny_pattern", ""), # regexp

            # these values need to correlate with the backend for Sentry features to work properly
            revision: "canvas-lms@#{Canvas.semver_revision}"
          }
        end

        dynamic_settings_tree = DynamicSettings.find(tree: :private)
        if dynamic_settings_tree["api_gateway_enabled", failsafe: nil] == "true"
          @js_env[:API_GATEWAY_URI] = dynamic_settings_tree["api_gateway_uri"]
        end

        if dynamic_settings_tree["frontend_data_collection_endpoint", failsafe: nil]
          @js_env[:DATA_COLLECTION_ENDPOINT] = dynamic_settings_tree["frontend_data_collection_endpoint"]
        end

        @js_env[:flashAlertTimeout] = 1.day.in_milliseconds if @current_user&.prefers_no_toast_timeout?
        @js_env[:KILL_JOY] = @domain_root_account.kill_joy? if @domain_root_account&.kill_joy?

        cached_features = cached_js_env_account_features
        @js_env[:DOMAIN_ROOT_ACCOUNT_SFID] = Rails.cache.fetch(["sfid", @domain_root_account].cache_key) { @domain_root_account.salesforce_id } if @domain_root_account.respond_to?(:salesforce_id)
        @js_env[:DIRECT_SHARE_ENABLED] = @context.respond_to?(:grants_right?) && @context.grants_right?(@current_user, session, :direct_share)
        @js_env[:CAN_VIEW_CONTENT_SHARES] = @current_user&.can_view_content_shares?
        @js_env[:FEATURES] = cached_features.merge(
          canvas_k6_theme: @context.try(:feature_enabled?, :canvas_k6_theme)
        )
        @js_env[:current_user] = @current_user ? Rails.cache.fetch(["user_display_json", @current_user].cache_key, expires_in: 1.hour) { user_display_json(@current_user, :profile, [:avatar_is_fallback]) } : {}
        @js_env[:page_view_update_url] = page_view_path(@page_view.id, page_view_token: @page_view.token) if @page_view
        @js_env[:IS_LARGE_ROSTER] = true if !@js_env[:IS_LARGE_ROSTER] && @context.respond_to?(:large_roster?) && @context.large_roster?
        @js_env[:context_asset_string] = @context.try(:asset_string) unless @js_env[:context_asset_string]
        @js_env[:ping_url] = polymorphic_url([:api_v1, @context, :ping]) if @context.is_a?(Course)
        if params[:session_timezone].present? && supported_timezones.include?(params[:session_timezone])
          timezone = context_timezone = params[:session_timezone]
        else
          timezone = Time.zone.tzinfo.identifier unless @js_env[:TIMEZONE]
          context_timezone = @context.time_zone.tzinfo.identifier if !@js_env[:CONTEXT_TIMEZONE] && @context.respond_to?(:time_zone) && @context.time_zone.present?
        end
        @js_env[:TIMEZONE] = timezone
        @js_env[:CONTEXT_TIMEZONE] = context_timezone
        unless @js_env[:LOCALES]
          I18n.set_locale_with_localizer
          @js_env[:LOCALES] = I18n.fallbacks[I18n.locale].map(&:to_s)
          @js_env[:BIGEASY_LOCALE] = I18n.bigeasy_locale
          @js_env[:FULLCALENDAR_LOCALE] = I18n.fullcalendar_locale
          @js_env[:MOMENT_LOCALE] = I18n.moment_locale
        end

        @js_env[:lolcalize] = true if ENV["LOLCALIZE"]
        @js_env[:rce_auto_save_max_age_ms] = Setting.get("rce_auto_save_max_age_ms", 1.day.to_i * 1000).to_i
        @js_env[:FEATURES][:new_math_equation_handling] = use_new_math_equation_handling?
        @js_env[:K5_USER] = k5_user?
        @js_env[:USE_CLASSIC_FONT] = @context.is_a?(Course) ? @context.account.use_classic_font_in_k5? : use_classic_font?
        @js_env[:K5_HOMEROOM_COURSE] = @context.is_a?(Course) && @context.elementary_homeroom_course?
        @js_env[:K5_SUBJECT_COURSE] = @context.is_a?(Course) && @context.elementary_subject_course?
        @js_env[:LOCALE_TRANSLATION_FILE] = ::Canvas::Cdn.registry.url_for("javascripts/translations/#{@js_env[:LOCALES].first}.json")
        @js_env[:ACCOUNT_ID] = effective_account_id(@context)
        @js_env[:user_cache_key] = Base64.encode64("#{@current_user.uuid}vyfW=;[p-0?:{P_=HUpgraqe;njalkhpvoiulkimmaqewg") if @current_user&.workflow_state
      end
    end

    add_to_js_env(hash, @js_env, overwrite)

    @js_env
  end
  helper_method :js_env

  def group_information
    if @context.is_a?(Group) &&
       can_do(@context, @current_user, :manage) &&
       @context.group_category &&
       @context.group_category.groups &&
       @context.group_category.groups.active

      @context.group_category.groups.active.sort_by(&:name).pluck(:id, :name).map { |item| { id: item[0], label: item[1] } }
    end
  end
  private :group_information

  # put feature checks on Account.site_admin and @domain_root_account that we're loading for every page in here
  # so altogether we can get them faster the vast majority of the time
  JS_ENV_SITE_ADMIN_FEATURES = %i[
    featured_help_links
    lti_platform_storage
    calendar_series
    account_level_blackout_dates
    render_both_to_do_lists
    course_paces_redesign
    course_paces_for_students
    module_publish_menu
    explicit_latex_typesetting
    dev_key_oidc_alert
    media_links_use_attachment_id
    permanent_page_links
<<<<<<< HEAD
    improved_no_results_messaging
=======
>>>>>>> a5918370
    differentiated_modules
    enhanced_course_creation_account_fetching
    instui_for_import_page
  ].freeze
  JS_ENV_ROOT_ACCOUNT_FEATURES = %i[
    product_tours
    usage_rights_discussion_topics
    granular_permissions_manage_users
    create_course_subaccount_picker
    lti_deep_linking_module_index_menu_modal
    lti_multiple_assignment_deep_linking
    lti_overwrite_user_url_input_select_content_dialog
    buttons_and_icons_root_account
    extended_submission_state
    scheduled_page_publication
    send_usage_metrics
    rce_transform_loaded_content
    lti_assignment_page_line_items
    mobile_offline_mode
    react_discussions_post
    instui_nav
  ].freeze
  JS_ENV_BRAND_ACCOUNT_FEATURES = [
    :embedded_release_notes
  ].freeze
  JS_ENV_FEATURES_HASH = Digest::SHA256.hexdigest([JS_ENV_SITE_ADMIN_FEATURES + JS_ENV_ROOT_ACCOUNT_FEATURES + JS_ENV_BRAND_ACCOUNT_FEATURES].sort.join(",")).freeze
  def cached_js_env_account_features
    # can be invalidated by a flag change on site admin, the domain root account, or the brand config account
    MultiCache.fetch(["js_env_account_features",
                      JS_ENV_FEATURES_HASH,
                      Account.site_admin.cache_key(:feature_flags),
                      @domain_root_account&.cache_key(:feature_flags),
                      brand_config_account&.cache_key(:feature_flags)].cache_key) do
      results = {}
      JS_ENV_SITE_ADMIN_FEATURES.each do |f|
        results[f] = Account.site_admin.feature_enabled?(f)
      end
      JS_ENV_ROOT_ACCOUNT_FEATURES.each do |f|
        results[f] = !!@domain_root_account&.feature_enabled?(f)
      end
      JS_ENV_BRAND_ACCOUNT_FEATURES.each do |f|
        results[f] = !!brand_config_account&.feature_enabled?(f)
      end
      results
    end
  end

  def add_to_js_env(hash, jsenv, overwrite)
    hash.each do |k, v|
      if jsenv[k] && jsenv[k] != v && !overwrite
        raise "js_env key #{k} is already taken"
      else
        jsenv[k] = v
      end
    end
  end

  def render_js_env
    res = StringifyIds.recursively_stringify_ids(js_env.clone).to_json
    @js_env_has_been_rendered = true
    res
  end
  helper_method :render_js_env

  def effective_account_id(context)
    if context.is_a?(Account)
      context.id
    elsif context.is_a?(Course)
      context.account_id
    elsif context.respond_to?(:context)
      effective_account_id(context.context)
    else
      @domain_root_account&.id
    end
  end

  # add keys to JS environment necessary for the RCE at the given risk level
  def rce_js_env_base(domain: request.host_with_port, user: @current_user, context: @context)
    Services::RichContent.env_for(
      user:,
      domain:,
      real_user: @real_current_user,
      context:
    )
  end

  def rce_js_env(domain: request.host_with_port)
    rce_env_hash = rce_js_env_base
    if @context.is_a?(Course)
      rce_env_hash[:RICH_CONTENT_FILES_TAB_DISABLED] = !@context.grants_right?(@current_user, session, :read_as_admin) &&
                                                       !tab_enabled?(@context.class::TAB_FILES, no_render: true)
    end
    account = Context.get_account(@context)
    rce_env_hash[:RICH_CONTENT_INST_RECORD_TAB_DISABLED] = account ? account.disable_rce_media_uploads? : false
    js_env(rce_env_hash, true) # Allow overriding in case this gets called more than once
  end
  helper_method :rce_js_env

  def conditional_release_js_env(assignment = nil, includes: [])
    currentContext = @context
    if currentContext.is_a?(Group)
      currentContext = @context.context
    end
    return unless ConditionalRelease::Service.enabled_in_context?(currentContext)

    cr_env = ConditionalRelease::Service.env_for(
      currentContext,
      @current_user,
      session:,
      assignment:,
      includes:
    )
    js_env(cr_env)
  end
  helper_method :conditional_release_js_env

  def set_student_context_cards_js_env
    js_env(
      STUDENT_CONTEXT_CARDS_ENABLED: true,
      student_context_card_tools: external_tools_display_hashes(:student_context_card)
    )
  end

  def external_tools_display_hashes(type, context = @context, custom_settings = [], tool_ids: nil)
    return [] if context.is_a?(Group)

    context = context.account if context.is_a?(User)
    tools = GuardRail.activate(:secondary) do
      Lti::ContextToolFinder.all_tools_for(context, { placements: type,
                                                      root_account: @domain_root_account,
                                                      current_user: @current_user,
                                                      tool_ids: }).to_a
    end

    tools.select! do |tool|
      tool.visible_with_permission_check?(type, @current_user, context, session) &&
        tool.feature_flag_enabled?(context)
    end

    tools.map do |tool|
      external_tool_display_hash(tool, type, {}, context, custom_settings)
    end
  end
  helper_method :external_tools_display_hashes

  def external_tool_display_hash(tool, type, url_params = {}, context = @context, custom_settings = [])
    url_params = {
      id: tool.id,
      launch_type: type
    }.merge(url_params)

    hash = {
      id: tool.id,
      title: tool.label_for(type, I18n.locale),
      base_url: polymorphic_url([context, :external_tool], url_params),
    }
    hash[:tool_id] = tool.tool_id if tool.tool_id.present?

    extension_settings = [:icon_url, :canvas_icon_class] | custom_settings
    extension_settings.each do |setting|
      hash[setting] = tool.extension_setting(type, setting)
    end
    hash[:base_title] = tool.default_label(I18n.locale) if custom_settings.include?(:base_title)
    hash[:external_url] = tool.url if custom_settings.include?(:external_url)
    hash
  end
  helper_method :external_tool_display_hash

  def k12?
    @domain_root_account&.feature_enabled?(:k12)
  end
  helper_method :k12?

  def grading_periods?
    !!@context.try(:grading_periods?)
  end
  helper_method :grading_periods?

  def setup_master_course_restrictions(objects, course, user_can_edit: false)
    return unless course.is_a?(Course) && (user_can_edit || course.grants_right?(@current_user, session, :read_as_admin))

    if MasterCourses::MasterTemplate.is_master_course?(course)
      MasterCourses::Restrictor.preload_default_template_restrictions(objects, course)
      :master # return master/child status
    elsif MasterCourses::ChildSubscription.is_child_course?(course)
      MasterCourses::Restrictor.preload_child_restrictions(objects)
      :child
    end
  end
  helper_method :setup_master_course_restrictions

  def set_master_course_js_env_data(object, course)
    return unless object.respond_to?(:master_course_api_restriction_data) && object.persisted?

    status = setup_master_course_restrictions([object], course)
    return unless status

    # we might have to include more information about the object here to make it easier to plug a common component in
    data = object.master_course_api_restriction_data(status)
    if status == :master
      data[:default_restrictions] = MasterCourses::MasterTemplate.full_template_for(course).default_restrictions_for(object)
    end
    js_env(MASTER_COURSE_DATA: data)
  end
  helper_method :set_master_course_js_env_data

  def load_blueprint_courses_ui
    return if js_env[:BLUEPRINT_COURSES_DATA]
    return unless @context.is_a?(Course) && @context.grants_right?(@current_user, :manage)

    is_child = MasterCourses::ChildSubscription.is_child_course?(@context)
    is_master = MasterCourses::MasterTemplate.is_master_course?(@context)

    return unless is_master || is_child

    js_bundle(is_master ? :blueprint_course_master : :blueprint_course_child)
    css_bundle :blueprint_courses

    master_course = is_master ? @context : MasterCourses::MasterTemplate.master_course_for_child_course(@context)
    if master_course.nil?
      # somehow the is_child_course? value is cached but we can't actually find the subscription so clear the cache and bail
      Rails.cache.delete(MasterCourses::ChildSubscription.course_cache_key(@context))
      return
    end
    bc_data = {
      isMasterCourse: is_master,
      isChildCourse: is_child,
      accountId: @context.account.id,
      masterCourse: master_course.slice(:id, :name, :enrollment_term_id),
      course: @context.slice(:id, :name, :enrollment_term_id),
    }
    if is_master
      can_manage = @context.account.grants_right?(@current_user, :manage_master_courses)
      bc_data.merge!(
        subAccounts: @context.account.sub_accounts.pluck(:id, :name).map { |id, name| { id:, name: } },
        terms: @context.account.root_account.enrollment_terms.active.to_a.map { |term| { id: term.id, name: term.name } },
        canManageCourse: can_manage,
        canAutoPublishCourses: can_manage
      )
    end
    js_env BLUEPRINT_COURSES_DATA: bc_data
    if is_master && js_env.key?(:NEW_USER_TUTORIALS)
      js_env[:NEW_USER_TUTORIALS][:is_enabled] = false
    end
  end
  helper_method :load_blueprint_courses_ui

  def load_content_notices
    if @context.respond_to?(:content_notices)
      notices = @context.content_notices(@current_user)
      if notices.any?
        js_env CONTENT_NOTICES: notices.map { |notice|
          {
            tag: notice.tag,
            variant: notice.variant || "info",
            text: notice.text.is_a?(Proc) ? notice.text.call : notice.text,
            link_text: notice.link_text.is_a?(Proc) ? notice.link_text.call : notice.link_text,
            link_target: notice.link_target.is_a?(Proc) ? notice.link_target.call(@context) : notice.link_target
          }
        }
        js_bundle :content_notices
        return true
      end
    end
    false
  end
  helper_method :load_content_notices

  def editing_restricted?(content, edit_type = :any)
    return false unless content.respond_to?(:editing_restricted?)

    content.editing_restricted?(edit_type)
  end
  helper_method :editing_restricted?

  def tool_dimensions
    tool_dimensions = { selection_width: "100%", selection_height: "100%" }

    link_settings = @tag&.link_settings || {}

    tool_dimensions.each do |k, _v|
      # it may happen that we get "link_settings"=>{"selection_width"=>"", "selection_height"=>""}
      if link_settings[k.to_s].present?
        tool_dimensions[k] = link_settings[k.to_s]
      elsif @tool.settings[k] && @tool.settings[k] != 0
        # ContextExternalTool#normalize_sizes! converts settings[:selection_width] and settings[:selection_height] to integer
        tool_dimensions[k] = @tool.settings[k]
      end

      tool_dimensions[k] = tool_dimensions[k].to_s << "px" unless /%|px/.match?(tool_dimensions[k].to_s)
    end

    tool_dimensions
  end
  private :tool_dimensions

  # Reject the request by halting the execution of the current handler
  # and returning a helpful error message (and HTTP status code).
  #
  # @param [String] cause
  #   The reason the request is rejected for.
  # @param [Optional, Integer|Symbol, Default :bad_request] status
  #   HTTP status code or symbol.
  def reject!(cause, status = :bad_request)
    raise RequestError.new(cause, status)
  end

  # returns the user actually logged into canvas, even if they're currently masquerading
  #
  # This is used by the google docs integration, among other things --
  # having @real_current_user first ensures that a masquerading user never sees the
  # masqueradee's files, but in general you may want to block access to google
  # docs for masqueraders earlier in the request
  def logged_in_user
    @real_current_user || @current_user
  end
  helper_method :logged_in_user

  def not_fake_student_user
    @current_user&.fake_student? ? logged_in_user : @current_user
  end

  def rescue_action_dispatch_exception
    rescue_action_in_public(request.env["action_dispatch.exception"])
  end

  # used to generate context-specific urls without having to
  # check which type of context it is everywhere
  def named_context_url(context, name, *opts)
    if context.is_a?(UserProfile)
      name = name.to_s.sub("context", "profile")
    else
      klass = context.class.base_class
      name = name.to_s.sub("context", klass.name.underscore)
      opts.unshift(context)
    end
    opts.push({}) unless opts[-1].is_a?(Hash)
    include_host = opts[-1].delete(:include_host)
    unless include_host
      # rubocop:disable Style/RescueModifier
      opts[-1][:host] = context.host_name rescue nil
      # rubocop:enable Style/RescueModifier
      opts[-1][:only_path] = true unless name.end_with?("_path")
    end
    send name, *opts
  end

  def self.promote_view_path(path)
    self.view_paths = view_paths.to_ary.reject { |p| p.to_s == path }
    prepend_view_path(path)
  end

  # the way classic quizzes copies question data from the page into the
  # edit form causes the elements added for a11y to get duplicated
  # and other misadventures that caused 4 hotfixes in 3 days.
  # Let's just not use the new math handling there.
  def use_new_math_equation_handling?
    !(params[:controller] == "quizzes/quizzes" && params[:action] == "edit") &&
      params[:controller] != "question_banks" &&
      params[:controller] != "eportfolio_entries"
  end

  def user_url(*opts)
    (opts[0] == @current_user) ? user_profile_url(@current_user) : super
  end

  protected

  # we track the cost of each request in RequestThrottle in order
  # to rate limit clients that are abusing the API.  Some actions consume
  # time or resources that are not well represented by simple time/cpu
  # benchmarks, so you can use this method to increase the perceived cost
  # of a request by an arbitrary amount.  For an anchor, rate limiting
  # kicks in when a user has exceeded 600 arbitrary units of cost (it's
  # a leaky bucket, go see RequestThrottle), so using an 'amount'
  # param of 600, for example, would max out the bucket immediately
  def increment_request_cost(amount)
    current_cost = request.env["extra-request-cost"] || 0
    request.env["extra-request-cost"] = current_cost + amount
  end

  def assign_localizer
    I18n.localizer = lambda do
      context_hash = {
        context: @context,
        user: not_fake_student_user,
        root_account: @domain_root_account
      }
      if request.present?
        # if for some reason this gets stuck
        # as global state on I18n (cleanup failure), we don't want it to
        # explode trying to access a non-existant request.
        context_hash[:session_locale] = session[:locale]
        context_hash[:session_timezone] = session[:timezone]
        context_hash[:accept_language] = request.headers["Accept-Language"]
      else
        logger.warn("[I18N] localizer executed from context-less controller")
      end
      infer_locale context_hash
    end
  end

  def set_locale
    store_session_locale
    assign_localizer
    yield if block_given?
  ensure
    # this resets any locale set in set_locale_with_localizer (implicitly called
    # on any translation call)
    I18n.locale = I18n.default_locale # rubocop:disable Rails/I18nLocaleAssignment
    I18n.localizer = nil
  end

  def set_timezone
    store_session_timezone
    yield if block_given?
  end

  def enable_request_cache(&)
    RequestCache.enable(&)
  end

  def batch_statsd(&)
    InstStatsd::Statsd.batch(&)
  end

  def compute_http_cost
    CanvasHttp.reset_cost!
    yield
  ensure
    if CanvasHttp.cost > 0
      cost_weight = Setting.get("canvas_http_cost_weight", "1.0").to_f
      increment_request_cost(CanvasHttp.cost * cost_weight)
    end
  end

  def clear_idle_connections
    Canvas::RedisConnections.clear_idle!
  end

  def annotate_apm
    Canvas::Apm.annotate_trace(
      Shard.current,
      @domain_root_account,
      RequestContext::Generator.request_id,
      @current_user
    )
  end

  def annotate_sentry
    Sentry.set_tags({
                      db_cluster: @domain_root_account&.shard&.database_server&.id
                    })
  end

  def store_session_locale
    return unless (locale = params[:session_locale])

    supported_locales = I18n.available_locales.map(&:to_s)
    session[:locale] = locale if supported_locales.include? locale
  end

  def store_session_timezone
    return unless (timezone = params[:session_timezone])

    session[:timezone] = timezone if supported_timezones.include? params[:session_timezone]
  end

  def init_body_classes
    @body_classes = []
  end

  def set_user_id_header
    headers["X-Canvas-User-Id"] ||= @current_user.global_id.to_s if @current_user
    headers["X-Canvas-Real-User-Id"] ||= @real_current_user.global_id.to_s if @real_current_user
  end

  def append_to_header(header, value)
    headers[header] = (headers[header] || "") + value
    headers[header]
  end

  # make things requested from jQuery go to the "format.js" part of the "respond_to do |format|" block
  # see http://codetunes.com/2009/01/31/rails-222-ajax-and-respond_to/ for why
  def fix_xhr_requests
    request.format = :js if request.xhr? && request.format == :html && !params[:html_xhr]
  end

  # scopes all time objects to the user's specified time zone
  def set_time_zone
    user = not_fake_student_user
    if user && user.time_zone.present?
      Time.zone = user.time_zone
      if Time.zone && Time.zone.name == "UTC" && user.time_zone && user.time_zone.name.match(/\s/)
        Time.zone = user.time_zone.name.split(/\s/)[1..].join(" ") rescue nil
      end
    else
      Time.zone = @domain_root_account && @domain_root_account.default_time_zone
    end
  end

  # retrieves the root account for the given domain
  def load_account
    @domain_root_account = request.env["canvas.domain_root_account"] || LoadAccount.default_domain_root_account
    @files_domain = request.host_with_port != HostUrl.context_host(@domain_root_account) && HostUrl.is_file_host?(request.host_with_port)
    @domain_root_account
  end

  def respect_account_privacy
    return if login_request?

    return unless @domain_root_account.present? && @domain_root_account.settings[:require_user]

    require_user
  end

  # This can be appended to with << if needed
  def csp_frame_ancestors
    @csp_frame_ancestors ||= [].tap do |list|
      # Allow iframing on all vanity domains as well as the canonical one
      unless @domain_root_account.nil?
        list.concat HostUrl.context_hosts(@domain_root_account, request.host)
      end
    end
  end

  def set_response_headers
    # we can't block frames on the files domain, since files domain requests
    # are typically embedded in an iframe in canvas, but the hostname is
    # different
    if !files_domain? && Setting.get("block_html_frames", "true") == "true" && !@embeddable
      append_to_header("Content-Security-Policy", "frame-ancestors 'self' #{csp_frame_ancestors&.uniq&.join(" ")};")
    end
    RequestContext::Generator.store_request_meta(request, @context, @sentry_trace)
    true
  end

  def files_domain?
    !!@files_domain
  end

  def check_pending_otp
    if session[:pending_otp] && params[:controller] != "login/otp"
      return render plain: "Please finish logging in", status: :forbidden if request.xhr?

      destroy_session
      redirect_to login_url
    end
  end

  def tab_enabled?(id, no_render: false)
    return true unless @context.respond_to?(:tabs_available)

    valid = Rails.cache.fetch(["tab_enabled4", id, @context, @current_user, @domain_root_account, session[:enrollment_uuid]].cache_key) do
      @context.tabs_available(@current_user,
                              session:,
                              include_hidden_unused: true,
                              root_account: @domain_root_account,
                              only_check: [id]).any? { |t| t[:id] == id }
    end
    render_tab_disabled unless valid || no_render
    valid
  end

  def render_tab_disabled
    msg = tab_disabled_message(@context)
    respond_to do |format|
      format.html do
        flash[:notice] = msg
        redirect_to named_context_url(@context, :context_url)
      end
      format.json do
        render json: { message: msg }, status: :not_found
      end
    end
  end

  def tab_disabled_message(context)
    case context
    when Account
      t "#application.notices.page_disabled_for_account", "That page has been disabled for this account"
    when Course
      t "#application.notices.page_disabled_for_course", "That page has been disabled for this course"
    when Group
      t "#application.notices.page_disabled_for_group", "That page has been disabled for this group"
    else
      t "#application.notices.page_disabled", "That page has been disabled"
    end
  end

  def require_password_session
    if session[:used_remember_me_token]
      flash[:warning] = t "#application.warnings.please_log_in", "For security purposes, please enter your password to continue"
      store_location
      redirect_to login_url
      return false
    end
    true
  end

  def run_login_hooks
    LoginHooks.run_hooks(request)
  end

  # checks the authorization policy for the given object using
  # the vendor/plugins/adheres_to_policy plugin.  If authorized,
  # returns true, otherwise renders unauthorized messages and returns
  # false.  To be used as follows:
  # if authorized_action(object, @current_user, :update)
  #   render
  # end
  def authorized_action(object, actor, rights, all_rights: false)
    can_do = object.send(all_rights ? :grants_all_rights? : :grants_any_right?, actor, session, *Array(rights), with_justifications: true)
    unless can_do.success?
      if can_do.justifications.present?
        # Even if there are multiple justifications, we can only reasonably handle one at a time,
        # so just arbitrarily choose the first one
        chosen = can_do.justifications.first
        send("render_auth_failure_#{chosen.justification}".to_s, chosen.context)
      else
        render_unauthorized_action
      end
    end
    can_do.success?
  end
  alias_method :authorized_action?, :authorized_action

  def fix_ms_office_redirects
    if ms_office?
      # Office will follow 302's internally, until it gets to a 200. _then_ it will pop it out
      # to a web browser - but you've lost your cookies! This breaks not only store_location,
      # but in the case of delegated authentication where the provider does an additional
      # redirect storing important information in session, makes it impossible to log in at all
      render plain: "", status: :ok
      return false
    end
    true
  end

  # Render a general error page with the given details.
  # Arguments of this method must be translated
  def render_error_with_details(title:, summary: nil, directions: nil)
    render(
      "shared/errors/error_with_details",
      locals: {
        title:,
        summary:,
        directions:
      }
    )
  end

  def render_unauthorized_action
    respond_to do |format|
      @show_left_side = false
      clear_crumbs
      path_params = request.path_parameters
      path_params[:format] = nil
      @headers = !!@current_user if @headers != false
      @files_domain = @account_domain && @account_domain.host_type == "files"
      format.any(:html, :pdf) do
        return unless fix_ms_office_redirects

        store_location
        return redirect_to login_url(params.permit(:authentication_provider)) if !@files_domain && !@current_user

        if @context.is_a?(Course) && @context_enrollment
          if @context_enrollment.enrollment_state&.pending?
            start_date = @context_enrollment.available_at
          end
          if @context.claimed?
            @unauthorized_message = t("#application.errors.unauthorized.unpublished", "This course has not been published by the instructor yet.")
            @unauthorized_reason = :unpublished
          elsif start_date && start_date > Time.now.utc
            @unauthorized_message = t("#application.errors.unauthorized.not_started_yet", "The course you are trying to access has not started yet.  It will start %{date}.", date: TextHelper.date_string(start_date))
            @unauthorized_reason = :unpublished
          end
        end

        render "shared/unauthorized", status: :unauthorized, content_type: Mime::Type.lookup("text/html"), formats: :html
      end
      format.zip { redirect_to(url_for(path_params)) }
      format.json { render_json_unauthorized }
      format.all { render plain: "Unauthorized", status: :unauthorized }
    end
    set_no_cache_headers
  end

  def verified_user_check
    if @domain_root_account&.user_needs_verification?(@current_user) # disable tools before verification
      if @current_user
        render_unverified_error(
          t("user not authorized to perform that action until verifying email"),
          t("Complete registration by clicking the “finish the registration process” link sent to your email.")
        )
      else
        render_unverified_error(
          t("must be logged in and registered to perform that action"),
          t("Please Log in to view this content")
        )
      end
      false
    else
      true
    end
  end

  def render_unverified_error(json_message, flash_message)
    respond_to do |format|
      format.json do
        render json: {
                 status: "unverified",
                 errors: [{ message: json_message }]
               },
               status: :unauthorized
      end
      format.all do
        flash[:warning] = flash_message
        redirect_to_referrer_or_default(root_url)
      end
    end
    set_no_cache_headers
  end

  # To be used as a before_action, requires controller or controller actions
  # to have their urls scoped to a context in order to be valid.
  # So /courses/5/assignments or groups/1/assignments would be valid, but
  # not /assignments
  def require_context(user_scope: nil)
    get_context(user_scope:)
    unless @context
      if @context_is_current_user
        store_location
        redirect_to login_url
      elsif params[:context_id]
        raise ActiveRecord::RecordNotFound, "Cannot find #{params[:context_type] || "Context"} for ID: #{params[:context_id]}"
      else
        raise ActiveRecord::RecordNotFound, "Context is required, but none found"
      end
    end
    !@context.nil?
  end

  def require_context_and_read_access
    require_context && authorized_action(@context, @current_user, :read)
  end

  helper_method :clean_return_to

  def require_account_context
    require_context_type(Account)
  end

  def require_course_context
    require_context_type(Course)
  end

  def require_context_type(klass)
    unless require_context && @context.is_a?(klass)
      raise ActiveRecord::RecordNotFound, "Context must be of type '#{klass}'"
    end

    true
  end

  MAX_ACCOUNT_LINEAGE_TO_SHOW_IN_CRUMBS = 3

  GET_CONTEXT_GRAPHQL_OPERATION_NAMES = %w[CreateSubmission CreateDiscussionEntry].freeze

  # Can be used as a before_action, or just called from controller code.
  # Assigns the variable @context to whatever context the url is scoped
  # to.  So /courses/5/assignments would have a @context=Course.find(5).
  # Also assigns @context_membership to the membership type of @current_user
  # if @current_user is a member of the context.
  def get_context(user_scope: nil)
    GuardRail.activate(:secondary) do
      unless @context
        if params[:course_id] || (request.url.include?("/graphql") && GET_CONTEXT_GRAPHQL_OPERATION_NAMES.include?(params[:operationName]))

          @context = params[:course_id] ? api_find(Course.active, params[:course_id]) : pull_context_course
          return if @context.nil? # When doing pull_context_course it's possible to get a nil context, if that happen, we don't want to continue.

          @context.root_account = @domain_root_account if @context.root_account_id == @domain_root_account.id # no sense in refetching it
          params[:context_id] = params[:course_id]
          params[:context_type] = "Course"
          if @context && @current_user
            @context_enrollment = @context.enrollments.where(user_id: @current_user).joins(:enrollment_state)
                                          .order(Enrollment.state_by_date_rank_sql, Enrollment.type_rank_sql).readonly(false).first
          end
          @context_membership = @context_enrollment
          check_for_readonly_enrollment_state
        elsif params[:account_id] || (is_a?(AccountsController) && (params[:account_id] = params[:id]))
          @context = api_find(Account.active, params[:account_id])
          params[:context_id] = @context.id
          params[:context_type] = "Account"
          @context_enrollment = @context.account_users.active.where(user_id: @current_user.id).first if @context && @current_user
          @context_membership = @context_enrollment
          @account = @context
        elsif params[:group_id]
          @context = api_find(Group.active, params[:group_id])
          params[:context_id] = params[:group_id]
          params[:context_type] = "Group"
          @context_enrollment = @context.group_memberships.where(user_id: @current_user).first if @context && @current_user
          @context_membership = @context_enrollment
        elsif params[:user_id] || (is_a?(UsersController) && (params[:user_id] = params[:id]))
          @context = api_find(user_scope || User.active, params[:user_id])
          params[:context_id] = params[:user_id]
          params[:context_type] = "User"
          @context_membership = @context if @context == @current_user
        elsif params[:course_section_id] || (is_a?(SectionsController) && (params[:course_section_id] = params[:id]))
          params[:context_id] = params[:course_section_id]
          params[:context_type] = "CourseSection"
          @context = api_find(CourseSection, params[:course_section_id])
        elsif request.path.start_with?("/profile") || request.path == "/" || request.path.start_with?("/dashboard/files") || request.path.start_with?("/calendar") || request.path.start_with?("/assignments") || request.path.start_with?("/files") || request.path == "/api/v1/calendar_events/visible_contexts"
          # ^ this should be split out into things on the individual controllers
          @context_is_current_user = true
          @context = @current_user
          @context_membership = @context
        end

        assign_localizer if @context.present?

        if request.format.html?
          if @context.is_a?(Account) && !@context.root_account?
            account_chain = @context.account_chain.to_a.select { |a| a.grants_right?(@current_user, session, :read) }
            account_chain.slice!(0) # the first element is the current context
            count = account_chain.length
            account_chain.reverse.each_with_index do |a, idx|
              if idx == 1 && count >= MAX_ACCOUNT_LINEAGE_TO_SHOW_IN_CRUMBS
                add_crumb(I18n.t("#lib.text_helper.ellipsis", "..."), nil)
              elsif count >= MAX_ACCOUNT_LINEAGE_TO_SHOW_IN_CRUMBS && idx > 0 && idx <= count - MAX_ACCOUNT_LINEAGE_TO_SHOW_IN_CRUMBS
                next
              else
                add_crumb(a.short_name, account_url(a.id), id: "crumb_#{a.asset_string}")
              end
            end
          end

          if @context.respond_to?(:short_name)
            crumb_url = named_context_url(@context, :context_url) if @context.grants_right?(@current_user, session, :read)
            add_crumb(@context.nickname_for(@current_user, :short_name), crumb_url)
          end

          @set_badge_counts = true
        end
      end

      # There is lots of interesting information set up in here, that we want
      # to place into the live events context.
      setup_live_events_context
    end
  end

  # This is used by a number of actions to retrieve a list of all contexts
  # associated with the given context.  If the context is a user then it will
  # include all the user's current contexts.
  # Assigns it to the variable @contexts
  def get_all_pertinent_contexts(opts = {})
    return if @already_ran_get_all_pertinent_contexts

    @already_ran_get_all_pertinent_contexts = true

    raise(ArgumentError, "Need a starting context") if @context.nil?

    @contexts = [@context]
    only_contexts = ActiveRecord::Base.parse_asset_string_list(opts[:only_contexts] || params[:only_contexts])
    if @context.is_a?(User)
      # we already know the user can read these courses and groups, so skip
      # the grants_right? check to avoid querying for the various memberships
      # again.
      enrollment_scope = Enrollment
                         .shard(opts[:cross_shard] ? @context.in_region_associated_shards : Shard.current)
                         .for_user(@context)
                         .current
                         .active_by_date
      enrollment_scope = enrollment_scope.where(course_id: @observed_course_ids) if @observed_course_ids
      include_groups = !!opts[:include_groups]
      group_ids = nil

      courses = []
      if only_contexts.present?
        # find only those courses and groups passed in the only_contexts
        # parameter, but still scoped by user so we know they have rights to
        # view them.
        course_ids = only_contexts["Course"]
        if course_ids.present?
          courses = Course
                    .shard(opts[:cross_shard] ? @context.in_region_associated_shards : Shard.current)
                    .joins(enrollments: :enrollment_state)
                    .merge(enrollment_scope.except(:joins))
                    .where(id: course_ids)
        end
        if include_groups
          group_ids = only_contexts["Group"]
          include_groups = group_ids.present?
        end
      else
        courses = Course
                  .shard(opts[:cross_shard] ? @context.in_region_associated_shards : Shard.current)
                  .joins(enrollments: :enrollment_state)
                  .merge(enrollment_scope.except(:joins))
      end

      groups = []
      if include_groups
        group_scope = @context.current_groups
        group_scope = group_scope.where(context_type: "Course", context_id: @observed_course_ids) if @observed_course_ids
        if group_ids
          Shard.partition_by_shard(group_ids) do |shard_group_ids|
            groups += group_scope.shard(Shard.current).where(id: shard_group_ids).to_a
          end
        else
          groups = group_scope.shard(opts[:cross_shard] ? @context.in_region_associated_shards : Shard.current).to_a
        end
      end
      groups = @context.filter_visible_groups_for_user(groups)

      if opts[:include_accounts]
        # reload @current_user to make sure we get a current value for their :enabled_account_calendars preference
        @current_user.reload
        accounts = @current_user.enabled_account_calendars
      end

      if opts[:favorites_first]
        favorite_course_ids = @context.favorite_context_ids("Course")
        courses = courses.sort_by { |c| [favorite_course_ids.include?(c.id) ? 0 : 1, Canvas::ICU.collation_key(c.name)] }
      end

      @contexts.concat courses
      @contexts.concat groups
      @contexts.concat(accounts || [])
    end

    include_contexts = opts[:include_contexts] || params[:include_contexts]
    include_contexts&.split(",")&.each do |include_context|
      # don't load it again if we've already got it
      next if @contexts.any? { |c| c.asset_string == include_context }

      context = Context.find_by_asset_string(include_context)
      @contexts << context if context&.grants_right?(@current_user, session, :read)
    end

    @contexts = @contexts.uniq
    Course.require_assignment_groups(@contexts)
    @context_enrollment = @context.membership_for_user(@current_user) if @context.respond_to?(:membership_for_user)
    @context_membership = @context_enrollment
  end

  def check_for_readonly_enrollment_state
    return unless request.format.html?

    if @context_enrollment.is_a?(Enrollment) && ["invited", "active"].include?(@context_enrollment.workflow_state) && action_name != "enrollment_invitation"
      state = @context_enrollment.state_based_on_date
      case state
      when :invited
        flash[:html_notice] = if @context_enrollment.available_at
                                t("You'll need to *accept the enrollment invitation* before you can fully participate in this course, starting on %{date}.",
                                  wrapper: view_context.link_to('\1', "#", "data-method" => "POST", "data-url" => course_enrollment_invitation_url(@context, accept: true)),
                                  date: datetime_string(@context_enrollment.available_at))
                              else
                                t("You'll need to *accept the enrollment invitation* before you can fully participate in this course.",
                                  wrapper: view_context.link_to('\1', "#", "data-method" => "POST", "data-url" => course_enrollment_invitation_url(@context, accept: true)))
                              end
      when :accepted
        flash[:html_notice] = t("This course hasn’t started yet. You will not be able to participate in this course until %{date}.",
                                date: datetime_string(@context_enrollment.available_at))
      end
    end
  end

  def set_badge_counts_for(context, user)
    return if @js_env && @js_env[:badge_counts].present?
    return unless context.present? && user.present?
    return unless context.respond_to?(:content_participation_counts) # just Course and Group so far

    js_env(badge_counts: badge_counts_for(context, user))
  end
  helper_method :set_badge_counts_for

  def badge_counts_for(context, user)
    badge_counts = {}
    ["Submission"].each do |type|
      participation_count = context.content_participation_counts
                                   .where(user_id: user.id, content_type: type).take
      participation_count ||= content_participation_count(context, type, user)
      badge_counts[type.underscore.pluralize] = participation_count.unread_count
    end
    badge_counts
  end

  def content_participation_count(context, type, user)
    GuardRail.activate(:primary) do
      ContentParticipationCount.create_or_update({ context:, user:, content_type: type })
    end
  end

  def get_upcoming_assignments(course)
    visible_assignments = AssignmentGroup.visible_assignments(
      @current_user,
      course,
      course.assignment_groups.active
    )

    log_course(course)
    sorter = SortsAssignments.new(
      assignments_scope: visible_assignments,
      user: @current_user,
      session:,
      course:
    )
    sorter.assignments(:upcoming) do |assignments|
      assignments.group("assignments.id").order("MIN(submissions.cached_due_date) ASC").to_a
    end
  end

  def log_course(course)
    log_asset_access(["assignments", course], "assignments", "other")
  end

  # Calculates the file storage quota for @context
  def get_quota(context = nil)
    quota_params = Attachment.get_quota(context || @context)
    @quota = quota_params[:quota]
    @quota_used = quota_params[:quota_used]
  end

  # Renders a quota exceeded message if the @context's quota is exceeded
  def quota_exceeded(context = nil, redirect = nil)
    context ||= @context
    redirect ||= root_url
    get_quota(context)
    if response.body.size + @quota_used > @quota
      error = case context
              when Account
                t "#application.errors.quota_exceeded_account", "Account storage quota exceeded"
              when Course
                t "#application.errors.quota_exceeded_course", "Course storage quota exceeded"
              when Group
                t "#application.errors.quota_exceeded_group", "Group storage quota exceeded"
              when User
                t "#application.errors.quota_exceeded_user", "User storage quota exceeded"
              else
                t "#application.errors.quota_exceeded", "Storage quota exceeded"
              end
      respond_to do |format|
        flash[:error] = error unless request.format.to_s == "text/plain"
        format.html { redirect_to redirect }
        format.json { render json: { errors: { base: error } }, status: :bad_request }
        format.text { render json: { errors: { base: error } }, status: :bad_request }
      end
      return true
    end
    false
  end

  # Used to retrieve the context from a :feed_code parameter.  These
  # :feed_code attributes are keyed off the object type and the object's
  # uuid.  Using the uuid attribute gives us an unguessable url so
  # that we can offer the feeds without requiring password authentication.
  def get_feed_context(opts = {})
    pieces = params[:feed_code].split("_", 2)
    if params[:feed_code].start_with?("group_membership")
      pieces = ["group_membership", params[:feed_code].split("_", 3)[-1]]
    end
    @context = nil
    @problem = nil
    case pieces[0]
    when "enrollment"
      @enrollment = Enrollment.where(uuid: pieces[1]).first if pieces[1]
      @context_type = "Course"
      if !@enrollment
        @problem = t "#application.errors.mismatched_verification_code", "The verification code does not match any currently enrolled user."
      elsif @enrollment.course && !@enrollment.course.available?
        @problem = t "#application.errors.feed_unpublished_course", "Feeds for this course cannot be accessed until it is published."
      end
      @context = @enrollment.course unless @problem
      @current_user = @enrollment.user unless @problem
    when "group_membership"
      @membership = GroupMembership.active.where(uuid: pieces[1]).first if pieces[1]
      @context_type = "Group"
      if !@membership
        @problem = t "#application.errors.mismatched_verification_code", "The verification code does not match any currently enrolled user."
      elsif @membership.group && !@membership.group.available?
        @problem = t "#application.errors.feed_unpublished_group", "Feeds for this group cannot be accessed until it is published."
      end
      @context = @membership.group unless @problem
      @current_user = @membership.user unless @problem
    when "user"
      find_user_from_uuid(pieces[1])
      @problem = t "#application.errors.invalid_verification_code", "The verification code is invalid." unless @current_user
      @context = @current_user
    else
      @context_type = pieces[0].classify
      if Context::CONTEXT_TYPES.include?(@context_type.to_sym)
        @context_class = Object.const_get(@context_type, false)
        @context = @context_class.where(uuid: pieces[1]).first if pieces[1]
      end
      if !@context
        @problem = t "#application.errors.invalid_verification_code", "The verification code is invalid."
      elsif (!@context.is_public rescue false) && (!@context.respond_to?(:uuid) || pieces[1] != @context.uuid)
        @problem = case @context_type
                   when "course"
                     t "#application.errors.feed_private_course", "The matching course has gone private, so public feeds like this one will no longer be visible."
                   when "group"
                     t "#application.errors.feed_private_group", "The matching group has gone private, so public feeds like this one will no longer be visible."
                   else
                     t "#application.errors.feed_private", "The matching context has gone private, so public feeds like this one will no longer be visible."
                   end
      end
      @context = nil if @problem
      @current_user = @context if @context.is_a?(User)
    end
    if !@context || (opts[:only] && !opts[:only].include?(@context.class.to_s.underscore.to_sym))
      @problem ||= t("#application.errors.invalid_feed_parameters", "Invalid feed parameters.") if opts[:only] && !opts[:only].include?(@context.class.to_s.underscore.to_sym)
      @problem ||= t "#application.errors.feed_not_found", "Could not find feed."
      render template: "shared/unauthorized_feed", status: :bad_request, formats: [:html]
      return false
    end
    @context
  end

  def find_user_from_uuid(uuid)
    @current_user = UserPastLtiId.where(user_uuid: uuid).take&.user
    @current_user ||= User.where(uuid:).first
  end

  def discard_flash_if_xhr
    if request.xhr? || request.format.to_s == "text/plain"
      flash.discard
    end
  end

  def cancel_cache_buster
    @cancel_cache_buster = true
  end

  def cache_buster
    # Annoying problem.  If I set the cache-control to anything other than "no-cache, no-store"
    # then the local cache is used when the user clicks the 'back' button.  I don't know how
    # to tell the browser to ALWAYS check back other than to disable caching...
    return true if @cancel_cache_buster || request.xhr? || api_request?

    set_no_cache_headers
  end

  def initiate_session_from_token
    # Login from a token generated via API
    if params[:session_token]
      token = SessionToken.parse(params[:session_token])
      if token&.valid?
        pseudonym = Pseudonym.active.find_by(id: token.pseudonym_id)

        if pseudonym
          unless pseudonym.works_for_account?(@domain_root_account, true)
            # if the logged in pseudonym doesn't work, we can only switch to another pseudonym
            # that does work if it's the same password, and it's not a managed pseudonym
            alternates = pseudonym.user.all_active_pseudonyms.select do |p|
              !p.managed_password? &&
                p.works_for_account?(@domain_root_account, true) &&
                p.password_salt == pseudonym.password_salt &&
                p.crypted_password == pseudonym.crypted_password
            end
            # prefer a site admin pseudonym, then a pseudonym in this account, and then any old
            # pseudonym
            pseudonym = alternates.find { |p| p.account_id == Account.site_admin.id }
            pseudonym ||= alternates.find { |p| p.account_id == @domain_root_account.id }
            pseudonym ||= alternates.first
          end
          if pseudonym && pseudonym != @current_pseudonym
            return_to = session.delete(:return_to)
            reset_session_saving_keys(:oauth2)
            PseudonymSession.create!(pseudonym)
            session[:used_remember_me_token] = true if token.used_remember_me_token
          end
          if pseudonym && token.current_user_id
            target_user = User.find(token.current_user_id)
            session[:become_user_id] = token.current_user_id if target_user.can_masquerade?(pseudonym.user, @domain_root_account)
          end
        end
        return redirect_to return_to if return_to

        if (oauth = session[:oauth2])
          provider = Canvas::OAuth::Provider.new(oauth[:client_id], oauth[:redirect_uri], oauth[:scopes], oauth[:purpose])
          return redirect_to Canvas::OAuth::Provider.confirmation_redirect(self, provider, pseudonym.user)
        end

        redirect_url = remove_query_params(request.original_url, "session_token")
        # do one final redirect to get the token out of the URL
        canvas_domain = HostUrl.context_host(@domain_root_account, request.host)
        if Setting.get("interop_8200_session_token_redirect", nil) == "true" ||
           Setting.get("interop_8200_session_token_redirect/#{canvas_domain}", nil) == "true"
          # html redirect?
          render template: "shared/html_redirect",
                 layout: false,
                 locals: {
                   url: redirect_url
                 }
        else
          redirect_to redirect_url
        end
      end
    end
  end

  def remove_query_params(url, *params)
    uri = URI.parse(url)
    return url unless uri.query

    qs = Rack::Utils.parse_query(uri.query)
    qs.except!(*params)
    uri.query = qs.empty? ? nil : Rack::Utils.build_query(qs)
    uri.to_s
  end

  def set_no_cache_headers
    response.headers["Pragma"] = "no-cache"
    response.headers["Cache-Control"] = if Setting.get("legacy_cache_control", "false") == "true"
                                          "no-cache, no-store"
                                        else
                                          "no-store"
                                        end
  end

  def manage_robots_meta
    @allow_robot_indexing = true if @domain_root_account&.enable_search_indexing? || Setting.get("enable_search_indexing", "false") == "true"
  end

  def set_page_view
    # We only record page_views for html page requests coming from within the
    # app, or if coming from a developer api request and specified as a
    # page_view.
    return unless @current_user && !request.xhr? && request.get? && page_views_enabled?

    ENV["RAILS_HOST_WITH_PORT"] ||= request.host_with_port rescue nil
    generate_page_view
  end

  def require_reacceptance_of_terms
    if session[:require_terms] && request.get? && !api_request? && !verified_file_request?
      render "shared/terms_required", status: :unauthorized
      false
    end
  end

  def clear_policy_cache
    AdheresToPolicy::Cache.clear
  end

  def generate_page_view(user = @current_user)
    attributes = { user:, real_user: @real_current_user }
    @page_view = PageView.generate(request, attributes)
    @page_view.user_request = true if params[:user_request] || (user && !request.xhr? && request.get?)
    @page_before_render = Time.now.utc
  end

  def disable_page_views
    @log_page_views = false
    true
  end

  def update_enrollment_last_activity_at
    return unless @context_enrollment.is_a?(Enrollment)

    activity = Enrollment::RecentActivity.new(@context_enrollment, @context)
    activity.record_for_access(response)
  end

  # Asset accesses are used for generating usage statistics.  This is how
  # we say, "the user just downloaded this file" or "the user just
  # viewed this wiki page".  We can then after-the-fact build statistics
  # and reports from these accesses.  This is currently being used
  # to generate access reports per student per course.
  #
  # If asset is an AR model, then its asset_string will be used. If it's an array,
  # it should look like [ "subtype", context ], like [ "pages", course ].
  def log_asset_access(asset, asset_category, asset_group = nil, level = nil, membership_type = nil, overwrite: true, context: nil)
    user = file_access_user
    return unless user && @context && asset
    return if asset.respond_to?(:new_record?) && asset.new_record?

    shard = asset.is_a?(Array) ? asset[1].shard : asset.shard
    shard.activate do
      code = if asset.is_a?(Array)
               "#{asset[0]}:#{asset[1].asset_string}"
             else
               asset.asset_string
             end

      membership_type ||= @context_membership && @context_membership.class.to_s

      group_code = if asset_group.is_a?(String)
                     asset_group
                   elsif asset_group.respond_to?(:asset_string)
                     asset_group.asset_string
                   else
                     "unknown"
                   end

      if !@accessed_asset || overwrite
        @accessed_asset = {
          user:,
          code:,
          asset_for_root_account_id: asset.is_a?(Array) ? asset[1] : asset,
          group_code:,
          category: asset_category,
          membership_type:,
          level:,
          shard:
        }
      end

      Canvas::LiveEvents.asset_access(asset,
                                      asset_category,
                                      membership_type,
                                      level,
                                      context:,
                                      context_membership: @context_membership)

      @accessed_asset
    end
  end

  def log_api_asset_access(asset, asset_category, asset_group = nil, level = nil, membership_type = nil, overwrite: true)
    return if in_app? # don't log duplicate accesses for API calls made by the Canvas front-end
    return if params[:page].to_i > 1 # don't log duplicate accesses for pages after the first

    log_asset_access(asset, asset_category, asset_group, level, membership_type, overwrite:)
  end

  def log_page_view
    user = @current_user || (@accessed_asset && @accessed_asset[:user])
    if user && @log_page_views != false
      add_interaction_seconds
      log_participation(user)
      log_gets
      finalize_page_view
    elsif @page_view && !@page_view.new_record?
      @page_view.destroy
    end
  rescue StandardError, CassandraCQL::Error::InvalidRequestException => e
    Canvas::Errors.capture_exception(:page_view, e)
    logger.error "Pageview error!"
    raise e if Rails.env.development?

    true
  end

  def add_interaction_seconds
    updated_fields = params.slice(:interaction_seconds)
    return unless (request.xhr? || request.put?) && params[:page_view_token] && !updated_fields.empty?
    return unless page_views_enabled?

    RequestContext::Generator.store_interaction_seconds_update(
      params[:page_view_token],
      updated_fields[:interaction_seconds]
    )
    page_view_info = CanvasSecurity::PageViewJwt.decode(params[:page_view_token])
    @page_view = PageView.find_for_update(page_view_info[:request_id])
    if @page_view
      if @page_view.id
        response.headers["X-Canvas-Page-View-Update-Url"] = page_view_path(
          @page_view.id, page_view_token: @page_view.token
        )
      end
      @page_view.do_update(updated_fields)
      @page_view_update = true
    end
  end

  def log_participation(user)
    # If we're logging the asset access, and it's either a participatory action
    # or it's not an update to an already-existing page_view.  We check to make sure
    # it's not an update because if the page_view already existed, we don't want to
    # double-count it as multiple views when it's really just a single view.
    return unless @accessed_asset && (@accessed_asset[:level] == "participate" || !@page_view_update)

    @access = AssetUserAccess.log(user, @context, @accessed_asset) if @context

    if @page_view.nil? && %w[participate submit].include?(@accessed_asset[:level]) && page_views_enabled?
      generate_page_view(user)
    end

    if @page_view
      @page_view.participated = %w[participate submit].include?(@accessed_asset[:level])
      @page_view.asset_user_access = @access
    end

    @page_view_update = true
  end

  def log_gets
    if @page_view && !request.xhr? && request.get? && ((response.media_type || "").to_s.include?("html") ||
      ((Setting.get("create_get_api_page_views", "true") == "true") && api_request?))
      @page_view.render_time ||= (Time.now.utc - @page_before_render) rescue nil
      @page_view_update = true
    end
  end

  def finalize_page_view
    if @page_view && @page_view_update
      @page_view.context = @context if !@page_view.context_id && PageView::CONTEXT_TYPES.include?(@context.class.name)
      @page_view.account_id = @domain_root_account.id
      @page_view.developer_key_id = @access_token.try(:developer_key_id)
      @page_view.store
      RequestContext::Generator.store_page_view_meta(@page_view)
    end
  end

  # order from general to specific; precedence
  # evaluates the LAST one first, so having "Exception"
  # at the end, for example, would be a problem.
  # all things would be rescued prior to any specific handlers.
  rescue_from Exception, with: :rescue_exception
  # Rails exceptions
  rescue_from ActionController::InvalidCrossOriginRequest, with: :rescue_expected_error_type
  rescue_from ActionController::ParameterMissing, with: :rescue_expected_error_type
  rescue_from ActionController::UnknownFormat, with: :rescue_expected_error_type
  rescue_from ActiveRecord::RecordInvalid, with: :rescue_expected_error_type
  rescue_from ActionView::MissingTemplate, with: :rescue_expected_error_type
  rescue_from ActiveRecord::StaleObjectError, with: :rescue_expected_error_type
  # Canvas exceptions
  rescue_from RequestError, with: :rescue_expected_error_type
  rescue_from Canvas::Security::TokenExpired, with: :rescue_expected_error_type
  rescue_from SearchTermHelper::SearchTermTooShortError, with: :rescue_expected_error_type
  rescue_from CanvasHttp::CircuitBreakerError, with: :rescue_expected_error_type
  rescue_from InstFS::ServiceError, with: :rescue_expected_error_type
  rescue_from InstFS::BadRequestError, with: :rescue_expected_error_type

  def rescue_expected_error_type(error)
    rescue_exception(error, level: :info)
  end

  # analogous to rescue_action_without_handler from ActionPack 2.3
  def rescue_exception(exception, level: :error)
    # On exception `after_action :set_response_headers` is not called.
    # This causes controller#action from not being set on x-canvas-meta header.
    set_response_headers

    if Rails.application.config.consider_all_requests_local
      rescue_action_locally(exception, level:)
    else
      rescue_action_in_public(exception, level:)
    end
  end

  def interpret_status(code)
    message = Rack::Utils::HTTP_STATUS_CODES[code]
    code, message = [500, Rack::Utils::HTTP_STATUS_CODES[500]] unless message
    "#{code} #{message}"
  end

  def response_code_for_rescue(exception)
    ActionDispatch::ExceptionWrapper.status_code_for_exception(exception.class.name)
  end

  def render_optional_error_file(status)
    path = "#{Rails.public_path}/#{status.to_s[0, 3]}"
    if File.exist?(path)
      render file: path, status:, content_type: Mime::Type.lookup("text/html"), layout: false, formats: [:html]
    else
      head status
    end
  end

  # Custom error catching and message rendering.
  def rescue_action_in_public(exception, level: :error)
    response_code = exception.response_status if exception.respond_to?(:response_status)
    @show_left_side = exception.show_left_side if exception.respond_to?(:show_left_side)
    response_code ||= response_code_for_rescue(exception) || 500
    begin
      status_code = interpret_status(response_code)
      status = status_code
      if exception.is_a?(ActionController::InvalidAuthenticityToken)
        status = "AUT"
        Rails.logger.warn "Cookie token is #{request.cookies[:_csrf_token]}"
      end
      type = nil
      type = "404" if status == "404 Not Found"
      opts = { type: }
      opts[:canvas_error_info] = exception.canvas_error_info if exception.respond_to?(:canvas_error_info)
      info = Canvas::Errors::Info.new(request, @domain_root_account, @current_user, opts)
      error_info = info.to_h
      error_info[:tags][:response_code] = response_code
      capture_outputs = Canvas::Errors.capture(exception, error_info, level)
      error = nil
      if capture_outputs[:error_report]
        error = ErrorReport.find(capture_outputs[:error_report])
      end

      # already rendered (i.e. the exception happened _after_ responding);
      # we can't do anything else useful
      return if response_body

      if api_request?
        rescue_action_in_api(exception, error, response_code)
      else
        render_rescue_action(exception, error, status, status_code)
      end
    rescue => e
      # error generating the error page? failsafe.
      Canvas::Errors.capture(e)
      render_optional_error_file response_code_for_rescue(exception)
    end
  end

  def render_xhr_exception(error, message = nil, status = "500 Internal Server Error", status_code = 500)
    message ||= "Unexpected error, ID: #{error.id rescue "unknown"}"
    render status: status_code, json: {
      errors: {
        base: message
      },
      status:
    }
  end

  def render_rescue_action(exception, error, status, status_code)
    clear_crumbs
    @headers = nil
    load_account unless @domain_root_account
    session[:last_error_id] = error.id rescue nil
    if request.xhr? || request.format == :text
      message = exception.xhr_message if exception.respond_to?(:xhr_message)
      render_xhr_exception(error, message, status, status_code)
    elsif exception.is_a?(ActionController::InvalidAuthenticityToken) && cookies[:_csrf_token].blank?
      redirect_to login_url(needs_cookies: "1")
      reset_session
      nil
    else
      js_env SENTRY_BOOT_MESSAGE: "Invalid authenticity token on post" if ActionController::InvalidAuthenticityToken

      request.format = :html
      template = exception.error_template if exception.respond_to?(:error_template)
      unless template
        template = "shared/errors/#{status.to_s[0, 3]}_message"
        erbpath = Rails.root.join("app/views/#{template}.html.erb")
        template = "shared/errors/500_message" unless erbpath.file?
      end

      @status_code = status_code
      message = exception.is_a?(RequestError) ? exception.message : nil
      render template:,
             layout: "application",
             status: status_code,
             formats: [:html],
             locals: {
               error:,
               exception:,
               status:,
               message:,
             }
    end
  end

  def rescue_action_in_api(exception, error_report, response_code)
    data = exception.error_json if exception.respond_to?(:error_json)
    data ||= api_error_json(exception, response_code)

    if error_report.try(:id)
      data[:error_report_id] = error_report.id
    end

    render json: data, status: response_code
  end

  def api_error_json(exception, status_code)
    case exception
    when ActiveRecord::RecordInvalid
      errors = exception.record.errors
      errors.set_reporter(:hash, Api::Errors::Reporter)
      data = errors.to_hash
    when ActiveRecord::RecordNotFound
      data = { errors: [{ message: "The specified resource does not exist." }] }
    when AuthenticationMethods::AccessTokenError
      add_www_authenticate_header
      data = { errors: [{ message: "Invalid access token." }] }
    when AuthenticationMethods::AccessTokenScopeError
      data = { errors: [{ message: "Insufficient scopes on access token." }] }
    when ActionController::ParameterMissing
      data = { errors: [{ message: "#{exception.param} is missing" }] }
    when BasicLTI::BasicOutcomes::Unauthorized,
        BasicLTI::BasicOutcomes::InvalidRequest
      data = { errors: [{ message: exception.message }] }
    else
      status_code_string = if status_code.is_a?(Symbol)
                             status_code.to_s
                           else
                             # we want to return a status string of the form "not_found", so take the rails-style "Not Found" and tweak it
                             interpret_status(status_code).sub(/\d\d\d /, "").delete(" ").underscore
                           end
      data = { errors: [{ message: "An error occurred.", error_code: status_code_string }] }
    end
    data
  end

  def rescue_action_locally(exception, level: :error)
    if api_request? || exception.is_a?(RequestError)
      # we want api requests to behave the same on error locally as in prod, to
      # ease testing and development. you can still view the backtrace, etc, in
      # the logs.
      rescue_action_in_public(exception, level:)
    else
      # this ensures the logging will still happen so you can see backtrace, etc.
      Canvas::Errors.capture(exception, {}, level)
      raise exception
    end
  end

  def claim_session_course(course, user, state = nil)
    e = course.claim_with_teacher(user)
    session[:claimed_enrollment_uuids] ||= []
    session[:claimed_enrollment_uuids] << e.uuid
    session[:claimed_enrollment_uuids].uniq!
    flash[:notice] = t "#application.notices.first_teacher", "This course is now claimed, and you've been registered as its first teacher."
    if !@current_user && state == :just_registered
      flash[:notice] = t "#application.notices.first_teacher_with_email", "This course is now claimed, and you've been registered as its first teacher. You should receive an email shortly to complete the registration process."
    end
    session[:claimed_course_uuids] ||= []
    session[:claimed_course_uuids] << course.uuid
    session[:claimed_course_uuids].uniq!
    session.delete(:claim_course_uuid)
    session.delete(:course_uuid)
  end

  API_REQUEST_REGEX = %r{\A/api/}
  def api_request?
    @api_request ||= !!request.path.match(API_REQUEST_REGEX)
  end

  def verified_file_request?
    params[:controller] == "files" && params[:action] == "show" && params[:verifier].present?
  end

  # Retrieving wiki pages needs to search either using the id or
  # the page title.
  def get_wiki_page
    GuardRail.activate((params[:action] == "edit") ? :primary : :secondary) do
      @wiki = @context.wiki

      @page_name = params[:wiki_page_id] || params[:id] || (params[:wiki_page] && params[:wiki_page][:title])
      if params[:format] && !["json", "html"].include?(params[:format])
        @page_name += ".#{params[:format]}"
        params[:format] = "html"
      end
      return if @page || !@page_name

      @page = @wiki.find_page(@page_name) if params[:action] != "create"
    end

    unless @page
      if params[:titleize].present? && !value_to_boolean(params[:titleize])
        @page_name = CGI.unescape(@page_name)
        @page = @wiki.build_wiki_page(@current_user, title: @page_name)
      else
        @page = @wiki.build_wiki_page(@current_user, url: @page_name)
      end
    end
  end

  def content_tag_redirect(context, tag, error_redirect_symbol, tag_type = nil)
    url_params = (tag.tag_type == "context_module") ? { module_item_id: tag.id } : {}
    if tag.content_type == "Assignment"
      use_edit_url = params[:build].nil? && @context.grants_any_right?(@current_user, :manage_assignments, :manage_assignments_edit) && tag.quiz_lti
      url_params[:quiz_lti] = true if use_edit_url
      redirect_symbol = use_edit_url ? :edit_context_assignment_url : :context_assignment_url
      redirect_to named_context_url(context, redirect_symbol, tag.content_id, url_params)
    elsif tag.content_type == "WikiPage"
      redirect_to polymorphic_url([context, tag.content], url_params)
    elsif tag.content_type == "Attachment"
      redirect_to named_context_url(context, :context_file_url, tag.content_id, url_params)
    elsif tag.content_type_quiz?
      redirect_to named_context_url(context, :context_quiz_url, tag.content_id, url_params)
    elsif tag.content_type == "DiscussionTopic"
      redirect_to named_context_url(context, :context_discussion_topic_url, tag.content_id, url_params)
    elsif tag.content_type == "Rubric"
      redirect_to named_context_url(context, :context_rubric_url, tag.content_id, url_params)
    elsif tag.content_type == "AssessmentQuestionBank"
      redirect_to named_context_url(context, :context_question_bank_url, tag.content_id, url_params)
    elsif tag.content_type == "Lti::MessageHandler"
      url_params[:module_item_id] = params[:module_item_id] if params[:module_item_id]
      url_params[:resource_link_fragment] = "ContentTag:#{tag.id}"
      redirect_to named_context_url(context, :context_basic_lti_launch_request_url, tag.content_id, url_params)
    elsif tag.content_type == "ExternalUrl"
      @tag = tag
      @module = tag.context_module
      log_asset_access(@tag, "external_urls", "external_urls")
      if tag.locked_for? @current_user
        render "context_modules/lock_explanation"
      else
        tag.context_module_action(@current_user, :read)
        render "context_modules/url_show"
      end
    elsif tag.content_type == "ContextExternalTool"
      timing_start = Process.clock_gettime(Process::CLOCK_MONOTONIC)
      @tag = tag

      if tag.locked_for? @current_user
        return render "context_modules/lock_explanation"
      end

      if @tag.context.is_a?(Assignment)
        @assignment = @tag.context

        @resource_title = @assignment.title
        @module_tag = if params[:module_item_id]
                        @context.context_module_tags.not_deleted.find(params[:module_item_id])
                      else
                        @assignment.context_module_tags.first
                      end
      else
        @module_tag = @tag
        @resource_title = @tag.title
      end
      @resource_url = @tag.url
      @tool = ContextExternalTool.from_content_tag(tag, context)

      @assignment&.prepare_for_ags_if_needed!(@tool)

      tag.context_module_action(@current_user, :read)
      if @tool
        log_asset_access(@tool, "external_tools", "external_tools", overwrite: false)
        @opaque_id = @tool.opaque_identifier_for(@tag)

        launch_settings = @tool.settings["post_only"] ? { post_only: true, tool_dimensions: } : { tool_dimensions: }
        @lti_launch = Lti::Launch.new(launch_settings)

        success_url = case tag_type
                      when :assignments
                        named_context_url(@context, :context_assignments_url, include_host: true)
                      when :modules
                        named_context_url(@context, :context_context_modules_url, include_host: true)
                      else
                        named_context_url(@context, :context_url, include_host: true)
                      end
        if tag.new_tab
          @lti_launch.launch_type = "window"
          @return_url = success_url
        else
          @return_url = if @context
                          set_return_url
                        else
                          external_content_success_url("external_tool_redirect")
                        end
          @redirect_return = true
          js_env(redirect_return_success_url: success_url,
                 redirect_return_cancel_url: success_url)
        end

        opts = {
          launch_url: @tool.login_or_launch_url(preferred_launch_url: @resource_url),
          link_code: @opaque_id,
          overrides: { "resource_link_title" => @resource_title },
          domain: HostUrl.context_host(@domain_root_account, request.host),
          include_module_context: true
        }
        variable_expander = Lti::VariableExpander.new(@domain_root_account, @context, self, {
                                                        current_user: @current_user,
                                                        current_pseudonym: @current_pseudonym,
                                                        content_tag: @module_tag || tag,
                                                        assignment: @assignment,
                                                        launch: @lti_launch,
                                                        tool: @tool,
                                                        launch_url: @resource_url
                                                      })

        adapter = if @tool.use_1_3?
                    # Use the resource URL as the target_link_uri
                    opts[:launch_url] = @resource_url

                    Lti::LtiAdvantageAdapter.new(
                      tool: @tool,
                      user: @current_user,
                      context: @context,
                      return_url: @return_url,
                      expander: variable_expander,
                      include_storage_target: !in_lti_mobile_webview?,
                      opts: opts.merge(
                        resource_link: @tag.associated_asset_lti_resource_link
                      )
                    )
                  else
                    Lti::LtiOutboundAdapter.new(@tool, @current_user, @context).prepare_tool_launch(@return_url, variable_expander, opts)
                  end

        if tag.try(:context_module)
          # if you change this, see also url_show.html.erb
          cu = context_url(@context, :context_context_modules_url)
          cu = "#{cu}/#{tag.context_module.id}"
          add_crumb tag.context_module.name, cu
          add_crumb @tag.title
        end

        if @assignment
          return unless require_user

          add_crumb(@resource_title)
          @mark_done = MarkDonePresenter.new(self, @context, params["module_item_id"], @current_user, @assignment)
          @prepend_template = "assignments/lti_header" if render_external_tool_prepend_template?

          can_read_submissions = @assignment.grants_right?(@current_user, session, :read_own_submission) && @context.grants_right?(@current_user, session, :read_grades)
          if can_read_submissions
            @assigned_assessments = @current_user_submission&.assigned_assessments&.select { |request| request.submission.grants_right?(@current_user, session, :read) } || []
          end
          begin
            @lti_launch.params = lti_launch_params(adapter)
          rescue Lti::IMS::AdvantageErrors::InvalidLaunchError
            return render_error_with_details(
              title: t("LTI Launch Error"),
              summary: t("There was an error launching to the configured tool."),
              directions: t("Please try re-establishing the connection to the tool by re-selecting the tool in the assignment or module item interface and saving.")
            )
          end
        else
          @lti_launch.params = adapter.generate_post_payload
        end

        @lti_launch.resource_url = @tool.login_or_launch_url(preferred_launch_url: @resource_url)
        @lti_launch.link_text = @resource_title
        @lti_launch.analytics_id = @tool.tool_id
        InstStatsd::Statsd.increment("lti.launch", tags: { lti_version: @tool.lti_version, type: :content_tag_redirect })

        @append_template = "context_modules/tool_sequence_footer" if render_external_tool_append_template?
        render Lti::AppUtil.display_template(external_tool_redirect_display_type)
      else
        flash[:error] = t "#application.errors.invalid_external_tool", "Couldn't find valid settings for this link"
        redirect_to named_context_url(context, error_redirect_symbol)
      end
      timing_end = Process.clock_gettime(Process::CLOCK_MONOTONIC)
      tags = @tool ? { lti_version: @tool.lti_version } : {}
      InstStatsd::Statsd.timing("lti.content_tag_redirect_time", timing_end - timing_start, tags:)
    else
      flash[:error] = t "#application.errors.invalid_tag_type", "Didn't recognize the item type for this tag"
      redirect_to named_context_url(context, error_redirect_symbol)
    end
  end

  def set_return_url
    ref = request.referer
    # when flag is enabled, new quizzes quiz creation can only be initiated from quizzes page
    # but we still use the assignment#new page to create the quiz.
    # also handles launch from existing quiz on quizzes page.
    if ref.present? && @assignment&.quiz_lti?
      if (ref.include?("assignments/new") || ref =~ %r{courses/(\d+/quizzes.?|.*\?quiz_lti)}) && @context.root_account.feature_enabled?(:newquizzes_on_quiz_page)
        return polymorphic_url([@context, :quizzes])
      end

      if %r{courses/\d+/gradebook}i.match?(ref)
        return polymorphic_url([@context, :gradebook])
      end

      if %r{courses/\d+$}i.match?(ref)
        return polymorphic_url([@context])
      end

      if %r{courses/(\d+/modules.?|.*\?module_item_id=)}.match?(ref)
        return polymorphic_url([@context, :context_modules])
      end

      if %r{/courses/.*\?quiz_lti}.match?(ref)
        return polymorphic_url([@context, :quizzes])
      end

      if %r{courses/\d+/assignments}.match?(ref)
        return polymorphic_url([@context, :assignments])
      end
    end
    named_context_url(@context, :context_external_content_success_url, "external_tool_redirect", include_host: true)
  end

  def lti_launch_params(adapter)
    adapter.generate_post_payload_for_assignment(@assignment, lti_grade_passback_api_url(@tool), blti_legacy_grade_passback_api_url(@tool), lti_turnitin_outcomes_placement_url(@tool.id))
  end
  private :lti_launch_params

  def external_tool_redirect_display_type
    if params["display"].present?
      params["display"]
    elsif @assignment&.quiz_lti? && @module_tag
      "in_nav_context"
    else
      @tool&.extension_setting(:assignment_selection)&.dig("display_type")
    end
  end
  private :external_tool_redirect_display_type

  def render_external_tool_prepend_template?
    !%w[full_width in_nav_context borderless].include?(external_tool_redirect_display_type)
  end
  private :render_external_tool_prepend_template?

  def render_external_tool_append_template?
    !%w[full_width borderless].include?(external_tool_redirect_display_type)
  end
  private :render_external_tool_append_template?

  # pass it a context or an array of contexts and it will give you a link to the
  # person's calendar with only those things checked.
  def calendar_url_for(contexts_to_link_to = nil, options = {})
    options[:query] ||= {}
    contexts_to_link_to = Array(contexts_to_link_to)
    if (event = options.delete(:event))
      options[:query][:event_id] = event.id
    end
    options[:query][:include_contexts] = contexts_to_link_to.map(&:asset_string).join(",") unless contexts_to_link_to.empty?
    calendar_url(options[:query])
  end

  # pass it a context or an array of contexts and it will give you a link to the
  # person's files browser for the supplied contexts.
  def files_url_for(contexts_to_link_to = nil, options = {})
    options[:query] ||= {}
    contexts_to_link_to = Array(contexts_to_link_to)
    unless contexts_to_link_to.empty?
      options[:anchor] = contexts_to_link_to.first.asset_string
    end
    options[:query][:include_contexts] = contexts_to_link_to.map { |c| c.is_a? String ? c : c.asset_string }.join(",") unless contexts_to_link_to.empty?
    url_for(
      options[:query].merge({
        controller: "files",
        action: "full_index",
      }.merge(if options[:anchor].empty?
                {}
              else
                {
                  anchor: options[:anchor]
                }
              end))
    )
  end
  helper_method :calendar_url_for, :files_url_for

  def conversations_path(params = {})
    if @current_user
      query_string = params.slice(:context_id, :user_id, :user_name).each_with_object([]) do |(k, v), res|
        res << "#{k}=#{v}"
      end.join("&")
      "/conversations?#{query_string}"
    else
      hash = params.keys.empty? ? "" : "##{params.to_json.unpack1("H*")}"
      "/conversations#{hash}"
    end
  end
  helper_method :conversations_path

  # escape everything but slashes, see http://code.google.com/p/phusion-passenger/issues/detail?id=113
  FILE_PATH_ESCAPE_PATTERN = Regexp.new("[^#{URI::PATTERN::UNRESERVED}/]")
  def safe_domain_file_url(attachment, host_and_shard: nil, verifier: nil, download: false, return_url: nil, fallback_url: nil) # TODO: generalize this
    host_and_shard ||= HostUrl.file_host_with_shard(@domain_root_account || Account.default, request.host_with_port)
    host, shard = host_and_shard
    config = DynamicSettings.find(tree: :private, cluster: attachment.shard.database_server.id)
    if config["attachment_specific_file_domain"] == "true"
      separator = config["attachment_specific_file_domain_separator"] || "."
      host = "a#{attachment.shard.id}-#{attachment.local_id}#{separator}#{host}"
    end
    res = "#{request.protocol}#{host}"

    shard.activate do
      # add parameters so that the other domain can create a session that
      # will authorize file access but not full app access.  We need this in
      # case there are relative URLs in the file that point to other pieces
      # of content.
      fallback_url ||= request.url
      query = URI.parse(fallback_url).query
      # i don't know if we really need this but in case these expired tokens are a client caching issue,
      # let's throw an extra param in the fallback so we hopefully don't infinite loop
      fallback_url += (query.present? ? "&" : "?") + "fallback_ts=#{Time.now.to_i}"

      opts = generate_access_verifier(return_url:, fallback_url:)
      opts[:verifier] = verifier if verifier.present?

      if download
        # download "for realz, dude" (see later comments about :download)
        opts[:download_frd] = 1
      else
        # don't set :download here, because file_download_url won't like it. see
        # comment below for why we'd want to set :download
        opts[:inline] = 1
      end

      if @context && Attachment.relative_context?(@context.class.base_class) && @context == attachment.context
        # so yeah, this is right. :inline=>1 wants :download=>1 to go along with
        # it, so we're setting :download=>1 *because* we want to display inline.
        opts[:download] = 1 unless download

        # if the context is one that supports relative paths (which requires extra
        # routes and stuff), then we'll build an actual named_context_url with the
        # params for show_relative
        res += named_context_url(@context, :context_file_url, attachment)
        res += "/" + URI::DEFAULT_PARSER.escape(attachment.full_display_path, FILE_PATH_ESCAPE_PATTERN)
        res += "?" + opts.to_query
      else
        # otherwise, just redirect to /files/:id
        res += file_download_url(attachment, opts.merge(only_path: true))
      end
    end

    res
  end
  helper_method :safe_domain_file_url

  def feature_enabled?(feature)
    @features_enabled ||= {}
    feature = feature.to_sym
    return @features_enabled[feature] unless @features_enabled[feature].nil?

    @features_enabled[feature] ||= if [:question_banks].include?(feature)
                                     true
                                   elsif feature == :twitter
                                     !!Twitter::Connection.config
                                   elsif feature == :diigo
                                     !!Diigo::Connection.config
                                   elsif feature == :google_drive
                                     Canvas::Plugin.find(:google_drive).try(:enabled?)
                                   elsif feature == :etherpad
                                     !!EtherpadCollaboration.config
                                   elsif feature == :kaltura
                                     !!CanvasKaltura::ClientV3.config
                                   elsif feature == :web_conferences
                                     !!WebConference.config
                                   elsif feature == :vericite
                                     Canvas::Plugin.find(:vericite).try(:enabled?)
                                   elsif feature == :lockdown_browser
                                     Canvas::Plugin.all_for_tag(:lockdown_browser).any? { |p| p.settings[:enabled] }
                                   else
                                     !!AccountServices.allowable_services[feature]
                                   end
  end
  helper_method :feature_enabled?

  def service_enabled?(service)
    @domain_root_account&.service_enabled?(service)
  end
  helper_method :service_enabled?

  def feature_and_service_enabled?(feature)
    feature_enabled?(feature) && service_enabled?(feature)
  end
  helper_method :feature_and_service_enabled?

  def temporary_user_code(generate = true)
    if generate
      session[:temporary_user_code] ||= "tmp_#{Digest::SHA256.hexdigest("#{Time.now.to_i}_#{rand}")}"
    else
      session[:temporary_user_code]
    end
  end

  def require_account_management(on_root_account = false, permissions: [:manage_account_settings])
    if (!@context.root_account? && on_root_account) || !@context.is_a?(Account)
      redirect_to named_context_url(@context, :context_url)
      return false
    else
      return false unless authorized_action(@context, @current_user, permissions)
    end
    true
  end

  def require_root_account_management
    require_account_management(true)
  end

  def require_site_admin_with_permission(permission)
    require_context_with_permission(Account.site_admin, permission)
  end

  def require_context_with_permission(context, permission)
    unless context.grants_right?(@current_user, permission)
      respond_to do |format|
        format.html do
          if @current_user
            flash[:error] = t "#application.errors.permission_denied", "You don't have permission to access that page"
            redirect_to root_url
          else
            redirect_to_login
          end
        end
        format.json { render_json_unauthorized }
      end
      false
    end
  end

  def require_registered_user
    return false if require_user == false

    unless @current_user.registered?
      respond_to do |format|
        format.html { render "shared/registration_incomplete", status: :unauthorized }
        format.json { render json: { "status" => "unauthorized", "message" => t("#errors.registration_incomplete", "You need to confirm your email address before you can view this page") }, status: :unauthorized }
      end
      false
    end
  end

  def check_incomplete_registration
    if @current_user
      js_env INCOMPLETE_REGISTRATION: incomplete_registration?, USER_EMAIL: @current_user.email
    end
  end

  def incomplete_registration?
    @current_user && params[:registration_success] && @current_user.pre_registered?
  end
  helper_method :incomplete_registration?

  def page_views_enabled?
    PageView.page_views_enabled?
  end
  helper_method :page_views_enabled?

  def verified_file_download_url(attachment, context = nil, permission_map_id = nil, *opts)
    verifier = Attachments::Verification.new(attachment).verifier_for_user(@current_user,
                                                                           context: context.try(:asset_string),
                                                                           permission_map_id:)
    file_download_url(attachment, { verifier: }, *opts)
  end
  helper_method :verified_file_download_url

  def user_content(str)
    return nil unless str
    return str.html_safe unless str.match?(/object|embed|equation_image/)

    UserContent.escape(str, request.host_with_port, use_new_math_equation_handling?)
  end
  helper_method :user_content

  def public_user_content(str, context = @context, user = @current_user, is_public = false)
    return nil unless str

    rewriter = UserContent::HtmlRewriter.new(context, user)
    rewriter.set_handler("files") do |match|
      UserContent::FilesHandler.new(
        match:,
        context:,
        user:,
        preloaded_attachments: {},
        in_app: in_app?,
        is_public:
      ).processed_url
    end
    UserContent.escape(rewriter.translate_content(str), request.host_with_port, use_new_math_equation_handling?)
  end
  helper_method :public_user_content

  def find_bank(id, check_context_chain = true)
    bank = @context.assessment_question_banks.active.where(id:).first || @current_user.assessment_question_banks.active.where(id:).first
    if bank
      (if block_given?
         authorized_action(bank, @current_user, :read)
       else
         bank.grants_right?(@current_user, session, :read)
       end) or return nil
    elsif check_context_chain
      (if block_given?
         authorized_action(@context, @current_user, :read_question_banks)
       else
         @context.grants_right?(@current_user, session, :read_question_banks)
       end) or return nil
      bank = @context.inherited_assessment_question_banks.where(id:).first
    end

    yield if block_given? && (@bank = bank)
    bank
  end

  def in_app?
    !!(@current_user ? @pseudonym_session : session[:session_id])
  end

  def json_as_text?
    request.headers["CONTENT_TYPE"].to_s.include?("multipart/form-data") &&
      (params[:format].to_s != "json" || in_app?)
  end

  def params_are_integers?(*check_params)
    begin
      check_params.each { |p| Integer(params[p]) }
    rescue ArgumentError
      return false
    end
    true
  end

  def destroy_session
    logger.info "Destroying session: #{session[:session_id]}"
    @pseudonym_session.destroy rescue true
    reset_session
  end

  def logout_current_user
    logged_in_user.try(:stamp_logout_time!)
    InstFS.logout(logged_in_user) rescue nil
    destroy_session
  end

  def set_layout_options
    @embedded_view = params[:embedded]
    @headers = false if params[:no_headers]
    (@body_classes ||= []) << "embedded" if @embedded_view
  end

  def stringify_json_ids?
    request.headers["Accept"]&.include?("application/json+canvas-string-ids")
  end

  def json_cast(obj)
    obj = obj.as_json if obj.respond_to?(:as_json)
    stringify_json_ids? ? StringifyIds.recursively_stringify_ids(obj) : obj
  end

  def render(options = nil, extra_options = {}, &)
    set_layout_options
    if options.is_a?(Hash) && options.key?(:json)
      json = options.delete(:json)
      unless json.is_a?(String)
        json = ActiveSupport::JSON.encode(json_cast(json))
      end

      # fix for some browsers not properly handling json responses to multipart
      # file upload forms and s3 upload success redirects -- we'll respond with text instead.
      if options[:as_text] || json_as_text?
        options[:html] = json.html_safe
      else
        options[:json] = json
      end
    end

    # _don't_ call before_render hooks if we're not returning HTML
    if options.is_a?(Hash) &&
       (options[:json] || options[:plain] || options[:layout] == false)
      super
    else
      run_callbacks(:html_render) { super }
    end
  end

  # flash is normally only preserved for one redirect; make sure we carry
  # it along in case there are more
  def redirect_to(*)
    flash.keep
    super
  end

  def css_bundles
    @css_bundles ||= []
  end
  helper_method :css_bundles

  def css_bundle(*args)
    opts = (args.last.is_a?(Hash) ? args.pop : {})
    Array(args).flatten.each do |bundle|
      css_bundles << [bundle, opts[:plugin]] unless css_bundles.include? [bundle, opts[:plugin]]
    end
    nil
  end
  helper_method :css_bundle

  def js_bundles
    @js_bundles ||= []
  end
  helper_method :js_bundles

  # Use this method to place a bundle on the page, note that the end goal here
  # is to only ever include one bundle per page load, so use this with care and
  # ensure that the bundle you are requiring isn't simply a dependency of some
  # other bundle.
  #
  # Bundles are defined in ui/features/<bundle>.js
  #
  # usage: js_bundle :gradebook
  #
  # Only allows multiple arguments to support old usage of jammit_js
  #
  # Optional :plugin named parameter allows you to specify a plugin which
  # contains the bundle. Example:
  #
  # js_bundle :gradebook, :plugin => :my_feature
  #
  # will look for the bundle in
  # /plugins/my_feature/(optimized|javascripts)/compiled/bundles/ rather than
  # /(optimized|javascripts)/compiled/bundles/
  def js_bundle(*args)
    opts = (args.last.is_a?(Hash) ? args.pop : {})
    Array(args).flatten.each do |bundle|
      js_bundles << [bundle, opts[:plugin], false] unless js_bundles.include? [bundle, opts[:plugin], false]
    end
    nil
  end
  helper_method :js_bundle

  # Like #js_bundle but delay the execution (not necessarily the loading) of the
  # JS until the DOM is ready. Equivalent to doing:
  #
  #     $(document).ready(() => { import('path/to/bundles/profile.js') })
  #
  # This is useful when you suspect that the rendering of ERB/HTML can take a
  # long enough time for the JS to execute before it's done. For example, when
  # a page would contain a ton of DOM elements to represent DB records without
  # pagination as seen in USERS-369.
  def deferred_js_bundle(*args)
    opts = (args.last.is_a?(Hash) ? args.pop : {})
    Array(args).flatten.each do |bundle|
      js_bundles << [bundle, opts[:plugin], true] unless js_bundles.include? [bundle, opts[:plugin], true]
    end
    nil
  end
  helper_method :deferred_js_bundle

  def add_body_class(*args)
    @body_classes ||= []
    raise "call add_body_class for #{args} in the controller when using streaming templates" if @streaming_template && (args - @body_classes).any?

    @body_classes += args
  end
  helper_method :add_body_class

  def body_classes
    @body_classes ||= []
  end
  helper_method :body_classes

  def set_active_tab(active_tab)
    raise "call set_active_tab for #{active_tab.inspect} in the controller when using streaming templates" if @streaming_template && @active_tab != active_tab

    @active_tab = active_tab
  end
  helper_method :set_active_tab

  def get_active_tab
    @active_tab
  end
  helper_method :get_active_tab

  def get_course_from_section
    if params[:section_id]
      @section = api_find(CourseSection, params.delete(:section_id))
      params[:course_id] = @section.course_id
    end
  end

  def reject_student_view_student
    return unless @current_user&.fake_student?

    @unauthorized_message ||= t("#application.errors.student_view_unauthorized", "You cannot access this functionality in student view.")
    render_unauthorized_action
  end

  def set_site_admin_context
    @context = Account.site_admin
    add_crumb t("#crumbs.site_admin", "Site Admin"), url_for(Account.site_admin)
  end

  def flash_notices
    @notices ||= begin
      notices = []
      if !browser_supported? && !@embedded_view && !cookies["unsupported_browser_dismissed"]
        notices << { type: "warning", content: { html: unsupported_browser }, classes: "unsupported_browser" }
      end
      if (error = flash[:error])
        flash.delete(:error)
        notices << { type: "error", content: error, icon: "warning" }
      end
      if (warning = flash[:warning])
        flash.delete(:warning)
        notices << { type: "warning", content: warning, icon: "warning" }
      end
      if (info = flash[:info])
        flash.delete(:info)
        notices << { type: "info", content: info, icon: "info" }
      end
      if (notice = flash[:html_notice] ? { html: flash[:html_notice] } : flash[:notice])
        if flash[:html_notice]
          flash.delete(:html_notice)
        else
          flash.delete(:notice)
        end
        notices << { type: "success", content: notice, icon: "check" }
      end
      notices
    end
  end
  helper_method :flash_notices

  def unsupported_browser
    t("Your browser does not meet the minimum requirements for Canvas. Please visit the *Canvas Community* for a complete list of supported browsers.", wrapper: view_context.link_to('\1', t(:"#community.basics_browser_requirements")))
  end

  def browser_supported?
    key = request.user_agent.to_s.sum # keep cookie size in check. a legitimate collision here would be 1. extremely unlikely and 2. not a big deal
    if key != session[:browser_key]
      session[:browser_key] = key
      session[:browser_supported] = BrowserSupport.supported?(request.user_agent)
    end
    session[:browser_supported]
  end

  def mobile_device?
    params[:mobile] || request.user_agent.to_s =~ /ipod|iphone|ipad|Android/i
  end

  # returns true only if request is (to launch an LTI tool) from a webview inside an iOS or Android app.
  #   * android: all user agents since Lollipop include `wv)`
  #       https://developer.chrome.com/docs/multidevice/user-agent/
  #   * iOS: the embedded Safari view uses the same user agent as standard
  #       mobile Safari, but will pass platform=mobile for all LTI tool
  #       launches within that view. It's unfortunate that there isn't the
  #       same confidence level as Android, so this will have to do
  # returns false for:
  #   * non-LTI-related iOS mobile app requests
  #   * mobile browser requests (iOS Safari, Android Chrome)
  #   * all non-mobile requests
  def in_lti_mobile_webview?
    in_android_app = request.user_agent.to_s =~ /wv\)/i
    in_ios_app = params[:platform] == "mobile"

    !!(mobile_device? && (in_android_app || in_ios_app))
  end

  # temp: will remove in INTEROP-8277
  include Lti::Oidc
  helper_method :oidc_authorization_domain
  # end temp

  def ms_office?
    request.user_agent.to_s.include?("ms-office") ||
      request.user_agent.to_s.match?(%r{Word/\d+\.\d+})
  end

  def profile_data(profile, viewer, session, includes)
    extend Api::V1::UserProfile
    extend Api::V1::Course
    extend Api::V1::Group
    includes ||= []
    data = user_profile_json(profile, viewer, session, includes, profile)
    data[:can_edit] = viewer == profile.user && profile.user.user_can_edit_profile?
    data[:can_edit_channels] = viewer == profile.user && profile.user.user_can_edit_comm_channels?
    data[:can_edit_name] = viewer == profile.user && profile.user.user_can_edit_name?
    data[:can_edit_avatar] = data[:can_edit] && profile.user.avatar_state != :locked
    data[:known_user] = viewer.address_book.known_user(profile.user)
    if data[:known_user] && viewer != profile.user
      common_courses = viewer.address_book.common_courses(profile.user)
      # address book can return a fake record in common courses with course_id
      # 0 which represents an admin -> user commonality.
      common_courses.delete(0)
      common_groups = viewer.address_book.common_groups(profile.user)
    else
      common_courses = {}
      common_groups = {}
    end
    data[:common_contexts] = common_contexts(common_courses, common_groups, @current_user, session)
    data
  end

  def common_contexts(common_courses, common_groups, current_user, session)
    courses = Course.active.where(id: common_courses.keys).to_a
    groups = Group.active.where(id: common_groups.keys).to_a

    common_courses = courses.map do |course|
      course_json(course, current_user, session, ["html_url"], false).merge({
                                                                              roles: common_courses[course.id].map { |role| Enrollment.readable_type(role) }
                                                                            })
    end

    common_groups = groups.map do |group|
      group_json(group, current_user, session, include: ["html_url"]).merge({
                                                                              # in the future groups will have more roles and we'll need soemthing similar to
                                                                              # the roles.map above in courses
                                                                              roles: [t("#group.memeber", "Member")]
                                                                            })
    end

    common_courses + common_groups
  end

  def not_found
    raise ActionController::RoutingError, "Not Found"
  end

  def set_js_rights(objtypes = nil)
    objtypes ||= js_rights if respond_to?(:js_rights)
    if objtypes
      hash = {}
      objtypes.each do |instance_symbol|
        instance_name = instance_symbol.to_s
        obj = instance_variable_get("@#{instance_name}")
        policy = obj.check_policy(@current_user, session) unless obj.nil? || !obj.respond_to?(:check_policy)
        hash["#{instance_name.upcase}_RIGHTS".to_sym] = ActiveSupport::HashWithIndifferentAccess[policy.map { |right| [right, true] }] unless policy.nil?
      end

      js_env hash
    end
  end

  def set_js_wiki_data(opts = {})
    hash = {}

    hash[:DEFAULT_EDITING_ROLES] = @context.default_wiki_editing_roles if @context.respond_to?(:default_wiki_editing_roles)
    hash[:WIKI_PAGES_PATH] = polymorphic_path([@context, :wiki_pages])
    if opts[:course_home]
      hash[:COURSE_HOME] = true
      hash[:COURSE_TITLE] = @context.name
    end

    if @page
      if @page.grants_any_right?(@current_user, session, :update, :update_content)
        mc_status = setup_master_course_restrictions(@page, @context, user_can_edit: true)
      end

      hash[:WIKI_PAGE] = wiki_page_json(@page, @current_user, session, true, deep_check_if_needed: true, master_course_status: mc_status)
      version_number = Rails.cache.fetch(["page_version", @page].cache_key) { @page.versions.maximum(:number) }
      hash[:WIKI_PAGE_REVISION] = version_number && StringifyIds.stringify_id(version_number)
      hash[:WIKI_PAGE_SHOW_PATH] = named_context_url(@context, :context_wiki_page_path, @page)
      hash[:WIKI_PAGE_EDIT_PATH] = named_context_url(@context, :edit_context_wiki_page_path, @page)
      hash[:WIKI_PAGE_HISTORY_PATH] = named_context_url(@context, :context_wiki_page_revisions_path, @page)
    end

    if @context.is_a?(Course) && @context.grants_right?(@current_user, session, :read)
      hash[:COURSE_ID] = @context.id.to_s
      hash[:MODULES_PATH] = polymorphic_path([@context, :context_modules])
    end

    js_env hash
  end

  ASSIGNMENT_GROUPS_TO_FETCH_PER_PAGE_ON_ASSIGNMENTS_INDEX = 50
  def set_js_assignment_data
    rights = [*RoleOverride::GRANULAR_MANAGE_ASSIGNMENT_PERMISSIONS, :manage_grades, :read_grades, :manage]
    permissions = @context.rights_status(@current_user, *rights)
    permissions[:manage_course] = permissions[:manage]
    if @context.root_account.feature_enabled?(:granular_permissions_manage_assignments)
      permissions[:manage_assignments] = permissions[:manage_assignments_edit]
      permissions[:manage] = permissions[:manage_assignments_edit]
    else
      permissions[:manage_assignments_add] = permissions[:manage_assignments]
      permissions[:manage_assignments_delete] = permissions[:manage_assignments]
      permissions[:manage] = permissions[:manage_assignments]
    end
    permissions[:by_assignment_id] = @context.assignments.to_h do |assignment|
      [assignment.id,
       {
         update: assignment.user_can_update?(@current_user, session),
         delete: assignment.grants_right?(@current_user, :delete)
       }]
    end

    current_user_has_been_observer_in_this_course = @context.user_has_been_observer?(@current_user)

    prefetch_xhr(api_v1_course_assignment_groups_url(
                   @context,
                   include: [
                     "assignments",
                     "discussion_topic",
                     (permissions[:manage] || current_user_has_been_observer_in_this_course) && "all_dates",
                     permissions[:manage] && "module_ids",
                     peer_reviews_for_a2_enabled? && "assessment_requests"
                   ].compact_blank,
                   exclude_response_fields: ["description", "rubric"],
                   exclude_assignment_submission_types: ["wiki_page"],
                   override_assignment_dates: !permissions[:manage],
                   per_page: ASSIGNMENT_GROUPS_TO_FETCH_PER_PAGE_ON_ASSIGNMENTS_INDEX
                 ),
                 id: "assignment_groups_url")

    js_env({
             COURSE_ID: @context.id.to_s,
             URLS: {
               new_assignment_url: new_polymorphic_url([@context, :assignment]),
               new_quiz_url: context_url(@context, :context_quizzes_new_url),
               course_url: api_v1_course_url(@context),
               sort_url: reorder_course_assignment_groups_url(@context),
               assignment_sort_base_url: course_assignment_groups_url(@context),
               context_modules_url: api_v1_course_context_modules_path(@context),
               course_student_submissions_url: api_v1_course_student_submissions_url(@context)
             },
             POST_TO_SIS: Assignment.sis_grade_export_enabled?(@context),
             PERMISSIONS: permissions,
             HAS_GRADING_PERIODS: @context.grading_periods?,
             VALID_DATE_RANGE: CourseDateRange.new(@context),
             assignment_menu_tools: external_tools_display_hashes(:assignment_menu),
             assignment_index_menu_tools: external_tools_display_hashes(:assignment_index_menu),
             assignment_group_menu_tools: external_tools_display_hashes(:assignment_group_menu),
             discussion_topic_menu_tools: external_tools_display_hashes(:discussion_topic_menu),
             quiz_menu_tools: external_tools_display_hashes(:quiz_menu),
             current_user_has_been_observer_in_this_course:,
             observed_student_ids: ObserverEnrollment.observed_student_ids(@context, @current_user),
             apply_assignment_group_weights: @context.apply_group_weights?,
           })

    conditional_release_js_env(includes: :active_rules)

    if @context.grading_periods?
      js_env(active_grading_periods: GradingPeriod.json_for(@context, @current_user))
    end
  end

  def set_js_module_data
    js_env({
             HAS_GRADING_PERIODS: @context.grading_periods?,
             VALID_DATE_RANGE: CourseDateRange.new(@context),
             POST_TO_SIS: Assignment.sis_grade_export_enabled?(@context),
             SECTION_LIST: @context.course_sections.active.map do |section|
                             {
                               id: section.id,
                               start_at: section.start_at,
                               end_at: section.end_at,
                               override_course_and_term_dates: section.restrict_enrollments_to_section_dates
                             }
                           end,
             DUE_DATE_REQUIRED_FOR_ACCOUNT: AssignmentUtil.due_date_required_for_account?(@context),
           })
    js_env(active_grading_periods: GradingPeriod.json_for(@context, @current_user)) if @context.grading_periods?
  end

  def google_drive_connection
    return @google_drive_connection if @google_drive_connection

    ## @real_current_user first ensures that a masquerading user never sees the
    ## masqueradee's files, but in general you may want to block access to google
    ## docs for masqueraders earlier in the request
    if logged_in_user
      refresh_token, access_token = Rails.cache.fetch(["google_drive_tokens", logged_in_user].cache_key) do
        service = logged_in_user.user_services.where(service: "google_drive").first
        service && [service.token, service.secret]
      end
    else
      refresh_token = session[:oauth_gdrive_refresh_token]
      access_token = session[:oauth_gdrive_access_token]
    end

    @google_drive_connection = GoogleDrive::Connection.new(refresh_token, access_token, ApplicationController.google_drive_timeout)
  end

  def user_has_google_drive
    @user_has_google_drive ||= if logged_in_user
                                 Rails.cache.fetch_with_batched_keys("user_has_google_drive", batch_object: logged_in_user, batched_keys: :user_services) do
                                   google_drive_connection.authorized?
                                 end
                               else
                                 google_drive_connection.authorized?
                               end
  end

  def setup_live_events_context
    proc = lambda do
      benchmark("setup_live_events_context") do
        ctx = Canvas::LiveEvents.base_context_attributes(@context, @domain_root_account)

        if @current_pseudonym
          ctx[:user_login] = @current_pseudonym.unique_id
          ctx[:user_account_id] = @current_pseudonym.global_account_id
          ctx[:user_sis_id] = @current_pseudonym.sis_user_id
        end

        ctx[:user_id] = @current_user.global_id if @current_user
        ctx[:time_zone] = @current_user.time_zone if @current_user
        ctx[:developer_key_id] = @access_token.developer_key.global_id if @access_token
        ctx[:real_user_id] = @real_current_user.global_id if @real_current_user

        if @context_membership
          ctx[:context_role] =
            if @context_membership.respond_to?(:role)
              @context_membership.role.name
            elsif @context_membership.respond_to?(:type)
              @context_membership.type
            else
              @context_membership.class.to_s
            end
        end

        if (tctx = Thread.current[:context])
          ctx[:request_id] = tctx[:request_id]
          ctx[:session_id] = tctx[:session_id]
        end

        ctx[:hostname] = request.host
        ctx[:http_method] = request.method
        ctx[:user_agent] = request.headers["User-Agent"]
        ctx[:client_ip] = request.remote_ip
        ctx[:url] = request.url
        # The Caliper spec uses the spelling "referrer", so use it in the Canvas output JSON too.
        ctx[:referrer] = request.referer
        ctx[:producer] = "canvas"

        if @domain_root_account&.feature_enabled?(:compact_live_event_payloads)
          ctx[:compact_live_events] = true
        end

        StringifyIds.recursively_stringify_ids(ctx)

        ctx
      end
    end
    LiveEvents.set_context(proc)
  end

  # makes it so you can use the prefetch_xhr erb helper from controllers. They'll be rendered in _head.html.erb
  def prefetch_xhr(*args, **kwargs)
    (@xhrs_to_prefetch_from_controller ||= []) << [args, kwargs]
  end

  def manage_live_events_context
    setup_live_events_context
    yield
  ensure
    LiveEvents.clear_context!
  end

  def can_stream_template?
    if ::Rails.env.test?
      # don't actually stream because it kills selenium
      # but still set the instance variable so we catch errors that we'd encounter streaming frd
      @streaming_template = true
      false
    else
      return value_to_boolean(params[:force_stream]) if params.key?(:force_stream)

      ::DynamicSettings.find(tree: :private)["enable_template_streaming", failsafe: false] &&
        Setting.get("disable_template_streaming_for_#{controller_name}/#{action_name}", "false") != "true"
    end
  end

  def recaptcha_enabled?(**kwargs)
    DynamicSettings.find(tree: :private)["recaptcha_server_key", **kwargs].present? && @domain_root_account.self_registration_captcha?
  end

  def peer_reviews_for_a2_enabled?
    current_user_is_student = @context.respond_to?(:user_is_student?) && @context.user_is_student?(@current_user)
    current_user_is_student && @context.respond_to?(:feature_enabled?) && @context.feature_enabled?(:peer_reviews_for_a2)
  end

  # Show Student View button on the following controller/action pages, as long as defined tabs are not hidden
  STUDENT_VIEW_PAGES = {
    "courses#show" => nil,
    "announcements#index" => Course::TAB_ANNOUNCEMENTS,
    "announcements#show" => nil,
    "assignments#index" => Course::TAB_ASSIGNMENTS,
    "assignments#show" => nil,
    "discussion_topics#index" => Course::TAB_DISCUSSIONS,
    "discussion_topics#show" => nil,
    "context_modules#index" => Course::TAB_MODULES,
    "context#roster" => Course::TAB_PEOPLE,
    "context#roster_user" => nil,
    "wiki_pages#front_page" => Course::TAB_PAGES,
    "wiki_pages#index" => Course::TAB_PAGES,
    "wiki_pages#show" => nil,
    "files#index" => Course::TAB_FILES,
    "files#show" => nil,
    "assignments#syllabus" => Course::TAB_SYLLABUS,
    "outcomes#index" => Course::TAB_OUTCOMES,
    "quizzes/quizzes#index" => Course::TAB_QUIZZES,
    "quizzes/quizzes#show" => nil
  }.freeze

  def show_student_view_button?
    return false unless @context.is_a?(Course) && can_do(@context, @current_user, :use_student_view)

    controller_action = "#{params[:controller]}##{params[:action]}"
    STUDENT_VIEW_PAGES.key?(controller_action) && (STUDENT_VIEW_PAGES[controller_action].nil? || !@context.tab_hidden?(STUDENT_VIEW_PAGES[controller_action]))
  end
  helper_method :show_student_view_button?

  def show_blueprint_button?
    @context.is_a?(Course) && MasterCourses::MasterTemplate.is_master_course?(@context)
  end
  helper_method :show_blueprint_button?

  def show_immersive_reader?
    return false if @current_user.blank?

    controller_action = "#{params[:controller]}##{params[:action]}"
    immersive_reader_pages = %w[assignments#show courses#show assignments#syllabus wiki_pages#front_page wiki_pages#show].freeze

    return false unless immersive_reader_pages.include?(controller_action)

    @context&.root_account&.feature_enabled?(:immersive_reader_wiki_pages) ||
      @current_user.feature_enabled?(:user_immersive_reader_wiki_pages)
  end
  helper_method :show_immersive_reader?

  def should_show_migration_limitation_message
    @context.is_a?(Course) && @context.user_is_instructor?(@current_user) &&
      @context.quiz_migration_alert_for_user(@current_user.id).present? &&
      %r{^/courses/\d+(/assignments|/quizzes|/modules|.?)$}.match?(request.path)
  end
  helper_method :should_show_migration_limitation_message

  def k5_disabled?
    K5::UserService.new(@current_user, @domain_root_account, @selected_observed_user).k5_disabled?
  end

  def k5_user?(check_disabled: true)
    K5::UserService.new(@current_user, @domain_root_account, @selected_observed_user).k5_user?(check_disabled:)
  end
  helper_method :k5_user?

  def use_classic_font?
    observed_users(@current_user, session) if @current_user&.roles(@domain_root_account)&.include?("observer")
    K5::UserService.new(@current_user, @domain_root_account, @selected_observed_user).use_classic_font?
  end
  helper_method :use_classic_font?

  def pull_context_course
    if params[:operationName] == "CreateSubmission"
      assignment_id = params[:variables][:assignmentLid]
      return ::Assignment.active.find(assignment_id).course
    elsif params[:operationName] == "CreateDiscussionEntry"
      discussion_topic_id = params[:variables][:discussionTopicId]
      return DiscussionTopic.find(discussion_topic_id).course
    end

    nil
  end

  def react_discussions_post_enabled_for_preferences_use?
    if @context.instance_of?(UserProfile) && Account.default.feature_enabled?(:react_discussions_post)
      return true
    end

    @context.respond_to?(:feature_enabled?) && @context.feature_enabled?(:react_discussions_post)
  end
  helper_method :react_discussions_post_enabled_for_preferences_use?
end<|MERGE_RESOLUTION|>--- conflicted
+++ resolved
@@ -356,10 +356,6 @@
     dev_key_oidc_alert
     media_links_use_attachment_id
     permanent_page_links
-<<<<<<< HEAD
-    improved_no_results_messaging
-=======
->>>>>>> a5918370
     differentiated_modules
     enhanced_course_creation_account_fetching
     instui_for_import_page
