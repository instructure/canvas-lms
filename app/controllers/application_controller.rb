# frozen_string_literal: true

#
# Copyright (C) 2011 - present Instructure, Inc.
#
# This file is part of Canvas.
#
# Canvas is free software: you can redistribute it and/or modify it under
# the terms of the GNU Affero General Public License as published by the Free
# Software Foundation, version 3 of the License.
#
# Canvas is distributed in the hope that it will be useful, but WITHOUT ANY
# WARRANTY; without even the implied warranty of MERCHANTABILITY or FITNESS FOR
# A PARTICULAR PURPOSE. See the GNU Affero General Public License for more
# details.
#
# You should have received a copy of the GNU Affero General Public License along
# with this program. If not, see <http://www.gnu.org/licenses/>.
#

# Filters added to this controller apply to all controllers in the application.
# Likewise, all the methods added will be available for all controllers.

class ApplicationController < ActionController::Base
  define_callbacks :html_render

  attr_accessor :active_tab
  attr_reader :context

  include Api
  include LocaleSelection
  include Api::V1::User
  include Api::V1::WikiPage
  include LegalInformationHelper
  include FullStoryHelper

  helper :all

  include AuthenticationMethods

  include Canvas::RequestForgeryProtection
  protect_from_forgery with: :exception

  # Before/around actions run in order defined (even if interleaved)
  # After actions run in REVERSE order defined. Skipped on exception raise
  #   (which is common for 401, 404, 500 responses)
  # Around action yields return (in REVERSE order) after all after actions

  prepend_before_action :load_user, :load_account
  # make sure authlogic is before load_user
  skip_before_action :activate_authlogic
  prepend_before_action :activate_authlogic
  before_action :respect_account_privacy

  around_action :set_locale
  around_action :set_timezone
  around_action :enable_request_cache
  around_action :batch_statsd
  around_action :compute_http_cost

  before_action :clear_idle_connections
  before_action :set_normalized_route
  before_action :set_sentry_trace
  before_action :annotate_apm
  before_action :annotate_sentry
  before_action :check_pending_otp
  before_action :set_user_id_header
  before_action :set_time_zone
  before_action :set_page_view
  before_action :require_reacceptance_of_terms
  before_action :clear_policy_cache
  around_action :manage_live_events_context
  before_action :initiate_session_from_token
  before_action :fix_xhr_requests
  before_action :init_body_classes
  # multiple actions might be called on a single controller instance in specs
  before_action :clear_js_env if Rails.env.test?

  after_action :log_page_view
  after_action :discard_flash_if_xhr
  after_action :cache_buster
  # Yes, we're calling this before and after so that we get the user id logged
  # on events that log someone in and log someone out.
  after_action :set_user_id_header
  after_action :set_response_headers
  after_action :update_enrollment_last_activity_at
  set_callback :html_render, :after, :add_csp_for_root

  class << self
    def instance_id
      nil
    end

    def region
      nil
    end

    def test_cluster_name
      nil
    end

    def test_cluster?
      false
    end

    def google_drive_timeout
      Setting.get("google_drive_timeout", 30).to_i
    end

    private

    def batch_jobs_in_actions(opts = {})
      batch_opts = opts.delete(:batch)
      around_action(opts) do |_controller, action|
        Delayed::Batch.serial_batch(batch_opts || {}, &action)
      end
    end
  end

  def supported_timezones
    ActiveSupport::TimeZone.all.map { |tz| tz.tzinfo.name }
  end

  add_crumb(proc do
    title = I18n.t("links.dashboard", "My Dashboard")
    crumb = <<~HTML
      <i class="icon-home"
         title="#{title}">
        <span class="screenreader-only">#{title}</span>
      </i>
    HTML

    crumb.html_safe
  end, :root_path, class: "home")

  def clear_js_env
    @js_env = nil
  end

  def set_normalized_route
    # Presently used only by Sentry, and not needed for API requests
    return unless request.format.html? && SentryExtensions::Settings.settings[:frontend_dsn]

    ::Rails.application.routes.router.recognize(request) { |route, _| @route ||= route }
    return unless @route

    @normalized_route = CGI.unescape(@route.format(@route.parts.excluding(:format).index_with { |part| "{#{part}}" }))
  end

  def set_sentry_trace
    @sentry_trace = Sentry&.get_current_scope&.get_transaction&.to_sentry_trace
  end

  ##
  # Sends data from rails to JavaScript
  #
  # The data you send will eventually make its way into the view by simply
  # calling `to_json` on the data.
  #
  # It won't allow you to overwrite a key that has already been set
  #
  # Please use *ALL_CAPS* for keys since these are considered constants
  # Also, please don't name it stuff from JavaScript's Object.prototype
  # like `hasOwnProperty`, `constructor`, `__defineProperty__` etc.
  #
  # This method is available in controllers and views
  #
  # example:
  #
  #     # ruby
  #     js_env :FOO_BAR => [1,2,3], :COURSE => @course
  #
  #     # coffeescript
  #     require ['ENV'], (ENV) ->
  #       ENV.FOO_BAR #> [1,2,3]
  #
  def js_env(hash = {}, overwrite = false)
    return {} unless request.format.html? || request.format == "*/*" || @include_js_env

    if hash.present? && @js_env_has_been_rendered
      add_to_js_env(hash, @js_env_data_we_need_to_render_later, overwrite)
      return
    end

    # set some defaults
    unless @js_env
      benchmark("init @js_env") do
        editor_css = [
          active_brand_config_url("css"),
          view_context.stylesheet_path(css_url_for("what_gets_loaded_inside_the_tinymce_editor"))
        ]

        editor_hc_css = [
          active_brand_config_url("css", { force_high_contrast: true }),
          view_context.stylesheet_path(css_url_for("what_gets_loaded_inside_the_tinymce_editor", false, { force_high_contrast: true }))
        ]

        editor_css << view_context.stylesheet_path(css_url_for("fonts"))
        editor_hc_css << view_context.stylesheet_path(css_url_for("fonts"))

        @js_env_data_we_need_to_render_later = {}
        @js_env = {
          ASSET_HOST: Canvas::Cdn.config.host,
          active_brand_config_json_url: active_brand_config_url("json"),
          url_to_what_gets_loaded_inside_the_tinymce_editor_css: editor_css,
          url_for_high_contrast_tinymce_editor_css: editor_hc_css,
          current_user_id: @current_user&.id,
          current_user_global_id: @current_user&.global_id,
          current_user_roles: @current_user&.roles(@domain_root_account),
          current_user_is_student: @context.respond_to?(:user_is_student?) && @context.user_is_student?(@current_user),
          current_user_types: @current_user.try { |u| u.account_users.active.map { |au| au.role.name } },
          current_user_disabled_inbox: @current_user&.disabled_inbox?,
          discussions_reporting: @context.respond_to?(:feature_enabled?) && @context.feature_enabled?(:react_discussions_post),
          files_domain: HostUrl.file_host(@domain_root_account || Account.default, request.host_with_port),
          DOMAIN_ROOT_ACCOUNT_ID: @domain_root_account&.global_id,
          k12: k12?,
          help_link_name: help_link_name,
          help_link_icon: help_link_icon,
          use_high_contrast: @current_user&.prefers_high_contrast?,
          auto_show_cc: @current_user&.auto_show_cc?,
          disable_celebrations: @current_user&.prefers_no_celebrations?,
          disable_keyboard_shortcuts: @current_user&.prefers_no_keyboard_shortcuts?,
          LTI_LAUNCH_FRAME_ALLOWANCES: Lti::Launch.iframe_allowances,
          DEEP_LINKING_POST_MESSAGE_ORIGIN: request.base_url,
          DEEP_LINKING_LOGGING: Setting.get("deep_linking_logging", nil),
          comment_library_suggestions_enabled: @current_user&.comment_library_suggestions_enabled?,
          SETTINGS: {
            open_registration: @domain_root_account&.open_registration?,
            collapse_global_nav: @current_user&.collapse_global_nav?,
            release_notes_badge_disabled: @current_user&.release_notes_badge_disabled?,
          },
          FULL_STORY_ENABLED: fullstory_enabled_for_session?(session),
          RAILS_ENVIRONMENT: Canvas.environment
        }
        @js_env[:IN_PACED_COURSE] = @context.enable_course_paces? if @context.try(:enable_course_paces?)

        unless SentryExtensions::Settings.settings.blank?
          @js_env[:SENTRY_FRONTEND] = {
            dsn: SentryExtensions::Settings.settings[:frontend_dsn],
            org_slug: SentryExtensions::Settings.settings[:org_slug],
            base_url: SentryExtensions::Settings.settings[:base_url],
            normalized_route: @normalized_route,

            errors_sample_rate: Setting.get("sentry_frontend_errors_sample_rate", "0.0"),
            traces_sample_rate: Setting.get("sentry_frontend_traces_sample_rate", "0.0"),
            url_deny_pattern: Setting.get("sentry_frontend_url_deny_pattern", ""), # regexp

            # these values need to correlate with the backend for Sentry features to work properly
            revision: "canvas-lms@#{Canvas.semver_revision}"
          }
        end

        dynamic_settings_tree = DynamicSettings.find(tree: :private)
        if dynamic_settings_tree["api_gateway_enabled"] == "true"
          @js_env[:API_GATEWAY_URI] = dynamic_settings_tree["api_gateway_uri"]
        end

        if dynamic_settings_tree["frontend_data_collection_endpoint"]
          @js_env[:DATA_COLLECTION_ENDPOINT] = dynamic_settings_tree["frontend_data_collection_endpoint"]
        end

        @js_env[:flashAlertTimeout] = 1.day.in_milliseconds if @current_user&.prefers_no_toast_timeout?
        @js_env[:KILL_JOY] = @domain_root_account.kill_joy? if @domain_root_account&.kill_joy?

        cached_features = cached_js_env_account_features

        direct_share_enabled = !@context.is_a?(Group) && @current_user&.can_content_share?
        if @context.is_a?(Course)
          direct_share_enabled = @context.grants_right?(@current_user, :read_as_admin)
        end
        @js_env[:DIRECT_SHARE_ENABLED] = direct_share_enabled
        @js_env[:FEATURES] = cached_features.merge(
          canvas_k6_theme: @context.try(:feature_enabled?, :canvas_k6_theme)
        )
        @js_env[:current_user] = @current_user ? Rails.cache.fetch(["user_display_json", @current_user].cache_key, expires_in: 1.hour) { user_display_json(@current_user, :profile, [:avatar_is_fallback]) } : {}
        @js_env[:page_view_update_url] = page_view_path(@page_view.id, page_view_token: @page_view.token) if @page_view
        @js_env[:IS_LARGE_ROSTER] = true if !@js_env[:IS_LARGE_ROSTER] && @context.respond_to?(:large_roster?) && @context.large_roster?
        @js_env[:context_asset_string] = @context.try(:asset_string) unless @js_env[:context_asset_string]
        @js_env[:ping_url] = polymorphic_url([:api_v1, @context, :ping]) if @context.is_a?(Course)
        if params[:session_timezone].present? && supported_timezones.include?(params[:session_timezone])
          timezone = context_timezone = params[:session_timezone]
        else
          timezone = Time.zone.tzinfo.identifier unless @js_env[:TIMEZONE]
          context_timezone = @context.time_zone.tzinfo.identifier if !@js_env[:CONTEXT_TIMEZONE] && @context.respond_to?(:time_zone) && @context.time_zone.present?
        end
        @js_env[:TIMEZONE] = timezone
        @js_env[:CONTEXT_TIMEZONE] = context_timezone
        unless @js_env[:LOCALES]
          I18n.set_locale_with_localizer
          @js_env[:LOCALES] = I18n.fallbacks[I18n.locale].map(&:to_s)
          @js_env[:BIGEASY_LOCALE] = I18n.bigeasy_locale
          @js_env[:FULLCALENDAR_LOCALE] = I18n.fullcalendar_locale
          @js_env[:MOMENT_LOCALE] = I18n.moment_locale
        end

        @js_env[:lolcalize] = true if ENV["LOLCALIZE"]
        @js_env[:rce_auto_save_max_age_ms] = Setting.get("rce_auto_save_max_age_ms", 1.day.to_i * 1000).to_i
        @js_env[:FEATURES][:new_math_equation_handling] = use_new_math_equation_handling?
        @js_env[:K5_USER] = k5_user?
        @js_env[:K5_HOMEROOM_COURSE] = @context.is_a?(Course) && @context.elementary_homeroom_course?
        @js_env[:K5_SUBJECT_COURSE] = @context.is_a?(Course) && @context.elementary_subject_course?
      end
    end

    add_to_js_env(hash, @js_env, overwrite)

    @js_env
  end
  helper_method :js_env

  # put feature checks on Account.site_admin and @domain_root_account that we're loading for every page in here
  # so altogether we can get them faster the vast majority of the time
  JS_ENV_SITE_ADMIN_FEATURES = %i[
    featured_help_links feature_flag_filters conferencing_in_planner word_count_in_speed_grader observer_picker
<<<<<<< HEAD
    lti_platform_storage scale_equation_images new_equation_editor buttons_and_icons_cropper
=======
    lti_platform_storage scale_equation_images new_equation_editor buttons_and_icons_cropper course_paces_for_sections
>>>>>>> fb1b1d7f
  ].freeze
  JS_ENV_ROOT_ACCOUNT_FEATURES = %i[
    product_tours files_dnd usage_rights_discussion_topics
    granular_permissions_manage_users create_course_subaccount_picker
    lti_deep_linking_module_index_menu_modal lti_multiple_assignment_deep_linking buttons_and_icons_root_account
    extended_submission_state
  ].freeze
  JS_ENV_BRAND_ACCOUNT_FEATURES = [
    :embedded_release_notes
  ].freeze
  JS_ENV_FEATURES_HASH = Digest::MD5.hexdigest([JS_ENV_SITE_ADMIN_FEATURES + JS_ENV_ROOT_ACCOUNT_FEATURES + JS_ENV_BRAND_ACCOUNT_FEATURES].sort.join(",")).freeze
  def cached_js_env_account_features
    # can be invalidated by a flag change on site admin, the domain root account, or the brand config account
    MultiCache.fetch(["js_env_account_features", JS_ENV_FEATURES_HASH,
                      Account.site_admin.cache_key(:feature_flags), @domain_root_account&.cache_key(:feature_flags),
                      brand_config_account&.cache_key(:feature_flags)].cache_key) do
      results = {}
      JS_ENV_SITE_ADMIN_FEATURES.each do |f|
        results[f] = Account.site_admin.feature_enabled?(f)
      end
      JS_ENV_ROOT_ACCOUNT_FEATURES.each do |f|
        results[f] = !!@domain_root_account&.feature_enabled?(f)
      end
      JS_ENV_BRAND_ACCOUNT_FEATURES.each do |f|
        results[f] = !!brand_config_account&.feature_enabled?(f)
      end
      results
    end
  end

  def add_to_js_env(hash, jsenv, overwrite)
    hash.each do |k, v|
      if jsenv[k] && jsenv[k] != v && !overwrite
        raise "js_env key #{k} is already taken"
      else
        jsenv[k] = v
      end
    end
  end

  def render_js_env
    res = StringifyIds.recursively_stringify_ids(js_env.clone).to_json
    @js_env_has_been_rendered = true
    res
  end
  helper_method :render_js_env

  # add keys to JS environment necessary for the RCE at the given risk level
  def rce_js_env(domain: request.host_with_port)
    rce_env_hash = Services::RichContent.env_for(
      user: @current_user,
      domain: domain,
      real_user: @real_current_user,
      context: @context
    )
    if @context.is_a?(Course)
      rce_env_hash[:RICH_CONTENT_FILES_TAB_DISABLED] = !@context.grants_right?(@current_user, session, :read_as_admin) &&
                                                       !tab_enabled?(@context.class::TAB_FILES, no_render: true)
    end
    account = Context.get_account(@context)
    rce_env_hash[:RICH_CONTENT_INST_RECORD_TAB_DISABLED] = account ? account.disable_rce_media_uploads? : false
    js_env(rce_env_hash, true) # Allow overriding in case this gets called more than once
  end
  helper_method :rce_js_env

  def conditional_release_js_env(assignment = nil, includes: [])
    currentContext = @context
    if currentContext.is_a?(Group)
      currentContext = @context.context
    end
    return unless ConditionalRelease::Service.enabled_in_context?(currentContext)

    cr_env = ConditionalRelease::Service.env_for(
      currentContext,
      @current_user,
      session: session,
      assignment: assignment,
      includes: includes
    )
    js_env(cr_env)
  end
  helper_method :conditional_release_js_env

  def set_student_context_cards_js_env
    js_env(
      STUDENT_CONTEXT_CARDS_ENABLED: true,
      student_context_card_tools: external_tools_display_hashes(:student_context_card)
    )
  end

  def external_tools_display_hashes(type, context = @context, custom_settings = [], tool_ids: nil)
    return [] if context.is_a?(Group)

    context = context.account if context.is_a?(User)
    tools = GuardRail.activate(:secondary) do
      ContextExternalTool.all_tools_for(context, { placements: type,
                                                   root_account: @domain_root_account, current_user: @current_user,
                                                   tool_ids: tool_ids }).to_a
    end

    tools.select! do |tool|
      tool.visible_with_permission_check?(type, @current_user, context, session) &&
        tool.feature_flag_enabled?(context)
    end

    tools.map do |tool|
      external_tool_display_hash(tool, type, {}, context, custom_settings)
    end
  end
  helper_method :external_tools_display_hashes

  def external_tool_display_hash(tool, type, url_params = {}, context = @context, custom_settings = [])
    url_params = {
      id: tool.id,
      launch_type: type
    }.merge(url_params)

    hash = {
      id: tool.id,
      title: tool.label_for(type, I18n.locale),
      base_url: polymorphic_url([context, :external_tool], url_params),
    }
    hash[:tool_id] = tool.tool_id if tool.tool_id.present?

    extension_settings = [:icon_url, :canvas_icon_class] | custom_settings
    extension_settings.each do |setting|
      hash[setting] = tool.extension_setting(type, setting)
    end
    hash[:base_title] = tool.default_label(I18n.locale) if custom_settings.include?(:base_title)
    hash[:external_url] = tool.url if custom_settings.include?(:external_url)
    hash
  end
  helper_method :external_tool_display_hash

  def k12?
    @domain_root_account&.feature_enabled?(:k12)
  end
  helper_method :k12?

  def grading_periods?
    !!@context.try(:grading_periods?)
  end
  helper_method :grading_periods?

  def setup_master_course_restrictions(objects, course, user_can_edit: false)
    return unless course.is_a?(Course) && (user_can_edit || course.grants_right?(@current_user, session, :read_as_admin))

    if MasterCourses::MasterTemplate.is_master_course?(course)
      MasterCourses::Restrictor.preload_default_template_restrictions(objects, course)
      :master # return master/child status
    elsif MasterCourses::ChildSubscription.is_child_course?(course)
      MasterCourses::Restrictor.preload_child_restrictions(objects)
      :child
    end
  end
  helper_method :setup_master_course_restrictions

  def set_master_course_js_env_data(object, course)
    return unless object.respond_to?(:master_course_api_restriction_data) && object.persisted?

    status = setup_master_course_restrictions([object], course)
    return unless status

    # we might have to include more information about the object here to make it easier to plug a common component in
    data = object.master_course_api_restriction_data(status)
    if status == :master
      data[:default_restrictions] = MasterCourses::MasterTemplate.full_template_for(course).default_restrictions_for(object)
    end
    js_env(MASTER_COURSE_DATA: data)
  end
  helper_method :set_master_course_js_env_data

  def load_blueprint_courses_ui
    return if js_env[:BLUEPRINT_COURSES_DATA]
    return unless @context.is_a?(Course) && @context.grants_right?(@current_user, :manage)

    is_child = MasterCourses::ChildSubscription.is_child_course?(@context)
    is_master = MasterCourses::MasterTemplate.is_master_course?(@context)

    return unless is_master || is_child

    js_bundle(is_master ? :blueprint_course_master : :blueprint_course_child)
    css_bundle :blueprint_courses

    master_course = is_master ? @context : MasterCourses::MasterTemplate.master_course_for_child_course(@context)
    if master_course.nil?
      # somehow the is_child_course? value is cached but we can't actually find the subscription so clear the cache and bail
      Rails.cache.delete(MasterCourses::ChildSubscription.course_cache_key(@context))
      return
    end
    bc_data = {
      isMasterCourse: is_master,
      isChildCourse: is_child,
      accountId: @context.account.id,
      masterCourse: master_course.slice(:id, :name, :enrollment_term_id),
      course: @context.slice(:id, :name, :enrollment_term_id),
    }
    if is_master
      can_manage = @context.account.grants_right?(@current_user, :manage_master_courses)
      bc_data.merge!(
        subAccounts: @context.account.sub_accounts.pluck(:id, :name).map { |id, name| { id: id, name: name } },
        terms: @context.account.root_account.enrollment_terms.active.to_a.map { |term| { id: term.id, name: term.name } },
        canManageCourse: can_manage,
        canAutoPublishCourses: can_manage
      )
    end
    js_env BLUEPRINT_COURSES_DATA: bc_data
    if is_master && js_env.key?(:NEW_USER_TUTORIALS)
      js_env[:NEW_USER_TUTORIALS][:is_enabled] = false
    end
  end
  helper_method :load_blueprint_courses_ui

  def load_content_notices
    if @context.respond_to?(:content_notices)
      notices = @context.content_notices(@current_user)
      if notices.any?
        js_env CONTENT_NOTICES: notices.map { |notice|
          {
            tag: notice.tag,
            variant: notice.variant || "info",
            text: notice.text.is_a?(Proc) ? notice.text.call : notice.text,
            link_text: notice.link_text.is_a?(Proc) ? notice.link_text.call : notice.link_text,
            link_target: notice.link_target.is_a?(Proc) ? notice.link_target.call(@context) : notice.link_target
          }
        }
        js_bundle :content_notices
        return true
      end
    end
    false
  end
  helper_method :load_content_notices

  def editing_restricted?(content, edit_type = :any)
    return false unless content.respond_to?(:editing_restricted?)

    content.editing_restricted?(edit_type)
  end
  helper_method :editing_restricted?

  def tool_dimensions
    tool_dimensions = { selection_width: "100%", selection_height: "100%" }

    link_settings = @tag&.link_settings || {}

    tool_dimensions.each do |k, _v|
      # it may happen that we get "link_settings"=>{"selection_width"=>"", "selection_height"=>""}
      if link_settings[k.to_s].present?
        tool_dimensions[k] = link_settings[k.to_s]
      elsif @tool.settings[k] && @tool.settings[k] != 0
        # ContextExternalTool#normalize_sizes! converts settings[:selection_width] and settings[:selection_height] to integer
        tool_dimensions[k] = @tool.settings[k]
      end

      tool_dimensions[k] = tool_dimensions[k].to_s << "px" unless /%|px/.match?(tool_dimensions[k].to_s)
    end

    tool_dimensions
  end
  private :tool_dimensions

  # Reject the request by halting the execution of the current handler
  # and returning a helpful error message (and HTTP status code).
  #
  # @param [String] cause
  #   The reason the request is rejected for.
  # @param [Optional, Integer|Symbol, Default :bad_request] status
  #   HTTP status code or symbol.
  def reject!(cause, status = :bad_request)
    raise RequestError.new(cause, status)
  end

  # returns the user actually logged into canvas, even if they're currently masquerading
  #
  # This is used by the google docs integration, among other things --
  # having @real_current_user first ensures that a masquerading user never sees the
  # masqueradee's files, but in general you may want to block access to google
  # docs for masqueraders earlier in the request
  def logged_in_user
    @real_current_user || @current_user
  end
  helper_method :logged_in_user

  def not_fake_student_user
    @current_user&.fake_student? ? logged_in_user : @current_user
  end

  def rescue_action_dispatch_exception
    rescue_action_in_public(request.env["action_dispatch.exception"])
  end

  # used to generate context-specific urls without having to
  # check which type of context it is everywhere
  def named_context_url(context, name, *opts)
    if context.is_a?(UserProfile)
      name = name.to_s.sub(/context/, "profile")
    else
      klass = context.class.base_class
      name = name.to_s.sub(/context/, klass.name.underscore)
      opts.unshift(context)
    end
    opts.push({}) unless opts[-1].is_a?(Hash)
    include_host = opts[-1].delete(:include_host)
    unless include_host
      # rubocop:disable Style/RescueModifier
      opts[-1][:host] = context.host_name rescue nil
      # rubocop:enable Style/RescueModifier
      opts[-1][:only_path] = true unless name.end_with?("_path")
    end
    send name, *opts
  end

  def self.promote_view_path(path)
    self.view_paths = view_paths.to_ary.reject { |p| p.to_s == path }
    prepend_view_path(path)
  end

  # the way classic quizzes copies question data from the page into the
  # edit form causes the elements added for a11y to get duplicated
  # and other misadventures that caused 4 hotfixes in 3 days.
  # Let's just not use the new math handling there.
  def use_new_math_equation_handling?
    !(params[:controller] == "quizzes/quizzes" && params[:action] == "edit") &&
      params[:controller] != "question_banks"
  end

  def user_url(*opts)
    opts[0] == @current_user ? user_profile_url(@current_user) : super
  end

  protected

  # we track the cost of each request in RequestThrottle in order
  # to rate limit clients that are abusing the API.  Some actions consume
  # time or resources that are not well represented by simple time/cpu
  # benchmarks, so you can use this method to increase the perceived cost
  # of a request by an arbitrary amount.  For an anchor, rate limiting
  # kicks in when a user has exceeded 600 arbitrary units of cost (it's
  # a leaky bucket, go see RequestThrottle), so using an 'amount'
  # param of 600, for example, would max out the bucket immediately
  def increment_request_cost(amount)
    current_cost = request.env["extra-request-cost"] || 0
    request.env["extra-request-cost"] = current_cost + amount
  end

  def assign_localizer
    I18n.localizer = lambda do
      context_hash = {
        context: @context,
        user: not_fake_student_user,
        root_account: @domain_root_account
      }
      if request.present?
        # if for some reason this gets stuck
        # as global state on I18n (cleanup failure), we don't want it to
        # explode trying to access a non-existant request.
        context_hash[:session_locale] = session[:locale]
        context_hash[:session_timezone] = session[:timezone]
        context_hash[:accept_language] = request.headers["Accept-Language"]
      else
        logger.warn("[I18N] localizer executed from context-less controller")
      end
      infer_locale context_hash
    end
  end

  def set_locale
    store_session_locale
    assign_localizer
    yield if block_given?
  ensure
    I18n.localizer = nil
  end

  def set_timezone
    store_session_timezone
    yield if block_given?
  end

  def enable_request_cache(&block)
    RequestCache.enable(&block)
  end

  def batch_statsd(&block)
    InstStatsd::Statsd.batch(&block)
  end

  def compute_http_cost
    CanvasHttp.reset_cost!
    yield
  ensure
    if CanvasHttp.cost > 0
      cost_weight = Setting.get("canvas_http_cost_weight", "1.0").to_f
      increment_request_cost(CanvasHttp.cost * cost_weight)
    end
  end

  def clear_idle_connections
    Canvas::Redis.clear_idle_connections
  end

  def annotate_apm
    Canvas::Apm.annotate_trace(
      Shard.current,
      @domain_root_account,
      RequestContext::Generator.request_id,
      @current_user
    )
  end

  def annotate_sentry
    Sentry.set_tags({
                      db_cluster: @domain_root_account&.shard&.database_server&.id
                    })
  end

  def store_session_locale
    return unless (locale = params[:session_locale])

    supported_locales = I18n.available_locales.map(&:to_s)
    session[:locale] = locale if supported_locales.include? locale
  end

  def store_session_timezone
    return unless (timezone = params[:session_timezone])

    session[:timezone] = timezone if supported_timezones.include? params[:session_timezone]
  end

  def init_body_classes
    @body_classes = []
  end

  def set_user_id_header
    headers["X-Canvas-User-Id"] ||= @current_user.global_id.to_s if @current_user
    headers["X-Canvas-Real-User-Id"] ||= @real_current_user.global_id.to_s if @real_current_user
  end

  def append_to_header(header, value)
    headers[header] = (headers[header] || "") + value
    headers[header]
  end

  # make things requested from jQuery go to the "format.js" part of the "respond_to do |format|" block
  # see http://codetunes.com/2009/01/31/rails-222-ajax-and-respond_to/ for why
  def fix_xhr_requests
    request.format = :js if request.xhr? && request.format == :html && !params[:html_xhr]
  end

  # scopes all time objects to the user's specified time zone
  def set_time_zone
    user = not_fake_student_user
    if user && user.time_zone.present?
      Time.zone = user.time_zone
      if Time.zone && Time.zone.name == "UTC" && user.time_zone && user.time_zone.name.match(/\s/)
        Time.zone = user.time_zone.name.split(/\s/)[1..].join(" ") rescue nil
      end
    else
      Time.zone = @domain_root_account && @domain_root_account.default_time_zone
    end
  end

  # retrieves the root account for the given domain
  def load_account
    @domain_root_account = request.env["canvas.domain_root_account"] || LoadAccount.default_domain_root_account
    @files_domain = request.host_with_port != HostUrl.context_host(@domain_root_account) && HostUrl.is_file_host?(request.host_with_port)
    @domain_root_account
  end

  def respect_account_privacy
    return if login_request?

    return unless @domain_root_account.present? && @domain_root_account.settings[:require_user]

    require_user
  end

  def set_response_headers
    # we can't block frames on the files domain, since files domain requests
    # are typically embedded in an iframe in canvas, but the hostname is
    # different
    if !files_domain? && Setting.get("block_html_frames", "true") == "true" && !@embeddable
      #
      # Allow iframing on all vanity domains as well as the canonical one
      #
      equivalent_domains = []
      unless @domain_root_account.nil?
        equivalent_domains = HostUrl.context_hosts(@domain_root_account, request.host)
      end

      append_to_header("Content-Security-Policy", "frame-ancestors 'self' #{equivalent_domains.join(" ")};")
    end
    headers["Strict-Transport-Security"] = "max-age=31536000" if request.ssl?
    RequestContext::Generator.store_request_meta(request, @context, @sentry_trace)
    true
  end

  def files_domain?
    !!@files_domain
  end

  def check_pending_otp
    if session[:pending_otp] && params[:controller] != "login/otp"
      return render plain: "Please finish logging in", status: :forbidden if request.xhr?

      reset_session
      redirect_to login_url
    end
  end

  def tab_enabled?(id, opts = {})
    return true unless @context.respond_to?(:tabs_available)

    valid = Rails.cache.fetch(["tab_enabled4", id, @context, @current_user, @domain_root_account, session[:enrollment_uuid]].cache_key) do
      @context.tabs_available(@current_user,
                              session: session,
                              include_hidden_unused: true,
                              root_account: @domain_root_account,
                              only_check: [id]).any? { |t| t[:id] == id }
    end
    render_tab_disabled unless valid || opts[:no_render]
    valid
  end

  def render_tab_disabled
    msg = tab_disabled_message(@context)
    respond_to do |format|
      format.html do
        flash[:notice] = msg
        redirect_to named_context_url(@context, :context_url)
      end
      format.json do
        render json: { message: msg }, status: :not_found
      end
    end
  end

  def tab_disabled_message(context)
    case context
    when Account
      t "#application.notices.page_disabled_for_account", "That page has been disabled for this account"
    when Course
      t "#application.notices.page_disabled_for_course", "That page has been disabled for this course"
    when Group
      t "#application.notices.page_disabled_for_group", "That page has been disabled for this group"
    else
      t "#application.notices.page_disabled", "That page has been disabled"
    end
  end

  def require_password_session
    if session[:used_remember_me_token]
      flash[:warning] = t "#application.warnings.please_log_in", "For security purposes, please enter your password to continue"
      store_location
      redirect_to login_url
      return false
    end
    true
  end

  def run_login_hooks
    LoginHooks.run_hooks(request)
  end

  # checks the authorization policy for the given object using
  # the vendor/plugins/adheres_to_policy plugin.  If authorized,
  # returns true, otherwise renders unauthorized messages and returns
  # false.  To be used as follows:
  # if authorized_action(object, @current_user, :update)
  #   render
  # end
  def authorized_action(object, actor, rights)
    can_do = object.grants_any_right?(actor, session, *Array(rights))
    render_unauthorized_action unless can_do
    can_do
  end
  alias_method :authorized_action?, :authorized_action

  def fix_ms_office_redirects
    if ms_office?
      # Office will follow 302's internally, until it gets to a 200. _then_ it will pop it out
      # to a web browser - but you've lost your cookies! This breaks not only store_location,
      # but in the case of delegated authentication where the provider does an additional
      # redirect storing important information in session, makes it impossible to log in at all
      render plain: "", status: :ok
      return false
    end
    true
  end

  # Render a general error page with the given details.
  # Arguments of this method must be translated
  def render_error_with_details(title:, summary: nil, directions: nil)
    render(
      "shared/errors/error_with_details",
      locals: {
        title: title,
        summary: summary,
        directions: directions
      }
    )
  end

  def render_unauthorized_action
    respond_to do |format|
      @show_left_side = false
      clear_crumbs
      path_params = request.path_parameters
      path_params[:format] = nil
      @headers = !!@current_user if @headers != false
      @files_domain = @account_domain && @account_domain.host_type == "files"
      format.any(:html, :pdf) do
        return unless fix_ms_office_redirects

        store_location
        return redirect_to login_url(params.permit(:authentication_provider)) if !@files_domain && !@current_user

        if @context.is_a?(Course) && @context_enrollment
          if @context_enrollment.inactive?
            start_date = @context_enrollment.available_at
          end
          if @context.claimed?
            @unauthorized_message = t("#application.errors.unauthorized.unpublished", "This course has not been published by the instructor yet.")
            @unauthorized_reason = :unpublished
          elsif start_date && start_date > Time.now.utc
            @unauthorized_message = t("#application.errors.unauthorized.not_started_yet", "The course you are trying to access has not started yet.  It will start %{date}.", date: TextHelper.date_string(start_date))
            @unauthorized_reason = :unpublished
          end
        end

        render "shared/unauthorized", status: :unauthorized, content_type: Mime::Type.lookup("text/html"), formats: :html
      end
      format.zip { redirect_to(url_for(path_params)) }
      format.json { render_json_unauthorized }
      format.all { render plain: "Unauthorized", status: :unauthorized }
    end
    set_no_cache_headers
  end

  def verified_user_check
    if @domain_root_account&.user_needs_verification?(@current_user) # disable tools before verification
      if @current_user
        render_unverified_error(
          t("user not authorized to perform that action until verifying email"),
          t("Complete registration by clicking the “finish the registration process” link sent to your email.")
        )
      else
        render_unverified_error(
          t("must be logged in and registered to perform that action"),
          t("Please Log in to view this content")
        )
      end
      false
    else
      true
    end
  end

  def render_unverified_error(json_message, flash_message)
    respond_to do |format|
      format.json do
        render json: {
          status: "unverified",
          errors: [{ message: json_message }]
        }, status: :unauthorized
      end
      format.all do
        flash[:warning] = flash_message
        redirect_to_referrer_or_default(root_url)
      end
    end
    set_no_cache_headers
  end

  # To be used as a before_action, requires controller or controller actions
  # to have their urls scoped to a context in order to be valid.
  # So /courses/5/assignments or groups/1/assignments would be valid, but
  # not /assignments
  def require_context
    get_context
    unless @context
      if @context_is_current_user
        store_location
        redirect_to login_url
      elsif params[:context_id]
        raise ActiveRecord::RecordNotFound, "Cannot find #{params[:context_type] || "Context"} for ID: #{params[:context_id]}"
      else
        raise ActiveRecord::RecordNotFound, "Context is required, but none found"
      end
    end
    !@context.nil?
  end

  def require_context_and_read_access
    require_context && authorized_action(@context, @current_user, :read)
  end

  helper_method :clean_return_to

  def require_account_context
    require_context_type(Account)
  end

  def require_course_context
    require_context_type(Course)
  end

  def require_context_type(klass)
    unless require_context && @context.is_a?(klass)
      raise ActiveRecord::RecordNotFound, "Context must be of type '#{klass}'"
    end

    true
  end

  MAX_ACCOUNT_LINEAGE_TO_SHOW_IN_CRUMBS = 3

  # Can be used as a before_action, or just called from controller code.
  # Assigns the variable @context to whatever context the url is scoped
  # to.  So /courses/5/assignments would have a @context=Course.find(5).
  # Also assigns @context_membership to the membership type of @current_user
  # if @current_user is a member of the context.
  def get_context(include_deleted: false)
    GuardRail.activate(:secondary) do
      unless @context
        if params[:course_id]
          @context = api_find(Course.active, params[:course_id])
          @context.root_account = @domain_root_account if @context.root_account_id == @domain_root_account.id # no sense in refetching it
          params[:context_id] = params[:course_id]
          params[:context_type] = "Course"
          if @context && @current_user
            @context_enrollment = @context.enrollments.where(user_id: @current_user).joins(:enrollment_state)
                                          .order(Enrollment.state_by_date_rank_sql, Enrollment.type_rank_sql).readonly(false).first
          end
          @context_membership = @context_enrollment
          check_for_readonly_enrollment_state
        elsif params[:account_id] || (is_a?(AccountsController) && (params[:account_id] = params[:id]))
          @context = api_find(Account.active, params[:account_id])
          params[:context_id] = @context.id
          params[:context_type] = "Account"
          @context_enrollment = @context.account_users.active.where(user_id: @current_user.id).first if @context && @current_user
          @context_membership = @context_enrollment
          @account = @context
        elsif params[:group_id]
          @context = api_find(Group.active, params[:group_id])
          params[:context_id] = params[:group_id]
          params[:context_type] = "Group"
          @context_enrollment = @context.group_memberships.where(user_id: @current_user).first if @context && @current_user
          @context_membership = @context_enrollment
        elsif params[:user_id] || (is_a?(UsersController) && (params[:user_id] = params[:id]))
          scope = include_deleted ? User : User.active
          @context = api_find(scope, params[:user_id])
          params[:context_id] = params[:user_id]
          params[:context_type] = "User"
          @context_membership = @context if @context == @current_user
        elsif params[:course_section_id] || (is_a?(SectionsController) && (params[:course_section_id] = params[:id]))
          params[:context_id] = params[:course_section_id]
          params[:context_type] = "CourseSection"
          @context = api_find(CourseSection, params[:course_section_id])
        elsif request.path.start_with?("/profile") || request.path == "/" || request.path.start_with?("/dashboard/files") || request.path.start_with?("/calendar") || request.path.start_with?("/assignments") || request.path.start_with?("/files") || request.path == "/api/v1/calendar_events/visible_contexts"
          # ^ this should be split out into things on the individual controllers
          @context_is_current_user = true
          @context = @current_user
          @context_membership = @context
        end

        assign_localizer if @context.present?

        if request.format.html?
          if @context.is_a?(Account) && !@context.root_account?
            account_chain = @context.account_chain.to_a.select { |a| a.grants_right?(@current_user, session, :read) }
            account_chain.slice!(0) # the first element is the current context
            count = account_chain.length
            account_chain.reverse.each_with_index do |a, idx|
              if idx == 1 && count >= MAX_ACCOUNT_LINEAGE_TO_SHOW_IN_CRUMBS
                add_crumb(I18n.t("#lib.text_helper.ellipsis", "..."), nil)
              elsif count >= MAX_ACCOUNT_LINEAGE_TO_SHOW_IN_CRUMBS && idx > 0 && idx <= count - MAX_ACCOUNT_LINEAGE_TO_SHOW_IN_CRUMBS
                next
              else
                add_crumb(a.short_name, account_url(a.id), id: "crumb_#{a.asset_string}")
              end
            end
          end

          if @context.respond_to?(:short_name)
            crumb_url = named_context_url(@context, :context_url) if @context.grants_right?(@current_user, session, :read)
            add_crumb(@context.nickname_for(@current_user, :short_name), crumb_url)
          end

          @set_badge_counts = true
        end
      end

      # There is lots of interesting information set up in here, that we want
      # to place into the live events context.
      setup_live_events_context
    end
  end

  # This is used by a number of actions to retrieve a list of all contexts
  # associated with the given context.  If the context is a user then it will
  # include all the user's current contexts.
  # Assigns it to the variable @contexts
  def get_all_pertinent_contexts(opts = {})
    return if @already_ran_get_all_pertinent_contexts

    @already_ran_get_all_pertinent_contexts = true

    raise(ArgumentError, "Need a starting context") if @context.nil?

    @contexts = [@context]
    only_contexts = ActiveRecord::Base.parse_asset_string_list(opts[:only_contexts] || params[:only_contexts])
    if @context.is_a?(User)
      # we already know the user can read these courses and groups, so skip
      # the grants_right? check to avoid querying for the various memberships
      # again.
      enrollment_scope = Enrollment
                         .shard(opts[:cross_shard] ? @context.in_region_associated_shards : Shard.current)
                         .for_user(@context)
                         .current
                         .active_by_date
      enrollment_scope = enrollment_scope.where(course_id: @observed_course_ids) if @observed_course_ids
      include_groups = !!opts[:include_groups]
      group_ids = nil

      courses = []
      if only_contexts.present?
        # find only those courses and groups passed in the only_contexts
        # parameter, but still scoped by user so we know they have rights to
        # view them.
        course_ids = only_contexts["Course"]
        if course_ids.present?
          courses = Course
                    .shard(opts[:cross_shard] ? @context.in_region_associated_shards : Shard.current)
                    .joins(enrollments: :enrollment_state)
                    .merge(enrollment_scope.except(:joins))
                    .where(id: course_ids)
        end
        if include_groups
          group_ids = only_contexts["Group"]
          include_groups = group_ids.present?
        end
      else
        courses = Course
                  .shard(opts[:cross_shard] ? @context.in_region_associated_shards : Shard.current)
                  .joins(enrollments: :enrollment_state)
                  .merge(enrollment_scope.except(:joins))
      end

      groups = []
      if include_groups
        group_scope = @context.current_groups
        group_scope = group_scope.where(context_type: "Course", context_id: @observed_course_ids) if @observed_course_ids
        if group_ids
          Shard.partition_by_shard(group_ids) do |shard_group_ids|
            groups += group_scope.shard(Shard.current).where(id: shard_group_ids).to_a
          end
        else
          groups = group_scope.shard(opts[:cross_shard] ? @context.in_region_associated_shards : Shard.current).to_a
        end
      end
      groups = @context.filter_visible_groups_for_user(groups)

      if opts[:favorites_first]
        favorite_course_ids = @context.favorite_context_ids("Course")
        courses = courses.sort_by { |c| [favorite_course_ids.include?(c.id) ? 0 : 1, Canvas::ICU.collation_key(c.name)] }
      end

      @contexts.concat courses
      @contexts.concat groups
    end

    include_contexts = opts[:include_contexts] || params[:include_contexts]
    include_contexts&.split(",")&.each do |include_context|
      # don't load it again if we've already got it
      next if @contexts.any? { |c| c.asset_string == include_context }

      context = Context.find_by_asset_string(include_context)
      @contexts << context if context&.grants_right?(@current_user, session, :read)
    end

    @contexts = @contexts.uniq
    Course.require_assignment_groups(@contexts)
    @context_enrollment = @context.membership_for_user(@current_user) if @context.respond_to?(:membership_for_user)
    @context_membership = @context_enrollment
  end

  def check_for_readonly_enrollment_state
    return unless request.format.html?

    if @context_enrollment.is_a?(Enrollment) && ["invited", "active"].include?(@context_enrollment.workflow_state) && action_name != "enrollment_invitation"
      state = @context_enrollment.state_based_on_date
      case state
      when :invited
        flash[:html_notice] = if @context_enrollment.available_at
                                t("You'll need to *accept the enrollment invitation* before you can fully participate in this course, starting on %{date}.",
                                  wrapper: view_context.link_to('\1', "#", "data-method" => "POST", "data-url" => course_enrollment_invitation_url(@context, accept: true)),
                                  date: datetime_string(@context_enrollment.available_at))
                              else
                                t("You'll need to *accept the enrollment invitation* before you can fully participate in this course.",
                                  wrapper: view_context.link_to('\1', "#", "data-method" => "POST", "data-url" => course_enrollment_invitation_url(@context, accept: true)))
                              end
      when :accepted
        flash[:html_notice] = t("This course hasn’t started yet. You will not be able to participate in this course until %{date}.",
                                date: datetime_string(@context_enrollment.available_at))
      end
    end
  end

  def set_badge_counts_for(context, user)
    return if @js_env && @js_env[:badge_counts].present?
    return unless context.present? && user.present?
    return unless context.respond_to?(:content_participation_counts) # just Course and Group so far

    js_env(badge_counts: badge_counts_for(context, user))
  end
  helper_method :set_badge_counts_for

  def badge_counts_for(context, user)
    badge_counts = {}
    ["Submission"].each do |type|
      participation_count = context.content_participation_counts
                                   .where(user_id: user.id, content_type: type).take
      participation_count ||= content_participation_count(context, type, user)
      badge_counts[type.underscore.pluralize] = participation_count.unread_count
    end
    badge_counts
  end

  def content_participation_count(context, type, user)
    GuardRail.activate(:primary) do
      ContentParticipationCount.create_or_update({ context: context, user: user, content_type: type })
    end
  end

  def get_upcoming_assignments(course)
    assignments = AssignmentGroup.visible_assignments(
      @current_user,
      course,
      course.assignment_groups.active
    ).to_a

    log_course(course)

    assignments.map! { |a| a.overridden_for(@current_user) }
    sorted = SortsAssignments.by_due_date({
                                            assignments: assignments,
                                            user: @current_user,
                                            session: session,
                                            upcoming_limit: 1.week.from_now
                                          })

    sorted.upcoming.call.sort
  end

  def log_course(course)
    log_asset_access(["assignments", course], "assignments", "other")
  end

  # Calculates the file storage quota for @context
  def get_quota(context = nil)
    quota_params = Attachment.get_quota(context || @context)
    @quota = quota_params[:quota]
    @quota_used = quota_params[:quota_used]
  end

  # Renders a quota exceeded message if the @context's quota is exceeded
  def quota_exceeded(context = nil, redirect = nil)
    context ||= @context
    redirect ||= root_url
    get_quota(context)
    if response.body.size + @quota_used > @quota
      error = case context
              when Account
                t "#application.errors.quota_exceeded_account", "Account storage quota exceeded"
              when Course
                t "#application.errors.quota_exceeded_course", "Course storage quota exceeded"
              when Group
                t "#application.errors.quota_exceeded_group", "Group storage quota exceeded"
              when User
                t "#application.errors.quota_exceeded_user", "User storage quota exceeded"
              else
                t "#application.errors.quota_exceeded", "Storage quota exceeded"
              end
      respond_to do |format|
        flash[:error] = error unless request.format.to_s == "text/plain"
        format.html { redirect_to redirect }
        format.json { render json: { errors: { base: error } }, status: :bad_request }
        format.text { render json: { errors: { base: error } }, status: :bad_request }
      end
      return true
    end
    false
  end

  # Used to retrieve the context from a :feed_code parameter.  These
  # :feed_code attributes are keyed off the object type and the object's
  # uuid.  Using the uuid attribute gives us an unguessable url so
  # that we can offer the feeds without requiring password authentication.
  def get_feed_context(opts = {})
    pieces = params[:feed_code].split("_", 2)
    if params[:feed_code].start_with?("group_membership")
      pieces = ["group_membership", params[:feed_code].split("_", 3)[-1]]
    end
    @context = nil
    @problem = nil
    case pieces[0]
    when "enrollment"
      @enrollment = Enrollment.where(uuid: pieces[1]).first if pieces[1]
      @context_type = "Course"
      if !@enrollment
        @problem = t "#application.errors.mismatched_verification_code", "The verification code does not match any currently enrolled user."
      elsif @enrollment.course && !@enrollment.course.available?
        @problem = t "#application.errors.feed_unpublished_course", "Feeds for this course cannot be accessed until it is published."
      end
      @context = @enrollment.course unless @problem
      @current_user = @enrollment.user unless @problem
    when "group_membership"
      @membership = GroupMembership.active.where(uuid: pieces[1]).first if pieces[1]
      @context_type = "Group"
      if !@membership
        @problem = t "#application.errors.mismatched_verification_code", "The verification code does not match any currently enrolled user."
      elsif @membership.group && !@membership.group.available?
        @problem = t "#application.errors.feed_unpublished_group", "Feeds for this group cannot be accessed until it is published."
      end
      @context = @membership.group unless @problem
      @current_user = @membership.user unless @problem
    when "user"
      find_user_from_uuid(pieces[1])
      @problem = t "#application.errors.invalid_verification_code", "The verification code is invalid." unless @current_user
      @context = @current_user
    else
      @context_type = pieces[0].classify
      if Context::CONTEXT_TYPES.include?(@context_type.to_sym)
        @context_class = Object.const_get(@context_type, false)
        @context = @context_class.where(uuid: pieces[1]).first if pieces[1]
      end
      if !@context
        @problem = t "#application.errors.invalid_verification_code", "The verification code is invalid."
      elsif (!@context.is_public rescue false) && (!@context.respond_to?(:uuid) || pieces[1] != @context.uuid)
        @problem = case @context_type
                   when "course"
                     t "#application.errors.feed_private_course", "The matching course has gone private, so public feeds like this one will no longer be visible."
                   when "group"
                     t "#application.errors.feed_private_group", "The matching group has gone private, so public feeds like this one will no longer be visible."
                   else
                     t "#application.errors.feed_private", "The matching context has gone private, so public feeds like this one will no longer be visible."
                   end
      end
      @context = nil if @problem
      @current_user = @context if @context.is_a?(User)
    end
    if !@context || (opts[:only] && !opts[:only].include?(@context.class.to_s.underscore.to_sym))
      @problem ||= t("#application.errors.invalid_feed_parameters", "Invalid feed parameters.") if opts[:only] && !opts[:only].include?(@context.class.to_s.underscore.to_sym)
      @problem ||= t "#application.errors.feed_not_found", "Could not find feed."
      render template: "shared/unauthorized_feed", status: :bad_request, formats: [:html]
      return false
    end
    @context
  end

  def find_user_from_uuid(uuid)
    @current_user = UserPastLtiId.where(user_uuid: uuid).take&.user
    @current_user ||= User.where(uuid: uuid).first
  end

  def discard_flash_if_xhr
    if request.xhr? || request.format.to_s == "text/plain"
      flash.discard
    end
  end

  def cancel_cache_buster
    @cancel_cache_buster = true
  end

  def cache_buster
    # Annoying problem.  If I set the cache-control to anything other than "no-cache, no-store"
    # then the local cache is used when the user clicks the 'back' button.  I don't know how
    # to tell the browser to ALWAYS check back other than to disable caching...
    return true if @cancel_cache_buster || request.xhr? || api_request?

    set_no_cache_headers
  end

  def initiate_session_from_token
    # Login from a token generated via API
    if params[:session_token]
      token = SessionToken.parse(params[:session_token])
      if token&.valid?
        pseudonym = Pseudonym.active.find_by(id: token.pseudonym_id)

        if pseudonym
          unless pseudonym.works_for_account?(@domain_root_account, true)
            # if the logged in pseudonym doesn't work, we can only switch to another pseudonym
            # that does work if it's the same password, and it's not a managed pseudonym
            alternates = pseudonym.user.all_active_pseudonyms.select do |p|
              !p.managed_password? &&
                p.works_for_account?(@domain_root_account, true) &&
                p.password_salt == pseudonym.password_salt &&
                p.crypted_password == pseudonym.crypted_password
            end
            # prefer a site admin pseudonym, then a pseudonym in this account, and then any old
            # pseudonym
            pseudonym = alternates.find { |p| p.account_id == Account.site_admin.id }
            pseudonym ||= alternates.find { |p| p.account_id == @domain_root_account.id }
            pseudonym ||= alternates.first
          end
          if pseudonym && pseudonym != @current_pseudonym
            return_to = session.delete(:return_to)
            reset_session_saving_keys(:oauth2)
            PseudonymSession.create!(pseudonym)
            session[:used_remember_me_token] = true if token.used_remember_me_token
          end
          if pseudonym && token.current_user_id
            target_user = User.find(token.current_user_id)
            session[:become_user_id] = token.current_user_id if target_user.can_masquerade?(pseudonym.user, @domain_root_account)
          end
        end
        return redirect_to return_to if return_to

        if (oauth = session[:oauth2])
          provider = Canvas::OAuth::Provider.new(oauth[:client_id], oauth[:redirect_uri], oauth[:scopes], oauth[:purpose])
          return redirect_to Canvas::OAuth::Provider.confirmation_redirect(self, provider, pseudonym.user)
        end

        # do one final redirect to get the token out of the URL
        redirect_to remove_query_params(request.original_url, "session_token")
      end
    end
  end

  def remove_query_params(url, *params)
    uri = URI.parse(url)
    return url unless uri.query

    qs = Rack::Utils.parse_query(uri.query)
    qs.except!(*params)
    uri.query = qs.empty? ? nil : Rack::Utils.build_query(qs)
    uri.to_s
  end

  def set_no_cache_headers
    response.headers["Pragma"] = "no-cache"
    response.headers["Cache-Control"] = if Setting.get("legacy_cache_control", "false") == "true"
                                          "no-cache, no-store"
                                        else
                                          "no-store"
                                        end
  end

  def set_page_view
    # We only record page_views for html page requests coming from within the
    # app, or if coming from a developer api request and specified as a
    # page_view.
    return unless @current_user && !request.xhr? && request.get? && page_views_enabled?

    ENV["RAILS_HOST_WITH_PORT"] ||= request.host_with_port rescue nil
    generate_page_view
  end

  def require_reacceptance_of_terms
    if session[:require_terms] && request.get? && !api_request? && !verified_file_request?
      render "shared/terms_required", status: :unauthorized
      false
    end
  end

  def clear_policy_cache
    AdheresToPolicy::Cache.clear
  end

  def generate_page_view(user = @current_user)
    attributes = { user: user, real_user: @real_current_user }
    @page_view = PageView.generate(request, attributes)
    @page_view.user_request = true if params[:user_request] || (user && !request.xhr? && request.get?)
    @page_before_render = Time.now.utc
  end

  def disable_page_views
    @log_page_views = false
    true
  end

  def update_enrollment_last_activity_at
    return unless @context_enrollment.is_a?(Enrollment)

    activity = Enrollment::RecentActivity.new(@context_enrollment, @context)
    activity.record_for_access(response)
  end

  # Asset accesses are used for generating usage statistics.  This is how
  # we say, "the user just downloaded this file" or "the user just
  # viewed this wiki page".  We can then after-the-fact build statistics
  # and reports from these accesses.  This is currently being used
  # to generate access reports per student per course.
  #
  # If asset is an AR model, then its asset_string will be used. If it's an array,
  # it should look like [ "subtype", context ], like [ "pages", course ].
  def log_asset_access(asset, asset_category, asset_group = nil, level = nil, membership_type = nil, overwrite: true, context: nil)
    user = file_access_user
    return unless user && @context && asset
    return if asset.respond_to?(:new_record?) && asset.new_record?

    shard = asset.is_a?(Array) ? asset[1].shard : asset.shard
    shard.activate do
      code = if asset.is_a?(Array)
               "#{asset[0]}:#{asset[1].asset_string}"
             else
               asset.asset_string
             end

      membership_type ||= @context_membership && @context_membership.class.to_s

      group_code = if asset_group.is_a?(String)
                     asset_group
                   elsif asset_group.respond_to?(:asset_string)
                     asset_group.asset_string
                   else
                     "unknown"
                   end

      if !@accessed_asset || overwrite
        @accessed_asset = {
          user: user,
          code: code,
          asset_for_root_account_id: asset.is_a?(Array) ? asset[1] : asset,
          group_code: group_code,
          category: asset_category,
          membership_type: membership_type,
          level: level,
          shard: shard
        }
      end

      Canvas::LiveEvents.asset_access(asset, asset_category, membership_type, level,
                                      context: context, context_membership: @context_membership)

      @accessed_asset
    end
  end

  def log_api_asset_access(asset, asset_category, asset_group = nil, level = nil, membership_type = nil, overwrite: true)
    return if in_app? # don't log duplicate accesses for API calls made by the Canvas front-end
    return if params[:page].to_i > 1 # don't log duplicate accesses for pages after the first

    log_asset_access(asset, asset_category, asset_group, level, membership_type, overwrite: overwrite)
  end

  def log_page_view
    user = @current_user || (@accessed_asset && @accessed_asset[:user])
    if user && @log_page_views != false
      add_interaction_seconds
      log_participation(user)
      log_gets
      finalize_page_view
    elsif @page_view && !@page_view.new_record?
      @page_view.destroy
    end
  rescue StandardError, CassandraCQL::Error::InvalidRequestException => e
    Canvas::Errors.capture_exception(:page_view, e)
    logger.error "Pageview error!"
    raise e if Rails.env.development?

    true
  end

  def add_interaction_seconds
    updated_fields = params.slice(:interaction_seconds)
    return unless (request.xhr? || request.put?) && params[:page_view_token] && !updated_fields.empty?
    return unless page_views_enabled?

    RequestContext::Generator.store_interaction_seconds_update(
      params[:page_view_token],
      updated_fields[:interaction_seconds]
    )
    page_view_info = CanvasSecurity::PageViewJwt.decode(params[:page_view_token])
    @page_view = PageView.find_for_update(page_view_info[:request_id])
    if @page_view
      if @page_view.id
        response.headers["X-Canvas-Page-View-Update-Url"] = page_view_path(
          @page_view.id, page_view_token: @page_view.token
        )
      end
      @page_view.do_update(updated_fields)
      @page_view_update = true
    end
  end

  def log_participation(user)
    # If we're logging the asset access, and it's either a participatory action
    # or it's not an update to an already-existing page_view.  We check to make sure
    # it's not an update because if the page_view already existed, we don't want to
    # double-count it as multiple views when it's really just a single view.
    return unless @accessed_asset && (@accessed_asset[:level] == "participate" || !@page_view_update)

    @access = AssetUserAccess.log(user, @context, @accessed_asset) if @context

    if @page_view.nil? && %w[participate submit].include?(@accessed_asset[:level]) && page_views_enabled?
      generate_page_view(user)
    end

    if @page_view
      @page_view.participated = %w[participate submit].include?(@accessed_asset[:level])
      @page_view.asset_user_access = @access
    end

    @page_view_update = true
  end

  def log_gets
    if @page_view && !request.xhr? && request.get? && ((response.media_type || "").to_s.include?("html") ||
      ((Setting.get("create_get_api_page_views", "true") == "true") && api_request?))
      @page_view.render_time ||= (Time.now.utc - @page_before_render) rescue nil
      @page_view_update = true
    end
  end

  def finalize_page_view
    if @page_view && @page_view_update
      @page_view.context = @context if !@page_view.context_id && PageView::CONTEXT_TYPES.include?(@context.class.name)
      @page_view.account_id = @domain_root_account.id
      @page_view.developer_key_id = @access_token.try(:developer_key_id)
      @page_view.store
      RequestContext::Generator.store_page_view_meta(@page_view)
    end
  end

  # order from general to specific; precedence
  # evaluates the LAST one first, so having "Exception"
  # at the end, for example, would be a problem.
  # all things would be rescued prior to any specific handlers.
  rescue_from Exception, with: :rescue_exception
  # Rails exceptions
  rescue_from ActionController::InvalidCrossOriginRequest, with: :rescue_expected_error_type
  rescue_from ActionController::ParameterMissing, with: :rescue_expected_error_type
  rescue_from ActionController::UnknownFormat, with: :rescue_expected_error_type
  rescue_from ActiveRecord::RecordInvalid, with: :rescue_expected_error_type
  rescue_from ActionView::MissingTemplate, with: :rescue_expected_error_type
  rescue_from ActiveRecord::StaleObjectError, with: :rescue_expected_error_type
  # Canvas exceptions
  rescue_from RequestError, with: :rescue_expected_error_type
  rescue_from Canvas::Security::TokenExpired, with: :rescue_expected_error_type
  rescue_from SearchTermHelper::SearchTermTooShortError, with: :rescue_expected_error_type
  rescue_from CanvasHttp::CircuitBreakerError, with: :rescue_expected_error_type
  rescue_from InstFS::ServiceError, with: :rescue_expected_error_type
  rescue_from InstFS::BadRequestError, with: :rescue_expected_error_type

  def rescue_expected_error_type(error)
    rescue_exception(error, level: :info)
  end

  # analogous to rescue_action_without_handler from ActionPack 2.3
  def rescue_exception(exception, level: :error)
    # On exception `after_action :set_response_headers` is not called.
    # This causes controller#action from not being set on x-canvas-meta header.
    set_response_headers

    if Rails.application.config.consider_all_requests_local
      rescue_action_locally(exception, level: level)
    else
      rescue_action_in_public(exception, level: level)
    end
  end

  def interpret_status(code)
    message = Rack::Utils::HTTP_STATUS_CODES[code]
    code, message = [500, Rack::Utils::HTTP_STATUS_CODES[500]] unless message
    "#{code} #{message}"
  end

  def response_code_for_rescue(exception)
    ActionDispatch::ExceptionWrapper.status_code_for_exception(exception.class.name)
  end

  def render_optional_error_file(status)
    path = "#{Rails.public_path}/#{status.to_s[0, 3]}"
    if File.exist?(path)
      render file: path, status: status, content_type: Mime::Type.lookup("text/html"), layout: false, formats: [:html]
    else
      head status
    end
  end

  # Custom error catching and message rendering.
  def rescue_action_in_public(exception, level: :error)
    response_code = exception.response_status if exception.respond_to?(:response_status)
    @show_left_side = exception.show_left_side if exception.respond_to?(:show_left_side)
    response_code ||= response_code_for_rescue(exception) || 500
    begin
      status_code = interpret_status(response_code)
      status = status_code
      status = "AUT" if exception.is_a?(ActionController::InvalidAuthenticityToken)
      type = nil
      type = "404" if status == "404 Not Found"
      opts = { type: type }
      opts[:canvas_error_info] = exception.canvas_error_info if exception.respond_to?(:canvas_error_info)
      info = Canvas::Errors::Info.new(request, @domain_root_account, @current_user, opts)
      error_info = info.to_h
      error_info[:tags][:response_code] = response_code
      capture_outputs = Canvas::Errors.capture(exception, error_info, level)
      error = nil
      if capture_outputs[:error_report]
        error = ErrorReport.find(capture_outputs[:error_report])
      end
      if api_request?
        rescue_action_in_api(exception, error, response_code)
      else
        render_rescue_action(exception, error, status, status_code)
      end
    rescue => e
      # error generating the error page? failsafe.
      Canvas::Errors.capture(e)
      render_optional_error_file response_code_for_rescue(exception)
    end
  end

  def render_xhr_exception(error, message = nil, status = "500 Internal Server Error", status_code = 500)
    message ||= "Unexpected error, ID: #{error.id rescue "unknown"}"
    render status: status_code, json: {
      errors: {
        base: message
      },
      status: status
    }
  end

  def render_rescue_action(exception, error, status, status_code)
    clear_crumbs
    @headers = nil
    load_account unless @domain_root_account
    session[:last_error_id] = error.id rescue nil
    if request.xhr? || request.format == :text
      message = exception.xhr_message if exception.respond_to?(:xhr_message)
      render_xhr_exception(error, message, status, status_code)
    elsif exception.is_a?(ActionController::InvalidAuthenticityToken) && cookies[:_csrf_token].blank?
      redirect_to login_url(needs_cookies: "1")
      reset_session
      nil
    else
      request.format = :html
      template = exception.error_template if exception.respond_to?(:error_template)
      unless template
        template = "shared/errors/#{status.to_s[0, 3]}_message"
        erbpath = Rails.root.join("app/views/#{template}.html.erb")
        template = "shared/errors/500_message" unless erbpath.file?
      end

      @status_code = status_code
      message = exception.is_a?(RequestError) ? exception.message : nil
      render template: template,
             layout: "application",
             status: status_code,
             formats: [:html],
             locals: {
               error: error,
               exception: exception,
               status: status,
               message: message,
             }
    end
  end

  def rescue_action_in_api(exception, error_report, response_code)
    data = exception.error_json if exception.respond_to?(:error_json)
    data ||= api_error_json(exception, response_code)

    if error_report.try(:id)
      data[:error_report_id] = error_report.id
    end

    render json: data, status: response_code
  end

  def api_error_json(exception, status_code)
    case exception
    when ActiveRecord::RecordInvalid
      errors = exception.record.errors
      errors.set_reporter(:hash, Api::Errors::Reporter)
      data = errors.to_hash
    when Api::Error
      errors = ActiveModel::BetterErrors::Errors.new(nil)
      errors.error_collection.add(:base, exception.error_id, message: exception.message)
      errors.set_reporter(:hash, Api::Errors::Reporter)
      data = errors.to_hash
    when ActiveRecord::RecordNotFound
      data = { errors: [{ message: "The specified resource does not exist." }] }
    when AuthenticationMethods::AccessTokenError
      add_www_authenticate_header
      data = { errors: [{ message: "Invalid access token." }] }
    when AuthenticationMethods::AccessTokenScopeError
      data = { errors: [{ message: "Insufficient scopes on access token." }] }
    when ActionController::ParameterMissing
      data = { errors: [{ message: "#{exception.param} is missing" }] }
    when BasicLTI::BasicOutcomes::Unauthorized,
        BasicLTI::BasicOutcomes::InvalidRequest
      data = { errors: [{ message: exception.message }] }
    else
      status_code_string = if status_code.is_a?(Symbol)
                             status_code.to_s
                           else
                             # we want to return a status string of the form "not_found", so take the rails-style "Not Found" and tweak it
                             interpret_status(status_code).sub(/\d\d\d /, "").delete(" ").underscore
                           end
      data = { errors: [{ message: "An error occurred.", error_code: status_code_string }] }
    end
    data
  end

  def rescue_action_locally(exception, level: :error)
    if api_request? || exception.is_a?(RequestError)
      # we want api requests to behave the same on error locally as in prod, to
      # ease testing and development. you can still view the backtrace, etc, in
      # the logs.
      rescue_action_in_public(exception, level: level)
    else
      # this ensures the logging will still happen so you can see backtrace, etc.
      Canvas::Errors.capture(exception, {}, level)
      raise exception
    end
  end

  def claim_session_course(course, user, state = nil)
    e = course.claim_with_teacher(user)
    session[:claimed_enrollment_uuids] ||= []
    session[:claimed_enrollment_uuids] << e.uuid
    session[:claimed_enrollment_uuids].uniq!
    flash[:notice] = t "#application.notices.first_teacher", "This course is now claimed, and you've been registered as its first teacher."
    if !@current_user && state == :just_registered
      flash[:notice] = t "#application.notices.first_teacher_with_email", "This course is now claimed, and you've been registered as its first teacher. You should receive an email shortly to complete the registration process."
    end
    session[:claimed_course_uuids] ||= []
    session[:claimed_course_uuids] << course.uuid
    session[:claimed_course_uuids].uniq!
    session.delete(:claim_course_uuid)
    session.delete(:course_uuid)
  end

  API_REQUEST_REGEX = %r{\A/api/}.freeze
  def api_request?
    @api_request ||= !!request.path.match(API_REQUEST_REGEX)
  end

  def verified_file_request?
    params[:controller] == "files" && params[:action] == "show" && params[:verifier].present?
  end

  # Retrieving wiki pages needs to search either using the id or
  # the page title.
  def get_wiki_page
    GuardRail.activate(params[:action] == "edit" ? :primary : :secondary) do
      @wiki = @context.wiki

      @page_name = params[:wiki_page_id] || params[:id] || (params[:wiki_page] && params[:wiki_page][:title])
      if params[:format] && !["json", "html"].include?(params[:format])
        @page_name += ".#{params[:format]}"
        params[:format] = "html"
      end
      return if @page || !@page_name

      @page = @wiki.find_page(@page_name) if params[:action] != "create"
    end

    unless @page
      if params[:titleize].present? && !value_to_boolean(params[:titleize])
        @page_name = CGI.unescape(@page_name)
        @page = @wiki.build_wiki_page(@current_user, title: @page_name)
      else
        @page = @wiki.build_wiki_page(@current_user, url: @page_name)
      end
    end
  end

  def content_tag_redirect(context, tag, error_redirect_symbol, tag_type = nil)
    url_params = tag.tag_type == "context_module" ? { module_item_id: tag.id } : {}
    if tag.content_type == "Assignment"
      use_edit_url = params[:build].nil? &&
                     Account.site_admin.feature_enabled?(:new_quizzes_modules_support) &&
                     @context.grants_right?(@current_user, :manage) &&
                     tag.quiz_lti
      url_params[:quiz_lti] = true if use_edit_url
      redirect_symbol = use_edit_url ? :edit_context_assignment_url : :context_assignment_url
      redirect_to named_context_url(context, redirect_symbol, tag.content_id, url_params)
    elsif tag.content_type == "WikiPage"
      redirect_to polymorphic_url([context, tag.content], url_params)
    elsif tag.content_type == "Attachment"
      redirect_to named_context_url(context, :context_file_url, tag.content_id, url_params)
    elsif tag.content_type_quiz?
      redirect_to named_context_url(context, :context_quiz_url, tag.content_id, url_params)
    elsif tag.content_type == "DiscussionTopic"
      redirect_to named_context_url(context, :context_discussion_topic_url, tag.content_id, url_params)
    elsif tag.content_type == "Rubric"
      redirect_to named_context_url(context, :context_rubric_url, tag.content_id, url_params)
    elsif tag.content_type == "AssessmentQuestionBank"
      redirect_to named_context_url(context, :context_question_bank_url, tag.content_id, url_params)
    elsif tag.content_type == "Lti::MessageHandler"
      url_params[:module_item_id] = params[:module_item_id] if params[:module_item_id]
      url_params[:resource_link_fragment] = "ContentTag:#{tag.id}"
      redirect_to named_context_url(context, :context_basic_lti_launch_request_url, tag.content_id, url_params)
    elsif tag.content_type == "ExternalUrl"
      @tag = tag
      @module = tag.context_module
      log_asset_access(@tag, "external_urls", "external_urls")
      if tag.locked_for? @current_user
        render "context_modules/lock_explanation"
      else
        tag.context_module_action(@current_user, :read)
        render "context_modules/url_show"
      end
    elsif tag.content_type == "ContextExternalTool"
      @tag = tag

      if tag.locked_for? @current_user
        return render "context_modules/lock_explanation"
      end

      if @tag.context.is_a?(Assignment)
        @assignment = @tag.context

        @resource_title = @assignment.title
        @module_tag = if params[:module_item_id]
                        @context.context_module_tags.not_deleted.find(params[:module_item_id])
                      else
                        @assignment.context_module_tags.first
                      end
      else
        @module_tag = @tag
        @resource_title = @tag.title
      end
      @resource_url = @tag.url
      @tool = ContextExternalTool.find_external_tool(tag.url, context, tag.content_id)

      @assignment&.prepare_for_ags_if_needed!(@tool)

      tag.context_module_action(@current_user, :read)
      if @tool
        log_asset_access(@tool, "external_tools", "external_tools", overwrite: false)
        @opaque_id = @tool.opaque_identifier_for(@tag)

        launch_settings = @tool.settings["post_only"] ? { post_only: true, tool_dimensions: tool_dimensions } : { tool_dimensions: tool_dimensions }
        @lti_launch = Lti::Launch.new(launch_settings)

        success_url = case tag_type
                      when :assignments
                        named_context_url(@context, :context_assignments_url, include_host: true)
                      when :modules
                        named_context_url(@context, :context_context_modules_url, include_host: true)
                      else
                        named_context_url(@context, :context_url, include_host: true)
                      end
        if tag.new_tab
          @lti_launch.launch_type = "window"
          @return_url = success_url
        else
          @return_url = if @context
                          set_return_url
                        else
                          external_content_success_url("external_tool_redirect")
                        end
          @redirect_return = true
          js_env(redirect_return_success_url: success_url,
                 redirect_return_cancel_url: success_url)
        end

        opts = {
          launch_url: @tool.login_or_launch_url(content_tag_uri: @resource_url),
          link_code: @opaque_id,
          overrides: { "resource_link_title" => @resource_title },
          domain: HostUrl.context_host(@domain_root_account, request.host),
          include_module_context: true
        }
        variable_expander = Lti::VariableExpander.new(@domain_root_account, @context, self, {
                                                        current_user: @current_user,
                                                        current_pseudonym: @current_pseudonym,
                                                        content_tag: @module_tag || tag,
                                                        assignment: @assignment,
                                                        launch: @lti_launch,
                                                        tool: @tool
                                                      })

        adapter = if @tool.use_1_3?
                    # Use the resource URL as the target_link_uri
                    opts[:launch_url] = @resource_url

                    Lti::LtiAdvantageAdapter.new(
                      tool: @tool,
                      user: @current_user,
                      context: @context,
                      return_url: @return_url,
                      expander: variable_expander,
                      opts: opts.merge(
                        resource_link: @tag.associated_asset_lti_resource_link
                      )
                    )
                  else
                    Lti::LtiOutboundAdapter.new(@tool, @current_user, @context).prepare_tool_launch(@return_url, variable_expander, opts)
                  end

        if tag.try(:context_module)
          # if you change this, see also url_show.html.erb
          cu = context_url(@context, :context_context_modules_url)
          cu = "#{cu}/#{tag.context_module.id}"
          add_crumb tag.context_module.name, cu
          add_crumb @tag.title
        end

        if @assignment
          return unless require_user

          add_crumb(@resource_title)
          @mark_done = MarkDonePresenter.new(self, @context, params["module_item_id"], @current_user, @assignment)
          @prepend_template = "assignments/lti_header" if render_external_tool_prepend_template?
          begin
            @lti_launch.params = lti_launch_params(adapter)
          rescue Lti::IMS::AdvantageErrors::InvalidLaunchError
            return render_error_with_details(
              title: t("LTI Launch Error"),
              summary: t("There was an error launching to the configured tool."),
              directions: t("Please try re-establishing the connection to the tool by re-selecting the tool in the assignment or module item interface and saving.")
            )
          end
        else
          @lti_launch.params = adapter.generate_post_payload
        end

        @lti_launch.resource_url = @tool.login_or_launch_url(content_tag_uri: @resource_url)
        @lti_launch.link_text = @resource_title
        @lti_launch.analytics_id = @tool.tool_id

        @append_template = "context_modules/tool_sequence_footer" if render_external_tool_append_template?
        render Lti::AppUtil.display_template(external_tool_redirect_display_type)
      else
        flash[:error] = t "#application.errors.invalid_external_tool", "Couldn't find valid settings for this link"
        redirect_to named_context_url(context, error_redirect_symbol)
      end
    else
      flash[:error] = t "#application.errors.invalid_tag_type", "Didn't recognize the item type for this tag"
      redirect_to named_context_url(context, error_redirect_symbol)
    end
  end

  def set_return_url
    ref = request.referer
    # when flag is enabled, new quizzes quiz creation can only be initiated from quizzes page
    # but we still use the assignment#new page to create the quiz.
    # also handles launch from existing quiz on quizzes page.
    if ref.present? && @assignment&.quiz_lti?
      if (ref.include?("assignments/new") || ref =~ %r{courses/(\d+/quizzes.?|.*\?quiz_lti)}) && @context.root_account.feature_enabled?(:newquizzes_on_quiz_page)
        return polymorphic_url([@context, :quizzes])
      end

      if %r{courses/\d+/gradebook}i.match?(ref)
        return polymorphic_url([@context, :gradebook])
      end

      if %r{courses/\d+$}i.match?(ref)
        return polymorphic_url([@context])
      end

      if %r{courses/(\d+/modules.?|.*\?module_item_id=)}.match?(ref)
        return polymorphic_url([@context, :context_modules])
      end

      if %r{/courses/.*\?quiz_lti}.match?(ref)
        return polymorphic_url([@context, :quizzes])
      end

      if %r{courses/\d+/assignments}.match?(ref)
        return polymorphic_url([@context, :assignments])
      end
    end
    named_context_url(@context, :context_external_content_success_url, "external_tool_redirect", include_host: true)
  end

  def lti_launch_params(adapter)
    adapter.generate_post_payload_for_assignment(@assignment, lti_grade_passback_api_url(@tool), blti_legacy_grade_passback_api_url(@tool), lti_turnitin_outcomes_placement_url(@tool.id))
  end
  private :lti_launch_params

  def external_tool_redirect_display_type
    if params["display"].present?
      params["display"]
    elsif @assignment&.quiz_lti? && @module_tag
      "in_nav_context"
    else
      @tool&.extension_setting(:assignment_selection)&.dig("display_type")
    end
  end
  private :external_tool_redirect_display_type

  def render_external_tool_prepend_template?
    !%w[full_width in_nav_context].include?(external_tool_redirect_display_type)
  end
  private :render_external_tool_prepend_template?

  def render_external_tool_append_template?
    external_tool_redirect_display_type != "full_width"
  end
  private :render_external_tool_append_template?

  # pass it a context or an array of contexts and it will give you a link to the
  # person's calendar with only those things checked.
  def calendar_url_for(contexts_to_link_to = nil, options = {})
    options[:query] ||= {}
    contexts_to_link_to = Array(contexts_to_link_to)
    if (event = options.delete(:event))
      options[:query][:event_id] = event.id
    end
    options[:query][:include_contexts] = contexts_to_link_to.map(&:asset_string).join(",") unless contexts_to_link_to.empty?
    calendar_url(options[:query])
  end

  # pass it a context or an array of contexts and it will give you a link to the
  # person's files browser for the supplied contexts.
  def files_url_for(contexts_to_link_to = nil, options = {})
    options[:query] ||= {}
    contexts_to_link_to = Array(contexts_to_link_to)
    unless contexts_to_link_to.empty?
      options[:anchor] = contexts_to_link_to.first.asset_string
    end
    options[:query][:include_contexts] = contexts_to_link_to.map { |c| c.is_a? String ? c : c.asset_string }.join(",") unless contexts_to_link_to.empty?
    url_for(
      options[:query].merge({
        controller: "files",
        action: "full_index",
      }.merge(if options[:anchor].empty?
                {}
              else
                {
                  anchor: options[:anchor]
                }
              end))
    )
  end
  helper_method :calendar_url_for, :files_url_for

  def conversations_path(params = {})
    if @current_user
      query_string = params.slice(:context_id, :user_id, :user_name).each_with_object([]) do |(k, v), res|
        res << "#{k}=#{v}"
      end.join("&")
      "/conversations?#{query_string}"
    else
      hash = params.keys.empty? ? "" : "##{params.to_json.unpack1("H*")}"
      "/conversations#{hash}"
    end
  end
  helper_method :conversations_path

  # escape everything but slashes, see http://code.google.com/p/phusion-passenger/issues/detail?id=113
  FILE_PATH_ESCAPE_PATTERN = Regexp.new("[^#{URI::PATTERN::UNRESERVED}/]")
  def safe_domain_file_url(attachment, host_and_shard: nil, verifier: nil, download: false, return_url: nil, fallback_url: nil) # TODO: generalize this
    host_and_shard ||= HostUrl.file_host_with_shard(@domain_root_account || Account.default, request.host_with_port)
    host, shard = host_and_shard
    config = DynamicSettings.find(tree: :private, cluster: attachment.shard.database_server.id)
    if config["attachment_specific_file_domain"] == "true"
      separator = config["attachment_specific_file_domain_separator"] || "."
      host = "a#{attachment.shard.id}-#{attachment.local_id}#{separator}#{host}"
    end
    res = "#{request.protocol}#{host}"

    shard.activate do
      # add parameters so that the other domain can create a session that
      # will authorize file access but not full app access.  We need this in
      # case there are relative URLs in the file that point to other pieces
      # of content.
      fallback_url ||= request.url
      query = URI.parse(fallback_url).query
      # i don't know if we really need this but in case these expired tokens are a client caching issue,
      # let's throw an extra param in the fallback so we hopefully don't infinite loop
      fallback_url += (query.present? ? "&" : "?") + "fallback_ts=#{Time.now.to_i}"

      opts = generate_access_verifier(return_url: return_url, fallback_url: fallback_url)
      opts[:verifier] = verifier if verifier.present?

      if download
        # download "for realz, dude" (see later comments about :download)
        opts[:download_frd] = 1
      else
        # don't set :download here, because file_download_url won't like it. see
        # comment below for why we'd want to set :download
        opts[:inline] = 1
      end

      if @context && Attachment.relative_context?(@context.class.base_class) && @context == attachment.context
        # so yeah, this is right. :inline=>1 wants :download=>1 to go along with
        # it, so we're setting :download=>1 *because* we want to display inline.
        opts[:download] = 1 unless download

        # if the context is one that supports relative paths (which requires extra
        # routes and stuff), then we'll build an actual named_context_url with the
        # params for show_relative
        res += named_context_url(@context, :context_file_url, attachment)
        res += "/" + URI.escape(attachment.full_display_path, FILE_PATH_ESCAPE_PATTERN)
        res += "?" + opts.to_query
      else
        # otherwise, just redirect to /files/:id
        res += file_download_url(attachment, opts.merge(only_path: true))
      end
    end

    res
  end
  helper_method :safe_domain_file_url

  def feature_enabled?(feature)
    @features_enabled ||= {}
    feature = feature.to_sym
    return @features_enabled[feature] unless @features_enabled[feature].nil?

    @features_enabled[feature] ||= if [:question_banks].include?(feature)
                                     true
                                   elsif feature == :twitter
                                     !!Twitter::Connection.config
                                   elsif feature == :diigo
                                     !!Diigo::Connection.config
                                   elsif feature == :google_drive
                                     Canvas::Plugin.find(:google_drive).try(:enabled?)
                                   elsif feature == :etherpad
                                     !!EtherpadCollaboration.config
                                   elsif feature == :kaltura
                                     !!CanvasKaltura::ClientV3.config
                                   elsif feature == :web_conferences
                                     !!WebConference.config
                                   elsif feature == :vericite
                                     Canvas::Plugin.find(:vericite).try(:enabled?)
                                   elsif feature == :lockdown_browser
                                     Canvas::Plugin.all_for_tag(:lockdown_browser).any? { |p| p.settings[:enabled] }
                                   else
                                     !!AccountServices.allowable_services[feature]
                                   end
  end
  helper_method :feature_enabled?

  def service_enabled?(service)
    @domain_root_account&.service_enabled?(service)
  end
  helper_method :service_enabled?

  def feature_and_service_enabled?(feature)
    feature_enabled?(feature) && service_enabled?(feature)
  end
  helper_method :feature_and_service_enabled?

  def temporary_user_code(generate = true)
    if generate
      session[:temporary_user_code] ||= "tmp_#{Digest::MD5.hexdigest("#{Time.now.to_i}_#{rand}")}"
    else
      session[:temporary_user_code]
    end
  end

  def require_account_management(on_root_account = false, permissions: [:manage_account_settings])
    if (!@context.root_account? && on_root_account) || !@context.is_a?(Account)
      redirect_to named_context_url(@context, :context_url)
      return false
    else
      return false unless authorized_action(@context, @current_user, permissions)
    end
    true
  end

  def require_root_account_management
    require_account_management(true)
  end

  def require_site_admin_with_permission(permission)
    require_context_with_permission(Account.site_admin, permission)
  end

  def require_context_with_permission(context, permission)
    unless context.grants_right?(@current_user, permission)
      respond_to do |format|
        format.html do
          if @current_user
            flash[:error] = t "#application.errors.permission_denied", "You don't have permission to access that page"
            redirect_to root_url
          else
            redirect_to_login
          end
        end
        format.json { render_json_unauthorized }
      end
      false
    end
  end

  def require_registered_user
    return false if require_user == false

    unless @current_user.registered?
      respond_to do |format|
        format.html { render "shared/registration_incomplete", status: :unauthorized }
        format.json { render json: { "status" => "unauthorized", "message" => t("#errors.registration_incomplete", "You need to confirm your email address before you can view this page") }, status: :unauthorized }
      end
      false
    end
  end

  def check_incomplete_registration
    if @current_user
      js_env INCOMPLETE_REGISTRATION: incomplete_registration?, USER_EMAIL: @current_user.email
    end
  end

  def incomplete_registration?
    @current_user && params[:registration_success] && @current_user.pre_registered?
  end
  helper_method :incomplete_registration?

  def page_views_enabled?
    PageView.page_views_enabled?
  end
  helper_method :page_views_enabled?

  def verified_file_download_url(attachment, context = nil, permission_map_id = nil, *opts)
    verifier = Attachments::Verification.new(attachment).verifier_for_user(@current_user,
                                                                           context: context.try(:asset_string), permission_map_id: permission_map_id)
    file_download_url(attachment, { verifier: verifier }, *opts)
  end
  helper_method :verified_file_download_url

  def user_content(str)
    return nil unless str
    return str.html_safe unless str.match?(/object|embed|equation_image/)

    UserContent.escape(str, request.host_with_port, use_new_math_equation_handling?)
  end
  helper_method :user_content

  def public_user_content(str, context = @context, user = @current_user, is_public = false)
    return nil unless str

    rewriter = UserContent::HtmlRewriter.new(context, user)
    rewriter.set_handler("files") do |match|
      UserContent::FilesHandler.new(
        match: match,
        context: context,
        user: user,
        preloaded_attachments: {},
        in_app: in_app?,
        is_public: is_public
      ).processed_url
    end
    UserContent.escape(rewriter.translate_content(str), request.host_with_port, use_new_math_equation_handling?)
  end
  helper_method :public_user_content

  def find_bank(id, check_context_chain = true)
    bank = @context.assessment_question_banks.active.where(id: id).first || @current_user.assessment_question_banks.active.where(id: id).first
    if bank
      (if block_given?
         authorized_action(bank, @current_user, :read)
       else
         bank.grants_right?(@current_user, session, :read)
       end) or return nil
    elsif check_context_chain
      (if block_given?
         authorized_action(@context, @current_user, :read_question_banks)
       else
         @context.grants_right?(@current_user, session, :read_question_banks)
       end) or return nil
      bank = @context.inherited_assessment_question_banks.where(id: id).first
    end

    yield if block_given? && (@bank = bank)
    bank
  end

  def in_app?
    !!(@current_user ? @pseudonym_session : session[:session_id])
  end

  def json_as_text?
    request.headers["CONTENT_TYPE"].to_s.include?("multipart/form-data") &&
      (params[:format].to_s != "json" || in_app?)
  end

  def params_are_integers?(*check_params)
    begin
      check_params.each { |p| Integer(params[p]) }
    rescue ArgumentError
      return false
    end
    true
  end

  def destroy_session
    logger.info "Destroying session: #{session[:session_id]}"
    @pseudonym_session.destroy rescue true
    reset_session
  end

  def logout_current_user
    logged_in_user.try(:stamp_logout_time!)
    InstFS.logout(logged_in_user) rescue nil
    destroy_session
  end

  def set_layout_options
    @embedded_view = params[:embedded]
    @headers = false if params[:no_headers]
    (@body_classes ||= []) << "embedded" if @embedded_view
  end

  def stringify_json_ids?
    request.headers["Accept"]&.include?("application/json+canvas-string-ids")
  end

  def json_cast(obj)
    obj = obj.as_json if obj.respond_to?(:as_json)
    stringify_json_ids? ? StringifyIds.recursively_stringify_ids(obj) : obj
  end

  def render(options = nil, extra_options = {}, &block)
    set_layout_options
    if options.is_a?(Hash) && options.key?(:json)
      json = options.delete(:json)
      unless json.is_a?(String)
        json = ActiveSupport::JSON.encode(json_cast(json))
      end

      # fix for some browsers not properly handling json responses to multipart
      # file upload forms and s3 upload success redirects -- we'll respond with text instead.
      if options[:as_text] || json_as_text?
        options[:html] = json.html_safe
      else
        options[:json] = json
      end
    end

    # _don't_ call before_render hooks if we're not returning HTML
    if options.is_a?(Hash) &&
       (options[:json] || options[:plain] || options[:layout] == false)
      super
    else
      run_callbacks(:html_render) { super }
    end
  end

  # flash is normally only preserved for one redirect; make sure we carry
  # it along in case there are more
  def redirect_to(*)
    flash.keep
    super
  end

  def css_bundles
    @css_bundles ||= []
  end
  helper_method :css_bundles

  def css_bundle(*args)
    opts = (args.last.is_a?(Hash) ? args.pop : {})
    Array(args).flatten.each do |bundle|
      css_bundles << [bundle, opts[:plugin]] unless css_bundles.include? [bundle, opts[:plugin]]
    end
    nil
  end
  helper_method :css_bundle

  def js_bundles
    @js_bundles ||= []
  end
  helper_method :js_bundles

  # Use this method to place a bundle on the page, note that the end goal here
  # is to only ever include one bundle per page load, so use this with care and
  # ensure that the bundle you are requiring isn't simply a dependency of some
  # other bundle.
  #
  # Bundles are defined in ui/bundles/<bundle>.coffee
  #
  # usage: js_bundle :gradebook
  #
  # Only allows multiple arguments to support old usage of jammit_js
  #
  # Optional :plugin named parameter allows you to specify a plugin which
  # contains the bundle. Example:
  #
  # js_bundle :gradebook, :plugin => :my_feature
  #
  # will look for the bundle in
  # /plugins/my_feature/(optimized|javascripts)/compiled/bundles/ rather than
  # /(optimized|javascripts)/compiled/bundles/
  def js_bundle(*args)
    opts = (args.last.is_a?(Hash) ? args.pop : {})
    Array(args).flatten.each do |bundle|
      js_bundles << [bundle, opts[:plugin], false] unless js_bundles.include? [bundle, opts[:plugin], false]
    end
    nil
  end
  helper_method :js_bundle

  # Like #js_bundle but delay the execution (not necessarily the loading) of the
  # JS until the DOM is ready. Equivalent to doing:
  #
  #     $(document).ready(() => { import('path/to/bundles/profile.js') })
  #
  # This is useful when you suspect that the rendering of ERB/HTML can take a
  # long enough time for the JS to execute before it's done. For example, when
  # a page would contain a ton of DOM elements to represent DB records without
  # pagination as seen in USERS-369.
  def deferred_js_bundle(*args)
    opts = (args.last.is_a?(Hash) ? args.pop : {})
    Array(args).flatten.each do |bundle|
      js_bundles << [bundle, opts[:plugin], true] unless js_bundles.include? [bundle, opts[:plugin], true]
    end
    nil
  end
  helper_method :deferred_js_bundle

  def add_body_class(*args)
    @body_classes ||= []
    raise "call add_body_class for #{args} in the controller when using streaming templates" if @streaming_template && (args - @body_classes).any?

    @body_classes += args
  end
  helper_method :add_body_class

  def body_classes
    @body_classes ||= []
  end
  helper_method :body_classes

  def set_active_tab(active_tab)
    raise "call set_active_tab for #{active_tab.inspect} in the controller when using streaming templates" if @streaming_template && @active_tab != active_tab

    @active_tab = active_tab
  end
  helper_method :set_active_tab

  def get_active_tab
    @active_tab
  end
  helper_method :get_active_tab

  def get_course_from_section
    if params[:section_id]
      @section = api_find(CourseSection, params.delete(:section_id))
      params[:course_id] = @section.course_id
    end
  end

  def reject_student_view_student
    return unless @current_user&.fake_student?

    @unauthorized_message ||= t("#application.errors.student_view_unauthorized", "You cannot access this functionality in student view.")
    render_unauthorized_action
  end

  def set_site_admin_context
    @context = Account.site_admin
    add_crumb t("#crumbs.site_admin", "Site Admin"), url_for(Account.site_admin)
  end

  def flash_notices
    @notices ||= begin
      notices = []
      if !browser_supported? && !@embedded_view && !cookies["unsupported_browser_dismissed"]
        notices << { type: "warning", content: { html: unsupported_browser }, classes: "unsupported_browser" }
      end
      if (error = flash[:error])
        flash.delete(:error)
        notices << { type: "error", content: error, icon: "warning" }
      end
      if (warning = flash[:warning])
        flash.delete(:warning)
        notices << { type: "warning", content: warning, icon: "warning" }
      end
      if (info = flash[:info])
        flash.delete(:info)
        notices << { type: "info", content: info, icon: "info" }
      end
      if (notice = flash[:html_notice] ? { html: flash[:html_notice] } : flash[:notice])
        if flash[:html_notice]
          flash.delete(:html_notice)
        else
          flash.delete(:notice)
        end
        notices << { type: "success", content: notice, icon: "check" }
      end
      notices
    end
  end
  helper_method :flash_notices

  def unsupported_browser
    t("Your browser does not meet the minimum requirements for Canvas. Please visit the *Canvas Community* for a complete list of supported browsers.", wrapper: view_context.link_to('\1', t(:"#community.basics_browser_requirements")))
  end

  def browser_supported?
    key = request.user_agent.to_s.sum # keep cookie size in check. a legitimate collision here would be 1. extremely unlikely and 2. not a big deal
    if key != session[:browser_key]
      session[:browser_key] = key
      session[:browser_supported] = BrowserSupport.supported?(request.user_agent)
    end
    session[:browser_supported]
  end

  def mobile_device?
    params[:mobile] || request.user_agent.to_s =~ /ipod|iphone|ipad|Android/i
  end

  def ms_office?
    request.user_agent.to_s.include?("ms-office") ||
      request.user_agent.to_s.match?(%r{Word/\d+\.\d+})
  end

  def profile_data(profile, viewer, session, includes)
    extend Api::V1::UserProfile
    extend Api::V1::Course
    extend Api::V1::Group
    includes ||= []
    data = user_profile_json(profile, viewer, session, includes, profile)
    data[:can_edit] = viewer == profile.user
    data[:can_edit_name] = data[:can_edit] && profile.user.user_can_edit_name?
    data[:can_edit_avatar] = data[:can_edit] && profile.user.avatar_state != :locked
    data[:known_user] = viewer.address_book.known_user(profile.user)
    if data[:known_user] && viewer != profile.user
      common_courses = viewer.address_book.common_courses(profile.user)
      # address book can return a fake record in common courses with course_id
      # 0 which represents an admin -> user commonality.
      common_courses.delete(0)
      common_groups = viewer.address_book.common_groups(profile.user)
    else
      common_courses = {}
      common_groups = {}
    end
    data[:common_contexts] = common_contexts(common_courses, common_groups, @current_user, session)
    data
  end

  def common_contexts(common_courses, common_groups, current_user, session)
    courses = Course.active.where(id: common_courses.keys).to_a
    groups = Group.active.where(id: common_groups.keys).to_a

    common_courses = courses.map do |course|
      course_json(course, current_user, session, ["html_url"], false).merge({
                                                                              roles: common_courses[course.id].map { |role| Enrollment.readable_type(role) }
                                                                            })
    end

    common_groups = groups.map do |group|
      group_json(group, current_user, session, include: ["html_url"]).merge({
                                                                              # in the future groups will have more roles and we'll need soemthing similar to
                                                                              # the roles.map above in courses
                                                                              roles: [t("#group.memeber", "Member")]
                                                                            })
    end

    common_courses + common_groups
  end

  def not_found
    raise ActionController::RoutingError, "Not Found"
  end

  def set_js_rights(objtypes = nil)
    objtypes ||= js_rights if respond_to?(:js_rights)
    if objtypes
      hash = {}
      objtypes.each do |instance_symbol|
        instance_name = instance_symbol.to_s
        obj = instance_variable_get("@#{instance_name}")
        policy = obj.check_policy(@current_user, session) unless obj.nil? || !obj.respond_to?(:check_policy)
        hash["#{instance_name.upcase}_RIGHTS".to_sym] = HashWithIndifferentAccess[policy.map { |right| [right, true] }] unless policy.nil?
      end

      js_env hash
    end
  end

  def set_js_wiki_data(opts = {})
    hash = {}

    hash[:DEFAULT_EDITING_ROLES] = @context.default_wiki_editing_roles if @context.respond_to?(:default_wiki_editing_roles)
    hash[:WIKI_PAGES_PATH] = polymorphic_path([@context, :wiki_pages])
    if opts[:course_home]
      hash[:COURSE_HOME] = true
      hash[:COURSE_TITLE] = @context.name
    end

    if @page
      if @page.grants_any_right?(@current_user, session, :update, :update_content)
        mc_status = setup_master_course_restrictions(@page, @context, user_can_edit: true)
      end

      hash[:WIKI_PAGE] = wiki_page_json(@page, @current_user, session, true, deep_check_if_needed: true, master_course_status: mc_status)
      version_number = Rails.cache.fetch(["page_version", @page].cache_key) { @page.versions.maximum(:number) }
      hash[:WIKI_PAGE_REVISION] = version_number && StringifyIds.stringify_id(version_number)
      hash[:WIKI_PAGE_SHOW_PATH] = named_context_url(@context, :context_wiki_page_path, @page)
      hash[:WIKI_PAGE_EDIT_PATH] = named_context_url(@context, :edit_context_wiki_page_path, @page)
      hash[:WIKI_PAGE_HISTORY_PATH] = named_context_url(@context, :context_wiki_page_revisions_path, @page)
    end

    if @context.is_a?(Course) && @context.grants_right?(@current_user, session, :read)
      hash[:COURSE_ID] = @context.id.to_s
      hash[:MODULES_PATH] = polymorphic_path([@context, :context_modules])
    end

    js_env hash
  end

  ASSIGNMENT_GROUPS_TO_FETCH_PER_PAGE_ON_ASSIGNMENTS_INDEX = 50
  def set_js_assignment_data
    rights = [*RoleOverride::GRANULAR_MANAGE_ASSIGNMENT_PERMISSIONS, :manage_grades, :read_grades, :manage]
    permissions = @context.rights_status(@current_user, *rights)
    permissions[:manage_course] = permissions[:manage]
    if @context.root_account.feature_enabled?(:granular_permissions_manage_assignments)
      permissions[:manage_assignments] = permissions[:manage_assignments_edit]
      permissions[:manage] = permissions[:manage_assignments_edit]
    else
      permissions[:manage_assignments_add] = permissions[:manage_assignments]
      permissions[:manage_assignments_delete] = permissions[:manage_assignments]
      permissions[:manage] = permissions[:manage_assignments]
    end
    permissions[:by_assignment_id] = @context.assignments.map do |assignment|
      [assignment.id, {
        update: assignment.user_can_update?(@current_user, session),
        delete: assignment.grants_right?(@current_user, :delete)
      }]
    end.to_h

    current_user_has_been_observer_in_this_course = @context.user_has_been_observer?(@current_user)

    prefetch_xhr(api_v1_course_assignment_groups_url(
                   @context,
                   include: [
                     "assignments",
                     "discussion_topic",
                     (permissions[:manage] || current_user_has_been_observer_in_this_course) && "all_dates",
                     permissions[:manage] && "module_ids"
                   ].reject(&:blank?),
                   exclude_response_fields: ["description", "rubric"],
                   exclude_assignment_submission_types: ["wiki_page"],
                   override_assignment_dates: !permissions[:manage],
                   per_page: ASSIGNMENT_GROUPS_TO_FETCH_PER_PAGE_ON_ASSIGNMENTS_INDEX
                 ), id: "assignment_groups_url")

    js_env({
             COURSE_ID: @context.id.to_s,
             URLS: {
               new_assignment_url: new_polymorphic_url([@context, :assignment]),
               new_quiz_url: context_url(@context, :context_quizzes_new_url),
               course_url: api_v1_course_url(@context),
               sort_url: reorder_course_assignment_groups_url(@context),
               assignment_sort_base_url: course_assignment_groups_url(@context),
               context_modules_url: api_v1_course_context_modules_path(@context),
               course_student_submissions_url: api_v1_course_student_submissions_url(@context)
             },
             POST_TO_SIS: Assignment.sis_grade_export_enabled?(@context),
             PERMISSIONS: permissions,
             HAS_GRADING_PERIODS: @context.grading_periods?,
             VALID_DATE_RANGE: CourseDateRange.new(@context),
             assignment_menu_tools: external_tools_display_hashes(:assignment_menu),
             assignment_index_menu_tools: (if @domain_root_account&.feature_enabled?(:commons_favorites)
                                             external_tools_display_hashes(:assignment_index_menu)
                                           else
                                             []
                                           end),
             assignment_group_menu_tools: (if @domain_root_account&.feature_enabled?(:commons_favorites)
                                             external_tools_display_hashes(:assignment_group_menu)
                                           else
                                             []
                                           end),
             discussion_topic_menu_tools: external_tools_display_hashes(:discussion_topic_menu),
             quiz_menu_tools: external_tools_display_hashes(:quiz_menu),
             current_user_has_been_observer_in_this_course: current_user_has_been_observer_in_this_course,
             observed_student_ids: ObserverEnrollment.observed_student_ids(@context, @current_user),
             apply_assignment_group_weights: @context.apply_group_weights?,
           })

    conditional_release_js_env(includes: :active_rules)

    if @context.grading_periods?
      js_env(active_grading_periods: GradingPeriod.json_for(@context, @current_user))
    end
  end

  def google_drive_connection
    return @google_drive_connection if @google_drive_connection

    ## @real_current_user first ensures that a masquerading user never sees the
    ## masqueradee's files, but in general you may want to block access to google
    ## docs for masqueraders earlier in the request
    if logged_in_user
      refresh_token, access_token = Rails.cache.fetch(["google_drive_tokens", logged_in_user].cache_key) do
        service = logged_in_user.user_services.where(service: "google_drive").first
        service && [service.token, service.secret]
      end
    else
      refresh_token = session[:oauth_gdrive_refresh_token]
      access_token = session[:oauth_gdrive_access_token]
    end

    @google_drive_connection = GoogleDrive::Connection.new(refresh_token, access_token, ApplicationController.google_drive_timeout)
  end

  def google_drive_client(refresh_token = nil, access_token = nil)
    settings = Canvas::Plugin.find(:google_drive).try(:settings) || {}
    client_secrets = {
      client_id: settings[:client_id],
      client_secret: settings[:client_secret_dec],
      redirect_uri: settings[:redirect_uri]
    }.with_indifferent_access
    GoogleDrive::Client.create(client_secrets, refresh_token, access_token)
  end

  def user_has_google_drive
    @user_has_google_drive ||= if logged_in_user
                                 Rails.cache.fetch_with_batched_keys("user_has_google_drive", batch_object: logged_in_user, batched_keys: :user_services) do
                                   google_drive_connection.authorized?
                                 end
                               else
                                 google_drive_connection.authorized?
                               end
  end

  def setup_live_events_context
    proc = lambda do
      ctx = {}

      benchmark("setup_live_events_context") do
        if @domain_root_account
          ctx[:root_account_uuid] = @domain_root_account.uuid
          ctx[:root_account_id] = @domain_root_account.global_id
          ctx[:root_account_lti_guid] = @domain_root_account.lti_guid
        end

        if @current_pseudonym
          ctx[:user_login] = @current_pseudonym.unique_id
          ctx[:user_account_id] = @current_pseudonym.global_account_id
          ctx[:user_sis_id] = @current_pseudonym.sis_user_id
        end

        ctx[:user_id] = @current_user.global_id if @current_user
        ctx[:time_zone] = @current_user.time_zone if @current_user
        ctx[:developer_key_id] = @access_token.developer_key.global_id if @access_token
        ctx[:real_user_id] = @real_current_user.global_id if @real_current_user
        ctx[:context_type] = @context.class.to_s if @context
        ctx[:context_id] = @context.global_id if @context
        ctx[:context_sis_source_id] = @context.sis_source_id if @context.respond_to?(:sis_source_id)
        ctx[:context_account_id] = Context.get_account_or_parent_account_global_id(@context) if @context

        if @context_membership
          ctx[:context_role] =
            if @context_membership.respond_to?(:role)
              @context_membership.role.name
            elsif @context_membership.respond_to?(:type)
              @context_membership.type
            else
              @context_membership.class.to_s
            end
        end

        if (tctx = Thread.current[:context])
          ctx[:request_id] = tctx[:request_id]
          ctx[:session_id] = tctx[:session_id]
        end

        ctx[:hostname] = request.host
        ctx[:http_method] = request.method
        ctx[:user_agent] = request.headers["User-Agent"]
        ctx[:client_ip] = request.remote_ip
        ctx[:url] = request.url
        # The Caliper spec uses the spelling "referrer", so use it in the Canvas output JSON too.
        ctx[:referrer] = request.referer
        ctx[:producer] = "canvas"

        if @domain_root_account&.feature_enabled?(:compact_live_event_payloads)
          ctx[:compact_live_events] = true
        end

        StringifyIds.recursively_stringify_ids(ctx)
      end

      ctx
    end
    LiveEvents.set_context(proc)
  end

  # makes it so you can use the prefetch_xhr erb helper from controllers. They'll be rendered in _head.html.erb
  def prefetch_xhr(*args, **kwargs)
    (@xhrs_to_prefetch_from_controller ||= []) << [args, kwargs]
  end

  def manage_live_events_context
    setup_live_events_context
    yield
  ensure
    LiveEvents.clear_context!
  end

  def can_stream_template?
    if ::Rails.env.test?
      # don't actually stream because it kills selenium
      # but still set the instance variable so we catch errors that we'd encounter streaming frd
      @streaming_template = true
      false
    else
      return value_to_boolean(params[:force_stream]) if params.key?(:force_stream)

      ::DynamicSettings.find(tree: :private)["enable_template_streaming", failsafe: false] &&
        Setting.get("disable_template_streaming_for_#{controller_name}/#{action_name}", "false") != "true"
    end
  end

  def recaptcha_enabled?
    DynamicSettings.find(tree: :private)["recaptcha_server_key"].present? && @domain_root_account.self_registration_captcha?
  end

  # Show Student View button on the following controller/action pages, as long as defined tabs are not hidden
  STUDENT_VIEW_PAGES = {
    "courses#show" => nil,
    "announcements#index" => Course::TAB_ANNOUNCEMENTS,
    "announcements#show" => nil,
    "assignments#index" => Course::TAB_ASSIGNMENTS,
    "assignments#show" => nil,
    "discussion_topics#index" => Course::TAB_DISCUSSIONS,
    "discussion_topics#show" => nil,
    "context_modules#index" => Course::TAB_MODULES,
    "context#roster" => Course::TAB_PEOPLE,
    "context#roster_user" => nil,
    "wiki_pages#front_page" => Course::TAB_PAGES,
    "wiki_pages#index" => Course::TAB_PAGES,
    "wiki_pages#show" => nil,
    "files#index" => Course::TAB_FILES,
    "files#show" => nil,
    "assignments#syllabus" => Course::TAB_SYLLABUS,
    "outcomes#index" => Course::TAB_OUTCOMES,
    "quizzes/quizzes#index" => Course::TAB_QUIZZES,
    "quizzes/quizzes#show" => nil
  }.freeze

  def show_student_view_button?
    return false unless @context.is_a?(Course) && can_do(@context, @current_user, :use_student_view)

    controller_action = "#{params[:controller]}##{params[:action]}"
    STUDENT_VIEW_PAGES.key?(controller_action) && (STUDENT_VIEW_PAGES[controller_action].nil? || !@context.tab_hidden?(STUDENT_VIEW_PAGES[controller_action]))
  end
  helper_method :show_student_view_button?

  def show_immersive_reader?
    return false if @current_user.blank?

    controller_action = "#{params[:controller]}##{params[:action]}"
    immersive_reader_pages = if Account.site_admin.feature_enabled?(:more_immersive_reader)
                               ["assignments#show", "courses#show", "assignments#syllabus", "wiki_pages#front_page", "wiki_pages#show"].freeze
                             else
                               ["wiki_pages#show"].freeze
                             end

    return false unless immersive_reader_pages.include?(controller_action)

    @context&.root_account&.feature_enabled?(:immersive_reader_wiki_pages) ||
      @current_user.feature_enabled?(:user_immersive_reader_wiki_pages)
  end
  helper_method :show_immersive_reader?

  def should_show_migration_limitation_message
    @context.is_a?(Course) && @context.user_is_instructor?(@current_user) &&
      @context.quiz_migration_alert_for_user(@current_user.id).present? &&
      %r{^/courses/\d+(/assignments|/quizzes|/modules|.?)$}.match?(request.path)
  end
  helper_method :should_show_migration_limitation_message

  def uncached_k5_user?(user, course_ids: nil)
    # Collect global ids of all accounts in current region with k5 enabled
    global_k5_account_ids = []
    Account.shard(user.in_region_associated_shards).root_accounts.active.non_shadow
           .where("settings LIKE '%k5_accounts:\n- %'").select(:settings).each do |account|
      account.settings[:k5_accounts]&.each do |k5_account_id|
        global_k5_account_ids << Shard.global_id_for(k5_account_id, account.shard)
      end
    end
    return false if global_k5_account_ids.blank?

    provided_global_account_ids = course_ids.present? ? Course.where(id: course_ids).distinct.pluck(:account_id).map { |account_id| Shard.global_id_for(account_id) } : []

    # See if the user has associations with any k5-enabled accounts on each shard
    k5_associations = Shard.partition_by_shard(global_k5_account_ids) do |k5_account_ids|
      if course_ids.present?
        # Use only provided course_ids' account ids if passed
        provided_account_ids = provided_global_account_ids.select { |account_id| Shard.shard_for(account_id) == Shard.current }.map { |global_id| Shard.local_id_for(global_id)[0] }
        break true if (provided_account_ids & k5_account_ids).any?

        provided_account_chain_ids = Account.multi_account_chain_ids(provided_account_ids)
        break true if (provided_account_chain_ids & k5_account_ids).any?
      else
        # If course_ids isn't passed, check all their (non-observer) enrollments and account_users
        enrolled_courses_scope = user.enrollments.shard(Shard.current).new_or_active_by_date
        enrolled_courses_scope = enrolled_courses_scope.not_of_observer_type if Account.site_admin.feature_enabled?(:observer_picker)
        enrolled_course_ids = enrolled_courses_scope.select(:course_id)
        enrolled_account_ids = Course.where(id: enrolled_course_ids).distinct.pluck(:account_id)
        break true if (enrolled_account_ids & k5_account_ids).any?

        enrolled_account_ids += user.account_users.shard(Shard.current).active.pluck(:account_id)
        break true if (enrolled_account_ids & k5_account_ids).any?

        enrolled_account_chain_ids = Account.multi_account_chain_ids(enrolled_account_ids)
        break true if (enrolled_account_chain_ids & k5_account_ids).any?
      end
    end
    k5_associations == true
  end

  def k5_disabled?
    # Only admins and teachers can opt-out of being considered a k5 user
    # Observers can't disable if they have a student selected in the picker
    can_disable = @current_user.roles(@domain_root_account).any? { |role| %w[admin teacher].include?(role) } && !currently_observing?
    can_disable && @current_user.elementary_dashboard_disabled?
  end

  def currently_observing?
    @current_user.roles(@domain_root_account).include?("observer") &&
      Account.site_admin.feature_enabled?(:observer_picker) &&
      @selected_observed_user.present? &&
      @selected_observed_user != @current_user
  end

  def k5_user?(check_disabled: true)
    # unauthenticated users get classic canvas
    return false unless @current_user

    RequestCache.cache("k5_user", @current_user, @selected_observed_user, @domain_root_account, check_disabled, @current_user&.elementary_dashboard_disabled?) do
      next false if check_disabled && k5_disabled?

      user = @current_user
      course_ids = nil
      if currently_observing?
        user = @selected_observed_user
        # pass course_ids since we should only consider the subset of courses where the
        # observer is observing the student when determining k5_user?
        course_ids = @current_user
                     .observer_enrollments
                     .active_or_pending_by_date
                     .where(associated_user: user)
                     .shard(@current_user.in_region_associated_shards)
                     .pluck(:course_id)
      end

      # This key is also invalidated when the k5 setting is toggled at the account level or when enrollments change
      Rails.cache.fetch_with_batched_keys(["k5_user2", course_ids].cache_key, batch_object: user, batched_keys: %i[k5_user enrollments account_users], expires_in: 12.hours) do
        uncached_k5_user?(user, course_ids: course_ids)
      end
    end
  end
  helper_method :k5_user?
end<|MERGE_RESOLUTION|>--- conflicted
+++ resolved
@@ -312,11 +312,7 @@
   # so altogether we can get them faster the vast majority of the time
   JS_ENV_SITE_ADMIN_FEATURES = %i[
     featured_help_links feature_flag_filters conferencing_in_planner word_count_in_speed_grader observer_picker
-<<<<<<< HEAD
-    lti_platform_storage scale_equation_images new_equation_editor buttons_and_icons_cropper
-=======
     lti_platform_storage scale_equation_images new_equation_editor buttons_and_icons_cropper course_paces_for_sections
->>>>>>> fb1b1d7f
   ].freeze
   JS_ENV_ROOT_ACCOUNT_FEATURES = %i[
     product_tours files_dnd usage_rights_discussion_topics
