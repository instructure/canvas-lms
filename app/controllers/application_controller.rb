# frozen_string_literal: true

#
# Copyright (C) 2011 - present Instructure, Inc.
#
# This file is part of Canvas.
#
# Canvas is free software: you can redistribute it and/or modify it under
# the terms of the GNU Affero General Public License as published by the Free
# Software Foundation, version 3 of the License.
#
# Canvas is distributed in the hope that it will be useful, but WITHOUT ANY
# WARRANTY; without even the implied warranty of MERCHANTABILITY or FITNESS FOR
# A PARTICULAR PURPOSE. See the GNU Affero General Public License for more
# details.
#
# You should have received a copy of the GNU Affero General Public License along
# with this program. If not, see <http://www.gnu.org/licenses/>.
#

# Filters added to this controller apply to all controllers in the application.
# Likewise, all the methods added will be available for all controllers.

class ApplicationController < ActionController::Base
  define_callbacks :html_render

  attr_accessor :active_tab
  attr_reader :context

  include Api
  include LocaleSelection
  include Api::V1::User
  include Api::V1::WikiPage
  include LegalInformationHelper

  helper :all

  include AuthenticationMethods

  include Canvas::RequestForgeryProtection
  protect_from_forgery with: :exception

  # Before/around actions run in order defined (even if interleaved)
  # After actions run in REVERSE order defined. Skipped on exception raise
  #   (which is common for 401, 404, 500 responses)
  # Around action yields return (in REVERSE order) after all after actions

  prepend_before_action :load_user, :load_account
  # make sure authlogic is before load_user
  skip_before_action :activate_authlogic
  prepend_before_action :activate_authlogic

  around_action :set_locale
  around_action :enable_request_cache
  around_action :batch_statsd
  around_action :compute_http_cost

  before_action :clear_idle_connections
  before_action :annotate_apm
  before_action :check_pending_otp
  before_action :set_user_id_header
  before_action :set_time_zone
  before_action :set_page_view
  before_action :require_reacceptance_of_terms
  before_action :clear_policy_cache
  around_action :manage_live_events_context
  before_action :initiate_session_from_token
  before_action :fix_xhr_requests
  before_action :init_body_classes
  # multiple actions might be called on a single controller instance in specs
  before_action :clear_js_env if Rails.env.test?

  after_action :log_page_view
  after_action :discard_flash_if_xhr
  after_action :cache_buster
  # Yes, we're calling this before and after so that we get the user id logged
  # on events that log someone in and log someone out.
  after_action :set_user_id_header
  after_action :set_response_headers
  after_action :update_enrollment_last_activity_at
  set_callback :html_render, :after, :add_csp_for_root

  add_crumb(proc {
    title = I18n.t('links.dashboard', 'My Dashboard')
    crumb = <<-END
      <i class="icon-home"
         title="#{title}">
        <span class="screenreader-only">#{title}</span>
      </i>
    END

    crumb.html_safe
  }, :root_path, class: 'home')

  def clear_js_env
    @js_env = nil
  end

  ##
  # Sends data from rails to JavaScript
  #
  # The data you send will eventually make its way into the view by simply
  # calling `to_json` on the data.
  #
  # It won't allow you to overwrite a key that has already been set
  #
  # Please use *ALL_CAPS* for keys since these are considered constants
  # Also, please don't name it stuff from JavaScript's Object.prototype
  # like `hasOwnProperty`, `constructor`, `__defineProperty__` etc.
  #
  # This method is available in controllers and views
  #
  # example:
  #
  #     # ruby
  #     js_env :FOO_BAR => [1,2,3], :COURSE => @course
  #
  #     # coffeescript
  #     require ['ENV'], (ENV) ->
  #       ENV.FOO_BAR #> [1,2,3]
  #
  def js_env(hash = {}, overwrite = false)
    return {} unless request.format.html? || request.format == "*/*" || @include_js_env

    if hash.present? && @js_env_has_been_rendered
      add_to_js_env(hash, @js_env_data_we_need_to_render_later, overwrite)
      return
    end

    # set some defaults
    unless @js_env
      benchmark("init @js_env") do
        editor_css = [
          active_brand_config_url('css'),
          view_context.stylesheet_path(css_url_for('what_gets_loaded_inside_the_tinymce_editor'))
        ]

        editor_hc_css = [
          active_brand_config_url('css', { force_high_contrast: true }),
          view_context.stylesheet_path(css_url_for('what_gets_loaded_inside_the_tinymce_editor', false, { force_high_contrast: true }))
        ]

        # Cisco doesn't want to load lato extended. see LS-1559
        if Setting.get('disable_lato_extended', 'false') == 'false'
          editor_css << view_context.stylesheet_path(css_url_for('lato_extended'))
          editor_hc_css << view_context.stylesheet_path(css_url_for('lato_extended'))
        else
          editor_css << view_context.stylesheet_path(css_url_for('lato'))
          editor_hc_css << view_context.stylesheet_path(css_url_for('lato'))
        end

        @js_env_data_we_need_to_render_later = {}
        @js_env = {
          ASSET_HOST: Canvas::Cdn.config.host,
          active_brand_config_json_url: active_brand_config_url('json'),
          url_to_what_gets_loaded_inside_the_tinymce_editor_css: editor_css,
          url_for_high_contrast_tinymce_editor_css: editor_hc_css,
          current_user_id: @current_user&.id,
          current_user_roles: @current_user&.roles(@domain_root_account),
          current_user_types: @current_user.try { |u| u.account_users.active.map { |au| au.role.name } },
          current_user_disabled_inbox: @current_user&.disabled_inbox?,
          discussions_reporting: Account.site_admin.feature_enabled?(:discussions_reporting),
          files_domain: HostUrl.file_host(@domain_root_account || Account.default, request.host_with_port),
          DOMAIN_ROOT_ACCOUNT_ID: @domain_root_account&.global_id,
          k12: k12?,
          use_responsive_layout: use_responsive_layout?,
          rce_auto_save: @context.try(:feature_enabled?, :rce_auto_save),
          use_rce_a11y_checker_notifications: @context.try(:feature_enabled?, :rce_a11y_checker_notifications),
          help_link_name: help_link_name,
          help_link_icon: help_link_icon,
          use_high_contrast: @current_user&.prefers_high_contrast?,
          auto_show_cc: @current_user&.auto_show_cc?,
          disable_celebrations: @current_user&.prefers_no_celebrations?,
          disable_keyboard_shortcuts: @current_user&.prefers_no_keyboard_shortcuts?,
          LTI_LAUNCH_FRAME_ALLOWANCES: Lti::Launch.iframe_allowances(request.user_agent),
          DEEP_LINKING_POST_MESSAGE_ORIGIN: request.base_url,
          DEEP_LINKING_LOGGING: Setting.get('deep_linking_logging', nil),
          comment_library_suggestions_enabled: @current_user&.comment_library_suggestions_enabled?,
          SETTINGS: {
            open_registration: @domain_root_account&.open_registration?,
            collapse_global_nav: @current_user&.collapse_global_nav?,
            release_notes_badge_disabled: @current_user&.release_notes_badge_disabled?,
          },
        }

        dynamic_settings_tree = Canvas::DynamicSettings.find(tree: :private)
        if dynamic_settings_tree['api_gateway_enabled'] == 'true'
          @js_env[:API_GATEWAY_URI] = dynamic_settings_tree['api_gateway_uri']
        end

        @js_env[:flashAlertTimeout] = 1.day.in_milliseconds if @current_user&.prefers_no_toast_timeout?
        @js_env[:KILL_JOY] = @domain_root_account.kill_joy? if @domain_root_account&.kill_joy?

        cached_features = cached_js_env_account_features

        direct_share_enabled = !@context.is_a?(Group) && @current_user&.can_content_share?
        if @context.is_a?(Course)
          direct_share_enabled = @context.grants_right?(@current_user, :read_as_admin)
        end
        @js_env[:DIRECT_SHARE_ENABLED] = direct_share_enabled
        @js_env[:FEATURES] = cached_features.merge(
          canvas_k6_theme: @context.try(:feature_enabled?, :canvas_k6_theme)
        )
        @js_env[:current_user] = @current_user ? Rails.cache.fetch(['user_display_json', @current_user].cache_key, :expires_in => 1.hour) { user_display_json(@current_user, :profile, [:avatar_is_fallback]) } : {}
        @js_env[:page_view_update_url] = page_view_path(@page_view.id, page_view_token: @page_view.token) if @page_view
        @js_env[:IS_LARGE_ROSTER] = true if !@js_env[:IS_LARGE_ROSTER] && @context.respond_to?(:large_roster?) && @context.large_roster?
        @js_env[:context_asset_string] = @context.try(:asset_string) if !@js_env[:context_asset_string]
        @js_env[:ping_url] = polymorphic_url([:api_v1, @context, :ping]) if @context.is_a?(Course)
        @js_env[:TIMEZONE] = Time.zone.tzinfo.identifier if !@js_env[:TIMEZONE]
        @js_env[:CONTEXT_TIMEZONE] = @context.time_zone.tzinfo.identifier if !@js_env[:CONTEXT_TIMEZONE] && @context.respond_to?(:time_zone) && @context.time_zone.present?
        unless @js_env[:LOCALE]
          I18n.set_locale_with_localizer
          @js_env[:LOCALE] = I18n.locale.to_s
          @js_env[:BIGEASY_LOCALE] = I18n.bigeasy_locale
          @js_env[:FULLCALENDAR_LOCALE] = I18n.fullcalendar_locale
          @js_env[:MOMENT_LOCALE] = I18n.moment_locale
        end

        @js_env[:lolcalize] = true if ENV['LOLCALIZE']
        @js_env[:rce_auto_save_max_age_ms] = Setting.get('rce_auto_save_max_age_ms', 1.day.to_i * 1000).to_i if @js_env[:rce_auto_save]
        @js_env[:FEATURES][:new_math_equation_handling] = use_new_math_equation_handling?
        @js_env[:K5_USER] = k5_user?
        @js_env[:K5_HOMEROOM_COURSE] = @context.is_a?(Course) && @context.elementary_homeroom_course?
        @js_env[:K5_SUBJECT_COURSE] = @context.is_a?(Course) && @context.elementary_subject_course?
      end
    end

    add_to_js_env(hash, @js_env, overwrite)

    @js_env
  end
  helper_method :js_env

  # put feature checks on Account.site_admin and @domain_root_account that we're loading for every page in here
  # so altogether we can get them faster the vast majority of the time
  JS_ENV_SITE_ADMIN_FEATURES = [
    :cc_in_rce_video_tray, :featured_help_links,
    :strip_origin_from_quiz_answer_file_references, :rce_buttons_and_icons, :important_dates, :feature_flag_filters, :k5_parent_support,
<<<<<<< HEAD
    :conferencing_in_planner, :remember_settings_tab, :word_count_in_speed_grader, :observer_picker, :lti_platform_storage
=======
    :conferencing_in_planner, :remember_settings_tab, :word_count_in_speed_grader, :lti_platform_storage
>>>>>>> 154c35e6
  ].freeze
  JS_ENV_ROOT_ACCOUNT_FEATURES = [
    :responsive_awareness, :responsive_misc, :product_tours, :files_dnd, :usage_rights_discussion_topics,
    :inline_math_everywhere, :granular_permissions_manage_users, :create_course_subaccount_picker,
    :lti_deep_linking_module_index_menu, :lti_multiple_assignment_deep_linking
  ].freeze
  JS_ENV_BRAND_ACCOUNT_FEATURES = [
    :embedded_release_notes
  ].freeze
  JS_ENV_FEATURES_HASH = Digest::MD5.hexdigest([JS_ENV_SITE_ADMIN_FEATURES + JS_ENV_ROOT_ACCOUNT_FEATURES + JS_ENV_BRAND_ACCOUNT_FEATURES].sort.join(",")).freeze
  def cached_js_env_account_features
    # can be invalidated by a flag change on site admin, the domain root account, or the brand config account
    MultiCache.fetch(["js_env_account_features", JS_ENV_FEATURES_HASH,
                      Account.site_admin.cache_key(:feature_flags), @domain_root_account&.cache_key(:feature_flags),
                      brand_config_account&.cache_key(:feature_flags)].cache_key) do
      results = {}
      JS_ENV_SITE_ADMIN_FEATURES.each do |f|
        results[f] = Account.site_admin.feature_enabled?(f)
      end
      JS_ENV_ROOT_ACCOUNT_FEATURES.each do |f|
        results[f] = !!@domain_root_account&.feature_enabled?(f)
      end
      JS_ENV_BRAND_ACCOUNT_FEATURES.each do |f|
        results[f] = !!brand_config_account&.feature_enabled?(f)
      end
      results
    end
  end

  def add_to_js_env(hash, jsenv, overwrite)
    hash.each do |k, v|
      if jsenv[k] && jsenv[k] != v && !overwrite
        raise "js_env key #{k} is already taken"
      else
        jsenv[k] = v
      end
    end
  end

  def render_js_env
    res = StringifyIds.recursively_stringify_ids(js_env.clone).to_json
    @js_env_has_been_rendered = true
    res
  end
  helper_method :render_js_env

  # add keys to JS environment necessary for the RCE at the given risk level
  def rce_js_env(domain: request.host_with_port)
    rce_env_hash = Services::RichContent.env_for(
      user: @current_user,
      domain: domain,
      real_user: @real_current_user,
      context: @context
    )
    rce_env_hash[:RICH_CONTENT_FILES_TAB_DISABLED] = !@context.grants_right?(@current_user, session, :read_as_admin) &&
                                                     !tab_enabled?(@context.class::TAB_FILES, :no_render => true) if @context.is_a?(Course)
    account = Context.get_account(@context)
    rce_env_hash[:RICH_CONTENT_INST_RECORD_TAB_DISABLED] = account ? account.disable_rce_media_uploads? : false
    js_env(rce_env_hash, true) # Allow overriding in case this gets called more than once
  end
  helper_method :rce_js_env

  def conditional_release_js_env(assignment = nil, includes: [])
    currentContext = @context
    if currentContext.is_a?(Group)
      currentContext = @context.context
    end
    return unless ConditionalRelease::Service.enabled_in_context?(currentContext)

    cr_env = ConditionalRelease::Service.env_for(
      currentContext,
      @current_user,
      session: session,
      assignment: assignment,
      includes: includes
    )
    js_env(cr_env)
  end
  helper_method :conditional_release_js_env

  def set_student_context_cards_js_env
    js_env(
      STUDENT_CONTEXT_CARDS_ENABLED: true,
      student_context_card_tools: external_tools_display_hashes(:student_context_card)
    )
  end

  def external_tools_display_hashes(type, context = @context, custom_settings = [], tool_ids: nil)
    return [] if context.is_a?(Group)

    context = context.account if context.is_a?(User)
    tools = GuardRail.activate(:secondary) do
      ContextExternalTool.all_tools_for(context, { :placements => type,
                                                   :root_account => @domain_root_account, :current_user => @current_user,
                                                   :tool_ids => tool_ids }).to_a
    end

    tools.select! do |tool|
      tool.visible_with_permission_check?(type, @current_user, context, session) &&
        tool.feature_flag_enabled?(context)
    end

    tools.map do |tool|
      external_tool_display_hash(tool, type, {}, context, custom_settings)
    end
  end
  helper_method :external_tools_display_hashes

  def external_tool_display_hash(tool, type, url_params = {}, context = @context, custom_settings = [])
    url_params = {
      id: tool.id,
      launch_type: type
    }.merge(url_params)

    hash = {
      :id => tool.id,
      :title => tool.label_for(type, I18n.locale),
      :base_url => polymorphic_url([context, :external_tool], url_params),
    }
    hash.merge!(:tool_id => tool.tool_id) if tool.tool_id.present?

    extension_settings = [:icon_url, :canvas_icon_class] | custom_settings
    extension_settings.each do |setting|
      hash[setting] = tool.extension_setting(type, setting)
    end
    hash[:base_title] = tool.default_label(I18n.locale) if custom_settings.include?(:base_title)
    hash[:external_url] = tool.url if custom_settings.include?(:external_url)
    hash
  end
  helper_method :external_tool_display_hash

  def k12?
    @domain_root_account && @domain_root_account.feature_enabled?(:k12)
  end
  helper_method :k12?

  def use_responsive_layout?
    @domain_root_account&.feature_enabled?(:responsive_layout)
  end
  helper_method :use_responsive_layout?

  def grading_periods?
    !!@context.try(:grading_periods?)
  end
  helper_method :grading_periods?

  def setup_master_course_restrictions(objects, course, user_can_edit: false)
    return unless course.is_a?(Course) && (user_can_edit || course.grants_right?(@current_user, session, :read_as_admin))

    if MasterCourses::MasterTemplate.is_master_course?(course)
      MasterCourses::Restrictor.preload_default_template_restrictions(objects, course)
      return :master # return master/child status
    elsif MasterCourses::ChildSubscription.is_child_course?(course)
      MasterCourses::Restrictor.preload_child_restrictions(objects)
      return :child
    end
  end
  helper_method :setup_master_course_restrictions

  def set_master_course_js_env_data(object, course)
    return unless object.respond_to?(:master_course_api_restriction_data) && object.persisted?

    status = setup_master_course_restrictions([object], course)
    return unless status

    # we might have to include more information about the object here to make it easier to plug a common component in
    data = object.master_course_api_restriction_data(status)
    if status == :master
      data[:default_restrictions] = MasterCourses::MasterTemplate.full_template_for(course).default_restrictions_for(object)
    end
    js_env(:MASTER_COURSE_DATA => data)
  end
  helper_method :set_master_course_js_env_data

  def load_blueprint_courses_ui
    return if js_env[:BLUEPRINT_COURSES_DATA]
    return unless @context && @context.is_a?(Course) && @context.grants_right?(@current_user, :manage)

    is_child = MasterCourses::ChildSubscription.is_child_course?(@context)
    is_master = MasterCourses::MasterTemplate.is_master_course?(@context)

    return unless is_master || is_child

    js_bundle(is_master ? :blueprint_course_master : :blueprint_course_child)
    css_bundle :blueprint_courses

    master_course = is_master ? @context : MasterCourses::MasterTemplate.master_course_for_child_course(@context)
    if master_course.nil?
      # somehow the is_child_course? value is cached but we can't actually find the subscription so clear the cache and bail
      Rails.cache.delete(MasterCourses::ChildSubscription.course_cache_key(@context))
      return
    end
    bc_data = {
      isMasterCourse: is_master,
      isChildCourse: is_child,
      accountId: @context.account.id,
      masterCourse: master_course.slice(:id, :name, :enrollment_term_id),
      course: @context.slice(:id, :name, :enrollment_term_id),
    }
    if is_master
      can_manage = @context.account.grants_right?(@current_user, :manage_master_courses)
      bc_data.merge!(
        subAccounts: @context.account.sub_accounts.pluck(:id, :name).map { |id, name| { id: id, name: name } },
        terms: @context.account.root_account.enrollment_terms.active.to_a.map { |term| { id: term.id, name: term.name } },
        canManageCourse: can_manage,
        canAutoPublishCourses: can_manage
      )
    end
    js_env :BLUEPRINT_COURSES_DATA => bc_data
    if is_master && js_env.key?(:NEW_USER_TUTORIALS)
      js_env[:NEW_USER_TUTORIALS][:is_enabled] = false
    end
  end
  helper_method :load_blueprint_courses_ui

  def load_content_notices
    if @context && @context.respond_to?(:content_notices)
      notices = @context.content_notices(@current_user)
      if notices.any?
        js_env :CONTENT_NOTICES => notices.map { |notice|
          {
            tag: notice.tag,
            variant: notice.variant || 'info',
            text: notice.text.is_a?(Proc) ? notice.text.call : notice.text,
            link_text: notice.link_text.is_a?(Proc) ? notice.link_text.call : notice.link_text,
            link_target: notice.link_target.is_a?(Proc) ? notice.link_target.call(@context) : notice.link_target
          }
        }
        js_bundle :content_notices
        return true
      end
    end
    false
  end
  helper_method :load_content_notices

  def editing_restricted?(content, edit_type = :any)
    return false unless content.respond_to?(:editing_restricted?)

    content.editing_restricted?(edit_type)
  end
  helper_method :editing_restricted?

  def tool_dimensions
    tool_dimensions = { selection_width: '100%', selection_height: '100%' }

    link_settings = @tag&.link_settings || {}

    tool_dimensions.each do |k, v|
      tool_dimensions[k] = link_settings[k.to_s] || @tool.settings[k] || v
      tool_dimensions[k] = tool_dimensions[k].to_s << 'px' unless tool_dimensions[k].to_s =~ /%|px/
    end

    tool_dimensions
  end
  private :tool_dimensions

  # Reject the request by halting the execution of the current handler
  # and returning a helpful error message (and HTTP status code).
  #
  # @param [String] cause
  #   The reason the request is rejected for.
  # @param [Optional, Integer|Symbol, Default :bad_request] status
  #   HTTP status code or symbol.
  def reject!(cause, status = :bad_request)
    raise RequestError.new(cause, status)
  end

  # returns the user actually logged into canvas, even if they're currently masquerading
  #
  # This is used by the google docs integration, among other things --
  # having @real_current_user first ensures that a masquerading user never sees the
  # masqueradee's files, but in general you may want to block access to google
  # docs for masqueraders earlier in the request
  def logged_in_user
    @real_current_user || @current_user
  end
  helper_method :logged_in_user

  def not_fake_student_user
    @current_user && @current_user.fake_student? ? logged_in_user : @current_user
  end

  def rescue_action_dispatch_exception
    rescue_action_in_public(request.env['action_dispatch.exception'])
  end

  # used to generate context-specific urls without having to
  # check which type of context it is everywhere
  def named_context_url(context, name, *opts)
    if context.is_a?(UserProfile)
      name = name.to_s.sub(/context/, "profile")
    else
      klass = context.class.base_class
      name = name.to_s.sub(/context/, klass.name.underscore)
      opts.unshift(context)
    end
    opts.push({}) unless opts[-1].is_a?(Hash)
    include_host = opts[-1].delete(:include_host)
    unless include_host
      # rubocop:disable Style/RescueModifier
      opts[-1][:host] = context.host_name rescue nil
      # rubocop:enable Style/RescueModifier
      opts[-1][:only_path] = true unless name.end_with?("_path")
    end
    self.send name, *opts
  end

  def self.promote_view_path(path)
    self.view_paths = self.view_paths.to_ary.reject { |p| p.to_s == path }
    prepend_view_path(path)
  end

  # the way classic quizzes copies question data from the page into the
  # edit form causes the elements added for a11y to get duplicated
  # and other misadventures that caused 4 hotfixes in 3 days.
  # Let's just not use the new math handling there.
  def use_new_math_equation_handling?
    @domain_root_account&.feature_enabled?(:new_math_equation_handling) &&
      !(params[:controller] == "quizzes/quizzes" && params[:action] == "edit") &&
      params[:controller] != "question_banks"
  end

  protected

  # we track the cost of each request in RequestThrottle in order
  # to rate limit clients that are abusing the API.  Some actions consume
  # time or resources that are not well represented by simple time/cpu
  # benchmarks, so you can use this method to increase the perceived cost
  # of a request by an arbitrary amount.  For an anchor, rate limiting
  # kicks in when a user has exceeded 600 arbitrary units of cost (it's
  # a leaky bucket, go see RequestThrottle), so using an 'amount'
  # param of 600, for example, would max out the bucket immediately
  def increment_request_cost(amount)
    current_cost = request.env['extra-request-cost'] || 0
    request.env['extra-request-cost'] = current_cost + amount
  end

  def assign_localizer
    I18n.localizer = lambda {
      context_hash = {
        context: @context,
        user: not_fake_student_user,
        root_account: @domain_root_account
      }
      if request.present?
        # if for some reason this gets stuck
        # as global state on I18n (cleanup failure), we don't want it to
        # explode trying to access a non-existant request.
        context_hash.merge!({
                              session_locale: session[:locale],
                              accept_language: request.headers['Accept-Language']
                            })
      else
        logger.warn("[I18N] localizer executed from context-less controller")
      end
      infer_locale context_hash
    }
  end

  def set_locale
    store_session_locale
    assign_localizer
    yield if block_given?
  ensure
    I18n.localizer = nil
  end

  def enable_request_cache(&block)
    RequestCache.enable(&block)
  end

  def batch_statsd(&block)
    InstStatsd::Statsd.batch(&block)
  end

  def compute_http_cost
    CanvasHttp.reset_cost!
    yield
  ensure
    if CanvasHttp.cost > 0
      cost_weight = Setting.get('canvas_http_cost_weight', '1.0').to_f
      increment_request_cost(CanvasHttp.cost * cost_weight)
    end
  end

  def clear_idle_connections
    Canvas::Redis.clear_idle_connections
  end

  def annotate_apm
    Canvas::Apm.annotate_trace(
      Shard.current,
      @domain_root_account,
      RequestContext::Generator.request_id,
      @current_user
    )
  end

  def store_session_locale
    return unless (locale = params[:session_locale])

    supported_locales = I18n.available_locales.map(&:to_s)
    session[:locale] = locale if supported_locales.include? locale
  end

  def init_body_classes
    @body_classes = []
  end

  def set_user_id_header
    headers['X-Canvas-User-Id'] ||= @current_user.global_id.to_s if @current_user
    headers['X-Canvas-Real-User-Id'] ||= @real_current_user.global_id.to_s if @real_current_user
  end

  def append_to_header(header, value)
    headers[header] = (headers[header] || "") + value
    headers[header]
  end

  # make things requested from jQuery go to the "format.js" part of the "respond_to do |format|" block
  # see http://codetunes.com/2009/01/31/rails-222-ajax-and-respond_to/ for why
  def fix_xhr_requests
    request.format = :js if request.xhr? && request.format == :html && !params[:html_xhr]
  end

  # scopes all time objects to the user's specified time zone
  def set_time_zone
    user = not_fake_student_user
    if user && !user.time_zone.blank?
      Time.zone = user.time_zone
      if Time.zone && Time.zone.name == "UTC" && user.time_zone && user.time_zone.name.match(/\s/)
        Time.zone = user.time_zone.name.split(/\s/)[1..-1].join(" ") rescue nil
      end
    else
      Time.zone = @domain_root_account && @domain_root_account.default_time_zone
    end
  end

  # retrieves the root account for the given domain
  def load_account
    @domain_root_account = request.env['canvas.domain_root_account'] || LoadAccount.default_domain_root_account
    @files_domain = request.host_with_port != HostUrl.context_host(@domain_root_account) && HostUrl.is_file_host?(request.host_with_port)
    @domain_root_account
  end

  def set_response_headers
    # we can't block frames on the files domain, since files domain requests
    # are typically embedded in an iframe in canvas, but the hostname is
    # different
    if !files_domain? && Setting.get('block_html_frames', 'true') == 'true' && !@embeddable
      #
      # Allow iframing on all vanity domains as well as the canonical one
      #
      equivalent_domains = []
      unless @domain_root_account.nil?
        equivalent_domains = HostUrl.context_hosts(@domain_root_account, request.host)
      end

      append_to_header("Content-Security-Policy", "frame-ancestors 'self' #{equivalent_domains.join(' ')};")
    end
    headers['Strict-Transport-Security'] = 'max-age=31536000' if request.ssl?
    RequestContext::Generator.store_request_meta(request, @context)
    true
  end

  def files_domain?
    !!@files_domain
  end

  def check_pending_otp
    if session[:pending_otp] && params[:controller] != 'login/otp'
      return render plain: "Please finish logging in", status: 403 if request.xhr?

      reset_session
      redirect_to login_url
    end
  end

  def user_url(*opts)
    opts[0] == @current_user ? user_profile_url(@current_user) : super
  end

  def tab_enabled?(id, opts = {})
    return true unless @context.respond_to?(:tabs_available)

    valid = Rails.cache.fetch(['tab_enabled4', id, @context, @current_user, @domain_root_account, session[:enrollment_uuid]].cache_key) do
      @context.tabs_available(@current_user,
                              session: session,
                              include_hidden_unused: true,
                              root_account: @domain_root_account,
                              only_check: [id]).any? { |t| t[:id] == id }
    end
    render_tab_disabled unless valid || opts[:no_render]
    return valid
  end

  def render_tab_disabled
    msg = tab_disabled_message(@context)
    respond_to do |format|
      format.html {
        flash[:notice] = msg
        redirect_to named_context_url(@context, :context_url)
      }
      format.json {
        render :json => { :message => msg }, :status => :not_found
      }
    end
  end

  def tab_disabled_message(context)
    if context.is_a?(Account)
      t "#application.notices.page_disabled_for_account", "That page has been disabled for this account"
    elsif context.is_a?(Course)
      t "#application.notices.page_disabled_for_course", "That page has been disabled for this course"
    elsif context.is_a?(Group)
      t "#application.notices.page_disabled_for_group", "That page has been disabled for this group"
    else
      t "#application.notices.page_disabled", "That page has been disabled"
    end
  end

  def require_password_session
    if session[:used_remember_me_token]
      flash[:warning] = t "#application.warnings.please_log_in", "For security purposes, please enter your password to continue"
      store_location
      redirect_to login_url
      return false
    end
    true
  end

  def run_login_hooks
    LoginHooks.run_hooks(request)
  end

  # checks the authorization policy for the given object using
  # the vendor/plugins/adheres_to_policy plugin.  If authorized,
  # returns true, otherwise renders unauthorized messages and returns
  # false.  To be used as follows:
  # if authorized_action(object, @current_user, :update)
  #   render
  # end
  def authorized_action(object, actor, rights)
    can_do = object.grants_any_right?(actor, session, *Array(rights))
    render_unauthorized_action unless can_do
    can_do
  end
  alias_method :authorized_action?, :authorized_action

  def fix_ms_office_redirects
    if ms_office?
      # Office will follow 302's internally, until it gets to a 200. _then_ it will pop it out
      # to a web browser - but you've lost your cookies! This breaks not only store_location,
      # but in the case of delegated authentication where the provider does an additional
      # redirect storing important information in session, makes it impossible to log in at all
      render plain: '', status: 200
      return false
    end
    true
  end

  # Render a general error page with the given details.
  # Arguments of this method must be translated
  def render_error_with_details(title:, summary: nil, directions: nil)
    render(
      'shared/errors/error_with_details',
      locals: {
        title: title,
        summary: summary,
        directions: directions
      }
    )
  end

  def render_unauthorized_action
    respond_to do |format|
      @show_left_side = false
      clear_crumbs
      path_params = request.path_parameters
      path_params[:format] = nil
      @headers = !!@current_user if @headers != false
      @files_domain = @account_domain && @account_domain.host_type == 'files'
      format.any(:html, :pdf) do
        return unless fix_ms_office_redirects

        store_location
        return redirect_to login_url(params.permit(:authentication_provider)) if !@files_domain && !@current_user

        if @context.is_a?(Course) && @context_enrollment
          if @context_enrollment.inactive?
            start_date = @context_enrollment.available_at
          end
          if @context.claimed?
            @unauthorized_message = t('#application.errors.unauthorized.unpublished', "This course has not been published by the instructor yet.")
            @unauthorized_reason = :unpublished
          elsif start_date && start_date > Time.now.utc
            @unauthorized_message = t('#application.errors.unauthorized.not_started_yet', "The course you are trying to access has not started yet.  It will start %{date}.", :date => TextHelper.date_string(start_date))
            @unauthorized_reason = :unpublished
          end
        end

        render "shared/unauthorized", status: :unauthorized, content_type: Mime::Type.lookup('text/html'), formats: :html
      end
      format.zip { redirect_to(url_for(path_params)) }
      format.json { render_json_unauthorized }
      format.all { render plain: 'Unauthorized', status: :unauthorized }
    end
    set_no_cache_headers
  end

  def verified_user_check
    if @domain_root_account&.user_needs_verification?(@current_user) # disable tools before verification
      if @current_user
        render_unverified_error(
          t("user not authorized to perform that action until verifying email"),
          t("Complete registration by clicking the “finish the registration process” link sent to your email.")
        )
      else
        render_unverified_error(
          t("must be logged in and registered to perform that action"),
          t("Please Log in to view this content")
        )
      end
      false
    else
      true
    end
  end

  def render_unverified_error(json_message, flash_message)
    respond_to do |format|
      format.json do
        render json: {
          status: 'unverified',
          errors: [{ message: json_message }]
        }, status: :unauthorized
      end
      format.all do
        flash[:warning] = flash_message
        redirect_to_referrer_or_default(root_url)
      end
    end
    set_no_cache_headers
  end

  # To be used as a before_action, requires controller or controller actions
  # to have their urls scoped to a context in order to be valid.
  # So /courses/5/assignments or groups/1/assignments would be valid, but
  # not /assignments
  def require_context
    get_context
    if !@context
      if @context_is_current_user
        store_location
        redirect_to login_url
      elsif params[:context_id]
        raise ActiveRecord::RecordNotFound.new("Cannot find #{params[:context_type] || 'Context'} for ID: #{params[:context_id]}")
      else
        raise ActiveRecord::RecordNotFound.new("Context is required, but none found")
      end
    end
    return @context != nil
  end

  def require_context_and_read_access
    require_context && authorized_action(@context, @current_user, :read)
  end

  helper_method :clean_return_to

  def require_account_context
    require_context_type(Account)
  end

  def require_course_context
    require_context_type(Course)
  end

  def require_context_type(klass)
    unless require_context && @context.is_a?(klass)
      raise ActiveRecord::RecordNotFound.new("Context must be of type '#{klass}'")
    end

    true
  end

  MAX_ACCOUNT_LINEAGE_TO_SHOW_IN_CRUMBS = 3

  # Can be used as a before_action, or just called from controller code.
  # Assigns the variable @context to whatever context the url is scoped
  # to.  So /courses/5/assignments would have a @context=Course.find(5).
  # Also assigns @context_membership to the membership type of @current_user
  # if @current_user is a member of the context.
  def get_context(include_deleted: false)
    GuardRail.activate(:secondary) do
      unless @context
        if params[:course_id]
          @context = api_find(Course.active, params[:course_id])
          @context.root_account = @domain_root_account if @context.root_account_id == @domain_root_account.id # no sense in refetching it
          params[:context_id] = params[:course_id]
          params[:context_type] = "Course"
          if @context && @current_user
            @context_enrollment = @context.enrollments.where(user_id: @current_user).joins(:enrollment_state)
                                          .order(Enrollment.state_by_date_rank_sql, Enrollment.type_rank_sql).readonly(false).first
          end
          @context_membership = @context_enrollment
          check_for_readonly_enrollment_state
        elsif params[:account_id] || (self.is_a?(AccountsController) && (params[:account_id] = params[:id]))
          @context = api_find(Account.active, params[:account_id])
          params[:context_id] = @context.id
          params[:context_type] = "Account"
          @context_enrollment = @context.account_users.active.where(user_id: @current_user.id).first if @context && @current_user
          @context_membership = @context_enrollment
          @account = @context
        elsif params[:group_id]
          @context = api_find(Group.active, params[:group_id])
          params[:context_id] = params[:group_id]
          params[:context_type] = "Group"
          @context_enrollment = @context.group_memberships.where(user_id: @current_user).first if @context && @current_user
          @context_membership = @context_enrollment
        elsif params[:user_id] || (self.is_a?(UsersController) && (params[:user_id] = params[:id]))
          scope = include_deleted ? User : User.active
          @context = api_find(scope, params[:user_id])
          params[:context_id] = params[:user_id]
          params[:context_type] = "User"
          @context_membership = @context if @context == @current_user
        elsif params[:course_section_id] || (self.is_a?(SectionsController) && (params[:course_section_id] = params[:id]))
          params[:context_id] = params[:course_section_id]
          params[:context_type] = "CourseSection"
          @context = api_find(CourseSection, params[:course_section_id])
        elsif request.path.match(/\A\/profile/) || request.path == '/' || request.path.match(/\A\/dashboard\/files/) || request.path.match(/\A\/calendar/) || request.path.match(/\A\/assignments/) || request.path.match(/\A\/files/) || request.path == '/api/v1/calendar_events/visible_contexts'
          # ^ this should be split out into things on the individual controllers
          @context_is_current_user = true
          @context = @current_user
          @context_membership = @context
        end

        assign_localizer if @context.present?

        if request.format.html?
          if @context.is_a?(Account) && !@context.root_account?
            account_chain = @context.account_chain.to_a.select { |a| a.grants_right?(@current_user, session, :read) }
            account_chain.slice!(0) # the first element is the current context
            count = account_chain.length
            account_chain.reverse.each_with_index do |a, idx|
              if idx == 1 && count >= MAX_ACCOUNT_LINEAGE_TO_SHOW_IN_CRUMBS
                add_crumb(I18n.t('#lib.text_helper.ellipsis', '...'), nil)
              elsif count >= MAX_ACCOUNT_LINEAGE_TO_SHOW_IN_CRUMBS && idx > 0 && idx <= count - MAX_ACCOUNT_LINEAGE_TO_SHOW_IN_CRUMBS
                next
              else
                add_crumb(a.short_name, account_url(a.id), :id => "crumb_#{a.asset_string}")
              end
            end
          end

          if @context && @context.respond_to?(:short_name)
            crumb_url = named_context_url(@context, :context_url) if @context.grants_right?(@current_user, session, :read)
            add_crumb(@context.nickname_for(@current_user, :short_name), crumb_url)
          end

          @set_badge_counts = true
        end
      end

      # There is lots of interesting information set up in here, that we want
      # to place into the live events context.
      setup_live_events_context
    end
  end

  # This is used by a number of actions to retrieve a list of all contexts
  # associated with the given context.  If the context is a user then it will
  # include all the user's current contexts.
  # Assigns it to the variable @contexts
  def get_all_pertinent_contexts(opts = {})
    return if @already_ran_get_all_pertinent_contexts

    @already_ran_get_all_pertinent_contexts = true

    raise(ArgumentError, "Need a starting context") if @context.nil?

    @contexts = [@context]
    only_contexts = ActiveRecord::Base.parse_asset_string_list(opts[:only_contexts] || params[:only_contexts])
    if @context && @context.is_a?(User)
      # we already know the user can read these courses and groups, so skip
      # the grants_right? check to avoid querying for the various memberships
      # again.
      enrollment_scope = Enrollment
                         .shard(opts[:cross_shard] ? @context.in_region_associated_shards : Shard.current)
                         .for_user(@context)
                         .current
                         .active_by_date
      enrollment_scope = enrollment_scope.where(:course_id => @observed_course_ids) if @observed_course_ids
      include_groups = !!opts[:include_groups]
      group_ids = nil

      courses = []
      if only_contexts.present?
        # find only those courses and groups passed in the only_contexts
        # parameter, but still scoped by user so we know they have rights to
        # view them.
        course_ids = only_contexts['Course']
        if course_ids.present?
          courses = Course
                    .shard(opts[:cross_shard] ? @context.in_region_associated_shards : Shard.current)
                    .joins(enrollments: :enrollment_state)
                    .merge(enrollment_scope.except(:joins))
                    .where(id: course_ids)
        end
        if include_groups
          group_ids = only_contexts['Group']
          include_groups = group_ids.present?
        end
      else
        courses = Course
                  .shard(opts[:cross_shard] ? @context.in_region_associated_shards : Shard.current)
                  .joins(enrollments: :enrollment_state)
                  .merge(enrollment_scope.except(:joins))
      end

      groups = []
      if include_groups
        group_scope = @context.current_groups
        group_scope = group_scope.where(:context_type => "Course", :context_id => @observed_course_ids) if @observed_course_ids
        if group_ids
          Shard.partition_by_shard(group_ids) do |shard_group_ids|
            groups += group_scope.shard(Shard.current).where(:id => shard_group_ids).to_a
          end
        else
          groups = group_scope.shard(opts[:cross_shard] ? @context.in_region_associated_shards : Shard.current).to_a
        end
      end
      groups = @context.filter_visible_groups_for_user(groups)

      if opts[:favorites_first]
        favorite_course_ids = @context.favorite_context_ids("Course")
        courses = courses.sort_by { |c| [favorite_course_ids.include?(c.id) ? 0 : 1, Canvas::ICU.collation_key(c.name)] }
      end

      @contexts.concat courses
      @contexts.concat groups
    end

    include_contexts = opts[:include_contexts] || params[:include_contexts]
    if include_contexts
      include_contexts.split(",").each do |include_context|
        # don't load it again if we've already got it
        next if @contexts.any? { |c| c.asset_string == include_context }

        context = Context.find_by_asset_string(include_context)
        @contexts << context if context && context.grants_right?(@current_user, session, :read)
      end
    end

    @contexts = @contexts.uniq
    Course.require_assignment_groups(@contexts)
    @context_enrollment = @context.membership_for_user(@current_user) if @context.respond_to?(:membership_for_user)
    @context_membership = @context_enrollment
  end

  def check_for_readonly_enrollment_state
    return unless request.format.html?

    if @context_enrollment && @context_enrollment.is_a?(Enrollment) && ['invited', 'active'].include?(@context_enrollment.workflow_state) && action_name != "enrollment_invitation"
      state = @context_enrollment.state_based_on_date
      case state
      when :invited
        if @context_enrollment.available_at
          flash[:html_notice] = t("You'll need to *accept the enrollment invitation* before you can fully participate in this course, starting on %{date}.",
                                  :wrapper => view_context.link_to('\1', '#', 'data-method' => 'POST', 'data-url' => course_enrollment_invitation_url(@context, accept: true)),
                                  :date => datetime_string(@context_enrollment.available_at))
        else
          flash[:html_notice] = t("You'll need to *accept the enrollment invitation* before you can fully participate in this course.",
                                  :wrapper => view_context.link_to('\1', '#', 'data-method' => 'POST', 'data-url' => course_enrollment_invitation_url(@context, accept: true)))
        end
      when :accepted
        flash[:html_notice] = t("This course hasn’t started yet. You will not be able to participate in this course until %{date}.",
                                :date => datetime_string(@context_enrollment.available_at))
      end
    end
  end

  def set_badge_counts_for(context, user)
    return if @js_env && @js_env[:badge_counts].present?
    return unless context.present? && user.present?
    return unless context.respond_to?(:content_participation_counts) # just Course and Group so far

    js_env(:badge_counts => badge_counts_for(context, user))
  end
  helper_method :set_badge_counts_for

  def badge_counts_for(context, user)
    badge_counts = {}
    ['Submission'].each do |type|
      participation_count = context.content_participation_counts
                                   .where(:user_id => user.id, :content_type => type).take
      participation_count ||= content_participation_count(context, type, user)
      badge_counts[type.underscore.pluralize] = participation_count.unread_count
    end
    badge_counts
  end

  def content_participation_count(context, type, user)
    GuardRail.activate(:primary) do
      ContentParticipationCount.create_or_update({ context: context, user: user, content_type: type })
    end
  end

  def get_upcoming_assignments(course)
    assignments = AssignmentGroup.visible_assignments(
      @current_user,
      course,
      course.assignment_groups.active
    ).to_a

    log_course(course)

    assignments.map! { |a| a.overridden_for(@current_user) }
    sorted = SortsAssignments.by_due_date({
                                            :assignments => assignments,
                                            :user => @current_user,
                                            :session => session,
                                            :upcoming_limit => 1.week.from_now
                                          })

    sorted.upcoming.call.sort
  end

  def log_course(course)
    log_asset_access(["assignments", course], "assignments", "other")
  end

  # Calculates the file storage quota for @context
  def get_quota(context = nil)
    quota_params = Attachment.get_quota(context || @context)
    @quota = quota_params[:quota]
    @quota_used = quota_params[:quota_used]
  end

  # Renders a quota exceeded message if the @context's quota is exceeded
  def quota_exceeded(context = nil, redirect = nil)
    context ||= @context
    redirect ||= root_url
    get_quota(context)
    if response.body.size + @quota_used > @quota
      if context.is_a?(Account)
        error = t "#application.errors.quota_exceeded_account", "Account storage quota exceeded"
      elsif context.is_a?(Course)
        error = t "#application.errors.quota_exceeded_course", "Course storage quota exceeded"
      elsif context.is_a?(Group)
        error = t "#application.errors.quota_exceeded_group", "Group storage quota exceeded"
      elsif context.is_a?(User)
        error = t "#application.errors.quota_exceeded_user", "User storage quota exceeded"
      else
        error = t "#application.errors.quota_exceeded", "Storage quota exceeded"
      end
      respond_to do |format|
        flash[:error] = error unless request.format.to_s == "text/plain"
        format.html { redirect_to redirect }
        format.json { render :json => { :errors => { :base => error } }, :status => :bad_request }
        format.text { render :json => { :errors => { :base => error } }, :status => :bad_request }
      end
      return true
    end
    false
  end

  # Used to retrieve the context from a :feed_code parameter.  These
  # :feed_code attributes are keyed off the object type and the object's
  # uuid.  Using the uuid attribute gives us an unguessable url so
  # that we can offer the feeds without requiring password authentication.
  def get_feed_context(opts = {})
    pieces = params[:feed_code].split("_", 2)
    if params[:feed_code].match(/\Agroup_membership/)
      pieces = ["group_membership", params[:feed_code].split("_", 3)[-1]]
    end
    @context = nil
    @problem = nil
    if pieces[0] == "enrollment"
      @enrollment = Enrollment.where(uuid: pieces[1]).first if pieces[1]
      @context_type = "Course"
      if !@enrollment
        @problem = t "#application.errors.mismatched_verification_code", "The verification code does not match any currently enrolled user."
      elsif @enrollment.course && !@enrollment.course.available?
        @problem = t "#application.errors.feed_unpublished_course", "Feeds for this course cannot be accessed until it is published."
      end
      @context = @enrollment.course unless @problem
      @current_user = @enrollment.user unless @problem
    elsif pieces[0] == 'group_membership'
      @membership = GroupMembership.active.where(uuid: pieces[1]).first if pieces[1]
      @context_type = "Group"
      if !@membership
        @problem = t "#application.errors.mismatched_verification_code", "The verification code does not match any currently enrolled user."
      elsif @membership.group && !@membership.group.available?
        @problem = t "#application.errors.feed_unpublished_group", "Feeds for this group cannot be accessed until it is published."
      end
      @context = @membership.group unless @problem
      @current_user = @membership.user unless @problem
    elsif pieces[0] == 'user'
      find_user_from_uuid(pieces[1])
      @problem = t "#application.errors.invalid_verification_code", "The verification code is invalid." unless @current_user
      @context = @current_user
    else
      @context_type = pieces[0].classify
      if Context::CONTEXT_TYPES.include?(@context_type.to_sym)
        @context_class = Object.const_get(@context_type, false)
        @context = @context_class.where(uuid: pieces[1]).first if pieces[1]
      end
      if !@context
        @problem = t "#application.errors.invalid_verification_code", "The verification code is invalid."
      elsif (!@context.is_public rescue false) && (!@context.respond_to?(:uuid) || pieces[1] != @context.uuid)
        if @context_type == 'course'
          @problem = t "#application.errors.feed_private_course", "The matching course has gone private, so public feeds like this one will no longer be visible."
        elsif @context_type == 'group'
          @problem = t "#application.errors.feed_private_group", "The matching group has gone private, so public feeds like this one will no longer be visible."
        else
          @problem = t "#application.errors.feed_private", "The matching context has gone private, so public feeds like this one will no longer be visible."
        end
      end
      @context = nil if @problem
      @current_user = @context if @context.is_a?(User)
    end
    if !@context || (opts[:only] && !opts[:only].include?(@context.class.to_s.underscore.to_sym))
      @problem ||= t("#application.errors.invalid_feed_parameters", "Invalid feed parameters.") if opts[:only] && !opts[:only].include?(@context.class.to_s.underscore.to_sym)
      @problem ||= t "#application.errors.feed_not_found", "Could not find feed."
      render template: "shared/unauthorized_feed", status: :bad_request, formats: [:html]
      return false
    end
    @context
  end

  def find_user_from_uuid(uuid)
    @current_user = UserPastLtiId.where(user_uuid: uuid).take&.user
    @current_user ||= User.where(uuid: uuid).first
  end

  def discard_flash_if_xhr
    if request.xhr? || request.format.to_s == 'text/plain'
      flash.discard
    end
  end

  def cancel_cache_buster
    @cancel_cache_buster = true
  end

  def cache_buster
    # Annoying problem.  If I set the cache-control to anything other than "no-cache, no-store"
    # then the local cache is used when the user clicks the 'back' button.  I don't know how
    # to tell the browser to ALWAYS check back other than to disable caching...
    return true if @cancel_cache_buster || request.xhr? || api_request?

    set_no_cache_headers
  end

  def initiate_session_from_token
    # Login from a token generated via API
    if params[:session_token]
      token = SessionToken.parse(params[:session_token])
      if token&.valid?
        pseudonym = Pseudonym.active.find_by(id: token.pseudonym_id)

        if pseudonym
          unless pseudonym.works_for_account?(@domain_root_account, true)
            # if the logged in pseudonym doesn't work, we can only switch to another pseudonym
            # that does work if it's the same password, and it's not a managed pseudonym
            alternates = pseudonym.user.all_active_pseudonyms.select { |p|
              !p.managed_password? &&
                p.works_for_account?(@domain_root_account, true) &&
                p.password_salt == pseudonym.password_salt &&
                p.crypted_password == pseudonym.crypted_password
            }
            # prefer a site admin pseudonym, then a pseudonym in this account, and then any old
            # pseudonym
            pseudonym = alternates.find { |p| p.account_id == Account.site_admin.id }
            pseudonym ||= alternates.find { |p| p.account_id == @domain_root_account.id }
            pseudonym ||= alternates.first
          end
          if pseudonym && pseudonym != @current_pseudonym
            return_to = session.delete(:return_to)
            reset_session_saving_keys(:oauth2)
            PseudonymSession.create!(pseudonym)
            session[:used_remember_me_token] = true if token.used_remember_me_token
          end
          if pseudonym && token.current_user_id
            target_user = User.find(token.current_user_id)
            session[:become_user_id] = token.current_user_id if target_user.can_masquerade?(pseudonym.user, @domain_root_account)
          end
        end
        return redirect_to return_to if return_to

        if (oauth = session[:oauth2])
          provider = Canvas::OAuth::Provider.new(oauth[:client_id], oauth[:redirect_uri], oauth[:scopes], oauth[:purpose])
          return redirect_to Canvas::OAuth::Provider.confirmation_redirect(self, provider, pseudonym.user)
        end

        # do one final redirect to get the token out of the URL
        redirect_to remove_query_params(request.original_url, 'session_token')
      end
    end
  end

  def remove_query_params(url, *params)
    uri = URI.parse(url)
    return url unless uri.query

    qs = Rack::Utils.parse_query(uri.query)
    qs.except!(*params)
    uri.query = qs.empty? ? nil : Rack::Utils.build_query(qs)
    uri.to_s
  end

  def set_no_cache_headers
    response.headers["Pragma"] = "no-cache"
    response.headers["Cache-Control"] = "no-cache, no-store"
  end

  def set_page_view
    # We only record page_views for html page requests coming from within the
    # app, or if coming from a developer api request and specified as a
    # page_view.
    return unless @current_user && !request.xhr? && request.get? && page_views_enabled?

    ENV['RAILS_HOST_WITH_PORT'] ||= request.host_with_port rescue nil
    generate_page_view
  end

  def require_reacceptance_of_terms
    if session[:require_terms] && request.get? && !api_request? && !verified_file_request?
      render "shared/terms_required", status: :unauthorized
      false
    end
  end

  def clear_policy_cache
    AdheresToPolicy::Cache.clear
  end

  def generate_page_view(user = @current_user)
    attributes = { :user => user, :real_user => @real_current_user }
    @page_view = PageView.generate(request, attributes)
    @page_view.user_request = true if params[:user_request] || (user && !request.xhr? && request.get?)
    @page_before_render = Time.now.utc
  end

  def disable_page_views
    @log_page_views = false
    true
  end

  def update_enrollment_last_activity_at
    return unless @context_enrollment.is_a?(Enrollment)

    activity = Enrollment::RecentActivity.new(@context_enrollment, @context)
    activity.record_for_access(response)
  end

  # Asset accesses are used for generating usage statistics.  This is how
  # we say, "the user just downloaded this file" or "the user just
  # viewed this wiki page".  We can then after-the-fact build statistics
  # and reports from these accesses.  This is currently being used
  # to generate access reports per student per course.
  #
  # If asset is an AR model, then its asset_string will be used. If it's an array,
  # it should look like [ "subtype", context ], like [ "pages", course ].
  def log_asset_access(asset, asset_category, asset_group = nil, level = nil, membership_type = nil, overwrite: true, context: nil)
    user = file_access_user
    return unless user && @context && asset
    return if asset.respond_to?(:new_record?) && asset.new_record?

    shard = asset.is_a?(Array) ? asset[1].shard : asset.shard
    shard.activate do
      code = if asset.is_a?(Array)
               "#{asset[0]}:#{asset[1].asset_string}"
             else
               asset.asset_string
             end

      membership_type ||= @context_membership && @context_membership.class.to_s

      group_code = if asset_group.is_a?(String)
                     asset_group
                   elsif asset_group.respond_to?(:asset_string)
                     asset_group.asset_string
                   else
                     'unknown'
                   end

      if !@accessed_asset || overwrite
        @accessed_asset = {
          :user => user,
          :code => code,
          :asset_for_root_account_id => asset.is_a?(Array) ? asset[1] : asset,
          :group_code => group_code,
          :category => asset_category,
          :membership_type => membership_type,
          :level => level,
          :shard => shard
        }
      end

      Canvas::LiveEvents.asset_access(asset, asset_category, membership_type, level,
                                      context: context, context_membership: @context_membership)

      @accessed_asset
    end
  end

  def log_api_asset_access(asset, asset_category, asset_group = nil, level = nil, membership_type = nil, overwrite: true)
    return if in_app? # don't log duplicate accesses for API calls made by the Canvas front-end
    return if params[:page].to_i > 1 # don't log duplicate accesses for pages after the first

    log_asset_access(asset, asset_category, asset_group, level, membership_type, overwrite: overwrite)
  end

  def log_page_view
    begin
      user = @current_user || (@accessed_asset && @accessed_asset[:user])
      if user && @log_page_views != false
        add_interaction_seconds
        log_participation(user)
        log_gets
        finalize_page_view
      else
        @page_view.destroy if @page_view && !@page_view.new_record?
      end
    rescue StandardError, CassandraCQL::Error::InvalidRequestException => e
      Canvas::Errors.capture_exception(:page_view, e)
      logger.error "Pageview error!"
      raise e if Rails.env.development?

      true
    end
  end

  def add_interaction_seconds
    updated_fields = params.slice(:interaction_seconds)
    return unless (request.xhr? || request.put?) && params[:page_view_token] && !updated_fields.empty?
    return unless page_views_enabled?

    RequestContext::Generator.store_interaction_seconds_update(
      params[:page_view_token],
      updated_fields[:interaction_seconds]
    )
    page_view_info = CanvasSecurity::PageViewJwt.decode(params[:page_view_token])
    @page_view = PageView.find_for_update(page_view_info[:request_id])
    if @page_view
      if @page_view.id
        response.headers["X-Canvas-Page-View-Update-Url"] = page_view_path(
          @page_view.id, page_view_token: @page_view.token
        )
      end
      @page_view.do_update(updated_fields)
      @page_view_update = true
    end
  end

  def log_participation(user)
    # If we're logging the asset access, and it's either a participatory action
    # or it's not an update to an already-existing page_view.  We check to make sure
    # it's not an update because if the page_view already existed, we don't want to
    # double-count it as multiple views when it's really just a single view.
    return unless @accessed_asset && (@accessed_asset[:level] == 'participate' || !@page_view_update)

    @access = AssetUserAccess.log(user, @context, @accessed_asset) if @context

    if @page_view.nil? && %w{participate submit}.include?(@accessed_asset[:level]) && page_views_enabled?
      generate_page_view(user)
    end

    if @page_view
      @page_view.participated = %w{participate submit}.include?(@accessed_asset[:level])
      @page_view.asset_user_access = @access
    end

    @page_view_update = true
  end

  def log_gets
    if @page_view && !request.xhr? && request.get? && (((response.media_type || "").to_s.match(/html/)) ||
      ((Setting.get('create_get_api_page_views', 'true') == 'true') && api_request?))
      @page_view.render_time ||= (Time.now.utc - @page_before_render) rescue nil
      @page_view_update = true
    end
  end

  def finalize_page_view
    if @page_view && @page_view_update
      @page_view.context = @context if !@page_view.context_id && PageView::CONTEXT_TYPES.include?(@context.class.name)
      @page_view.account_id = @domain_root_account.id
      @page_view.developer_key_id = @access_token.try(:developer_key_id)
      @page_view.store
      RequestContext::Generator.store_page_view_meta(@page_view)
    end
  end

  # order from general to specific; precedence
  # evaluates the LAST one first, so having "Exception"
  # at the end, for example, would be a problem.
  # all things would be rescued prior to any specific handlers.
  rescue_from Exception, with: :rescue_exception
  # Rails exceptions
  rescue_from ActionController::InvalidCrossOriginRequest, with: :rescue_expected_error_type
  rescue_from ActionController::ParameterMissing, with: :rescue_expected_error_type
  rescue_from ActionController::UnknownFormat, with: :rescue_expected_error_type
  rescue_from ActiveRecord::RecordInvalid, with: :rescue_expected_error_type
  rescue_from ActionView::MissingTemplate, with: :rescue_expected_error_type
  rescue_from ActiveRecord::StaleObjectError, with: :rescue_expected_error_type
  # Canvas exceptions
  rescue_from RequestError, with: :rescue_expected_error_type
  rescue_from Canvas::Security::TokenExpired, with: :rescue_expected_error_type
  rescue_from SearchTermHelper::SearchTermTooShortError, with: :rescue_expected_error_type
  rescue_from CanvasHttp::CircuitBreakerError, with: :rescue_expected_error_type
  rescue_from InstFS::ServiceError, with: :rescue_expected_error_type
  rescue_from InstFS::BadRequestError, with: :rescue_expected_error_type

  def rescue_expected_error_type(error)
    rescue_exception(error, level: :info)
  end

  # analogous to rescue_action_without_handler from ActionPack 2.3
  def rescue_exception(exception, level: :error)
    # On exception `after_action :set_response_headers` is not called.
    # This causes controller#action from not being set on x-canvas-meta header.
    set_response_headers

    if Rails.application.config.consider_all_requests_local
      rescue_action_locally(exception, level: level)
    else
      rescue_action_in_public(exception, level: level)
    end
  end

  def interpret_status(code)
    message = Rack::Utils::HTTP_STATUS_CODES[code]
    code, message = [500, Rack::Utils::HTTP_STATUS_CODES[500]] unless message
    "#{code} #{message}"
  end

  def response_code_for_rescue(exception)
    ActionDispatch::ExceptionWrapper.status_code_for_exception(exception.class.name)
  end

  def render_optional_error_file(status)
    path = "#{Rails.public_path}/#{status.to_s[0, 3]}"
    if File.exist?(path)
      render :file => path, :status => status, :content_type => Mime::Type.lookup('text/html'), :layout => false, :formats => [:html]
    else
      head status
    end
  end

  # Custom error catching and message rendering.
  def rescue_action_in_public(exception, level: :error)
    response_code = exception.response_status if exception.respond_to?(:response_status)
    @show_left_side = exception.show_left_side if exception.respond_to?(:show_left_side)
    response_code ||= response_code_for_rescue(exception) || 500
    begin
      status_code = interpret_status(response_code)
      status = status_code
      status = 'AUT' if exception.is_a?(ActionController::InvalidAuthenticityToken)
      type = nil
      type = '404' if status == '404 Not Found'
      opts = { type: type }
      opts[:canvas_error_info] = exception.canvas_error_info if exception.respond_to?(:canvas_error_info)
      info = Canvas::Errors::Info.new(request, @domain_root_account, @current_user, opts)
      error_info = info.to_h
      error_info[:tags][:response_code] = response_code
      capture_outputs = Canvas::Errors.capture(exception, error_info, level)
      error = nil
      if capture_outputs[:error_report]
        error = ErrorReport.find(capture_outputs[:error_report])
      end
      if api_request?
        rescue_action_in_api(exception, error, response_code)
      else
        render_rescue_action(exception, error, status, status_code)
      end
    rescue => e
      # error generating the error page? failsafe.
      Canvas::Errors.capture(e)
      render_optional_error_file response_code_for_rescue(exception)
    end
  end

  def render_xhr_exception(error, message = nil, status = "500 Internal Server Error", status_code = 500)
    message ||= "Unexpected error, ID: #{error.id rescue "unknown"}"
    render status: status_code, json: {
      errors: {
        base: message
      },
      status: status
    }
  end

  def render_rescue_action(exception, error, status, status_code)
    clear_crumbs
    @headers = nil
    load_account unless @domain_root_account
    session[:last_error_id] = error.id rescue nil
    if request.xhr? || request.format == :text
      message = exception.xhr_message if exception.respond_to?(:xhr_message)
      render_xhr_exception(error, message, status, status_code)
    elsif exception.is_a?(ActionController::InvalidAuthenticityToken) && cookies[:_csrf_token].blank?
      redirect_to login_url(needs_cookies: '1')
      reset_session
      return
    else
      request.format = :html
      template = exception.error_template if exception.respond_to?(:error_template)
      unless template
        template = "shared/errors/#{status.to_s[0, 3]}_message"
        erbpath = Rails.root.join('app', 'views', "#{template}.html.erb")
        template = "shared/errors/500_message" unless erbpath.file?
      end

      @status_code = status_code
      message = exception.is_a?(RequestError) ? exception.message : nil
      render template: template,
             layout: 'application',
             status: status_code,
             formats: [:html],
             locals: {
               error: error,
               exception: exception,
               status: status,
               message: message,
             }
    end
  end

  def rescue_action_in_api(exception, error_report, response_code)
    data = exception.error_json if exception.respond_to?(:error_json)
    data ||= api_error_json(exception, response_code)

    if error_report.try(:id)
      data[:error_report_id] = error_report.id
    end

    render :json => data, :status => response_code
  end

  def api_error_json(exception, status_code)
    case exception
    when ActiveRecord::RecordInvalid
      errors = exception.record.errors
      errors.set_reporter(:hash, Api::Errors::Reporter)
      data = errors.to_hash
    when Api::Error
      errors = ActiveModel::BetterErrors::Errors.new(nil)
      errors.error_collection.add(:base, exception.error_id, message: exception.message)
      errors.set_reporter(:hash, Api::Errors::Reporter)
      data = errors.to_hash
    when ActiveRecord::RecordNotFound
      data = { errors: [{ message: 'The specified resource does not exist.' }] }
    when AuthenticationMethods::AccessTokenError
      add_www_authenticate_header
      data = { errors: [{ message: 'Invalid access token.' }] }
    when AuthenticationMethods::AccessTokenScopeError
      data = { errors: [{ message: 'Insufficient scopes on access token.' }] }
    when ActionController::ParameterMissing
      data = { errors: [{ message: "#{exception.param} is missing" }] }
    when BasicLTI::BasicOutcomes::Unauthorized,
        BasicLTI::BasicOutcomes::InvalidRequest
      data = { errors: [{ message: exception.message }] }
    else
      if status_code.is_a?(Symbol)
        status_code_string = status_code.to_s
      else
        # we want to return a status string of the form "not_found", so take the rails-style "Not Found" and tweak it
        status_code_string = interpret_status(status_code).sub(/\d\d\d /, '').gsub(' ', '').underscore
      end
      data = { errors: [{ message: "An error occurred.", error_code: status_code_string }] }
    end
    data
  end

  def rescue_action_locally(exception, level: :error)
    if api_request? or exception.is_a? RequestError
      # we want api requests to behave the same on error locally as in prod, to
      # ease testing and development. you can still view the backtrace, etc, in
      # the logs.
      rescue_action_in_public(exception, level: level)
    else
      # this ensures the logging will still happen so you can see backtrace, etc.
      Canvas::Errors.capture(exception, {}, level)
      raise exception
    end
  end

  def claim_session_course(course, user, state = nil)
    e = course.claim_with_teacher(user)
    session[:claimed_enrollment_uuids] ||= []
    session[:claimed_enrollment_uuids] << e.uuid
    session[:claimed_enrollment_uuids].uniq!
    flash[:notice] = t "#application.notices.first_teacher", "This course is now claimed, and you've been registered as its first teacher."
    if !@current_user && state == :just_registered
      flash[:notice] = t "#application.notices.first_teacher_with_email", "This course is now claimed, and you've been registered as its first teacher. You should receive an email shortly to complete the registration process."
    end
    session[:claimed_course_uuids] ||= []
    session[:claimed_course_uuids] << course.uuid
    session[:claimed_course_uuids].uniq!
    session.delete(:claim_course_uuid)
    session.delete(:course_uuid)
  end

  API_REQUEST_REGEX = %r{\A/api/}
  def api_request?
    @api_request ||= !!request.path.match(API_REQUEST_REGEX)
  end

  def verified_file_request?
    params[:controller] == 'files' && params[:action] == 'show' && params[:verifier].present?
  end

  # Retrieving wiki pages needs to search either using the id or
  # the page title.
  def get_wiki_page
    GuardRail.activate(params[:action] == "edit" ? :primary : :secondary) do
      @wiki = @context.wiki

      @page_name = params[:wiki_page_id] || params[:id] || (params[:wiki_page] && params[:wiki_page][:title])
      if params[:format] && !['json', 'html'].include?(params[:format])
        @page_name += ".#{params[:format]}"
        params[:format] = 'html'
      end
      return if @page || !@page_name

      @page = @wiki.find_page(@page_name) if params[:action] != 'create'
    end

    unless @page
      if params[:titleize].present? && !value_to_boolean(params[:titleize])
        @page_name = CGI.unescape(@page_name)
        @page = @wiki.build_wiki_page(@current_user, :title => @page_name)
      else
        @page = @wiki.build_wiki_page(@current_user, :url => @page_name)
      end
    end
  end

  def content_tag_redirect(context, tag, error_redirect_symbol, tag_type = nil)
    url_params = tag.tag_type == 'context_module' ? { :module_item_id => tag.id } : {}
    if tag.content_type == 'Assignment'
      use_edit_url = params[:build].nil? &&
                     Account.site_admin.feature_enabled?(:new_quizzes_modules_support) &&
                     @context.grants_right?(@current_user, :manage) &&
                     tag.quiz_lti
      redirect_symbol = use_edit_url ? :edit_context_assignment_url : :context_assignment_url
      redirect_to named_context_url(context, redirect_symbol, tag.content_id, url_params)
    elsif tag.content_type == 'WikiPage'
      redirect_to polymorphic_url([context, tag.content], url_params)
    elsif tag.content_type == 'Attachment'
      redirect_to named_context_url(context, :context_file_url, tag.content_id, url_params)
    elsif tag.content_type_quiz?
      redirect_to named_context_url(context, :context_quiz_url, tag.content_id, url_params)
    elsif tag.content_type == 'DiscussionTopic'
      redirect_to named_context_url(context, :context_discussion_topic_url, tag.content_id, url_params)
    elsif tag.content_type == 'Rubric'
      redirect_to named_context_url(context, :context_rubric_url, tag.content_id, url_params)
    elsif tag.content_type == 'AssessmentQuestionBank'
      redirect_to named_context_url(context, :context_question_bank_url, tag.content_id, url_params)
    elsif tag.content_type == 'Lti::MessageHandler'
      url_params[:module_item_id] = params[:module_item_id] if params[:module_item_id]
      url_params[:resource_link_fragment] = "ContentTag:#{tag.id}"
      redirect_to named_context_url(context, :context_basic_lti_launch_request_url, tag.content_id, url_params)
    elsif tag.content_type == 'ExternalUrl'
      @tag = tag
      @module = tag.context_module
      log_asset_access(@tag, "external_urls", "external_urls")
      if tag.locked_for? @current_user
        render 'context_modules/lock_explanation'
      else
        tag.context_module_action(@current_user, :read)
        render 'context_modules/url_show'
      end
    elsif tag.content_type == 'ContextExternalTool'
      @tag = tag

      if tag.locked_for? @current_user
        return render 'context_modules/lock_explanation'
      end

      if @tag.context.is_a?(Assignment)
        @assignment = @tag.context

        @resource_title = @assignment.title
        @module_tag = params[:module_item_id] ?
          @context.context_module_tags.not_deleted.find(params[:module_item_id]) :
          @assignment.context_module_tags.first
      else
        @module_tag = @tag
        @resource_title = @tag.title
      end
      @resource_url = @tag.url
      @tool = ContextExternalTool.find_external_tool(tag.url, context, tag.content_id)

      @assignment&.prepare_for_ags_if_needed!(@tool)

      tag.context_module_action(@current_user, :read)
      if !@tool
        flash[:error] = t "#application.errors.invalid_external_tool", "Couldn't find valid settings for this link"
        redirect_to named_context_url(context, error_redirect_symbol)
      else
        log_asset_access(@tool, "external_tools", "external_tools", overwrite: false)
        @opaque_id = @tool.opaque_identifier_for(@tag)

        launch_settings = @tool.settings['post_only'] ? { post_only: true, tool_dimensions: tool_dimensions } : { tool_dimensions: tool_dimensions }
        @lti_launch = Lti::Launch.new(launch_settings)

        success_url = case tag_type
                      when :assignments
                        named_context_url(@context, :context_assignments_url, include_host: true)
                      when :modules
                        named_context_url(@context, :context_context_modules_url, include_host: true)
                      else
                        named_context_url(@context, :context_url, include_host: true)
                      end
        if tag.new_tab
          @lti_launch.launch_type = 'window'
          @return_url = success_url
        else
          if @context
            @return_url = set_return_url
          else
            @return_url = external_content_success_url('external_tool_redirect')
          end
          @redirect_return = true
          js_env(:redirect_return_success_url => success_url,
                 :redirect_return_cancel_url => success_url)
        end

        opts = {
          launch_url: @tool.login_or_launch_url(content_tag_uri: @resource_url),
          link_code: @opaque_id,
          overrides: { 'resource_link_title' => @resource_title },
          domain: HostUrl.context_host(@domain_root_account, request.host),
          include_module_context: Account.site_admin.feature_enabled?(:new_quizzes_in_module_progression)
        }
        variable_expander = Lti::VariableExpander.new(@domain_root_account, @context, self, {
                                                        current_user: @current_user,
                                                        current_pseudonym: @current_pseudonym,
                                                        content_tag: @module_tag || tag,
                                                        assignment: @assignment,
                                                        launch: @lti_launch,
                                                        tool: @tool
                                                      })

        adapter = if @tool.use_1_3?
                    # Use the resource URL as the target_link_uri
                    opts[:launch_url] = @resource_url

                    Lti::LtiAdvantageAdapter.new(
                      tool: @tool,
                      user: @current_user,
                      context: @context,
                      return_url: @return_url,
                      expander: variable_expander,
                      opts: opts.merge(
                        resource_link_for_custom_params: @tag.associated_asset_lti_resource_link
                      )
                    )
                  else
                    Lti::LtiOutboundAdapter.new(@tool, @current_user, @context).prepare_tool_launch(@return_url, variable_expander, opts)
                  end

        if tag.try(:context_module)
          # if you change this, see also url_show.html.erb
          cu = context_url(@context, :context_context_modules_url)
          cu = "#{cu}/#{tag.context_module.id}"
          add_crumb tag.context_module.name, cu
          add_crumb @tag.title
        end

        if @assignment
          return unless require_user

          add_crumb(@resource_title)
          @mark_done = MarkDonePresenter.new(self, @context, params["module_item_id"], @current_user, @assignment)
          @prepend_template = 'assignments/lti_header' if render_external_tool_prepend_template?
          begin
            @lti_launch.params = lti_launch_params(adapter)
          rescue Lti::IMS::AdvantageErrors::InvalidLaunchError
            return render_error_with_details(
              title: t('LTI Launch Error'),
              summary: t('There was an error launching to the configured tool.'),
              directions: t('Please try re-establishing the connection to the tool by re-selecting the tool in the assignment or module item interface and saving.')
            )
          end
        else
          @lti_launch.params = adapter.generate_post_payload
        end

        @lti_launch.resource_url = @tool.login_or_launch_url(content_tag_uri: @resource_url)
        @lti_launch.link_text = @resource_title
        @lti_launch.analytics_id = @tool.tool_id

        @append_template = 'context_modules/tool_sequence_footer' if render_external_tool_append_template?
        render Lti::AppUtil.display_template(external_tool_redirect_display_type)
      end
    else
      flash[:error] = t "#application.errors.invalid_tag_type", "Didn't recognize the item type for this tag"
      redirect_to named_context_url(context, error_redirect_symbol)
    end
  end

  def set_return_url
    ref = request.referer
    # when flag is enabled, new quizzes quiz creation can only be initiated from quizzes page
    # but we still use the assignment#new page to create the quiz.
    # also handles launch from existing quiz on quizzes page.
    if ref.present? && @assignment&.quiz_lti?
      if (ref.include?('assignments/new') || ref =~ /courses\/(\d+\/quizzes.?|.*\?quiz_lti)/) && @context.root_account.feature_enabled?(:newquizzes_on_quiz_page)
        return polymorphic_url([@context, :quizzes])
      end

      if ref =~ /courses\/\d+\/gradebook/i
        return polymorphic_url([@context, :gradebook])
      end

      if ref =~ /courses\/\d+$/i
        return polymorphic_url([@context])
      end

      if ref =~ /courses\/(\d+\/modules.?|.*\?module_item_id=)/
        return polymorphic_url([@context, :context_modules])
      end

      if ref =~ /\/courses\/.*\?quiz_lti/
        return polymorphic_url([@context, :quizzes])
      end

      if ref =~ /courses\/\d+\/assignments/
        return polymorphic_url([@context, :assignments])
      end
    end
    named_context_url(@context, :context_external_content_success_url, 'external_tool_redirect', include_host: true)
  end

  def lti_launch_params(adapter)
    adapter.generate_post_payload_for_assignment(@assignment, lti_grade_passback_api_url(@tool), blti_legacy_grade_passback_api_url(@tool), lti_turnitin_outcomes_placement_url(@tool.id))
  end
  private :lti_launch_params

  def external_tool_redirect_display_type
    if params['display'].present?
      params['display']
    elsif Account.site_admin.feature_enabled?(:new_quizzes_in_module_progression) && @assignment&.quiz_lti? && @module_tag
      'in_nav_context'
    else
      @tool&.extension_setting(:assignment_selection)&.dig('display_type')
    end
  end
  private :external_tool_redirect_display_type

  def render_external_tool_prepend_template?
    !%w[full_width in_nav_context].include?(external_tool_redirect_display_type)
  end
  private :render_external_tool_prepend_template?

  def render_external_tool_append_template?
    external_tool_redirect_display_type != 'full_width'
  end
  private :render_external_tool_append_template?

  # pass it a context or an array of contexts and it will give you a link to the
  # person's calendar with only those things checked.
  def calendar_url_for(contexts_to_link_to = nil, options = {})
    options[:query] ||= {}
    contexts_to_link_to = Array(contexts_to_link_to)
    if (event = options.delete(:event))
      options[:query][:event_id] = event.id
    end
    options[:query][:include_contexts] = contexts_to_link_to.map { |c| c.asset_string }.join(",") unless contexts_to_link_to.empty?
    calendar_url(options[:query])
  end

  # pass it a context or an array of contexts and it will give you a link to the
  # person's files browser for the supplied contexts.
  def files_url_for(contexts_to_link_to = nil, options = {})
    options[:query] ||= {}
    contexts_to_link_to = Array(contexts_to_link_to)
    unless contexts_to_link_to.empty?
      options[:anchor] = contexts_to_link_to.first.asset_string
    end
    options[:query][:include_contexts] = contexts_to_link_to.map { |c| c.is_a? String ? c : c.asset_string }.join(",") unless contexts_to_link_to.empty?
    url_for(
      options[:query].merge({
        :controller => 'files',
        :action => "full_index",
      }.merge(options[:anchor].empty? ? {} : {
                :anchor => options[:anchor]
              }))
    )
  end
  helper_method :calendar_url_for, :files_url_for

  def conversations_path(params = {})
    if @current_user
      query_string = params.slice(:context_id, :user_id, :user_name).inject([]) do |res, (k, v)|
        res << "#{k}=#{v}"
        res
      end.join('&')
      "/conversations?#{query_string}"
    else
      hash = params.keys.empty? ? '' : "##{params.to_json.unpack('H*').first}"
      "/conversations#{hash}"
    end
  end
  helper_method :conversations_path

  # escape everything but slashes, see http://code.google.com/p/phusion-passenger/issues/detail?id=113
  FILE_PATH_ESCAPE_PATTERN = Regexp.new("[^#{URI::PATTERN::UNRESERVED}/]")
  def safe_domain_file_url(attachment, host_and_shard: nil, verifier: nil, download: false, return_url: nil, fallback_url: nil) # TODO: generalize this
    if !host_and_shard
      host_and_shard = HostUrl.file_host_with_shard(@domain_root_account || Account.default, request.host_with_port)
    end
    host, shard = host_and_shard
    config = Canvas::DynamicSettings.find(tree: :private, cluster: attachment.shard.database_server.id)
    if config['attachment_specific_file_domain'] == 'true'
      separator = config['attachment_specific_file_domain_separator'] || '.'
      host = "a#{attachment.shard.id}-#{attachment.local_id}#{separator}#{host}"
    end
    res = "#{request.protocol}#{host}"

    shard.activate do
      # add parameters so that the other domain can create a session that
      # will authorize file access but not full app access.  We need this in
      # case there are relative URLs in the file that point to other pieces
      # of content.
      fallback_url ||= request.url
      query = URI.parse(fallback_url).query
      # i don't know if we really need this but in case these expired tokens are a client caching issue,
      # let's throw an extra param in the fallback so we hopefully don't infinite loop
      fallback_url += (query.present? ? '&' : '?') + "fallback_ts=#{Time.now.to_i}"

      opts = generate_access_verifier(return_url: return_url, fallback_url: fallback_url)
      opts[:verifier] = verifier if verifier.present?

      if download
        # download "for realz, dude" (see later comments about :download)
        opts[:download_frd] = 1
      else
        # don't set :download here, because file_download_url won't like it. see
        # comment below for why we'd want to set :download
        opts[:inline] = 1
      end

      if @context && Attachment.relative_context?(@context.class.base_class) && @context == attachment.context
        # so yeah, this is right. :inline=>1 wants :download=>1 to go along with
        # it, so we're setting :download=>1 *because* we want to display inline.
        opts[:download] = 1 unless download

        # if the context is one that supports relative paths (which requires extra
        # routes and stuff), then we'll build an actual named_context_url with the
        # params for show_relative
        res += named_context_url(@context, :context_file_url, attachment)
        res += '/' + URI.escape(attachment.full_display_path, FILE_PATH_ESCAPE_PATTERN)
        res += '?' + opts.to_query
      else
        # otherwise, just redirect to /files/:id
        res += file_download_url(attachment, opts.merge(:only_path => true))
      end
    end

    res
  end
  helper_method :safe_domain_file_url

  def feature_enabled?(feature)
    @features_enabled ||= {}
    feature = feature.to_sym
    return @features_enabled[feature] if @features_enabled[feature] != nil

    @features_enabled[feature] ||= begin
      if [:question_banks].include?(feature)
        true
      elsif feature == :twitter
        !!Twitter::Connection.config
      elsif feature == :diigo
        !!Diigo::Connection.config
      elsif feature == :google_drive
        Canvas::Plugin.find(:google_drive).try(:enabled?)
      elsif feature == :etherpad
        !!EtherpadCollaboration.config
      elsif feature == :kaltura
        !!CanvasKaltura::ClientV3.config
      elsif feature == :web_conferences
        !!WebConference.config
      elsif feature == :vericite
        Canvas::Plugin.find(:vericite).try(:enabled?)
      elsif feature == :lockdown_browser
        Canvas::Plugin.all_for_tag(:lockdown_browser).any? { |p| p.settings[:enabled] }
      elsif AccountServices.allowable_services[feature]
        true
      else
        false
      end
    end
  end
  helper_method :feature_enabled?

  def service_enabled?(service)
    @domain_root_account && @domain_root_account.service_enabled?(service)
  end
  helper_method :service_enabled?

  def feature_and_service_enabled?(feature)
    feature_enabled?(feature) && service_enabled?(feature)
  end
  helper_method :feature_and_service_enabled?

  def temporary_user_code(generate = true)
    if generate
      session[:temporary_user_code] ||= "tmp_#{Digest::MD5.hexdigest("#{Time.now.to_i}_#{rand}")}"
    else
      session[:temporary_user_code]
    end
  end

  def require_account_management(on_root_account = false, permissions: [:manage_account_settings])
    if (!@context.root_account? && on_root_account) || !@context.is_a?(Account)
      redirect_to named_context_url(@context, :context_url)
      return false
    else
      return false unless authorized_action(@context, @current_user, permissions)
    end
    true
  end

  def require_root_account_management
    require_account_management(true)
  end

  def require_site_admin_with_permission(permission)
    require_context_with_permission(Account.site_admin, permission)
  end

  def require_context_with_permission(context, permission)
    unless context.grants_right?(@current_user, permission)
      respond_to do |format|
        format.html do
          if @current_user
            flash[:error] = t "#application.errors.permission_denied", "You don't have permission to access that page"
            redirect_to root_url
          else
            redirect_to_login
          end
        end
        format.json { render_json_unauthorized }
      end
      return false
    end
  end

  def require_registered_user
    return false if require_user == false

    unless @current_user.registered?
      respond_to do |format|
        format.html { render "shared/registration_incomplete", status: :unauthorized }
        format.json { render :json => { 'status' => 'unauthorized', 'message' => t('#errors.registration_incomplete', 'You need to confirm your email address before you can view this page') }, :status => :unauthorized }
      end
      return false
    end
  end

  def check_incomplete_registration
    if @current_user
      js_env :INCOMPLETE_REGISTRATION => incomplete_registration?, :USER_EMAIL => @current_user.email
    end
  end

  def incomplete_registration?
    @current_user && params[:registration_success] && @current_user.pre_registered?
  end
  helper_method :incomplete_registration?

  def page_views_enabled?
    PageView.page_views_enabled?
  end
  helper_method :page_views_enabled?

  def verified_file_download_url(attachment, context = nil, permission_map_id = nil, *opts)
    verifier = Attachments::Verification.new(attachment).verifier_for_user(@current_user,
                                                                           context: context.try(:asset_string), permission_map_id: permission_map_id)
    file_download_url(attachment, { :verifier => verifier }, *opts)
  end
  helper_method :verified_file_download_url

  def user_content(str)
    return nil unless str
    return str.html_safe unless str.match(/object|embed|equation_image/)

    UserContent.escape(str, request.host_with_port, use_new_math_equation_handling?)
  end
  helper_method :user_content

  def public_user_content(str, context = @context, user = @current_user, is_public = false)
    return nil unless str

    rewriter = UserContent::HtmlRewriter.new(context, user)
    rewriter.set_handler('files') do |match|
      UserContent::FilesHandler.new(
        match: match,
        context: context,
        user: user,
        preloaded_attachments: {},
        in_app: in_app?,
        is_public: is_public
      ).processed_url
    end
    UserContent.escape(rewriter.translate_content(str), request.host_with_port, use_new_math_equation_handling?)
  end
  helper_method :public_user_content

  def find_bank(id, check_context_chain = true)
    bank = @context.assessment_question_banks.active.where(id: id).first || @current_user.assessment_question_banks.active.where(id: id).first
    if bank
      (block_given? ?
        authorized_action(bank, @current_user, :read) :
        bank.grants_right?(@current_user, session, :read)) or return nil
    elsif check_context_chain
      (block_given? ?
        authorized_action(@context, @current_user, :read_question_banks) :
        @context.grants_right?(@current_user, session, :read_question_banks)) or return nil
      bank = @context.inherited_assessment_question_banks.where(id: id).first
    end

    yield if block_given? && (@bank = bank)
    bank
  end

  def in_app?
    !!(@current_user ? @pseudonym_session : session[:session_id])
  end

  def json_as_text?
    (request.headers['CONTENT_TYPE'].to_s =~ %r{multipart/form-data}) &&
      (params[:format].to_s != 'json' || in_app?)
  end

  def params_are_integers?(*check_params)
    begin
      check_params.each { |p| Integer(params[p]) }
    rescue ArgumentError
      return false
    end
    true
  end

  def destroy_session
    logger.info "Destroying session: #{session[:session_id]}"
    @pseudonym_session.destroy rescue true
    reset_session
  end

  def logout_current_user
    logged_in_user.try(:stamp_logout_time!)
    InstFS.logout(logged_in_user) rescue nil
    destroy_session
  end

  def set_layout_options
    @embedded_view = params[:embedded]
    @headers = false if params[:no_headers]
    (@body_classes ||= []) << 'embedded' if @embedded_view
  end

  def stringify_json_ids?
    request.headers['Accept'] =~ %r{application/json\+canvas-string-ids}
  end

  def json_cast(obj)
    obj = obj.as_json if obj.respond_to?(:as_json)
    stringify_json_ids? ? StringifyIds.recursively_stringify_ids(obj) : obj
  end

  def render(options = nil, extra_options = {}, &block)
    set_layout_options
    if options.is_a?(Hash) && options.key?(:json)
      json = options.delete(:json)
      unless json.is_a?(String)
        json = ActiveSupport::JSON.encode(json_cast(json))
      end

      # fix for some browsers not properly handling json responses to multipart
      # file upload forms and s3 upload success redirects -- we'll respond with text instead.
      if options[:as_text] || json_as_text?
        options[:html] = json.html_safe
      else
        options[:json] = json
      end
    end

    # _don't_ call before_render hooks if we're not returning HTML
    unless options.is_a?(Hash) &&
           (options[:json] || options[:plain] || options[:layout] == false)
      run_callbacks(:html_render) { super }
    else
      super
    end
  end

  # flash is normally only preserved for one redirect; make sure we carry
  # it along in case there are more
  def redirect_to(*)
    flash.keep
    super
  end

  def css_bundles
    @css_bundles ||= []
  end
  helper_method :css_bundles

  def css_bundle(*args)
    opts = (args.last.is_a?(Hash) ? args.pop : {})
    Array(args).flatten.each do |bundle|
      css_bundles << [bundle, opts[:plugin]] unless css_bundles.include? [bundle, opts[:plugin]]
    end
    nil
  end
  helper_method :css_bundle

  def js_bundles; @js_bundles ||= []; end
  helper_method :js_bundles

  # Use this method to place a bundle on the page, note that the end goal here
  # is to only ever include one bundle per page load, so use this with care and
  # ensure that the bundle you are requiring isn't simply a dependency of some
  # other bundle.
  #
  # Bundles are defined in ui/bundles/<bundle>.coffee
  #
  # usage: js_bundle :gradebook
  #
  # Only allows multiple arguments to support old usage of jammit_js
  #
  # Optional :plugin named parameter allows you to specify a plugin which
  # contains the bundle. Example:
  #
  # js_bundle :gradebook, :plugin => :my_feature
  #
  # will look for the bundle in
  # /plugins/my_feature/(optimized|javascripts)/compiled/bundles/ rather than
  # /(optimized|javascripts)/compiled/bundles/
  def js_bundle(*args)
    opts = (args.last.is_a?(Hash) ? args.pop : {})
    Array(args).flatten.each do |bundle|
      js_bundles << [bundle, opts[:plugin], false] unless js_bundles.include? [bundle, opts[:plugin], false]
    end
    nil
  end
  helper_method :js_bundle

  # Like #js_bundle but delay the execution (not necessarily the loading) of the
  # JS until the DOM is ready. Equivalent to doing:
  #
  #     $(document).ready(() => { import('path/to/bundles/profile.js') })
  #
  # This is useful when you suspect that the rendering of ERB/HTML can take a
  # long enough time for the JS to execute before it's done. For example, when
  # a page would contain a ton of DOM elements to represent DB records without
  # pagination as seen in USERS-369.
  def deferred_js_bundle(*args)
    opts = (args.last.is_a?(Hash) ? args.pop : {})
    Array(args).flatten.each do |bundle|
      js_bundles << [bundle, opts[:plugin], true] unless js_bundles.include? [bundle, opts[:plugin], true]
    end
    nil
  end
  helper_method :deferred_js_bundle

  def add_body_class(*args)
    @body_classes ||= []
    raise "call add_body_class for #{args} in the controller when using streaming templates" if @streaming_template && (args - @body_classes).any?

    @body_classes += args
  end
  helper_method :add_body_class

  def body_classes; @body_classes ||= []; end
  helper_method :body_classes

  def set_active_tab(active_tab)
    raise "call set_active_tab for #{active_tab.inspect} in the controller when using streaming templates" if @streaming_template && @active_tab != active_tab

    @active_tab = active_tab
  end
  helper_method :set_active_tab

  def get_active_tab
    @active_tab
  end
  helper_method :get_active_tab

  def get_course_from_section
    if params[:section_id]
      @section = api_find(CourseSection, params.delete(:section_id))
      params[:course_id] = @section.course_id
    end
  end

  def reject_student_view_student
    return unless @current_user && @current_user.fake_student?

    @unauthorized_message ||= t('#application.errors.student_view_unauthorized', "You cannot access this functionality in student view.")
    render_unauthorized_action
  end

  def set_site_admin_context
    @context = Account.site_admin
    add_crumb t('#crumbs.site_admin', "Site Admin"), url_for(Account.site_admin)
  end

  def flash_notices
    @notices ||= begin
      notices = []
      if !browser_supported? && !@embedded_view && !cookies['unsupported_browser_dismissed']
        notices << { :type => 'warning', :content => { html: unsupported_browser }, :classes => 'unsupported_browser' }
      end
      if (error = flash[:error])
        flash.delete(:error)
        notices << { :type => 'error', :content => error, :icon => 'warning' }
      end
      if (warning = flash[:warning])
        flash.delete(:warning)
        notices << { :type => 'warning', :content => warning, :icon => 'warning' }
      end
      if (info = flash[:info])
        flash.delete(:info)
        notices << { :type => 'info', :content => info, :icon => 'info' }
      end
      if (notice = flash[:html_notice] ? { html: flash[:html_notice] } : flash[:notice])
        if flash[:html_notice]
          flash.delete(:html_notice)
        else
          flash.delete(:notice)
        end
        notices << { :type => 'success', :content => notice, :icon => 'check' }
      end
      notices
    end
  end
  helper_method :flash_notices

  def unsupported_browser
    t("Your browser does not meet the minimum requirements for Canvas. Please visit the *Canvas Community* for a complete list of supported browsers.", :wrapper => view_context.link_to('\1', t(:'#community.basics_browser_requirements')))
  end

  def browser_supported?
    key = request.user_agent.to_s.sum # keep cookie size in check. a legitimate collision here would be 1. extremely unlikely and 2. not a big deal
    if key != session[:browser_key]
      session[:browser_key] = key
      session[:browser_supported] = BrowserSupport.supported?(request.user_agent)
    end
    session[:browser_supported]
  end

  def mobile_device?
    params[:mobile] || request.user_agent.to_s =~ /ipod|iphone|ipad|Android/i
  end

  def ms_office?
    !!(request.user_agent.to_s =~ /ms-office/) ||
      !!(request.user_agent.to_s =~ %r{Word/\d+\.\d+})
  end

  def profile_data(profile, viewer, session, includes)
    extend Api::V1::UserProfile
    extend Api::V1::Course
    extend Api::V1::Group
    includes ||= []
    data = user_profile_json(profile, viewer, session, includes, profile)
    data[:can_edit] = viewer == profile.user
    data[:can_edit_name] = data[:can_edit] && profile.user.user_can_edit_name?
    data[:can_edit_avatar] = data[:can_edit] && profile.user.avatar_state != :locked
    data[:known_user] = viewer.address_book.known_user(profile.user)
    if data[:known_user] && viewer != profile.user
      common_courses = viewer.address_book.common_courses(profile.user)
      # address book can return a fake record in common courses with course_id
      # 0 which represents an admin -> user commonality.
      common_courses.delete(0)
      common_groups = viewer.address_book.common_groups(profile.user)
    else
      common_courses = {}
      common_groups = {}
    end
    data[:common_contexts] = common_contexts(common_courses, common_groups, @current_user, session)
    data
  end

  def common_contexts(common_courses, common_groups, current_user, session)
    courses = Course.active.where(id: common_courses.keys).to_a
    groups = Group.active.where(id: common_groups.keys).to_a

    common_courses = courses.map do |course|
      course_json(course, current_user, session, ['html_url'], false).merge({
                                                                              roles: common_courses[course.id].map { |role| Enrollment.readable_type(role) }
                                                                            })
    end

    common_groups = groups.map do |group|
      group_json(group, current_user, session, include: ['html_url']).merge({
                                                                              # in the future groups will have more roles and we'll need soemthing similar to
                                                                              # the roles.map above in courses
                                                                              roles: [t('#group.memeber', "Member")]
                                                                            })
    end

    common_courses + common_groups
  end

  def self.batch_jobs_in_actions(opts = {})
    batch_opts = opts.delete(:batch)
    around_action(opts) do |_controller, action|
      Delayed::Batch.serial_batch(batch_opts || {}, &action)
    end
  end

  def not_found
    raise ActionController::RoutingError.new('Not Found')
  end

  def set_js_rights(objtypes = nil)
    objtypes ||= js_rights if respond_to?(:js_rights)
    if objtypes
      hash = {}
      objtypes.each do |instance_symbol|
        instance_name = instance_symbol.to_s
        obj = instance_variable_get("@#{instance_name}")
        policy = obj.check_policy(@current_user, session) unless obj.nil? || !obj.respond_to?(:check_policy)
        hash["#{instance_name.upcase}_RIGHTS".to_sym] = HashWithIndifferentAccess[policy.map { |right| [right, true] }] unless policy.nil?
      end

      js_env hash
    end
  end

  def set_js_wiki_data(opts = {})
    hash = {}

    hash[:DEFAULT_EDITING_ROLES] = @context.default_wiki_editing_roles if @context.respond_to?(:default_wiki_editing_roles)
    hash[:WIKI_PAGES_PATH] = polymorphic_path([@context, :wiki_pages])
    if opts[:course_home]
      hash[:COURSE_HOME] = true
      hash[:COURSE_TITLE] = @context.name
    end

    if @page
      if @page.grants_any_right?(@current_user, session, :update, :update_content)
        mc_status = setup_master_course_restrictions(@page, @context, user_can_edit: true)
      end

      hash[:WIKI_PAGE] = wiki_page_json(@page, @current_user, session, true, :deep_check_if_needed => true, :master_course_status => mc_status)
      version_number = Rails.cache.fetch(['page_version', @page].cache_key) { @page.versions.maximum(:number) }
      hash[:WIKI_PAGE_REVISION] = version_number && StringifyIds.stringify_id(version_number)
      hash[:WIKI_PAGE_SHOW_PATH] = named_context_url(@context, :context_wiki_page_path, @page)
      hash[:WIKI_PAGE_EDIT_PATH] = named_context_url(@context, :edit_context_wiki_page_path, @page)
      hash[:WIKI_PAGE_HISTORY_PATH] = named_context_url(@context, :context_wiki_page_revisions_path, @page)
    end

    if @context.is_a?(Course) && @context.grants_right?(@current_user, session, :read)
      hash[:COURSE_ID] = @context.id.to_s
      hash[:MODULES_PATH] = polymorphic_path([@context, :context_modules])
    end

    js_env hash
  end

  ASSIGNMENT_GROUPS_TO_FETCH_PER_PAGE_ON_ASSIGNMENTS_INDEX = 50
  def set_js_assignment_data
    rights = [*RoleOverride::GRANULAR_MANAGE_ASSIGNMENT_PERMISSIONS, :manage_grades, :read_grades, :manage]
    permissions = @context.rights_status(@current_user, *rights)
    permissions[:manage_course] = permissions[:manage]
    if @context.root_account.feature_enabled?(:granular_permissions_manage_assignments)
      permissions[:manage_assignments] = permissions[:manage_assignments_edit]
      permissions[:manage] = permissions[:manage_assignments_edit]
    else
      permissions[:manage_assignments_add] = permissions[:manage_assignments]
      permissions[:manage_assignments_delete] = permissions[:manage_assignments]
      permissions[:manage] = permissions[:manage_assignments]
    end
    permissions[:by_assignment_id] = @context.assignments.map do |assignment|
      [assignment.id, {
        update: assignment.user_can_update?(@current_user, session),
        delete: assignment.grants_right?(@current_user, :delete)
      }]
    end.to_h

    current_user_has_been_observer_in_this_course = @context.user_has_been_observer?(@current_user)

    prefetch_xhr(api_v1_course_assignment_groups_url(
                   @context,
                   include: [
                     'assignments',
                     'discussion_topic',
                     (permissions[:manage] || current_user_has_been_observer_in_this_course) && 'all_dates',
                     permissions[:manage] && 'module_ids'
                   ].reject(&:blank?),
                   exclude_response_fields: ['description', 'rubric'],
                   exclude_assignment_submission_types: ['wiki_page'],
                   override_assignment_dates: !permissions[:manage],
                   per_page: ASSIGNMENT_GROUPS_TO_FETCH_PER_PAGE_ON_ASSIGNMENTS_INDEX
                 ), id: 'assignment_groups_url')

    js_env({
             :COURSE_ID => @context.id.to_s,
             :URLS => {
               :new_assignment_url => new_polymorphic_url([@context, :assignment]),
               :new_quiz_url => context_url(@context, :context_quizzes_new_url),
               :course_url => api_v1_course_url(@context),
               :sort_url => reorder_course_assignment_groups_url(@context),
               :assignment_sort_base_url => course_assignment_groups_url(@context),
               :context_modules_url => api_v1_course_context_modules_path(@context),
               :course_student_submissions_url => api_v1_course_student_submissions_url(@context)
             },
             :POST_TO_SIS => Assignment.sis_grade_export_enabled?(@context),
             :PERMISSIONS => permissions,
             :HAS_GRADING_PERIODS => @context.grading_periods?,
             :VALID_DATE_RANGE => CourseDateRange.new(@context),
             :assignment_menu_tools => external_tools_display_hashes(:assignment_menu),
             :assignment_index_menu_tools => (@domain_root_account&.feature_enabled?(:commons_favorites) ?
        external_tools_display_hashes(:assignment_index_menu) : []),
             :assignment_group_menu_tools => (@domain_root_account&.feature_enabled?(:commons_favorites) ?
        external_tools_display_hashes(:assignment_group_menu) : []),
             :discussion_topic_menu_tools => external_tools_display_hashes(:discussion_topic_menu),
             :quiz_menu_tools => external_tools_display_hashes(:quiz_menu),
             :current_user_has_been_observer_in_this_course => current_user_has_been_observer_in_this_course,
             :observed_student_ids => ObserverEnrollment.observed_student_ids(@context, @current_user),
             apply_assignment_group_weights: @context.apply_group_weights?,
           })

    conditional_release_js_env(includes: :active_rules)

    if @context.grading_periods?
      js_env(:active_grading_periods => GradingPeriod.json_for(@context, @current_user))
    end
  end

  def self.google_drive_timeout
    Setting.get('google_drive_timeout', 30).to_i
  end

  def google_drive_connection
    return @google_drive_connection if @google_drive_connection

    ## @real_current_user first ensures that a masquerading user never sees the
    ## masqueradee's files, but in general you may want to block access to google
    ## docs for masqueraders earlier in the request
    if logged_in_user
      refresh_token, access_token = Rails.cache.fetch(['google_drive_tokens', logged_in_user].cache_key) do
        service = logged_in_user.user_services.where(service: "google_drive").first
        service && [service.token, service.secret]
      end
    else
      refresh_token = session[:oauth_gdrive_refresh_token]
      access_token = session[:oauth_gdrive_access_token]
    end

    @google_drive_connection = GoogleDrive::Connection.new(refresh_token, access_token, ApplicationController.google_drive_timeout)
  end

  def google_drive_client(refresh_token = nil, access_token = nil)
    settings = Canvas::Plugin.find(:google_drive).try(:settings) || {}
    client_secrets = {
      client_id: settings[:client_id],
      client_secret: settings[:client_secret_dec],
      redirect_uri: settings[:redirect_uri]
    }.with_indifferent_access
    GoogleDrive::Client.create(client_secrets, refresh_token, access_token)
  end

  def user_has_google_drive
    @user_has_google_drive ||= begin
      if logged_in_user
        Rails.cache.fetch_with_batched_keys('user_has_google_drive', batch_object: logged_in_user, batched_keys: :user_services) do
          google_drive_connection.authorized?
        end
      else
        google_drive_connection.authorized?
      end
    end
  end

  def self.instance_id
    nil
  end

  def self.region
    nil
  end

  def self.test_cluster_name
    nil
  end

  def self.test_cluster?
    false
  end

  def setup_live_events_context
    proc = -> do
      ctx = {}

      benchmark("setup_live_events_context") do
        if @domain_root_account
          ctx[:root_account_uuid] = @domain_root_account.uuid
          ctx[:root_account_id] = @domain_root_account.global_id
          ctx[:root_account_lti_guid] = @domain_root_account.lti_guid
        end

        if @current_pseudonym
          ctx[:user_login] = @current_pseudonym.unique_id
          ctx[:user_account_id] = @current_pseudonym.global_account_id
          ctx[:user_sis_id] = @current_pseudonym.sis_user_id
        end

        ctx[:user_id] = @current_user.global_id if @current_user
        ctx[:time_zone] = @current_user.time_zone if @current_user
        ctx[:developer_key_id] = @access_token.developer_key.global_id if @access_token
        ctx[:real_user_id] = @real_current_user.global_id if @real_current_user
        ctx[:context_type] = @context.class.to_s if @context
        ctx[:context_id] = @context.global_id if @context
        ctx[:context_sis_source_id] = @context.sis_source_id if @context.respond_to?(:sis_source_id)
        ctx[:context_account_id] = Context.get_account_or_parent_account_global_id(@context) if @context

        if @context_membership
          ctx[:context_role] =
            if @context_membership.respond_to?(:role)
              @context_membership.role.name
            elsif @context_membership.respond_to?(:type)
              @context_membership.type
            else
              @context_membership.class.to_s
            end
        end

        if (tctx = Thread.current[:context])
          ctx[:request_id] = tctx[:request_id]
          ctx[:session_id] = tctx[:session_id]
        end

        ctx[:hostname] = request.host
        ctx[:http_method] = request.method
        ctx[:user_agent] = request.headers['User-Agent']
        ctx[:client_ip] = request.remote_ip
        ctx[:url] = request.url
        # The Caliper spec uses the spelling "referrer", so use it in the Canvas output JSON too.
        ctx[:referrer] = request.referer
        ctx[:producer] = 'canvas'

        if @domain_root_account&.feature_enabled?(:compact_live_event_payloads)
          ctx[:compact_live_events] = true
        end

        StringifyIds.recursively_stringify_ids(ctx)
      end

      ctx
    end
    LiveEvents.set_context(proc)
  end

  # makes it so you can use the prefetch_xhr erb helper from controllers. They'll be rendered in _head.html.erb
  def prefetch_xhr(*args, **kwargs)
    (@xhrs_to_prefetch_from_controller ||= []) << [args, kwargs]
  end

  def manage_live_events_context
    setup_live_events_context
    yield
  ensure
    LiveEvents.clear_context!
  end

  def can_stream_template?
    if ::Rails.env.test?
      # don't actually stream because it kills selenium
      # but still set the instance variable so we catch errors that we'd encounter streaming frd
      @streaming_template = true
      false
    else
      return value_to_boolean(params[:force_stream]) if params.key?(:force_stream)

      ::Canvas::DynamicSettings.find(tree: :private)["enable_template_streaming", failsafe: false] &&
        Setting.get("disable_template_streaming_for_#{controller_name}/#{action_name}", "false") != "true"
    end
  end

  def recaptcha_enabled?
    Canvas::DynamicSettings.find(tree: :private)['recaptcha_server_key'].present? && @domain_root_account.self_registration_captcha?
  end

  # Show Student View button on the following controller/action pages, as long as defined tabs are not hidden
  STUDENT_VIEW_PAGES = {
    "courses#show" => nil,
    "announcements#index" => Course::TAB_ANNOUNCEMENTS,
    "announcements#show" => nil,
    "assignments#index" => Course::TAB_ASSIGNMENTS,
    "assignments#show" => nil,
    "discussion_topics#index" => Course::TAB_DISCUSSIONS,
    "discussion_topics#show" => nil,
    "context_modules#index" => Course::TAB_MODULES,
    "context#roster" => Course::TAB_PEOPLE,
    "context#roster_user" => nil,
    "wiki_pages#front_page" => Course::TAB_PAGES,
    "wiki_pages#index" => Course::TAB_PAGES,
    "wiki_pages#show" => nil,
    "files#index" => Course::TAB_FILES,
    "files#show" => nil,
    "assignments#syllabus" => Course::TAB_SYLLABUS,
    "outcomes#index" => Course::TAB_OUTCOMES,
    "quizzes/quizzes#index" => Course::TAB_QUIZZES,
    "quizzes/quizzes#show" => nil
  }.freeze

  def show_student_view_button?
    return false unless @context.is_a?(Course) && can_do(@context, @current_user, :use_student_view)

    controller_action = "#{params[:controller]}##{params[:action]}"
    STUDENT_VIEW_PAGES.key?(controller_action) && (STUDENT_VIEW_PAGES[controller_action].nil? || !@context.tab_hidden?(STUDENT_VIEW_PAGES[controller_action]))
  end
  helper_method :show_student_view_button?

  def show_immersive_reader?
    return false if @current_user.blank?

    controller_action = "#{params[:controller]}##{params[:action]}"
    immersive_reader_pages = if Account.site_admin.feature_enabled?(:more_immersive_reader)
                               ["assignments#show", "courses#show", "assignments#syllabus", "wiki_pages#front_page", "wiki_pages#show"].freeze
                             else
                               ["wiki_pages#show"].freeze
                             end

    return false unless immersive_reader_pages.include?(controller_action)

    @context&.root_account&.feature_enabled?(:immersive_reader_wiki_pages) ||
      @current_user.feature_enabled?(:user_immersive_reader_wiki_pages)
  end
  helper_method :show_immersive_reader?

  def uncached_k5_user?
    if @current_user
      # Collect global ids of all accounts in current region with k5 enabled
      global_k5_account_ids = []
      Account.shard(@current_user.in_region_associated_shards).root_accounts.active.non_shadow
             .where("settings LIKE '%k5_accounts:\n- %'").select(:settings).each do |account|
        account.settings[:k5_accounts]&.each do |k5_account_id|
          global_k5_account_ids << Shard.global_id_for(k5_account_id, account.shard)
        end
      end
      return false if global_k5_account_ids.blank?

      # See if the user has associations with any k5-enabled accounts on each shard
      k5_associations = Shard.partition_by_shard(global_k5_account_ids) do |k5_account_ids|
        enrolled_course_ids = @current_user.enrollments.shard(Shard.current).new_or_active_by_date.select(:course_id)
        enrolled_account_ids = Course.where(id: enrolled_course_ids).distinct.pluck(:account_id)
        break true if (enrolled_account_ids & k5_account_ids).any?

        enrolled_account_ids += @current_user.account_users.shard(Shard.current).active.pluck(:account_id)
        break true if (enrolled_account_ids & k5_account_ids).any?

        enrolled_account_chain_ids = Account.multi_account_chain_ids(enrolled_account_ids)
        break true if (enrolled_account_chain_ids & k5_account_ids).any?
      end
      k5_associations == true
    else
      # Default to classic canvas if the user isn't logged in
      false
    end
  end

  def k5_disabled?
    # Only admins and teachers can opt-out of being considered a k5 user
    can_disable = @current_user.roles(@domain_root_account).any? { |role| %w[admin teacher].include?(role) }
    can_disable && @current_user.elementary_dashboard_disabled?
  end

  def k5_user?(check_disabled = true)
    RequestCache.cache('k5_user', @current_user, @domain_root_account, check_disabled, @current_user&.elementary_dashboard_disabled?) do
      if @current_user
        next false if check_disabled && k5_disabled?

        # This key is also invalidated when the k5 setting is toggled at the account level or when enrollments change
        Rails.cache.fetch_with_batched_keys("k5_user", batch_object: @current_user, batched_keys: [:k5_user, :enrollments, :account_users], expires_in: 12.hours) do
          uncached_k5_user?
        end
      else
        uncached_k5_user?
      end
    end
  end
  helper_method :k5_user?
end<|MERGE_RESOLUTION|>--- conflicted
+++ resolved
@@ -159,7 +159,6 @@
           current_user_roles: @current_user&.roles(@domain_root_account),
           current_user_types: @current_user.try { |u| u.account_users.active.map { |au| au.role.name } },
           current_user_disabled_inbox: @current_user&.disabled_inbox?,
-          discussions_reporting: Account.site_admin.feature_enabled?(:discussions_reporting),
           files_domain: HostUrl.file_host(@domain_root_account || Account.default, request.host_with_port),
           DOMAIN_ROOT_ACCOUNT_ID: @domain_root_account&.global_id,
           k12: k12?,
@@ -234,13 +233,9 @@
   # put feature checks on Account.site_admin and @domain_root_account that we're loading for every page in here
   # so altogether we can get them faster the vast majority of the time
   JS_ENV_SITE_ADMIN_FEATURES = [
-    :cc_in_rce_video_tray, :featured_help_links,
+    :cc_in_rce_video_tray, :featured_help_links, :rce_pretty_html_editor,
     :strip_origin_from_quiz_answer_file_references, :rce_buttons_and_icons, :important_dates, :feature_flag_filters, :k5_parent_support,
-<<<<<<< HEAD
-    :conferencing_in_planner, :remember_settings_tab, :word_count_in_speed_grader, :observer_picker, :lti_platform_storage
-=======
     :conferencing_in_planner, :remember_settings_tab, :word_count_in_speed_grader, :lti_platform_storage
->>>>>>> 154c35e6
   ].freeze
   JS_ENV_ROOT_ACCOUNT_FEATURES = [
     :responsive_awareness, :responsive_misc, :product_tours, :files_dnd, :usage_rights_discussion_topics,
@@ -617,7 +612,7 @@
     InstStatsd::Statsd.batch(&block)
   end
 
-  def compute_http_cost
+  def compute_http_cost(&block)
     CanvasHttp.reset_cost!
     yield
   ensure
@@ -656,11 +651,6 @@
     headers['X-Canvas-Real-User-Id'] ||= @real_current_user.global_id.to_s if @real_current_user
   end
 
-  def append_to_header(header, value)
-    headers[header] = (headers[header] || "") + value
-    headers[header]
-  end
-
   # make things requested from jQuery go to the "format.js" part of the "respond_to do |format|" block
   # see http://codetunes.com/2009/01/31/rails-222-ajax-and-respond_to/ for why
   def fix_xhr_requests
@@ -692,15 +682,7 @@
     # are typically embedded in an iframe in canvas, but the hostname is
     # different
     if !files_domain? && Setting.get('block_html_frames', 'true') == 'true' && !@embeddable
-      #
-      # Allow iframing on all vanity domains as well as the canonical one
-      #
-      equivalent_domains = []
-      unless @domain_root_account.nil?
-        equivalent_domains = HostUrl.context_hosts(@domain_root_account, request.host)
-      end
-
-      append_to_header("Content-Security-Policy", "frame-ancestors 'self' #{equivalent_domains.join(' ')};")
+      headers['X-Frame-Options'] = 'SAMEORIGIN'
     end
     headers['Strict-Transport-Security'] = 'max-age=31536000' if request.ssl?
     RequestContext::Generator.store_request_meta(request, @context)
@@ -1124,16 +1106,16 @@
     end
   end
 
-  def set_badge_counts_for(context, user)
+  def set_badge_counts_for(context, user, enrollment = nil)
     return if @js_env && @js_env[:badge_counts].present?
     return unless context.present? && user.present?
     return unless context.respond_to?(:content_participation_counts) # just Course and Group so far
 
-    js_env(:badge_counts => badge_counts_for(context, user))
+    js_env(:badge_counts => badge_counts_for(context, user, enrollment))
   end
   helper_method :set_badge_counts_for
 
-  def badge_counts_for(context, user)
+  def badge_counts_for(context, user, enrollment = nil)
     badge_counts = {}
     ['Submission'].each do |type|
       participation_count = context.content_participation_counts
@@ -2232,7 +2214,7 @@
   end
   helper_method :verified_file_download_url
 
-  def user_content(str)
+  def user_content(str, cache_key = nil)
     return nil unless str
     return str.html_safe unless str.match(/object|embed|equation_image/)
 
@@ -2558,8 +2540,10 @@
 
   def self.batch_jobs_in_actions(opts = {})
     batch_opts = opts.delete(:batch)
-    around_action(opts) do |_controller, action|
-      Delayed::Batch.serial_batch(batch_opts || {}, &action)
+    around_action(opts) do |controller, action|
+      Delayed::Batch.serial_batch(batch_opts || {}) do
+        action.call
+      end
     end
   end
 
