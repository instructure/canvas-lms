--- conflicted
+++ resolved
@@ -113,12 +113,12 @@
 
   add_crumb(proc {
     title = I18n.t('links.dashboard', 'My Dashboard')
-    crumb = <<-END
+    crumb = <<~HTML
       <i class="icon-home"
          title="#{title}">
         <span class="screenreader-only">#{title}</span>
       </i>
-    END
+    HTML
 
     crumb.html_safe
   }, :root_path, class: 'home')
@@ -235,9 +235,9 @@
         @js_env[:current_user] = @current_user ? Rails.cache.fetch(['user_display_json', @current_user].cache_key, :expires_in => 1.hour) { user_display_json(@current_user, :profile, [:avatar_is_fallback]) } : {}
         @js_env[:page_view_update_url] = page_view_path(@page_view.id, page_view_token: @page_view.token) if @page_view
         @js_env[:IS_LARGE_ROSTER] = true if !@js_env[:IS_LARGE_ROSTER] && @context.respond_to?(:large_roster?) && @context.large_roster?
-        @js_env[:context_asset_string] = @context.try(:asset_string) if !@js_env[:context_asset_string]
+        @js_env[:context_asset_string] = @context.try(:asset_string) unless @js_env[:context_asset_string]
         @js_env[:ping_url] = polymorphic_url([:api_v1, @context, :ping]) if @context.is_a?(Course)
-        @js_env[:TIMEZONE] = Time.zone.tzinfo.identifier if !@js_env[:TIMEZONE]
+        @js_env[:TIMEZONE] = Time.zone.tzinfo.identifier unless @js_env[:TIMEZONE]
         @js_env[:CONTEXT_TIMEZONE] = @context.time_zone.tzinfo.identifier if !@js_env[:CONTEXT_TIMEZONE] && @context.respond_to?(:time_zone) && @context.time_zone.present?
         unless @js_env[:LOCALE]
           I18n.set_locale_with_localizer
@@ -273,7 +273,7 @@
   JS_ENV_ROOT_ACCOUNT_FEATURES = [
     :responsive_awareness, :responsive_misc, :product_tours, :files_dnd, :usage_rights_discussion_topics,
     :inline_math_everywhere, :granular_permissions_manage_users, :create_course_subaccount_picker,
-    :lti_deep_linking_module_index_menu, :lti_multiple_assignment_deep_linking
+    :lti_deep_linking_module_index_menu_modal, :lti_multiple_assignment_deep_linking
   ].freeze
   JS_ENV_BRAND_ACCOUNT_FEATURES = [
     :embedded_release_notes
@@ -388,7 +388,7 @@
       :title => tool.label_for(type, I18n.locale),
       :base_url => polymorphic_url([context, :external_tool], url_params),
     }
-    hash.merge!(:tool_id => tool.tool_id) if tool.tool_id.present?
+    hash[:tool_id] = tool.tool_id if tool.tool_id.present?
 
     extension_settings = [:icon_url, :canvas_icon_class] | custom_settings
     extension_settings.each do |setting|
@@ -401,7 +401,7 @@
   helper_method :external_tool_display_hash
 
   def k12?
-    @domain_root_account && @domain_root_account.feature_enabled?(:k12)
+    @domain_root_account&.feature_enabled?(:k12)
   end
   helper_method :k12?
 
@@ -420,10 +420,10 @@
 
     if MasterCourses::MasterTemplate.is_master_course?(course)
       MasterCourses::Restrictor.preload_default_template_restrictions(objects, course)
-      return :master # return master/child status
+      :master # return master/child status
     elsif MasterCourses::ChildSubscription.is_child_course?(course)
       MasterCourses::Restrictor.preload_child_restrictions(objects)
-      return :child
+      :child
     end
   end
   helper_method :setup_master_course_restrictions
@@ -445,7 +445,7 @@
 
   def load_blueprint_courses_ui
     return if js_env[:BLUEPRINT_COURSES_DATA]
-    return unless @context && @context.is_a?(Course) && @context.grants_right?(@current_user, :manage)
+    return unless @context.is_a?(Course) && @context.grants_right?(@current_user, :manage)
 
     is_child = MasterCourses::ChildSubscription.is_child_course?(@context)
     is_master = MasterCourses::MasterTemplate.is_master_course?(@context)
@@ -485,7 +485,7 @@
   helper_method :load_blueprint_courses_ui
 
   def load_content_notices
-    if @context && @context.respond_to?(:content_notices)
+    if @context.respond_to?(:content_notices)
       notices = @context.content_notices(@current_user)
       if notices.any?
         js_env :CONTENT_NOTICES => notices.map { |notice|
@@ -519,7 +519,7 @@
 
     tool_dimensions.each do |k, v|
       tool_dimensions[k] = link_settings[k.to_s] || @tool.settings[k] || v
-      tool_dimensions[k] = tool_dimensions[k].to_s << 'px' unless tool_dimensions[k].to_s =~ /%|px/
+      tool_dimensions[k] = tool_dimensions[k].to_s << 'px' unless /%|px/.match?(tool_dimensions[k].to_s)
     end
 
     tool_dimensions
@@ -549,7 +549,7 @@
   helper_method :logged_in_user
 
   def not_fake_student_user
-    @current_user && @current_user.fake_student? ? logged_in_user : @current_user
+    @current_user&.fake_student? ? logged_in_user : @current_user
   end
 
   def rescue_action_dispatch_exception
@@ -618,10 +618,8 @@
         # if for some reason this gets stuck
         # as global state on I18n (cleanup failure), we don't want it to
         # explode trying to access a non-existant request.
-        context_hash.merge!({
-                              session_locale: session[:locale],
-                              accept_language: request.headers['Accept-Language']
-                            })
+        context_hash[:session_locale] = session[:locale]
+        context_hash[:accept_language] = request.headers['Accept-Language']
       else
         logger.warn("[I18N] localizer executed from context-less controller")
       end
@@ -701,7 +699,7 @@
     if user && !user.time_zone.blank?
       Time.zone = user.time_zone
       if Time.zone && Time.zone.name == "UTC" && user.time_zone && user.time_zone.name.match(/\s/)
-        Time.zone = user.time_zone.name.split(/\s/)[1..-1].join(" ") rescue nil
+        Time.zone = user.time_zone.name.split(/\s/)[1..].join(" ") rescue nil
       end
     else
       Time.zone = @domain_root_account && @domain_root_account.default_time_zone
@@ -741,7 +739,7 @@
 
   def check_pending_otp
     if session[:pending_otp] && params[:controller] != 'login/otp'
-      return render plain: "Please finish logging in", status: 403 if request.xhr?
+      return render plain: "Please finish logging in", status: :forbidden if request.xhr?
 
       reset_session
       redirect_to login_url
@@ -763,7 +761,7 @@
                               only_check: [id]).any? { |t| t[:id] == id }
     end
     render_tab_disabled unless valid || opts[:no_render]
-    return valid
+    valid
   end
 
   def render_tab_disabled
@@ -780,11 +778,12 @@
   end
 
   def tab_disabled_message(context)
-    if context.is_a?(Account)
+    case context
+    when Account
       t "#application.notices.page_disabled_for_account", "That page has been disabled for this account"
-    elsif context.is_a?(Course)
+    when Course
       t "#application.notices.page_disabled_for_course", "That page has been disabled for this course"
-    elsif context.is_a?(Group)
+    when Group
       t "#application.notices.page_disabled_for_group", "That page has been disabled for this group"
     else
       t "#application.notices.page_disabled", "That page has been disabled"
@@ -825,7 +824,7 @@
       # to a web browser - but you've lost your cookies! This breaks not only store_location,
       # but in the case of delegated authentication where the provider does an additional
       # redirect storing important information in session, makes it impossible to log in at all
-      render plain: '', status: 200
+      render plain: '', status: :ok
       return false
     end
     true
@@ -921,21 +920,17 @@
   # not /assignments
   def require_context
     get_context
-    if !@context
+    unless @context
       if @context_is_current_user
         store_location
         redirect_to login_url
       elsif params[:context_id]
-        raise ActiveRecord::RecordNotFound.new("Cannot find #{params[:context_type] || 'Context'} for ID: #{params[:context_id]}")
+        raise ActiveRecord::RecordNotFound, "Cannot find #{params[:context_type] || 'Context'} for ID: #{params[:context_id]}"
       else
-        raise ActiveRecord::RecordNotFound.new("Context is required, but none found")
-      end
-    end
-<<<<<<< HEAD
-    return @context != nil
-=======
+        raise ActiveRecord::RecordNotFound, "Context is required, but none found"
+      end
+    end
     !@context.nil?
->>>>>>> 118dd2ea
   end
 
   def require_context_and_read_access
@@ -954,7 +949,7 @@
 
   def require_context_type(klass)
     unless require_context && @context.is_a?(klass)
-      raise ActiveRecord::RecordNotFound.new("Context must be of type '#{klass}'")
+      raise ActiveRecord::RecordNotFound, "Context must be of type '#{klass}'"
     end
 
     true
@@ -1004,7 +999,7 @@
           params[:context_id] = params[:course_section_id]
           params[:context_type] = "CourseSection"
           @context = api_find(CourseSection, params[:course_section_id])
-        elsif request.path.match(/\A\/profile/) || request.path == '/' || request.path.match(/\A\/dashboard\/files/) || request.path.match(/\A\/calendar/) || request.path.match(/\A\/assignments/) || request.path.match(/\A\/files/) || request.path == '/api/v1/calendar_events/visible_contexts'
+        elsif request.path.start_with?('/profile') || request.path == '/' || request.path.start_with?('/dashboard/files') || request.path.start_with?('/calendar') || request.path.start_with?('/assignments') || request.path.start_with?('/files') || request.path == '/api/v1/calendar_events/visible_contexts'
           # ^ this should be split out into things on the individual controllers
           @context_is_current_user = true
           @context = @current_user
@@ -1029,7 +1024,7 @@
             end
           end
 
-          if @context && @context.respond_to?(:short_name)
+          if @context.respond_to?(:short_name)
             crumb_url = named_context_url(@context, :context_url) if @context.grants_right?(@current_user, session, :read)
             add_crumb(@context.nickname_for(@current_user, :short_name), crumb_url)
           end
@@ -1057,7 +1052,7 @@
 
     @contexts = [@context]
     only_contexts = ActiveRecord::Base.parse_asset_string_list(opts[:only_contexts] || params[:only_contexts])
-    if @context && @context.is_a?(User)
+    if @context.is_a?(User)
       # we already know the user can read these courses and groups, so skip
       # the grants_right? check to avoid querying for the various memberships
       # again.
@@ -1118,14 +1113,12 @@
     end
 
     include_contexts = opts[:include_contexts] || params[:include_contexts]
-    if include_contexts
-      include_contexts.split(",").each do |include_context|
-        # don't load it again if we've already got it
-        next if @contexts.any? { |c| c.asset_string == include_context }
-
-        context = Context.find_by_asset_string(include_context)
-        @contexts << context if context && context.grants_right?(@current_user, session, :read)
-      end
+    include_contexts&.split(",")&.each do |include_context|
+      # don't load it again if we've already got it
+      next if @contexts.any? { |c| c.asset_string == include_context }
+
+      context = Context.find_by_asset_string(include_context)
+      @contexts << context if context&.grants_right?(@current_user, session, :read)
     end
 
     @contexts = @contexts.uniq
@@ -1137,18 +1130,18 @@
   def check_for_readonly_enrollment_state
     return unless request.format.html?
 
-    if @context_enrollment && @context_enrollment.is_a?(Enrollment) && ['invited', 'active'].include?(@context_enrollment.workflow_state) && action_name != "enrollment_invitation"
+    if @context_enrollment.is_a?(Enrollment) && ['invited', 'active'].include?(@context_enrollment.workflow_state) && action_name != "enrollment_invitation"
       state = @context_enrollment.state_based_on_date
       case state
       when :invited
-        if @context_enrollment.available_at
-          flash[:html_notice] = t("You'll need to *accept the enrollment invitation* before you can fully participate in this course, starting on %{date}.",
+        flash[:html_notice] = if @context_enrollment.available_at
+                                t("You'll need to *accept the enrollment invitation* before you can fully participate in this course, starting on %{date}.",
                                   :wrapper => view_context.link_to('\1', '#', 'data-method' => 'POST', 'data-url' => course_enrollment_invitation_url(@context, accept: true)),
                                   :date => datetime_string(@context_enrollment.available_at))
-        else
-          flash[:html_notice] = t("You'll need to *accept the enrollment invitation* before you can fully participate in this course.",
+                              else
+                                t("You'll need to *accept the enrollment invitation* before you can fully participate in this course.",
                                   :wrapper => view_context.link_to('\1', '#', 'data-method' => 'POST', 'data-url' => course_enrollment_invitation_url(@context, accept: true)))
-        end
+                              end
       when :accepted
         flash[:html_notice] = t("This course hasn’t started yet. You will not be able to participate in this course until %{date}.",
                                 :date => datetime_string(@context_enrollment.available_at))
@@ -1219,17 +1212,18 @@
     redirect ||= root_url
     get_quota(context)
     if response.body.size + @quota_used > @quota
-      if context.is_a?(Account)
-        error = t "#application.errors.quota_exceeded_account", "Account storage quota exceeded"
-      elsif context.is_a?(Course)
-        error = t "#application.errors.quota_exceeded_course", "Course storage quota exceeded"
-      elsif context.is_a?(Group)
-        error = t "#application.errors.quota_exceeded_group", "Group storage quota exceeded"
-      elsif context.is_a?(User)
-        error = t "#application.errors.quota_exceeded_user", "User storage quota exceeded"
-      else
-        error = t "#application.errors.quota_exceeded", "Storage quota exceeded"
-      end
+      error = case context
+              when Account
+                t "#application.errors.quota_exceeded_account", "Account storage quota exceeded"
+              when Course
+                t "#application.errors.quota_exceeded_course", "Course storage quota exceeded"
+              when Group
+                t "#application.errors.quota_exceeded_group", "Group storage quota exceeded"
+              when User
+                t "#application.errors.quota_exceeded_user", "User storage quota exceeded"
+              else
+                t "#application.errors.quota_exceeded", "Storage quota exceeded"
+              end
       respond_to do |format|
         flash[:error] = error unless request.format.to_s == "text/plain"
         format.html { redirect_to redirect }
@@ -1247,12 +1241,13 @@
   # that we can offer the feeds without requiring password authentication.
   def get_feed_context(opts = {})
     pieces = params[:feed_code].split("_", 2)
-    if params[:feed_code].match(/\Agroup_membership/)
+    if params[:feed_code].start_with?('group_membership')
       pieces = ["group_membership", params[:feed_code].split("_", 3)[-1]]
     end
     @context = nil
     @problem = nil
-    if pieces[0] == "enrollment"
+    case pieces[0]
+    when "enrollment"
       @enrollment = Enrollment.where(uuid: pieces[1]).first if pieces[1]
       @context_type = "Course"
       if !@enrollment
@@ -1262,7 +1257,7 @@
       end
       @context = @enrollment.course unless @problem
       @current_user = @enrollment.user unless @problem
-    elsif pieces[0] == 'group_membership'
+    when 'group_membership'
       @membership = GroupMembership.active.where(uuid: pieces[1]).first if pieces[1]
       @context_type = "Group"
       if !@membership
@@ -1272,7 +1267,7 @@
       end
       @context = @membership.group unless @problem
       @current_user = @membership.user unless @problem
-    elsif pieces[0] == 'user'
+    when 'user'
       find_user_from_uuid(pieces[1])
       @problem = t "#application.errors.invalid_verification_code", "The verification code is invalid." unless @current_user
       @context = @current_user
@@ -1285,13 +1280,14 @@
       if !@context
         @problem = t "#application.errors.invalid_verification_code", "The verification code is invalid."
       elsif (!@context.is_public rescue false) && (!@context.respond_to?(:uuid) || pieces[1] != @context.uuid)
-        if @context_type == 'course'
-          @problem = t "#application.errors.feed_private_course", "The matching course has gone private, so public feeds like this one will no longer be visible."
-        elsif @context_type == 'group'
-          @problem = t "#application.errors.feed_private_group", "The matching group has gone private, so public feeds like this one will no longer be visible."
-        else
-          @problem = t "#application.errors.feed_private", "The matching context has gone private, so public feeds like this one will no longer be visible."
-        end
+        @problem = case @context_type
+                   when 'course'
+                     t "#application.errors.feed_private_course", "The matching course has gone private, so public feeds like this one will no longer be visible."
+                   when 'group'
+                     t "#application.errors.feed_private_group", "The matching group has gone private, so public feeds like this one will no longer be visible."
+                   else
+                     t "#application.errors.feed_private", "The matching context has gone private, so public feeds like this one will no longer be visible."
+                   end
       end
       @context = nil if @problem
       @current_user = @context if @context.is_a?(User)
@@ -1538,12 +1534,12 @@
 
     @access = AssetUserAccess.log(user, @context, @accessed_asset) if @context
 
-    if @page_view.nil? && %w{participate submit}.include?(@accessed_asset[:level]) && page_views_enabled?
+    if @page_view.nil? && %w[participate submit].include?(@accessed_asset[:level]) && page_views_enabled?
       generate_page_view(user)
     end
 
     if @page_view
-      @page_view.participated = %w{participate submit}.include?(@accessed_asset[:level])
+      @page_view.participated = %w[participate submit].include?(@accessed_asset[:level])
       @page_view.asset_user_access = @access
     end
 
@@ -1678,13 +1674,13 @@
     elsif exception.is_a?(ActionController::InvalidAuthenticityToken) && cookies[:_csrf_token].blank?
       redirect_to login_url(needs_cookies: '1')
       reset_session
-      return
+      nil
     else
       request.format = :html
       template = exception.error_template if exception.respond_to?(:error_template)
       unless template
         template = "shared/errors/#{status.to_s[0, 3]}_message"
-        erbpath = Rails.root.join('app', 'views', "#{template}.html.erb")
+        erbpath = Rails.root.join("app/views/#{template}.html.erb")
         template = "shared/errors/500_message" unless erbpath.file?
       end
 
@@ -1738,19 +1734,19 @@
         BasicLTI::BasicOutcomes::InvalidRequest
       data = { errors: [{ message: exception.message }] }
     else
-      if status_code.is_a?(Symbol)
-        status_code_string = status_code.to_s
-      else
-        # we want to return a status string of the form "not_found", so take the rails-style "Not Found" and tweak it
-        status_code_string = interpret_status(status_code).sub(/\d\d\d /, '').gsub(' ', '').underscore
-      end
+      status_code_string = if status_code.is_a?(Symbol)
+                             status_code.to_s
+                           else
+                             # we want to return a status string of the form "not_found", so take the rails-style "Not Found" and tweak it
+                             interpret_status(status_code).sub(/\d\d\d /, '').delete(' ').underscore
+                           end
       data = { errors: [{ message: "An error occurred.", error_code: status_code_string }] }
     end
     data
   end
 
   def rescue_action_locally(exception, level: :error)
-    if api_request? or exception.is_a? RequestError
+    if api_request? || exception.is_a?(RequestError)
       # we want api requests to behave the same on error locally as in prod, to
       # ease testing and development. you can still view the backtrace, etc, in
       # the logs.
@@ -1778,7 +1774,7 @@
     session.delete(:course_uuid)
   end
 
-  API_REQUEST_REGEX = %r{\A/api/}
+  API_REQUEST_REGEX = %r{\A/api/}.freeze
   def api_request?
     @api_request ||= !!request.path.match(API_REQUEST_REGEX)
   end
@@ -1896,11 +1892,11 @@
           @lti_launch.launch_type = 'window'
           @return_url = success_url
         else
-          if @context
-            @return_url = set_return_url
-          else
-            @return_url = external_content_success_url('external_tool_redirect')
-          end
+          @return_url = if @context
+                          set_return_url
+                        else
+                          external_content_success_url('external_tool_redirect')
+                        end
           @redirect_return = true
           js_env(:redirect_return_success_url => success_url,
                  :redirect_return_cancel_url => success_url)
@@ -1986,27 +1982,27 @@
     # but we still use the assignment#new page to create the quiz.
     # also handles launch from existing quiz on quizzes page.
     if ref.present? && @assignment&.quiz_lti?
-      if (ref.include?('assignments/new') || ref =~ /courses\/(\d+\/quizzes.?|.*\?quiz_lti)/) && @context.root_account.feature_enabled?(:newquizzes_on_quiz_page)
+      if (ref.include?('assignments/new') || ref =~ %r{courses/(\d+/quizzes.?|.*\?quiz_lti)}) && @context.root_account.feature_enabled?(:newquizzes_on_quiz_page)
         return polymorphic_url([@context, :quizzes])
       end
 
-      if ref =~ /courses\/\d+\/gradebook/i
+      if %r{courses/\d+/gradebook}i.match?(ref)
         return polymorphic_url([@context, :gradebook])
       end
 
-      if ref =~ /courses\/\d+$/i
+      if %r{courses/\d+$}i.match?(ref)
         return polymorphic_url([@context])
       end
 
-      if ref =~ /courses\/(\d+\/modules.?|.*\?module_item_id=)/
+      if %r{courses/(\d+/modules.?|.*\?module_item_id=)}.match?(ref)
         return polymorphic_url([@context, :context_modules])
       end
 
-      if ref =~ /\/courses\/.*\?quiz_lti/
+      if %r{/courses/.*\?quiz_lti}.match?(ref)
         return polymorphic_url([@context, :quizzes])
       end
 
-      if ref =~ /courses\/\d+\/assignments/
+      if %r{courses/\d+/assignments}.match?(ref)
         return polymorphic_url([@context, :assignments])
       end
     end
@@ -2047,7 +2043,7 @@
     if (event = options.delete(:event))
       options[:query][:event_id] = event.id
     end
-    options[:query][:include_contexts] = contexts_to_link_to.map { |c| c.asset_string }.join(",") unless contexts_to_link_to.empty?
+    options[:query][:include_contexts] = contexts_to_link_to.map(&:asset_string).join(",") unless contexts_to_link_to.empty?
     calendar_url(options[:query])
   end
 
@@ -2077,13 +2073,12 @@
 
   def conversations_path(params = {})
     if @current_user
-      query_string = params.slice(:context_id, :user_id, :user_name).inject([]) do |res, (k, v)|
+      query_string = params.slice(:context_id, :user_id, :user_name).each_with_object([]) do |(k, v), res|
         res << "#{k}=#{v}"
-        res
       end.join('&')
       "/conversations?#{query_string}"
     else
-      hash = params.keys.empty? ? '' : "##{params.to_json.unpack('H*').first}"
+      hash = params.keys.empty? ? '' : "##{params.to_json.unpack1('H*')}"
       "/conversations#{hash}"
     end
   end
@@ -2092,9 +2087,7 @@
   # escape everything but slashes, see http://code.google.com/p/phusion-passenger/issues/detail?id=113
   FILE_PATH_ESCAPE_PATTERN = Regexp.new("[^#{URI::PATTERN::UNRESERVED}/]")
   def safe_domain_file_url(attachment, host_and_shard: nil, verifier: nil, download: false, return_url: nil, fallback_url: nil) # TODO: generalize this
-    if !host_and_shard
-      host_and_shard = HostUrl.file_host_with_shard(@domain_root_account || Account.default, request.host_with_port)
-    end
+    host_and_shard ||= HostUrl.file_host_with_shard(@domain_root_account || Account.default, request.host_with_port)
     host, shard = host_and_shard
     config = Canvas::DynamicSettings.find(tree: :private, cluster: attachment.shard.database_server.id)
     if config['attachment_specific_file_domain'] == 'true'
@@ -2177,7 +2170,7 @@
   helper_method :feature_enabled?
 
   def service_enabled?(service)
-    @domain_root_account && @domain_root_account.service_enabled?(service)
+    @domain_root_account&.service_enabled?(service)
   end
   helper_method :service_enabled?
 
@@ -2225,7 +2218,7 @@
         end
         format.json { render_json_unauthorized }
       end
-      return false
+      false
     end
   end
 
@@ -2237,7 +2230,7 @@
         format.html { render "shared/registration_incomplete", status: :unauthorized }
         format.json { render :json => { 'status' => 'unauthorized', 'message' => t('#errors.registration_incomplete', 'You need to confirm your email address before you can view this page') }, :status => :unauthorized }
       end
-      return false
+      false
     end
   end
 
@@ -2266,7 +2259,7 @@
 
   def user_content(str)
     return nil unless str
-    return str.html_safe unless str.match(/object|embed|equation_image/)
+    return str.html_safe unless str.match?(/object|embed|equation_image/)
 
     UserContent.escape(str, request.host_with_port, use_new_math_equation_handling?)
   end
@@ -2403,7 +2396,9 @@
   end
   helper_method :css_bundle
 
-  def js_bundles; @js_bundles ||= []; end
+  def js_bundles
+    @js_bundles ||= []
+  end
   helper_method :js_bundles
 
   # Use this method to place a bundle on the page, note that the end goal here
@@ -2460,7 +2455,9 @@
   end
   helper_method :add_body_class
 
-  def body_classes; @body_classes ||= []; end
+  def body_classes
+    @body_classes ||= []
+  end
   helper_method :body_classes
 
   def set_active_tab(active_tab)
@@ -2483,7 +2480,7 @@
   end
 
   def reject_student_view_student
-    return unless @current_user && @current_user.fake_student?
+    return unless @current_user&.fake_student?
 
     @unauthorized_message ||= t('#application.errors.student_view_unauthorized', "You cannot access this functionality in student view.")
     render_unauthorized_action
@@ -2526,7 +2523,7 @@
   helper_method :flash_notices
 
   def unsupported_browser
-    t("Your browser does not meet the minimum requirements for Canvas. Please visit the *Canvas Community* for a complete list of supported browsers.", :wrapper => view_context.link_to('\1', t(:'#community.basics_browser_requirements')))
+    t("Your browser does not meet the minimum requirements for Canvas. Please visit the *Canvas Community* for a complete list of supported browsers.", :wrapper => view_context.link_to('\1', t(:"#community.basics_browser_requirements")))
   end
 
   def browser_supported?
@@ -2543,8 +2540,8 @@
   end
 
   def ms_office?
-    !!request.user_agent.to_s.include?('ms-office') ||
-      !!(request.user_agent.to_s =~ %r{Word/\d+\.\d+})
+    request.user_agent.to_s.include?('ms-office') ||
+      request.user_agent.to_s.match?(%r{Word/\d+\.\d+})
   end
 
   def profile_data(profile, viewer, session, includes)
@@ -2593,7 +2590,7 @@
   end
 
   def not_found
-    raise ActionController::RoutingError.new('Not Found')
+    raise ActionController::RoutingError, 'Not Found'
   end
 
   def set_js_rights(objtypes = nil)
