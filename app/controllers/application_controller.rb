# frozen_string_literal: true

#
# Copyright (C) 2011 - present Instructure, Inc.
#
# This file is part of Canvas.
#
# Canvas is free software: you can redistribute it and/or modify it under
# the terms of the GNU Affero General Public License as published by the Free
# Software Foundation, version 3 of the License.
#
# Canvas is distributed in the hope that it will be useful, but WITHOUT ANY
# WARRANTY; without even the implied warranty of MERCHANTABILITY or FITNESS FOR
# A PARTICULAR PURPOSE. See the GNU Affero General Public License for more
# details.
#
# You should have received a copy of the GNU Affero General Public License along
# with this program. If not, see <http://www.gnu.org/licenses/>.
#

# Filters added to this controller apply to all controllers in the application.
# Likewise, all the methods added will be available for all controllers.

class ApplicationController < ActionController::Base
  define_callbacks :html_render

  attr_accessor :active_tab
  attr_reader :context

  include Api
  include LocaleSelection
  include Api::V1::User
  include Api::V1::WikiPage
  include LegalInformationHelper
  include FullStoryHelper

  helper :all

  include AuthenticationMethods

  include Canvas::RequestForgeryProtection
  protect_from_forgery with: :exception

  # Before/around actions run in order defined (even if interleaved)
  # After actions run in REVERSE order defined. Skipped on exception raise
  #   (which is common for 401, 404, 500 responses)
  # Around action yields return (in REVERSE order) after all after actions

  prepend_before_action :load_user, :load_account
  # make sure authlogic is before load_user
  skip_before_action :activate_authlogic
  prepend_before_action :activate_authlogic
  before_action :respect_account_privacy

  around_action :set_locale
  around_action :set_timezone
  around_action :enable_request_cache
  around_action :batch_statsd
  around_action :compute_http_cost

  before_action :clear_idle_connections
  before_action :set_normalized_route
  before_action :set_sentry_trace
  before_action :annotate_apm
  before_action :annotate_sentry
  before_action :check_pending_otp
  before_action :set_user_id_header
  before_action :set_time_zone
  before_action :set_page_view
  before_action :require_reacceptance_of_terms
  before_action :clear_policy_cache
  around_action :manage_live_events_context
  before_action :initiate_session_from_token
  before_action :fix_xhr_requests
  before_action :init_body_classes
  # multiple actions might be called on a single controller instance in specs
  before_action :clear_js_env if Rails.env.test?

  after_action :log_page_view
  after_action :discard_flash_if_xhr
  after_action :cache_buster
  # Yes, we're calling this before and after so that we get the user id logged
  # on events that log someone in and log someone out.
  after_action :set_user_id_header
  after_action :set_response_headers
  after_action :update_enrollment_last_activity_at
  set_callback :html_render, :after, :add_csp_for_root

  class << self
    def instance_id
      nil
    end

    def region
      nil
    end

    def test_cluster_name
      nil
    end

    def test_cluster?
      false
    end

    def google_drive_timeout
      Setting.get("google_drive_timeout", 30).to_i
    end

    private

    def batch_jobs_in_actions(opts = {})
      batch_opts = opts.delete(:batch)
      around_action(opts) do |_controller, action|
        Delayed::Batch.serial_batch(batch_opts || {}, &action)
      end
    end
  end

  def supported_timezones
    ActiveSupport::TimeZone.all.map { |tz| tz.tzinfo.name }
  end

  add_crumb(proc do
    title = I18n.t("links.dashboard", "My Dashboard")
    crumb = <<~HTML
      <i class="icon-home"
         title="#{title}">
        <span class="screenreader-only">#{title}</span>
      </i>
    HTML

    crumb.html_safe
  end, :root_path, class: "home")

  def clear_js_env
    @js_env = nil
  end

  def set_normalized_route
    # Presently used only by Sentry, and not needed for API requests
    return unless request.format.html? && SentryExtensions::Settings.settings[:frontend_dsn]

    ::Rails.application.routes.router.recognize(request) { |route, _| @route ||= route }
    return unless @route

    @normalized_route = CGI.unescape(@route.format(@route.parts.excluding(:format).index_with { |part| "{#{part}}" }))
  end

  def set_sentry_trace
    @sentry_trace = Sentry&.get_current_scope&.get_transaction&.to_sentry_trace
  end

  ##
  # Sends data from rails to JavaScript
  #
  # The data you send will eventually make its way into the view by simply
  # calling `to_json` on the data.
  #
  # It won't allow you to overwrite a key that has already been set
  #
  # Please use *ALL_CAPS* for keys since these are considered constants
  # Also, please don't name it stuff from JavaScript's Object.prototype
  # like `hasOwnProperty`, `constructor`, `__defineProperty__` etc.
  #
  # This method is available in controllers and views
  #
  # example:
  #
  #     # ruby
  #     js_env :FOO_BAR => [1,2,3], :COURSE => @course
  #
  #     # coffeescript
  #     require ['ENV'], (ENV) ->
  #       ENV.FOO_BAR #> [1,2,3]
  #
  def js_env(hash = {}, overwrite = false)
    return {} unless request.format.html? || request.format == "*/*" || @include_js_env

    if hash.present? && @js_env_has_been_rendered
      add_to_js_env(hash, @js_env_data_we_need_to_render_later, overwrite)
      return
    end

    # set some defaults
    unless @js_env
      benchmark("init @js_env") do
        editor_css = [
          active_brand_config_url("css"),
          view_context.stylesheet_path(css_url_for("what_gets_loaded_inside_the_tinymce_editor"))
        ]

        editor_hc_css = [
          active_brand_config_url("css", { force_high_contrast: true }),
          view_context.stylesheet_path(css_url_for("what_gets_loaded_inside_the_tinymce_editor", false, { force_high_contrast: true }))
        ]

        editor_css << view_context.stylesheet_path(css_url_for("fonts"))
        editor_hc_css << view_context.stylesheet_path(css_url_for("fonts"))

        @js_env_data_we_need_to_render_later = {}
        @js_env = {
          ASSET_HOST: Canvas::Cdn.config.host,
          active_brand_config_json_url: active_brand_config_url("json"),
          url_to_what_gets_loaded_inside_the_tinymce_editor_css: editor_css,
          url_for_high_contrast_tinymce_editor_css: editor_hc_css,
          current_user_id: @current_user&.id,
          current_user_global_id: @current_user&.global_id,
          current_user_roles: @current_user&.roles(@domain_root_account),
          current_user_is_student: @context.respond_to?(:user_is_student?) && @context.user_is_student?(@current_user),
          current_user_types: @current_user.try { |u| u.account_users.active.map { |au| au.role.name } },
          current_user_disabled_inbox: @current_user&.disabled_inbox?,
          discussions_reporting: @context.respond_to?(:feature_enabled?) && @context.feature_enabled?(:react_discussions_post),
          files_domain: HostUrl.file_host(@domain_root_account || Account.default, request.host_with_port),
          DOMAIN_ROOT_ACCOUNT_ID: @domain_root_account&.global_id,
          k12: k12?,
          help_link_name: help_link_name,
          help_link_icon: help_link_icon,
          use_high_contrast: @current_user&.prefers_high_contrast?,
          auto_show_cc: @current_user&.auto_show_cc?,
          disable_celebrations: @current_user&.prefers_no_celebrations?,
          disable_keyboard_shortcuts: @current_user&.prefers_no_keyboard_shortcuts?,
          LTI_LAUNCH_FRAME_ALLOWANCES: Lti::Launch.iframe_allowances,
          DEEP_LINKING_POST_MESSAGE_ORIGIN: request.base_url,
          DEEP_LINKING_LOGGING: Setting.get("deep_linking_logging", nil),
          comment_library_suggestions_enabled: @current_user&.comment_library_suggestions_enabled?,
          SETTINGS: {
            open_registration: @domain_root_account&.open_registration?,
            collapse_global_nav: @current_user&.collapse_global_nav?,
            release_notes_badge_disabled: @current_user&.release_notes_badge_disabled?,
          },
          FULL_STORY_ENABLED: fullstory_enabled_for_session?(session),
          RAILS_ENVIRONMENT: Canvas.environment
        }
        @js_env[:IN_PACED_COURSE] = @context.enable_course_paces? if @context.try(:enable_course_paces?)

        unless SentryExtensions::Settings.settings.blank?
          @js_env[:SENTRY_FRONTEND] = {
            dsn: SentryExtensions::Settings.settings[:frontend_dsn],
            org_slug: SentryExtensions::Settings.settings[:org_slug],
            base_url: SentryExtensions::Settings.settings[:base_url],
            normalized_route: @normalized_route,

            errors_sample_rate: Setting.get("sentry_frontend_errors_sample_rate", "0.0"),
            traces_sample_rate: Setting.get("sentry_frontend_traces_sample_rate", "0.0"),
            url_deny_pattern: Setting.get("sentry_frontend_url_deny_pattern", ""), # regexp

            # these values need to correlate with the backend for Sentry features to work properly
            revision: "canvas-lms@#{Canvas.semver_revision}"
          }
        end

        dynamic_settings_tree = DynamicSettings.find(tree: :private)
        if dynamic_settings_tree["api_gateway_enabled"] == "true"
          @js_env[:API_GATEWAY_URI] = dynamic_settings_tree["api_gateway_uri"]
        end

        if dynamic_settings_tree["frontend_data_collection_endpoint"]
          @js_env[:DATA_COLLECTION_ENDPOINT] = dynamic_settings_tree["frontend_data_collection_endpoint"]
        end

        @js_env[:flashAlertTimeout] = 1.day.in_milliseconds if @current_user&.prefers_no_toast_timeout?
        @js_env[:KILL_JOY] = @domain_root_account.kill_joy? if @domain_root_account&.kill_joy?

        cached_features = cached_js_env_account_features

        direct_share_enabled = !@context.is_a?(Group) && @current_user&.can_content_share?
        if @context.is_a?(Course)
          direct_share_enabled = @context.grants_right?(@current_user, session, :manage_content) ||
                                 (@context.concluded? && @context.grants_right?(@current_user, :read_as_admin))
        end
        @js_env[:DIRECT_SHARE_ENABLED] = direct_share_enabled
        @js_env[:FEATURES] = cached_features.merge(
          canvas_k6_theme: @context.try(:feature_enabled?, :canvas_k6_theme)
        )
        @js_env[:current_user] = @current_user ? Rails.cache.fetch(["user_display_json", @current_user].cache_key, expires_in: 1.hour) { user_display_json(@current_user, :profile, [:avatar_is_fallback]) } : {}
        @js_env[:page_view_update_url] = page_view_path(@page_view.id, page_view_token: @page_view.token) if @page_view
        @js_env[:IS_LARGE_ROSTER] = true if !@js_env[:IS_LARGE_ROSTER] && @context.respond_to?(:large_roster?) && @context.large_roster?
        @js_env[:context_asset_string] = @context.try(:asset_string) unless @js_env[:context_asset_string]
        @js_env[:ping_url] = polymorphic_url([:api_v1, @context, :ping]) if @context.is_a?(Course)
        if params[:session_timezone].present? && supported_timezones.include?(params[:session_timezone])
          timezone = context_timezone = params[:session_timezone]
        else
          timezone = Time.zone.tzinfo.identifier unless @js_env[:TIMEZONE]
          context_timezone = @context.time_zone.tzinfo.identifier if !@js_env[:CONTEXT_TIMEZONE] && @context.respond_to?(:time_zone) && @context.time_zone.present?
        end
        @js_env[:TIMEZONE] = timezone
        @js_env[:CONTEXT_TIMEZONE] = context_timezone
        unless @js_env[:LOCALES]
          I18n.set_locale_with_localizer
          @js_env[:LOCALES] = I18n.fallbacks[I18n.locale].map(&:to_s)
          @js_env[:BIGEASY_LOCALE] = I18n.bigeasy_locale
          @js_env[:FULLCALENDAR_LOCALE] = I18n.fullcalendar_locale
          @js_env[:MOMENT_LOCALE] = I18n.moment_locale
        end

        @js_env[:lolcalize] = true if ENV["LOLCALIZE"]
        @js_env[:rce_auto_save_max_age_ms] = Setting.get("rce_auto_save_max_age_ms", 1.day.to_i * 1000).to_i
        @js_env[:FEATURES][:new_math_equation_handling] = use_new_math_equation_handling?
        @js_env[:K5_USER] = k5_user?
        @js_env[:K5_HOMEROOM_COURSE] = @context.is_a?(Course) && @context.elementary_homeroom_course?
        @js_env[:K5_SUBJECT_COURSE] = @context.is_a?(Course) && @context.elementary_subject_course?
        @js_env[:LOCALE_TRANSLATION_FILE] = ::Canvas::Cdn.registry.url_for("javascripts/translations/#{@js_env[:LOCALES].first}.json")
      end
    end

    add_to_js_env(hash, @js_env, overwrite)

    @js_env
  end
  helper_method :js_env

  # put feature checks on Account.site_admin and @domain_root_account that we're loading for every page in here
  # so altogether we can get them faster the vast majority of the time
  JS_ENV_SITE_ADMIN_FEATURES = %i[
    featured_help_links feature_flag_filters conferencing_in_planner word_count_in_speed_grader observer_picker
    lti_platform_storage scale_equation_images new_equation_editor buttons_and_icons_cropper course_paces_for_sections
    calendar_series
<<<<<<< HEAD
=======
    account_level_blackout_dates
>>>>>>> 4273fd44
  ].freeze
  JS_ENV_ROOT_ACCOUNT_FEATURES = %i[
    product_tours files_dnd usage_rights_discussion_topics
    granular_permissions_manage_users create_course_subaccount_picker
    lti_deep_linking_module_index_menu_modal lti_multiple_assignment_deep_linking buttons_and_icons_root_account
    extended_submission_state wrap_calendar_event_titles
  ].freeze
  JS_ENV_BRAND_ACCOUNT_FEATURES = [
    :embedded_release_notes
  ].freeze
  JS_ENV_FEATURES_HASH = Digest::MD5.hexdigest([JS_ENV_SITE_ADMIN_FEATURES + JS_ENV_ROOT_ACCOUNT_FEATURES + JS_ENV_BRAND_ACCOUNT_FEATURES].sort.join(",")).freeze
  def cached_js_env_account_features
    # can be invalidated by a flag change on site admin, the domain root account, or the brand config account
    MultiCache.fetch(["js_env_account_features", JS_ENV_FEATURES_HASH,
                      Account.site_admin.cache_key(:feature_flags), @domain_root_account&.cache_key(:feature_flags),
                      brand_config_account&.cache_key(:feature_flags)].cache_key) do
      results = {}
      JS_ENV_SITE_ADMIN_FEATURES.each do |f|
        results[f] = Account.site_admin.feature_enabled?(f)
      end
      JS_ENV_ROOT_ACCOUNT_FEATURES.each do |f|
        results[f] = !!@domain_root_account&.feature_enabled?(f)
      end
      JS_ENV_BRAND_ACCOUNT_FEATURES.each do |f|
        results[f] = !!brand_config_account&.feature_enabled?(f)
      end
      results
    end
  end

  def add_to_js_env(hash, jsenv, overwrite)
    hash.each do |k, v|
      if jsenv[k] && jsenv[k] != v && !overwrite
        raise "js_env key #{k} is already taken"
      else
        jsenv[k] = v
      end
    end
  end

  def render_js_env
    res = StringifyIds.recursively_stringify_ids(js_env.clone).to_json
    @js_env_has_been_rendered = true
    res
  end
  helper_method :render_js_env

  # add keys to JS environment necessary for the RCE at the given risk level
  def rce_js_env(domain: request.host_with_port)
    rce_env_hash = Services::RichContent.env_for(
      user: @current_user,
      domain: domain,
      real_user: @real_current_user,
      context: @context
    )
    if @context.is_a?(Course)
      rce_env_hash[:RICH_CONTENT_FILES_TAB_DISABLED] = !@context.grants_right?(@current_user, session, :read_as_admin) &&
                                                       !tab_enabled?(@context.class::TAB_FILES, no_render: true)
    end
    account = Context.get_account(@context)
    rce_env_hash[:RICH_CONTENT_INST_RECORD_TAB_DISABLED] = account ? account.disable_rce_media_uploads? : false
    js_env(rce_env_hash, true) # Allow overriding in case this gets called more than once
  end
  helper_method :rce_js_env

  def conditional_release_js_env(assignment = nil, includes: [])
    currentContext = @context
    if currentContext.is_a?(Group)
      currentContext = @context.context
    end
    return unless ConditionalRelease::Service.enabled_in_context?(currentContext)

    cr_env = ConditionalRelease::Service.env_for(
      currentContext,
      @current_user,
      session: session,
      assignment: assignment,
      includes: includes
    )
    js_env(cr_env)
  end
  helper_method :conditional_release_js_env

  def set_student_context_cards_js_env
    js_env(
      STUDENT_CONTEXT_CARDS_ENABLED: true,
      student_context_card_tools: external_tools_display_hashes(:student_context_card)
    )
  end

  def external_tools_display_hashes(type, context = @context, custom_settings = [], tool_ids: nil)
    return [] if context.is_a?(Group)

    context = context.account if context.is_a?(User)
    tools = GuardRail.activate(:secondary) do
      ContextExternalTool.all_tools_for(context, { placements: type,
                                                   root_account: @domain_root_account, current_user: @current_user,
                                                   tool_ids: tool_ids }).to_a
    end

    tools.select! do |tool|
      tool.visible_with_permission_check?(type, @current_user, context, session) &&
        tool.feature_flag_enabled?(context)
    end

    tools.map do |tool|
      external_tool_display_hash(tool, type, {}, context, custom_settings)
    end
  end
  helper_method :external_tools_display_hashes

  def external_tool_display_hash(tool, type, url_params = {}, context = @context, custom_settings = [])
    url_params = {
      id: tool.id,
      launch_type: type
    }.merge(url_params)

    hash = {
      id: tool.id,
      title: tool.label_for(type, I18n.locale),
      base_url: polymorphic_url([context, :external_tool], url_params),
    }
    hash[:tool_id] = tool.tool_id if tool.tool_id.present?

    extension_settings = [:icon_url, :canvas_icon_class] | custom_settings
    extension_settings.each do |setting|
      hash[setting] = tool.extension_setting(type, setting)
    end
    hash[:base_title] = tool.default_label(I18n.locale) if custom_settings.include?(:base_title)
    hash[:external_url] = tool.url if custom_settings.include?(:external_url)
    hash
  end
  helper_method :external_tool_display_hash

  def k12?
    @domain_root_account&.feature_enabled?(:k12)
  end
  helper_method :k12?

  def grading_periods?
    !!@context.try(:grading_periods?)
  end
  helper_method :grading_periods?

  def setup_master_course_restrictions(objects, course, user_can_edit: false)
    return unless course.is_a?(Course) && (user_can_edit || course.grants_right?(@current_user, session, :read_as_admin))

    if MasterCourses::MasterTemplate.is_master_course?(course)
      MasterCourses::Restrictor.preload_default_template_restrictions(objects, course)
      :master # return master/child status
    elsif MasterCourses::ChildSubscription.is_child_course?(course)
      MasterCourses::Restrictor.preload_child_restrictions(objects)
      :child
    end
  end
  helper_method :setup_master_course_restrictions

  def set_master_course_js_env_data(object, course)
    return unless object.respond_to?(:master_course_api_restriction_data) && object.persisted?

    status = setup_master_course_restrictions([object], course)
    return unless status

    # we might have to include more information about the object here to make it easier to plug a common component in
    data = object.master_course_api_restriction_data(status)
    if status == :master
      data[:default_restrictions] = MasterCourses::MasterTemplate.full_template_for(course).default_restrictions_for(object)
    end
    js_env(MASTER_COURSE_DATA: data)
  end
  helper_method :set_master_course_js_env_data

  def load_blueprint_courses_ui
    return if js_env[:BLUEPRINT_COURSES_DATA]
    return unless @context.is_a?(Course) && @context.grants_right?(@current_user, :manage)

    is_child = MasterCourses::ChildSubscription.is_child_course?(@context)
    is_master = MasterCourses::MasterTemplate.is_master_course?(@context)

    return unless is_master || is_child

    js_bundle(is_master ? :blueprint_course_master : :blueprint_course_child)
    css_bundle :blueprint_courses

    master_course = is_master ? @context : MasterCourses::MasterTemplate.master_course_for_child_course(@context)
    if master_course.nil?
      # somehow the is_child_course? value is cached but we can't actually find the subscription so clear the cache and bail
      Rails.cache.delete(MasterCourses::ChildSubscription.course_cache_key(@context))
      return
    end
    bc_data = {
      isMasterCourse: is_master,
      isChildCourse: is_child,
      accountId: @context.account.id,
      masterCourse: master_course.slice(:id, :name, :enrollment_term_id),
      course: @context.slice(:id, :name, :enrollment_term_id),
    }
    if is_master
      can_manage = @context.account.grants_right?(@current_user, :manage_master_courses)
      bc_data.merge!(
        subAccounts: @context.account.sub_accounts.pluck(:id, :name).map { |id, name| { id: id, name: name } },
        terms: @context.account.root_account.enrollment_terms.active.to_a.map { |term| { id: term.id, name: term.name } },
        canManageCourse: can_manage,
        canAutoPublishCourses: can_manage
      )
    end
    js_env BLUEPRINT_COURSES_DATA: bc_data
    if is_master && js_env.key?(:NEW_USER_TUTORIALS)
      js_env[:NEW_USER_TUTORIALS][:is_enabled] = false
    end
  end
  helper_method :load_blueprint_courses_ui

  def load_content_notices
    if @context.respond_to?(:content_notices)
      notices = @context.content_notices(@current_user)
      if notices.any?
        js_env CONTENT_NOTICES: notices.map { |notice|
          {
            tag: notice.tag,
            variant: notice.variant || "info",
            text: notice.text.is_a?(Proc) ? notice.text.call : notice.text,
            link_text: notice.link_text.is_a?(Proc) ? notice.link_text.call : notice.link_text,
            link_target: notice.link_target.is_a?(Proc) ? notice.link_target.call(@context) : notice.link_target
          }
        }
        js_bundle :content_notices
        return true
      end
    end
    false
  end
  helper_method :load_content_notices

  def editing_restricted?(content, edit_type = :any)
    return false unless content.respond_to?(:editing_restricted?)

    content.editing_restricted?(edit_type)
  end
  helper_method :editing_restricted?

  def tool_dimensions
    tool_dimensions = { selection_width: "100%", selection_height: "100%" }

    link_settings = @tag&.link_settings || {}

    tool_dimensions.each do |k, _v|
      # it may happen that we get "link_settings"=>{"selection_width"=>"", "selection_height"=>""}
      if link_settings[k.to_s].present?
        tool_dimensions[k] = link_settings[k.to_s]
      elsif @tool.settings[k] && @tool.settings[k] != 0
        # ContextExternalTool#normalize_sizes! converts settings[:selection_width] and settings[:selection_height] to integer
        tool_dimensions[k] = @tool.settings[k]
      end

      tool_dimensions[k] = tool_dimensions[k].to_s << "px" unless /%|px/.match?(tool_dimensions[k].to_s)
    end

    tool_dimensions
  end
  private :tool_dimensions

  # Reject the request by halting the execution of the current handler
  # and returning a helpful error message (and HTTP status code).
  #
  # @param [String] cause
  #   The reason the request is rejected for.
  # @param [Optional, Integer|Symbol, Default :bad_request] status
  #   HTTP status code or symbol.
  def reject!(cause, status = :bad_request)
    raise RequestError.new(cause, status)
  end

  # returns the user actually logged into canvas, even if they're currently masquerading
  #
  # This is used by the google docs integration, among other things --
  # having @real_current_user first ensures that a masquerading user never sees the
  # masqueradee's files, but in general you may want to block access to google
  # docs for masqueraders earlier in the request
  def logged_in_user
    @real_current_user || @current_user
  end
  helper_method :logged_in_user

  def not_fake_student_user
    @current_user&.fake_student? ? logged_in_user : @current_user
  end

  def rescue_action_dispatch_exception
    rescue_action_in_public(request.env["action_dispatch.exception"])
  end

  # used to generate context-specific urls without having to
  # check which type of context it is everywhere
  def named_context_url(context, name, *opts)
    if context.is_a?(UserProfile)
      name = name.to_s.sub(/context/, "profile")
    else
      klass = context.class.base_class
      name = name.to_s.sub(/context/, klass.name.underscore)
      opts.unshift(context)
    end
    opts.push({}) unless opts[-1].is_a?(Hash)
    include_host = opts[-1].delete(:include_host)
    unless include_host
      # rubocop:disable Style/RescueModifier
      opts[-1][:host] = context.host_name rescue nil
      # rubocop:enable Style/RescueModifier
      opts[-1][:only_path] = true unless name.end_with?("_path")
    end
    send name, *opts
  end

  def self.promote_view_path(path)
    self.view_paths = view_paths.to_ary.reject { |p| p.to_s == path }
    prepend_view_path(path)
  end

  # the way classic quizzes copies question data from the page into the
  # edit form causes the elements added for a11y to get duplicated
  # and other misadventures that caused 4 hotfixes in 3 days.
  # Let's just not use the new math handling there.
  def use_new_math_equation_handling?
    !(params[:controller] == "quizzes/quizzes" && params[:action] == "edit") &&
      params[:controller] != "question_banks" &&
      params[:controller] != "eportfolio_entries"
  end

  def user_url(*opts)
    opts[0] == @current_user ? user_profile_url(@current_user) : super
  end

  protected

  # we track the cost of each request in RequestThrottle in order
  # to rate limit clients that are abusing the API.  Some actions consume
  # time or resources that are not well represented by simple time/cpu
  # benchmarks, so you can use this method to increase the perceived cost
  # of a request by an arbitrary amount.  For an anchor, rate limiting
  # kicks in when a user has exceeded 600 arbitrary units of cost (it's
  # a leaky bucket, go see RequestThrottle), so using an 'amount'
  # param of 600, for example, would max out the bucket immediately
  def increment_request_cost(amount)
    current_cost = request.env["extra-request-cost"] || 0
    request.env["extra-request-cost"] = current_cost + amount
  end

  def assign_localizer
    I18n.localizer = lambda do
      context_hash = {
        context: @context,
        user: not_fake_student_user,
        root_account: @domain_root_account
      }
      if request.present?
        # if for some reason this gets stuck
        # as global state on I18n (cleanup failure), we don't want it to
        # explode trying to access a non-existant request.
        context_hash[:session_locale] = session[:locale]
        context_hash[:session_timezone] = session[:timezone]
        context_hash[:accept_language] = request.headers["Accept-Language"]
      else
        logger.warn("[I18N] localizer executed from context-less controller")
      end
      infer_locale context_hash
    end
  end

  def set_locale
    store_session_locale
    assign_localizer
    yield if block_given?
  ensure
    I18n.localizer = nil
  end

  def set_timezone
    store_session_timezone
    yield if block_given?
  end

  def enable_request_cache(&block)
    RequestCache.enable(&block)
  end

  def batch_statsd(&block)
    InstStatsd::Statsd.batch(&block)
  end

  def compute_http_cost
    CanvasHttp.reset_cost!
    yield
  ensure
    if CanvasHttp.cost > 0
      cost_weight = Setting.get("canvas_http_cost_weight", "1.0").to_f
      increment_request_cost(CanvasHttp.cost * cost_weight)
    end
  end

  def clear_idle_connections
    Canvas::Redis.clear_idle_connections
  end

  def annotate_apm
    Canvas::Apm.annotate_trace(
      Shard.current,
      @domain_root_account,
      RequestContext::Generator.request_id,
      @current_user
    )
  end

  def annotate_sentry
    Sentry.set_tags({
                      db_cluster: @domain_root_account&.shard&.database_server&.id
                    })
  end

  def store_session_locale
    return unless (locale = params[:session_locale])

    supported_locales = I18n.available_locales.map(&:to_s)
    session[:locale] = locale if supported_locales.include? locale
  end

  def store_session_timezone
    return unless (timezone = params[:session_timezone])

    session[:timezone] = timezone if supported_timezones.include? params[:session_timezone]
  end

  def init_body_classes
    @body_classes = []
  end

  def set_user_id_header
    headers["X-Canvas-User-Id"] ||= @current_user.global_id.to_s if @current_user
    headers["X-Canvas-Real-User-Id"] ||= @real_current_user.global_id.to_s if @real_current_user
  end

  def append_to_header(header, value)
    headers[header] = (headers[header] || "") + value
    headers[header]
  end

  # make things requested from jQuery go to the "format.js" part of the "respond_to do |format|" block
  # see http://codetunes.com/2009/01/31/rails-222-ajax-and-respond_to/ for why
  def fix_xhr_requests
    request.format = :js if request.xhr? && request.format == :html && !params[:html_xhr]
  end

  # scopes all time objects to the user's specified time zone
  def set_time_zone
    user = not_fake_student_user
    if user && user.time_zone.present?
      Time.zone = user.time_zone
      if Time.zone && Time.zone.name == "UTC" && user.time_zone && user.time_zone.name.match(/\s/)
        Time.zone = user.time_zone.name.split(/\s/)[1..].join(" ") rescue nil
      end
    else
      Time.zone = @domain_root_account && @domain_root_account.default_time_zone
    end
  end

  # retrieves the root account for the given domain
  def load_account
    @domain_root_account = request.env["canvas.domain_root_account"] || LoadAccount.default_domain_root_account
    @files_domain = request.host_with_port != HostUrl.context_host(@domain_root_account) && HostUrl.is_file_host?(request.host_with_port)
    @domain_root_account
  end

  def respect_account_privacy
    return if login_request?

    return unless @domain_root_account.present? && @domain_root_account.settings[:require_user]

    require_user
  end

  def set_response_headers
    # we can't block frames on the files domain, since files domain requests
    # are typically embedded in an iframe in canvas, but the hostname is
    # different
    if !files_domain? && Setting.get("block_html_frames", "true") == "true" && !@embeddable
      #
      # Allow iframing on all vanity domains as well as the canonical one
      #
      equivalent_domains = []
      unless @domain_root_account.nil?
        equivalent_domains = HostUrl.context_hosts(@domain_root_account, request.host)
      end

      append_to_header("Content-Security-Policy", "frame-ancestors 'self' #{equivalent_domains.join(" ")};")
    end
    headers["Strict-Transport-Security"] = "max-age=31536000" if request.ssl?
    RequestContext::Generator.store_request_meta(request, @context, @sentry_trace)
    true
  end

  def files_domain?
    !!@files_domain
  end

  def check_pending_otp
    if session[:pending_otp] && params[:controller] != "login/otp"
      return render plain: "Please finish logging in", status: :forbidden if request.xhr?

      reset_session
      redirect_to login_url
    end
  end

  def tab_enabled?(id, opts = {})
    return true unless @context.respond_to?(:tabs_available)

    valid = Rails.cache.fetch(["tab_enabled4", id, @context, @current_user, @domain_root_account, session[:enrollment_uuid]].cache_key) do
      @context.tabs_available(@current_user,
                              session: session,
                              include_hidden_unused: true,
                              root_account: @domain_root_account,
                              only_check: [id]).any? { |t| t[:id] == id }
    end
    render_tab_disabled unless valid || opts[:no_render]
    valid
  end

  def render_tab_disabled
    msg = tab_disabled_message(@context)
    respond_to do |format|
      format.html do
        flash[:notice] = msg
        redirect_to named_context_url(@context, :context_url)
      end
      format.json do
        render json: { message: msg }, status: :not_found
      end
    end
  end

  def tab_disabled_message(context)
    case context
    when Account
      t "#application.notices.page_disabled_for_account", "That page has been disabled for this account"
    when Course
      t "#application.notices.page_disabled_for_course", "That page has been disabled for this course"
    when Group
      t "#application.notices.page_disabled_for_group", "That page has been disabled for this group"
    else
      t "#application.notices.page_disabled", "That page has been disabled"
    end
  end

  def require_password_session
    if session[:used_remember_me_token]
      flash[:warning] = t "#application.warnings.please_log_in", "For security purposes, please enter your password to continue"
      store_location
      redirect_to login_url
      return false
    end
    true
  end

  def run_login_hooks
    LoginHooks.run_hooks(request)
  end

  # checks the authorization policy for the given object using
  # the vendor/plugins/adheres_to_policy plugin.  If authorized,
  # returns true, otherwise renders unauthorized messages and returns
  # false.  To be used as follows:
  # if authorized_action(object, @current_user, :update)
  #   render
  # end
  def authorized_action(object, actor, rights)
    can_do = object.grants_any_right?(actor, session, *Array(rights))
    render_unauthorized_action unless can_do
    can_do
  end
  alias_method :authorized_action?, :authorized_action

  def fix_ms_office_redirects
    if ms_office?
      # Office will follow 302's internally, until it gets to a 200. _then_ it will pop it out
      # to a web browser - but you've lost your cookies! This breaks not only store_location,
      # but in the case of delegated authentication where the provider does an additional
      # redirect storing important information in session, makes it impossible to log in at all
      render plain: "", status: :ok
      return false
    end
    true
  end

  # Render a general error page with the given details.
  # Arguments of this method must be translated
  def render_error_with_details(title:, summary: nil, directions: nil)
    render(
      "shared/errors/error_with_details",
      locals: {
        title: title,
        summary: summary,
        directions: directions
      }
    )
  end

  def render_unauthorized_action
    respond_to do |format|
      @show_left_side = false
      clear_crumbs
      path_params = request.path_parameters
      path_params[:format] = nil
      @headers = !!@current_user if @headers != false
      @files_domain = @account_domain && @account_domain.host_type == "files"
      format.any(:html, :pdf) do
        return unless fix_ms_office_redirects

        store_location
        return redirect_to login_url(params.permit(:authentication_provider)) if !@files_domain && !@current_user

        if @context.is_a?(Course) && @context_enrollment
          if @context_enrollment.inactive?
            start_date = @context_enrollment.available_at
          end
          if @context.claimed?
            @unauthorized_message = t("#application.errors.unauthorized.unpublished", "This course has not been published by the instructor yet.")
            @unauthorized_reason = :unpublished
          elsif start_date && start_date > Time.now.utc
            @unauthorized_message = t("#application.errors.unauthorized.not_started_yet", "The course you are trying to access has not started yet.  It will start %{date}.", date: TextHelper.date_string(start_date))
            @unauthorized_reason = :unpublished
          end
        end

        render "shared/unauthorized", status: :unauthorized, content_type: Mime::Type.lookup("text/html"), formats: :html
      end
      format.zip { redirect_to(url_for(path_params)) }
      format.json { render_json_unauthorized }
      format.all { render plain: "Unauthorized", status: :unauthorized }
    end
    set_no_cache_headers
  end

  def verified_user_check
    if @domain_root_account&.user_needs_verification?(@current_user) # disable tools before verification
      if @current_user
        render_unverified_error(
          t("user not authorized to perform that action until verifying email"),
          t("Complete registration by clicking the “finish the registration process” link sent to your email.")
        )
      else
        render_unverified_error(
          t("must be logged in and registered to perform that action"),
          t("Please Log in to view this content")
        )
      end
      false
    else
      true
    end
  end

  def render_unverified_error(json_message, flash_message)
    respond_to do |format|
      format.json do
        render json: {
          status: "unverified",
          errors: [{ message: json_message }]
        }, status: :unauthorized
      end
      format.all do
        flash[:warning] = flash_message
        redirect_to_referrer_or_default(root_url)
      end
    end
    set_no_cache_headers
  end

  # To be used as a before_action, requires controller or controller actions
  # to have their urls scoped to a context in order to be valid.
  # So /courses/5/assignments or groups/1/assignments would be valid, but
  # not /assignments
  def require_context
    get_context
    unless @context
      if @context_is_current_user
        store_location
        redirect_to login_url
      elsif params[:context_id]
        raise ActiveRecord::RecordNotFound, "Cannot find #{params[:context_type] || "Context"} for ID: #{params[:context_id]}"
      else
        raise ActiveRecord::RecordNotFound, "Context is required, but none found"
      end
    end
    !@context.nil?
  end

  def require_context_and_read_access
    require_context && authorized_action(@context, @current_user, :read)
  end

  helper_method :clean_return_to

  def require_account_context
    require_context_type(Account)
  end

  def require_course_context
    require_context_type(Course)
  end

  def require_context_type(klass)
    unless require_context && @context.is_a?(klass)
      raise ActiveRecord::RecordNotFound, "Context must be of type '#{klass}'"
    end

    true
  end

  MAX_ACCOUNT_LINEAGE_TO_SHOW_IN_CRUMBS = 3

  # Can be used as a before_action, or just called from controller code.
  # Assigns the variable @context to whatever context the url is scoped
  # to.  So /courses/5/assignments would have a @context=Course.find(5).
  # Also assigns @context_membership to the membership type of @current_user
  # if @current_user is a member of the context.
  def get_context(include_deleted: false)
    GuardRail.activate(:secondary) do
      unless @context
        if params[:course_id]
          @context = api_find(Course.active, params[:course_id])
          @context.root_account = @domain_root_account if @context.root_account_id == @domain_root_account.id # no sense in refetching it
          params[:context_id] = params[:course_id]
          params[:context_type] = "Course"
          if @context && @current_user
            @context_enrollment = @context.enrollments.where(user_id: @current_user).joins(:enrollment_state)
                                          .order(Enrollment.state_by_date_rank_sql, Enrollment.type_rank_sql).readonly(false).first
          end
          @context_membership = @context_enrollment
          check_for_readonly_enrollment_state
        elsif params[:account_id] || (is_a?(AccountsController) && (params[:account_id] = params[:id]))
          @context = api_find(Account.active, params[:account_id])
          params[:context_id] = @context.id
          params[:context_type] = "Account"
          @context_enrollment = @context.account_users.active.where(user_id: @current_user.id).first if @context && @current_user
          @context_membership = @context_enrollment
          @account = @context
        elsif params[:group_id]
          @context = api_find(Group.active, params[:group_id])
          params[:context_id] = params[:group_id]
          params[:context_type] = "Group"
          @context_enrollment = @context.group_memberships.where(user_id: @current_user).first if @context && @current_user
          @context_membership = @context_enrollment
        elsif params[:user_id] || (is_a?(UsersController) && (params[:user_id] = params[:id]))
          scope = include_deleted ? User : User.active
          @context = api_find(scope, params[:user_id])
          params[:context_id] = params[:user_id]
          params[:context_type] = "User"
          @context_membership = @context if @context == @current_user
        elsif params[:course_section_id] || (is_a?(SectionsController) && (params[:course_section_id] = params[:id]))
          params[:context_id] = params[:course_section_id]
          params[:context_type] = "CourseSection"
          @context = api_find(CourseSection, params[:course_section_id])
        elsif request.path.start_with?("/profile") || request.path == "/" || request.path.start_with?("/dashboard/files") || request.path.start_with?("/calendar") || request.path.start_with?("/assignments") || request.path.start_with?("/files") || request.path == "/api/v1/calendar_events/visible_contexts"
          # ^ this should be split out into things on the individual controllers
          @context_is_current_user = true
          @context = @current_user
          @context_membership = @context
        end

        assign_localizer if @context.present?

        if request.format.html?
          if @context.is_a?(Account) && !@context.root_account?
            account_chain = @context.account_chain.to_a.select { |a| a.grants_right?(@current_user, session, :read) }
            account_chain.slice!(0) # the first element is the current context
            count = account_chain.length
            account_chain.reverse.each_with_index do |a, idx|
              if idx == 1 && count >= MAX_ACCOUNT_LINEAGE_TO_SHOW_IN_CRUMBS
                add_crumb(I18n.t("#lib.text_helper.ellipsis", "..."), nil)
              elsif count >= MAX_ACCOUNT_LINEAGE_TO_SHOW_IN_CRUMBS && idx > 0 && idx <= count - MAX_ACCOUNT_LINEAGE_TO_SHOW_IN_CRUMBS
                next
              else
                add_crumb(a.short_name, account_url(a.id), id: "crumb_#{a.asset_string}")
              end
            end
          end

          if @context.respond_to?(:short_name)
            crumb_url = named_context_url(@context, :context_url) if @context.grants_right?(@current_user, session, :read)
            add_crumb(@context.nickname_for(@current_user, :short_name), crumb_url)
          end

          @set_badge_counts = true
        end
      end

      # There is lots of interesting information set up in here, that we want
      # to place into the live events context.
      setup_live_events_context
    end
  end

  # This is used by a number of actions to retrieve a list of all contexts
  # associated with the given context.  If the context is a user then it will
  # include all the user's current contexts.
  # Assigns it to the variable @contexts
  def get_all_pertinent_contexts(opts = {})
    return if @already_ran_get_all_pertinent_contexts

    @already_ran_get_all_pertinent_contexts = true

    raise(ArgumentError, "Need a starting context") if @context.nil?

    @contexts = [@context]
    only_contexts = ActiveRecord::Base.parse_asset_string_list(opts[:only_contexts] || params[:only_contexts])
    if @context.is_a?(User)
      # we already know the user can read these courses and groups, so skip
      # the grants_right? check to avoid querying for the various memberships
      # again.
      enrollment_scope = Enrollment
                         .shard(opts[:cross_shard] ? @context.in_region_associated_shards : Shard.current)
                         .for_user(@context)
                         .current
                         .active_by_date
      enrollment_scope = enrollment_scope.where(course_id: @observed_course_ids) if @observed_course_ids
      include_groups = !!opts[:include_groups]
      group_ids = nil

      courses = []
      if only_contexts.present?
        # find only those courses and groups passed in the only_contexts
        # parameter, but still scoped by user so we know they have rights to
        # view them.
        course_ids = only_contexts["Course"]
        if course_ids.present?
          courses = Course
                    .shard(opts[:cross_shard] ? @context.in_region_associated_shards : Shard.current)
                    .joins(enrollments: :enrollment_state)
                    .merge(enrollment_scope.except(:joins))
                    .where(id: course_ids)
        end
        if include_groups
          group_ids = only_contexts["Group"]
          include_groups = group_ids.present?
        end
      else
        courses = Course
                  .shard(opts[:cross_shard] ? @context.in_region_associated_shards : Shard.current)
                  .joins(enrollments: :enrollment_state)
                  .merge(enrollment_scope.except(:joins))
      end

      groups = []
      if include_groups
        group_scope = @context.current_groups
        group_scope = group_scope.where(context_type: "Course", context_id: @observed_course_ids) if @observed_course_ids
        if group_ids
          Shard.partition_by_shard(group_ids) do |shard_group_ids|
            groups += group_scope.shard(Shard.current).where(id: shard_group_ids).to_a
          end
        else
          groups = group_scope.shard(opts[:cross_shard] ? @context.in_region_associated_shards : Shard.current).to_a
        end
      end
      groups = @context.filter_visible_groups_for_user(groups)

      if opts[:favorites_first]
        favorite_course_ids = @context.favorite_context_ids("Course")
        courses = courses.sort_by { |c| [favorite_course_ids.include?(c.id) ? 0 : 1, Canvas::ICU.collation_key(c.name)] }
      end

      @contexts.concat courses
      @contexts.concat groups
    end

    include_contexts = opts[:include_contexts] || params[:include_contexts]
    include_contexts&.split(",")&.each do |include_context|
      # don't load it again if we've already got it
      next if @contexts.any? { |c| c.asset_string == include_context }

      context = Context.find_by_asset_string(include_context)
      @contexts << context if context&.grants_right?(@current_user, session, :read)
    end

    @contexts = @contexts.uniq
    Course.require_assignment_groups(@contexts)
    @context_enrollment = @context.membership_for_user(@current_user) if @context.respond_to?(:membership_for_user)
    @context_membership = @context_enrollment
  end

  def check_for_readonly_enrollment_state
    return unless request.format.html?

    if @context_enrollment.is_a?(Enrollment) && ["invited", "active"].include?(@context_enrollment.workflow_state) && action_name != "enrollment_invitation"
      state = @context_enrollment.state_based_on_date
      case state
      when :invited
        flash[:html_notice] = if @context_enrollment.available_at
                                t("You'll need to *accept the enrollment invitation* before you can fully participate in this course, starting on %{date}.",
                                  wrapper: view_context.link_to('\1', "#", "data-method" => "POST", "data-url" => course_enrollment_invitation_url(@context, accept: true)),
                                  date: datetime_string(@context_enrollment.available_at))
                              else
                                t("You'll need to *accept the enrollment invitation* before you can fully participate in this course.",
                                  wrapper: view_context.link_to('\1', "#", "data-method" => "POST", "data-url" => course_enrollment_invitation_url(@context, accept: true)))
                              end
      when :accepted
        flash[:html_notice] = t("This course hasn’t started yet. You will not be able to participate in this course until %{date}.",
                                date: datetime_string(@context_enrollment.available_at))
      end
    end
  end

  def set_badge_counts_for(context, user)
    return if @js_env && @js_env[:badge_counts].present?
    return unless context.present? && user.present?
    return unless context.respond_to?(:content_participation_counts) # just Course and Group so far

    js_env(badge_counts: badge_counts_for(context, user))
  end
  helper_method :set_badge_counts_for

  def badge_counts_for(context, user)
    badge_counts = {}
    ["Submission"].each do |type|
      participation_count = context.content_participation_counts
                                   .where(user_id: user.id, content_type: type).take
      participation_count ||= content_participation_count(context, type, user)
      badge_counts[type.underscore.pluralize] = participation_count.unread_count
    end
    badge_counts
  end

  def content_participation_count(context, type, user)
    GuardRail.activate(:primary) do
      ContentParticipationCount.create_or_update({ context: context, user: user, content_type: type })
    end
  end

  def get_upcoming_assignments(course)
    assignments = AssignmentGroup.visible_assignments(
      @current_user,
      course,
      course.assignment_groups.active
    ).to_a

    log_course(course)

    assignments.map! { |a| a.overridden_for(@current_user) }
    sorted = SortsAssignments.by_due_date({
                                            assignments: assignments,
                                            user: @current_user,
                                            session: session,
                                            upcoming_limit: 1.week.from_now
                                          })

    sorted.upcoming.call.sort
  end

  def log_course(course)
    log_asset_access(["assignments", course], "assignments", "other")
  end

  # Calculates the file storage quota for @context
  def get_quota(context = nil)
    quota_params = Attachment.get_quota(context || @context)
    @quota = quota_params[:quota]
    @quota_used = quota_params[:quota_used]
  end

  # Renders a quota exceeded message if the @context's quota is exceeded
  def quota_exceeded(context = nil, redirect = nil)
    context ||= @context
    redirect ||= root_url
    get_quota(context)
    if response.body.size + @quota_used > @quota
      error = case context
              when Account
                t "#application.errors.quota_exceeded_account", "Account storage quota exceeded"
              when Course
                t "#application.errors.quota_exceeded_course", "Course storage quota exceeded"
              when Group
                t "#application.errors.quota_exceeded_group", "Group storage quota exceeded"
              when User
                t "#application.errors.quota_exceeded_user", "User storage quota exceeded"
              else
                t "#application.errors.quota_exceeded", "Storage quota exceeded"
              end
      respond_to do |format|
        flash[:error] = error unless request.format.to_s == "text/plain"
        format.html { redirect_to redirect }
        format.json { render json: { errors: { base: error } }, status: :bad_request }
        format.text { render json: { errors: { base: error } }, status: :bad_request }
      end
      return true
    end
    false
  end

  # Used to retrieve the context from a :feed_code parameter.  These
  # :feed_code attributes are keyed off the object type and the object's
  # uuid.  Using the uuid attribute gives us an unguessable url so
  # that we can offer the feeds without requiring password authentication.
  def get_feed_context(opts = {})
    pieces = params[:feed_code].split("_", 2)
    if params[:feed_code].start_with?("group_membership")
      pieces = ["group_membership", params[:feed_code].split("_", 3)[-1]]
    end
    @context = nil
    @problem = nil
    case pieces[0]
    when "enrollment"
      @enrollment = Enrollment.where(uuid: pieces[1]).first if pieces[1]
      @context_type = "Course"
      if !@enrollment
        @problem = t "#application.errors.mismatched_verification_code", "The verification code does not match any currently enrolled user."
      elsif @enrollment.course && !@enrollment.course.available?
        @problem = t "#application.errors.feed_unpublished_course", "Feeds for this course cannot be accessed until it is published."
      end
      @context = @enrollment.course unless @problem
      @current_user = @enrollment.user unless @problem
    when "group_membership"
      @membership = GroupMembership.active.where(uuid: pieces[1]).first if pieces[1]
      @context_type = "Group"
      if !@membership
        @problem = t "#application.errors.mismatched_verification_code", "The verification code does not match any currently enrolled user."
      elsif @membership.group && !@membership.group.available?
        @problem = t "#application.errors.feed_unpublished_group", "Feeds for this group cannot be accessed until it is published."
      end
      @context = @membership.group unless @problem
      @current_user = @membership.user unless @problem
    when "user"
      find_user_from_uuid(pieces[1])
      @problem = t "#application.errors.invalid_verification_code", "The verification code is invalid." unless @current_user
      @context = @current_user
    else
      @context_type = pieces[0].classify
      if Context::CONTEXT_TYPES.include?(@context_type.to_sym)
        @context_class = Object.const_get(@context_type, false)
        @context = @context_class.where(uuid: pieces[1]).first if pieces[1]
      end
      if !@context
        @problem = t "#application.errors.invalid_verification_code", "The verification code is invalid."
      elsif (!@context.is_public rescue false) && (!@context.respond_to?(:uuid) || pieces[1] != @context.uuid)
        @problem = case @context_type
                   when "course"
                     t "#application.errors.feed_private_course", "The matching course has gone private, so public feeds like this one will no longer be visible."
                   when "group"
                     t "#application.errors.feed_private_group", "The matching group has gone private, so public feeds like this one will no longer be visible."
                   else
                     t "#application.errors.feed_private", "The matching context has gone private, so public feeds like this one will no longer be visible."
                   end
      end
      @context = nil if @problem
      @current_user = @context if @context.is_a?(User)
    end
    if !@context || (opts[:only] && !opts[:only].include?(@context.class.to_s.underscore.to_sym))
      @problem ||= t("#application.errors.invalid_feed_parameters", "Invalid feed parameters.") if opts[:only] && !opts[:only].include?(@context.class.to_s.underscore.to_sym)
      @problem ||= t "#application.errors.feed_not_found", "Could not find feed."
      render template: "shared/unauthorized_feed", status: :bad_request, formats: [:html]
      return false
    end
    @context
  end

  def find_user_from_uuid(uuid)
    @current_user = UserPastLtiId.where(user_uuid: uuid).take&.user
    @current_user ||= User.where(uuid: uuid).first
  end

  def discard_flash_if_xhr
    if request.xhr? || request.format.to_s == "text/plain"
      flash.discard
    end
  end

  def cancel_cache_buster
    @cancel_cache_buster = true
  end

  def cache_buster
    # Annoying problem.  If I set the cache-control to anything other than "no-cache, no-store"
    # then the local cache is used when the user clicks the 'back' button.  I don't know how
    # to tell the browser to ALWAYS check back other than to disable caching...
    return true if @cancel_cache_buster || request.xhr? || api_request?

    set_no_cache_headers
  end

  def initiate_session_from_token
    # Login from a token generated via API
    if params[:session_token]
      token = SessionToken.parse(params[:session_token])
      if token&.valid?
        pseudonym = Pseudonym.active.find_by(id: token.pseudonym_id)

        if pseudonym
          unless pseudonym.works_for_account?(@domain_root_account, true)
            # if the logged in pseudonym doesn't work, we can only switch to another pseudonym
            # that does work if it's the same password, and it's not a managed pseudonym
            alternates = pseudonym.user.all_active_pseudonyms.select do |p|
              !p.managed_password? &&
                p.works_for_account?(@domain_root_account, true) &&
                p.password_salt == pseudonym.password_salt &&
                p.crypted_password == pseudonym.crypted_password
            end
            # prefer a site admin pseudonym, then a pseudonym in this account, and then any old
            # pseudonym
            pseudonym = alternates.find { |p| p.account_id == Account.site_admin.id }
            pseudonym ||= alternates.find { |p| p.account_id == @domain_root_account.id }
            pseudonym ||= alternates.first
          end
          if pseudonym && pseudonym != @current_pseudonym
            return_to = session.delete(:return_to)
            reset_session_saving_keys(:oauth2)
            PseudonymSession.create!(pseudonym)
            session[:used_remember_me_token] = true if token.used_remember_me_token
          end
          if pseudonym && token.current_user_id
            target_user = User.find(token.current_user_id)
            session[:become_user_id] = token.current_user_id if target_user.can_masquerade?(pseudonym.user, @domain_root_account)
          end
        end
        return redirect_to return_to if return_to

        if (oauth = session[:oauth2])
          provider = Canvas::OAuth::Provider.new(oauth[:client_id], oauth[:redirect_uri], oauth[:scopes], oauth[:purpose])
          return redirect_to Canvas::OAuth::Provider.confirmation_redirect(self, provider, pseudonym.user)
        end

        # do one final redirect to get the token out of the URL
        redirect_to remove_query_params(request.original_url, "session_token")
      end
    end
  end

  def remove_query_params(url, *params)
    uri = URI.parse(url)
    return url unless uri.query

    qs = Rack::Utils.parse_query(uri.query)
    qs.except!(*params)
    uri.query = qs.empty? ? nil : Rack::Utils.build_query(qs)
    uri.to_s
  end

  def set_no_cache_headers
    response.headers["Pragma"] = "no-cache"
    response.headers["Cache-Control"] = if Setting.get("legacy_cache_control", "false") == "true"
                                          "no-cache, no-store"
                                        else
                                          "no-store"
                                        end
  end

  def set_page_view
    # We only record page_views for html page requests coming from within the
    # app, or if coming from a developer api request and specified as a
    # page_view.
    return unless @current_user && !request.xhr? && request.get? && page_views_enabled?

    ENV["RAILS_HOST_WITH_PORT"] ||= request.host_with_port rescue nil
    generate_page_view
  end

  def require_reacceptance_of_terms
    if session[:require_terms] && request.get? && !api_request? && !verified_file_request?
      render "shared/terms_required", status: :unauthorized
      false
    end
  end

  def clear_policy_cache
    AdheresToPolicy::Cache.clear
  end

  def generate_page_view(user = @current_user)
    attributes = { user: user, real_user: @real_current_user }
    @page_view = PageView.generate(request, attributes)
    @page_view.user_request = true if params[:user_request] || (user && !request.xhr? && request.get?)
    @page_before_render = Time.now.utc
  end

  def disable_page_views
    @log_page_views = false
    true
  end

  def update_enrollment_last_activity_at
    return unless @context_enrollment.is_a?(Enrollment)

    activity = Enrollment::RecentActivity.new(@context_enrollment, @context)
    activity.record_for_access(response)
  end

  # Asset accesses are used for generating usage statistics.  This is how
  # we say, "the user just downloaded this file" or "the user just
  # viewed this wiki page".  We can then after-the-fact build statistics
  # and reports from these accesses.  This is currently being used
  # to generate access reports per student per course.
  #
  # If asset is an AR model, then its asset_string will be used. If it's an array,
  # it should look like [ "subtype", context ], like [ "pages", course ].
  def log_asset_access(asset, asset_category, asset_group = nil, level = nil, membership_type = nil, overwrite: true, context: nil)
    user = file_access_user
    return unless user && @context && asset
    return if asset.respond_to?(:new_record?) && asset.new_record?

    shard = asset.is_a?(Array) ? asset[1].shard : asset.shard
    shard.activate do
      code = if asset.is_a?(Array)
               "#{asset[0]}:#{asset[1].asset_string}"
             else
               asset.asset_string
             end

      membership_type ||= @context_membership && @context_membership.class.to_s

      group_code = if asset_group.is_a?(String)
                     asset_group
                   elsif asset_group.respond_to?(:asset_string)
                     asset_group.asset_string
                   else
                     "unknown"
                   end

      if !@accessed_asset || overwrite
        @accessed_asset = {
          user: user,
          code: code,
          asset_for_root_account_id: asset.is_a?(Array) ? asset[1] : asset,
          group_code: group_code,
          category: asset_category,
          membership_type: membership_type,
          level: level,
          shard: shard
        }
      end

      Canvas::LiveEvents.asset_access(asset, asset_category, membership_type, level,
                                      context: context, context_membership: @context_membership)

      @accessed_asset
    end
  end

  def log_api_asset_access(asset, asset_category, asset_group = nil, level = nil, membership_type = nil, overwrite: true)
    return if in_app? # don't log duplicate accesses for API calls made by the Canvas front-end
    return if params[:page].to_i > 1 # don't log duplicate accesses for pages after the first

    log_asset_access(asset, asset_category, asset_group, level, membership_type, overwrite: overwrite)
  end

  def log_page_view
    user = @current_user || (@accessed_asset && @accessed_asset[:user])
    if user && @log_page_views != false
      add_interaction_seconds
      log_participation(user)
      log_gets
      finalize_page_view
    elsif @page_view && !@page_view.new_record?
      @page_view.destroy
    end
  rescue StandardError, CassandraCQL::Error::InvalidRequestException => e
    Canvas::Errors.capture_exception(:page_view, e)
    logger.error "Pageview error!"
    raise e if Rails.env.development?

    true
  end

  def add_interaction_seconds
    updated_fields = params.slice(:interaction_seconds)
    return unless (request.xhr? || request.put?) && params[:page_view_token] && !updated_fields.empty?
    return unless page_views_enabled?

    RequestContext::Generator.store_interaction_seconds_update(
      params[:page_view_token],
      updated_fields[:interaction_seconds]
    )
    page_view_info = CanvasSecurity::PageViewJwt.decode(params[:page_view_token])
    @page_view = PageView.find_for_update(page_view_info[:request_id])
    if @page_view
      if @page_view.id
        response.headers["X-Canvas-Page-View-Update-Url"] = page_view_path(
          @page_view.id, page_view_token: @page_view.token
        )
      end
      @page_view.do_update(updated_fields)
      @page_view_update = true
    end
  end

  def log_participation(user)
    # If we're logging the asset access, and it's either a participatory action
    # or it's not an update to an already-existing page_view.  We check to make sure
    # it's not an update because if the page_view already existed, we don't want to
    # double-count it as multiple views when it's really just a single view.
    return unless @accessed_asset && (@accessed_asset[:level] == "participate" || !@page_view_update)

    @access = AssetUserAccess.log(user, @context, @accessed_asset) if @context

    if @page_view.nil? && %w[participate submit].include?(@accessed_asset[:level]) && page_views_enabled?
      generate_page_view(user)
    end

    if @page_view
      @page_view.participated = %w[participate submit].include?(@accessed_asset[:level])
      @page_view.asset_user_access = @access
    end

    @page_view_update = true
  end

  def log_gets
    if @page_view && !request.xhr? && request.get? && ((response.media_type || "").to_s.include?("html") ||
      ((Setting.get("create_get_api_page_views", "true") == "true") && api_request?))
      @page_view.render_time ||= (Time.now.utc - @page_before_render) rescue nil
      @page_view_update = true
    end
  end

  def finalize_page_view
    if @page_view && @page_view_update
      @page_view.context = @context if !@page_view.context_id && PageView::CONTEXT_TYPES.include?(@context.class.name)
      @page_view.account_id = @domain_root_account.id
      @page_view.developer_key_id = @access_token.try(:developer_key_id)
      @page_view.store
      RequestContext::Generator.store_page_view_meta(@page_view)
    end
  end

  # order from general to specific; precedence
  # evaluates the LAST one first, so having "Exception"
  # at the end, for example, would be a problem.
  # all things would be rescued prior to any specific handlers.
  rescue_from Exception, with: :rescue_exception
  # Rails exceptions
  rescue_from ActionController::InvalidCrossOriginRequest, with: :rescue_expected_error_type
  rescue_from ActionController::ParameterMissing, with: :rescue_expected_error_type
  rescue_from ActionController::UnknownFormat, with: :rescue_expected_error_type
  rescue_from ActiveRecord::RecordInvalid, with: :rescue_expected_error_type
  rescue_from ActionView::MissingTemplate, with: :rescue_expected_error_type
  rescue_from ActiveRecord::StaleObjectError, with: :rescue_expected_error_type
  # Canvas exceptions
  rescue_from RequestError, with: :rescue_expected_error_type
  rescue_from Canvas::Security::TokenExpired, with: :rescue_expected_error_type
  rescue_from SearchTermHelper::SearchTermTooShortError, with: :rescue_expected_error_type
  rescue_from CanvasHttp::CircuitBreakerError, with: :rescue_expected_error_type
  rescue_from InstFS::ServiceError, with: :rescue_expected_error_type
  rescue_from InstFS::BadRequestError, with: :rescue_expected_error_type

  def rescue_expected_error_type(error)
    rescue_exception(error, level: :info)
  end

  # analogous to rescue_action_without_handler from ActionPack 2.3
  def rescue_exception(exception, level: :error)
    # On exception `after_action :set_response_headers` is not called.
    # This causes controller#action from not being set on x-canvas-meta header.
    set_response_headers

    if Rails.application.config.consider_all_requests_local
      rescue_action_locally(exception, level: level)
    else
      rescue_action_in_public(exception, level: level)
    end
  end

  def interpret_status(code)
    message = Rack::Utils::HTTP_STATUS_CODES[code]
    code, message = [500, Rack::Utils::HTTP_STATUS_CODES[500]] unless message
    "#{code} #{message}"
  end

  def response_code_for_rescue(exception)
    ActionDispatch::ExceptionWrapper.status_code_for_exception(exception.class.name)
  end

  def render_optional_error_file(status)
    path = "#{Rails.public_path}/#{status.to_s[0, 3]}"
    if File.exist?(path)
      render file: path, status: status, content_type: Mime::Type.lookup("text/html"), layout: false, formats: [:html]
    else
      head status
    end
  end

  # Custom error catching and message rendering.
  def rescue_action_in_public(exception, level: :error)
    response_code = exception.response_status if exception.respond_to?(:response_status)
    @show_left_side = exception.show_left_side if exception.respond_to?(:show_left_side)
    response_code ||= response_code_for_rescue(exception) || 500
    begin
      status_code = interpret_status(response_code)
      status = status_code
      status = "AUT" if exception.is_a?(ActionController::InvalidAuthenticityToken)
      type = nil
      type = "404" if status == "404 Not Found"
      opts = { type: type }
      opts[:canvas_error_info] = exception.canvas_error_info if exception.respond_to?(:canvas_error_info)
      info = Canvas::Errors::Info.new(request, @domain_root_account, @current_user, opts)
      error_info = info.to_h
      error_info[:tags][:response_code] = response_code
      capture_outputs = Canvas::Errors.capture(exception, error_info, level)
      error = nil
      if capture_outputs[:error_report]
        error = ErrorReport.find(capture_outputs[:error_report])
      end
      if api_request?
        rescue_action_in_api(exception, error, response_code)
      else
        render_rescue_action(exception, error, status, status_code)
      end
    rescue => e
      # error generating the error page? failsafe.
      Canvas::Errors.capture(e)
      render_optional_error_file response_code_for_rescue(exception)
    end
  end

  def render_xhr_exception(error, message = nil, status = "500 Internal Server Error", status_code = 500)
    message ||= "Unexpected error, ID: #{error.id rescue "unknown"}"
    render status: status_code, json: {
      errors: {
        base: message
      },
      status: status
    }
  end

  def render_rescue_action(exception, error, status, status_code)
    clear_crumbs
    @headers = nil
    load_account unless @domain_root_account
    session[:last_error_id] = error.id rescue nil
    if request.xhr? || request.format == :text
      message = exception.xhr_message if exception.respond_to?(:xhr_message)
      render_xhr_exception(error, message, status, status_code)
    elsif exception.is_a?(ActionController::InvalidAuthenticityToken) && cookies[:_csrf_token].blank?
      redirect_to login_url(needs_cookies: "1")
      reset_session
      nil
    else
      request.format = :html
      template = exception.error_template if exception.respond_to?(:error_template)
      unless template
        template = "shared/errors/#{status.to_s[0, 3]}_message"
        erbpath = Rails.root.join("app/views/#{template}.html.erb")
        template = "shared/errors/500_message" unless erbpath.file?
      end

      @status_code = status_code
      message = exception.is_a?(RequestError) ? exception.message : nil
      render template: template,
             layout: "application",
             status: status_code,
             formats: [:html],
             locals: {
               error: error,
               exception: exception,
               status: status,
               message: message,
             }
    end
  end

  def rescue_action_in_api(exception, error_report, response_code)
    data = exception.error_json if exception.respond_to?(:error_json)
    data ||= api_error_json(exception, response_code)

    if error_report.try(:id)
      data[:error_report_id] = error_report.id
    end

    render json: data, status: response_code
  end

  def api_error_json(exception, status_code)
    case exception
    when ActiveRecord::RecordInvalid
      errors = exception.record.errors
      errors.set_reporter(:hash, Api::Errors::Reporter)
      data = errors.to_hash
    when Api::Error
      errors = ActiveModel::BetterErrors::Errors.new(nil)
      errors.error_collection.add(:base, exception.error_id, message: exception.message)
      errors.set_reporter(:hash, Api::Errors::Reporter)
      data = errors.to_hash
    when ActiveRecord::RecordNotFound
      data = { errors: [{ message: "The specified resource does not exist." }] }
    when AuthenticationMethods::AccessTokenError
      add_www_authenticate_header
      data = { errors: [{ message: "Invalid access token." }] }
    when AuthenticationMethods::AccessTokenScopeError
      data = { errors: [{ message: "Insufficient scopes on access token." }] }
    when ActionController::ParameterMissing
      data = { errors: [{ message: "#{exception.param} is missing" }] }
    when BasicLTI::BasicOutcomes::Unauthorized,
        BasicLTI::BasicOutcomes::InvalidRequest
      data = { errors: [{ message: exception.message }] }
    else
      status_code_string = if status_code.is_a?(Symbol)
                             status_code.to_s
                           else
                             # we want to return a status string of the form "not_found", so take the rails-style "Not Found" and tweak it
                             interpret_status(status_code).sub(/\d\d\d /, "").delete(" ").underscore
                           end
      data = { errors: [{ message: "An error occurred.", error_code: status_code_string }] }
    end
    data
  end

  def rescue_action_locally(exception, level: :error)
    if api_request? || exception.is_a?(RequestError)
      # we want api requests to behave the same on error locally as in prod, to
      # ease testing and development. you can still view the backtrace, etc, in
      # the logs.
      rescue_action_in_public(exception, level: level)
    else
      # this ensures the logging will still happen so you can see backtrace, etc.
      Canvas::Errors.capture(exception, {}, level)
      raise exception
    end
  end

  def claim_session_course(course, user, state = nil)
    e = course.claim_with_teacher(user)
    session[:claimed_enrollment_uuids] ||= []
    session[:claimed_enrollment_uuids] << e.uuid
    session[:claimed_enrollment_uuids].uniq!
    flash[:notice] = t "#application.notices.first_teacher", "This course is now claimed, and you've been registered as its first teacher."
    if !@current_user && state == :just_registered
      flash[:notice] = t "#application.notices.first_teacher_with_email", "This course is now claimed, and you've been registered as its first teacher. You should receive an email shortly to complete the registration process."
    end
    session[:claimed_course_uuids] ||= []
    session[:claimed_course_uuids] << course.uuid
    session[:claimed_course_uuids].uniq!
    session.delete(:claim_course_uuid)
    session.delete(:course_uuid)
  end

  API_REQUEST_REGEX = %r{\A/api/}.freeze
  def api_request?
    @api_request ||= !!request.path.match(API_REQUEST_REGEX)
  end

  def verified_file_request?
    params[:controller] == "files" && params[:action] == "show" && params[:verifier].present?
  end

  # Retrieving wiki pages needs to search either using the id or
  # the page title.
  def get_wiki_page
    GuardRail.activate(params[:action] == "edit" ? :primary : :secondary) do
      @wiki = @context.wiki

      @page_name = params[:wiki_page_id] || params[:id] || (params[:wiki_page] && params[:wiki_page][:title])
      if params[:format] && !["json", "html"].include?(params[:format])
        @page_name += ".#{params[:format]}"
        params[:format] = "html"
      end
      return if @page || !@page_name

      @page = @wiki.find_page(@page_name) if params[:action] != "create"
    end

    unless @page
      if params[:titleize].present? && !value_to_boolean(params[:titleize])
        @page_name = CGI.unescape(@page_name)
        @page = @wiki.build_wiki_page(@current_user, title: @page_name)
      else
        @page = @wiki.build_wiki_page(@current_user, url: @page_name)
      end
    end
  end

  def content_tag_redirect(context, tag, error_redirect_symbol, tag_type = nil)
    url_params = tag.tag_type == "context_module" ? { module_item_id: tag.id } : {}
    if tag.content_type == "Assignment"
      use_edit_url = params[:build].nil? &&
                     Account.site_admin.feature_enabled?(:new_quizzes_modules_support) &&
                     @context.grants_right?(@current_user, :manage) &&
                     tag.quiz_lti
      url_params[:quiz_lti] = true if use_edit_url
      redirect_symbol = use_edit_url ? :edit_context_assignment_url : :context_assignment_url
      redirect_to named_context_url(context, redirect_symbol, tag.content_id, url_params)
    elsif tag.content_type == "WikiPage"
      redirect_to polymorphic_url([context, tag.content], url_params)
    elsif tag.content_type == "Attachment"
      redirect_to named_context_url(context, :context_file_url, tag.content_id, url_params)
    elsif tag.content_type_quiz?
      redirect_to named_context_url(context, :context_quiz_url, tag.content_id, url_params)
    elsif tag.content_type == "DiscussionTopic"
      redirect_to named_context_url(context, :context_discussion_topic_url, tag.content_id, url_params)
    elsif tag.content_type == "Rubric"
      redirect_to named_context_url(context, :context_rubric_url, tag.content_id, url_params)
    elsif tag.content_type == "AssessmentQuestionBank"
      redirect_to named_context_url(context, :context_question_bank_url, tag.content_id, url_params)
    elsif tag.content_type == "Lti::MessageHandler"
      url_params[:module_item_id] = params[:module_item_id] if params[:module_item_id]
      url_params[:resource_link_fragment] = "ContentTag:#{tag.id}"
      redirect_to named_context_url(context, :context_basic_lti_launch_request_url, tag.content_id, url_params)
    elsif tag.content_type == "ExternalUrl"
      @tag = tag
      @module = tag.context_module
      log_asset_access(@tag, "external_urls", "external_urls")
      if tag.locked_for? @current_user
        render "context_modules/lock_explanation"
      else
        tag.context_module_action(@current_user, :read)
        render "context_modules/url_show"
      end
    elsif tag.content_type == "ContextExternalTool"
      @tag = tag

      if tag.locked_for? @current_user
        return render "context_modules/lock_explanation"
      end

      if @tag.context.is_a?(Assignment)
        @assignment = @tag.context

        @resource_title = @assignment.title
        @module_tag = if params[:module_item_id]
                        @context.context_module_tags.not_deleted.find(params[:module_item_id])
                      else
                        @assignment.context_module_tags.first
                      end
      else
        @module_tag = @tag
        @resource_title = @tag.title
      end
      @resource_url = @tag.url
      @tool = ContextExternalTool.find_external_tool(tag.url, context, tag.content_id)

      @assignment&.prepare_for_ags_if_needed!(@tool)

      tag.context_module_action(@current_user, :read)
      if @tool
        log_asset_access(@tool, "external_tools", "external_tools", overwrite: false)
        @opaque_id = @tool.opaque_identifier_for(@tag)

        launch_settings = @tool.settings["post_only"] ? { post_only: true, tool_dimensions: tool_dimensions } : { tool_dimensions: tool_dimensions }
        @lti_launch = Lti::Launch.new(launch_settings)

        success_url = case tag_type
                      when :assignments
                        named_context_url(@context, :context_assignments_url, include_host: true)
                      when :modules
                        named_context_url(@context, :context_context_modules_url, include_host: true)
                      else
                        named_context_url(@context, :context_url, include_host: true)
                      end
        if tag.new_tab
          @lti_launch.launch_type = "window"
          @return_url = success_url
        else
          @return_url = if @context
                          set_return_url
                        else
                          external_content_success_url("external_tool_redirect")
                        end
          @redirect_return = true
          js_env(redirect_return_success_url: success_url,
                 redirect_return_cancel_url: success_url)
        end

        opts = {
          launch_url: @tool.login_or_launch_url(content_tag_uri: @resource_url),
          link_code: @opaque_id,
          overrides: { "resource_link_title" => @resource_title },
          domain: HostUrl.context_host(@domain_root_account, request.host),
          include_module_context: true
        }
        variable_expander = Lti::VariableExpander.new(@domain_root_account, @context, self, {
                                                        current_user: @current_user,
                                                        current_pseudonym: @current_pseudonym,
                                                        content_tag: @module_tag || tag,
                                                        assignment: @assignment,
                                                        launch: @lti_launch,
                                                        tool: @tool
                                                      })

        adapter = if @tool.use_1_3?
                    # Use the resource URL as the target_link_uri
                    opts[:launch_url] = @resource_url

                    Lti::LtiAdvantageAdapter.new(
                      tool: @tool,
                      user: @current_user,
                      context: @context,
                      return_url: @return_url,
                      expander: variable_expander,
                      opts: opts.merge(
                        resource_link: @tag.associated_asset_lti_resource_link
                      )
                    )
                  else
                    Lti::LtiOutboundAdapter.new(@tool, @current_user, @context).prepare_tool_launch(@return_url, variable_expander, opts)
                  end

        if tag.try(:context_module)
          # if you change this, see also url_show.html.erb
          cu = context_url(@context, :context_context_modules_url)
          cu = "#{cu}/#{tag.context_module.id}"
          add_crumb tag.context_module.name, cu
          add_crumb @tag.title
        end

        if @assignment
          return unless require_user

          add_crumb(@resource_title)
          @mark_done = MarkDonePresenter.new(self, @context, params["module_item_id"], @current_user, @assignment)
          @prepend_template = "assignments/lti_header" if render_external_tool_prepend_template?
          begin
            @lti_launch.params = lti_launch_params(adapter)
          rescue Lti::IMS::AdvantageErrors::InvalidLaunchError
            return render_error_with_details(
              title: t("LTI Launch Error"),
              summary: t("There was an error launching to the configured tool."),
              directions: t("Please try re-establishing the connection to the tool by re-selecting the tool in the assignment or module item interface and saving.")
            )
          end
        else
          @lti_launch.params = adapter.generate_post_payload
        end

        @lti_launch.resource_url = @tool.login_or_launch_url(content_tag_uri: @resource_url)
        @lti_launch.link_text = @resource_title
        @lti_launch.analytics_id = @tool.tool_id

        @append_template = "context_modules/tool_sequence_footer" if render_external_tool_append_template?
        render Lti::AppUtil.display_template(external_tool_redirect_display_type)
      else
        flash[:error] = t "#application.errors.invalid_external_tool", "Couldn't find valid settings for this link"
        redirect_to named_context_url(context, error_redirect_symbol)
      end
    else
      flash[:error] = t "#application.errors.invalid_tag_type", "Didn't recognize the item type for this tag"
      redirect_to named_context_url(context, error_redirect_symbol)
    end
  end

  def set_return_url
    ref = request.referer
    # when flag is enabled, new quizzes quiz creation can only be initiated from quizzes page
    # but we still use the assignment#new page to create the quiz.
    # also handles launch from existing quiz on quizzes page.
    if ref.present? && @assignment&.quiz_lti?
      if (ref.include?("assignments/new") || ref =~ %r{courses/(\d+/quizzes.?|.*\?quiz_lti)}) && @context.root_account.feature_enabled?(:newquizzes_on_quiz_page)
        return polymorphic_url([@context, :quizzes])
      end

      if %r{courses/\d+/gradebook}i.match?(ref)
        return polymorphic_url([@context, :gradebook])
      end

      if %r{courses/\d+$}i.match?(ref)
        return polymorphic_url([@context])
      end

      if %r{courses/(\d+/modules.?|.*\?module_item_id=)}.match?(ref)
        return polymorphic_url([@context, :context_modules])
      end

      if %r{/courses/.*\?quiz_lti}.match?(ref)
        return polymorphic_url([@context, :quizzes])
      end

      if %r{courses/\d+/assignments}.match?(ref)
        return polymorphic_url([@context, :assignments])
      end
    end
    named_context_url(@context, :context_external_content_success_url, "external_tool_redirect", include_host: true)
  end

  def lti_launch_params(adapter)
    adapter.generate_post_payload_for_assignment(@assignment, lti_grade_passback_api_url(@tool), blti_legacy_grade_passback_api_url(@tool), lti_turnitin_outcomes_placement_url(@tool.id))
  end
  private :lti_launch_params

  def external_tool_redirect_display_type
    if params["display"].present?
      params["display"]
    elsif @assignment&.quiz_lti? && @module_tag
      "in_nav_context"
    else
      @tool&.extension_setting(:assignment_selection)&.dig("display_type")
    end
  end
  private :external_tool_redirect_display_type

  def render_external_tool_prepend_template?
    !%w[full_width in_nav_context].include?(external_tool_redirect_display_type)
  end
  private :render_external_tool_prepend_template?

  def render_external_tool_append_template?
    external_tool_redirect_display_type != "full_width"
  end
  private :render_external_tool_append_template?

  # pass it a context or an array of contexts and it will give you a link to the
  # person's calendar with only those things checked.
  def calendar_url_for(contexts_to_link_to = nil, options = {})
    options[:query] ||= {}
    contexts_to_link_to = Array(contexts_to_link_to)
    if (event = options.delete(:event))
      options[:query][:event_id] = event.id
    end
    options[:query][:include_contexts] = contexts_to_link_to.map(&:asset_string).join(",") unless contexts_to_link_to.empty?
    calendar_url(options[:query])
  end

  # pass it a context or an array of contexts and it will give you a link to the
  # person's files browser for the supplied contexts.
  def files_url_for(contexts_to_link_to = nil, options = {})
    options[:query] ||= {}
    contexts_to_link_to = Array(contexts_to_link_to)
    unless contexts_to_link_to.empty?
      options[:anchor] = contexts_to_link_to.first.asset_string
    end
    options[:query][:include_contexts] = contexts_to_link_to.map { |c| c.is_a? String ? c : c.asset_string }.join(",") unless contexts_to_link_to.empty?
    url_for(
      options[:query].merge({
        controller: "files",
        action: "full_index",
      }.merge(if options[:anchor].empty?
                {}
              else
                {
                  anchor: options[:anchor]
                }
              end))
    )
  end
  helper_method :calendar_url_for, :files_url_for

  def conversations_path(params = {})
    if @current_user
      query_string = params.slice(:context_id, :user_id, :user_name).each_with_object([]) do |(k, v), res|
        res << "#{k}=#{v}"
      end.join("&")
      "/conversations?#{query_string}"
    else
      hash = params.keys.empty? ? "" : "##{params.to_json.unpack1("H*")}"
      "/conversations#{hash}"
    end
  end
  helper_method :conversations_path

  # escape everything but slashes, see http://code.google.com/p/phusion-passenger/issues/detail?id=113
  FILE_PATH_ESCAPE_PATTERN = Regexp.new("[^#{URI::PATTERN::UNRESERVED}/]")
  def safe_domain_file_url(attachment, host_and_shard: nil, verifier: nil, download: false, return_url: nil, fallback_url: nil) # TODO: generalize this
    host_and_shard ||= HostUrl.file_host_with_shard(@domain_root_account || Account.default, request.host_with_port)
    host, shard = host_and_shard
    config = DynamicSettings.find(tree: :private, cluster: attachment.shard.database_server.id)
    if config["attachment_specific_file_domain"] == "true"
      separator = config["attachment_specific_file_domain_separator"] || "."
      host = "a#{attachment.shard.id}-#{attachment.local_id}#{separator}#{host}"
    end
    res = "#{request.protocol}#{host}"

    shard.activate do
      # add parameters so that the other domain can create a session that
      # will authorize file access but not full app access.  We need this in
      # case there are relative URLs in the file that point to other pieces
      # of content.
      fallback_url ||= request.url
      query = URI.parse(fallback_url).query
      # i don't know if we really need this but in case these expired tokens are a client caching issue,
      # let's throw an extra param in the fallback so we hopefully don't infinite loop
      fallback_url += (query.present? ? "&" : "?") + "fallback_ts=#{Time.now.to_i}"

      opts = generate_access_verifier(return_url: return_url, fallback_url: fallback_url)
      opts[:verifier] = verifier if verifier.present?

      if download
        # download "for realz, dude" (see later comments about :download)
        opts[:download_frd] = 1
      else
        # don't set :download here, because file_download_url won't like it. see
        # comment below for why we'd want to set :download
        opts[:inline] = 1
      end

      if @context && Attachment.relative_context?(@context.class.base_class) && @context == attachment.context
        # so yeah, this is right. :inline=>1 wants :download=>1 to go along with
        # it, so we're setting :download=>1 *because* we want to display inline.
        opts[:download] = 1 unless download

        # if the context is one that supports relative paths (which requires extra
        # routes and stuff), then we'll build an actual named_context_url with the
        # params for show_relative
        res += named_context_url(@context, :context_file_url, attachment)
        res += "/" + URI.escape(attachment.full_display_path, FILE_PATH_ESCAPE_PATTERN)
        res += "?" + opts.to_query
      else
        # otherwise, just redirect to /files/:id
        res += file_download_url(attachment, opts.merge(only_path: true))
      end
    end

    res
  end
  helper_method :safe_domain_file_url

  def feature_enabled?(feature)
    @features_enabled ||= {}
    feature = feature.to_sym
    return @features_enabled[feature] unless @features_enabled[feature].nil?

    @features_enabled[feature] ||= if [:question_banks].include?(feature)
                                     true
                                   elsif feature == :twitter
                                     !!Twitter::Connection.config
                                   elsif feature == :diigo
                                     !!Diigo::Connection.config
                                   elsif feature == :google_drive
                                     Canvas::Plugin.find(:google_drive).try(:enabled?)
                                   elsif feature == :etherpad
                                     !!EtherpadCollaboration.config
                                   elsif feature == :kaltura
                                     !!CanvasKaltura::ClientV3.config
                                   elsif feature == :web_conferences
                                     !!WebConference.config
                                   elsif feature == :vericite
                                     Canvas::Plugin.find(:vericite).try(:enabled?)
                                   elsif feature == :lockdown_browser
                                     Canvas::Plugin.all_for_tag(:lockdown_browser).any? { |p| p.settings[:enabled] }
                                   else
                                     !!AccountServices.allowable_services[feature]
                                   end
  end
  helper_method :feature_enabled?

  def service_enabled?(service)
    @domain_root_account&.service_enabled?(service)
  end
  helper_method :service_enabled?

  def feature_and_service_enabled?(feature)
    feature_enabled?(feature) && service_enabled?(feature)
  end
  helper_method :feature_and_service_enabled?

  def temporary_user_code(generate = true)
    if generate
      session[:temporary_user_code] ||= "tmp_#{Digest::MD5.hexdigest("#{Time.now.to_i}_#{rand}")}"
    else
      session[:temporary_user_code]
    end
  end

  def require_account_management(on_root_account = false, permissions: [:manage_account_settings])
    if (!@context.root_account? && on_root_account) || !@context.is_a?(Account)
      redirect_to named_context_url(@context, :context_url)
      return false
    else
      return false unless authorized_action(@context, @current_user, permissions)
    end
    true
  end

  def require_root_account_management
    require_account_management(true)
  end

  def require_site_admin_with_permission(permission)
    require_context_with_permission(Account.site_admin, permission)
  end

  def require_context_with_permission(context, permission)
    unless context.grants_right?(@current_user, permission)
      respond_to do |format|
        format.html do
          if @current_user
            flash[:error] = t "#application.errors.permission_denied", "You don't have permission to access that page"
            redirect_to root_url
          else
            redirect_to_login
          end
        end
        format.json { render_json_unauthorized }
      end
      false
    end
  end

  def require_registered_user
    return false if require_user == false

    unless @current_user.registered?
      respond_to do |format|
        format.html { render "shared/registration_incomplete", status: :unauthorized }
        format.json { render json: { "status" => "unauthorized", "message" => t("#errors.registration_incomplete", "You need to confirm your email address before you can view this page") }, status: :unauthorized }
      end
      false
    end
  end

  def check_incomplete_registration
    if @current_user
      js_env INCOMPLETE_REGISTRATION: incomplete_registration?, USER_EMAIL: @current_user.email
    end
  end

  def incomplete_registration?
    @current_user && params[:registration_success] && @current_user.pre_registered?
  end
  helper_method :incomplete_registration?

  def page_views_enabled?
    PageView.page_views_enabled?
  end
  helper_method :page_views_enabled?

  def verified_file_download_url(attachment, context = nil, permission_map_id = nil, *opts)
    verifier = Attachments::Verification.new(attachment).verifier_for_user(@current_user,
                                                                           context: context.try(:asset_string), permission_map_id: permission_map_id)
    file_download_url(attachment, { verifier: verifier }, *opts)
  end
  helper_method :verified_file_download_url

  def user_content(str)
    return nil unless str
    return str.html_safe unless str.match?(/object|embed|equation_image/)

    UserContent.escape(str, request.host_with_port, use_new_math_equation_handling?)
  end
  helper_method :user_content

  def public_user_content(str, context = @context, user = @current_user, is_public = false)
    return nil unless str

    rewriter = UserContent::HtmlRewriter.new(context, user)
    rewriter.set_handler("files") do |match|
      UserContent::FilesHandler.new(
        match: match,
        context: context,
        user: user,
        preloaded_attachments: {},
        in_app: in_app?,
        is_public: is_public
      ).processed_url
    end
    UserContent.escape(rewriter.translate_content(str), request.host_with_port, use_new_math_equation_handling?)
  end
  helper_method :public_user_content

  def find_bank(id, check_context_chain = true)
    bank = @context.assessment_question_banks.active.where(id: id).first || @current_user.assessment_question_banks.active.where(id: id).first
    if bank
      (if block_given?
         authorized_action(bank, @current_user, :read)
       else
         bank.grants_right?(@current_user, session, :read)
       end) or return nil
    elsif check_context_chain
      (if block_given?
         authorized_action(@context, @current_user, :read_question_banks)
       else
         @context.grants_right?(@current_user, session, :read_question_banks)
       end) or return nil
      bank = @context.inherited_assessment_question_banks.where(id: id).first
    end

    yield if block_given? && (@bank = bank)
    bank
  end

  def in_app?
    !!(@current_user ? @pseudonym_session : session[:session_id])
  end

  def json_as_text?
    request.headers["CONTENT_TYPE"].to_s.include?("multipart/form-data") &&
      (params[:format].to_s != "json" || in_app?)
  end

  def params_are_integers?(*check_params)
    begin
      check_params.each { |p| Integer(params[p]) }
    rescue ArgumentError
      return false
    end
    true
  end

  def destroy_session
    logger.info "Destroying session: #{session[:session_id]}"
    @pseudonym_session.destroy rescue true
    reset_session
  end

  def logout_current_user
    logged_in_user.try(:stamp_logout_time!)
    InstFS.logout(logged_in_user) rescue nil
    destroy_session
  end

  def set_layout_options
    @embedded_view = params[:embedded]
    @headers = false if params[:no_headers]
    (@body_classes ||= []) << "embedded" if @embedded_view
  end

  def stringify_json_ids?
    request.headers["Accept"]&.include?("application/json+canvas-string-ids")
  end

  def json_cast(obj)
    obj = obj.as_json if obj.respond_to?(:as_json)
    stringify_json_ids? ? StringifyIds.recursively_stringify_ids(obj) : obj
  end

  def render(options = nil, extra_options = {}, &block)
    set_layout_options
    if options.is_a?(Hash) && options.key?(:json)
      json = options.delete(:json)
      unless json.is_a?(String)
        json = ActiveSupport::JSON.encode(json_cast(json))
      end

      # fix for some browsers not properly handling json responses to multipart
      # file upload forms and s3 upload success redirects -- we'll respond with text instead.
      if options[:as_text] || json_as_text?
        options[:html] = json.html_safe
      else
        options[:json] = json
      end
    end

    # _don't_ call before_render hooks if we're not returning HTML
    if options.is_a?(Hash) &&
       (options[:json] || options[:plain] || options[:layout] == false)
      super
    else
      run_callbacks(:html_render) { super }
    end
  end

  # flash is normally only preserved for one redirect; make sure we carry
  # it along in case there are more
  def redirect_to(*)
    flash.keep
    super
  end

  def css_bundles
    @css_bundles ||= []
  end
  helper_method :css_bundles

  def css_bundle(*args)
    opts = (args.last.is_a?(Hash) ? args.pop : {})
    Array(args).flatten.each do |bundle|
      css_bundles << [bundle, opts[:plugin]] unless css_bundles.include? [bundle, opts[:plugin]]
    end
    nil
  end
  helper_method :css_bundle

  def js_bundles
    @js_bundles ||= []
  end
  helper_method :js_bundles

  # Use this method to place a bundle on the page, note that the end goal here
  # is to only ever include one bundle per page load, so use this with care and
  # ensure that the bundle you are requiring isn't simply a dependency of some
  # other bundle.
  #
  # Bundles are defined in ui/bundles/<bundle>.coffee
  #
  # usage: js_bundle :gradebook
  #
  # Only allows multiple arguments to support old usage of jammit_js
  #
  # Optional :plugin named parameter allows you to specify a plugin which
  # contains the bundle. Example:
  #
  # js_bundle :gradebook, :plugin => :my_feature
  #
  # will look for the bundle in
  # /plugins/my_feature/(optimized|javascripts)/compiled/bundles/ rather than
  # /(optimized|javascripts)/compiled/bundles/
  def js_bundle(*args)
    opts = (args.last.is_a?(Hash) ? args.pop : {})
    Array(args).flatten.each do |bundle|
      js_bundles << [bundle, opts[:plugin], false] unless js_bundles.include? [bundle, opts[:plugin], false]
    end
    nil
  end
  helper_method :js_bundle

  # Like #js_bundle but delay the execution (not necessarily the loading) of the
  # JS until the DOM is ready. Equivalent to doing:
  #
  #     $(document).ready(() => { import('path/to/bundles/profile.js') })
  #
  # This is useful when you suspect that the rendering of ERB/HTML can take a
  # long enough time for the JS to execute before it's done. For example, when
  # a page would contain a ton of DOM elements to represent DB records without
  # pagination as seen in USERS-369.
  def deferred_js_bundle(*args)
    opts = (args.last.is_a?(Hash) ? args.pop : {})
    Array(args).flatten.each do |bundle|
      js_bundles << [bundle, opts[:plugin], true] unless js_bundles.include? [bundle, opts[:plugin], true]
    end
    nil
  end
  helper_method :deferred_js_bundle

  def add_body_class(*args)
    @body_classes ||= []
    raise "call add_body_class for #{args} in the controller when using streaming templates" if @streaming_template && (args - @body_classes).any?

    @body_classes += args
  end
  helper_method :add_body_class

  def body_classes
    @body_classes ||= []
  end
  helper_method :body_classes

  def set_active_tab(active_tab)
    raise "call set_active_tab for #{active_tab.inspect} in the controller when using streaming templates" if @streaming_template && @active_tab != active_tab

    @active_tab = active_tab
  end
  helper_method :set_active_tab

  def get_active_tab
    @active_tab
  end
  helper_method :get_active_tab

  def get_course_from_section
    if params[:section_id]
      @section = api_find(CourseSection, params.delete(:section_id))
      params[:course_id] = @section.course_id
    end
  end

  def reject_student_view_student
    return unless @current_user&.fake_student?

    @unauthorized_message ||= t("#application.errors.student_view_unauthorized", "You cannot access this functionality in student view.")
    render_unauthorized_action
  end

  def set_site_admin_context
    @context = Account.site_admin
    add_crumb t("#crumbs.site_admin", "Site Admin"), url_for(Account.site_admin)
  end

  def flash_notices
    @notices ||= begin
      notices = []
      if !browser_supported? && !@embedded_view && !cookies["unsupported_browser_dismissed"]
        notices << { type: "warning", content: { html: unsupported_browser }, classes: "unsupported_browser" }
      end
      if (error = flash[:error])
        flash.delete(:error)
        notices << { type: "error", content: error, icon: "warning" }
      end
      if (warning = flash[:warning])
        flash.delete(:warning)
        notices << { type: "warning", content: warning, icon: "warning" }
      end
      if (info = flash[:info])
        flash.delete(:info)
        notices << { type: "info", content: info, icon: "info" }
      end
      if (notice = flash[:html_notice] ? { html: flash[:html_notice] } : flash[:notice])
        if flash[:html_notice]
          flash.delete(:html_notice)
        else
          flash.delete(:notice)
        end
        notices << { type: "success", content: notice, icon: "check" }
      end
      notices
    end
  end
  helper_method :flash_notices

  def unsupported_browser
    t("Your browser does not meet the minimum requirements for Canvas. Please visit the *Canvas Community* for a complete list of supported browsers.", wrapper: view_context.link_to('\1', t(:"#community.basics_browser_requirements")))
  end

  def browser_supported?
    key = request.user_agent.to_s.sum # keep cookie size in check. a legitimate collision here would be 1. extremely unlikely and 2. not a big deal
    if key != session[:browser_key]
      session[:browser_key] = key
      session[:browser_supported] = BrowserSupport.supported?(request.user_agent)
    end
    session[:browser_supported]
  end

  def mobile_device?
    params[:mobile] || request.user_agent.to_s =~ /ipod|iphone|ipad|Android/i
  end

  def ms_office?
    request.user_agent.to_s.include?("ms-office") ||
      request.user_agent.to_s.match?(%r{Word/\d+\.\d+})
  end

  def profile_data(profile, viewer, session, includes)
    extend Api::V1::UserProfile
    extend Api::V1::Course
    extend Api::V1::Group
    includes ||= []
    data = user_profile_json(profile, viewer, session, includes, profile)
    data[:can_edit] = viewer == profile.user
    data[:can_edit_name] = data[:can_edit] && profile.user.user_can_edit_name?
    data[:can_edit_avatar] = data[:can_edit] && profile.user.avatar_state != :locked
    data[:known_user] = viewer.address_book.known_user(profile.user)
    if data[:known_user] && viewer != profile.user
      common_courses = viewer.address_book.common_courses(profile.user)
      # address book can return a fake record in common courses with course_id
      # 0 which represents an admin -> user commonality.
      common_courses.delete(0)
      common_groups = viewer.address_book.common_groups(profile.user)
    else
      common_courses = {}
      common_groups = {}
    end
    data[:common_contexts] = common_contexts(common_courses, common_groups, @current_user, session)
    data
  end

  def common_contexts(common_courses, common_groups, current_user, session)
    courses = Course.active.where(id: common_courses.keys).to_a
    groups = Group.active.where(id: common_groups.keys).to_a

    common_courses = courses.map do |course|
      course_json(course, current_user, session, ["html_url"], false).merge({
                                                                              roles: common_courses[course.id].map { |role| Enrollment.readable_type(role) }
                                                                            })
    end

    common_groups = groups.map do |group|
      group_json(group, current_user, session, include: ["html_url"]).merge({
                                                                              # in the future groups will have more roles and we'll need soemthing similar to
                                                                              # the roles.map above in courses
                                                                              roles: [t("#group.memeber", "Member")]
                                                                            })
    end

    common_courses + common_groups
  end

  def not_found
    raise ActionController::RoutingError, "Not Found"
  end

  def set_js_rights(objtypes = nil)
    objtypes ||= js_rights if respond_to?(:js_rights)
    if objtypes
      hash = {}
      objtypes.each do |instance_symbol|
        instance_name = instance_symbol.to_s
        obj = instance_variable_get("@#{instance_name}")
        policy = obj.check_policy(@current_user, session) unless obj.nil? || !obj.respond_to?(:check_policy)
        hash["#{instance_name.upcase}_RIGHTS".to_sym] = HashWithIndifferentAccess[policy.map { |right| [right, true] }] unless policy.nil?
      end

      js_env hash
    end
  end

  def set_js_wiki_data(opts = {})
    hash = {}

    hash[:DEFAULT_EDITING_ROLES] = @context.default_wiki_editing_roles if @context.respond_to?(:default_wiki_editing_roles)
    hash[:WIKI_PAGES_PATH] = polymorphic_path([@context, :wiki_pages])
    if opts[:course_home]
      hash[:COURSE_HOME] = true
      hash[:COURSE_TITLE] = @context.name
    end

    if @page
      if @page.grants_any_right?(@current_user, session, :update, :update_content)
        mc_status = setup_master_course_restrictions(@page, @context, user_can_edit: true)
      end

      hash[:WIKI_PAGE] = wiki_page_json(@page, @current_user, session, true, deep_check_if_needed: true, master_course_status: mc_status)
      version_number = Rails.cache.fetch(["page_version", @page].cache_key) { @page.versions.maximum(:number) }
      hash[:WIKI_PAGE_REVISION] = version_number && StringifyIds.stringify_id(version_number)
      hash[:WIKI_PAGE_SHOW_PATH] = named_context_url(@context, :context_wiki_page_path, @page)
      hash[:WIKI_PAGE_EDIT_PATH] = named_context_url(@context, :edit_context_wiki_page_path, @page)
      hash[:WIKI_PAGE_HISTORY_PATH] = named_context_url(@context, :context_wiki_page_revisions_path, @page)
    end

    if @context.is_a?(Course) && @context.grants_right?(@current_user, session, :read)
      hash[:COURSE_ID] = @context.id.to_s
      hash[:MODULES_PATH] = polymorphic_path([@context, :context_modules])
    end

    js_env hash
  end

  ASSIGNMENT_GROUPS_TO_FETCH_PER_PAGE_ON_ASSIGNMENTS_INDEX = 50
  def set_js_assignment_data
    rights = [*RoleOverride::GRANULAR_MANAGE_ASSIGNMENT_PERMISSIONS, :manage_grades, :read_grades, :manage]
    permissions = @context.rights_status(@current_user, *rights)
    permissions[:manage_course] = permissions[:manage]
    if @context.root_account.feature_enabled?(:granular_permissions_manage_assignments)
      permissions[:manage_assignments] = permissions[:manage_assignments_edit]
      permissions[:manage] = permissions[:manage_assignments_edit]
    else
      permissions[:manage_assignments_add] = permissions[:manage_assignments]
      permissions[:manage_assignments_delete] = permissions[:manage_assignments]
      permissions[:manage] = permissions[:manage_assignments]
    end
    permissions[:by_assignment_id] = @context.assignments.map do |assignment|
      [assignment.id, {
        update: assignment.user_can_update?(@current_user, session),
        delete: assignment.grants_right?(@current_user, :delete)
      }]
    end.to_h

    current_user_has_been_observer_in_this_course = @context.user_has_been_observer?(@current_user)

    prefetch_xhr(api_v1_course_assignment_groups_url(
                   @context,
                   include: [
                     "assignments",
                     "discussion_topic",
                     (permissions[:manage] || current_user_has_been_observer_in_this_course) && "all_dates",
                     permissions[:manage] && "module_ids",
                     peer_reviews_for_a2_enabled? && "assessment_requests"
                   ].reject(&:blank?),
                   exclude_response_fields: ["description", "rubric"],
                   exclude_assignment_submission_types: ["wiki_page"],
                   override_assignment_dates: !permissions[:manage],
                   per_page: ASSIGNMENT_GROUPS_TO_FETCH_PER_PAGE_ON_ASSIGNMENTS_INDEX
                 ), id: "assignment_groups_url")

    js_env({
             COURSE_ID: @context.id.to_s,
             URLS: {
               new_assignment_url: new_polymorphic_url([@context, :assignment]),
               new_quiz_url: context_url(@context, :context_quizzes_new_url),
               course_url: api_v1_course_url(@context),
               sort_url: reorder_course_assignment_groups_url(@context),
               assignment_sort_base_url: course_assignment_groups_url(@context),
               context_modules_url: api_v1_course_context_modules_path(@context),
               course_student_submissions_url: api_v1_course_student_submissions_url(@context)
             },
             POST_TO_SIS: Assignment.sis_grade_export_enabled?(@context),
             PERMISSIONS: permissions,
             HAS_GRADING_PERIODS: @context.grading_periods?,
             VALID_DATE_RANGE: CourseDateRange.new(@context),
             assignment_menu_tools: external_tools_display_hashes(:assignment_menu),
             assignment_index_menu_tools: (if @domain_root_account&.feature_enabled?(:commons_favorites)
                                             external_tools_display_hashes(:assignment_index_menu)
                                           else
                                             []
                                           end),
             assignment_group_menu_tools: (if @domain_root_account&.feature_enabled?(:commons_favorites)
                                             external_tools_display_hashes(:assignment_group_menu)
                                           else
                                             []
                                           end),
             discussion_topic_menu_tools: external_tools_display_hashes(:discussion_topic_menu),
             quiz_menu_tools: external_tools_display_hashes(:quiz_menu),
             current_user_has_been_observer_in_this_course: current_user_has_been_observer_in_this_course,
             observed_student_ids: ObserverEnrollment.observed_student_ids(@context, @current_user),
             apply_assignment_group_weights: @context.apply_group_weights?,
           })

    conditional_release_js_env(includes: :active_rules)

    if @context.grading_periods?
      js_env(active_grading_periods: GradingPeriod.json_for(@context, @current_user))
    end
  end

  def google_drive_connection
    return @google_drive_connection if @google_drive_connection

    ## @real_current_user first ensures that a masquerading user never sees the
    ## masqueradee's files, but in general you may want to block access to google
    ## docs for masqueraders earlier in the request
    if logged_in_user
      refresh_token, access_token = Rails.cache.fetch(["google_drive_tokens", logged_in_user].cache_key) do
        service = logged_in_user.user_services.where(service: "google_drive").first
        service && [service.token, service.secret]
      end
    else
      refresh_token = session[:oauth_gdrive_refresh_token]
      access_token = session[:oauth_gdrive_access_token]
    end

    @google_drive_connection = GoogleDrive::Connection.new(refresh_token, access_token, ApplicationController.google_drive_timeout)
  end

  def google_drive_client(refresh_token = nil, access_token = nil)
    settings = Canvas::Plugin.find(:google_drive).try(:settings) || {}
    client_secrets = {
      client_id: settings[:client_id],
      client_secret: settings[:client_secret_dec],
      redirect_uri: settings[:redirect_uri]
    }.with_indifferent_access
    GoogleDrive::Client.create(client_secrets, refresh_token, access_token)
  end

  def user_has_google_drive
    @user_has_google_drive ||= if logged_in_user
                                 Rails.cache.fetch_with_batched_keys("user_has_google_drive", batch_object: logged_in_user, batched_keys: :user_services) do
                                   google_drive_connection.authorized?
                                 end
                               else
                                 google_drive_connection.authorized?
                               end
  end

  def setup_live_events_context
    proc = lambda do
      ctx = {}

      benchmark("setup_live_events_context") do
        if @domain_root_account
          ctx[:root_account_uuid] = @domain_root_account.uuid
          ctx[:root_account_id] = @domain_root_account.global_id
          ctx[:root_account_lti_guid] = @domain_root_account.lti_guid
        end

        if @current_pseudonym
          ctx[:user_login] = @current_pseudonym.unique_id
          ctx[:user_account_id] = @current_pseudonym.global_account_id
          ctx[:user_sis_id] = @current_pseudonym.sis_user_id
        end

        ctx[:user_id] = @current_user.global_id if @current_user
        ctx[:time_zone] = @current_user.time_zone if @current_user
        ctx[:developer_key_id] = @access_token.developer_key.global_id if @access_token
        ctx[:real_user_id] = @real_current_user.global_id if @real_current_user
        ctx[:context_type] = @context.class.to_s if @context
        ctx[:context_id] = @context.global_id if @context
        ctx[:context_sis_source_id] = @context.sis_source_id if @context.respond_to?(:sis_source_id)
        ctx[:context_account_id] = Context.get_account_or_parent_account_global_id(@context) if @context

        if @context_membership
          ctx[:context_role] =
            if @context_membership.respond_to?(:role)
              @context_membership.role.name
            elsif @context_membership.respond_to?(:type)
              @context_membership.type
            else
              @context_membership.class.to_s
            end
        end

        if (tctx = Thread.current[:context])
          ctx[:request_id] = tctx[:request_id]
          ctx[:session_id] = tctx[:session_id]
        end

        ctx[:hostname] = request.host
        ctx[:http_method] = request.method
        ctx[:user_agent] = request.headers["User-Agent"]
        ctx[:client_ip] = request.remote_ip
        ctx[:url] = request.url
        # The Caliper spec uses the spelling "referrer", so use it in the Canvas output JSON too.
        ctx[:referrer] = request.referer
        ctx[:producer] = "canvas"

        if @domain_root_account&.feature_enabled?(:compact_live_event_payloads)
          ctx[:compact_live_events] = true
        end

        StringifyIds.recursively_stringify_ids(ctx)
      end

      ctx
    end
    LiveEvents.set_context(proc)
  end

  # makes it so you can use the prefetch_xhr erb helper from controllers. They'll be rendered in _head.html.erb
  def prefetch_xhr(*args, **kwargs)
    (@xhrs_to_prefetch_from_controller ||= []) << [args, kwargs]
  end

  def manage_live_events_context
    setup_live_events_context
    yield
  ensure
    LiveEvents.clear_context!
  end

  def can_stream_template?
    if ::Rails.env.test?
      # don't actually stream because it kills selenium
      # but still set the instance variable so we catch errors that we'd encounter streaming frd
      @streaming_template = true
      false
    else
      return value_to_boolean(params[:force_stream]) if params.key?(:force_stream)

      ::DynamicSettings.find(tree: :private)["enable_template_streaming", failsafe: false] &&
        Setting.get("disable_template_streaming_for_#{controller_name}/#{action_name}", "false") != "true"
    end
  end

  def recaptcha_enabled?
    DynamicSettings.find(tree: :private)["recaptcha_server_key"].present? && @domain_root_account.self_registration_captcha?
  end

  def peer_reviews_for_a2_enabled?
    current_user_is_student = @context.respond_to?(:user_is_student?) && @context.user_is_student?(@current_user)
    current_user_is_student && @context.respond_to?(:feature_enabled?) && @context.feature_enabled?(:peer_reviews_for_a2)
  end

  # Show Student View button on the following controller/action pages, as long as defined tabs are not hidden
  STUDENT_VIEW_PAGES = {
    "courses#show" => nil,
    "announcements#index" => Course::TAB_ANNOUNCEMENTS,
    "announcements#show" => nil,
    "assignments#index" => Course::TAB_ASSIGNMENTS,
    "assignments#show" => nil,
    "discussion_topics#index" => Course::TAB_DISCUSSIONS,
    "discussion_topics#show" => nil,
    "context_modules#index" => Course::TAB_MODULES,
    "context#roster" => Course::TAB_PEOPLE,
    "context#roster_user" => nil,
    "wiki_pages#front_page" => Course::TAB_PAGES,
    "wiki_pages#index" => Course::TAB_PAGES,
    "wiki_pages#show" => nil,
    "files#index" => Course::TAB_FILES,
    "files#show" => nil,
    "assignments#syllabus" => Course::TAB_SYLLABUS,
    "outcomes#index" => Course::TAB_OUTCOMES,
    "quizzes/quizzes#index" => Course::TAB_QUIZZES,
    "quizzes/quizzes#show" => nil
  }.freeze

  def show_student_view_button?
    return false unless @context.is_a?(Course) && can_do(@context, @current_user, :use_student_view)

    controller_action = "#{params[:controller]}##{params[:action]}"
    STUDENT_VIEW_PAGES.key?(controller_action) && (STUDENT_VIEW_PAGES[controller_action].nil? || !@context.tab_hidden?(STUDENT_VIEW_PAGES[controller_action]))
  end
  helper_method :show_student_view_button?

  def show_immersive_reader?
    return false if @current_user.blank?

    controller_action = "#{params[:controller]}##{params[:action]}"
    immersive_reader_pages = if Account.site_admin.feature_enabled?(:more_immersive_reader)
                               ["assignments#show", "courses#show", "assignments#syllabus", "wiki_pages#front_page", "wiki_pages#show"].freeze
                             else
                               ["wiki_pages#show"].freeze
                             end

    return false unless immersive_reader_pages.include?(controller_action)

    @context&.root_account&.feature_enabled?(:immersive_reader_wiki_pages) ||
      @current_user.feature_enabled?(:user_immersive_reader_wiki_pages)
  end
  helper_method :show_immersive_reader?

  def should_show_migration_limitation_message
    @context.is_a?(Course) && @context.user_is_instructor?(@current_user) &&
      @context.quiz_migration_alert_for_user(@current_user.id).present? &&
      %r{^/courses/\d+(/assignments|/quizzes|/modules|.?)$}.match?(request.path)
  end
  helper_method :should_show_migration_limitation_message

  def uncached_k5_user?(user, course_ids: nil)
    # Collect global ids of all accounts in current region with k5 enabled
    global_k5_account_ids = []
    Account.shard(user.in_region_associated_shards).root_accounts.active.non_shadow
           .where("settings LIKE '%k5_accounts:\n- %'").select(:settings).each do |account|
      account.settings[:k5_accounts]&.each do |k5_account_id|
        global_k5_account_ids << Shard.global_id_for(k5_account_id, account.shard)
      end
    end
    return false if global_k5_account_ids.blank?

    provided_global_account_ids = course_ids.present? ? Course.where(id: course_ids).distinct.pluck(:account_id).map { |account_id| Shard.global_id_for(account_id) } : []

    # See if the user has associations with any k5-enabled accounts on each shard
    k5_associations = Shard.partition_by_shard(global_k5_account_ids) do |k5_account_ids|
      if course_ids.present?
        # Use only provided course_ids' account ids if passed
        provided_account_ids = provided_global_account_ids.select { |account_id| Shard.shard_for(account_id) == Shard.current }.map { |global_id| Shard.local_id_for(global_id)[0] }
        break true if (provided_account_ids & k5_account_ids).any?

        provided_account_chain_ids = Account.multi_account_chain_ids(provided_account_ids)
        break true if (provided_account_chain_ids & k5_account_ids).any?
      else
        # If course_ids isn't passed, check all their (non-observer and unlinked observer) enrollments and account_users
        # i.e., ignore observer enrollments with a linked student - the observer picker filters out these courses
        enrolled_courses_scope = user.enrollments.shard(Shard.current).new_or_active_by_date
        enrolled_courses_scope = enrolled_courses_scope.not_of_observer_type.or(enrolled_courses_scope.of_observer_type.where(associated_user_id: nil)) if Account.site_admin.feature_enabled?(:observer_picker)
        enrolled_course_ids = enrolled_courses_scope.select(:course_id)
        enrolled_account_ids = Course.where(id: enrolled_course_ids).distinct.pluck(:account_id)
        break true if (enrolled_account_ids & k5_account_ids).any?

        enrolled_account_ids += user.account_users.shard(Shard.current).active.pluck(:account_id)
        break true if (enrolled_account_ids & k5_account_ids).any?

        enrolled_account_chain_ids = Account.multi_account_chain_ids(enrolled_account_ids)
        break true if (enrolled_account_chain_ids & k5_account_ids).any?
      end
    end
    k5_associations == true
  end

  def k5_disabled?
    # Only admins and teachers can opt-out of being considered a k5 user
    # Observers can't disable if they have a student selected in the picker
    can_disable = @current_user.roles(@domain_root_account).any? { |role| %w[admin teacher].include?(role) } && !currently_observing?
    can_disable && @current_user.elementary_dashboard_disabled?
  end

  def currently_observing?
    @current_user.roles(@domain_root_account).include?("observer") &&
      Account.site_admin.feature_enabled?(:observer_picker) &&
      @selected_observed_user.present? &&
      @selected_observed_user != @current_user
  end

  def k5_user?(check_disabled: true)
    # unauthenticated users get classic canvas
    return false unless @current_user

    RequestCache.cache("k5_user", @current_user, @selected_observed_user, @domain_root_account, check_disabled, @current_user&.elementary_dashboard_disabled?) do
      next false if check_disabled && k5_disabled?

      user = @current_user
      course_ids = nil
      if currently_observing?
        user = @selected_observed_user
        # pass course_ids since we should only consider the subset of courses where the
        # observer is observing the student when determining k5_user?
        course_ids = @current_user
                     .observer_enrollments
                     .active_or_pending_by_date
                     .where(associated_user: user)
                     .shard(@current_user.in_region_associated_shards)
                     .pluck(:course_id)
      end

      # This key is also invalidated when the k5 setting is toggled at the account level or when enrollments change
      Rails.cache.fetch_with_batched_keys(["k5_user3", course_ids, Account.site_admin.feature_enabled?(:observer_picker)].cache_key, batch_object: user, batched_keys: %i[k5_user enrollments account_users], expires_in: 12.hours) do
        uncached_k5_user?(user, course_ids: course_ids)
      end
    end
  end
  helper_method :k5_user?
end<|MERGE_RESOLUTION|>--- conflicted
+++ resolved
@@ -316,10 +316,7 @@
     featured_help_links feature_flag_filters conferencing_in_planner word_count_in_speed_grader observer_picker
     lti_platform_storage scale_equation_images new_equation_editor buttons_and_icons_cropper course_paces_for_sections
     calendar_series
-<<<<<<< HEAD
-=======
     account_level_blackout_dates
->>>>>>> 4273fd44
   ].freeze
   JS_ENV_ROOT_ACCOUNT_FEATURES = %i[
     product_tours files_dnd usage_rights_discussion_topics
