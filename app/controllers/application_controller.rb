--- conflicted
+++ resolved
@@ -3527,8 +3527,6 @@
     true
   end
   helper_method :add_ignite_agent_bundle?
-<<<<<<< HEAD
-=======
 
   private
 
@@ -3544,5 +3542,4 @@
       obj.respond_to?(:as_json) ? obj.as_json : obj
     end
   end
->>>>>>> 8d1d98d9
 end