--- conflicted
+++ resolved
@@ -1490,15 +1490,11 @@
   rescue_from Exception, :with => :rescue_exception
 
   # analogous to rescue_action_without_handler from ActionPack 2.3
-<<<<<<< HEAD
-  def rescue_exception(exception)
-=======
   def rescue_exception(exception, level: :error)
     # On exception `after_action :set_response_headers` is not called.
     # This causes controller#action from not being set on x-canvas-meta header.
     set_response_headers
 
->>>>>>> 09ed0177
     if config.consider_all_requests_local
       rescue_action_locally(exception)
     else
