# frozen_string_literal: true

#
# Copyright (C) 2011 - present Instructure, Inc.
#
# This file is part of Canvas.
#
# Canvas is free software: you can redistribute it and/or modify it under
# the terms of the GNU Affero General Public License as published by the Free
# Software Foundation, version 3 of the License.
#
# Canvas is distributed in the hope that it will be useful, but WITHOUT ANY
# WARRANTY; without even the implied warranty of MERCHANTABILITY or FITNESS FOR
# A PARTICULAR PURPOSE. See the GNU Affero General Public License for more
# details.
#
# You should have received a copy of the GNU Affero General Public License along
# with this program. If not, see <http://www.gnu.org/licenses/>.
#

# Filters added to this controller apply to all controllers in the application.
# Likewise, all the methods added will be available for all controllers.

class ApplicationController < ActionController::Base
  define_callbacks :html_render

  attr_accessor :active_tab
  attr_reader :context

  include Api
  include LocaleSelection
  include Api::V1::User
  include Api::V1::WikiPage
  include LegalInformationHelper
  include ObserverEnrollmentsHelper

  helper :all

  include AuthenticationMethods

  include Canvas::RequestForgeryProtection
  protect_from_forgery with: :exception

  # Before/around actions run in order defined (even if interleaved)
  # After actions run in REVERSE order defined. Skipped on exception raise
  #   (which is common for 401, 404, 500 responses)
  # Around action yields return (in REVERSE order) after all after actions

  if Rails.env.development? && !Canvas::Plugin.value_to_boolean(ENV["DISABLE_N_PLUS_ONE_DETECTION"])
    around_action :n_plus_one_detection

    def n_plus_one_detection
      Prosopite.scan
      yield
    ensure
      Prosopite.finish
    end
  end

  prepend_before_action :load_user, :load_account
  # make sure authlogic is before load_user
  skip_before_action :activate_authlogic
  prepend_before_action :activate_authlogic
  before_action :respect_account_privacy

  around_action :set_locale
  around_action :set_timezone
  around_action :enable_request_cache
  around_action :batch_statsd
  around_action :compute_http_cost

  before_action :clear_idle_connections
  before_action :set_normalized_route
  before_action :set_sentry_trace
  before_action :annotate_apm
  before_action :annotate_sentry
  before_action :check_pending_otp
  before_action :set_user_id_header
  before_action :set_time_zone
  before_action :set_page_view
  before_action :require_reacceptance_of_terms
  before_action :clear_policy_cache
  around_action :manage_live_events_context
  before_action :initiate_session_from_token
  before_action :fix_xhr_requests
  before_action :init_body_classes
  before_action :manage_robots_meta
  # multiple actions might be called on a single controller instance in specs
  before_action :clear_js_env if Rails.env.test?

  after_action :log_page_view
  after_action :discard_flash_if_xhr
  after_action :cache_buster
  # Yes, we're calling this before and after so that we get the user id logged
  # on events that log someone in and log someone out.
  after_action :set_user_id_header
  after_action :set_response_headers
  after_action :set_default_source_csp_directive_if_enabled
  after_action :update_enrollment_last_activity_at
  set_callback :html_render, :after, :add_csp_for_root

  class << self
    def instance_id
      nil
    end

    def region
      nil
    end

    def test_cluster_name
      nil
    end

    def test_cluster?
      false
    end

    def google_drive_timeout
      Setting.get("google_drive_timeout", 30).to_i
    end

    private

    def batch_jobs_in_actions(opts = {})
      batch_opts = opts.delete(:batch)
      around_action(opts) do |_controller, action|
        Delayed::Batch.serial_batch(batch_opts || {}, &action)
      end
    end
  end

  def supported_timezones
    ActiveSupport::TimeZone.all.map { |tz| tz.tzinfo.name }
  end

  add_crumb(proc do
    title = I18n.t("links.dashboard", "My Dashboard")
    crumb = <<~HTML
      <i class="icon-home"
         title="#{title}">
        <span class="screenreader-only">#{title}</span>
      </i>
    HTML

    crumb.html_safe
  end,
            :root_path,
            class: "home")

  def clear_js_env
    @js_env = nil
  end

  def page_has_instui_topnav
    return unless @domain_root_account.try(:feature_enabled?, :instui_nav)

    yield if block_given?
    @instui_topnav = true
    js_env breadcrumbs: crumbs[1..]&.map { |crumb| { name: crumb[0], url: crumb[1] } }
  end

  def set_normalized_route
    # Presently used only by Sentry, and not needed for API requests
    return unless request.format.html? && SentryExtensions::Settings.settings[:frontend_dsn]

    ::Rails.application.routes.router.recognize(request) { |route, _| @route ||= route }
    return unless @route

    @normalized_route = CGI.unescape(@route.format(@route.parts.excluding(:format).index_with { |part| "{#{part}}" }))
  end

  def set_sentry_trace
    @sentry_trace = Sentry.get_current_scope&.get_transaction&.to_sentry_trace
  end

  ##
  # Sends data from rails to JavaScript
  #
  # The data you send will eventually make its way into the view by simply
  # calling `to_json` on the data.
  #
  # It won't allow you to overwrite a key that has already been set
  #
  # Please use *ALL_CAPS* for keys since these are considered constants
  # Also, please don't name it stuff from JavaScript's Object.prototype
  # like `hasOwnProperty`, `constructor`, `__defineProperty__` etc.
  #
  # This method is available in controllers and views
  #
  # example:
  #
  #     # ruby
  #     js_env :FOO_BAR => [1,2,3], :COURSE => @course
  #
  #     # coffeescript
  #     require ['ENV'], (ENV) ->
  #       ENV.FOO_BAR #> [1,2,3]
  #
  def js_env(hash = {}, overwrite = false)
    return {} unless request.format.html? || request.format == "*/*" || @include_js_env

    if hash.present? && @js_env_has_been_rendered
      add_to_js_env(hash, @js_env_data_we_need_to_render_later, overwrite)
      return
    end

    # set some defaults
    unless @js_env
      benchmark("init @js_env") do
        editor_css = [
          active_brand_config_url("css"),
          view_context.stylesheet_path(css_url_for("what_gets_loaded_inside_the_tinymce_editor"))
        ]

        editor_hc_css = [
          active_brand_config_url("css", { force_high_contrast: true }),
          view_context.stylesheet_path(css_url_for("what_gets_loaded_inside_the_tinymce_editor", plugin: false, force_high_contrast: true))
        ]

        editor_css << view_context.stylesheet_path(css_url_for("fonts"))
        editor_hc_css << view_context.stylesheet_path(css_url_for("fonts"))

        @js_env_data_we_need_to_render_later = {}
        @js_env = {
          ASSET_HOST: Canvas::Cdn.config.host,
          active_brand_config_json_url: active_brand_config_url("json"),
          active_brand_config: active_brand_config.as_json(include_root: false),
          confetti_branding_enabled: Account.site_admin.feature_enabled?(:confetti_branding),
          url_to_what_gets_loaded_inside_the_tinymce_editor_css: editor_css,
          url_for_high_contrast_tinymce_editor_css: editor_hc_css,
          captcha_site_key:,
          current_user_id: @current_user&.id,
          current_user_global_id: @current_user&.global_id,
          current_user_usage_metrics_id: @current_user&.usage_metrics_id,
          current_user_roles: @current_user&.roles(@domain_root_account),
          current_user_is_student: @context.respond_to?(:user_is_student?) && @context.user_is_student?(@current_user),
          current_user_types: @current_user.try { |u| u.account_users.active.map { |au| au.role.name } },
          current_user_disabled_inbox: @current_user&.disabled_inbox?,
          current_user_visited_tabs: @current_user&.get_preference(:visited_tabs),
          discussions_reporting: react_discussions_post_enabled_for_preferences_use?,
          files_domain: HostUrl.file_host(@domain_root_account || Account.default, request.host_with_port),
          group_information:,
          DOMAIN_ROOT_ACCOUNT_ID: @domain_root_account&.global_id,
          DOMAIN_ROOT_ACCOUNT_UUID: @domain_root_account&.uuid,
          k12: k12?,
          help_link_name:,
          help_link_icon:,
          use_high_contrast: @current_user&.prefers_high_contrast?,
          auto_show_cc: @current_user&.auto_show_cc?,
          disable_celebrations: @current_user&.prefers_no_celebrations?,
          disable_keyboard_shortcuts: @current_user&.prefers_no_keyboard_shortcuts?,
          LTI_LAUNCH_FRAME_ALLOWANCES: Lti::Launch.iframe_allowances,
          DEEP_LINKING_POST_MESSAGE_ORIGIN: request.base_url,
          comment_library_suggestions_enabled: @current_user&.comment_library_suggestions_enabled?,
          SETTINGS: {
            open_registration: @domain_root_account&.open_registration?,
            collapse_global_nav: @current_user&.collapse_global_nav?,
            release_notes_badge_disabled: @current_user&.release_notes_badge_disabled?,
            can_add_pronouns: @domain_root_account&.can_add_pronouns?,
            show_sections_in_course_tray: @domain_root_account&.show_sections_in_course_tray?
          },
          RAILS_ENVIRONMENT: Canvas.environment
        }
        @js_env[:IN_PACED_COURSE] = @context.enable_course_paces? if @context.is_a?(Course)
        unless SentryExtensions::Settings.settings.blank?
          @js_env[:SENTRY_FRONTEND] = {
            dsn: SentryExtensions::Settings.settings[:frontend_dsn],
            org_slug: SentryExtensions::Settings.settings[:org_slug],
            base_url: SentryExtensions::Settings.settings[:base_url],
            normalized_route: @normalized_route,

            errors_sample_rate: Setting.get("sentry_frontend_errors_sample_rate", "0.0"),
            traces_sample_rate: Setting.get("sentry_frontend_traces_sample_rate", "0.0"),
            url_deny_pattern: Setting.get("sentry_frontend_url_deny_pattern", ""), # regexp

            # these values need to correlate with the backend for Sentry features to work properly
            revision: "canvas-lms@#{Canvas.semver_revision}"
          }
        end

        dynamic_settings_tree = DynamicSettings.find(tree: :private)
        if dynamic_settings_tree["frontend_data_collection_endpoint", failsafe: nil]
          @js_env[:DATA_COLLECTION_ENDPOINT] = dynamic_settings_tree["frontend_data_collection_endpoint"]
        end

        @js_env[:flashAlertTimeout] = 1.day.in_milliseconds if @current_user&.prefers_no_toast_timeout?
        @js_env[:KILL_JOY] = @domain_root_account.kill_joy? if @domain_root_account&.kill_joy?

        cached_features = cached_js_env_account_features
        @js_env[:DOMAIN_ROOT_ACCOUNT_SFID] = Rails.cache.fetch(["sfid", @domain_root_account].cache_key) { @domain_root_account.salesforce_id } if @domain_root_account.respond_to?(:salesforce_id)
        @js_env[:DIRECT_SHARE_ENABLED] = @context.respond_to?(:grants_right?) && @context.grants_right?(@current_user, session, :direct_share)
        @js_env[:CAN_VIEW_CONTENT_SHARES] = @current_user&.can_view_content_shares?
        @js_env[:FEATURES] = cached_features.merge(
          canvas_k6_theme: @context.try(:feature_enabled?, :canvas_k6_theme)
        )
        @js_env[:PENDO_APP_ID] = usage_metrics_api_key if load_usage_metrics?
        @js_env[:current_user] = @current_user ? Rails.cache.fetch(["user_display_json", @current_user].cache_key, expires_in: 1.hour) { user_display_json(@current_user, :profile, [:avatar_is_fallback, :email]) } : {}
        @js_env[:current_user_is_admin] = @context.account_membership_allows(@current_user) if @context.is_a?(Course)
        @js_env[:page_view_update_url] = page_view_path(@page_view.id, page_view_token: @page_view.token) if @page_view
        @js_env[:IS_LARGE_ROSTER] = true if !@js_env[:IS_LARGE_ROSTER] && @context.respond_to?(:large_roster?) && @context.large_roster?
        @js_env[:context_asset_string] = @context.try(:asset_string) unless @js_env[:context_asset_string]
        @js_env[:ping_url] = polymorphic_url([:api_v1, @context, :ping]) if @context.is_a?(Course)
        if params[:session_timezone].present? && supported_timezones.include?(params[:session_timezone])
          timezone = context_timezone = params[:session_timezone]
        else
          timezone = Time.zone.tzinfo.identifier unless @js_env[:TIMEZONE]
          context_timezone = @context.time_zone.tzinfo.identifier if !@js_env[:CONTEXT_TIMEZONE] && @context.respond_to?(:time_zone) && @context.time_zone.present?
        end
        @js_env[:TIMEZONE] = timezone
        @js_env[:CONTEXT_TIMEZONE] = context_timezone
        unless @js_env[:LOCALES]
          I18n.set_locale_with_localizer
          @js_env[:LOCALES] = I18n.fallbacks[I18n.locale].map(&:to_s)
          @js_env[:BIGEASY_LOCALE] = I18n.bigeasy_locale
          @js_env[:FULLCALENDAR_LOCALE] = I18n.fullcalendar_locale
          @js_env[:MOMENT_LOCALE] = I18n.moment_locale
        end

        @js_env[:lolcalize] = true if ENV["LOLCALIZE"]
        @js_env[:rce_auto_save_max_age_ms] = Setting.get("rce_auto_save_max_age_ms", 1.day.to_i * 1000).to_i
        @js_env[:FEATURES][:new_math_equation_handling] = use_new_math_equation_handling?
        @js_env[:K5_USER] = k5_user?
        @js_env[:USE_CLASSIC_FONT] = @context.is_a?(Course) ? @context.account.use_classic_font_in_k5? : use_classic_font?
        @js_env[:K5_HOMEROOM_COURSE] = @context.is_a?(Course) && @context.elementary_homeroom_course?
        @js_env[:K5_SUBJECT_COURSE] = @context.is_a?(Course) && @context.elementary_subject_course?
        @js_env[:LOCALE_TRANSLATION_FILE] = ::Canvas::Cdn.registry.url_for("javascripts/translations/#{@js_env[:LOCALES].first}.json")
        @js_env[:ACCOUNT_ID] = effective_account_id(@context)
        @js_env[:user_cache_key] = Base64.encode64("#{@current_user.uuid}vyfW=;[p-0?:{P_=HUpgraqe;njalkhpvoiulkimmaqewg") if @current_user&.workflow_state
        @js_env[:top_navigation_tools] = external_tools_display_hashes(:top_navigation) if !!@domain_root_account&.feature_enabled?(:top_navigation_placement)
        @js_env[:horizon_course] = @context.is_a?(Course) && @context.horizon_course?
        @js_env[:has_courses] = @context.associated_courses.not_deleted.any? if @context.is_a?(Account)
<<<<<<< HEAD
        @js_env[:HORIZON_ACCOUNT] = @context.horizon_account? if @context.is_a?(Account)
        @js_env[:horizon_account_locked] = @context.horizon_account_locked? if @context.is_a?(Account)
=======
        @js_env[:horizon_account_locked] = @context.horizon_account_locked? if @context.is_a?(Account)
        @js_env[:HORIZON_ACCOUNT] = if @context.is_a?(Account)
                                      @context.horizon_account?
                                    elsif @context.is_a?(Course)
                                      @context.account.horizon_account?
                                    end
>>>>>>> c345be2d
        # partner context data
        if @context&.grants_any_right?(@current_user, session, :read, :read_as_admin)
          @js_env[:current_context] = {
            id: @context.id,
            name: @context.name,
            type: @context.class.name,
            url: named_context_url(@context, :context_url, include_host: true)
          }
        end
      end
    end

    add_to_js_env(hash, @js_env, overwrite)

    @js_env
  end
  helper_method :js_env

  def group_information
    if @context.is_a?(Group) &&
       can_do(@context, @current_user, :manage) &&
       @context.group_category

      @context.group_category.groups.active.sort_by(&:name).pluck(:id, :name).map { |item| { id: item[0], label: item[1] } }
    end
  end
  private :group_information

  # put feature checks on Account.site_admin and @domain_root_account that we're loading for every page in here
  # so altogether we can get them faster the vast majority of the time
  JS_ENV_SITE_ADMIN_FEATURES = %i[
    account_level_blackout_dates
    render_both_to_do_lists
    commons_new_quizzes
    consolidated_media_player
    explicit_latex_typesetting
    media_links_use_attachment_id
    permanent_page_links
    enhanced_course_creation_account_fetching
    instui_for_import_page
    multiselect_gradebook_filters
    assignment_edit_placement_not_on_announcements
    instui_header
    rce_find_replace
    courses_popout_sisid
    dashboard_graphql_integration
    discussion_checkpoints
    discussion_default_sort
    discussion_default_expand
    discussion_permalink
    speedgrader_studio_media_capture
    disallow_threaded_replies_fix_alert
    horizon_course_setting
    new_quizzes_media_type
    validate_call_to_action
    new_quizzes_navigation_updates
    create_wiki_page_mastery_path_overrides
  ].freeze
  JS_ENV_ROOT_ACCOUNT_FEATURES = %i[
    product_tours
    create_course_subaccount_picker
    file_verifiers_for_quiz_links
    lti_deep_linking_module_index_menu_modal
    lti_registrations_next
    lti_registrations_page
    lti_registrations_usage_data
    lti_asset_processor
    buttons_and_icons_root_account
    extended_submission_state
    scheduled_page_publication
    send_usage_metrics
    rce_transform_loaded_content
    disable_iframe_sandbox_file_show
    mobile_offline_mode
    react_discussions_post
    instui_nav
    lti_registrations_discover_page
    account_level_mastery_scales
    non_scoring_rubrics
    top_navigation_placement
    rubric_criterion_range
    rce_lite_enabled_speedgrader_comments
    lti_toggle_placements
    login_registration_ui_identity
    lti_apps_page_instructors
    course_paces_skip_selected_days
    course_pace_download_document
    course_pace_draft_state
    course_pace_time_selection
    course_pace_pacing_status_labels
    course_pace_pacing_with_mastery_paths
    course_pace_weighted_assignments
    modules_requirements_allow_percentage
    course_pace_allow_bulk_pace_assign
  ].freeze
  JS_ENV_ROOT_ACCOUNT_SERVICES = %i[account_survey_notifications].freeze
  JS_ENV_BRAND_ACCOUNT_FEATURES = %i[
    embedded_release_notes
    discussions_speedgrader_revisit
    discussion_checkpoints
<<<<<<< HEAD
    differentiation_tags
=======
    assign_to_differentiation_tags

>>>>>>> c345be2d
  ].freeze
  JS_ENV_FEATURES_HASH = Digest::SHA256.hexdigest(
    [
      JS_ENV_SITE_ADMIN_FEATURES +
      JS_ENV_ROOT_ACCOUNT_FEATURES +
      JS_ENV_ROOT_ACCOUNT_SERVICES +
      JS_ENV_BRAND_ACCOUNT_FEATURES
    ].sort.join(",")
  ).freeze

  def cached_js_env_account_features
    # can be invalidated by a flag change on site admin, the domain root account, or the brand config account
    MultiCache.fetch(["js_env_account_features",
                      JS_ENV_FEATURES_HASH,
                      Account.site_admin.cache_key(:feature_flags),
                      @domain_root_account&.cache_key(:feature_flags),
                      brand_config_account&.cache_key(:feature_flags)].cache_key) do
      results = {}
      JS_ENV_SITE_ADMIN_FEATURES.each do |f|
        results[f] = Account.site_admin.feature_enabled?(f)
      end
      JS_ENV_ROOT_ACCOUNT_FEATURES.each do |f|
        results[f] = !!@domain_root_account&.feature_enabled?(f)
      end
      JS_ENV_ROOT_ACCOUNT_SERVICES.each do |s|
        results[s] = !!@domain_root_account&.service_enabled?(s)
      end
      JS_ENV_BRAND_ACCOUNT_FEATURES.each do |f|
        results[f] = !!brand_config_account&.feature_enabled?(f)
      end
      results
    end
  end

  def js_env_root_account_settings
    default_settings = %i[calendar_contexts_limit open_registration]
    if Account.site_admin.feature_enabled?(:inbox_settings)
      inbox_settings = %i[
        enable_inbox_signature_block
        disable_inbox_signature_block_for_students
        enable_inbox_auto_response
        disable_inbox_auto_response_for_students
      ]
    end
    settings = default_settings
    settings += inbox_settings if inbox_settings

    settings.uniq.freeze
  end

  def cached_js_env_root_account_settings
    js_env_settings = js_env_root_account_settings
    js_env_settings_hash = Digest::SHA256.hexdigest(js_env_settings.sort.join(","))
    account_settings_hash = Digest::SHA256.hexdigest(@domain_root_account[:settings].to_s)
    # can be invalidated by a settings change on the domain root account
    # or an update to js_env_root_account_settings
    MultiCache.fetch(["js_env_root_account_settings", js_env_settings_hash, account_settings_hash].cache_key) do
      results = {}
      js_env_settings.each do |setting|
        next unless @domain_root_account.settings.key?(setting.to_sym)

        results[setting] = @domain_root_account.settings[setting.to_sym]
      end
      results
    end
  end

  def add_to_js_env(hash, jsenv, overwrite)
    hash.each do |k, v|
      if jsenv[k] && jsenv[k] != v && !overwrite
        raise "js_env key #{k} is already taken"
      else
        jsenv[k] = v
      end
    end
  end

  def render_js_env
    res = StringifyIds.recursively_stringify_ids(js_env.clone).to_json
    @js_env_has_been_rendered = true
    res
  end
  helper_method :render_js_env

  def effective_account_id(context)
    if context.is_a?(Account)
      context.id
    elsif context.is_a?(Course)
      context.account_id
    elsif context.respond_to?(:context)
      effective_account_id(context.context)
    else
      @domain_root_account&.id
    end
  end

  # add keys to JS environment necessary for the RCE at the given risk level
  def rce_js_env_base(domain: request.host_with_port, user: @current_user, context: @context)
    Services::RichContent.env_for(
      user:,
      domain:,
      real_user: @real_current_user,
      context:
    )
  end

  def rce_js_env(domain: request.host_with_port)
    rce_env_hash = rce_js_env_base
    if @context.is_a?(Course)
      rce_env_hash[:RICH_CONTENT_FILES_TAB_DISABLED] = !@context.grants_right?(@current_user, session, :read_as_admin) &&
                                                       !tab_enabled?(@context.class::TAB_FILES, no_render: true)
    end
    account = Context.get_account(@context)
    rce_env_hash[:RICH_CONTENT_INST_RECORD_TAB_DISABLED] = account ? account.disable_rce_media_uploads? : false
    rce_env_hash[:RICH_CONTENT_AI_TEXT_TOOLS] = account ? account.feature_enabled?(:ai_text_tools) : false
    js_env(rce_env_hash, true) # Allow overriding in case this gets called more than once
  end
  helper_method :rce_js_env

  def conditional_release_js_env(assignment = nil, includes: [])
    currentContext = @context
    if currentContext.is_a?(Group)
      currentContext = @context.context
    end
    return unless ConditionalRelease::Service.enabled_in_context?(currentContext)

    cr_env = ConditionalRelease::Service.env_for(
      currentContext,
      @current_user,
      session:,
      assignment:,
      includes:
    )
    js_env(cr_env)
  end
  helper_method :conditional_release_js_env

  def set_student_context_cards_js_env
    js_env(
      STUDENT_CONTEXT_CARDS_ENABLED: true,
      student_context_card_tools: external_tools_display_hashes(:student_context_card)
    )
  end

  def external_tools_display_hashes(type, context = @context, custom_settings = [], tool_ids: nil)
    return [] if context.is_a?(Group)

    context = context.account if context.is_a?(User)
    tools = GuardRail.activate(:secondary) do
      Lti::ContextToolFinder.all_tools_for(context,
                                           placements: type,
                                           current_user: @current_user,
                                           tool_ids:).to_a
    end

    tools.select! do |tool|
      tool.visible_with_permission_check?(type, @current_user, context, session) &&
        tool.feature_flag_enabled?(context)
    end

    tools.select! { |tool| tool.placement_allowed?(type) }
    tools.map do |tool|
      external_tool_display_hash(tool, type, {}, context, custom_settings)
    end
  end
  helper_method :external_tools_display_hashes

  def external_tool_display_hash(tool, type, url_params = {}, context = @context, custom_settings = [])
    hash = {
      id: tool.id,
      title: tool.label_for(type, I18n.locale),
      base_url: polymorphic_url(
        [context, :external_tool],
        { id: tool.id, launch_type: type }.merge(url_params)
      ),
      tool_id: tool.tool_id.presence
    }.compact

    extension_settings = [:icon_url, :canvas_icon_class] | custom_settings
    extension_settings.each do |setting|
      hash[setting] = tool.extension_setting(type, setting)
    end

    hash[:base_title] = tool.default_label(I18n.locale) if custom_settings.include?(:base_title)
    hash[:external_url] = tool.url if custom_settings.include?(:external_url)

    if type == :submission_type_selection
      hash.merge!({
        description: tool.submission_type_selection[:description].presence,
        require_resource_selection:
          tool.submission_type_selection[:require_resource_selection]
      }.compact)
    end

    if type == :top_navigation
      hash[:pinned] = tool.top_nav_favorite_in_context?(context)
    end

    # Add the tool's postmessage scopes to the JS environment, if present.
    # These are used to authorize access to certain postMessage APIs.
    tool_postmessage_scopes = tool.developer_key&.scopes&.intersection(TokenScopes::LTI_POSTMESSAGE_SCOPES)
    if tool_postmessage_scopes.present?
      add_lti_tool_scopes_to_js_env(tool.launch_url(extension_type: type), tool_postmessage_scopes)
    end
    launch_method = tool.extension_setting(type, "launch_method")
    hash[:launch_method] = launch_method if launch_method

    hash
  end
  helper_method :external_tool_display_hash

  def add_lti_tool_scopes_to_js_env(tool_url, tool_scopes)
    return unless tool_url && tool_scopes

    uri = URI.parse(tool_url)
    origin = URI("#{uri.scheme}://#{uri.host}:#{uri.port}").to_s

    js_env_scopes = js_env[:LTI_TOOL_SCOPES] || {}
    js_env_scopes[origin] = tool_scopes

    js_env[:LTI_TOOL_SCOPES] = js_env_scopes
  end

  def k12?
    @domain_root_account&.feature_enabled?(:k12)
  end
  helper_method :k12?

  def grading_periods?
    !!@context.try(:grading_periods?)
  end
  helper_method :grading_periods?

  def setup_master_course_restrictions(objects, course, user_can_edit: false)
    return unless course.is_a?(Course) && (user_can_edit || course.grants_right?(@current_user, session, :read_as_admin))

    if MasterCourses::MasterTemplate.is_master_course?(course)
      MasterCourses::Restrictor.preload_default_template_restrictions(objects, course)
      :master # return master/child status
    elsif MasterCourses::ChildSubscription.is_child_course?(course)
      MasterCourses::Restrictor.preload_child_restrictions(objects)
      :child
    end
  end
  helper_method :setup_master_course_restrictions

  def set_master_course_js_env_data(object, course)
    return unless object.respond_to?(:master_course_api_restriction_data) && object.persisted?

    status = setup_master_course_restrictions([object], course)
    return unless status

    # we might have to include more information about the object here to make it easier to plug a common component in
    data = object.master_course_api_restriction_data(status)
    if status == :master
      data[:default_restrictions] = MasterCourses::MasterTemplate.full_template_for(course).default_restrictions_for(object)
    end
    js_env(MASTER_COURSE_DATA: data)
  end
  helper_method :set_master_course_js_env_data

  def load_blueprint_courses_ui
    return if js_env[:BLUEPRINT_COURSES_DATA]
    return unless @context.is_a?(Course) && @context.grants_right?(@current_user, :manage)

    is_child = MasterCourses::ChildSubscription.is_child_course?(@context)
    is_master = MasterCourses::MasterTemplate.is_master_course?(@context)

    return unless is_master || is_child

    js_bundle(is_master ? :blueprint_course_master : :blueprint_course_child)
    css_bundle :blueprint_courses

    master_course = is_master ? @context : MasterCourses::MasterTemplate.master_course_for_child_course(@context)
    if master_course.nil?
      # somehow the is_child_course? value is cached but we can't actually find the subscription so clear the cache and bail
      Rails.cache.delete(MasterCourses::ChildSubscription.course_cache_key(@context))
      return
    end
    bc_data = {
      isMasterCourse: is_master,
      isChildCourse: is_child,
      accountId: @context.account.id,
      masterCourse: master_course.slice(:id, :name, :enrollment_term_id),
      course: @context.slice(:id, :name, :enrollment_term_id),
    }
    if is_master
      can_manage = @context.account.grants_right?(@current_user, :manage_master_courses)
      bc_data.merge!(
        subAccounts: @context.account.sub_accounts.pluck(:id, :name).map { |id, name| { id:, name: } },
        terms: @context.account.root_account.enrollment_terms.active.to_a.map { |term| { id: term.id, name: term.name } },
        canManageCourse: can_manage,
        canAutoPublishCourses: can_manage,
        itemNotificationFeatureEnabled: @context.account.feature_enabled?(:blueprint_item_notifications)
      )
    end

    js_env BLUEPRINT_COURSES_DATA: bc_data
    if is_master && js_env.key?(:NEW_USER_TUTORIALS)
      js_env[:NEW_USER_TUTORIALS][:is_enabled] = false
    end
  end
  helper_method :load_blueprint_courses_ui

  def load_content_notices
    if @context.respond_to?(:content_notices)
      notices = @context.content_notices(@current_user)
      if notices.any?
        js_env CONTENT_NOTICES: notices.map { |notice|
          {
            tag: notice.tag,
            variant: notice.variant || "info",
            text: notice.text.is_a?(Proc) ? notice.text.call : notice.text,
            link_text: notice.link_text.is_a?(Proc) ? notice.link_text.call : notice.link_text,
            link_target: notice.link_target.is_a?(Proc) ? notice.link_target.call(@context) : notice.link_target
          }
        }
        js_bundle :content_notices
        return true
      end
    end
    false
  end
  helper_method :load_content_notices

  def editing_restricted?(content, edit_type = :any)
    return false unless content.respond_to?(:editing_restricted?)

    content.editing_restricted?(edit_type)
  end
  helper_method :editing_restricted?

  def tool_dimensions
    tool_dimensions = { selection_width: "100%", selection_height: "100%" }

    link_settings = @tag&.link_settings || {}

    tool_dimensions.each_key do |k|
      # it may happen that we get "link_settings"=>{"selection_width"=>"", "selection_height"=>""}
      if link_settings[k.to_s].present?
        tool_dimensions[k] = link_settings[k.to_s]
      elsif @tool.settings[k] && @tool.settings[k] != 0
        # ContextExternalTool#normalize_sizes! converts settings[:selection_width] and settings[:selection_height] to integer
        tool_dimensions[k] = @tool.settings[k]
      end

      tool_dimensions[k] = tool_dimensions[k].to_s << "px" unless /%|px/.match?(tool_dimensions[k].to_s)
    end

    tool_dimensions
  end
  private :tool_dimensions

  # Reject the request by halting the execution of the current handler
  # and returning a helpful error message (and HTTP status code).
  #
  # @param [String] cause
  #   The reason the request is rejected for.
  # @param [Optional, Integer|Symbol, Default :bad_request] status
  #   HTTP status code or symbol.
  def reject!(cause, status = :bad_request)
    raise RequestError.new(cause, status)
  end

  # returns the user actually logged into canvas, even if they're currently masquerading
  #
  # This is used by the google docs integration, among other things --
  # having @real_current_user first ensures that a masquerading user never sees the
  # masqueradee's files, but in general you may want to block access to google
  # docs for masqueraders earlier in the request
  def logged_in_user
    @real_current_user || @current_user
  end
  helper_method :logged_in_user

  def not_fake_student_user
    @current_user&.fake_student? ? logged_in_user : @current_user
  end

  def rescue_action_dispatch_exception
    rescue_action_in_public(request.env["action_dispatch.exception"])
  end

  # used to generate context-specific urls without having to
  # check which type of context it is everywhere
  def named_context_url(context, name, *opts)
    if context.is_a?(UserProfile)
      name = name.to_s.sub("context", "profile")
    else
      klass = context.class.url_context_class
      name = name.to_s.sub("context", klass.name.underscore)
      opts.unshift(context)
    end
    opts.push({}) unless opts[-1].is_a?(Hash)
    include_host = opts[-1].delete(:include_host)
    unless include_host
      opts[-1][:host] = context.try(:host_name)
      opts[-1][:only_path] = true unless name.end_with?("_path")
    end
    send name, *opts
  end

  def self.promote_view_path(path)
    self.view_paths = view_paths.to_ary.reject { |p| p.to_s == path }
    prepend_view_path(path)
  end

  # the way classic quizzes copies question data from the page into the
  # edit form causes the elements added for a11y to get duplicated
  # and other misadventures that caused 4 hotfixes in 3 days.
  # Let's just not use the new math handling there.
  def use_new_math_equation_handling?
    !(params[:controller] == "quizzes/quizzes" && params[:action] == "edit") &&
      params[:controller] != "question_banks" &&
      params[:controller] != "eportfolio_entries"
  end

  def user_url(*opts)
    (opts[0] == @current_user) ? user_profile_url(@current_user) : super
  end

  protected

  # we track the cost of each request in RequestThrottle in order
  # to rate limit clients that are abusing the API.  Some actions consume
  # time or resources that are not well represented by simple time/cpu
  # benchmarks, so you can use this method to increase the perceived cost
  # of a request by an arbitrary amount.  For an anchor, rate limiting
  # kicks in when a user has exceeded 600 arbitrary units of cost (it's
  # a leaky bucket, go see RequestThrottle), so using an 'amount'
  # param of 600, for example, would max out the bucket immediately
  def increment_request_cost(amount)
    current_cost = request.env["extra-request-cost"] || 0
    request.env["extra-request-cost"] = current_cost + amount
  end

  def assign_localizer
    I18n.localizer = lambda do
      context_hash = {
        context: @context,
        user: not_fake_student_user,
        root_account: @domain_root_account
      }
      if request.present?
        # if for some reason this gets stuck
        # as global state on I18n (cleanup failure), we don't want it to
        # explode trying to access a non-existant request.
        context_hash[:session_locale] = session[:locale]
        context_hash[:session_timezone] = session[:timezone]
        context_hash[:accept_language] = request.headers["Accept-Language"]
      else
        logger.warn("[I18N] localizer executed from context-less controller")
      end
      infer_locale context_hash
    end
  end

  def set_locale
    store_session_locale
    assign_localizer
    yield if block_given?
  ensure
    # this resets any locale set in set_locale_with_localizer (implicitly called
    # on any translation call)
    I18n.locale = I18n.default_locale # rubocop:disable Rails/I18nLocaleAssignment
    I18n.localizer = nil
  end

  def set_timezone
    store_session_timezone
    yield if block_given?
  end

  def enable_request_cache(&)
    RequestCache.enable(&)
  end

  def batch_statsd(&)
    InstStatsd::Statsd.batch(&)
  end

  def compute_http_cost
    CanvasHttp.reset_cost!
    yield
  ensure
    if CanvasHttp.cost > 0
      cost_weight = Setting.get("canvas_http_cost_weight", "1.0").to_f
      increment_request_cost(CanvasHttp.cost * cost_weight)
    end
  end

  def clear_idle_connections
    Canvas::RedisConnections.clear_idle!
  end

  def annotate_apm
    Canvas::Apm.annotate_trace(
      Shard.current,
      @domain_root_account,
      RequestContext::Generator.request_id,
      @current_user
    )
  end

  def annotate_sentry
    Sentry.set_tags({
                      db_cluster: @domain_root_account&.shard&.database_server&.id
                    })
  end

  def store_session_locale
    return unless (locale = params[:session_locale])

    supported_locales = I18n.available_locales.map(&:to_s)
    session[:locale] = locale if supported_locales.include? locale
  end

  def store_session_timezone
    return unless (timezone = params[:session_timezone])

    session[:timezone] = timezone if supported_timezones.include? params[:session_timezone]
  end

  def init_body_classes
    @body_classes = []
  end

  def set_user_id_header
    headers["X-Canvas-User-Id"] ||= @current_user.global_id.to_s if @current_user
    headers["X-Canvas-Real-User-Id"] ||= @real_current_user.global_id.to_s if @real_current_user
  end

  def append_to_header(header, value)
    headers[header] = (headers[header] || "") + value
    headers[header]
  end

  # make things requested from jQuery go to the "format.js" part of the "respond_to do |format|" block
  # see http://codetunes.com/2009/01/31/rails-222-ajax-and-respond_to/ for why
  def fix_xhr_requests
    request.format = :js if request.xhr? && request.format == :html && !params[:html_xhr]
  end

  # scopes all time objects to the user's specified time zone
  def set_time_zone
    user = not_fake_student_user
    if user && user.time_zone.present?
      Time.zone = user.time_zone
      if Time.zone&.name == "UTC" && user.time_zone&.name&.match?(/\s/)
        begin
          Time.zone = user.time_zone.name.split(/\s/)[1..].join(" ")
        rescue ArgumentError
          # ignore
        end
      end
    else
      Time.zone = @domain_root_account && @domain_root_account.default_time_zone
    end
  end

  # retrieves the root account for the given domain
  def load_account
    @domain_root_account = request.env["canvas.domain_root_account"] || LoadAccount.default_domain_root_account
    @files_domain = request.host_with_port != HostUrl.context_host(@domain_root_account) && HostUrl.is_file_host?(request.host_with_port)
    @domain_root_account
  end

  def respect_account_privacy
    return if login_request?

    return unless @domain_root_account.present? && @domain_root_account.settings[:require_user]

    require_user
  end

  # This can be appended to with << if needed
  def csp_frame_ancestors
    @csp_frame_ancestors ||= [].tap do |list|
      # Allow iframing on all vanity domains as well as the canonical one
      unless @domain_root_account.nil?
        list.concat HostUrl.context_hosts(@domain_root_account, request.host)
        list << @domain_root_account.horizon_domain if @domain_root_account.horizon_domain
      end
    end
  end

  def set_response_headers
    # we can't block frames on the files domain, since files domain requests
    # are typically embedded in an iframe in canvas, but the hostname is
    # different
    if !files_domain? && !@embeddable
      directives = "frame-ancestors 'self' #{csp_frame_ancestors&.uniq&.join(" ")};"

      append_to_header("Content-Security-Policy", directives)
    end
    RequestContext::Generator.store_request_meta(request, @context, @sentry_trace)
    true
  end

  def files_domain?
    !!@files_domain
  end

  def check_pending_otp
    if session[:pending_otp] && params[:controller] != "login/otp"
      # handle api json requests for feature flag
      if request.format.json? && @domain_root_account.feature_enabled?(:login_registration_ui_identity)
        render json: { message: I18n.t("Verification required. Please complete multi-factor authentication by entering the code sent to your device.") }, status: :forbidden
        return
      end

      # handle non-api xhr (ajax) requests
      return render plain: I18n.t("Please finish logging in"), status: :forbidden if request.xhr?

      # handle all other requests
      destroy_session
      redirect_to login_url
    end
  end

  def tab_enabled?(id, no_render: false)
    return true unless @context.respond_to?(:tabs_available)

    valid = Rails.cache.fetch(["tab_enabled4", id, @context, @current_user, @domain_root_account, session[:enrollment_uuid]].cache_key) do
      @context.tabs_available(@current_user,
                              session:,
                              include_hidden_unused: true,
                              root_account: @domain_root_account,
                              only_check: [id]).any? { |t| t[:id] == id }
    end
    render_tab_disabled unless valid || no_render
    valid
  end

  def render_tab_disabled
    msg = tab_disabled_message(@context)
    respond_to do |format|
      format.html do
        flash[:notice] = msg
        redirect_to named_context_url(@context, :context_url)
      end
      format.json do
        render json: { message: msg }, status: :not_found
      end
    end
  end

  def tab_disabled_message(context)
    case context
    when Account
      t "#application.notices.page_disabled_for_account", "That page has been disabled for this account"
    when Course
      t "#application.notices.page_disabled_for_course", "That page has been disabled for this course"
    when Group
      t "#application.notices.page_disabled_for_group", "That page has been disabled for this group"
    else
      t "#application.notices.page_disabled", "That page has been disabled"
    end
  end

  def require_password_session
    if session[:used_remember_me_token]
      flash[:warning] = t "#application.warnings.please_log_in", "For security purposes, please enter your password to continue"
      store_location
      redirect_to login_url
      return false
    end
    true
  end

  def run_login_hooks
    LoginHooks.run_hooks(request)
  end

  # checks the authorization policy for the given object using
  # the vendor/plugins/adheres_to_policy plugin.  If authorized,
  # returns true, otherwise renders unauthorized messages and returns
  # false.  To be used as follows:
  # if authorized_action(object, @current_user, :update)
  #   render
  # end
  def authorized_action(object, actor, rights, all_rights: false)
    can_do = object.send(all_rights ? :grants_all_rights? : :grants_any_right?, actor, session, *Array(rights), with_justifications: true)
    unless can_do.success?
      if can_do.justifications.present?
        # Even if there are multiple justifications, we can only reasonably handle one at a time,
        # so just arbitrarily choose the first one
        chosen = can_do.justifications.first
        send(:"render_auth_failure_#{chosen.justification}", chosen.context)
      else
        render_unauthorized_action
      end
    end
    can_do.success?
  end
  alias_method :authorized_action?, :authorized_action

  def fix_ms_office_redirects
    if ms_office?
      # Office will follow 302's internally, until it gets to a 200. _then_ it will pop it out
      # to a web browser - but you've lost your cookies! This breaks not only store_location,
      # but in the case of delegated authentication where the provider does an additional
      # redirect storing important information in session, makes it impossible to log in at all
      render plain: "", status: :ok
      return false
    end
    true
  end

  # Render a general error page with the given details.
  # Arguments of this method must be translated
  def render_error_with_details(title:, summary: nil, directions: nil)
    render(
      "shared/errors/error_with_details",
      locals: {
        title:,
        summary:,
        directions:
      }
    )
  end

  def render_unauthorized_action
    respond_to do |format|
      @show_left_side = false
      clear_crumbs
      path_params = request.path_parameters
      path_params[:format] = nil
      @headers = !!@current_user if @headers != false
      @files_domain = @account_domain && @account_domain.host_type == "files"
      format.any(:html, :pdf) do
        return unless fix_ms_office_redirects

        store_location
        return redirect_to login_url(params.permit(:authentication_provider)) if !@files_domain && !@current_user

        if @context.is_a?(Course) && @context_enrollment
          if @context_enrollment.enrollment_state&.pending?
            start_date = @context_enrollment.available_at
          end
          if @context.claimed?
            @unauthorized_message = t("#application.errors.unauthorized.unpublished", "This course has not been published by the instructor yet.")
            @unauthorized_reason = :unpublished
          elsif start_date && start_date > Time.now.utc
            @unauthorized_message = t("#application.errors.unauthorized.not_started_yet", "The course you are trying to access has not started yet.  It will start %{date}.", date: TextHelper.date_string(start_date))
            @unauthorized_reason = :unpublished
          end
        end

        return render "shared/unauthorized", status: :unauthorized, content_type: Mime::Type.lookup("text/html"), formats: :html
      end
      format.zip { redirect_to(url_for(path_params)) }
      format.json { render_json_unauthorized }
      format.all { render plain: "Unauthorized", status: :unauthorized }
    end
    set_no_cache_headers
  end

  def verified_user_check
    if @domain_root_account&.user_needs_verification?(@current_user) # disable tools before verification
      if @current_user
        render_unverified_error(
          t("user not authorized to perform that action until verifying email"),
          t("Complete registration by clicking the “finish the registration process” link sent to your email.")
        )
      else
        render_unverified_error(
          t("must be logged in and registered to perform that action"),
          t("Please Log in to view this content")
        )
      end
      false
    else
      true
    end
  end

  def render_unverified_error(json_message, flash_message)
    respond_to do |format|
      format.json do
        render json: {
                 status: "unverified",
                 errors: [{ message: json_message }]
               },
               status: :unauthorized
      end
      format.all do
        flash[:warning] = flash_message
        redirect_to_referrer_or_default(root_url)
      end
    end
    set_no_cache_headers
  end

  # To be used as a before_action, requires controller or controller actions
  # to have their urls scoped to a context in order to be valid.
  # So /courses/5/assignments or groups/1/assignments would be valid, but
  # not /assignments
  def require_context(user_scope: nil)
    get_context(user_scope:)
    unless @context
      if @context_is_current_user
        store_location
        redirect_to login_url
      elsif params[:context_id]
        raise ActiveRecord::RecordNotFound, "Cannot find #{params[:context_type] || "Context"} for ID: #{params[:context_id]}"
      else
        raise ActiveRecord::RecordNotFound, "Context is required, but none found"
      end
    end
    !@context.nil?
  end

  def require_context_and_read_access
    require_context && authorized_action(@context, @current_user, :read)
  end

  helper_method :clean_return_to

  def require_account_context
    require_context_type(Account)
  end

  def require_course_context
    require_context_type(Course)
  end

  def require_context_type(klass)
    unless require_context && @context.is_a?(klass)
      raise ActiveRecord::RecordNotFound, "Context must be of type '#{klass}'"
    end

    true
  end

  MAX_ACCOUNT_LINEAGE_TO_SHOW_IN_CRUMBS = 3

  # Can be used as a before_action, or just called from controller code.
  # Assigns the variable @context to whatever context the url is scoped
  # to.  So /courses/5/assignments would have a @context=Course.find(5).
  # Also assigns @context_membership to the membership type of @current_user
  # if @current_user is a member of the context.
  def get_context(user_scope: nil)
    GuardRail.activate(:secondary) do
      unless @context
        if params[:course_id]
          course_scope = @token ? Course : Course.active
          @context = api_find(course_scope, params[:course_id])
          @context.root_account = @domain_root_account if @context.root_account_id == @domain_root_account.id # no sense in refetching it
          params[:context_id] = params[:course_id]
          params[:context_type] = "Course"
          if @context && @current_user
            @context_enrollment = @context.enrollments.where(user_id: @current_user).joins(:enrollment_state)
                                          .order(Enrollment.state_by_date_rank_sql, Enrollment.type_rank_sql).readonly(false).first
          end
          @context_membership = @context_enrollment
          check_for_readonly_enrollment_state
        elsif params[:account_id] || (is_a?(AccountsController) && (params[:account_id] = params[:id]))
          account_scope = (params.dig(:account, :event) && params[:account][:event] == "restore") ? Account : Account.active
          @context = api_find(account_scope, params[:account_id])
          params[:context_id] = @context.id
          params[:context_type] = "Account"
          @context_enrollment = @context.account_users.active.where(user_id: @current_user.id).first if @context && @current_user
          @context_membership = @context_enrollment
          @account = @context
        elsif params[:group_id]
          @context = api_find(Group.active, params[:group_id])
          params[:context_id] = params[:group_id]
          params[:context_type] = "Group"
          @context_enrollment = @context.group_memberships.where(user_id: @current_user).first if @context && @current_user
          @context_membership = @context_enrollment
        elsif params[:user_id] || (is_a?(UsersController) && (params[:user_id] = params[:id]))
          @context = api_find(user_scope || User.active, params[:user_id])
          params[:context_id] = params[:user_id]
          params[:context_type] = "User"
          @context_membership = @context if @context == @current_user
        elsif params[:course_section_id] || (is_a?(SectionsController) && (params[:course_section_id] = params[:id]))
          params[:context_id] = params[:course_section_id]
          params[:context_type] = "CourseSection"
          @context = api_find(CourseSection, params[:course_section_id])
        elsif request.path.start_with?("/profile") || request.path == "/" || request.path.start_with?("/dashboard/files") || request.path.start_with?("/calendar") || request.path.start_with?("/assignments") || request.path.start_with?("/files") || request.path == "/api/v1/calendar_events/visible_contexts"
          # ^ this should be split out into things on the individual controllers
          @context_is_current_user = true
          @context = @current_user
          @context_membership = @context
        end

        assign_localizer if @context.present?

        if request.format.html?
          if @context.is_a?(Account) && !@context.root_account?
            account_chain = @context.account_chain.to_a.select { |a| a.grants_right?(@current_user, session, :read) }
            account_chain.slice!(0) # the first element is the current context
            count = account_chain.length
            account_chain.reverse.each_with_index do |a, idx|
              if idx == 1 && count >= MAX_ACCOUNT_LINEAGE_TO_SHOW_IN_CRUMBS
                add_crumb(I18n.t("#lib.text_helper.ellipsis", "..."), nil)
              elsif count >= MAX_ACCOUNT_LINEAGE_TO_SHOW_IN_CRUMBS && idx > 0 && idx <= count - MAX_ACCOUNT_LINEAGE_TO_SHOW_IN_CRUMBS
                next
              else
                add_crumb(a.short_name, account_url(a.id), id: "crumb_#{a.asset_string}")
              end
            end
          end

          if @context.respond_to?(:short_name)
            crumb_url = named_context_url(@context, :context_url) if @context.grants_right?(@current_user, session, :read)
            add_crumb(@context.nickname_for(@current_user, :short_name), crumb_url)
          end

          @set_badge_counts = true
        end
      end

      # There is lots of interesting information set up in here, that we want
      # to place into the live events context.
      setup_live_events_context
    end
  end

  # This is used by a number of actions to retrieve a list of all contexts
  # associated with the given context.  If the context is a user then it will
  # include all the user's current contexts.
  # Assigns it to the variable @contexts
  def get_all_pertinent_contexts(opts = {})
    return if @already_ran_get_all_pertinent_contexts

    @already_ran_get_all_pertinent_contexts = true

    raise(ArgumentError, "Need a starting context") if @context.nil?

    @contexts = [@context]
    only_contexts = ActiveRecord::Base.parse_asset_string_list(opts[:only_contexts] || params[:only_contexts])
    if @context.is_a?(User)
      # we already know the user can read these courses and groups, so skip
      # the grants_right? check to avoid querying for the various memberships
      # again.
      enrollment_scope = Enrollment
                         .shard(opts[:cross_shard] ? @context.in_region_associated_shards : Shard.current)
                         .for_user(@context)
                         .current
                         .active_by_date
      enrollment_scope = enrollment_scope.where(course_id: @observed_course_ids) if @observed_course_ids
      include_groups = !!opts[:include_groups]
      group_ids = nil

      courses = []
      if only_contexts.present?
        # find only those courses and groups passed in the only_contexts
        # parameter, but still scoped by user so we know they have rights to
        # view them.
        course_ids = only_contexts["Course"]
        if course_ids.present?
          courses = Course
                    .shard(opts[:cross_shard] ? @context.in_region_associated_shards : Shard.current)
                    .joins(enrollments: :enrollment_state)
                    .merge(enrollment_scope.except(:joins))
                    .where(id: course_ids)
        end
        if include_groups
          group_ids = only_contexts["Group"]
          include_groups = group_ids.present?
        end
      else
        courses = Course
                  .shard(opts[:cross_shard] ? @context.in_region_associated_shards : Shard.current)
                  .joins(enrollments: :enrollment_state)
                  .merge(enrollment_scope.except(:joins))
      end

      groups = []
      if include_groups
        group_scope = @context.current_groups
        group_scope = group_scope.where(context_type: "Course", context_id: @observed_course_ids) if @observed_course_ids
        if group_ids
          Shard.partition_by_shard(group_ids) do |shard_group_ids|
            groups += group_scope.shard(Shard.current).where(id: shard_group_ids).to_a
          end
        else
          groups = group_scope.shard(opts[:cross_shard] ? @context.in_region_associated_shards : Shard.current).to_a
        end
      end
      groups = @context.filter_visible_groups_for_user(groups)

      if opts[:include_accounts]
        # reload @current_user to make sure we get a current value for their :enabled_account_calendars preference
        @current_user.reload
        accounts = @current_user.enabled_account_calendars
      end

      if opts[:favorites_first]
        favorite_course_ids = @context.favorite_context_ids("Course")
        courses = courses.sort_by { |c| [favorite_course_ids.include?(c.id) ? 0 : 1, Canvas::ICU.collation_key(c.name)] }
      end

      @contexts.concat courses
      @contexts.concat groups
      @contexts.concat(accounts || [])
    end

    include_contexts = opts[:include_contexts] || params[:include_contexts]
    include_contexts&.split(",")&.each do |include_context|
      # don't load it again if we've already got it
      next if @contexts.any? { |c| c.asset_string == include_context }

      context = Context.find_by_asset_string(include_context)
      @contexts << context if context&.grants_right?(@current_user, session, :read)
    end

    @contexts = @contexts.uniq
    Course.require_assignment_groups(@contexts)
    @context_enrollment = @context.membership_for_user(@current_user) if @context.respond_to?(:membership_for_user)
    @context_membership = @context_enrollment
  end

  def check_for_readonly_enrollment_state
    return unless request.format.html?

    if @context_enrollment.is_a?(Enrollment) && ["invited", "active"].include?(@context_enrollment.workflow_state) && action_name != "enrollment_invitation"
      state = @context_enrollment.state_based_on_date
      case state
      when :invited
        flash[:html_notice] = if @context_enrollment.available_at
                                t("You'll need to *accept the enrollment invitation* before you can fully participate in this course, starting on %{date}.",
                                  wrapper: view_context.link_to('\1', "#", "data-method" => "POST", "data-url" => course_enrollment_invitation_url(@context, accept: true)),
                                  date: datetime_string(@context_enrollment.available_at))
                              else
                                t("You'll need to *accept the enrollment invitation* before you can fully participate in this course.",
                                  wrapper: view_context.link_to('\1', "#", "data-method" => "POST", "data-url" => course_enrollment_invitation_url(@context, accept: true)))
                              end
      when :accepted
        flash[:html_notice] = t("This course hasn’t started yet. You will not be able to participate in this course until %{date}.",
                                date: datetime_string(@context_enrollment.available_at))
      end
    end
  end

  def set_badge_counts_for(context, user)
    return if @js_env && @js_env[:badge_counts].present?
    return unless context.present? && user.present?
    return unless context.respond_to?(:content_participation_counts) # just Course and Group so far

    js_env(badge_counts: badge_counts_for(context, user))
  end
  helper_method :set_badge_counts_for

  def badge_counts_for(context, user)
    badge_counts = {}
    ["Submission"].each do |type|
      participation_count = context.content_participation_counts
                                   .find_by(user_id: user.id, content_type: type)
      participation_count ||= content_participation_count(context, type, user)
      badge_counts[type.underscore.pluralize] = participation_count.unread_count
    end
    badge_counts
  end

  def content_participation_count(context, type, user)
    GuardRail.activate(:primary) do
      ContentParticipationCount.create_or_update({ context:, user:, content_type: type })
    end
  end

  def get_upcoming_assignments(course)
    include_discussion_checkpoints = course.discussion_checkpoints_enabled?
    visible_assignments = AssignmentGroup.visible_assignments(
      @current_user,
      course,
      course.assignment_groups.active,
      include_discussion_checkpoints:
    )

    log_course(course)
    sorter = SortsAssignments.new(
      assignments_scope: visible_assignments,
      user: @current_user,
      session:,
      course:,
      include_discussion_checkpoints:
    )
    sorter.assignments(:upcoming) do |assignments|
      assignments.group("assignments.id").order("MIN(submissions.cached_due_date) ASC").to_a
    end
  end

  def log_course(course)
    log_asset_access(["assignments", course], "assignments", "other")
  end

  # Calculates the file storage quota for @context
  def get_quota(context = nil)
    quota_params = Attachment.get_quota(context || @context)
    @quota = quota_params[:quota]
    @quota_used = quota_params[:quota_used]
  end

  # Renders a quota exceeded message if the @context's quota is exceeded
  def quota_exceeded(context = nil, redirect = nil)
    context ||= @context
    redirect ||= root_url
    get_quota(context)
    if response.body.size + @quota_used > @quota
      error = case context
              when Account
                t "#application.errors.quota_exceeded_account", "Account storage quota exceeded"
              when Course
                t "#application.errors.quota_exceeded_course", "Course storage quota exceeded"
              when Group
                t "#application.errors.quota_exceeded_group", "Group storage quota exceeded"
              when User
                t "#application.errors.quota_exceeded_user", "User storage quota exceeded"
              else
                t "#application.errors.quota_exceeded", "Storage quota exceeded"
              end
      respond_to do |format|
        format.html do
          flash[:error] = error
          redirect_to redirect
        end
        format.json { render json: { errors: { base: error } }, status: :bad_request }
        format.text { render json: { errors: { base: error } }, status: :bad_request }
      end
      return true
    end
    false
  end

  # Used to retrieve the context from a :feed_code parameter.  These
  # :feed_code attributes are keyed off the object type and the object's
  # uuid.  Using the uuid attribute gives us an unguessable url so
  # that we can offer the feeds without requiring password authentication.
  def get_feed_context(opts = {})
    pieces = params[:feed_code].split("_", 2)
    if params[:feed_code].start_with?("group_membership")
      pieces = ["group_membership", params[:feed_code].split("_", 3)[-1]]
    end
    @context = nil
    @problem = nil
    case pieces[0]
    when "enrollment"
      @enrollment = Enrollment.where(uuid: pieces[1]).first if pieces[1]
      @context_type = "Course"
      if !@enrollment
        @problem = t "#application.errors.mismatched_verification_code", "The verification code does not match any currently enrolled user."
      elsif @enrollment.course && !@enrollment.course.available?
        @problem = t "#application.errors.feed_unpublished_course", "Feeds for this course cannot be accessed until it is published."
      end
      @context = @enrollment.course unless @problem
      @current_user = @enrollment.user unless @problem
    when "group_membership"
      @membership = GroupMembership.active.where(uuid: pieces[1]).first if pieces[1]
      @context_type = "Group"
      if !@membership
        @problem = t "#application.errors.mismatched_verification_code", "The verification code does not match any currently enrolled user."
      elsif @membership.group && !@membership.group.available?
        @problem = t "#application.errors.feed_unpublished_group", "Feeds for this group cannot be accessed until it is published."
      end
      @context = @membership.group unless @problem
      @current_user = @membership.user unless @problem
    when "user"
      find_user_from_uuid(pieces[1])
      @problem = t "#application.errors.invalid_verification_code", "The verification code is invalid." unless @current_user
      @context = @current_user
    else
      @context_type = pieces[0].classify
      if Context::CONTEXT_TYPES.include?(@context_type.to_sym)
        @context_class = Object.const_get(@context_type, false)
        @context = @context_class.where(uuid: pieces[1]).first if pieces[1]
      end
      if !@context
        @problem = t "#application.errors.invalid_verification_code", "The verification code is invalid."
      elsif @context.respond_to?(:is_public) && !@context.is_public && (!@context.respond_to?(:uuid) || pieces[1] != @context.uuid)
        @problem = case @context_type
                   when "course"
                     t "#application.errors.feed_private_course", "The matching course has gone private, so public feeds like this one will no longer be visible."
                   when "group"
                     t "#application.errors.feed_private_group", "The matching group has gone private, so public feeds like this one will no longer be visible."
                   else
                     t "#application.errors.feed_private", "The matching context has gone private, so public feeds like this one will no longer be visible."
                   end
      end
      @context = nil if @problem
      @current_user = @context if @context.is_a?(User)
    end
    if !@context || (opts[:only] && !opts[:only].include?(@context.class.to_s.underscore.to_sym))
      @problem ||= t("#application.errors.invalid_feed_parameters", "Invalid feed parameters.") if opts[:only] && !opts[:only].include?(@context.class.to_s.underscore.to_sym)
      @problem ||= t "#application.errors.feed_not_found", "Could not find feed."
      render template: "shared/unauthorized_feed", status: :bad_request, formats: [:html]
      return false
    end
    @context
  end

  def find_user_from_uuid(uuid)
    @current_user = UserPastLtiId.find_by(user_uuid: uuid)&.user
    @current_user ||= User.where(uuid:).first
  end

  def discard_flash_if_xhr
    if request.xhr? || request.format.to_s == "text/plain"
      flash.discard
    end
  end

  def cancel_cache_buster
    @cancel_cache_buster = true
  end

  def cache_buster
    # Annoying problem.  If I set the cache-control to anything other than "no-cache, no-store"
    # then the local cache is used when the user clicks the 'back' button.  I don't know how
    # to tell the browser to ALWAYS check back other than to disable caching...
    return true if @cancel_cache_buster || request.xhr? || api_request?

    set_no_cache_headers
  end

  def initiate_session_from_token
    # Login from a token generated via API
    if params[:session_token]
      token = SessionToken.parse(params[:session_token])
      if token&.valid?
        pseudonym = Pseudonym.active.find_by(id: token.pseudonym_id)

        if pseudonym
          unless pseudonym.works_for_account?(@domain_root_account, true)
            # if the logged in pseudonym doesn't work, we can only switch to another pseudonym
            # that does work if it's the same password, and it's not a managed pseudonym
            alternates = pseudonym.user.all_active_pseudonyms.select do |p|
              !p.managed_password? &&
                p.works_for_account?(@domain_root_account, true) &&
                p.password_salt == pseudonym.password_salt &&
                p.crypted_password == pseudonym.crypted_password
            end
            # prefer a site admin pseudonym, then a pseudonym in this account, and then any old
            # pseudonym
            pseudonym = alternates.find { |p| p.account_id == Account.site_admin.id }
            pseudonym ||= alternates.find { |p| p.account_id == @domain_root_account.id }
            pseudonym ||= alternates.first
          end
          if pseudonym && pseudonym != @current_pseudonym
            return_to = session.delete(:return_to)
            reset_session_saving_keys(:oauth2)
            pseudonym_session = PseudonymSession.new(pseudonym)
            # this doesn't count as a real login
            pseudonym_session.non_explicit_session = true
            pseudonym_session.save!
            session[:used_remember_me_token] = true if token.used_remember_me_token
          end
          if pseudonym && token.current_user_id
            target_user = User.find(token.current_user_id)
            session[:become_user_id] = token.current_user_id if target_user.can_masquerade?(pseudonym.user, @domain_root_account)
          end
        end
        return redirect_to return_to if return_to

        if (oauth = session[:oauth2])
          provider = Canvas::OAuth::Provider.new(oauth[:client_id], oauth[:redirect_uri], oauth[:scopes], oauth[:purpose])
          return redirect_to Canvas::OAuth::Provider.confirmation_redirect(self, provider, pseudonym.user)
        end

        # do one final redirect to get the token out of the URL
        redirect_to remove_query_params(request.original_url, "session_token")
      end
    end
  end

  def remove_query_params(url, *params)
    uri = URI.parse(url)
    return url unless uri.query

    qs = Rack::Utils.parse_query(uri.query)
    qs.except!(*params)
    uri.query = qs.empty? ? nil : Rack::Utils.build_query(qs)
    uri.to_s
  end

  def set_no_cache_headers
    response.headers["Pragma"] = "no-cache"
    response.headers["Cache-Control"] = "no-store"
  end

  def manage_robots_meta
    @allow_robot_indexing = true if @domain_root_account&.enable_search_indexing?
  end

  def set_page_view
    # We only record page_views for html page requests coming from within the
    # app, or if coming from a developer api request and specified as a
    # page_view.
    return unless @current_user && !request.xhr? && request.get? && page_views_enabled?

    ENV["RAILS_HOST_WITH_PORT"] ||= request.host_with_port
    generate_page_view
  end

  def require_reacceptance_of_terms
    if session[:require_terms] && request.get? && !api_request? && !verified_file_request?
      render "shared/terms_required", status: :unauthorized
      false
    end
  end

  def clear_policy_cache
    AdheresToPolicy::Cache.clear
  end

  def generate_page_view(user = @current_user)
    attributes = { user:, real_user: @real_current_user }
    @page_view = PageView.generate(request, attributes)
    @page_view.user_request = true if params[:user_request] || (user && !request.xhr? && request.get?)
    @page_before_render = Time.now.utc
  end

  def disable_page_views
    @log_page_views = false
    true
  end

  def update_enrollment_last_activity_at
    return unless @context_enrollment.is_a?(Enrollment)

    activity = Enrollment::RecentActivity.new(@context_enrollment, @context)
    activity.record_for_access(response)
  end

  # Asset accesses are used for generating usage statistics.  This is how
  # we say, "the user just downloaded this file" or "the user just
  # viewed this wiki page".  We can then after-the-fact build statistics
  # and reports from these accesses.  This is currently being used
  # to generate access reports per student per course.
  #
  # If asset is an AR model, then its asset_string will be used. If it's an array,
  # it should look like [ "subtype", context ], like [ "pages", course ].
  def log_asset_access(asset, asset_category, asset_group = nil, level = nil, membership_type = nil, overwrite: true, context: nil)
    user = file_access_user
    return unless user && @context && asset
    return if asset.respond_to?(:new_record?) && asset.new_record?

    shard = asset.is_a?(Array) ? asset[1].shard : asset.shard
    shard.activate do
      code = if asset.is_a?(Array)
               "#{asset[0]}:#{asset[1].asset_string}"
             else
               asset.asset_string
             end

      membership_type ||= @context_membership && @context_membership.class.to_s

      group_code = if asset_group.is_a?(String)
                     asset_group
                   elsif asset_group.respond_to?(:asset_string)
                     asset_group.asset_string
                   else
                     "unknown"
                   end

      if !@accessed_asset || overwrite
        @accessed_asset = {
          user:,
          code:,
          asset_for_root_account_id: asset.is_a?(Array) ? asset[1] : asset,
          group_code:,
          category: asset_category,
          membership_type:,
          level:,
          shard:
        }
      end

      Canvas::LiveEvents.asset_access(asset,
                                      asset_category,
                                      membership_type,
                                      level,
                                      context:,
                                      context_membership: @context_membership)

      @accessed_asset
    end
  end

  def log_api_asset_access(asset, asset_category, asset_group = nil, level = nil, membership_type = nil, overwrite: true)
    return if in_app? # don't log duplicate accesses for API calls made by the Canvas front-end
    return if params[:page].to_i > 1 # don't log duplicate accesses for pages after the first

    log_asset_access(asset, asset_category, asset_group, level, membership_type, overwrite:)
  end

  def log_page_view
    user = @current_user || (@accessed_asset && @accessed_asset[:user])
    if user && @log_page_views != false
      add_interaction_seconds
      log_participation(user)
      log_gets
      finalize_page_view
    elsif @page_view && !@page_view.new_record?
      @page_view.destroy
    end
  rescue => e
    Canvas::Errors.capture_exception(:page_view, e)
    logger.error "Pageview error!"
    raise e if Rails.env.development?

    true
  end

  def add_interaction_seconds
    updated_fields = params.slice(:interaction_seconds)
    return unless (request.xhr? || request.put?) && params[:page_view_token] && !updated_fields.empty?
    return unless page_views_enabled?

    RequestContext::Generator.store_interaction_seconds_update(
      params[:page_view_token],
      updated_fields[:interaction_seconds]
    )
    page_view_info = CanvasSecurity::PageViewJwt.decode(params[:page_view_token])
    @page_view = PageView.find_for_update(page_view_info[:request_id])
    if @page_view
      if @page_view.id
        response.headers["X-Canvas-Page-View-Update-Url"] = page_view_path(
          @page_view.id, page_view_token: @page_view.token
        )
      end
      @page_view.do_update(updated_fields)
      @page_view_update = true
    end
  end

  def log_participation(user)
    # If we're logging the asset access, and it's either a participatory action
    # or it's not an update to an already-existing page_view.  We check to make sure
    # it's not an update because if the page_view already existed, we don't want to
    # double-count it as multiple views when it's really just a single view.
    return unless @accessed_asset && (@accessed_asset[:level] == "participate" || !@page_view_update)

    @access = AssetUserAccess.log(user, @context, @accessed_asset) if @context

    if @page_view.nil? && %w[participate submit].include?(@accessed_asset[:level]) && page_views_enabled?
      generate_page_view(user)
    end

    if @page_view
      @page_view.participated = %w[participate submit].include?(@accessed_asset[:level])
      @page_view.asset_user_access = @access
    end

    @page_view_update = true
  end

  def log_gets
    if @page_view && !request.xhr? && request.get? && ((response.media_type || "").to_s.include?("html") || api_request?)
      @page_view.render_time ||= (Time.now.utc - @page_before_render) if @page_before_render
      @page_view_update = true
    end
  end

  def finalize_page_view
    if @page_view && @page_view_update
      @page_view.context = @context if !@page_view.context_id && PageView::CONTEXT_TYPES.include?(@context.class.name)
      @page_view.account_id = @domain_root_account.id
      @page_view.developer_key_id = @access_token.try(:developer_key_id)
      @page_view.store
      RequestContext::Generator.store_page_view_meta(@page_view)
    end
  end

  # order from general to specific; precedence
  # evaluates the LAST one first, so having "Exception"
  # at the end, for example, would be a problem.
  # all things would be rescued prior to any specific handlers.
  rescue_from Exception, with: :rescue_exception
  # Rails exceptions
  rescue_from ActionController::InvalidCrossOriginRequest, with: :rescue_expected_error_type
  rescue_from ActionController::ParameterMissing, with: :rescue_expected_error_type
  rescue_from ActionController::UnknownFormat, with: :rescue_expected_error_type
  rescue_from ActiveRecord::RecordInvalid, with: :rescue_expected_error_type
  rescue_from ActionView::MissingTemplate, with: :rescue_expected_error_type
  rescue_from ActiveRecord::StaleObjectError, with: :rescue_expected_error_type
  # Canvas exceptions
  rescue_from RequestError, with: :rescue_expected_error_type
  rescue_from Canvas::Security::TokenExpired, with: :rescue_expected_error_type
  rescue_from SearchTermHelper::SearchTermTooShortError, with: :rescue_expected_error_type
  rescue_from CanvasHttp::CircuitBreakerError, with: :rescue_expected_error_type
  rescue_from InstFS::ServiceError, with: :rescue_expected_error_type
  rescue_from InstFS::BadRequestError, with: :rescue_expected_error_type

  def rescue_expected_error_type(error)
    rescue_exception(error, level: :info)
  end

  # analogous to rescue_action_without_handler from ActionPack 2.3
  def rescue_exception(exception, level: :error)
    # On exception `after_action :set_response_headers` is not called.
    # This causes controller#action from not being set on x-canvas-meta header.
    set_response_headers

    if Rails.application.config.consider_all_requests_local
      rescue_action_locally(exception, level:)
    else
      rescue_action_in_public(exception, level:)
    end
  end

  def interpret_status(code)
    message = Rack::Utils::HTTP_STATUS_CODES[code]
    code, message = [500, Rack::Utils::HTTP_STATUS_CODES[500]] unless message
    "#{code} #{message}"
  end

  def response_code_for_rescue(exception)
    ActionDispatch::ExceptionWrapper.status_code_for_exception(exception.class.name)
  end

  def render_optional_error_file(status)
    path = "#{Rails.public_path}/#{status.to_s[0, 3]}"
    if File.exist?(path)
      render file: path, status:, content_type: Mime::Type.lookup("text/html"), layout: false, formats: [:html]
    else
      head status
    end
  end

  # Custom error catching and message rendering.
  def rescue_action_in_public(exception, level: :error)
    response_code = exception.response_status if exception.respond_to?(:response_status)
    @show_left_side = exception.show_left_side if exception.respond_to?(:show_left_side)
    response_code ||= response_code_for_rescue(exception) || 500
    begin
      status_code = interpret_status(response_code)
      status = status_code
      if exception.is_a?(ActionController::InvalidAuthenticityToken)
        status = "AUT"
        Rails.logger.warn "Cookie token is #{request.cookies[:_csrf_token]}"
      end
      type = nil
      type = "404" if status == "404 Not Found"
      opts = { type: }
      opts[:canvas_error_info] = exception.canvas_error_info if exception.respond_to?(:canvas_error_info)
      info = Canvas::Errors::Info.new(request, @domain_root_account, @current_user, opts)
      error_info = info.to_h
      error_info[:tags][:response_code] = response_code
      capture_outputs = Canvas::Errors.capture(exception, error_info, level)
      error = nil
      if capture_outputs[:error_report]
        error = ErrorReport.find(capture_outputs[:error_report])
      end

      # already rendered (i.e. the exception happened _after_ responding);
      # we can't do anything else useful
      return if response_body

      if api_request?
        rescue_action_in_api(exception, error, response_code)
      else
        render_rescue_action(exception, error, status, status_code)
      end
    rescue => e
      # error generating the error page? failsafe.
      Canvas::Errors.capture(e)
      render_optional_error_file response_code_for_rescue(exception)
    end
  end

  def render_xhr_exception(error, message = nil, status = "500 Internal Server Error", status_code = 500)
    message ||= "Unexpected error, ID: #{error&.id || "unknown"}"
    render status: status_code, json: {
      errors: {
        base: message
      },
      status:
    }
  end

  def render_rescue_action(exception, error, status, status_code)
    clear_crumbs
    @headers = nil
    load_account unless @domain_root_account
    session[:last_error_id] = error&.id
    if request.xhr? || request.format == :text
      message = exception.xhr_message if exception.respond_to?(:xhr_message)
      render_xhr_exception(error, message, status, status_code)
    elsif exception.is_a?(ActionController::InvalidAuthenticityToken) && cookies[:_csrf_token].blank?
      redirect_to login_url(needs_cookies: "1")
      reset_session
      nil
    else
      js_env SENTRY_BOOT_MESSAGE: "Invalid authenticity token on post" if ActionController::InvalidAuthenticityToken

      request.format = :html
      template = exception.error_template if exception.respond_to?(:error_template)
      unless template
        template = "shared/errors/#{status.to_s[0, 3]}_message"
        erbpath = Rails.root.join("app/views/#{template}.html.erb")
        template = "shared/errors/500_message" unless erbpath.file?
      end

      @status_code = status_code
      message = exception.is_a?(RequestError) ? exception.message : nil
      render template:,
             layout: "application",
             status: status_code,
             formats: [:html],
             locals: {
               error:,
               exception:,
               status:,
               message:,
             }
    end
  end

  def rescue_action_in_api(exception, error_report, response_code)
    data = exception.error_json if exception.respond_to?(:error_json)
    data ||= api_error_json(exception, response_code)

    if error_report.try(:id)
      data[:error_report_id] = error_report.id
    end

    render json: data, status: response_code
  end

  def api_error_json(exception, status_code)
    case exception
    when ActiveRecord::RecordInvalid
      data = Api::Errors::Reporter.to_hash(exception.record.errors)
    when ActiveRecord::RecordNotFound
      data = { errors: [{ message: "The specified resource does not exist." }] }
    when AuthenticationMethods::RevokedAccessTokenError
      add_www_authenticate_header
      data = { errors: [{ message: "Revoked access token." }] }
    when AuthenticationMethods::ExpiredAccessTokenError
      add_www_authenticate_header
      data = { errors: [{ message: "Expired access token.", expired_at: @access_token&.permanent_expires_at }] }
    when AuthenticationMethods::AccessTokenError
      add_www_authenticate_header
      data = { errors: [{ message: "Invalid access token." }] }
    when AuthenticationMethods::AccessTokenScopeError
      data = { errors: [{ message: "Insufficient scopes on access token." }] }
    when ActionController::ParameterMissing
      data = { errors: [{ message: "#{exception.param} is missing" }] }
    when BasicLTI::BasicOutcomes::Unauthorized,
        BasicLTI::BasicOutcomes::InvalidRequest
      data = { errors: [{ message: exception.message }] }
    else
      status_code_string = if status_code.is_a?(Symbol)
                             status_code.to_s
                           else
                             # we want to return a status string of the form "not_found", so take the rails-style "Not Found" and tweak it
                             interpret_status(status_code).sub(/\d\d\d /, "").delete(" ").underscore
                           end
      data = { errors: [{ message: "An error occurred.", error_code: status_code_string }] }
    end
    data
  end

  def rescue_action_locally(exception, level: :error)
    if api_request? || exception.is_a?(RequestError)
      # we want api requests to behave the same on error locally as in prod, to
      # ease testing and development. you can still view the backtrace, etc, in
      # the logs.
      rescue_action_in_public(exception, level:)
    else
      # this ensures the logging will still happen so you can see backtrace, etc.
      Canvas::Errors.capture(exception, {}, level)
      raise exception
    end
  end

  def claim_session_course(course, user, state = nil)
    e = course.claim_with_teacher(user)
    session[:claimed_enrollment_uuids] ||= []
    session[:claimed_enrollment_uuids] << e.uuid
    session[:claimed_enrollment_uuids].uniq!
    flash[:notice] = t "#application.notices.first_teacher", "This course is now claimed, and you've been registered as its first teacher."
    if !@current_user && state == :just_registered
      flash[:notice] = t "#application.notices.first_teacher_with_email", "This course is now claimed, and you've been registered as its first teacher. You should receive an email shortly to complete the registration process."
    end
    session[:claimed_course_uuids] ||= []
    session[:claimed_course_uuids] << course.uuid
    session[:claimed_course_uuids].uniq!
    session.delete(:claim_course_uuid)
    session.delete(:course_uuid)
  end

  API_REQUEST_REGEX = %r{\A/api/}
  def api_request?
    @api_request ||= !!request.path.match(API_REQUEST_REGEX)
  end

  def verified_file_request?
    params[:controller] == "files" && params[:action] == "show" && params[:verifier].present?
  end

  # Retrieving wiki pages needs to search either using the id or
  # the page title.
  def get_wiki_page
    GuardRail.activate((params[:action] == "edit") ? :primary : :secondary) do
      @wiki = @context.wiki

      @page_name = params[:wiki_page_id] || params[:id] || (params[:wiki_page] && params[:wiki_page][:title])
      if params[:format] && !["json", "html"].include?(params[:format])
        @page_name += ".#{params[:format]}"
        params[:format] = "html"
      end
      return if @page || !@page_name

      @page = @wiki.find_page(@page_name) if params[:action] != "create"
    end

    unless @page
      if params[:titleize].present? && !value_to_boolean(params[:titleize])
        @page_name = CGI.unescape(@page_name)
        @page = @wiki.build_wiki_page(@current_user, title: @page_name)
      else
        @page = @wiki.build_wiki_page(@current_user, url: @page_name)
      end
    end
  end

  def content_tag_redirect(context, tag, error_redirect_symbol, tag_type = nil)
    url_params = (tag.tag_type == "context_module") ? { module_item_id: tag.id } : {}
    if tag.content_type == "Assignment"
      use_edit_url = params[:build].nil? && @context.grants_right?(@current_user, :manage_assignments_edit) && tag.quiz_lti
      url_params[:quiz_lti] = true if use_edit_url
      redirect_symbol = use_edit_url ? :edit_context_assignment_url : :context_assignment_url
      redirect_to named_context_url(context, redirect_symbol, tag.content_id, url_params)
    elsif tag.content_type == "WikiPage"
      redirect_to polymorphic_url([context, tag.content], url_params)
    elsif tag.content_type == "Attachment"
      redirect_to named_context_url(context, :context_file_url, tag.content_id, url_params)
    elsif tag.content_type_quiz?
      redirect_to named_context_url(context, :context_quiz_url, tag.content_id, url_params)
    elsif tag.content_type == "DiscussionTopic"
      redirect_to named_context_url(context, :context_discussion_topic_url, tag.content_id, url_params)
    elsif tag.content_type == "Rubric"
      redirect_to named_context_url(context, :context_rubric_url, tag.content_id, url_params)
    elsif tag.content_type == "AssessmentQuestionBank"
      redirect_to named_context_url(context, :context_question_bank_url, tag.content_id, url_params)
    elsif tag.content_type == "Lti::MessageHandler"
      url_params[:module_item_id] = params[:module_item_id] if params[:module_item_id]
      url_params[:resource_link_fragment] = "ContentTag:#{tag.id}"
      redirect_to named_context_url(context, :context_basic_lti_launch_request_url, tag.content_id, url_params)
    elsif tag.content_type == "ExternalUrl"
      @tag = tag
      @module = tag.context_module
      log_asset_access(@tag, "external_urls", "external_urls")
      if tag.locked_for? @current_user
        render "context_modules/lock_explanation"
      else
        tag.context_module_action(@current_user, :read)
        render "context_modules/url_show"
      end
    elsif tag.content_type == "ContextExternalTool"
      timing_start = Process.clock_gettime(Process::CLOCK_MONOTONIC)
      @tag = tag

      if tag.locked_for? @current_user
        return render "context_modules/lock_explanation"
      end

      if @tag.context.is_a?(Assignment)
        @assignment = @tag.context

        @resource_title = @assignment.title
        @module_tag = if params[:module_item_id]
                        @context.context_module_tags.not_deleted.find(params[:module_item_id])
                      else
                        @assignment.context_module_tags.first
                      end
      else
        @module_tag = @tag
        @resource_title = @tag.title
      end
      @resource_url = @tag.url
      @tool = Lti::ToolFinder.from_content_tag(tag, context)

      @assignment&.migrate_to_1_3_if_needed!(@tool)
      tag.migrate_to_1_3_if_needed!(@tool)

      tag.context_module_action(@current_user, :read)
      if @tool
        log_asset_access(@tool, "external_tools", "external_tools", overwrite: false)
        @opaque_id = @tool.opaque_identifier_for(@tag)

        launch_settings = @tool.settings["post_only"] ? { post_only: true, tool_dimensions: } : { tool_dimensions: }
        @lti_launch = Lti::Launch.new(launch_settings)

        success_url = case tag_type
                      when :assignments
                        named_context_url(@context, :context_assignments_url, include_host: true)
                      when :modules
                        named_context_url(@context, :context_context_modules_url, include_host: true)
                      else
                        named_context_url(@context, :context_url, include_host: true)
                      end
        if tag.new_tab
          @lti_launch.launch_type = "window"
          @return_url = success_url
        else
          @return_url = if @context
                          set_return_url
                        else
                          external_content_success_url("external_tool_redirect")
                        end
          @redirect_return = true
          js_env(redirect_return_success_url: success_url,
                 redirect_return_cancel_url: success_url)
        end

        opts = {
          launch_url: @tool.login_or_launch_url(preferred_launch_url: @resource_url),
          link_code: @opaque_id,
          overrides: { "resource_link_title" => @resource_title },
          domain: HostUrl.context_host(@domain_root_account, request.host),
          include_module_context: true
        }

        @tool_form_id = random_lti_tool_form_id
        js_env(LTI_TOOL_FORM_ID: @tool_form_id)

        variable_expander = Lti::VariableExpander.new(@domain_root_account, @context, self, {
                                                        current_user: @current_user,
                                                        current_pseudonym: @current_pseudonym,
                                                        content_tag: @module_tag || tag,
                                                        assignment: @assignment,
                                                        launch: @lti_launch,
                                                        tool: @tool,
                                                        launch_url: @resource_url
                                                      })

        adapter = if @tool.use_1_3?
                    # Use the resource URL as the target_link_uri
                    opts[:launch_url] = @resource_url

                    Lti::LtiAdvantageAdapter.new(
                      tool: @tool,
                      user: @current_user,
                      context: @context,
                      return_url: @return_url,
                      expander: variable_expander,
                      include_storage_target: !in_lti_mobile_webview?,
                      opts: opts.merge(
                        resource_link: @tag.associated_asset_lti_resource_link
                      )
                    )
                  else
                    Lti::LtiOutboundAdapter.new(@tool, @current_user, @context).prepare_tool_launch(@return_url, variable_expander, opts)
                  end

        if tag.try(:context_module)
          # if you change this, see also url_show.html.erb
          cu = context_url(@context, :context_context_modules_url)
          cu = "#{cu}/#{tag.context_module.id}"
          add_crumb tag.context_module.name, cu
          add_crumb @tag.title
        end

        if @assignment
          return unless require_user

          add_crumb(@resource_title)
          @mark_done = MarkDonePresenter.new(self, @context, params["module_item_id"], @current_user, @assignment)
          @prepend_template = "assignments/lti_header" if render_external_tool_prepend_template?

          can_read_submissions = @assignment.grants_right?(@current_user, session, :read_own_submission) && @context.grants_right?(@current_user, session, :read_grades)
          if can_read_submissions
            @assigned_assessments = @current_user_submission&.assigned_assessments&.select { |request| request.submission.grants_right?(@current_user, session, :read) } || []
          end
          begin
            @lti_launch.params = lti_launch_params(adapter)
          rescue Lti::IMS::AdvantageErrors::InvalidLaunchError
            return render_error_with_details(
              title: t("LTI Launch Error"),
              summary: t("There was an error launching to the configured tool."),
              directions: t("Please try re-establishing the connection to the tool by re-selecting the tool in the assignment or module item interface and saving.")
            )
          end
        else
          @lti_launch.params = adapter.generate_post_payload
        end

        @lti_launch.resource_url = @tool.login_or_launch_url(preferred_launch_url: @resource_url)
        @lti_launch.link_text = @resource_title
        @lti_launch.analytics_id = @tool.tool_id

        Lti::LogService.new(tool: @tool, context:, user: @current_user, session_id: session[:session_id], placement: nil, launch_type: :content_item, launch_url: @resource_url).call

        @append_template = "context_modules/tool_sequence_footer" if render_external_tool_append_template?
        render Lti::AppUtil.display_template(external_tool_redirect_display_type)
      else
        flash[:error] = t "#application.errors.invalid_external_tool", "Couldn't find valid settings for this link"
        redirect_to named_context_url(context, error_redirect_symbol)
      end
      timing_end = Process.clock_gettime(Process::CLOCK_MONOTONIC)
      tags = @tool ? { lti_version: @tool.lti_version } : {}
      InstStatsd::Statsd.timing("lti.content_tag_redirect_time", timing_end - timing_start, tags:)
    else
      flash[:error] = t "#application.errors.invalid_tag_type", "Didn't recognize the item type for this tag"
      redirect_to named_context_url(context, error_redirect_symbol)
    end
  end

  def set_return_url
    ref = request.referer
    # when flag is enabled, new quizzes quiz creation can only be initiated from quizzes page
    # but we still use the assignment#new page to create the quiz.
    # also handles launch from existing quiz on quizzes page.
    if ref.present? && @assignment&.quiz_lti?
      if (ref.include?("assignments/new") || ref =~ %r{courses/(\d+/quizzes.?|.*\?quiz_lti)}) && @context.root_account.feature_enabled?(:newquizzes_on_quiz_page)
        return polymorphic_url([@context, :quizzes])
      end

      if %r{courses/\d+/gradebook}i.match?(ref)
        return polymorphic_url([@context, :gradebook])
      end

      if %r{courses/\d+$}i.match?(ref)
        return polymorphic_url([@context])
      end

      if %r{courses/(\d+/modules.?|.*\?module_item_id=)}.match?(ref)
        return polymorphic_url([@context, :context_modules])
      end

      if %r{/courses/.*\?quiz_lti}.match?(ref)
        return polymorphic_url([@context, :quizzes])
      end

      if %r{courses/\d+/assignments}.match?(ref)
        return polymorphic_url([@context, :assignments])
      end
    end
    named_context_url(@context, :context_external_content_success_url, "external_tool_redirect", include_host: true)
  end

  def lti_launch_params(adapter)
    adapter.generate_post_payload_for_assignment(@assignment, lti_grade_passback_api_url(@tool), blti_legacy_grade_passback_api_url(@tool), lti_turnitin_outcomes_placement_url(@tool.id))
  end
  private :lti_launch_params

  def external_tool_redirect_display_type
    if params["display"].present?
      params["display"]
    elsif @assignment&.quiz_lti? && @module_tag
      "in_nav_context"
    else
      @tool&.extension_setting(:assignment_selection)&.dig("display_type")
    end
  end
  private :external_tool_redirect_display_type

  def render_external_tool_prepend_template?
    display_types = %w[full_width in_nav_context borderless full_width_with_nav]

    !display_types.include?(external_tool_redirect_display_type)
  end
  private :render_external_tool_prepend_template?

  def render_external_tool_append_template?
    display_types = %w[full_width borderless full_width_with_nav]

    !display_types.include?(external_tool_redirect_display_type)
  end
  private :render_external_tool_append_template?

  # pass it a context or an array of contexts and it will give you a link to the
  # person's calendar with only those things checked.
  def calendar_url_for(contexts_to_link_to = nil, options = {})
    options[:query] ||= {}
    contexts_to_link_to = Array(contexts_to_link_to)
    if (event = options.delete(:event))
      options[:query][:event_id] = event.id
    end
    options[:query][:include_contexts] = contexts_to_link_to.map(&:asset_string).join(",") unless contexts_to_link_to.empty?
    calendar_url(options[:query])
  end

  # pass it a context or an array of contexts and it will give you a link to the
  # person's files browser for the supplied contexts.
  def files_url_for(contexts_to_link_to = nil, options = {})
    options[:query] ||= {}
    contexts_to_link_to = Array(contexts_to_link_to)
    unless contexts_to_link_to.empty?
      options[:anchor] = contexts_to_link_to.first.asset_string
    end
    options[:query][:include_contexts] = contexts_to_link_to.map { |c| c.is_a? String ? c : c.asset_string }.join(",") unless contexts_to_link_to.empty?
    url_for(
      options[:query].merge({
        controller: "files",
        action: "full_index",
      }.merge(if options[:anchor].empty?
                {}
              else
                {
                  anchor: options[:anchor]
                }
              end))
    )
  end
  helper_method :calendar_url_for, :files_url_for

  def conversations_path(params = {})
    if @current_user
      query_string = params.slice(:context_id, :user_id, :user_name).each_with_object([]) do |(k, v), res|
        res << "#{k}=#{v}"
      end.join("&")
      "/conversations?#{query_string}"
    else
      hash = params.keys.empty? ? "" : "##{params.to_json.unpack1("H*")}"
      "/conversations#{hash}"
    end
  end
  helper_method :conversations_path

  # escape everything but slashes, see http://code.google.com/p/phusion-passenger/issues/detail?id=113
  FILE_PATH_ESCAPE_PATTERN = Regexp.new("[^#{URI::PATTERN::UNRESERVED}/]")
  def safe_domain_file_url(attachment, host_and_shard: nil, verifier: nil, download: false, return_url: nil, fallback_url: nil, authorization: nil)
    host_and_shard ||= HostUrl.file_host_with_shard(@domain_root_account || Account.default, request.host_with_port)
    host, shard = host_and_shard
    config = DynamicSettings.find(tree: :private, cluster: attachment.shard.database_server.id)
    if config["attachment_specific_file_domain"] == "true"
      separator = config["attachment_specific_file_domain_separator"] || "."
      host = "a#{attachment.shard.id}-#{attachment.local_id}#{separator}#{host}"
    end
    res = "#{request.protocol}#{host}"

    shard.activate do
      # add parameters so that the other domain can create a session that
      # will authorize file access but not full app access.  We need this in
      # case there are relative URLs in the file that point to other pieces
      # of content.
      fallback_url ||= request.url
      query = URI.parse(fallback_url).query
      # i don't know if we really need this but in case these expired tokens are a client caching issue,
      # let's throw an extra param in the fallback so we hopefully don't infinite loop
      fallback_url += (query.present? ? "&" : "?") + "fallback_ts=#{Time.now.to_i}"

      opts = generate_access_verifier(return_url:, fallback_url:, authorization:)
      opts[:verifier] = verifier if verifier.present?

      if download
        # download "for realz, dude" (see later comments about :download)
        opts[:download_frd] = 1
      else
        # don't set :download here, because file_download_url won't like it. see
        # comment below for why we'd want to set :download
        opts[:inline] = 1
      end

      if @context && Attachment.relative_context?(@context.class.base_class) && @context == attachment.context
        # so yeah, this is right. :inline=>1 wants :download=>1 to go along with
        # it, so we're setting :download=>1 *because* we want to display inline.
        opts[:download] = 1 unless download

        # if the context is one that supports relative paths (which requires extra
        # routes and stuff), then we'll build an actual named_context_url with the
        # params for show_relative
        res += named_context_url(@context, :context_file_url, attachment)
        res += "/" + URI::DEFAULT_PARSER.escape(attachment.full_display_path, FILE_PATH_ESCAPE_PATTERN)
        res += "?" + opts.to_query
      else
        # otherwise, just redirect to /files/:id
        res += file_download_url(attachment, opts.merge(only_path: true))
      end
    end

    res
  end
  helper_method :safe_domain_file_url

  def feature_enabled?(feature)
    @features_enabled ||= {}
    feature = feature.to_sym
    return @features_enabled[feature] unless @features_enabled[feature].nil?

    @features_enabled[feature] ||= if [:question_banks].include?(feature)
                                     true
                                   elsif feature == :diigo
                                     !!Diigo::Connection.config
                                   elsif feature == :google_drive
                                     Canvas::Plugin.find(:google_drive).try(:enabled?)
                                   elsif feature == :etherpad
                                     !!EtherpadCollaboration.config
                                   elsif feature == :kaltura
                                     !!CanvasKaltura::ClientV3.config
                                   elsif feature == :web_conferences
                                     !!WebConference.config
                                   elsif feature == :vericite
                                     Canvas::Plugin.find(:vericite).try(:enabled?)
                                   elsif feature == :lockdown_browser
                                     Canvas::Plugin.all_for_tag(:lockdown_browser).any? { |p| p.settings[:enabled] }
                                   else
                                     !!AccountServices.allowable_services[feature]
                                   end
  end
  helper_method :feature_enabled?

  def service_enabled?(service)
    @domain_root_account&.service_enabled?(service)
  end
  helper_method :service_enabled?

  def feature_and_service_enabled?(feature)
    feature_enabled?(feature) && service_enabled?(feature)
  end
  helper_method :feature_and_service_enabled?

  def random_lti_tool_form_id
    rand(0..999).to_s
  end
  helper_method :random_lti_tool_form_id

  def temporary_user_code(generate = true)
    if generate
      session[:temporary_user_code] ||= "tmp_#{Digest::SHA256.hexdigest("#{Time.now.to_i}_#{rand}")}"
    else
      session[:temporary_user_code]
    end
  end

  def require_account_management(on_root_account = false, permissions: [:manage_account_settings])
    if (!@context.root_account? && on_root_account) || !@context.is_a?(Account)
      redirect_to named_context_url(@context, :context_url)
      return false
    else
      return false unless authorized_action(@context, @current_user, permissions)
    end
    true
  end

  def require_root_account_management
    require_account_management(true)
  end

  def require_site_admin_with_permission(permission)
    require_context_with_permission(Account.site_admin, permission)
  end

  def require_context_with_permission(context, permission)
    unless context.grants_right?(@current_user, permission)
      respond_to do |format|
        format.html do
          if @current_user
            flash[:error] = t "#application.errors.permission_denied", "You don't have permission to access that page"
            redirect_to root_url
          else
            redirect_to_login
          end
        end
        format.json { render_json_unauthorized }
      end
      false
    end
  end

  def require_registered_user
    return false if require_user == false

    unless @current_user.registered?
      respond_to do |format|
        format.html { render "shared/registration_incomplete", status: :unauthorized }
        format.json { render json: { "status" => "unauthorized", "message" => t("#errors.registration_incomplete", "You need to confirm your email address before you can view this page") }, status: :unauthorized }
      end
      false
    end
  end

  def check_incomplete_registration
    if @current_user
      js_env INCOMPLETE_REGISTRATION: incomplete_registration?, USER_EMAIL: @current_user.email
    end
  end

  def incomplete_registration?
    @current_user && params[:registration_success] && @current_user.pre_registered?
  end
  helper_method :incomplete_registration?

  def page_views_enabled?
    PageView.page_views_enabled?
  end
  helper_method :page_views_enabled?

  def verified_file_download_url(attachment, context = nil, permission_map_id = nil, *opts)
    verifier = Attachments::Verification.new(attachment).verifier_for_user(@current_user,
                                                                           context: context.try(:asset_string),
                                                                           permission_map_id:)
    file_download_url(attachment, { verifier: }, *opts)
  end
  helper_method :verified_file_download_url

  def user_content(str)
    return nil unless str
    return str.html_safe unless str.match?(/object|embed|equation_image/)

    UserContent.escape(str, request.host_with_port, use_new_math_equation_handling?)
  end
  helper_method :user_content

  def public_user_content(str, context: @context, user: @current_user, is_public: false, location: nil)
    return nil unless str

    rewriter = UserContent::HtmlRewriter.new(context, user)
    file_handler = proc do |match|
      UserContent::FilesHandler.new(
        match:,
        context:,
        user:,
        preloaded_attachments: {},
        in_app: in_app?,
        is_public:,
        location:
      ).processed_url
    end
    rewriter.set_handler("files", &file_handler)
    rewriter.set_handler("media_attachments_iframe", &file_handler)
    UserContent.escape(rewriter.translate_content(str), request.host_with_port, use_new_math_equation_handling?)
  end
  helper_method :public_user_content

  def find_bank(id, check_context_chain = true)
    bank = @context.assessment_question_banks.active.where(id:).first || @current_user.assessment_question_banks.active.where(id:).first
    if bank
      (if block_given?
         authorized_action(bank, @current_user, :read)
       else
         bank.grants_right?(@current_user, session, :read)
       end) or return nil
    elsif check_context_chain
      (if block_given?
         authorized_action(@context, @current_user, :read_question_banks)
       else
         @context.grants_right?(@current_user, session, :read_question_banks)
       end) or return nil
      bank = @context.inherited_assessment_question_banks.where(id:).first
    end

    yield if block_given? && (@bank = bank)
    bank
  end

  def in_app?
    !!(@current_user ? @pseudonym_session : session[:session_id])
  end

  def params_are_integers?(*check_params)
    begin
      check_params.each { |p| Integer(params[p]) }
    rescue ArgumentError
      return false
    end
    true
  end

  def destroy_session
    logger.info "Destroying session: #{session[:session_id]}"
    @pseudonym_session.try(:destroy)
    reset_session
  end

  def logout_current_user
    logged_in_user&.stamp_logout_time!
    InstFS.logout(logged_in_user)
    destroy_session
  end

  def set_layout_options
    @embedded_view = params[:embedded]
    @headers = false if params[:no_headers]
    (@body_classes ||= []) << "embedded" if @embedded_view
  end

  def stringify_json_ids?
    request.headers["Accept"]&.include?("application/json+canvas-string-ids")
  end

  def json_cast(obj)
    obj = obj.as_json if obj.respond_to?(:as_json)
    stringify_json_ids? ? StringifyIds.recursively_stringify_ids(obj) : obj
  end

  def render(options = nil, extra_options = {}, &)
    set_layout_options
    if options.is_a?(Hash) && options.key?(:json)
      json = options.delete(:json)
      unless json.is_a?(String)
        json = ActiveSupport::JSON.encode(json_cast(json))
      end

      options[:json] = json
    end

    # _don't_ call before_render hooks if we're not returning HTML
    if options.is_a?(Hash) &&
       (options[:json] || options[:plain] || options[:layout] == false)
      super
    else
      run_callbacks(:html_render) { super }
    end
  end

  # flash is normally only preserved for one redirect; make sure we carry
  # it along in case there are more
  def redirect_to(*)
    flash.keep
    super
  end

  def css_bundles
    @css_bundles ||= []
  end
  helper_method :css_bundles

  def css_bundle(*args)
    opts = (args.last.is_a?(Hash) ? args.pop : {})
    Array(args).flatten.each do |bundle|
      css_bundles << [bundle, opts[:plugin]] unless css_bundles.include? [bundle, opts[:plugin]]
    end
    nil
  end
  helper_method :css_bundle

  def js_bundles
    @js_bundles ||= []
  end
  helper_method :js_bundles

  # Use this method to place a bundle on the page, note that the end goal here
  # is to only ever include one bundle per page load, so use this with care and
  # ensure that the bundle you are requiring isn't simply a dependency of some
  # other bundle.
  #
  # Bundles are defined in ui/features/<bundle>.js
  #
  # usage: js_bundle :gradebook
  #
  # Only allows multiple arguments to support old usage of jammit_js
  #
  # Optional :plugin named parameter allows you to specify a plugin which
  # contains the bundle. Example:
  #
  # js_bundle :gradebook, :plugin => :my_feature
  #
  # will look for the bundle in
  # /plugins/my_feature/(optimized|javascripts)/compiled/bundles/ rather than
  # /(optimized|javascripts)/compiled/bundles/
  def js_bundle(*args)
    opts = (args.last.is_a?(Hash) ? args.pop : {})
    Array(args).flatten.each do |bundle|
      js_bundles << [bundle, opts[:plugin], false] unless js_bundles.include? [bundle, opts[:plugin], false]
    end
    nil
  end
  helper_method :js_bundle

  # Like #js_bundle but delay the execution (not necessarily the loading) of the
  # JS until the DOM is ready. Equivalent to doing:
  #
  #     $(document).ready(() => { import('path/to/bundles/profile.js') })
  #
  # This is useful when you suspect that the rendering of ERB/HTML can take a
  # long enough time for the JS to execute before it's done. For example, when
  # a page would contain a ton of DOM elements to represent DB records without
  # pagination as seen in USERS-369.
  def deferred_js_bundle(*args)
    opts = (args.last.is_a?(Hash) ? args.pop : {})
    Array(args).flatten.each do |bundle|
      js_bundles << [bundle, opts[:plugin], true] unless js_bundles.include? [bundle, opts[:plugin], true]
    end
    nil
  end
  helper_method :deferred_js_bundle

  def add_body_class(*args)
    @body_classes ||= []
    raise "call add_body_class for #{args} in the controller when using streaming templates" if @streaming_template && (args - @body_classes).any?

    @body_classes += args
  end
  helper_method :add_body_class

  def body_classes
    @body_classes ||= []
  end
  helper_method :body_classes

  def set_active_tab(active_tab)
    raise "call set_active_tab for #{active_tab.inspect} in the controller when using streaming templates" if @streaming_template && @active_tab != active_tab

    @active_tab = active_tab
  end
  helper_method :set_active_tab

  def get_active_tab
    @active_tab
  end
  helper_method :get_active_tab

  def get_course_from_section
    if params[:section_id]
      @section = api_find(CourseSection, params.delete(:section_id))
      params[:course_id] = @section.course_id
    end
  end

  def reject_student_view_student
    return unless @current_user&.fake_student?

    @unauthorized_message ||= t("#application.errors.student_view_unauthorized", "You cannot access this functionality in student view.")
    render_unauthorized_action
  end

  def check_limited_access_for_students
    return unless @domain_root_account.feature_enabled?(:allow_limited_access_for_students)
    return unless @context.present? || @current_user.present?

    limit_access = if @context.is_a?(User)
                     @context.student_in_limited_access_account?
                   elsif @context.nil? && @current_user.present?
                     @current_user.student_in_limited_access_account?
                   else
                     context_account&.limited_access_for_user?(@current_user)
                   end

    render_unauthorized_action if limit_access
  end

  def context_account
    @context_account ||= if @context.is_a?(Account)
                           @context
                         elsif @context.is_a?(Course) || @context.is_a?(Group)
                           @context.account
                         elsif @context.is_a?(User)
                           raise "Account can't be derived from a User context"
                         elsif @context.is_a?(CourseSection)
                           @context.course.account
                         else
                           a = @context.try(:account)
                           raise ActiveRecord::RecordNotFound, "No account found for context" unless a.present?

                           a
                         end
  end

  def set_site_admin_context
    @context = Account.site_admin
    add_crumb t("#crumbs.site_admin", "Site Admin"), url_for(Account.site_admin)
  end

  def flash_notices
    @notices ||= begin
      notices = []
      if !browser_supported? && !@embedded_view && !cookies["unsupported_browser_dismissed"]
        notices << { type: "warning", content: { html: unsupported_browser }, classes: "unsupported_browser" }
      end
      if (error = flash[:error])
        flash.delete(:error)
        notices << { type: "error", content: error, icon: "warning" }
      end
      if (warning = flash[:warning])
        flash.delete(:warning)
        notices << { type: "warning", content: warning, icon: "warning" }
      end
      if (info = flash[:info])
        flash.delete(:info)
        notices << { type: "info", content: info, icon: "info" }
      end
      if (notice = flash[:html_notice] ? { html: flash[:html_notice] } : flash[:notice])
        if flash[:html_notice]
          flash.delete(:html_notice)
        else
          flash.delete(:notice)
        end
        notices << { type: "success", content: notice, icon: "check" }
      end
      notices
    end
  end
  helper_method :flash_notices

  def unsupported_browser
    t("Your browser does not meet the minimum requirements for Canvas. Please visit the *Canvas Community* for a complete list of supported browsers.", wrapper: view_context.link_to('\1', t(:"#community.basics_browser_requirements")))
  end

  def browser_supported?
    key = request.user_agent.to_s.sum # keep cookie size in check. a legitimate collision here would be 1. extremely unlikely and 2. not a big deal
    if key != session[:browser_key]
      session[:browser_key] = key
      session[:browser_supported] = BrowserSupport.supported?(request.user_agent)
    end
    session[:browser_supported]
  end

  def mobile_device?
    params[:mobile] || request.user_agent.to_s =~ /ipod|iphone|ipad|Android/i
  end

  # returns true only if request is (to launch an LTI tool) from a webview inside an iOS or Android app.
  #   * android: all user agents since Lollipop include `wv)`
  #       https://developer.chrome.com/docs/multidevice/user-agent/
  #   * iOS: the embedded Safari view uses the same user agent as standard
  #       mobile Safari, but will pass platform=mobile for all LTI tool
  #       launches within that view. It's unfortunate that there isn't the
  #       same confidence level as Android, so this will have to do
  # returns false for:
  #   * non-LTI-related iOS mobile app requests
  #   * mobile browser requests (iOS Safari, Android Chrome)
  #   * all non-mobile requests
  def in_lti_mobile_webview?
    in_android_app = request.user_agent.to_s =~ /wv\)/i
    in_ios_app = params[:platform] == "mobile"

    !!(mobile_device? && (in_android_app || in_ios_app))
  end

  def ms_office?
    request.user_agent.to_s.include?("ms-office") ||
      request.user_agent.to_s.match?(%r{Word/\d+\.\d+})
  end

  def profile_data(profile, viewer, session, includes)
    extend Api::V1::UserProfile
    extend Api::V1::Course
    extend Api::V1::Group
    includes ||= []
    data = user_profile_json(profile, viewer, session, includes, profile)
    data[:can_edit] = viewer == profile.user && profile.user.user_can_edit_profile?
    data[:can_edit_channels] = viewer == profile.user && profile.user.user_can_edit_comm_channels?
    data[:can_edit_name] = viewer == profile.user && profile.user.user_can_edit_name?
    data[:can_edit_avatar] = data[:can_edit] && profile.user.avatar_state != :locked
    data[:known_user] = viewer.address_book.known_user(profile.user)
    if data[:known_user] && viewer != profile.user
      common_courses = viewer.address_book.common_courses(profile.user)
      # address book can return a fake record in common courses with course_id
      # 0 which represents an admin -> user commonality.
      common_courses.delete(0)
      common_groups = viewer.address_book.common_groups(profile.user)
    else
      common_courses = {}
      common_groups = {}
    end
    data[:common_contexts] = common_contexts(common_courses, common_groups, @current_user, session)
    data
  end

  def common_contexts(common_courses, common_groups, current_user, session)
    courses = Course.active.where(id: common_courses.keys).to_a
    groups = Group.active.where(id: common_groups.keys).collaborative.to_a

    common_courses = courses.map do |course|
      course_json(course, current_user, session, ["html_url"], false).merge({
                                                                              roles: common_courses[course.id].map { |role| Enrollment.readable_type(role) }
                                                                            })
    end

    common_groups = groups.map do |group|
      group_json(group, current_user, session, include: ["html_url"]).merge({
                                                                              # in the future groups will have more roles and we'll need soemthing similar to
                                                                              # the roles.map above in courses
                                                                              roles: [t("#group.memeber", "Member")]
                                                                            })
    end

    common_courses + common_groups
  end

  def not_found
    raise ActionController::RoutingError, "Not Found"
  end

  def set_js_rights(objtypes = nil)
    objtypes ||= js_rights if respond_to?(:js_rights)
    if objtypes
      hash = {}
      objtypes.each do |instance_symbol|
        instance_name = instance_symbol.to_s
        obj = instance_variable_get(:"@#{instance_name}")
        policy = obj.check_policy(@current_user, session) unless obj.nil? || !obj.respond_to?(:check_policy)
        hash[:"#{instance_name.upcase}_RIGHTS"] = ActiveSupport::HashWithIndifferentAccess[policy.map { |right| [right, true] }] unless policy.nil?
      end

      js_env hash
    end
  end

  def set_js_wiki_data(opts = {})
    hash = {}

    hash[:DEFAULT_EDITING_ROLES] = @context.default_wiki_editing_roles if @context.respond_to?(:default_wiki_editing_roles)
    hash[:WIKI_PAGES_PATH] = polymorphic_path([@context, :wiki_pages])
    if opts[:course_home]
      hash[:COURSE_HOME] = true
      hash[:COURSE_TITLE] = @context.name
    end

    if @page
      if @page.grants_any_right?(@current_user, session, :update, :update_content)
        mc_status = setup_master_course_restrictions(@page, @context, user_can_edit: true)
      end

      hash[:WIKI_PAGE] = wiki_page_json(@page, @current_user, session, true, deep_check_if_needed: true, master_course_status: mc_status)
      version_number = Rails.cache.fetch(["page_version", @page].cache_key) { @page.versions.maximum(:number) }
      hash[:WIKI_PAGE_REVISION] = version_number && StringifyIds.stringify_id(version_number)
      hash[:WIKI_PAGE_SHOW_PATH] = named_context_url(@context, :context_wiki_page_path, @page)
      hash[:WIKI_PAGE_EDIT_PATH] = named_context_url(@context, :edit_context_wiki_page_path, @page)
      hash[:WIKI_PAGE_HISTORY_PATH] = named_context_url(@context, :context_wiki_page_revisions_path, @page)
    end

    if @context.is_a?(Course) && @context.grants_right?(@current_user, session, :read)
      hash[:COURSE_ID] = @context.id.to_s
      hash[:MODULES_PATH] = polymorphic_path([@context, :context_modules])
    end

    js_env hash
  end

  ASSIGNMENT_GROUPS_TO_FETCH_PER_PAGE_ON_ASSIGNMENTS_INDEX = 50
  def set_js_assignment_data
    rights = [*RoleOverride::GRANULAR_MANAGE_ASSIGNMENT_PERMISSIONS, :manage_grades, :read_grades, :manage]
    permissions = @context.rights_status(@current_user, *rights)
    permissions[:manage_course] = permissions[:manage]
    permissions[:manage] = permissions[:manage_assignments_edit]
    permissions[:by_assignment_id] = @context.assignments.to_h do |assignment|
      [assignment.id,
       {
         update: assignment.user_can_update?(@current_user, session),
         delete: assignment.grants_right?(@current_user, :delete),
         manage_assign_to: assignment.grants_right?(@current_user, :manage_assign_to)
       }]
    end

    current_user_has_been_observer_in_this_course = @context.user_has_been_observer?(@current_user)

    # as of the time of this writing, there are only 2 places where set_js_assignment_data is called:
    # 1. assignments_controller (context of this will be Course)
    # 2. courses_controller (context of this will be Account)
    # discussion_checkpoints_enabled? works for either context
    account_has_discussion_checkpoints_enabled = @context.discussion_checkpoints_enabled?

    prefetch_xhr(api_v1_course_assignment_groups_url(
                   @context,
                   include: [
                     "assignments",
                     "discussion_topic",
                     account_has_discussion_checkpoints_enabled && "checkpoints",
                     (permissions[:manage] || current_user_has_been_observer_in_this_course) && "all_dates",
                     permissions[:manage] && "module_ids",
                     peer_reviews_for_a2_enabled? && "assessment_requests"
                   ].compact_blank,
                   exclude_response_fields: ["description", "rubric"],
                   exclude_assignment_submission_types: ["wiki_page"],
                   override_assignment_dates: !permissions[:manage],
                   per_page: ASSIGNMENT_GROUPS_TO_FETCH_PER_PAGE_ON_ASSIGNMENTS_INDEX
                 ),
                 id: "assignment_groups_url")

    js_env({
             COURSE_ID: @context.id.to_s,
             URLS: {
               new_assignment_url: new_polymorphic_url([@context, :assignment]),
               new_quiz_url: context_url(@context, :context_quizzes_new_url),
               course_url: api_v1_course_url(@context),
               sort_url: reorder_course_assignment_groups_url(@context),
               assignment_sort_base_url: course_assignment_groups_url(@context),
               context_modules_url: api_v1_course_context_modules_path(@context),
               course_student_submissions_url: api_v1_course_student_submissions_url(@context)
             },
             POST_TO_SIS: Assignment.sis_grade_export_enabled?(@context),
             PERMISSIONS: permissions,
             HAS_GRADING_PERIODS: @context.grading_periods?,
             VALID_DATE_RANGE: CourseDateRange.new(@context),
             assignment_menu_tools: external_tools_display_hashes(:assignment_menu),
             assignment_index_menu_tools: external_tools_display_hashes(:assignment_index_menu),
             assignment_group_menu_tools: external_tools_display_hashes(:assignment_group_menu),
             discussion_topic_menu_tools: external_tools_display_hashes(:discussion_topic_menu),
             quiz_menu_tools: external_tools_display_hashes(:quiz_menu),
             current_user_has_been_observer_in_this_course:,
             observed_student_ids: ObserverEnrollment.observed_student_ids(@context, @current_user),
             apply_assignment_group_weights: @context.apply_group_weights?,
             DISCUSSION_CHECKPOINTS_ENABLED: account_has_discussion_checkpoints_enabled
           })

    conditional_release_js_env(includes: :active_rules)

    if @context.grading_periods?
      js_env(active_grading_periods: GradingPeriod.json_for(@context, @current_user))
    end
  end

  def set_js_module_data
    js_env({
             HAS_GRADING_PERIODS: @context.grading_periods?,
             VALID_DATE_RANGE: CourseDateRange.new(@context),
             POST_TO_SIS: Assignment.sis_grade_export_enabled?(@context),
             SECTION_LIST: @context.course_sections.active.map do |section|
                             {
                               id: section.id,
                               start_at: section.start_at,
                               end_at: section.end_at,
                               override_course_and_term_dates: section.restrict_enrollments_to_section_dates
                             }
                           end,
             DUE_DATE_REQUIRED_FOR_ACCOUNT: AssignmentUtil.due_date_required_for_account?(@context),
             DISCUSSION_CHECKPOINTS_ENABLED: @context.discussion_checkpoints_enabled?,
           })
    js_env(active_grading_periods: GradingPeriod.json_for(@context, @current_user)) if @context.grading_periods?
  end

  def google_drive_connection
    return @google_drive_connection if @google_drive_connection

    ## @real_current_user first ensures that a masquerading user never sees the
    ## masqueradee's files, but in general you may want to block access to google
    ## docs for masqueraders earlier in the request
    if logged_in_user
      refresh_token, access_token = Rails.cache.fetch(["google_drive_tokens", logged_in_user].cache_key) do
        service = logged_in_user.user_services.where(service: "google_drive").first
        service && [service.token, service.secret]
      end
    else
      refresh_token = session[:oauth_gdrive_refresh_token]
      access_token = session[:oauth_gdrive_access_token]
    end

    @google_drive_connection = GoogleDrive::Connection.new(refresh_token, access_token, ApplicationController.google_drive_timeout)
  end

  def user_has_google_drive
    @user_has_google_drive ||= if logged_in_user
                                 Rails.cache.fetch_with_batched_keys("user_has_google_drive", batch_object: logged_in_user, batched_keys: :user_services) do
                                   google_drive_connection.authorized?
                                 end
                               else
                                 google_drive_connection.authorized?
                               end
  end

  def setup_live_events_context
    proc = lambda do
      benchmark("setup_live_events_context") do
        ctx = Canvas::LiveEvents.base_context_attributes(@context, @domain_root_account)

        if @current_pseudonym
          ctx[:user_login] = @current_pseudonym.unique_id
          ctx[:user_account_id] = @current_pseudonym.global_account_id
          ctx[:user_sis_id] = @current_pseudonym.sis_user_id
        end

        ctx[:user_id] = @current_user.global_id if @current_user
        ctx[:time_zone] = @current_user.time_zone if @current_user
        ctx[:developer_key_id] = @access_token.developer_key.global_id if @access_token
        ctx[:real_user_id] = @real_current_user.global_id if @real_current_user

        if @context_membership
          ctx[:context_role] =
            if @context_membership.respond_to?(:role)
              @context_membership.role.name
            elsif @context_membership.respond_to?(:type)
              @context_membership.type
            else
              @context_membership.class.to_s
            end
        end

        if (tctx = Thread.current[:context])
          ctx[:request_id] = tctx[:request_id]
          ctx[:session_id] = tctx[:session_id]
        end

        ctx[:hostname] = request.host
        ctx[:http_method] = request.method
        ctx[:user_agent] = request.headers["User-Agent"]
        ctx[:client_ip] = request.remote_ip
        ctx[:url] = request.url
        # The Caliper spec uses the spelling "referrer", so use it in the Canvas output JSON too.
        ctx[:referrer] = request.referer
        ctx[:producer] = "canvas"

        StringifyIds.recursively_stringify_ids(ctx)

        ctx
      end
    end
    LiveEvents.set_context(proc)
  end

  # makes it so you can use the prefetch_xhr erb helper from controllers. They'll be rendered in _head.html.erb
  def prefetch_xhr(*args, **kwargs)
    (@xhrs_to_prefetch_from_controller ||= []) << [args, kwargs]
  end

  def manage_live_events_context
    setup_live_events_context
    yield
  ensure
    LiveEvents.clear_context!
  end

  def can_stream_template?
    if ::Rails.env.test?
      # don't actually stream because it kills selenium
      # but still set the instance variable so we catch errors that we'd encounter streaming frd
      @streaming_template = true
      false
    else
      return value_to_boolean(params[:force_stream]) if params.key?(:force_stream)

      ::DynamicSettings.find(tree: :private)["enable_template_streaming", failsafe: false] &&
        Setting.get("disable_template_streaming_for_#{controller_name}/#{action_name}", "false") != "true"
    end
  end

  def recaptcha_enabled?(**)
    DynamicSettings.find(tree: :private)["recaptcha_server_key", **].present? && @domain_root_account.self_registration_captcha?
  end

  def peer_reviews_for_a2_enabled?
    current_user_is_student = @context.respond_to?(:user_is_student?) && @context.user_is_student?(@current_user)
    current_user_is_student && @context.respond_to?(:feature_enabled?) && @context.feature_enabled?(:peer_reviews_for_a2)
  end

  # Show Student View button on the following controller/action pages, as long as defined tabs are not hidden
  STUDENT_VIEW_PAGES = {
    "courses#show" => nil,
    "announcements#index" => Course::TAB_ANNOUNCEMENTS,
    "announcements#show" => nil,
    "assignments#index" => Course::TAB_ASSIGNMENTS,
    "assignments#show" => nil,
    "discussion_topics#index" => Course::TAB_DISCUSSIONS,
    "discussion_topics#show" => nil,
    "context_modules#index" => Course::TAB_MODULES,
    "context#roster" => Course::TAB_PEOPLE,
    "context#roster_user" => nil,
    "wiki_pages#front_page" => Course::TAB_PAGES,
    "wiki_pages#index" => Course::TAB_PAGES,
    "wiki_pages#show" => nil,
    "files#index" => Course::TAB_FILES,
    "files#show" => nil,
    "assignments#syllabus" => Course::TAB_SYLLABUS,
    "outcomes#index" => Course::TAB_OUTCOMES,
    "quizzes/quizzes#index" => Course::TAB_QUIZZES,
    "quizzes/quizzes#show" => nil
  }.freeze

  def show_student_view_button?
    return false unless @context.is_a?(Course) && can_do(@context, @current_user, :use_student_view)

    return false if new_quizzes_navigation_updates? && new_quizzes_lti_tool?

    controller_action = "#{params[:controller]}##{params[:action]}"
    STUDENT_VIEW_PAGES.key?(controller_action) && (STUDENT_VIEW_PAGES[controller_action].nil? || !@context.tab_hidden?(STUDENT_VIEW_PAGES[controller_action]))
  end
  helper_method :show_student_view_button?

  def new_quizzes_navigation_updates?
    Account.site_admin.feature_enabled?(:new_quizzes_navigation_updates)
  end

  def new_quizzes_lti_tool?
    @tool&.quiz_lti?
  end

  def show_blueprint_button?
    @context.is_a?(Course) && MasterCourses::MasterTemplate.is_master_course?(@context)
  end
  helper_method :show_blueprint_button?

  def show_immersive_reader?
    return false if @current_user.blank?

    controller_action = "#{params[:controller]}##{params[:action]}"
    immersive_reader_pages = %w[assignments#show courses#show assignments#syllabus wiki_pages#front_page wiki_pages#show].freeze

    return false unless immersive_reader_pages.include?(controller_action)

    @context&.root_account&.feature_enabled?(:immersive_reader_wiki_pages) ||
      @current_user.feature_enabled?(:user_immersive_reader_wiki_pages)
  end
  helper_method :show_immersive_reader?

  def should_show_migration_limitation_message
    @context.is_a?(Course) && @context.user_is_instructor?(@current_user) &&
      @context.quiz_migration_alert_for_user(@current_user.id).present? &&
      %r{^/courses/\d+(/assignments|/quizzes|/modules|.?)$}.match?(request.path)
  end
  helper_method :should_show_migration_limitation_message

  def show_migration_text_no_question_warning?
    !Account.site_admin.feature_enabled?(:hide_quiz_migration_text_no_question_warning)
  end
  helper_method :show_migration_text_no_question_warning?

  def k5_disabled?
    K5::UserService.new(@current_user, @domain_root_account, @selected_observed_user).k5_disabled?
  end

  def k5_user?(check_disabled: true)
    K5::UserService.new(@current_user, @domain_root_account, @selected_observed_user).k5_user?(check_disabled:)
  end
  helper_method :k5_user?

  def use_classic_font?
    observed_users(@current_user, session) if @current_user&.roles(@domain_root_account)&.include?("observer")
    K5::UserService.new(@current_user, @domain_root_account, @selected_observed_user).use_classic_font?
  end
  helper_method :use_classic_font?

  def react_discussions_post_enabled_for_preferences_use?
    !!@domain_root_account&.feature_enabled?(:discussions_reporting)
  end
  helper_method :react_discussions_post_enabled_for_preferences_use?

  # Similar to Account#recaptcha_key, but does not check the `self_registration_captcha?` setting.
  def captcha_site_key
    DynamicSettings.find(tree: :private)["recaptcha_client_key"]
  end
  helper_method :captcha_site_key

  def require_feature_enabled(feature)
    not_found unless context&.root_account&.feature_enabled?(feature)
  end
end<|MERGE_RESOLUTION|>--- conflicted
+++ resolved
@@ -330,17 +330,12 @@
         @js_env[:top_navigation_tools] = external_tools_display_hashes(:top_navigation) if !!@domain_root_account&.feature_enabled?(:top_navigation_placement)
         @js_env[:horizon_course] = @context.is_a?(Course) && @context.horizon_course?
         @js_env[:has_courses] = @context.associated_courses.not_deleted.any? if @context.is_a?(Account)
-<<<<<<< HEAD
-        @js_env[:HORIZON_ACCOUNT] = @context.horizon_account? if @context.is_a?(Account)
-        @js_env[:horizon_account_locked] = @context.horizon_account_locked? if @context.is_a?(Account)
-=======
         @js_env[:horizon_account_locked] = @context.horizon_account_locked? if @context.is_a?(Account)
         @js_env[:HORIZON_ACCOUNT] = if @context.is_a?(Account)
                                       @context.horizon_account?
                                     elsif @context.is_a?(Course)
                                       @context.account.horizon_account?
                                     end
->>>>>>> c345be2d
         # partner context data
         if @context&.grants_any_right?(@current_user, session, :read, :read_as_admin)
           @js_env[:current_context] = {
@@ -441,12 +436,8 @@
     embedded_release_notes
     discussions_speedgrader_revisit
     discussion_checkpoints
-<<<<<<< HEAD
-    differentiation_tags
-=======
     assign_to_differentiation_tags
 
->>>>>>> c345be2d
   ].freeze
   JS_ENV_FEATURES_HASH = Digest::SHA256.hexdigest(
     [
