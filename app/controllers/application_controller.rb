--- conflicted
+++ resolved
@@ -460,10 +460,7 @@
     course_pace_allow_bulk_pace_assign
     lti_apps_page_ai_translation
     ams_service
-<<<<<<< HEAD
-=======
     open_tools_in_new_tab
->>>>>>> e6b3b88b
   ].freeze
   JS_ENV_ROOT_ACCOUNT_SERVICES = %i[account_survey_notifications].freeze
   JS_ENV_BRAND_ACCOUNT_FEATURES = %i[
