#
# Copyright (C) 2011 - present Instructure, Inc.
#
# This file is part of Canvas.
#
# Canvas is free software: you can redistribute it and/or modify it under
# the terms of the GNU Affero General Public License as published by the Free
# Software Foundation, version 3 of the License.
#
# Canvas is distributed in the hope that it will be useful, but WITHOUT ANY
# WARRANTY; without even the implied warranty of MERCHANTABILITY or FITNESS FOR
# A PARTICULAR PURPOSE. See the GNU Affero General Public License for more
# details.
#
# You should have received a copy of the GNU Affero General Public License along
# with this program. If not, see <http://www.gnu.org/licenses/>.
#

# Filters added to this controller apply to all controllers in the application.
# Likewise, all the methods added will be available for all controllers.

class ApplicationController < ActionController::Base
  class << self
    [:before, :after, :around,
     :skip_before, :skip_after, :skip_around,
     :prepend_before, :prepend_after, :prepend_around].each do |type|
      class_eval <<-RUBY, __FILE__, __LINE__ + 1
        def #{type}_filter(*)
          raise "Please use #{type}_action instead of #{type}_filter"
        end
      RUBY
    end
  end

  attr_accessor :active_tab
  attr_reader :context

  include Api
  include LocaleSelection
  include Api::V1::User
  include Api::V1::WikiPage
  include LegalInformationHelper
  around_action :set_locale
  around_action :enable_request_cache
  around_action :batch_statsd
  around_action :report_to_datadog

  helper :all

  include AuthenticationMethods

  include Canvas::RequestForgeryProtection
  protect_from_forgery with: :exception

  prepend_before_action :load_user, :load_account
  # make sure authlogic is before load_user
  skip_before_action :activate_authlogic
  prepend_before_action :activate_authlogic

  before_action :check_pending_otp
  before_action :set_user_id_header
  before_action :set_time_zone
  before_action :set_page_view
  before_action :require_reacceptance_of_terms
  before_action :clear_policy_cache
  before_action :setup_live_events_context
  after_action :log_page_view
  after_action :discard_flash_if_xhr
  after_action :cache_buster
  before_action :initiate_session_from_token
  # Yes, we're calling this before and after so that we get the user id logged
  # on events that log someone in and log someone out.
  after_action :set_user_id_header
  before_action :fix_xhr_requests
  before_action :init_body_classes
  after_action :set_response_headers
  after_action :update_enrollment_last_activity_at
  after_action :add_csp_for_root
  after_action :teardown_live_events_context

  # multiple actions might be called on a single controller instance in specs
  before_action :clear_js_env if Rails.env.test?

  add_crumb(proc {
    title = I18n.t('links.dashboard', 'My Dashboard')
    crumb = <<-END
      <i class="icon-home"
         title="#{title}">
        <span class="screenreader-only">#{title}</span>
      </i>
    END

    crumb.html_safe
  }, :root_path, class: 'home')

  def clear_js_env
    @js_env = nil
  end

  ##
  # Sends data from rails to JavaScript
  #
  # The data you send will eventually make its way into the view by simply
  # calling `to_json` on the data.
  #
  # It won't allow you to overwrite a key that has already been set
  #
  # Please use *ALL_CAPS* for keys since these are considered constants
  # Also, please don't name it stuff from JavaScript's Object.prototype
  # like `hasOwnProperty`, `constructor`, `__defineProperty__` etc.
  #
  # This method is available in controllers and views
  #
  # example:
  #
  #     # ruby
  #     js_env :FOO_BAR => [1,2,3], :COURSE => @course
  #
  #     # coffeescript
  #     require ['ENV'], (ENV) ->
  #       ENV.FOO_BAR #> [1,2,3]
  #
  def js_env(hash = {}, overwrite = false)

    return {} unless request.format.html? || request.format == "*/*" || @include_js_env

    if hash.present? && @js_env_has_been_rendered
      add_to_js_env(hash, @js_env_data_we_need_to_render_later, overwrite)
      return
    end

    # set some defaults
    unless @js_env
      benchmark("init @js_env") do
        editor_css = [
          active_brand_config_url('css'),
          view_context.stylesheet_path(css_url_for('what_gets_loaded_inside_the_tinymce_editor'))
        ]

        editor_hc_css = [
          active_brand_config_url('css', { force_high_contrast: true }),
          view_context.stylesheet_path(css_url_for('what_gets_loaded_inside_the_tinymce_editor', false, { force_high_contrast: true }))
        ]

        @js_env_data_we_need_to_render_later = {}
        @js_env = {
          ASSET_HOST: Canvas::Cdn.add_brotli_to_host_if_supported(request),
          active_brand_config_json_url: active_brand_config_url('json'),
          url_to_what_gets_loaded_inside_the_tinymce_editor_css: editor_css,
          url_for_high_contrast_tinymce_editor_css: editor_hc_css,
          current_user_id: @current_user.try(:id),
          current_user_roles: @current_user.try(:roles, @domain_root_account),
          current_user_disabled_inbox: @current_user.try(:disabled_inbox?),
          files_domain: HostUrl.file_host(@domain_root_account || Account.default, request.host_with_port),
          DOMAIN_ROOT_ACCOUNT_ID: @domain_root_account.try(:global_id),
          k12: k12?,
          use_responsive_layout: use_responsive_layout?,
          use_rce_enhancements: (@context.is_a?(User) ? @domain_root_account : @context).try(:feature_enabled?, :rce_enhancements),
          rce_auto_save: @context.try(:feature_enabled?, :rce_auto_save),
          DIRECT_SHARE_ENABLED: !@context.is_a?(Group) && @domain_root_account.try(:feature_enabled?, :direct_share),
          help_link_name: help_link_name,
          help_link_icon: help_link_icon,
          use_high_contrast: @current_user.try(:prefers_high_contrast?),
          disable_celebrations: @current_user.try(:prefers_no_celebrations?),
          LTI_LAUNCH_FRAME_ALLOWANCES: Lti::Launch.iframe_allowances(request.user_agent),
          DEEP_LINKING_POST_MESSAGE_ORIGIN: request.base_url,
          DEEP_LINKING_LOGGING: Setting.get('deep_linking_logging', nil),
          SETTINGS: {
            open_registration: @domain_root_account.try(:open_registration?),
            collapse_global_nav: @current_user.try(:collapse_global_nav?),
            show_feedback_link: show_feedback_link?
          },
          FEATURES: {
            assignment_attempts: Account.site_admin.feature_enabled?(:assignment_attempts),
<<<<<<< HEAD
            la_620_old_rce_init_fix: Account.site_admin.feature_enabled?(:la_620_old_rce_init_fix)
=======
            la_620_old_rce_init_fix: Account.site_admin.feature_enabled?(:la_620_old_rce_init_fix),
            cc_in_rce_video_tray: Account.site_admin.feature_enabled?(:cc_in_rce_video_tray)
>>>>>>> 3ea1ef55
          }
        }
        @js_env[:current_user] = @current_user ? Rails.cache.fetch(['user_display_json', @current_user].cache_key, :expires_in => 1.hour) { user_display_json(@current_user, :profile, [:avatar_is_fallback]) } : {}
        @js_env[:page_view_update_url] = page_view_path(@page_view.id, page_view_token: @page_view.token) if @page_view
        @js_env[:IS_LARGE_ROSTER] = true if !@js_env[:IS_LARGE_ROSTER] && @context.respond_to?(:large_roster?) && @context.large_roster?
        @js_env[:context_asset_string] = @context.try(:asset_string) if !@js_env[:context_asset_string]
        @js_env[:ping_url] = polymorphic_url([:api_v1, @context, :ping]) if @context.is_a?(Course)
        @js_env[:TIMEZONE] = Time.zone.tzinfo.identifier if !@js_env[:TIMEZONE]
        @js_env[:CONTEXT_TIMEZONE] = @context.time_zone.tzinfo.identifier if !@js_env[:CONTEXT_TIMEZONE] && @context.respond_to?(:time_zone) && @context.time_zone.present?
        unless @js_env[:LOCALE]
          I18n.set_locale_with_localizer
          @js_env[:LOCALE] = I18n.locale.to_s
          @js_env[:BIGEASY_LOCALE] = I18n.bigeasy_locale
          @js_env[:FULLCALENDAR_LOCALE] = I18n.fullcalendar_locale
          @js_env[:MOMENT_LOCALE] = I18n.moment_locale
        end

        @js_env[:lolcalize] = true if ENV['LOLCALIZE']
        @js_env[:rce_auto_save_max_age_ms] = Setting.get('rce_auto_save_max_age_ms', 1.hour.to_i * 1000).to_i if @js_env[:rce_auto_save]
      end
    end

    add_to_js_env(hash, @js_env, overwrite)

    @js_env
  end
  helper_method :js_env

  def add_to_js_env(hash, jsenv, overwrite)
    hash.each do |k,v|
      if jsenv[k] && !overwrite
        raise "js_env key #{k} is already taken"
      else
        jsenv[k] = v
      end
    end
  end

  def render_js_env
    res = StringifyIds.recursively_stringify_ids(js_env.clone).to_json
    @js_env_has_been_rendered = true
    res
  end
  helper_method :render_js_env

  # add keys to JS environment necessary for the RCE at the given risk level
  def rce_js_env(domain: request.env['HTTP_HOST'])
    rce_env_hash = Services::RichContent.env_for(
                                            user: @current_user,
                                            domain: domain,
                                            real_user: @real_current_user,
                                            context: @context)
    rce_env_hash[:RICH_CONTENT_FILES_TAB_DISABLED] = !@context.grants_right?(@current_user, session, :read_as_admin) &&
                                                     !tab_enabled?(@context.class::TAB_FILES, :no_render => true) if @context.is_a?(Course)
    js_env(rce_env_hash, true) # Allow overriding in case this gets called more than once
  end
  helper_method :rce_js_env

  def conditional_release_js_env(assignment = nil, includes: [])
    currentContext = @context
    if currentContext.is_a?(Group)
      currentContext = @context.context
    end
    return unless ConditionalRelease::Service.enabled_in_context?(currentContext)
    cr_env = ConditionalRelease::Service.env_for(
      currentContext,
      @current_user,
      session: session,
      assignment: assignment,
      domain: request.env['HTTP_HOST'],
      real_user: @real_current_user,
      includes: includes
    )
    js_env(cr_env)
  end
  helper_method :conditional_release_js_env

  def set_student_context_cards_js_env
    if @domain_root_account.feature_enabled?(:student_context_cards)
      js_env(
        STUDENT_CONTEXT_CARDS_ENABLED: true,
        student_context_card_tools: external_tools_display_hashes(:student_context_card)
      )
    end
  end

  def external_tools_display_hashes(type, context=@context, custom_settings=[], tool_ids: nil)
    return [] if context.is_a?(Group)

    context = context.account if context.is_a?(User)
    tools = ContextExternalTool.all_tools_for(context, {:placements => type,
      :root_account => @domain_root_account, :current_user => @current_user,
      :tool_ids => tool_ids}).to_a

    tools.select! do |tool|
      tool.visible_with_permission_check?(type, @current_user, context, session) &&
        tool.feature_flag_enabled?(context)
    end

    tools.map do |tool|
      external_tool_display_hash(tool, type, {}, context, custom_settings)
    end
  end
  helper_method :external_tools_display_hashes

  def external_tool_display_hash(tool, type, url_params={}, context=@context, custom_settings=[])
    url_params = {
      id: tool.id,
      launch_type: type
    }.merge(url_params)

    hash = {
      :id => tool.id,
      :title => tool.label_for(type, I18n.locale),
      :base_url =>  polymorphic_url([context, :external_tool], url_params)
    }
    hash.merge!(:tool_id => tool.tool_id) if tool.tool_id.present?

    extension_settings = [:icon_url, :canvas_icon_class] | custom_settings
    extension_settings.each do |setting|
      hash[setting] = tool.extension_setting(type, setting)
    end
    hash
  end
  helper_method :external_tool_display_hash

  def k12?
    @domain_root_account && @domain_root_account.feature_enabled?(:k12)
  end
  helper_method :k12?

  def use_responsive_layout?
    @domain_root_account&.feature_enabled?(:responsive_layout)
  end
  helper_method :use_responsive_layout?

  def grading_periods?
    !!@context.try(:grading_periods?)
  end
  helper_method :grading_periods?

  def setup_master_course_restrictions(objects, course, user_can_edit: false)
    return unless course.is_a?(Course) && (user_can_edit || course.grants_right?(@current_user, session, :read_as_admin))

    if MasterCourses::MasterTemplate.is_master_course?(course)
      MasterCourses::Restrictor.preload_default_template_restrictions(objects, course)
      return :master # return master/child status
    elsif MasterCourses::ChildSubscription.is_child_course?(course)
      MasterCourses::Restrictor.preload_child_restrictions(objects)
      return :child
    end
  end
  helper_method :setup_master_course_restrictions

  def set_master_course_js_env_data(object, course)
    return unless object.respond_to?(:master_course_api_restriction_data) && object.persisted?
    status = setup_master_course_restrictions([object], course)
    return unless status
    # we might have to include more information about the object here to make it easier to plug a common component in
    data = object.master_course_api_restriction_data(status)
    if status == :master
      data[:default_restrictions] = MasterCourses::MasterTemplate.full_template_for(course).default_restrictions_for(object)
    end
    js_env(:MASTER_COURSE_DATA => data)
  end
  helper_method :set_master_course_js_env_data

  def load_blueprint_courses_ui
    return unless @context && @context.is_a?(Course) && @context.grants_right?(@current_user, :manage)

    is_child = MasterCourses::ChildSubscription.is_child_course?(@context)
    is_master = MasterCourses::MasterTemplate.is_master_course?(@context)

    return unless is_master || is_child

    js_bundle(is_master ? :blueprint_course_master : :blueprint_course_child)
    css_bundle :blueprint_courses

    master_course = is_master ? @context : MasterCourses::MasterTemplate.master_course_for_child_course(@context)
    if master_course.nil?
      # somehow the is_child_course? value is cached but we can't actually find the subscription so clear the cache and bail
      Rails.cache.delete(MasterCourses::ChildSubscription.course_cache_key(@context))
      return
    end
    bc_data = {
      isMasterCourse: is_master,
      isChildCourse: is_child,
      accountId: @context.account.id,
      masterCourse: master_course.slice(:id, :name, :enrollment_term_id),
      course: @context.slice(:id, :name, :enrollment_term_id),
    }
    if is_master
      bc_data.merge!(
        subAccounts: @context.account.sub_accounts.pluck(:id, :name).map{|id, name| {id: id, name: name}},
        terms: @context.account.root_account.enrollment_terms.active.to_a.map{|term| {id: term.id, name: term.name}},
        canManageCourse: @context.account.grants_right?(@current_user, :manage_master_courses)
      )
    end
    js_env :BLUEPRINT_COURSES_DATA => bc_data
    if is_master && js_env.key?(:NEW_USER_TUTORIALS)
      js_env[:NEW_USER_TUTORIALS][:is_enabled] = false
    end
  end
  helper_method :load_blueprint_courses_ui

  def load_content_notices
    if @context && @context.respond_to?(:content_notices)
      notices = @context.content_notices(@current_user)
      if notices.any?
        js_env :CONTENT_NOTICES => notices.map { |notice|
          {
            tag: notice.tag,
            variant: notice.variant || 'info',
            text: notice.text.is_a?(Proc) ? notice.text.call : notice.text,
            link_text: notice.link_text.is_a?(Proc) ? notice.link_text.call : notice.link_text,
            link_target: notice.link_target.is_a?(Proc) ? notice.link_target.call(@context) : notice.link_target
          }
        }
        js_bundle :content_notices
        return true
      end
    end
    false
  end
  helper_method :load_content_notices

  def editing_restricted?(content, edit_type=:any)
    return false unless content.respond_to?(:editing_restricted?)
    content.editing_restricted?(edit_type)
  end
  helper_method :editing_restricted?

  def tool_dimensions
    tool_dimensions = {selection_width: '100%', selection_height: '100%'}

    link_settings = @tag&.link_settings || {}

    tool_dimensions.each do |k, v|
      tool_dimensions[k] = link_settings[k.to_s] || @tool.settings[k] || v
      tool_dimensions[k] = tool_dimensions[k].to_s << 'px' unless tool_dimensions[k].to_s =~ /%|px/
    end

    tool_dimensions
  end
  private :tool_dimensions

  # Reject the request by halting the execution of the current handler
  # and returning a helpful error message (and HTTP status code).
  #
  # @param [String] cause
  #   The reason the request is rejected for.
  # @param [Optional, Integer|Symbol, Default :bad_request] status
  #   HTTP status code or symbol.
  def reject!(cause, status=:bad_request)
    raise RequestError.new(cause, status)
  end

  # returns the user actually logged into canvas, even if they're currently masquerading
  #
  # This is used by the google docs integration, among other things --
  # having @real_current_user first ensures that a masquerading user never sees the
  # masqueradee's files, but in general you may want to block access to google
  # docs for masqueraders earlier in the request
  def logged_in_user
    @real_current_user || @current_user
  end
  helper_method :logged_in_user

  def not_fake_student_user
    @current_user && @current_user.fake_student? ? logged_in_user : @current_user
  end

  def rescue_action_dispatch_exception
    rescue_action_in_public(request.env['action_dispatch.exception'])
  end

  # used to generate context-specific urls without having to
  # check which type of context it is everywhere
  def named_context_url(context, name, *opts)
    if context.is_a?(UserProfile)
      name = name.to_s.sub(/context/, "profile")
    else
      klass = context.class.base_class
      name = name.to_s.sub(/context/, klass.name.underscore)
      opts.unshift(context)
    end
    opts.push({}) unless opts[-1].is_a?(Hash)
    include_host = opts[-1].delete(:include_host)
    unless include_host
      # rubocop:disable Style/RescueModifier
      opts[-1][:host] = context.host_name rescue nil
      # rubocop:enable Style/RescueModifier
      opts[-1][:only_path] = true unless name.end_with?("_path")
    end
    self.send name, *opts
  end

  def self.promote_view_path(path)
    self.view_paths = self.view_paths.to_ary.reject{ |p| p.to_s == path }
    prepend_view_path(path)
  end

  protected

  # we track the cost of each request in RequestThrottle in order
  # to rate limit clients that are abusing the API.  Some actions consume
  # time or resources that are not well represented by simple time/cpu
  # benchmarks, so you can use this method to increase the perceived cost
  # of a request by an arbitrary amount.  For an anchor, rate limiting
  # kicks in when a user has exceeded 600 arbitrary units of cost (it's
  # a leaky bucket, go see RequestThrottle), so using an 'amount'
  # param of 600, for example, would max out the bucket immediately
  def increment_request_cost(amount)
    current_cost = request.env['extra-request-cost'] || 0
    request.env['extra-request-cost'] = current_cost + amount
  end

  def assign_localizer
    I18n.localizer = lambda {
      infer_locale :context => @context,
                   :user => not_fake_student_user,
                   :root_account => @domain_root_account,
                   :session_locale => session[:locale],
                   :accept_language => request.headers['Accept-Language']
    }
  end

  def set_locale
    store_session_locale
    assign_localizer
    yield if block_given?
  ensure
    I18n.localizer = nil
  end

  def enable_request_cache(&block)
    RequestCache.enable(&block)
  end

  def batch_statsd(&block)
    InstStatsd::Statsd.batch(&block)
  end

  def report_to_datadog(&block)
    if (metric = params[:datadog_metric]) && metric.present?
      tags = {
        domain: request.host_with_port.sub(':', '_'),
        action: "#{controller_name}.#{action_name}",
      }
      InstStatsd::Statsd.increment("graphql.rest_comparison.#{metric}.count", tags: tags)
      InstStatsd::Statsd.time("graphql.rest_comparison.#{metric}.time", tags: tags, &block)
    else
      yield
    end
  end

  def store_session_locale
    return unless locale = params[:session_locale]
    supported_locales = I18n.available_locales.map(&:to_s)
    session[:locale] = locale if supported_locales.include? locale
  end

  def init_body_classes
    @body_classes = []
  end

  def set_user_id_header
    headers['X-Canvas-User-Id'] ||= @current_user.global_id.to_s if @current_user
    headers['X-Canvas-Real-User-Id'] ||= @real_current_user.global_id.to_s if @real_current_user
  end

  # make things requested from jQuery go to the "format.js" part of the "respond_to do |format|" block
  # see http://codetunes.com/2009/01/31/rails-222-ajax-and-respond_to/ for why
  def fix_xhr_requests
    request.format = :js if request.xhr? && request.format == :html && !params[:html_xhr]
  end

  # scopes all time objects to the user's specified time zone
  def set_time_zone
    user = not_fake_student_user
    if user && !user.time_zone.blank?
      Time.zone = user.time_zone
      if Time.zone && Time.zone.name == "UTC" && user.time_zone && user.time_zone.name.match(/\s/)
        Time.zone = user.time_zone.name.split(/\s/)[1..-1].join(" ") rescue nil
      end
    else
      Time.zone = @domain_root_account && @domain_root_account.default_time_zone
    end
  end

  # retrieves the root account for the given domain
  def load_account
    @domain_root_account = request.env['canvas.domain_root_account'] || LoadAccount.default_domain_root_account
    @files_domain = request.host_with_port != HostUrl.context_host(@domain_root_account) && HostUrl.is_file_host?(request.host_with_port)
    @domain_root_account
  end

  def set_response_headers
    # we can't block frames on the files domain, since files domain requests
    # are typically embedded in an iframe in canvas, but the hostname is
    # different
    if !files_domain? && Setting.get('block_html_frames', 'true') == 'true' && !@embeddable
      headers['X-Frame-Options'] = 'SAMEORIGIN'
    end
    headers['Strict-Transport-Security'] = 'max-age=31536000' if request.ssl?
    RequestContextGenerator.store_request_meta(request, @context)
    true
  end

  def files_domain?
    !!@files_domain
  end

  def check_pending_otp
    if session[:pending_otp] && params[:controller] != 'login/otp'
      return render plain: "Please finish logging in", status: 403 if request.xhr?

      reset_session
      redirect_to login_url
    end
  end

  def user_url(*opts)
    opts[0] == @current_user ? user_profile_url(@current_user) : super
  end

  def tab_enabled?(id, opts = {})
    return true unless @context&.respond_to?(:tabs_available)

    valid = Rails.cache.fetch(['tab_enabled3', id, @context, @current_user, @domain_root_account, session[:enrollment_uuid]].cache_key) do
      @context.tabs_available(@current_user,
        session: session,
        include_hidden_unused: true,
        root_account: @domain_root_account,
        only_check: [id]
      ).any?{|t| t[:id] == id }
    end
    render_tab_disabled unless valid || opts[:no_render]
    return valid
  end

  def render_tab_disabled
    msg = tab_disabled_message(@context)
    respond_to do |format|
      format.html {
        flash[:notice] = msg
        redirect_to named_context_url(@context, :context_url)
      }
      format.json {
        render :json => { :message => msg }, :status => :not_found
      }
    end
  end

  def tab_disabled_message(context)
    if context.is_a?(Account)
      t "#application.notices.page_disabled_for_account", "That page has been disabled for this account"
    elsif context.is_a?(Course)
      t "#application.notices.page_disabled_for_course", "That page has been disabled for this course"
    elsif context.is_a?(Group)
      t "#application.notices.page_disabled_for_group", "That page has been disabled for this group"
    else
      t "#application.notices.page_disabled", "That page has been disabled"
    end
  end

  def require_password_session
    if session[:used_remember_me_token]
      flash[:warning] = t "#application.warnings.please_log_in", "For security purposes, please enter your password to continue"
      store_location
      redirect_to login_url
      return false
    end
    true
  end

  def run_login_hooks
    LoginHooks.run_hooks(request)
  end

  # checks the authorization policy for the given object using
  # the vendor/plugins/adheres_to_policy plugin.  If authorized,
  # returns true, otherwise renders unauthorized messages and returns
  # false.  To be used as follows:
  # if authorized_action(object, @current_user, :update)
  #   render
  # end
  def authorized_action(object, actor, rights)
    can_do = object.grants_any_right?(actor, session, *Array(rights))
    render_unauthorized_action unless can_do
    can_do
  end
  alias :authorized_action? :authorized_action

  def fix_ms_office_redirects
    if ms_office?
      # Office will follow 302's internally, until it gets to a 200. _then_ it will pop it out
      # to a web browser - but you've lost your cookies! This breaks not only store_location,
      # but in the case of delegated authentication where the provider does an additional
      # redirect storing important information in session, makes it impossible to log in at all
      render plain: '', status: 200
      return false
    end
    true
  end

  def render_unauthorized_action
    respond_to do |format|
      @show_left_side = false
      clear_crumbs
      path_params = request.path_parameters
      path_params[:format] = nil
      @headers = !!@current_user if @headers != false
      @files_domain = @account_domain && @account_domain.host_type == 'files'
      format.any(:html, :pdf) do
        return unless fix_ms_office_redirects
        store_location
        return redirect_to login_url(params.permit(:authentication_provider)) if !@files_domain && !@current_user

        if @context.is_a?(Course) && @context_enrollment
          if @context_enrollment.inactive?
            start_date = @context_enrollment.available_at
          end
          if @context.claimed?
            @unauthorized_message = t('#application.errors.unauthorized.unpublished', "This course has not been published by the instructor yet.")
            @unauthorized_reason = :unpublished
          elsif start_date && start_date > Time.now.utc
            @unauthorized_message = t('#application.errors.unauthorized.not_started_yet', "The course you are trying to access has not started yet.  It will start %{date}.", :date => TextHelper.date_string(start_date))
            @unauthorized_reason = :unpublished
          end
        end

        render "shared/unauthorized", status: :unauthorized, content_type: Mime::Type.lookup('text/html'), formats: :html
      end
      format.zip { redirect_to(url_for(path_params)) }
      format.json { render_json_unauthorized }
      format.all { render plain: 'Unauthorized', status: :unauthorized }
    end
    set_no_cache_headers
  end

  def verified_user_check
    if @domain_root_account&.user_needs_verification?(@current_user) # disable tools before verification
      if @current_user
        render_unverified_error(
          t("user not authorized to perform that action until verifying email"),
          t("Complete registration by clicking the “finish the registration process” link sent to your email."))
      else
        render_unverified_error(
          t("must be logged in and registered to perform that action"),
          t("Please Log in to view this content"))
      end
      false
    else
      true
    end
  end

  def render_unverified_error(json_message, flash_message)
    respond_to do |format|
      format.json do
        render json: {
          status: 'unverified',
          errors: [{ message: json_message }]
        }, status: :unauthorized
      end
      format.all do
        flash[:warning] = flash_message
        redirect_to_referrer_or_default(root_url)
      end
    end
    set_no_cache_headers
  end

  # To be used as a before_action, requires controller or controller actions
  # to have their urls scoped to a context in order to be valid.
  # So /courses/5/assignments or groups/1/assignments would be valid, but
  # not /assignments
  def require_context
    get_context
    if !@context
      if @context_is_current_user
        store_location
        redirect_to login_url
      elsif params[:context_id]
        raise ActiveRecord::RecordNotFound.new("Cannot find #{params[:context_type] || 'Context'} for ID: #{params[:context_id]}")
      else
        raise ActiveRecord::RecordNotFound.new("Context is required, but none found")
      end
    end
    return @context != nil
  end

  def require_context_and_read_access
    require_context && authorized_action(@context, @current_user, :read)
  end

  helper_method :clean_return_to

  def require_account_context
    require_context_type(Account)
  end

  def require_course_context
    require_context_type(Course)
  end

  def require_context_type(klass)
    unless require_context && @context.is_a?(klass)
      raise ActiveRecord::RecordNotFound.new("Context must be of type '#{klass}'")
    end
    true
  end

  MAX_ACCOUNT_LINEAGE_TO_SHOW_IN_CRUMBS = 3

  # Can be used as a before_action, or just called from controller code.
  # Assigns the variable @context to whatever context the url is scoped
  # to.  So /courses/5/assignments would have a @context=Course.find(5).
  # Also assigns @context_membership to the membership type of @current_user
  # if @current_user is a member of the context.
  def get_context
    Shackles.activate(:slave) do
      unless @context
        if params[:course_id]
          @context = api_find(Course.active, params[:course_id])
          @context.root_account = @domain_root_account if @context.root_account_id == @domain_root_account.id # no sense in refetching it
          params[:context_id] = params[:course_id]
          params[:context_type] = "Course"
          if @context && @current_user
            @context_enrollment = @context.enrollments.where(user_id: @current_user).joins(:enrollment_state).
              order(Enrollment.state_by_date_rank_sql, Enrollment.type_rank_sql).readonly(false).first
          end
          @context_membership = @context_enrollment
          check_for_readonly_enrollment_state
        elsif params[:account_id] || (self.is_a?(AccountsController) && params[:account_id] = params[:id])
          @context = api_find(Account.active, params[:account_id])
          params[:context_id] = @context.id
          params[:context_type] = "Account"
          @context_enrollment = @context.account_users.active.where(user_id: @current_user.id).first if @context && @current_user
          @context_membership = @context_enrollment
          @account = @context
        elsif params[:group_id]
          @context = api_find(Group.active, params[:group_id])
          params[:context_id] = params[:group_id]
          params[:context_type] = "Group"
          @context_enrollment = @context.group_memberships.where(user_id: @current_user).first if @context && @current_user
          @context_membership = @context_enrollment
        elsif params[:user_id] || (self.is_a?(UsersController) && params[:user_id] = params[:id])
          @context = api_find(User, params[:user_id])
          params[:context_id] = params[:user_id]
          params[:context_type] = "User"
          @context_membership = @context if @context == @current_user
        elsif params[:course_section_id] || (self.is_a?(SectionsController) && params[:course_section_id] = params[:id])
          params[:context_id] = params[:course_section_id]
          params[:context_type] = "CourseSection"
          @context = api_find(CourseSection, params[:course_section_id])
        elsif request.path.match(/\A\/profile/) || request.path == '/' || request.path.match(/\A\/dashboard\/files/) || request.path.match(/\A\/calendar/) || request.path.match(/\A\/assignments/) || request.path.match(/\A\/files/) || request.path == '/api/v1/calendar_events/visible_contexts'
          # ^ this should be split out into things on the individual controllers
          @context_is_current_user = true
          @context = @current_user
          @context_membership = @context
        end

        assign_localizer if @context.present?

        if request.format.html?
          if @context.is_a?(Account) && !@context.root_account?
            account_chain = @context.account_chain.to_a.select {|a| a.grants_right?(@current_user, session, :read) }
            account_chain.slice!(0) # the first element is the current context
            count = account_chain.length
            account_chain.reverse.each_with_index do |a, idx|
              if idx == 1 && count >= MAX_ACCOUNT_LINEAGE_TO_SHOW_IN_CRUMBS
                add_crumb(I18n.t('#lib.text_helper.ellipsis', '...'), nil)
              elsif count >= MAX_ACCOUNT_LINEAGE_TO_SHOW_IN_CRUMBS && idx > 0 && idx <= count - MAX_ACCOUNT_LINEAGE_TO_SHOW_IN_CRUMBS
                next
              else
                add_crumb(a.short_name, account_url(a.id), :id => "crumb_#{a.asset_string}")
              end
            end
          end

          if @context && @context.respond_to?(:short_name)
            crumb_url = named_context_url(@context, :context_url) if @context.grants_right?(@current_user, session, :read)
            add_crumb(@context.nickname_for(@current_user, :short_name), crumb_url)
          end

          @set_badge_counts = true
        end
      end

      # There is lots of interesting information set up in here, that we want
      # to place into the live events context.
      setup_live_events_context
    end
  end

  # This is used by a number of actions to retrieve a list of all contexts
  # associated with the given context.  If the context is a user then it will
  # include all the user's current contexts.
  # Assigns it to the variable @contexts
  def get_all_pertinent_contexts(opts = {})
    return if @already_ran_get_all_pertinent_contexts
    @already_ran_get_all_pertinent_contexts = true

    raise(ArgumentError, "Need a starting context") if @context.nil?

    @contexts = [@context]
    only_contexts = ActiveRecord::Base.parse_asset_string_list(opts[:only_contexts] || params[:only_contexts])
    if @context && @context.is_a?(User)
      # we already know the user can read these courses and groups, so skip
      # the grants_right? check to avoid querying for the various memberships
      # again.
      enrollment_scope = Enrollment
        .shard(opts[:cross_shard] ? @context.in_region_associated_shards : Shard.current)
        .for_user(@context)
        .current
        .active_by_date
      enrollment_scope = enrollment_scope.where(:course_id => @observed_course_ids) if @observed_course_ids
      include_groups = !!opts[:include_groups]
      group_ids = nil

      courses = []
      if only_contexts.present?
        # find only those courses and groups passed in the only_contexts
        # parameter, but still scoped by user so we know they have rights to
        # view them.
        course_ids = only_contexts.select { |c| c.first == "Course" }.map(&:last)
        unless course_ids.empty?
          courses = Course.
            shard(opts[:cross_shard] ? @context.in_region_associated_shards : Shard.current).
            joins(enrollments: :enrollment_state).
            merge(enrollment_scope.except(:joins)).
            where(id: course_ids)
        end
        if include_groups
          group_ids = only_contexts.select { |c| c.first == "Group" }.map(&:last)
          include_groups = !group_ids.empty?
        end
      else
        courses = Course.
          shard(opts[:cross_shard] ? @context.in_region_associated_shards : Shard.current).
          joins(enrollments: :enrollment_state).
          merge(enrollment_scope.except(:joins))
      end

      groups = []
      if include_groups
        group_scope = @context.current_groups
        group_scope = group_scope.where(:context_type => "Course", :context_id => @observed_course_ids) if @observed_course_ids
        if group_ids
          Shard.partition_by_shard(group_ids) do |shard_group_ids|
            groups += group_scope.shard(Shard.current).where(:id => shard_group_ids).to_a
          end
        else
          groups = group_scope.shard(opts[:cross_shard] ? @context.in_region_associated_shards : Shard.current).to_a
        end
      end
      groups = @context.filter_visible_groups_for_user(groups)

      if opts[:favorites_first]
        favorite_course_ids = @context.favorite_context_ids("Course")
        courses = courses.sort_by {|c| [favorite_course_ids.include?(c.id) ? 0 : 1, Canvas::ICU.collation_key(c.name)]}
      end

      @contexts.concat courses
      @contexts.concat groups
    end

    include_contexts = opts[:include_contexts] || params[:include_contexts]
    if include_contexts
      include_contexts.split(",").each do |include_context|
        # don't load it again if we've already got it
        next if @contexts.any? { |c| c.asset_string == include_context }
        context = Context.find_by_asset_string(include_context)
        @contexts << context if context && context.grants_right?(@current_user, session, :read)
      end
    end

    @contexts = @contexts.uniq
    Course.require_assignment_groups(@contexts)
    @context_enrollment = @context.membership_for_user(@current_user) if @context.respond_to?(:membership_for_user)
    @context_membership = @context_enrollment
  end

  def check_for_readonly_enrollment_state
    return unless request.format.html?
    if @context_enrollment && @context_enrollment.is_a?(Enrollment) && ['invited', 'active'].include?(@context_enrollment.workflow_state) && action_name != "enrollment_invitation"
      state = @context_enrollment.state_based_on_date
      case state
      when :invited
        if @context_enrollment.available_at
          flash[:html_notice] = t("You'll need to *accept the enrollment invitation* before you can fully participate in this course, starting on %{date}.",
            :wrapper => view_context.link_to('\1', '#', 'data-method' => 'POST', 'data-url' => course_enrollment_invitation_url(@context, accept: true)),
            :date => datetime_string(@context_enrollment.available_at))
        else
          flash[:html_notice] = t("You'll need to *accept the enrollment invitation* before you can fully participate in this course.",
            :wrapper => view_context.link_to('\1', '#', 'data-method' => 'POST', 'data-url' => course_enrollment_invitation_url(@context, accept: true)))
        end
      when :accepted
        flash[:html_notice] = t("This course hasn’t started yet. You will not be able to participate in this course until %{date}.",
          :date => datetime_string(@context_enrollment.available_at))
      end
    end
  end

  def set_badge_counts_for(context, user, enrollment=nil)
    return if @js_env && @js_env[:badge_counts].present?
    return unless context.present? && user.present?
    return unless context.respond_to?(:content_participation_counts) # just Course and Group so far
    js_env(:badge_counts => badge_counts_for(context, user, enrollment))
  end
  helper_method :set_badge_counts_for

  def badge_counts_for(context, user, enrollment=nil)
    badge_counts = {}
    ['Submission'].each do |type|
      participation_count = context.content_participation_counts.
          where(:user_id => user.id, :content_type => type).take
      participation_count ||= content_participation_count(context, type, user)
      badge_counts[type.underscore.pluralize] = participation_count.unread_count
    end
    badge_counts
  end

  def content_participation_count(context, type, user)
    Shackles.activate(:master) do
      ContentParticipationCount.create_or_update({context: context, user: user, content_type: type})
    end
  end

  def get_upcoming_assignments(course)
    assignments = AssignmentGroup.visible_assignments(
      @current_user,
      course,
      course.assignment_groups.active
    ).to_a

    log_course(course)

    assignments.map! {|a| a.overridden_for(@current_user)}
    sorted = SortsAssignments.by_due_date({
      :assignments => assignments,
      :user => @current_user,
      :session => session,
      :upcoming_limit => 1.week.from_now
    })

    sorted.upcoming.call.sort
  end

  def log_course(course)
    log_asset_access([ "assignments", course ], "assignments", "other")
  end

  # Calculates the file storage quota for @context
  def get_quota(context=nil)
    quota_params = Attachment.get_quota(context || @context)
    @quota = quota_params[:quota]
    @quota_used = quota_params[:quota_used]
  end

  # Renders a quota exceeded message if the @context's quota is exceeded
  def quota_exceeded(context=nil, redirect=nil)
    context ||= @context
    redirect ||= root_url
    get_quota(context)
    if response.body.size + @quota_used > @quota
      if context.is_a?(Account)
        error = t "#application.errors.quota_exceeded_account", "Account storage quota exceeded"
      elsif context.is_a?(Course)
        error = t "#application.errors.quota_exceeded_course", "Course storage quota exceeded"
      elsif context.is_a?(Group)
        error = t "#application.errors.quota_exceeded_group", "Group storage quota exceeded"
      elsif context.is_a?(User)
        error = t "#application.errors.quota_exceeded_user", "User storage quota exceeded"
      else
        error = t "#application.errors.quota_exceeded", "Storage quota exceeded"
      end
      respond_to do |format|
        flash[:error] = error unless request.format.to_s == "text/plain"
        format.html {redirect_to redirect }
        format.json {render :json => {:errors => {:base => error}}, :status => :bad_request }
        format.text {render :json => {:errors => {:base => error}}, :status => :bad_request }
      end
      return true
    end
    false
  end

  # Used to retrieve the context from a :feed_code parameter.  These
  # :feed_code attributes are keyed off the object type and the object's
  # uuid.  Using the uuid attribute gives us an unguessable url so
  # that we can offer the feeds without requiring password authentication.
  def get_feed_context(opts={})
    pieces = params[:feed_code].split("_", 2)
    if params[:feed_code].match(/\Agroup_membership/)
      pieces = ["group_membership", params[:feed_code].split("_", 3)[-1]]
    end
    @context = nil
    @problem = nil
    if pieces[0] == "enrollment"
      @enrollment = Enrollment.where(uuid: pieces[1]).first if pieces[1]
      @context_type = "Course"
      if !@enrollment
        @problem = t "#application.errors.mismatched_verification_code", "The verification code does not match any currently enrolled user."
      elsif @enrollment.course && !@enrollment.course.available?
        @problem = t "#application.errors.feed_unpublished_course", "Feeds for this course cannot be accessed until it is published."
      end
      @context = @enrollment.course unless @problem
      @current_user = @enrollment.user unless @problem
    elsif pieces[0] == 'group_membership'
      @membership = GroupMembership.active.where(uuid: pieces[1]).first if pieces[1]
      @context_type = "Group"
      if !@membership
        @problem = t "#application.errors.mismatched_verification_code", "The verification code does not match any currently enrolled user."
      elsif @membership.group && !@membership.group.available?
        @problem = t "#application.errors.feed_unpublished_group", "Feeds for this group cannot be accessed until it is published."
      end
      @context = @membership.group unless @problem
      @current_user = @membership.user unless @problem
    elsif pieces[0] == 'user'
      find_user_from_uuid(pieces[1])
      @problem = t "#application.errors.invalid_verification_code", "The verification code is invalid." unless @current_user
      @context = @current_user
    else
      @context_type = pieces[0].classify
      if Context::CONTEXT_TYPES.include?(@context_type.to_sym)
        @context_class = Object.const_get(@context_type, false)
        @context = @context_class.where(uuid: pieces[1]).first if pieces[1]
      end
      if !@context
        @problem = t "#application.errors.invalid_verification_code", "The verification code is invalid."
      elsif (!@context.is_public rescue false) && (!@context.respond_to?(:uuid) || pieces[1] != @context.uuid)
        if @context_type == 'course'
          @problem = t "#application.errors.feed_private_course", "The matching course has gone private, so public feeds like this one will no longer be visible."
        elsif @context_type == 'group'
          @problem = t "#application.errors.feed_private_group", "The matching group has gone private, so public feeds like this one will no longer be visible."
        else
          @problem = t "#application.errors.feed_private", "The matching context has gone private, so public feeds like this one will no longer be visible."
        end
      end
      @context = nil if @problem
      @current_user = @context if @context.is_a?(User)
    end
    if !@context || (opts[:only] && !opts[:only].include?(@context.class.to_s.underscore.to_sym))
      @problem ||= t("#application.errors.invalid_feed_parameters", "Invalid feed parameters.") if (opts[:only] && !opts[:only].include?(@context.class.to_s.underscore.to_sym))
      @problem ||= t "#application.errors.feed_not_found", "Could not find feed."
      render template: "shared/unauthorized_feed", status: :bad_request, formats: [:html]
      return false
    end
    @context
  end

  def find_user_from_uuid(uuid)
    @current_user = UserPastLtiId.where(user_uuid: uuid).take&.user
    @current_user ||= User.where(uuid: uuid).first
  end

  def discard_flash_if_xhr
    if request.xhr? || request.format.to_s == 'text/plain'
      flash.discard
    end
  end

  def cancel_cache_buster
    @cancel_cache_buster = true
  end

  def cache_buster
    # Annoying problem.  If I set the cache-control to anything other than "no-cache, no-store"
    # then the local cache is used when the user clicks the 'back' button.  I don't know how
    # to tell the browser to ALWAYS check back other than to disable caching...
    return true if @cancel_cache_buster || request.xhr? || api_request?
    set_no_cache_headers
  end

  def initiate_session_from_token
    # Login from a token generated via API
    if params[:session_token]
      token = SessionToken.parse(params[:session_token])
      if token&.valid?
        pseudonym = Pseudonym.active.find_by(id: token.pseudonym_id)

        if pseudonym
          unless pseudonym.works_for_account?(@domain_root_account, true)
            # if the logged in pseudonym doesn't work, we can only switch to another pseudonym
            # that does work if it's the same password, and it's not a managed pseudonym
            alternates = pseudonym.user.all_active_pseudonyms.select { |p|
              !p.managed_password? &&
                p.works_for_account?(@domain_root_account, true) &&
                p.password_salt == pseudonym.password_salt &&
                p.crypted_password == pseudonym.crypted_password }
            # prefer a site admin pseudonym, then a pseudonym in this account, and then any old
            # pseudonym
            pseudonym = alternates.find { |p| p.account_id == Account.site_admin.id }
            pseudonym ||= alternates.find { |p| p.account_id == @domain_root_account.id }
            pseudonym ||= alternates.first
          end
          if pseudonym && pseudonym != @current_pseudonym
            return_to = session.delete(:return_to)
            reset_session_saving_keys(:oauth2)
            PseudonymSession.create!(pseudonym)
            session[:used_remember_me_token] = true if token.used_remember_me_token
          end
          if pseudonym && token.current_user_id
            target_user = User.find(token.current_user_id)
            session[:become_user_id] = token.current_user_id if target_user.can_masquerade?(pseudonym.user, @domain_root_account)
          end
        end
        return redirect_to return_to if return_to
        if (oauth = session[:oauth2])
          provider = Canvas::Oauth::Provider.new(oauth[:client_id], oauth[:redirect_uri], oauth[:scopes], oauth[:purpose])
          return redirect_to Canvas::Oauth::Provider.confirmation_redirect(self, provider, pseudonym.user)
        end

        # do one final redirect to get the token out of the URL
        redirect_to remove_query_params(request.original_url, 'session_token')
      end
    end
  end

  def remove_query_params(url, *params)
    uri = URI.parse(url)
    return url unless uri.query
    qs = Rack::Utils.parse_query(uri.query)
    qs.except!(*params)
    uri.query = qs.empty? ? nil : Rack::Utils.build_query(qs)
    uri.to_s
  end

  def set_no_cache_headers
    response.headers["Pragma"] = "no-cache"
    response.headers["Cache-Control"] = "no-cache, no-store"
  end

  def set_page_view
    return true if !page_views_enabled?

    ENV['RAILS_HOST_WITH_PORT'] ||= request.host_with_port rescue nil
    # We only record page_views for html page requests coming from within the
    # app, or if coming from a developer api request and specified as a
    # page_view.
    if @current_user && !request.xhr? && request.get?
      generate_page_view
    end
  end

  def require_reacceptance_of_terms
    if session[:require_terms] && request.get? && !api_request? && !verified_file_request?
      render "shared/terms_required", status: :unauthorized
      false
    end
  end

  def clear_policy_cache
    AdheresToPolicy::Cache.clear
  end

  def generate_page_view(user=@current_user)
    attributes = { :user => user, :real_user => @real_current_user }
    @page_view = PageView.generate(request, attributes)
    @page_view.user_request = true if params[:user_request] || (user && !request.xhr? && request.get?)
    @page_before_render = Time.now.utc
  end

  def disable_page_views
    @log_page_views = false
    true
  end

  def update_enrollment_last_activity_at
    return unless @context_enrollment.is_a?(Enrollment)
    activity = Enrollment::RecentActivity.new(@context_enrollment, @context)
    activity.record_for_access(response)
  end

  # Asset accesses are used for generating usage statistics.  This is how
  # we say, "the user just downloaded this file" or "the user just
  # viewed this wiki page".  We can then after-the-fact build statistics
  # and reports from these accesses.  This is currently being used
  # to generate access reports per student per course.
  #
  # If asset is an AR model, then its asset_string will be used. If it's an array,
  # it should look like [ "subtype", context ], like [ "pages", course ].
  def log_asset_access(asset, asset_category, asset_group=nil, level=nil, membership_type=nil, overwrite:true, context: nil)
    # ideally this could just be `user = file_access_user` now, but that causes
    # problems with some integration specs where getting @files_domain set
    # reliably is... difficult
    user = @current_user
    user ||= User.where(id: session['file_access_user_id']).first if session['file_access_user_id'].present?
    return unless user && @context && asset
    return if asset.respond_to?(:new_record?) && asset.new_record?

    shard = asset.is_a?(Array) ? asset[1].shard : asset.shard
    shard.activate do
      code = if asset.is_a?(Array)
               "#{asset[0]}:#{asset[1].asset_string}"
             else
               asset.asset_string
             end

      membership_type ||= @context_membership && @context_membership.class.to_s

      group_code = if asset_group.is_a?(String)
                     asset_group
                   elsif asset_group.respond_to?(:asset_string)
                     asset_group.asset_string
                   else
                     'unknown'
                   end

      if !@accessed_asset || overwrite
        @accessed_asset = {
          :user => user,
          :code => code,
          :group_code => group_code,
          :category => asset_category,
          :membership_type => membership_type,
          :level => level,
          :shard => shard
        }
      end

      Canvas::LiveEvents.asset_access(asset, asset_category, membership_type, level,
        context: context, context_membership: @context_membership)

      @accessed_asset
    end
  end

  def log_api_asset_access(asset, asset_category, asset_group=nil, level=nil, membership_type=nil, overwrite:true)
    return if in_app? # don't log duplicate accesses for API calls made by the Canvas front-end
    return if params[:page].to_i > 1 # don't log duplicate accesses for pages after the first
    log_asset_access(asset, asset_category, asset_group, level, membership_type, overwrite: overwrite)
  end

  def log_page_view
    return true if !page_views_enabled?

    shard = (@accessed_asset && @accessed_asset[:shard]) || Shard.current
    shard.activate do
      begin
        user = @current_user || (@accessed_asset && @accessed_asset[:user])
        if user && @log_page_views != false
          add_interaction_seconds
          log_participation(user)
          log_gets
          finalize_page_view
        else
          @page_view.destroy if @page_view && !@page_view.new_record?
        end

      rescue StandardError, CassandraCQL::Error::InvalidRequestException => e
        Canvas::Errors.capture_exception(:page_view, e)
        logger.error "Pageview error!"
        raise e if Rails.env.development?
        true
      end
    end
  end

  def add_interaction_seconds
    updated_fields = params.slice(:interaction_seconds)
    if request.xhr? && params[:page_view_token] && !updated_fields.empty? && !(@page_view && @page_view.generated_by_hand)
      RequestContextGenerator.store_interaction_seconds_update(params[:page_view_token], updated_fields[:interaction_seconds])

      page_view_info = PageView.decode_token(params[:page_view_token])
      @page_view = PageView.find_for_update(page_view_info[:request_id])
      if @page_view
        if @page_view.id
          response.headers["X-Canvas-Page-View-Update-Url"] = page_view_path(
            @page_view.id, page_view_token: @page_view.token)
        end
        @page_view.do_update(updated_fields)
        @page_view_update = true
      end
    end
  end

  def log_participation(user)
    # If we're logging the asset access, and it's either a participatory action
    # or it's not an update to an already-existing page_view.  We check to make sure
    # it's not an update because if the page_view already existed, we don't want to
    # double-count it as multiple views when it's really just a single view.
    return unless @accessed_asset && (@accessed_asset[:level] == 'participate' || !@page_view_update)
    @access = AssetUserAccess.log(user, @context, @accessed_asset) if @context

    if @page_view.nil? && page_views_enabled? && %w{participate submit}.include?(@accessed_asset[:level])
      generate_page_view(user)
    end

    if @page_view
      @page_view.participated = %w{participate submit}.include?(@accessed_asset[:level])
      @page_view.asset_user_access = @access
    end

    @page_view_update = true
  end

  def log_gets
    if @page_view && !request.xhr? && request.get? && (((response.content_type || "").to_s.match(/html/)) ||
      (Setting.get('create_get_api_page_views', 'true') == 'true') && api_request?)
      @page_view.render_time ||= (Time.now.utc - @page_before_render) rescue nil
      @page_view_update = true
    end
  end

  def finalize_page_view
    if @page_view && @page_view_update
      @page_view.context = @context if !@page_view.context_id && PageView::CONTEXT_TYPES.include?(@context.class.name)
      @page_view.account_id = @domain_root_account.id
      @page_view.developer_key_id = @access_token.try(:developer_key_id)
      @page_view.store
      RequestContextGenerator.store_page_view_meta(@page_view)
    end
  end

  rescue_from Exception, :with => :rescue_exception

  # analogous to rescue_action_without_handler from ActionPack 2.3
  def rescue_exception(exception)
    ActiveSupport::Deprecation.silence do
      message = "\n#{exception.class} (#{exception.message}):\n"
      message << exception.annoted_source_code.to_s if exception.respond_to?(:annoted_source_code)
      message << "  " << exception.backtrace.join("\n  ")
      logger.fatal("#{message}\n\n")
    end

    if config.consider_all_requests_local
      rescue_action_locally(exception)
    else
      rescue_action_in_public(exception)
    end
  end

  def interpret_status(code)
    message = Rack::Utils::HTTP_STATUS_CODES[code]
    code, message = [500, Rack::Utils::HTTP_STATUS_CODES[500]] unless message
    "#{code} #{message}"
  end

  def response_code_for_rescue(exception)
    ActionDispatch::ExceptionWrapper.status_code_for_exception(exception.class.name)
  end

  def render_optional_error_file(status)
    path = "#{Rails.public_path}/#{status.to_s[0,3]}"
    if File.exist?(path)
      render :file => path, :status => status, :content_type => Mime::Type.lookup('text/html'), :layout => false, :formats => [:html]
    else
      head status
    end
  end

  # Custom error catching and message rendering.
  def rescue_action_in_public(exception)
    response_code = exception.response_status if exception.respond_to?(:response_status)
    @show_left_side = exception.show_left_side if exception.respond_to?(:show_left_side)
    response_code ||= response_code_for_rescue(exception) || 500
    begin
      status_code = interpret_status(response_code)
      status = status_code
      status = 'AUT' if exception.is_a?(ActionController::InvalidAuthenticityToken)
      type = nil
      type = '404' if status == '404 Not Found'

      # TODO: get rid of exceptions that implement this "skip_error_report?" thing, instead
      # use the initializer in config/initializers/errors.rb to configure
      # exceptions we want skipped
      unless exception.respond_to?(:skip_error_report?) && exception.skip_error_report?
        opts = {type: type}
        opts[:canvas_error_info] = exception.canvas_error_info if exception.respond_to?(:canvas_error_info)
        info = Canvas::Errors::Info.new(request, @domain_root_account, @current_user, opts)
        error_info = info.to_h
        error_info[:tags][:response_code] = response_code
        capture_outputs = Canvas::Errors.capture(exception, error_info)
        error = nil
        if capture_outputs[:error_report]
          error = ErrorReport.find(capture_outputs[:error_report])
        end
      end

      if api_request?
        rescue_action_in_api(exception, error, response_code)
      else
        render_rescue_action(exception, error, status, status_code)
      end
    rescue => e
      # error generating the error page? failsafe.
      Canvas::Errors.capture(e)
      render_optional_error_file response_code_for_rescue(exception)
    end
  end

  def render_xhr_exception(error, message = nil, status = "500 Internal Server Error", status_code = 500)
    message ||= "Unexpected error, ID: #{error.id rescue "unknown"}"
    render status: status_code, json: {
      errors: {
        base: message
      },
      status: status
    }
  end

  def render_rescue_action(exception, error, status, status_code)
    clear_crumbs
    @headers = nil
    load_account unless @domain_root_account
    session[:last_error_id] = error.id rescue nil
    if request.xhr? || request.format == :text
      message = exception.xhr_message if exception.respond_to?(:xhr_message)
      render_xhr_exception(error, message, status, status_code)
    elsif exception.is_a?(ActionController::InvalidAuthenticityToken) && cookies[:_csrf_token].blank?
      redirect_to login_url(needs_cookies: '1')
      reset_session
      return
    else
      request.format = :html
      template = exception.error_template if exception.respond_to?(:error_template)
      unless template
        template = "shared/errors/#{status.to_s[0,3]}_message"
        erbpath = Rails.root.join('app', 'views', "#{template}.html.erb")
        template = "shared/errors/500_message" unless erbpath.file?
      end

      @status_code = status_code
      message = exception.is_a?(RequestError) ? exception.message : nil
      render template: template,
        layout: 'application',
        status: status_code,
        formats: [:html],
        locals: {
          error: error,
          exception: exception,
          status: status,
          message: message,
        }
    end
  end

  def rescue_action_in_api(exception, error_report, response_code)
    data = exception.error_json if exception.respond_to?(:error_json)
    data ||= api_error_json(exception, response_code)

    if error_report.try(:id)
      data[:error_report_id] = error_report.id
    end

    render :json => data, :status => response_code
  end

  def api_error_json(exception, status_code)
    case exception
    when ActiveRecord::RecordInvalid
      errors = exception.record.errors
      errors.set_reporter(:hash, Api::Errors::Reporter)
      data = errors.to_hash
    when Api::Error
      errors = ActiveModel::BetterErrors::Errors.new(nil)
      errors.error_collection.add(:base, exception.error_id, message: exception.message)
      errors.set_reporter(:hash, Api::Errors::Reporter)
      data = errors.to_hash
    when ActiveRecord::RecordNotFound
      data = { errors: [{message: 'The specified resource does not exist.'}] }
    when AuthenticationMethods::AccessTokenError
      add_www_authenticate_header
      data = { errors: [{message: 'Invalid access token.'}] }
    when AuthenticationMethods::AccessTokenScopeError
      data = { errors: [{message: 'Insufficient scopes on access token.'}] }
    when ActionController::ParameterMissing
      data = { errors: [{message: "#{exception.param} is missing"}] }
    when BasicLTI::BasicOutcomes::Unauthorized,
        BasicLTI::BasicOutcomes::InvalidRequest
      data = { errors: [{message: exception.message}] }
    else
      if status_code.is_a?(Symbol)
        status_code_string = status_code.to_s
      else
        # we want to return a status string of the form "not_found", so take the rails-style "Not Found" and tweak it
        status_code_string = interpret_status(status_code).sub(/\d\d\d /, '').gsub(' ', '').underscore
      end
      data = { errors: [{message: "An error occurred.", error_code: status_code_string}] }
    end
    data
  end

  def rescue_action_locally(exception)
    if api_request? or exception.is_a? RequestError
      # we want api requests to behave the same on error locally as in prod, to
      # ease testing and development. you can still view the backtrace, etc, in
      # the logs.
      rescue_action_in_public(exception)
    else
      super
    end
  end

  def claim_session_course(course, user, state=nil)
    e = course.claim_with_teacher(user)
    session[:claimed_enrollment_uuids] ||= []
    session[:claimed_enrollment_uuids] << e.uuid
    session[:claimed_enrollment_uuids].uniq!
    flash[:notice] = t "#application.notices.first_teacher", "This course is now claimed, and you've been registered as its first teacher."
    if !@current_user && state == :just_registered
      flash[:notice] = t "#application.notices.first_teacher_with_email", "This course is now claimed, and you've been registered as its first teacher. You should receive an email shortly to complete the registration process."
    end
    session[:claimed_course_uuids] ||= []
    session[:claimed_course_uuids] << course.uuid
    session[:claimed_course_uuids].uniq!
    session.delete(:claim_course_uuid)
    session.delete(:course_uuid)
  end

  API_REQUEST_REGEX = %r{\A/api/}
  def api_request?
    @api_request ||= !!request.path.match(API_REQUEST_REGEX)
  end

  def verified_file_request?
    params[:controller] == 'files' && params[:action] == 'show' && params[:verifier].present?
  end

  # Retrieving wiki pages needs to search either using the id or
  # the page title.
  def get_wiki_page
    @wiki = @context.wiki

    @page_name = params[:wiki_page_id] || params[:id] || (params[:wiki_page] && params[:wiki_page][:title])
    if(params[:format] && !['json', 'html'].include?(params[:format]))
      @page_name += ".#{params[:format]}"
      params[:format] = 'html'
    end
    return if @page || !@page_name

    @page = @wiki.find_page(@page_name) if params[:action] != 'create'

    unless @page
      if params[:titleize].present? && !value_to_boolean(params[:titleize])
        @page_name = CGI.unescape(@page_name)
        @page = @wiki.build_wiki_page(@current_user, :title => @page_name)
      else
        @page = @wiki.build_wiki_page(@current_user, :url => @page_name)
      end
    end
  end

  def content_tag_redirect(context, tag, error_redirect_symbol, tag_type=nil)
    url_params = { :module_item_id => tag.id }
    if tag.content_type == 'Assignment'
      redirect_to named_context_url(context, :context_assignment_url, tag.content_id, url_params)
    elsif tag.content_type == 'WikiPage'
      redirect_to polymorphic_url([context, tag.content], url_params)
    elsif tag.content_type == 'Attachment'
      redirect_to named_context_url(context, :context_file_url, tag.content_id, url_params)
    elsif tag.content_type_quiz?
      redirect_to named_context_url(context, :context_quiz_url, tag.content_id, url_params)
    elsif tag.content_type == 'DiscussionTopic'
      redirect_to named_context_url(context, :context_discussion_topic_url, tag.content_id, url_params)
    elsif tag.content_type == 'Rubric'
      redirect_to named_context_url(context, :context_rubric_url, tag.content_id, url_params)
    elsif tag.content_type == 'AssessmentQuestionBank'
      redirect_to named_context_url(context, :context_question_bank_url, tag.content_id, url_params)
    elsif tag.content_type == 'Lti::MessageHandler'
      url_params[:module_item_id] = params[:module_item_id] if params[:module_item_id]
      url_params[:resource_link_fragment] = "ContentTag:#{tag.id}"
      redirect_to named_context_url(context, :context_basic_lti_launch_request_url, tag.content_id, url_params)
    elsif tag.content_type == 'ExternalUrl'
      @tag = tag
      @module = tag.context_module
      log_asset_access(@tag, "external_urls", "external_urls")
      if tag.locked_for? @current_user
        render 'context_modules/lock_explanation'
      else
        tag.context_module_action(@current_user, :read)
        render 'context_modules/url_show'
      end
    elsif tag.content_type == 'ContextExternalTool'
      @tag = tag

      if tag.locked_for? @current_user
        return render 'context_modules/lock_explanation'
      end

      if @tag.context.is_a?(Assignment)
        @assignment = @tag.context
        @resource_title = @assignment.title
        @module_tag = params[:module_item_id] ?
          @context.context_module_tags.not_deleted.find(params[:module_item_id]) :
          @assignment.context_module_tags.first
      else
        @module_tag = @tag
        @resource_title = @tag.title
      end
      @resource_url = @tag.url
      @tool = ContextExternalTool.find_external_tool(tag.url, context, tag.content_id)
      tag.context_module_action(@current_user, :read)
      if !@tool
        flash[:error] = t "#application.errors.invalid_external_tool", "Couldn't find valid settings for this link"
        redirect_to named_context_url(context, error_redirect_symbol)
      else
        log_asset_access(@tool, "external_tools", "external_tools", overwrite: false)
        @opaque_id = @tool.opaque_identifier_for(@tag)

        launch_settings = @tool.settings['post_only'] ? {post_only: true, tool_dimensions: tool_dimensions} : {tool_dimensions: tool_dimensions}
        @lti_launch = Lti::Launch.new(launch_settings)

        success_url = case tag_type
        when :assignments
          named_context_url(@context, :context_assignments_url, include_host: true)
        when :modules
          named_context_url(@context, :context_context_modules_url, include_host: true)
        else
          named_context_url(@context, :context_url, include_host: true)
        end
        if tag.new_tab
          @lti_launch.launch_type = 'window'
          @return_url = success_url
        else
          if @context
            @return_url = set_return_url
          else
            @return_url = external_content_success_url('external_tool_redirect')
          end
          @redirect_return = true
          js_env(:redirect_return_success_url => success_url,
                 :redirect_return_cancel_url => success_url)
        end

        opts = {
            launch_url: @tool.login_or_launch_url(content_tag_uri: @resource_url),
            link_code: @opaque_id,
            overrides: {'resource_link_title' => @resource_title},
            domain: HostUrl.context_host(@domain_root_account, request.host)
        }
        variable_expander = Lti::VariableExpander.new(@domain_root_account, @context, self,{
                                                        current_user: @current_user,
                                                        current_pseudonym: @current_pseudonym,
                                                        content_tag: @module_tag || tag,
                                                        assignment: @assignment,
                                                        launch: @lti_launch,
                                                        tool: @tool})

        adapter = if @tool.use_1_3?
          # Use the resource URL as the target_link_uri
          opts[:launch_url] = @resource_url

          Lti::LtiAdvantageAdapter.new(
            tool: @tool,
            user: @current_user,
            context: @context,
            return_url: @return_url,
            expander: variable_expander,
            opts: opts
          )
        else
          Lti::LtiOutboundAdapter.new(@tool, @current_user, @context).prepare_tool_launch(@return_url, variable_expander, opts)
        end

        if tag.try(:context_module)
          # if you change this, see also url_show.html.erb
          cu = context_url(@context, :context_context_modules_url)
          cu = "#{cu}/#{tag.context_module.id}"
          add_crumb tag.context_module.name, cu
          add_crumb @tag.title
        end

        if @assignment
          return unless require_user
          add_crumb(@resource_title)
          @mark_done = MarkDonePresenter.new(self, @context, params["module_item_id"], @current_user, @assignment)
          @prepend_template = 'assignments/lti_header' unless render_external_tool_full_width?
          @lti_launch.params = lti_launch_params(adapter)
        else
          @lti_launch.params = adapter.generate_post_payload
        end

        @lti_launch.resource_url = @tool.login_or_launch_url(content_tag_uri: @resource_url)
        @lti_launch.link_text = @resource_title
        @lti_launch.analytics_id = @tool.tool_id

        @append_template = 'context_modules/tool_sequence_footer' unless render_external_tool_full_width?
        render Lti::AppUtil.display_template(external_tool_redirect_display_type)
      end
    else
      flash[:error] = t "#application.errors.invalid_tag_type", "Didn't recognize the item type for this tag"
      redirect_to named_context_url(context, error_redirect_symbol)
    end
  end

  def set_return_url
    ref = request.referer
    # when flag is enabled, new quizzes quiz creation can only be initiated from quizzes page
    # but we still use the assignment#new page to create the quiz.
    # also handles launch from existing quiz on quizzes page.
    if ref.present? && @assignment&.quiz_lti?
      if (ref.include?('assignments/new') || ref =~ /courses\/[0-9]+\/quizzes/i) && @context.root_account.feature_enabled?(:newquizzes_on_quiz_page)
        return polymorphic_url([@context, :quizzes])
      end

      if ref =~ /courses\/[0-9]+\/gradebook/i
        return polymorphic_url([@context, :gradebook])
      end
    end
    named_context_url(@context, :context_external_content_success_url, 'external_tool_redirect', include_host: true)
  end

  def lti_launch_params(adapter)
    adapter.generate_post_payload_for_assignment(@assignment, lti_grade_passback_api_url(@tool), blti_legacy_grade_passback_api_url(@tool), lti_turnitin_outcomes_placement_url(@tool.id))
  end
  private :lti_launch_params

  def external_tool_redirect_display_type
    params['display'] || @tool&.extension_setting(:assignment_selection)&.dig('display_type')
  end
  private :external_tool_redirect_display_type

  def render_external_tool_full_width?
    external_tool_redirect_display_type == 'full_width'
  end
  private :render_external_tool_full_width?

  # pass it a context or an array of contexts and it will give you a link to the
  # person's calendar with only those things checked.
  def calendar_url_for(contexts_to_link_to = nil, options={})
    options[:query] ||= {}
    contexts_to_link_to = Array(contexts_to_link_to)
    if event = options.delete(:event)
      options[:query][:event_id] = event.id
    end
    options[:query][:include_contexts] = contexts_to_link_to.map{|c| c.asset_string}.join(",") unless contexts_to_link_to.empty?
    calendar_url(options[:query])
  end

  # pass it a context or an array of contexts and it will give you a link to the
  # person's files browser for the supplied contexts.
  def files_url_for(contexts_to_link_to = nil, options={})
    options[:query] ||= {}
    contexts_to_link_to = Array(contexts_to_link_to)
    unless contexts_to_link_to.empty?
      options[:anchor] = contexts_to_link_to.first.asset_string
    end
    options[:query][:include_contexts] = contexts_to_link_to.map{|c| c.is_a? String ? c : c.asset_string}.join(",") unless contexts_to_link_to.empty?
    url_for(
      options[:query].merge({
        :controller => 'files',
        :action => "full_index",
        }.merge(options[:anchor].empty? ? {} : {
          :anchor => options[:anchor]
        })
      )
    )
  end
  helper_method :calendar_url_for, :files_url_for

  def conversations_path(params={})
    if @current_user
      query_string = params.slice(:context_id, :user_id, :user_name).inject([]) do |res, (k, v)|
        res << "#{k}=#{v}"
        res
      end.join('&')
      "/conversations?#{query_string}"
    else
      hash = params.keys.empty? ? '' : "##{params.to_json.unpack('H*').first}"
      "/conversations#{hash}"
    end
  end
  helper_method :conversations_path

  # escape everything but slashes, see http://code.google.com/p/phusion-passenger/issues/detail?id=113
  FILE_PATH_ESCAPE_PATTERN = Regexp.new("[^#{URI::PATTERN::UNRESERVED}/]")
  def safe_domain_file_url(attachment, host_and_shard: nil, verifier: nil, download: false, return_url: nil, fallback_url: nil) # TODO: generalize this
    if !host_and_shard
      host_and_shard = HostUrl.file_host_with_shard(@domain_root_account || Account.default, request.host_with_port)
    end
    host, shard = host_and_shard
    config = Canvas::DynamicSettings.find(tree: :private, cluster: attachment.shard.database_server.id)
    if config['attachment_specific_file_domain'] == 'true'
      separator = config['attachment_specific_file_domain_separator'] || '.'
      host = "a#{attachment.shard.id}-#{attachment.local_id}#{separator}#{host}"
    end
    res = "#{request.protocol}#{host}"

    shard.activate do
      # add parameters so that the other domain can create a session that
      # will authorize file access but not full app access.  We need this in
      # case there are relative URLs in the file that point to other pieces
      # of content.
      fallback_url ||= request.url
      query = URI.parse(fallback_url).query
      # i don't know if we really need this but in case these expired tokens are a client caching issue,
      # let's throw an extra param in the fallback so we hopefully don't infinite loop
      fallback_url += (query.present? ? '&' : '?') + "fallback_ts=#{Time.now.to_i}"

      opts = generate_access_verifier(return_url: return_url, fallback_url: fallback_url)
      opts[:verifier] = verifier if verifier.present?

      if download
        # download "for realz, dude" (see later comments about :download)
        opts[:download_frd] = 1
      else
        # don't set :download here, because file_download_url won't like it. see
        # comment below for why we'd want to set :download
        opts[:inline] = 1
      end

      if @context && Attachment.relative_context?(@context.class.base_class) && @context == attachment.context
        # so yeah, this is right. :inline=>1 wants :download=>1 to go along with
        # it, so we're setting :download=>1 *because* we want to display inline.
        opts[:download] = 1 unless download

        # if the context is one that supports relative paths (which requires extra
        # routes and stuff), then we'll build an actual named_context_url with the
        # params for show_relative
        res += named_context_url(@context, :context_file_url, attachment)
        res += '/' + URI.escape(attachment.full_display_path, FILE_PATH_ESCAPE_PATTERN)
        res += '?' + opts.to_query
      else
        # otherwise, just redirect to /files/:id
        res += file_download_url(attachment, opts.merge(:only_path => true))
      end
    end

    res
  end
  helper_method :safe_domain_file_url

  def feature_enabled?(feature)
    @features_enabled ||= {}
    feature = feature.to_sym
    return @features_enabled[feature] if @features_enabled[feature] != nil
    @features_enabled[feature] ||= begin
      if [:question_banks].include?(feature)
        true
      elsif feature == :twitter
        !!Twitter::Connection.config
      elsif feature == :diigo
        !!Diigo::Connection.config
      elsif feature == :google_drive
        Canvas::Plugin.find(:google_drive).try(:enabled?)
      elsif feature == :etherpad
        !!EtherpadCollaboration.config
      elsif feature == :kaltura
        !!CanvasKaltura::ClientV3.config
      elsif feature == :web_conferences
        !!WebConference.config
      elsif feature == :crocodoc
        !!Canvas::Crocodoc.config
      elsif feature == :vericite
        Canvas::Plugin.find(:vericite).try(:enabled?)
      elsif feature == :lockdown_browser
        Canvas::Plugin.all_for_tag(:lockdown_browser).any? { |p| p.settings[:enabled] }
      elsif AccountServices.allowable_services[feature]
        true
      else
        false
      end
    end
  end
  helper_method :feature_enabled?

  def service_enabled?(service)
    @domain_root_account && @domain_root_account.service_enabled?(service)
  end
  helper_method :service_enabled?

  def feature_and_service_enabled?(feature)
    feature_enabled?(feature) && service_enabled?(feature)
  end
  helper_method :feature_and_service_enabled?

  def temporary_user_code(generate=true)
    if generate
      session[:temporary_user_code] ||= "tmp_#{Digest::MD5.hexdigest("#{Time.now.to_i}_#{rand}")}"
    else
      session[:temporary_user_code]
    end
  end

  def require_account_management(on_root_account = false)
    if (!@context.root_account? && on_root_account) || !@context.is_a?(Account)
      redirect_to named_context_url(@context, :context_url)
      return false
    else
      return false unless authorized_action(@context, @current_user, :manage_account_settings)
    end
  end

  def require_root_account_management
    require_account_management(true)
  end

  def require_site_admin_with_permission(permission)
    require_context_with_permission(Account.site_admin, permission)
  end

  def require_context_with_permission(context, permission)
    unless context.grants_right?(@current_user, permission)
      respond_to do |format|
        format.html do
          if @current_user
            flash[:error] = t "#application.errors.permission_denied", "You don't have permission to access that page"
            redirect_to root_url
          else
            redirect_to_login
          end
        end
        format.json { render_json_unauthorized }
      end
      return false
    end
  end

  def require_registered_user
    return false if require_user == false
    unless @current_user.registered?
      respond_to do |format|
        format.html { render "shared/registration_incomplete", status: :unauthorized }
        format.json { render :json => { 'status' => 'unauthorized', 'message' => t('#errors.registration_incomplete', 'You need to confirm your email address before you can view this page') }, :status => :unauthorized }
      end
      return false
    end
  end

  def check_incomplete_registration
    if @current_user
      js_env :INCOMPLETE_REGISTRATION => incomplete_registration?, :USER_EMAIL => @current_user.email
    end
  end

  def incomplete_registration?
    @current_user && params[:registration_success] && @current_user.pre_registered?
  end
  helper_method :incomplete_registration?

  def page_views_enabled?
    PageView.page_views_enabled?
  end
  helper_method :page_views_enabled?

  def verified_file_download_url(attachment, context = nil, permission_map_id = nil, *opts)
    verifier = Attachments::Verification.new(attachment).verifier_for_user(@current_user,
        context: context.try(:asset_string), permission_map_id: permission_map_id)
    file_download_url(attachment, { :verifier => verifier }, *opts)
  end
  helper_method :verified_file_download_url

  def user_content(str, cache_key = nil)
    return nil unless str
    return str.html_safe unless str.match(/object|embed|equation_image/)

    UserContent.escape(str, request.host_with_port)
  end
  helper_method :user_content

  def public_user_content(str, context=@context, user=@current_user, is_public=false)
    return nil unless str

    rewriter = UserContent::HtmlRewriter.new(context, user)
    rewriter.set_handler('files') do |match|
      UserContent::FilesHandler.new(
        match: match,
        context: context,
        user: user,
        preloaded_attachments: {},
        in_app: in_app?,
        is_public: is_public
      ).processed_url
    end
    UserContent.escape(rewriter.translate_content(str), request.host_with_port)
  end
  helper_method :public_user_content

  def find_bank(id, check_context_chain=true)
    bank = @context.assessment_question_banks.active.where(id: id).first || @current_user.assessment_question_banks.active.where(id: id).first
    if bank
      (block_given? ?
        authorized_action(bank, @current_user, :read) :
        bank.grants_right?(@current_user, session, :read)) or return nil
    elsif check_context_chain
      (block_given? ?
        authorized_action(@context, @current_user, :read_question_banks) :
        @context.grants_right?(@current_user, session, :read_question_banks)) or return nil
      bank = @context.inherited_assessment_question_banks.where(id: id).first
    end
    yield if block_given? && (@bank = bank)
    bank
  end

  def prepend_json_csrf?
    requested_json = request.headers['Accept'] =~ %r{application/json}
    request.get? && !requested_json && in_app?
  end

  def in_app?
    !!(@current_user ? @pseudonym_session : session[:session_id])
  end

  def json_as_text?
    (request.headers['CONTENT_TYPE'].to_s =~ %r{multipart/form-data}) &&
    (params[:format].to_s != 'json' || in_app?)
  end

  def params_are_integers?(*check_params)
    begin
      check_params.each{ |p| Integer(params[p]) }
    rescue ArgumentError
      return false
    end
    true
  end

  def destroy_session
    logger.info "Destroying session: #{session[:session_id]}"
    @pseudonym_session.destroy rescue true
    reset_session
  end

  def logout_current_user
    logged_in_user.try(:stamp_logout_time!)
    InstFS.logout(logged_in_user) rescue nil
    destroy_session
  end

  def set_layout_options
    @embedded_view = params[:embedded]
    @headers = false if params[:no_headers]
    (@body_classes ||= []) << 'embedded' if @embedded_view
  end

  def stringify_json_ids?
    request.headers['Accept'] =~ %r{application/json\+canvas-string-ids}
  end

  def json_cast(obj)
    obj = obj.as_json if obj.respond_to?(:as_json)
    stringify_json_ids? ? StringifyIds.recursively_stringify_ids(obj) : obj
  end

  def render(options = nil, extra_options = {}, &block)
    set_layout_options
    if options.is_a?(Hash) && options.key?(:json)
      json = options.delete(:json)
      unless json.is_a?(String)
        json = ActiveSupport::JSON.encode(json_cast(json))
      end

      # prepend our CSRF protection to the JSON response, unless this is an API
      # call that didn't use session auth, or a non-GET request.
      if prepend_json_csrf?
        json = "while(1);#{json}"
      end

      # fix for some browsers not properly handling json responses to multipart
      # file upload forms and s3 upload success redirects -- we'll respond with text instead.
      if options[:as_text] || json_as_text?
        options[:html] = json.html_safe
      else
        options[:json] = json
      end
    end
    super
  end

  # flash is normally only preserved for one redirect; make sure we carry
  # it along in case there are more
  def redirect_to(*)
    flash.keep
    super
  end

  def css_bundles
    @css_bundles ||= []
  end
  helper_method :css_bundles

  def css_bundle(*args)
    opts = (args.last.is_a?(Hash) ? args.pop : {})
    Array(args).flatten.each do |bundle|
      css_bundles << [bundle, opts[:plugin]] unless css_bundles.include? [bundle, opts[:plugin]]
    end
    nil
  end
  helper_method :css_bundle

  def js_bundles; @js_bundles ||= []; end
  helper_method :js_bundles

  # Use this method to place a bundle on the page, note that the end goal here
  # is to only ever include one bundle per page load, so use this with care and
  # ensure that the bundle you are requiring isn't simply a dependency of some
  # other bundle.
  #
  # Bundles are defined in app/coffeescripts/bundles/<bundle>.coffee
  #
  # usage: js_bundle :gradebook
  #
  # Only allows multiple arguments to support old usage of jammit_js
  #
  # Optional :plugin named parameter allows you to specify a plugin which
  # contains the bundle. Example:
  #
  # js_bundle :gradebook, :plugin => :my_feature
  #
  # will look for the bundle in
  # /plugins/my_feature/(optimized|javascripts)/compiled/bundles/ rather than
  # /(optimized|javascripts)/compiled/bundles/
  def js_bundle(*args)
    opts = (args.last.is_a?(Hash) ? args.pop : {})
    Array(args).flatten.each do |bundle|
      js_bundles << [bundle, opts[:plugin]] unless js_bundles.include? [bundle, opts[:plugin]]
    end
    nil
  end
  helper_method :js_bundle

  def add_body_class(*args)
    @body_classes ||= []
    raise "call add_body_class for #{args} in the controller when using streaming templates" if @streaming_template && (args - @body_classes).any?
    @body_classes += args
  end
  helper_method :add_body_class

  def body_classes; @body_classes ||= []; end
  helper_method :body_classes

  def set_active_tab(active_tab)
    raise "call set_active_tab for #{active_tab.inspect} in the controller when using streaming templates" if @streaming_template && @active_tab != active_tab
    @active_tab = active_tab
  end
  helper_method :set_active_tab

  def get_active_tab
    @active_tab
  end
  helper_method :get_active_tab

  def get_course_from_section
    if params[:section_id]
      @section = api_find(CourseSection, params.delete(:section_id))
      params[:course_id] = @section.course_id
    end
  end

  def reject_student_view_student
    return unless @current_user && @current_user.fake_student?
    @unauthorized_message ||= t('#application.errors.student_view_unauthorized', "You cannot access this functionality in student view.")
    render_unauthorized_action
  end

  def set_site_admin_context
    @context = Account.site_admin
    add_crumb t('#crumbs.site_admin', "Site Admin"), url_for(Account.site_admin)
  end

  def flash_notices
    @notices ||= begin
      notices = []
      if !browser_supported? && !@embedded_view && !cookies['unsupported_browser_dismissed']
        notices << {:type => 'warning', :content => {html: unsupported_browser}, :classes => 'unsupported_browser'}
      end
      if error = flash[:error]
        flash.delete(:error)
        notices << {:type => 'error', :content => error, :icon => 'warning'}
      end
      if warning = flash[:warning]
        flash.delete(:warning)
        notices << {:type => 'warning', :content => warning, :icon => 'warning'}
      end
      if info = flash[:info]
        flash.delete(:info)
        notices << {:type => 'info', :content => info, :icon => 'info'}
      end
      if notice = (flash[:html_notice] ? {html: flash[:html_notice]} : flash[:notice])
        if flash[:html_notice]
          flash.delete(:html_notice)
        else
          flash.delete(:notice)
        end
        notices << {:type => 'success', :content => notice, :icon => 'check'}
      end
      notices
    end
  end
  helper_method :flash_notices

  def unsupported_browser
    t("Your browser does not meet the minimum requirements for Canvas. Please visit the *Canvas Community* for a complete list of supported browsers.", :wrapper => view_context.link_to('\1', 'https://community.canvaslms.com/docs/DOC-1284'))
  end

  def browser_supported?
    key = request.user_agent.to_s.sum # keep cookie size in check. a legitimate collision here would be 1. extremely unlikely and 2. not a big deal
    if key != session[:browser_key]
      session[:browser_key] = key
      session[:browser_supported] = BrowserSupport.supported?(request.user_agent)
    end
    session[:browser_supported]
  end

  def mobile_device?
    params[:mobile] || request.user_agent.to_s =~ /ipod|iphone|ipad|Android/i
  end

  def ms_office?
    !!(request.user_agent.to_s =~ /ms-office/) ||
        !!(request.user_agent.to_s =~ %r{Word/\d+\.\d+})
  end

  def profile_data(profile, viewer, session, includes)
    extend Api::V1::UserProfile
    extend Api::V1::Course
    extend Api::V1::Group
    includes ||= []
    data = user_profile_json(profile, viewer, session, includes, profile)
    data[:can_edit] = viewer == profile.user
    data[:can_edit_name] = data[:can_edit] && profile.user.user_can_edit_name?
    data[:can_edit_avatar] = data[:can_edit] && profile.user.avatar_state != :locked
    data[:known_user] = viewer.address_book.known_user(profile.user)
    if data[:known_user] && viewer != profile.user
      common_courses = viewer.address_book.common_courses(profile.user)
      common_groups = viewer.address_book.common_groups(profile.user)
    else
      common_courses = {}
      common_groups = {}
    end
    data[:common_contexts] = common_contexts(common_courses, common_groups, @current_user, session)
    data
  end

  def common_contexts(common_courses, common_groups, current_user, session)
    courses = Course.where(id: common_courses.keys).to_a
    groups = Group.where(id: common_groups.keys).to_a

    common_courses = courses.map do |course|
      course_json(course, current_user, session, ['html_url'], false).merge({
        roles: common_courses[course.id].map { |role| Enrollment.readable_type(role) }
      })
    end

    common_groups = groups.map do |group|
      group_json(group, current_user, session, include: ['html_url']).merge({
        # in the future groups will have more roles and we'll need soemthing similar to
        # the roles.map above in courses
        roles: [t('#group.memeber', "Member")]
      })
    end

    common_courses + common_groups
  end

  def self.batch_jobs_in_actions(opts = {})
    batch_opts = opts.delete(:batch)
    around_action(opts) do |controller, action|
      Delayed::Batch.serial_batch(batch_opts || {}) do
        action.call
      end
    end
  end

  def not_found
    raise ActionController::RoutingError.new('Not Found')
  end

  def set_js_rights(objtypes = nil)
    objtypes ||= js_rights if respond_to?(:js_rights)
    if objtypes
      hash = {}
      objtypes.each do |instance_symbol|
        instance_name = instance_symbol.to_s
        obj = instance_variable_get("@#{instance_name}")
        policy = obj.check_policy(@current_user, session) unless obj.nil? || !obj.respond_to?(:check_policy)
        hash["#{instance_name.upcase}_RIGHTS".to_sym] = HashWithIndifferentAccess[policy.map { |right| [right, true] }] unless policy.nil?
      end

      js_env hash
    end
  end

  def set_js_wiki_data(opts = {})
    hash = {}

    hash[:DEFAULT_EDITING_ROLES] = @context.default_wiki_editing_roles if @context.respond_to?(:default_wiki_editing_roles)
    hash[:WIKI_PAGES_PATH] = polymorphic_path([@context, :wiki_pages])
    if opts[:course_home]
      hash[:COURSE_HOME] = true
      hash[:COURSE_TITLE] = @context.name
    end

    if @page
      if @page.grants_any_right?(@current_user, session, :update, :update_content)
        mc_status = setup_master_course_restrictions(@page, @context, user_can_edit: true)
      end

      hash[:WIKI_PAGE] = wiki_page_json(@page, @current_user, session, true, :deep_check_if_needed => true, :master_course_status => mc_status)
      version_number = Rails.cache.fetch(['page_version', @page].cache_key) { @page.versions.maximum(:number) }
      hash[:WIKI_PAGE_REVISION] = version_number && StringifyIds.stringify_id(version_number)
      hash[:WIKI_PAGE_SHOW_PATH] = named_context_url(@context, :context_wiki_page_path, @page)
      hash[:WIKI_PAGE_EDIT_PATH] = named_context_url(@context, :edit_context_wiki_page_path, @page)
      hash[:WIKI_PAGE_HISTORY_PATH] = named_context_url(@context, :context_wiki_page_revisions_path, @page)
    end

    if @context.is_a?(Course) && @context.grants_right?(@current_user, session, :read)
      hash[:COURSE_ID] = @context.id.to_s
      hash[:MODULES_PATH] = polymorphic_path([@context, :context_modules])
    end

    js_env hash
  end

  ASSIGNMENT_GROUPS_TO_FETCH_PER_PAGE_ON_ASSIGNMENTS_INDEX = 50
  def set_js_assignment_data
    rights = [:manage_assignments, :manage_grades, :read_grades, :manage]
    permissions = @context.rights_status(@current_user, *rights)
    permissions[:manage_course] = permissions[:manage]
    permissions[:manage] = permissions[:manage_assignments]
    permissions[:by_assignment_id] = @context.assignments.map do |assignment|
      [assignment.id, {update: assignment.user_can_update?(@current_user, session)}]
    end.to_h

    current_user_has_been_observer_in_this_course = @context.user_has_been_observer?(@current_user)

    prefetch_xhr(api_v1_course_assignment_groups_url(
      @context,
      include: [
        'assignments',
        'discussion_topic',
        (permissions[:manage] || current_user_has_been_observer_in_this_course) && 'all_dates',
        permissions[:manage] && 'module_ids'
      ].reject(&:blank?),
      exclude_response_fields: ['description', 'rubric'],
      override_assignment_dates: !permissions[:manage],
      per_page: ASSIGNMENT_GROUPS_TO_FETCH_PER_PAGE_ON_ASSIGNMENTS_INDEX
    ), id: 'assignment_groups_url')

    js_env({
      :URLS => {
        :new_assignment_url => new_polymorphic_url([@context, :assignment]),
        :new_quiz_url => context_url(@context, :context_quizzes_new_url),
        :course_url => api_v1_course_url(@context),
        :sort_url => reorder_course_assignment_groups_url(@context),
        :assignment_sort_base_url => course_assignment_groups_url(@context),
        :context_modules_url => api_v1_course_context_modules_path(@context),
        :course_student_submissions_url => api_v1_course_student_submissions_url(@context)
      },
      :POST_TO_SIS => Assignment.sis_grade_export_enabled?(@context),
      :PERMISSIONS => permissions,
      :HAS_GRADING_PERIODS => @context.grading_periods?,
      :VALID_DATE_RANGE => CourseDateRange.new(@context),
      :assignment_menu_tools => external_tools_display_hashes(:assignment_menu),
      :assignment_index_menu_tools => (@domain_root_account&.feature_enabled?(:commons_favorites) ?
        external_tools_display_hashes(:assignment_index_menu) : []),
      :assignment_group_menu_tools => (@domain_root_account&.feature_enabled?(:commons_favorites) ?
        external_tools_display_hashes(:assignment_group_menu) : []),
      :discussion_topic_menu_tools => external_tools_display_hashes(:discussion_topic_menu),
      :quiz_menu_tools => external_tools_display_hashes(:quiz_menu),
      :current_user_has_been_observer_in_this_course => current_user_has_been_observer_in_this_course,
      :observed_student_ids => ObserverEnrollment.observed_student_ids(@context, @current_user),
      apply_assignment_group_weights: @context.apply_group_weights?,
    })

    conditional_release_js_env(includes: :active_rules)

    if @context.grading_periods?
      js_env(:active_grading_periods => GradingPeriod.json_for(@context, @current_user))
    end
  end

  def self.google_drive_timeout
    Setting.get('google_drive_timeout', 30).to_i
  end

  def google_drive_connection
    return @google_drive_connection if @google_drive_connection

    ## @real_current_user first ensures that a masquerading user never sees the
    ## masqueradee's files, but in general you may want to block access to google
    ## docs for masqueraders earlier in the request
    if logged_in_user
      refresh_token, access_token = Rails.cache.fetch(['google_drive_tokens', logged_in_user].cache_key) do
        service = logged_in_user.user_services.where(service: "google_drive").first
        service && [service.token, service.secret]
      end
    else
      refresh_token = session[:oauth_gdrive_refresh_token]
      access_token = session[:oauth_gdrive_access_token]
    end

    @google_drive_connection = GoogleDrive::Connection.new(refresh_token, access_token, ApplicationController.google_drive_timeout)
  end

  def google_drive_client(refresh_token=nil, access_token=nil)
    settings = Canvas::Plugin.find(:google_drive).try(:settings) || {}
    client_secrets = {
      client_id: settings[:client_id],
      client_secret: settings[:client_secret_dec],
      redirect_uri: settings[:redirect_uri]
    }.with_indifferent_access
    GoogleDrive::Client.create(client_secrets, refresh_token, access_token)
  end

  def user_has_google_drive
    @user_has_google_drive ||= google_drive_connection.authorized?
  end

  def self.instance_id
    nil
  end

  def self.region
    nil
  end

  def self.cluster
    nil
  end

  def self.test_cluster_name
    nil
  end

  def self.test_cluster?
    false
  end

  def setup_live_events_context
    benchmark("setup_live_events_context") do
      ctx = {}

      if @domain_root_account
        ctx[:root_account_uuid] = @domain_root_account.uuid
        ctx[:root_account_id] = @domain_root_account.global_id
        ctx[:root_account_lti_guid] = @domain_root_account.lti_guid
      end

      if @current_pseudonym
        ctx[:user_login] = @current_pseudonym.unique_id
        ctx[:user_account_id] = @current_pseudonym.global_account_id
        ctx[:user_sis_id] = @current_pseudonym.sis_user_id
      end

      ctx[:user_id] = @current_user.global_id if @current_user
      ctx[:time_zone] = @current_user.time_zone if @current_user
      ctx[:developer_key_id] = @access_token.developer_key.global_id if @access_token
      ctx[:real_user_id] = @real_current_user.global_id if @real_current_user
      ctx[:context_type] = @context.class.to_s if @context
      ctx[:context_id] = @context.global_id if @context
      ctx[:context_sis_source_id] = @context.sis_source_id if @context.respond_to?(:sis_source_id)
      ctx[:context_account_id] = Context.get_account_or_parent_account_global_id(@context) if @context

      if @context_membership
        ctx[:context_role] =
          if @context_membership.respond_to?(:role)
            @context_membership.role.name
          elsif @context_membership.respond_to?(:type)
            @context_membership.type
          else
            @context_membership.class.to_s
          end
      end

      if tctx = Thread.current[:context]
        ctx[:request_id] = tctx[:request_id]
        ctx[:session_id] = tctx[:session_id]
      end

      ctx[:hostname] = request.host
      ctx[:http_method] = request.method
      ctx[:user_agent] = request.headers['User-Agent']
      ctx[:client_ip] = request.remote_ip
      ctx[:url] = request.url
      # The Caliper spec uses the spelling "referrer", so use it in the Canvas output JSON too.
      ctx[:referrer] = request.referer
      ctx[:producer] = 'canvas'

      if @domain_root_account&.feature_enabled?(:compact_live_event_payloads)
        ctx[:compact_live_events] = true
      end

      StringifyIds.recursively_stringify_ids(ctx)
      LiveEvents.set_context(ctx)
    end
  end

  # makes it so you can use the prefetch_xhr erb helper from controllers. They'll be rendered in _head.html.erb
  def prefetch_xhr(*args)
    (@xhrs_to_prefetch_from_controller ||= []) << args
  end

  def teardown_live_events_context
    LiveEvents.clear_context!
  end

  # TODO: this belongs in AccountsController but while :course_user_search is still behind a feature flag we
  # have to let UsersController::index own the /accounts/x/users route so it responds as it used to if the
  # feature isn't enabled but `return course_user_search` if the feature is enabled. you can't `return` an
  # action from another controller but you can from a controller you inherit from. Hence why this can be
  # here in ApplicationController but not AccountsController for now. Once we remove the feature flag,
  # we should move this back to AccountsController and just change conf/routes.rb to let
  # AccountsController::users own /accounts/x/users instead UsersController::index
  def course_user_search
    return unless authorized_action(@account, @current_user, :read)
    can_read_course_list = @account.grants_right?(@current_user, session, :read_course_list)
    can_read_roster = @account.grants_right?(@current_user, session, :read_roster)
    can_manage_account = @account.grants_right?(@current_user, session, :manage_account_settings)

    unless can_read_course_list || can_read_roster
      if @redirect_on_unauth
        return redirect_to account_settings_url(@account)
      else
        return render_unauthorized_action
      end
    end

    js_env({
      COURSE_ROLES: Role.course_role_data_for_account(@account, @current_user)
    })
    js_bundle :account_course_user_search
    css_bundle :addpeople
    @page_title = @account.name
    add_crumb '', '?' # the text for this will be set by javascript
    js_env({
      ROOT_ACCOUNT_NAME: @account.root_account.name, # used in AddPeopleApp modal
      ACCOUNT_ID: @account.id,
      ROOT_ACCOUNT_ID: @account.root_account.id,
      customized_login_handle_name: @account.root_account.customized_login_handle_name,
      delegated_authentication: @account.root_account.delegated_authentication?,
      SHOW_SIS_ID_IN_NEW_USER_FORM: @account.root_account.allow_sis_import && @account.root_account.grants_right?(@current_user, session, :manage_sis),
      PERMISSIONS: {
        can_read_course_list: can_read_course_list,
        can_read_roster: can_read_roster,
        can_create_courses: @account.grants_right?(@current_user, session, :manage_courses),
        can_create_enrollments: @account.grants_any_right?(@current_user, session, :manage_students, :manage_admin_users),
        can_create_users: @account.root_account.grants_right?(@current_user, session, :manage_user_logins),
        analytics: @account.service_enabled?(:analytics),
        can_masquerade: @account.grants_right?(@current_user, session, :become_user),
        can_message_users: @account.grants_right?(@current_user, session, :send_messages),
        can_edit_users: @account.grants_any_right?(@current_user, session, :manage_user_logins),
        can_manage_groups: @account.grants_right?(@current_user, session, :manage_groups),           # access to view user groups?
        can_manage_admin_users: @account.grants_right?(@current_user, session, :manage_admin_users)  # access to manage user avatars page?
      }
    })
    render html: '', layout: true
  end

  def can_stream_template?
    if ::Rails.env.test?
      # don't actually stream because it kills selenium
      # but still set the instance variable so we catch errors that we'd encounter streaming frd
      @streaming_template = true
      false
    else
      return value_to_boolean(params[:force_stream]) if params.key?(:force_stream)
      ::Canvas::DynamicSettings.find(tree: :private)["enable_template_streaming"] &&
        Setting.get("disable_template_streaming_for_#{controller_name}/#{action_name}", "false") != "true"
    end
  end
end<|MERGE_RESOLUTION|>--- conflicted
+++ resolved
@@ -172,12 +172,8 @@
           },
           FEATURES: {
             assignment_attempts: Account.site_admin.feature_enabled?(:assignment_attempts),
-<<<<<<< HEAD
-            la_620_old_rce_init_fix: Account.site_admin.feature_enabled?(:la_620_old_rce_init_fix)
-=======
             la_620_old_rce_init_fix: Account.site_admin.feature_enabled?(:la_620_old_rce_init_fix),
             cc_in_rce_video_tray: Account.site_admin.feature_enabled?(:cc_in_rce_video_tray)
->>>>>>> 3ea1ef55
           }
         }
         @js_env[:current_user] = @current_user ? Rails.cache.fetch(['user_display_json', @current_user].cache_key, :expires_in => 1.hour) { user_display_json(@current_user, :profile, [:avatar_is_fallback]) } : {}
