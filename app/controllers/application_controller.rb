--- conflicted
+++ resolved
@@ -368,10 +368,6 @@
     media_links_use_attachment_id
     permanent_page_links
     selective_release_ui_api
-<<<<<<< HEAD
-    selective_release_edit_page
-=======
->>>>>>> 4b8c5dea
     assign_to_improved_search
     enhanced_course_creation_account_fetching
     instui_for_import_page
@@ -386,10 +382,7 @@
     disallow_threaded_replies_fix_alert
     horizon_course_setting
     new_quizzes_media_type
-<<<<<<< HEAD
-=======
     differentiation_tags
->>>>>>> 4b8c5dea
   ].freeze
   JS_ENV_ROOT_ACCOUNT_FEATURES = %i[
     product_tours
