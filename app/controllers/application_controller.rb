# frozen_string_literal: true

#
# Copyright (C) 2011 - present Instructure, Inc.
#
# This file is part of Canvas.
#
# Canvas is free software: you can redistribute it and/or modify it under
# the terms of the GNU Affero General Public License as published by the Free
# Software Foundation, version 3 of the License.
#
# Canvas is distributed in the hope that it will be useful, but WITHOUT ANY
# WARRANTY; without even the implied warranty of MERCHANTABILITY or FITNESS FOR
# A PARTICULAR PURPOSE. See the GNU Affero General Public License for more
# details.
#
# You should have received a copy of the GNU Affero General Public License along
# with this program. If not, see <http://www.gnu.org/licenses/>.
#

# Filters added to this controller apply to all controllers in the application.
# Likewise, all the methods added will be available for all controllers.

class ApplicationController < ActionController::Base
  define_callbacks :html_render

  attr_accessor :active_tab
  attr_reader :context

  include Api
  include LocaleSelection
  include Api::V1::User
  include Api::V1::WikiPage
  include LegalInformationHelper
  include ObserverEnrollmentsHelper
  include IgniteAgentHelper

  helper :all

  include AuthenticationMethods

  include Canvas::RequestForgeryProtection

  protect_from_forgery with: :exception

  # Before/around actions run in order defined (even if interleaved)
  # After actions run in REVERSE order defined. Skipped on exception raise
  #   (which is common for 401, 404, 500 responses)
  # Around action yields return (in REVERSE order) after all after actions

  # If both a flamegraph and n+1 detection are requested, the flamegraph will take precedence.
  # This is because otherwise, the flamegraph would also capture the N+1 detection code, which results
  # in a bad flamegraph and can often lead to stack overflows, as the report is simply too deeply nested.
  around_action :generate_flamegraph, if: :flamegraph_requested_and_permitted?
  around_action :n_plus_one_detection, if: :enable_n_plus_one_detection?

  prepend_before_action :load_user, :load_account
  # make sure authlogic is before load_user
  skip_before_action :activate_authlogic
  prepend_before_action :activate_authlogic
  before_action :respect_account_privacy

  around_action :set_locale
  around_action :set_timezone
  around_action :enable_request_cache
  around_action :batch_statsd
  around_action :compute_http_cost

  before_action :clear_idle_connections
  before_action :set_normalized_route
  before_action :set_sentry_trace
  before_action :annotate_apm
  before_action :annotate_sentry
  before_action :check_pending_otp
  before_action :set_user_id_header
  before_action :set_time_zone
  before_action :set_page_view
  before_action :require_reacceptance_of_terms
  before_action :clear_policy_cache
  around_action :manage_live_events_context
  before_action :initiate_session_from_token
  before_action :fix_xhr_requests
  before_action :init_body_classes
  before_action :manage_robots_meta
  # multiple actions might be called on a single controller instance in specs
  before_action :clear_js_env if Rails.env.test?

  after_action :log_page_view
  after_action :discard_flash_if_xhr
  after_action :cache_buster
  # Yes, we're calling this before and after so that we get the user id logged
  # on events that log someone in and log someone out.
  after_action :set_user_id_header
  after_action :set_response_headers
  after_action :set_default_source_csp_directive_if_enabled
  after_action :update_enrollment_last_activity_at
  set_callback :html_render, :after, :add_csp_for_root

  class << self
    def instance_id
      nil
    end

    def region
      nil
    end

    def test_cluster_name
      nil
    end

    def test_cluster?
      false
    end

    def google_drive_timeout
      Setting.get("google_drive_timeout", 30).to_i
    end

    private

    def batch_jobs_in_actions(opts = {})
      batch_opts = opts.delete(:batch)
      around_action(opts) do |_controller, action|
        Delayed::Batch.serial_batch(batch_opts || {}, &action)
      end
    end
  end

  def flamegraph_requested_and_permitted?
    return false unless @current_user

    flamegraph_requested = value_to_boolean(params.fetch(:flamegraph, false))
    flamegraph_requested && Account.site_admin.grants_right?(@current_user, :update)
  end
  private :flamegraph_requested_and_permitted?

  def enable_n_plus_one_detection?
    if flamegraph_requested_and_permitted? || @current_user.blank?
      false
    elsif Rails.env.local?
      !Canvas::Plugin.value_to_boolean(ENV["DISABLE_N_PLUS_ONE_DETECTION"])
    else
      value_to_boolean(params.fetch(:n_plus_one_detection, false)) && Account.site_admin.grants_right?(@current_user, :update)
    end
  end
  private :enable_n_plus_one_detection?

  def n_plus_one_detection(&)
    if Rails.env.local?
      begin
        Prosopite.scan
        yield
      ensure
        Prosopite.finish
      end
    else
      NPlusOneDetection::NPlusOneDetectionService.call(
        user: @current_user,
        source_name: "#{controller_name}##{action_name}",
        custom_name: params[:n_plus_one_name],
        &
      )
    end
  end

  def generate_flamegraph(&)
    Flamegraphs::FlamegraphService.call(
      user: @current_user,
      source_name: "#{controller_name}##{action_name}",
      custom_name: params[:flamename],
      &
    )
  end

  def supported_timezones
    ActiveSupport::TimeZone.all.map { |tz| tz.tzinfo.name }
  end

  add_crumb(proc do
    title = I18n.t("links.dashboard", "My Dashboard")
    crumb = <<~HTML
      <i class="icon-home"
         title="#{title}">
        <span class="screenreader-only">#{title}</span>
      </i>
    HTML

    crumb.html_safe
  end,
            :root_path,
            class: "home")

  def clear_js_env
    @js_env = nil
  end

  def page_has_instui_topnav
    return unless @domain_root_account.try(:feature_enabled?, :instui_nav)

    yield if block_given?
    @instui_topnav = true
    js_env breadcrumbs: crumbs[1..]&.map { |crumb| { name: crumb[0], url: crumb[1] } }
  end

  def set_normalized_route
    # Presently used only by Sentry, and not needed for API requests
    return unless request.format.html? && SentryExtensions::Settings.settings[:frontend_dsn]

    ::Rails.application.routes.router.recognize(request) { |route, _| @route ||= route }
    return unless @route

    @normalized_route = CGI.unescape(@route.format(@route.parts.excluding(:format).index_with { |part| "{#{part}}" }))
  end

  def set_sentry_trace
    @sentry_trace = Sentry.get_current_scope&.get_transaction&.to_sentry_trace
  end

  ##
  # Sends data from rails to JavaScript
  #
  # The data you send will eventually make its way into the view by simply
  # calling `to_json` on the data.
  #
  # It won't allow you to overwrite a key that has already been set
  #
  # Please use *ALL_CAPS* for keys since these are considered constants
  # Also, please don't name it stuff from JavaScript's Object.prototype
  # like `hasOwnProperty`, `constructor`, `__defineProperty__` etc.
  #
  # This method is available in controllers and views
  #
  # example:
  #
  #     # ruby
  #     js_env :FOO_BAR => [1,2,3], :COURSE => @course
  #
  #     # coffeescript
  #     require ['ENV'], (ENV) ->
  #       ENV.FOO_BAR #> [1,2,3]
  #
  def js_env(hash = {}, overwrite = false)
    return {} unless request.format.html? || request.format == "*/*" || @include_js_env

    if hash.present? && @js_env_has_been_rendered
      add_to_js_env(hash, @js_env_data_we_need_to_render_later, overwrite)
      return
    end

    # set some defaults
    unless @js_env
      benchmark("init @js_env") do
        editor_css = [
          active_brand_config_url("css"),
          view_context.stylesheet_path(css_url_for("what_gets_loaded_inside_the_tinymce_editor"))
        ]

        editor_hc_css = [
          active_brand_config_url("css", { force_high_contrast: true }),
          view_context.stylesheet_path(css_url_for("what_gets_loaded_inside_the_tinymce_editor", plugin: false, force_high_contrast: true))
        ]

        editor_css << view_context.stylesheet_path(css_url_for("fonts"))
        editor_hc_css << view_context.stylesheet_path(css_url_for("fonts"))

        @js_env_data_we_need_to_render_later = {}
        @js_env = {
          ASSET_HOST: Canvas::Cdn.config.host,
          active_brand_config_json_url: active_brand_config_url("json"),
          active_brand_config: active_brand_config.as_json(include_root: false),
          confetti_branding_enabled: Account.site_admin.feature_enabled?(:confetti_branding),
          url_to_what_gets_loaded_inside_the_tinymce_editor_css: editor_css,
          url_for_high_contrast_tinymce_editor_css: editor_hc_css,
          captcha_site_key:,
          current_user_id: @current_user&.id,
          current_user_global_id: @current_user&.global_id,
          current_user_usage_metrics_id: @current_user&.usage_metrics_id,
          current_user_roles: @current_user&.roles(@domain_root_account),
          current_user_is_student: @context.respond_to?(:user_is_student?) && @context.user_is_student?(@current_user),
          current_user_types: @current_user.try { |u| u.account_users.active.map { |au| au.role.name } },
          current_user_disabled_inbox: @current_user&.disabled_inbox?,
          current_user_visited_tabs: @current_user&.get_preference(:visited_tabs),
          discussions_reporting: react_discussions_post_enabled_for_preferences_use?,
          files_domain: HostUrl.file_host(@domain_root_account || Account.default, request.host_with_port),
          group_information:,
          DOMAIN_ROOT_ACCOUNT_ID: @domain_root_account&.global_id,
          DOMAIN_ROOT_ACCOUNT_UUID: @domain_root_account&.uuid,
          CAREER_THEME_URL: CanvasCareer::ExperienceResolver.career_affiliated_institution?(@domain_root_account) ? CanvasCareer::Config.new(@domain_root_account).theme_url : nil,
          CAREER_DARK_THEME_URL: CanvasCareer::ExperienceResolver.career_affiliated_institution?(@domain_root_account) ? CanvasCareer::Config.new(@domain_root_account).dark_theme_url : nil,
          k12: k12?,
          help_link_name:,
          help_link_icon:,
          use_high_contrast: @current_user&.prefers_high_contrast?,
          auto_show_cc: @current_user&.auto_show_cc?,
          disable_celebrations: @current_user&.prefers_no_celebrations?,
          disable_keyboard_shortcuts: @current_user&.prefers_no_keyboard_shortcuts?,
          LTI_LAUNCH_FRAME_ALLOWANCES: Lti::Launch.iframe_allowances,
          DEEP_LINKING_POST_MESSAGE_ORIGIN: request.base_url,
          comment_library_suggestions_enabled: @current_user&.comment_library_suggestions_enabled?,
          SETTINGS: {
            open_registration: @domain_root_account&.open_registration?,
            collapse_global_nav: @current_user&.collapse_global_nav?,
            release_notes_badge_disabled: @current_user&.release_notes_badge_disabled?,
            can_add_pronouns: @domain_root_account&.can_add_pronouns?,
            show_sections_in_course_tray: @domain_root_account&.show_sections_in_course_tray?,
            enable_content_a11y_checker: @domain_root_account&.enable_content_a11y_checker?,
            suppress_assignments: @domain_root_account&.suppress_assignments?
          },
          RAILS_ENVIRONMENT: Canvas.environment
        }
        @js_env[:use_dyslexic_font] = @current_user&.prefers_dyslexic_font? if @current_user&.can_see_dyslexic_font_feature_flag?(session) && !mobile_device?
        if @domain_root_account&.feature_enabled?(:restrict_student_access)
          @js_env[:current_user_has_teacher_enrollment] = @current_user&.teacher_enrollment?
        end
        @js_env[:IN_PACED_COURSE] = @context.enable_course_paces? if @context.is_a?(Course)
        unless SentryExtensions::Settings.settings.blank?
          @js_env[:SENTRY_FRONTEND] = {
            dsn: SentryExtensions::Settings.settings[:frontend_dsn],
            org_slug: SentryExtensions::Settings.settings[:org_slug],
            base_url: SentryExtensions::Settings.settings[:base_url],
            normalized_route: @normalized_route,

            errors_sample_rate: Setting.get("sentry_frontend_errors_sample_rate", "0.0"),
            traces_sample_rate: Setting.get("sentry_frontend_traces_sample_rate", "0.0"),
            url_deny_pattern: Setting.get("sentry_frontend_url_deny_pattern", ""), # regexp

            # these values need to correlate with the backend for Sentry features to work properly
            revision: "canvas-lms@#{Canvas.semver_revision}"
          }
        end

        dynamic_settings_tree = DynamicSettings.find(tree: :private)
        if dynamic_settings_tree["frontend_data_collection_endpoint", failsafe: nil]
          @js_env[:DATA_COLLECTION_ENDPOINT] = dynamic_settings_tree["frontend_data_collection_endpoint"]
        end

        @js_env[:flashAlertTimeout] = 1.day.in_milliseconds if @current_user&.prefers_no_toast_timeout?
        @js_env[:KILL_JOY] = @domain_root_account.kill_joy? if @domain_root_account&.kill_joy?

        cached_features = cached_js_env_account_features
        @js_env[:DOMAIN_ROOT_ACCOUNT_SFID] = Rails.cache.fetch(["sfid", @domain_root_account].cache_key) { @domain_root_account.salesforce_id } if @domain_root_account.respond_to?(:salesforce_id)
        @js_env[:DIRECT_SHARE_ENABLED] = @context.respond_to?(:grants_right?) && @context.grants_right?(@current_user, session, :direct_share)
        @js_env[:CAN_VIEW_CONTENT_SHARES] = @current_user&.can_view_content_shares?
        @js_env[:FEATURES] = cached_features.merge(
          canvas_k6_theme: @context.try(:feature_enabled?, :canvas_k6_theme)
        )
        @js_env[:PENDO_APP_ID] = usage_metrics_api_key if load_usage_metrics?
        @js_env[:current_user] = @current_user ? Rails.cache.fetch(["user_display_json", @current_user].cache_key, expires_in: 1.hour) { user_display_json(@current_user, :profile, [:avatar_is_fallback, :email]) } : {}
        @js_env[:current_user_is_admin] = @context.account_membership_allows(@current_user) if @context.is_a?(Course)
        @js_env[:page_view_update_url] = page_view_path(@page_view.id, page_view_token: @page_view.token) if @page_view
        @js_env[:IS_LARGE_ROSTER] = true if !@js_env[:IS_LARGE_ROSTER] && @context.respond_to?(:large_roster?) && @context.large_roster?
        @js_env[:context_asset_string] = @context.try(:asset_string) unless @js_env[:context_asset_string]
        @js_env[:ping_url] = polymorphic_url([:api_v1, @context, :ping]) if @context.is_a?(Course)
        if params[:session_timezone].present? && supported_timezones.include?(params[:session_timezone])
          timezone = context_timezone = params[:session_timezone]
        else
          timezone = Time.zone.tzinfo.identifier unless @js_env[:TIMEZONE]
          context_timezone = @context.time_zone.tzinfo.identifier if !@js_env[:CONTEXT_TIMEZONE] && @context.respond_to?(:time_zone) && @context.time_zone.present?
        end
        @js_env[:TIMEZONE] = timezone
        @js_env[:CONTEXT_TIMEZONE] = context_timezone
        unless @js_env[:LOCALES]
          I18n.set_locale_with_localizer
          @js_env[:LOCALES] = I18n.fallbacks[I18n.locale].map(&:to_s)
          @js_env[:BIGEASY_LOCALE] = I18n.bigeasy_locale
          @js_env[:FULLCALENDAR_LOCALE] = I18n.fullcalendar_locale
          @js_env[:MOMENT_LOCALE] = I18n.moment_locale
        end

        @js_env[:lolcalize] = true if ENV["LOLCALIZE"]
        @js_env[:rce_auto_save_max_age_ms] = Setting.get("rce_auto_save_max_age_ms", 1.day.to_i * 1000).to_i
        @js_env[:FEATURES][:new_math_equation_handling] = use_new_math_equation_handling?
        @js_env[:K5_USER] = k5_user?
        @js_env[:USE_CLASSIC_FONT] = @context.is_a?(Course) ? @context.account.use_classic_font_in_k5? : use_classic_font?
        @js_env[:K5_HOMEROOM_COURSE] = @context.is_a?(Course) && @context.elementary_homeroom_course?
        @js_env[:K5_SUBJECT_COURSE] = @context.is_a?(Course) && @context.elementary_subject_course?
        @js_env[:LOCALE_TRANSLATION_FILE] = helpers.path_to_asset("javascripts/translations/#{@js_env[:LOCALES].first}.json")
        @js_env[:ACCOUNT_ID] = effective_account_id(@context)
        @js_env[:user_cache_key] = CanvasSecurity.hmac_sha512(@current_user.uuid) if @current_user.present?
        @js_env[:top_navigation_tools] = external_tools_display_hashes(:top_navigation) if !!@domain_root_account&.feature_enabled?(:top_navigation_placement)
        @js_env[:horizon_course] = @context.is_a?(Course) && @context.horizon_course?
        @js_env[:has_courses] = @context.associated_courses.not_deleted.any? if @context.is_a?(Account)
        @js_env[:horizon_account_locked] = @context.horizon_account_locked? if @context.is_a?(Account)
        @js_env[:HORIZON_ACCOUNT] = if @context.is_a?(Account)
                                      @context.horizon_account?
                                    elsif @context.is_a?(Course)
                                      @context.account.horizon_account?
                                    end
        if @context.is_a?(Course)
          @js_env[:FEATURES][:youtube_overlay] = @context.account.feature_enabled?(:youtube_overlay)
<<<<<<< HEAD
=======
          @js_env[:FEATURES][:rce_studio_embed_improvements] = @context.feature_enabled?(:rce_studio_embed_improvements)
>>>>>>> 67acb827
        end

        # partner context data
        if @context&.grants_any_right?(@current_user, session, :read, :read_as_admin)
          @js_env[:current_context] = {
            id: @context.id,
            name: @context.name,
            type: @context.class.name,
            url: named_context_url(@context, :context_url, include_host: true)
          }
        end
      end
    end

    add_to_js_env(hash, @js_env, overwrite)

    @js_env
  end
  helper_method :js_env

  # Determines whether the Canvas Career switch button should be displayed in the
  # global navigation header.
  def show_career_switch?
    return false unless @current_user

    resolver = CanvasCareer::ExperienceResolver.new(@current_user, @context, @domain_root_account, session)
    resolver.available_apps.intersect?(CanvasCareer::Constants::CAREER_APPS)
  end
  helper_method :show_career_switch?

  def group_information
    if @context.is_a?(Group) &&
       can_do(@context, @current_user, :manage) &&
       @context.group_category

      @context.group_category.groups.active.sort_by(&:name).pluck(:id, :name).map { |item| { id: item[0], label: item[1] } }
    end
  end
  private :group_information

  # put feature checks on Account.site_admin and @domain_root_account that we're loading for every page in here
  # so altogether we can get them faster the vast majority of the time
  JS_ENV_SITE_ADMIN_FEATURES = %i[
    account_level_blackout_dates
    assignment_edit_placement_not_on_announcements
    accessibility_issues_in_full_page
    commons_new_quizzes
    consolidated_media_player
    courses_popout_sisid
    create_external_apps_side_tray_overrides
    dashboard_graphql_integration
    disallow_threaded_replies_fix_alert
    disallow_threaded_replies_manage
    discussion_ai_survey_link
    discussion_checkpoints
    discussion_permalink
    enhanced_course_creation_account_fetching
    explicit_latex_typesetting
    files_a11y_rewrite
    files_a11y_rewrite_toggle
    horizon_course_setting
    instui_for_import_page
    instui_header
    media_links_use_attachment_id
    multiselect_gradebook_filters
    new_quizzes_media_type
    new_quizzes_navigation_updates
    permanent_page_links
    rce_a11y_resize
    rce_find_replace
    render_both_to_do_lists
    scheduled_feedback_releases
    speedgrader_studio_media_capture
    student_access_token_management
    validate_call_to_action
    block_content_editor_ai_alt_text
  ].freeze
  JS_ENV_ROOT_ACCOUNT_FEATURES = %i[
    account_level_mastery_scales
    ams_root_account_integration
    buttons_and_icons_root_account
    course_pace_allow_bulk_pace_assign
    course_pace_download_document
    course_pace_draft_state
    course_pace_pacing_status_labels
    course_pace_pacing_with_mastery_paths
    course_pace_time_selection
    course_pace_weighted_assignments
    course_paces_skip_selected_days
    create_course_subaccount_picker
    disable_iframe_sandbox_file_show
    extended_submission_state
    file_verifiers_for_quiz_links
    increased_top_nav_pane_size
    instui_nav
    login_registration_ui_identity
    lti_apps_page_ai_translation
    lti_apps_page_instructors
    lti_asset_processor
    lti_asset_processor_discussions
    lti_link_to_apps_from_developer_keys
    lti_registrations_discover_page
    lti_registrations_next
    lti_registrations_page
    lti_registrations_usage_data
    lti_registrations_usage_tab
    lti_toggle_placements
    mobile_offline_mode
    modules_requirements_allow_percentage
    non_scoring_rubrics
    open_tools_in_new_tab
    product_tours
    rce_lite_enabled_speedgrader_comments
    rce_transform_loaded_content
    react_discussions_post
    restrict_student_access
    rubric_criterion_range
    scheduled_page_publication
    send_usage_metrics
    top_navigation_placement
    youtube_migration
    widget_dashboard
  ].freeze
  JS_ENV_ROOT_ACCOUNT_SERVICES = %i[account_survey_notifications].freeze
  JS_ENV_BRAND_ACCOUNT_FEATURES = %i[
    discussion_checkpoints
    embedded_release_notes
  ].freeze
  JS_ENV_FEATURES_HASH = Digest::SHA256.hexdigest(
    [
      JS_ENV_SITE_ADMIN_FEATURES +
      JS_ENV_ROOT_ACCOUNT_FEATURES +
      JS_ENV_ROOT_ACCOUNT_SERVICES +
      JS_ENV_BRAND_ACCOUNT_FEATURES
    ].sort.join(",")
  ).freeze

  def cached_js_env_account_features
    # can be invalidated by a flag change on site admin, the domain root account, or the brand config account
    MultiCache.fetch(["js_env_account_features",
                      JS_ENV_FEATURES_HASH,
                      Account.site_admin.cache_key(:feature_flags),
                      @domain_root_account&.cache_key(:feature_flags),
                      brand_config_account&.cache_key(:feature_flags)].cache_key) do
      results = {}
      JS_ENV_SITE_ADMIN_FEATURES.each do |f|
        results[f] = Account.site_admin.feature_enabled?(f)
      end
      JS_ENV_ROOT_ACCOUNT_FEATURES.each do |f|
        results[f] = !!@domain_root_account&.feature_enabled?(f)
      end
      JS_ENV_ROOT_ACCOUNT_SERVICES.each do |s|
        results[s] = !!@domain_root_account&.service_enabled?(s)
      end
      JS_ENV_BRAND_ACCOUNT_FEATURES.each do |f|
        results[f] = !!brand_config_account&.feature_enabled?(f)
      end
      results
    end
  end

  def js_env_root_account_settings
    default_settings = %i[calendar_contexts_limit open_registration]
    if Account.site_admin.feature_enabled?(:inbox_settings)
      inbox_settings = %i[
        enable_inbox_signature_block
        disable_inbox_signature_block_for_students
        enable_inbox_auto_response
        disable_inbox_auto_response_for_students
      ]
    end
    settings = default_settings
    settings += inbox_settings if inbox_settings

    settings.uniq.freeze
  end

  def cached_js_env_root_account_settings
    js_env_settings = js_env_root_account_settings
    js_env_settings_hash = Digest::SHA256.hexdigest(js_env_settings.sort.join(","))
    account_settings_hash = Digest::SHA256.hexdigest(@domain_root_account[:settings].to_s)
    # can be invalidated by a settings change on the domain root account
    # or an update to js_env_root_account_settings
    MultiCache.fetch(["js_env_root_account_settings", js_env_settings_hash, account_settings_hash].cache_key) do
      results = {}
      js_env_settings.each do |setting|
        next unless @domain_root_account.settings.key?(setting.to_sym)

        results[setting] = @domain_root_account.settings[setting.to_sym]
      end
      results
    end
  end

  def add_to_js_env(hash, jsenv, overwrite)
    hash.each do |k, v|
      if jsenv[k] && jsenv[k] != v && !overwrite
        raise "js_env key #{k} is already taken"
      else
        jsenv[k] = v
      end
    end
  end

  def render_js_env
    res = StringifyIds.recursively_stringify_ids(js_env.clone).to_json
    @js_env_has_been_rendered = true
    res
  end
  helper_method :render_js_env

  def effective_account_id(context)
    if context.is_a?(Account)
      context.id
    elsif context.is_a?(Course)
      context.account_id
    elsif context.respond_to?(:context)
      effective_account_id(context.context)
    else
      @domain_root_account&.id
    end
  end

  # add keys to JS environment necessary for the RCE at the given risk level
  def rce_js_env_base(domain: request.host_with_port, user: @current_user, context: @context)
    Services::RichContent.env_for(
      user:,
      domain:,
      real_user: @real_current_user,
      context:
    )
  end

  def rce_js_env(domain: request.host_with_port)
    rce_env_hash = rce_js_env_base
    if @context.is_a?(Course)
      rce_env_hash[:RICH_CONTENT_FILES_TAB_DISABLED] = !@context.grants_right?(@current_user, session, :read_as_admin) &&
                                                       !tab_enabled?(@context.class::TAB_FILES, no_render: true)
    end
    account = Context.get_account(@context)
    rce_env_hash[:RICH_CONTENT_INST_RECORD_TAB_DISABLED] = account ? account.disable_rce_media_uploads? : false
    rce_env_hash[:RICH_CONTENT_AI_TEXT_TOOLS] = account ? account.feature_enabled?(:ai_text_tools) : false
    js_env(rce_env_hash, true) # Allow overriding in case this gets called more than once
  end
  helper_method :rce_js_env

  def conditional_release_js_env(assignment = nil, includes: [])
    currentContext = @context
    if currentContext.is_a?(Group)
      currentContext = @context.context
    end
    return unless ConditionalRelease::Service.enabled_in_context?(currentContext)

    cr_env = ConditionalRelease::Service.env_for(
      currentContext,
      @current_user,
      session:,
      assignment:,
      includes:
    )
    js_env(cr_env)
  end
  helper_method :conditional_release_js_env

  def set_student_context_cards_js_env
    js_env(
      STUDENT_CONTEXT_CARDS_ENABLED: true,
      student_context_card_tools: external_tools_display_hashes(:student_context_card)
    )
  end

  def external_tools_display_hashes(type, context = @context, custom_settings = [], tool_ids: nil)
    return [] if context.is_a?(Group)

    context = context.account if context.is_a?(User)
    tools = GuardRail.activate(:secondary) do
      Lti::ContextToolFinder.all_tools_for(context,
                                           placements: type,
                                           current_user: @current_user,
                                           tool_ids:).to_a
    end

    tools.select! do |tool|
      tool.visible_with_permission_check?(type, @current_user, context, session) &&
        tool.feature_flag_enabled?(context)
    end

    tools.select! { |tool| tool.placement_allowed?(type) }
    tools.map do |tool|
      external_tool_display_hash(tool, type, {}, context, custom_settings)
    end
  end
  helper_method :external_tools_display_hashes

  def external_tool_display_hash(tool, type, url_params = {}, context = @context, custom_settings = [])
    hash = {
      id: tool.id,
      title: tool.label_for(type, I18n.locale),
      base_url: polymorphic_url(
        [context, :external_tool],
        { id: tool.id, launch_type: type }.merge(url_params)
      ),
      tool_id: tool.tool_id.presence
    }.compact

    extension_settings = [:icon_url, :canvas_icon_class] | custom_settings
    extension_settings.each do |setting|
      hash[setting] = tool.extension_setting(type, setting)
    end

    hash[:base_title] = tool.default_label(I18n.locale) if custom_settings.include?(:base_title)
    hash[:external_url] = tool.url if custom_settings.include?(:external_url)

    if type == :submission_type_selection
      hash.merge!({
        description: tool.submission_type_selection[:description].presence,
        require_resource_selection:
          tool.submission_type_selection[:require_resource_selection]
      }.compact)
    end

    if type == :top_navigation
      hash[:pinned] = tool.top_nav_favorite_in_context?(context)
      allow_fullscreen = tool.extension_setting(:top_navigation, "allow_fullscreen")
      hash[:allow_fullscreen] = allow_fullscreen if allow_fullscreen.present?
    end

    # Add the tool's postmessage scopes to the JS environment, if present.
    # These are used to authorize access to certain postMessage APIs.
    tool_postmessage_scopes = tool.developer_key&.scopes&.intersection(TokenScopes::LTI_POSTMESSAGE_SCOPES)
    if tool_postmessage_scopes.present?
      add_lti_tool_scopes_to_js_env(tool.launch_url(extension_type: type), tool_postmessage_scopes)
    end
    launch_method = tool.extension_setting(type, "launch_method")
    hash[:launch_method] = launch_method if launch_method

    hash
  end
  helper_method :external_tool_display_hash

  def add_lti_tool_scopes_to_js_env(tool_url, tool_scopes)
    return unless tool_url && tool_scopes

    uri = URI.parse(tool_url)
    origin = URI("#{uri.scheme}://#{uri.host}:#{uri.port}").to_s

    js_env_scopes = js_env[:LTI_TOOL_SCOPES] || {}
    js_env_scopes[origin] = tool_scopes

    js_env[:LTI_TOOL_SCOPES] = js_env_scopes
  end

  def k12?
    @domain_root_account&.feature_enabled?(:k12)
  end
  helper_method :k12?

  def grading_periods?
    !!@context.try(:grading_periods?)
  end
  helper_method :grading_periods?

  def setup_master_course_restrictions(objects, course, user_can_edit: false)
    return unless course.is_a?(Course) && (user_can_edit || course.grants_right?(@current_user, session, :read_as_admin))

    if MasterCourses::MasterTemplate.is_master_course?(course)
      MasterCourses::Restrictor.preload_default_template_restrictions(objects, course)
      :master # return master/child status
    elsif MasterCourses::ChildSubscription.is_child_course?(course)
      MasterCourses::Restrictor.preload_child_restrictions(objects)
      :child
    end
  end
  helper_method :setup_master_course_restrictions

  def set_master_course_js_env_data(object, course)
    return unless object.respond_to?(:master_course_api_restriction_data) && object.persisted?

    status = setup_master_course_restrictions([object], course)
    return unless status

    # we might have to include more information about the object here to make it easier to plug a common component in
    data = object.master_course_api_restriction_data(status)
    if status == :master
      data[:default_restrictions] = MasterCourses::MasterTemplate.full_template_for(course).default_restrictions_for(object)
    end
    js_env(MASTER_COURSE_DATA: data)
  end
  helper_method :set_master_course_js_env_data

  def load_blueprint_courses_ui
    return if js_env[:BLUEPRINT_COURSES_DATA]
    return unless @context.is_a?(Course) && @context.grants_right?(@current_user, :manage)

    is_child = MasterCourses::ChildSubscription.is_child_course?(@context)
    is_master = MasterCourses::MasterTemplate.is_master_course?(@context)

    return unless is_master || is_child

    js_bundle(is_master ? :blueprint_course_master : :blueprint_course_child)
    css_bundle :blueprint_courses

    master_course = is_master ? @context : MasterCourses::MasterTemplate.master_course_for_child_course(@context)
    if master_course.nil?
      # somehow the is_child_course? value is cached but we can't actually find the subscription so clear the cache and bail
      Rails.cache.delete(MasterCourses::ChildSubscription.course_cache_key(@context))
      return
    end
    bc_data = {
      isMasterCourse: is_master,
      isChildCourse: is_child,
      accountId: @context.account.id,
      masterCourse: master_course.slice(:id, :name, :enrollment_term_id),
      course: @context.slice(:id, :name, :enrollment_term_id),
    }
    if is_master
      can_manage = @context.account.grants_right?(@current_user, :manage_master_courses)
      bc_data.merge!(
        subAccounts: @context.account.sub_accounts.pluck(:id, :name).map { |id, name| { id:, name: } },
        terms: @context.account.root_account.enrollment_terms.active.to_a.map { |term| { id: term.id, name: term.name } },
        canManageCourse: can_manage,
        canAutoPublishCourses: can_manage,
        itemNotificationFeatureEnabled: @context.account.feature_enabled?(:blueprint_item_notifications)
      )
    end

    js_env BLUEPRINT_COURSES_DATA: bc_data
    if is_master && js_env.key?(:NEW_USER_TUTORIALS)
      js_env[:NEW_USER_TUTORIALS][:is_enabled] = false
    end
  end
  helper_method :load_blueprint_courses_ui

  def load_content_notices
    if @context.respond_to?(:content_notices)
      notices = @context.content_notices(@current_user)
      if notices.any?
        js_env CONTENT_NOTICES: notices.map { |notice|
          {
            tag: notice.tag,
            variant: notice.variant || "info",
            text: notice.text.is_a?(Proc) ? notice.text.call : notice.text,
            link_text: notice.link_text.is_a?(Proc) ? notice.link_text.call : notice.link_text,
            link_target: notice.link_target.is_a?(Proc) ? notice.link_target.call(@context) : notice.link_target
          }
        }
        js_bundle :content_notices
        return true
      end
    end
    false
  end
  helper_method :load_content_notices

  def editing_restricted?(content, edit_type = :any)
    return false unless content.respond_to?(:editing_restricted?)

    content.editing_restricted?(edit_type)
  end
  helper_method :editing_restricted?

  def tool_dimensions
    tool_dimensions = { selection_width: "100%", selection_height: "100%" }

    link_settings = @tag&.link_settings || {}

    tool_dimensions.each_key do |k|
      # it may happen that we get "link_settings"=>{"selection_width"=>"", "selection_height"=>""}
      if link_settings[k.to_s].present?
        tool_dimensions[k] = link_settings[k.to_s]
      elsif @tool.settings[k] && @tool.settings[k] != 0
        # ContextExternalTool#normalize_sizes! converts settings[:selection_width] and settings[:selection_height] to integer
        tool_dimensions[k] = @tool.settings[k]
      end

      tool_dimensions[k] = tool_dimensions[k].to_s << "px" unless /%|px/.match?(tool_dimensions[k].to_s)
    end

    tool_dimensions
  end
  private :tool_dimensions

  # Reject the request by halting the execution of the current handler
  # and returning a helpful error message (and HTTP status code).
  #
  # @param [String] cause
  #   The reason the request is rejected for.
  # @param [Optional, Integer|Symbol, Default :bad_request] status
  #   HTTP status code or symbol.
  def reject!(cause, status = :bad_request)
    raise RequestError.new(cause, status)
  end

  # returns the user actually logged into canvas, even if they're currently masquerading
  #
  # This is used by the google docs integration, among other things --
  # having @real_current_user first ensures that a masquerading user never sees the
  # masqueradee's files, but in general you may want to block access to google
  # docs for masqueraders earlier in the request
  def logged_in_user
    @real_current_user || @current_user
  end
  helper_method :logged_in_user

  def not_fake_student_user
    @current_user&.fake_student? ? logged_in_user : @current_user
  end

  def rescue_action_dispatch_exception
    rescue_action_in_public(request.env["action_dispatch.exception"])
  end

  # used to generate context-specific urls without having to
  # check which type of context it is everywhere
  def named_context_url(context, name, *opts)
    if context.is_a?(UserProfile)
      name = name.to_s.sub("context", "profile")
    else
      klass = context.class.url_context_class
      name = name.to_s.sub("context", klass.name.underscore)
      opts.unshift(context)
    end
    opts.push({}) unless opts[-1].is_a?(Hash)
    include_host = opts[-1].delete(:include_host)
    unless include_host
      opts[-1][:host] = context.try(:host_name)
      opts[-1][:only_path] = true unless name.end_with?("_path")
    end
    send name, *opts
  end

  def self.promote_view_path(path)
    self.view_paths = view_paths.to_ary.reject { |p| p.to_s == path }
    prepend_view_path(path)
  end

  # the way classic quizzes copies question data from the page into the
  # edit form causes the elements added for a11y to get duplicated
  # and other misadventures that caused 4 hotfixes in 3 days.
  # Let's just not use the new math handling there.
  def use_new_math_equation_handling?
    !(params[:controller] == "quizzes/quizzes" && params[:action] == "edit") &&
      params[:controller] != "question_banks" &&
      params[:controller] != "eportfolio_entries"
  end

  def user_url(*opts)
    (opts[0] == @current_user) ? user_profile_url(@current_user) : super
  end

  protected

  # we track the cost of each request in RequestThrottle in order
  # to rate limit clients that are abusing the API.  Some actions consume
  # time or resources that are not well represented by simple time/cpu
  # benchmarks, so you can use this method to increase the perceived cost
  # of a request by an arbitrary amount.  For an anchor, rate limiting
  # kicks in when a user has exceeded 600 arbitrary units of cost (it's
  # a leaky bucket, go see RequestThrottle), so using an 'amount'
  # param of 600, for example, would max out the bucket immediately
  def increment_request_cost(amount)
    current_cost = request.env["extra-request-cost"] || 0
    request.env["extra-request-cost"] = current_cost + amount
  end

  def assign_localizer
    I18n.localizer = lambda do
      context_hash = {
        context: @context,
        user: not_fake_student_user,
        root_account: @domain_root_account
      }
      if request.present?
        # if for some reason this gets stuck
        # as global state on I18n (cleanup failure), we don't want it to
        # explode trying to access a non-existant request.
        context_hash[:session_locale] = session[:locale]
        context_hash[:session_timezone] = session[:timezone]
        context_hash[:accept_language] = request.headers["Accept-Language"]
      else
        logger.warn("[I18N] localizer executed from context-less controller")
      end
      infer_locale context_hash
    end
  end

  def set_locale
    store_session_locale
    assign_localizer
    yield if block_given?
  ensure
    # this resets any locale set in set_locale_with_localizer (implicitly called
    # on any translation call)
    I18n.locale = I18n.default_locale
    I18n.localizer = nil
  end

  def set_timezone
    store_session_timezone
    yield if block_given?
  end

  def enable_request_cache(&)
    RequestCache.enable(&)
  end

  def batch_statsd(&)
    InstStatsd::Statsd.batch(&)
  end

  def compute_http_cost
    CanvasHttp.reset_cost!
    yield
  ensure
    if CanvasHttp.cost > 0
      cost_weight = Setting.get("canvas_http_cost_weight", "1.0").to_f
      increment_request_cost(CanvasHttp.cost * cost_weight)
    end
  end

  def clear_idle_connections
    Canvas::RedisConnections.clear_idle!
  end

  def annotate_apm
    Canvas::Apm.annotate_trace(
      Shard.current,
      @domain_root_account,
      RequestContext::Generator.request_id,
      @current_user
    )
  end

  def annotate_sentry
    Sentry.set_tags({
                      db_cluster: @domain_root_account&.shard&.database_server&.id
                    })
  end

  def store_session_locale
    return unless (locale = params[:session_locale])

    supported_locales = I18n.available_locales.map(&:to_s)
    session[:locale] = locale if supported_locales.include? locale
  end

  def store_session_timezone
    return unless (timezone = params[:session_timezone])

    session[:timezone] = timezone if supported_timezones.include? params[:session_timezone]
  end

  def init_body_classes
    @body_classes = []
  end

  def set_user_id_header
    headers["X-Canvas-User-Id"] ||= @current_user.global_id.to_s if @current_user
    headers["X-Canvas-Real-User-Id"] ||= @real_current_user.global_id.to_s if @real_current_user
  end

  def append_to_header(header, value)
    headers[header] = (headers[header] || "") + value
    headers[header]
  end

  # make things requested from jQuery go to the "format.js" part of the "respond_to do |format|" block
  # see http://codetunes.com/2009/01/31/rails-222-ajax-and-respond_to/ for why
  def fix_xhr_requests
    request.format = :js if request.xhr? && request.format == :html && !params[:html_xhr]
  end

  # scopes all time objects to the user's specified time zone
  def set_time_zone
    user = not_fake_student_user
    if user && user.time_zone.present?
      Time.zone = user.time_zone
      if Time.zone&.name == "UTC" && user.time_zone&.name&.match?(/\s/)
        begin
          Time.zone = user.time_zone.name.split(/\s/)[1..].join(" ")
        rescue ArgumentError
          # ignore
        end
      end
    else
      Time.zone = @domain_root_account && @domain_root_account.default_time_zone
    end
  end

  # retrieves the root account for the given domain
  def load_account
    @domain_root_account = request.env["canvas.domain_root_account"] || LoadAccount.default_domain_root_account
    @files_domain = request.host_with_port != HostUrl.context_host(@domain_root_account) && HostUrl.is_file_host?(request.host_with_port)
    @domain_root_account
  end

  def respect_account_privacy
    return if login_request?

    return unless @domain_root_account.present? && @domain_root_account.settings[:require_user]

    require_user
  end

  # This can be appended to with << if needed
  def csp_frame_ancestors
    @csp_frame_ancestors ||= [].tap do |list|
      # Allow iframing on all vanity domains as well as the canonical one
      unless @domain_root_account.nil?
        list.concat HostUrl.context_hosts(@domain_root_account, request.host)
      end
    end
  end

  def set_response_headers
    # we can't block frames on the files domain, since files domain requests
    # are typically embedded in an iframe in canvas, but the hostname is
    # different
    if !files_domain? && !@embeddable
      directives = "frame-ancestors 'self' #{csp_frame_ancestors&.uniq&.join(" ")};"

      append_to_header("Content-Security-Policy", directives)
    end
    RequestContext::Generator.store_request_meta(request, @context, @sentry_trace)
    true
  end

  def files_domain?
    !!@files_domain
  end

  def check_pending_otp
    if session[:pending_otp] && params[:controller] != "login/otp"
      # handle api json requests for feature flag
      if request.format.json? && @domain_root_account.feature_enabled?(:login_registration_ui_identity)
        render json: { message: I18n.t("Verification required. Please complete multi-factor authentication by entering the code sent to your device.") }, status: :forbidden
        return
      end

      # handle non-api xhr (ajax) requests
      return render plain: I18n.t("Please finish logging in"), status: :forbidden if request.xhr?

      # handle all other requests
      destroy_session
      redirect_to login_url
    end
  end

  def tab_enabled?(id, no_render: false)
    return true unless @context.respond_to?(:tabs_available)

    valid = Rails.cache.fetch(["tab_enabled4", id, @context, @current_user, @domain_root_account, session[:enrollment_uuid]].cache_key) do
      @context.tabs_available(@current_user,
                              session:,
                              include_hidden_unused: true,
                              root_account: @domain_root_account,
                              only_check: [id]).any? { |t| t[:id] == id }
    end
    render_tab_disabled unless valid || no_render
    valid
  end

  def render_tab_disabled
    msg = tab_disabled_message(@context)
    respond_to do |format|
      format.html do
        flash[:notice] = msg
        redirect_to named_context_url(@context, :context_url)
      end
      format.json do
        render json: { message: msg }, status: :not_found
      end
    end
  end

  def tab_disabled_message(context)
    case context
    when Account
      t "#application.notices.page_disabled_for_account", "That page has been disabled for this account"
    when Course
      t "#application.notices.page_disabled_for_course", "That page has been disabled for this course"
    when Group
      t "#application.notices.page_disabled_for_group", "That page has been disabled for this group"
    else
      t "#application.notices.page_disabled", "That page has been disabled"
    end
  end

  def require_password_session
    if session[:used_remember_me_token]
      flash[:warning] = t "#application.warnings.please_log_in", "For security purposes, please enter your password to continue"
      store_location
      redirect_to login_url
      return false
    end
    true
  end

  def run_login_hooks
    LoginHooks.run_hooks(request)
  end

  # checks the authorization policy for the given object using
  # the vendor/plugins/adheres_to_policy plugin.  If authorized,
  # returns true, otherwise renders unauthorized messages and returns
  # false.  To be used as follows:
  # if authorized_action(object, @current_user, :update)
  #   render
  # end
  def authorized_action(object, actor, rights, all_rights: false)
    can_do = object.send(all_rights ? :grants_all_rights? : :grants_any_right?, actor, session, *Array(rights), with_justifications: true)
    unless can_do.success?
      if can_do.justifications.present?
        # Even if there are multiple justifications, we can only reasonably handle one at a time,
        # so just arbitrarily choose the first one
        chosen = can_do.justifications.first
        send(:"render_auth_failure_#{chosen.justification}", chosen.context)
      else
        render_unauthorized_action
      end
    end
    can_do.success?
  end
  alias_method :authorized_action?, :authorized_action

  def fix_ms_office_redirects
    if ms_office?
      # Office will follow 302's internally, until it gets to a 200. _then_ it will pop it out
      # to a web browser - but you've lost your cookies! This breaks not only store_location,
      # but in the case of delegated authentication where the provider does an additional
      # redirect storing important information in session, makes it impossible to log in at all
      render plain: "", status: :ok
      return false
    end
    true
  end

  # Render a general error page with the given details.
  # Arguments of this method must be translated
  def render_error_with_details(title:, summary: nil, directions: nil)
    render(
      "shared/errors/error_with_details",
      locals: {
        title:,
        summary:,
        directions:
      }
    )
  end

  def render_unauthorized_action
    respond_to do |format|
      @show_left_side = false
      clear_crumbs
      path_params = request.path_parameters
      path_params[:format] = nil
      @headers = !!@current_user if @headers != false
      @files_domain = @account_domain && @account_domain.host_type == "files"
      format.any(:html, :pdf) do
        return unless fix_ms_office_redirects

        store_location
        return redirect_to login_url(params.permit(:authentication_provider)) if !@files_domain && !@current_user

        if @context.is_a?(Course) && @context_enrollment
          if @context_enrollment.enrollment_state&.pending?
            start_date = @context_enrollment.available_at
          end
          if @context.claimed?
            @unauthorized_message = t("#application.errors.unauthorized.unpublished", "This course has not been published by the instructor yet.")
            @unauthorized_reason = :unpublished
          elsif start_date && start_date > Time.now.utc
            @unauthorized_message = t("#application.errors.unauthorized.not_started_yet", "The course you are trying to access has not started yet.  It will start %{date}.", date: TextHelper.date_string(start_date))
            @unauthorized_reason = :unpublished
          end
        end

        return render "shared/unauthorized", status: :unauthorized, content_type: Mime::Type.lookup("text/html"), formats: :html
      end
      format.zip { redirect_to(url_for(path_params)) }
      format.json { render_json_unauthorized }
      format.all { render plain: "Unauthorized", status: :unauthorized }
    end
    set_no_cache_headers
  end

  def verified_user_check
    if @domain_root_account&.user_needs_verification?(@current_user) # disable tools before verification
      if @current_user
        render_unverified_error(
          t("user not authorized to perform that action until verifying email"),
          t("Complete registration by clicking the “finish the registration process” link sent to your email.")
        )
      else
        render_unverified_error(
          t("must be logged in and registered to perform that action"),
          t("Please Log in to view this content")
        )
      end
      false
    else
      true
    end
  end

  def render_unverified_error(json_message, flash_message)
    respond_to do |format|
      format.json do
        render json: {
                 status: "unverified",
                 errors: [{ message: json_message }]
               },
               status: :unauthorized
      end
      format.all do
        flash[:warning] = flash_message
        redirect_to_referrer_or_default(root_url)
      end
    end
    set_no_cache_headers
  end

  # To be used as a before_action, requires controller or controller actions
  # to have their urls scoped to a context in order to be valid.
  # So /courses/5/assignments or groups/1/assignments would be valid, but
  # not /assignments
  def require_context(user_scope: nil)
    get_context(user_scope:)
    unless @context
      if @context_is_current_user
        store_location
        redirect_to login_url
      elsif params[:context_id]
        raise ActiveRecord::RecordNotFound, "Cannot find #{params[:context_type] || "Context"} for ID: #{params[:context_id]}"
      else
        raise ActiveRecord::RecordNotFound, "Context is required, but none found"
      end
    end
    !@context.nil?
  end

  def require_context_and_read_access
    require_context && authorized_action(@context, @current_user, :read)
  end

  helper_method :clean_return_to

  def require_account_context
    require_context_type(Account)
  end

  def require_course_context
    require_context_type(Course)
  end

  def require_context_type(klass)
    unless require_context && @context.is_a?(klass)
      raise ActiveRecord::RecordNotFound, "Context must be of type '#{klass}'"
    end

    true
  end

  MAX_ACCOUNT_LINEAGE_TO_SHOW_IN_CRUMBS = 3

  # Can be used as a before_action, or just called from controller code.
  # Assigns the variable @context to whatever context the url is scoped
  # to.  So /courses/5/assignments would have a @context=Course.find(5).
  # Also assigns @context_membership to the membership type of @current_user
  # if @current_user is a member of the context.
  def get_context(user_scope: nil)
    GuardRail.activate(:secondary) do
      unless @context
        if params[:course_id]
          course_scope = @token ? Course : Course.active
          @context = api_find(course_scope, params[:course_id])
          @context.root_account = @domain_root_account if @context.root_account_id == @domain_root_account.id # no sense in refetching it
          params[:context_id] = params[:course_id]
          params[:context_type] = "Course"
          if @context && @current_user
            @context_enrollment = @context.enrollments.where(user_id: @current_user).joins(:enrollment_state)
                                          .order(Enrollment.state_by_date_rank_sql, Enrollment.type_rank_sql).readonly(false).first
          end
          @context_membership = @context_enrollment
          check_for_readonly_enrollment_state
        elsif params[:account_id] || (is_a?(AccountsController) && (params[:account_id] = params[:id]))
          account_scope = (params.dig(:account, :event) && params[:account][:event] == "restore") ? Account : Account.active
          @context = api_find(account_scope, params[:account_id])
          params[:context_id] = @context.id
          params[:context_type] = "Account"
          @context_enrollment = @context.account_users.active.where(user_id: @current_user.id).first if @context && @current_user
          @context_membership = @context_enrollment
          @account = @context
        elsif params[:group_id]
          @context = api_find(Group.active, params[:group_id])
          params[:context_id] = params[:group_id]
          params[:context_type] = "Group"
          @context_enrollment = @context.group_memberships.where(user_id: @current_user).first if @context && @current_user
          @context_membership = @context_enrollment
        elsif params[:user_id] || (is_a?(UsersController) && (params[:user_id] = params[:id]))
          @context = api_find(user_scope || User.active, params[:user_id])
          params[:context_id] = params[:user_id]
          params[:context_type] = "User"
          @context_membership = @context if @context == @current_user
        elsif params[:course_section_id] || (is_a?(SectionsController) && (params[:course_section_id] = params[:id]))
          params[:context_id] = params[:course_section_id]
          params[:context_type] = "CourseSection"
          @context = api_find(CourseSection, params[:course_section_id])
        elsif request.path.start_with?("/profile") || request.path == "/" || request.path.start_with?("/dashboard/files") || request.path.start_with?("/calendar") || request.path.start_with?("/assignments") || request.path.start_with?("/files") || request.path == "/api/v1/calendar_events/visible_contexts"
          # ^ this should be split out into things on the individual controllers
          @context_is_current_user = true
          @context = @current_user
          @context_membership = @context
        end

        assign_localizer if @context.present?

        if request.format.html?
          if @context.is_a?(Account) && !@context.root_account?
            account_chain = @context.account_chain.to_a.select { |a| a.grants_right?(@current_user, session, :read) }
            account_chain.slice!(0) # the first element is the current context
            count = account_chain.length
            account_chain.reverse.each_with_index do |a, idx|
              if idx == 1 && count >= MAX_ACCOUNT_LINEAGE_TO_SHOW_IN_CRUMBS
                add_crumb(I18n.t("#lib.text_helper.ellipsis", "..."), nil)
              elsif count >= MAX_ACCOUNT_LINEAGE_TO_SHOW_IN_CRUMBS && idx > 0 && idx <= count - MAX_ACCOUNT_LINEAGE_TO_SHOW_IN_CRUMBS
                next
              else
                add_crumb(a.short_name, account_url(a.id), id: "crumb_#{a.asset_string}")
              end
            end
          end

          if @context.respond_to?(:short_name)
            crumb_url = named_context_url(@context, :context_url) if @context.grants_right?(@current_user, session, :read)
            add_crumb(@context.nickname_for(@current_user, :short_name), crumb_url)
          end

          @set_badge_counts = true
        end
      end

      # There is lots of interesting information set up in here, that we want
      # to place into the live events context.
      setup_live_events_context
    end
  end

  # This is used by a number of actions to retrieve a list of all contexts
  # associated with the given context.  If the context is a user then it will
  # include all the user's current contexts.
  # Assigns it to the variable @contexts
  def get_all_pertinent_contexts(opts = {})
    return if @already_ran_get_all_pertinent_contexts

    @already_ran_get_all_pertinent_contexts = true

    raise(ArgumentError, "Need a starting context") if @context.nil?

    @contexts = [@context]
    only_contexts = ActiveRecord::Base.parse_asset_string_list(opts[:only_contexts] || params[:only_contexts])
    if @context.is_a?(User)
      # we already know the user can read these courses and groups, so skip
      # the grants_right? check to avoid querying for the various memberships
      # again.
      enrollment_scope = Enrollment
                         .shard(opts[:cross_shard] ? @context.in_region_associated_shards : Shard.current)
                         .for_user(@context)
                         .current
                         .active_by_date
      enrollment_scope = enrollment_scope.where(course_id: @observed_course_ids) if @observed_course_ids
      include_groups = !!opts[:include_groups]
      group_ids = nil

      courses = []
      if only_contexts.present?
        # find only those courses and groups passed in the only_contexts
        # parameter, but still scoped by user so we know they have rights to
        # view them.
        course_ids = only_contexts["Course"]
        if course_ids.present?
          courses = Course
                    .shard(opts[:cross_shard] ? @context.in_region_associated_shards : Shard.current)
                    .joins(enrollments: :enrollment_state)
                    .merge(enrollment_scope.except(:joins))
                    .where(id: course_ids)
        end
        if include_groups
          group_ids = only_contexts["Group"]
          include_groups = group_ids.present?
        end
      else
        courses = Course
                  .shard(opts[:cross_shard] ? @context.in_region_associated_shards : Shard.current)
                  .joins(enrollments: :enrollment_state)
                  .merge(enrollment_scope.except(:joins))
      end

      groups = []
      if include_groups
        group_scope = @context.current_groups
        group_scope = group_scope.where(context_type: "Course", context_id: @observed_course_ids) if @observed_course_ids
        if group_ids
          Shard.partition_by_shard(group_ids) do |shard_group_ids|
            groups += group_scope.shard(Shard.current).where(id: shard_group_ids).to_a
          end
        else
          groups = group_scope.shard(opts[:cross_shard] ? @context.in_region_associated_shards : Shard.current).to_a
        end
      end
      groups = @context.filter_visible_groups_for_user(groups)

      if opts[:include_accounts]
        # reload @current_user to make sure we get a current value for their :enabled_account_calendars preference
        @current_user.reload
        accounts = @current_user.enabled_account_calendars
      end

      if opts[:favorites_first]
        favorite_course_ids = @context.favorite_context_ids("Course")
        courses = courses.sort_by { |c| [favorite_course_ids.include?(c.id) ? 0 : 1, Canvas::ICU.collation_key(c.name)] }
      end

      @contexts.concat courses
      @contexts.concat groups
      @contexts.concat(accounts || [])
    end

    include_contexts = opts[:include_contexts] || params[:include_contexts]
    include_contexts&.split(",")&.each do |include_context|
      # don't load it again if we've already got it
      next if @contexts.any? { |c| c.asset_string == include_context }

      context = Context.find_by_asset_string(include_context)
      @contexts << context if context&.grants_right?(@current_user, session, :read)
    end

    @contexts = @contexts.uniq
    Course.require_assignment_groups(@contexts)
    @context_enrollment = @context.membership_for_user(@current_user) if @context.respond_to?(:membership_for_user)
    @context_membership = @context_enrollment
  end

  def check_for_readonly_enrollment_state
    return unless request.format.html?

    if @context_enrollment.is_a?(Enrollment) && ["invited", "active"].include?(@context_enrollment.workflow_state) && action_name != "enrollment_invitation"
      state = @context_enrollment.state_based_on_date
      case state
      when :invited
        flash[:html_notice] = if @context_enrollment.available_at
                                t("You'll need to *accept the enrollment invitation* before you can fully participate in this course, starting on %{date}.",
                                  wrapper: view_context.link_to('\1', "#", "data-method" => "POST", "data-url" => course_enrollment_invitation_url(@context, accept: true)),
                                  date: datetime_string(@context_enrollment.available_at))
                              else
                                t("You'll need to *accept the enrollment invitation* before you can fully participate in this course.",
                                  wrapper: view_context.link_to('\1', "#", "data-method" => "POST", "data-url" => course_enrollment_invitation_url(@context, accept: true)))
                              end
      when :accepted
        flash[:html_notice] = t("This course hasn’t started yet. You will not be able to participate in this course until %{date}.",
                                date: datetime_string(@context_enrollment.available_at))
      end
    end
  end

  def set_badge_counts_for(context, user)
    return if @js_env && @js_env[:badge_counts].present?
    return unless context.present? && user.present?
    return unless context.respond_to?(:content_participation_counts) # just Course and Group so far

    js_env(badge_counts: badge_counts_for(context, user))
  end
  helper_method :set_badge_counts_for

  def badge_counts_for(context, user)
    badge_counts = {}
    ["Submission"].each do |type|
      participation_count = context.content_participation_counts
                                   .find_by(user_id: user.id, content_type: type)
      participation_count ||= content_participation_count(context, type, user)
      badge_counts[type.underscore.pluralize] = participation_count.unread_count
    end
    badge_counts
  end

  def content_participation_count(context, type, user)
    GuardRail.activate(:primary) do
      ContentParticipationCount.create_or_update({ context:, user:, content_type: type })
    end
  end

  def get_upcoming_assignments(course)
    include_discussion_checkpoints = course.discussion_checkpoints_enabled?
    visible_assignments = AssignmentGroup.visible_assignments(
      @current_user,
      course,
      course.assignment_groups.active,
      include_discussion_checkpoints:
    )

    log_course(course)
    sorter = SortsAssignments.new(
      assignments_scope: visible_assignments,
      user: @current_user,
      session:,
      course:,
      include_discussion_checkpoints:
    )
    sorter.assignments(:upcoming) do |assignments|
      assignments.group("assignments.id").order("MIN(submissions.cached_due_date) ASC").to_a
    end
  end

  def log_course(course)
    log_asset_access(["assignments", course], "assignments", "other")
  end

  # Calculates the file storage quota for @context
  def get_quota(context = nil)
    quota_params = Attachment.get_quota(context || @context)
    @quota = quota_params[:quota]
    @quota_used = quota_params[:quota_used]
  end

  # Renders a quota exceeded message if the @context's quota is exceeded
  def quota_exceeded(context = nil, redirect = nil)
    context ||= @context
    redirect ||= root_url
    get_quota(context)
    if response.body.size + @quota_used > @quota
      error = case context
              when Account
                t "#application.errors.quota_exceeded_account", "Account storage quota exceeded"
              when Course
                t "#application.errors.quota_exceeded_course", "Course storage quota exceeded"
              when Group
                t "#application.errors.quota_exceeded_group", "Group storage quota exceeded"
              when User
                t "#application.errors.quota_exceeded_user", "User storage quota exceeded"
              else
                t "#application.errors.quota_exceeded", "Storage quota exceeded"
              end
      respond_to do |format|
        format.html do
          flash[:error] = error
          redirect_to redirect
        end
        format.json { render json: { errors: { base: error } }, status: :bad_request }
        format.text { render json: { errors: { base: error } }, status: :bad_request }
      end
      return true
    end
    false
  end

  # Used to retrieve the context from a :feed_code parameter.  These
  # :feed_code attributes are keyed off the object type and the object's
  # uuid.  Using the uuid attribute gives us an unguessable url so
  # that we can offer the feeds without requiring password authentication.
  def get_feed_context(opts = {})
    pieces = params[:feed_code].split("_", 2)
    if params[:feed_code].start_with?("group_membership")
      pieces = ["group_membership", params[:feed_code].split("_", 3)[-1]]
    end
    @context = nil
    @problem = nil
    case pieces[0]
    when "enrollment"
      @enrollment = Enrollment.where(uuid: pieces[1]).first if pieces[1]
      @context_type = "Course"
      if !@enrollment
        @problem = t "#application.errors.mismatched_verification_code", "The verification code does not match any currently enrolled user."
      elsif @enrollment.course && !@enrollment.course.available?
        @problem = t "#application.errors.feed_unpublished_course", "Feeds for this course cannot be accessed until it is published."
      end
      @context = @enrollment.course unless @problem
      @current_user = @enrollment.user unless @problem
    when "group_membership"
      @membership = GroupMembership.active.where(uuid: pieces[1]).first if pieces[1]
      @context_type = "Group"
      if !@membership
        @problem = t "#application.errors.mismatched_verification_code", "The verification code does not match any currently enrolled user."
      elsif @membership.group && !@membership.group.available?
        @problem = t "#application.errors.feed_unpublished_group", "Feeds for this group cannot be accessed until it is published."
      end
      @context = @membership.group unless @problem
      @current_user = @membership.user unless @problem
    when "user"
      find_user_from_uuid(pieces[1])
      @problem = t "#application.errors.invalid_verification_code", "The verification code is invalid." unless @current_user
      @context = @current_user
    else
      @context_type = pieces[0].classify
      if Context::CONTEXT_TYPES.include?(@context_type.to_sym)
        @context_class = Object.const_get(@context_type, false)
        @context = @context_class.where(uuid: pieces[1]).first if pieces[1]
      end
      if !@context
        @problem = t "#application.errors.invalid_verification_code", "The verification code is invalid."
      elsif @context.respond_to?(:is_public) && !@context.is_public && (!@context.respond_to?(:uuid) || pieces[1] != @context.uuid)
        @problem = case @context_type
                   when "course"
                     t "#application.errors.feed_private_course", "The matching course has gone private, so public feeds like this one will no longer be visible."
                   when "group"
                     t "#application.errors.feed_private_group", "The matching group has gone private, so public feeds like this one will no longer be visible."
                   else
                     t "#application.errors.feed_private", "The matching context has gone private, so public feeds like this one will no longer be visible."
                   end
      end
      @context = nil if @problem
      @current_user = @context if @context.is_a?(User)
    end
    if !@context || (opts[:only] && !opts[:only].include?(@context.class.to_s.underscore.to_sym))
      @problem ||= t("#application.errors.invalid_feed_parameters", "Invalid feed parameters.") if opts[:only] && !opts[:only].include?(@context.class.to_s.underscore.to_sym)
      @problem ||= t "#application.errors.feed_not_found", "Could not find feed."
      render template: "shared/unauthorized_feed", status: :bad_request, formats: [:html]
      return false
    end
    @context
  end

  def find_user_from_uuid(uuid)
    @current_user = UserPastLtiId.find_by(user_uuid: uuid)&.user
    @current_user ||= User.where(uuid:).first
  end

  def discard_flash_if_xhr
    if request.xhr? || request.format.to_s == "text/plain"
      flash.discard
    end
  end

  def cancel_cache_buster
    @cancel_cache_buster = true
  end

  def cache_buster
    # Annoying problem.  If I set the cache-control to anything other than "no-cache, no-store"
    # then the local cache is used when the user clicks the 'back' button.  I don't know how
    # to tell the browser to ALWAYS check back other than to disable caching...
    return true if @cancel_cache_buster || request.xhr? || api_request?

    set_no_cache_headers
  end

  def initiate_session_from_token
    # Login from a token generated via API
    if params[:session_token]
      token = SessionToken.parse(params[:session_token])
      if token&.valid?
        pseudonym = Pseudonym.active.find_by(id: token.pseudonym_id)

        if pseudonym
          unless pseudonym.works_for_account?(@domain_root_account, true)
            # if the logged in pseudonym doesn't work, we can only switch to another pseudonym
            # that does work if it's the same password, and it's not a managed pseudonym
            alternates = pseudonym.user.all_active_pseudonyms.select do |p|
              !p.managed_password? &&
                p.works_for_account?(@domain_root_account, true) &&
                p.password_salt == pseudonym.password_salt &&
                p.crypted_password == pseudonym.crypted_password
            end
            # prefer a site admin pseudonym, then a pseudonym in this account, and then any old
            # pseudonym
            pseudonym = alternates.find { |p| p.account_id == Account.site_admin.id }
            pseudonym ||= alternates.find { |p| p.account_id == @domain_root_account.id }
            pseudonym ||= alternates.first
          end
          if pseudonym && pseudonym != @current_pseudonym
            return_to = session.delete(:return_to)
            reset_session_saving_keys(:oauth2)
            pseudonym_session = PseudonymSession.new(pseudonym)
            # this doesn't count as a real login
            pseudonym_session.non_explicit_session = true
            pseudonym_session.save!
            session[:used_remember_me_token] = true if token.used_remember_me_token
            @session_token = token
          end
          if pseudonym && token.current_user_id
            target_user = User.find(token.current_user_id)
            session[:become_user_id] = token.current_user_id if target_user.can_masquerade?(pseudonym.user, @domain_root_account)
          end
        end
        return redirect_to return_to if return_to

        if (oauth = session[:oauth2])
          provider = Canvas::OAuth::Provider.new(oauth[:client_id], oauth[:redirect_uri], oauth[:scopes], oauth[:purpose])
          return redirect_to Canvas::OAuth::Provider.confirmation_redirect(self, provider, pseudonym.user)
        end

        # do one final redirect to get the token out of the URL
        redirect_to remove_query_params(request.original_url, "session_token")
      end
    end
  end

  def remove_query_params(url, *params)
    uri = URI.parse(url)
    return url unless uri.query

    qs = Rack::Utils.parse_query(uri.query)
    qs.except!(*params)
    uri.query = qs.empty? ? nil : Rack::Utils.build_query(qs)
    uri.to_s
  end

  def set_no_cache_headers
    response.headers["Pragma"] = "no-cache"
    response.headers["Cache-Control"] = "no-store"
  end

  def manage_robots_meta
    @allow_robot_indexing = true if @domain_root_account&.enable_search_indexing?
  end

  def set_page_view
    # We only record page_views for html page requests coming from within the
    # app, or if coming from a developer api request and specified as a
    # page_view.
    return unless @current_user && !request.xhr? && request.get? && page_views_enabled?

    ENV["RAILS_HOST_WITH_PORT"] ||= request.host_with_port
    generate_page_view
  end

  def require_reacceptance_of_terms
    if session[:require_terms] && request.get? && !api_request? && !verified_file_request?
      render "shared/terms_required", status: :unauthorized
      false
    end
  end

  def clear_policy_cache
    AdheresToPolicy::Cache.clear
  end

  def generate_page_view(user = @current_user)
    attributes = { user:, real_user: @real_current_user }
    @page_view = PageView.generate(request, attributes)
    @page_view.user_request = true if params[:user_request] || (user && !request.xhr? && request.get?)
    @page_before_render = Time.now.utc
  end

  def disable_page_views
    @log_page_views = false
    true
  end

  def update_enrollment_last_activity_at
    return unless @context_enrollment.is_a?(Enrollment)

    activity = Enrollment::RecentActivity.new(@context_enrollment, @context)
    activity.record_for_access(response)
  end

  # Asset accesses are used for generating usage statistics.  This is how
  # we say, "the user just downloaded this file" or "the user just
  # viewed this wiki page".  We can then after-the-fact build statistics
  # and reports from these accesses.  This is currently being used
  # to generate access reports per student per course.
  #
  # If asset is an AR model, then its asset_string will be used. If it's an array,
  # it should look like [ "subtype", context ], like [ "pages", course ].
  def log_asset_access(asset, asset_category, asset_group = nil, level = nil, membership_type = nil, overwrite: true, context: nil)
    user = file_access_user
    return unless user && @context && asset
    return if asset.respond_to?(:new_record?) && asset.new_record?

    shard = asset.is_a?(Array) ? asset[1].shard : asset.shard
    shard.activate do
      code = if asset.is_a?(Array)
               "#{asset[0]}:#{asset[1].asset_string}"
             else
               asset.asset_string
             end

      membership_type ||= @context_membership && @context_membership.class.to_s

      group_code = if asset_group.is_a?(String)
                     asset_group
                   elsif asset_group.respond_to?(:asset_string)
                     asset_group.asset_string
                   else
                     "unknown"
                   end

      if !@accessed_asset || overwrite
        @accessed_asset = {
          user:,
          code:,
          asset_for_root_account_id: asset.is_a?(Array) ? asset[1] : asset,
          group_code:,
          category: asset_category,
          membership_type:,
          level:,
          shard:
        }
      end

      Canvas::LiveEvents.asset_access(asset,
                                      asset_category,
                                      membership_type,
                                      level,
                                      context:,
                                      context_membership: @context_membership)

      @accessed_asset
    end
  end

  def log_api_asset_access(asset, asset_category, asset_group = nil, level = nil, membership_type = nil, overwrite: true)
    return if in_app? # don't log duplicate accesses for API calls made by the Canvas front-end
    return if params[:page].to_i > 1 # don't log duplicate accesses for pages after the first

    log_asset_access(asset, asset_category, asset_group, level, membership_type, overwrite:)
  end

  def log_page_view
    user = @current_user || (@accessed_asset && @accessed_asset[:user])
    if user && @log_page_views != false
      add_interaction_seconds
      log_participation(user)
      log_gets
      finalize_page_view
    elsif @page_view && !@page_view.new_record?
      @page_view.destroy
    end
  rescue => e
    Canvas::Errors.capture_exception(:page_view, e)
    logger.error "Pageview error!"
    raise e if Rails.env.development?

    true
  end

  def add_interaction_seconds
    updated_fields = params.slice(:interaction_seconds)
    return unless (request.xhr? || request.put?) && params[:page_view_token] && !updated_fields.empty?
    return unless page_views_enabled?

    page_view_info = CanvasSecurity::PageViewJwt.decode(params[:page_view_token])
    @page_view = PageView.find_for_update(page_view_info[:request_id])
    if @page_view
      if @page_view.id
        response.headers["X-Canvas-Page-View-Update-Url"] = page_view_path(
          @page_view.id, page_view_token: @page_view.token
        )
      end
      @page_view.do_update(updated_fields)
      @page_view_update = true

      RequestContext::Generator.store_interaction_seconds_update(
        @page_view,
        updated_fields[:interaction_seconds]
      )
    end
  end

  def log_participation(user)
    # If we're logging the asset access, and it's either a participatory action
    # or it's not an update to an already-existing page_view.  We check to make sure
    # it's not an update because if the page_view already existed, we don't want to
    # double-count it as multiple views when it's really just a single view.
    return unless @accessed_asset && (@accessed_asset[:level] == "participate" || !@page_view_update)

    @access = AssetUserAccess.log(user, @context, @accessed_asset) if @context

    if @page_view.nil? && %w[participate submit].include?(@accessed_asset[:level]) && page_views_enabled?
      generate_page_view(user)
    end

    if @page_view
      @page_view.participated = %w[participate submit].include?(@accessed_asset[:level])
      @page_view.asset_user_access = @access
    end

    @page_view_update = true
  end

  def log_gets
    if @page_view && !request.xhr? && request.get? && ((response.media_type || "").to_s.include?("html") || api_request?)
      @page_view.render_time ||= (Time.now.utc - @page_before_render) if @page_before_render
      @page_view_update = true
    end
  end

  def finalize_page_view
    if @page_view && @page_view_update
      @page_view.context = @context if !@page_view.context_id && PageView::CONTEXT_TYPES.include?(@context.class.name)
      @page_view.account_id = @domain_root_account.id
      @page_view.developer_key_id = @access_token.try(:developer_key_id)
      @page_view.store
      RequestContext::Generator.store_page_view_meta(@page_view)
    end
  end

  # order from general to specific; precedence
  # evaluates the LAST one first, so having "Exception"
  # at the end, for example, would be a problem.
  # all things would be rescued prior to any specific handlers.
  rescue_from Exception, with: :rescue_exception
  # Rails exceptions
  rescue_from ActionController::InvalidCrossOriginRequest, with: :rescue_expected_error_type
  rescue_from ActionController::ParameterMissing, with: :rescue_expected_error_type
  rescue_from ActionController::UnknownFormat, with: :rescue_expected_error_type
  rescue_from ActiveRecord::RecordInvalid, with: :rescue_expected_error_type
  rescue_from ActionView::MissingTemplate, with: :rescue_expected_error_type
  rescue_from ActiveRecord::StaleObjectError, with: :rescue_expected_error_type
  # Canvas exceptions
  rescue_from RequestError, with: :rescue_expected_error_type
  rescue_from Canvas::Security::TokenExpired, with: :rescue_expected_error_type
  rescue_from SearchTermHelper::SearchTermTooShortError, with: :rescue_expected_error_type
  rescue_from CanvasHttp::CircuitBreakerError, with: :rescue_expected_error_type
  rescue_from InstFS::ServiceError, with: :rescue_expected_error_type
  rescue_from InstFS::BadRequestError, with: :rescue_expected_error_type

  def rescue_expected_error_type(error)
    rescue_exception(error, level: :info)
  end

  # analogous to rescue_action_without_handler from ActionPack 2.3
  def rescue_exception(exception, level: :error)
    # On exception `after_action :set_response_headers` is not called.
    # This causes controller#action from not being set on x-canvas-meta header.
    set_response_headers

    if Rails.application.config.consider_all_requests_local
      rescue_action_locally(exception, level:)
    else
      rescue_action_in_public(exception, level:)
    end
  end

  def interpret_status(code)
    message = Rack::Utils::HTTP_STATUS_CODES[code]
    code, message = [500, Rack::Utils::HTTP_STATUS_CODES[500]] unless message
    "#{code} #{message}"
  end

  def response_code_for_rescue(exception)
    ActionDispatch::ExceptionWrapper.status_code_for_exception(exception.class.name)
  end

  def render_optional_error_file(status)
    path = "#{Rails.public_path}/#{status.to_s[0, 3]}"
    if File.exist?(path)
      render file: path, status:, content_type: Mime::Type.lookup("text/html"), layout: false, formats: [:html]
    else
      head status
    end
  end

  # Custom error catching and message rendering.
  def rescue_action_in_public(exception, level: :error)
    response_code = exception.response_status if exception.respond_to?(:response_status)
    @show_left_side = exception.show_left_side if exception.respond_to?(:show_left_side)
    response_code ||= response_code_for_rescue(exception) || 500
    begin
      status_code = interpret_status(response_code)
      status = status_code
      if exception.is_a?(ActionController::InvalidAuthenticityToken)
        status = "AUT"
        Rails.logger.warn "Cookie token is #{request.cookies[:_csrf_token]}"
      end
      type = nil
      type = "404" if status == "404 Not Found"
      opts = { type: }
      opts[:canvas_error_info] = exception.canvas_error_info if exception.respond_to?(:canvas_error_info)
      info = Canvas::Errors::Info.new(request, @domain_root_account, @current_user, opts)
      error_info = info.to_h
      error_info[:tags][:response_code] = response_code
      capture_outputs = Canvas::Errors.capture(exception, error_info, level)
      error = nil
      if capture_outputs[:error_report]
        error = ErrorReport.find(capture_outputs[:error_report])
      end

      # already rendered (i.e. the exception happened _after_ responding);
      # we can't do anything else useful
      return if response_body

      if api_request?
        rescue_action_in_api(exception, error, response_code)
      else
        render_rescue_action(exception, error, status, status_code)
      end
    rescue => e
      # error generating the error page? failsafe.
      Canvas::Errors.capture(e)
      render_optional_error_file response_code_for_rescue(exception)
    end
  end

  def render_xhr_exception(error, message = nil, status = "500 Internal Server Error", status_code = 500)
    message ||= "Unexpected error, ID: #{error&.id || "unknown"}"
    render status: status_code, json: {
      errors: {
        base: message
      },
      status:
    }
  end

  def render_rescue_action(exception, error, status, status_code)
    clear_crumbs
    @headers = nil
    load_account unless @domain_root_account
    session[:last_error_id] = error&.id
    if request.xhr? || request.format == :text
      message = exception.xhr_message if exception.respond_to?(:xhr_message)
      render_xhr_exception(error, message, status, status_code)
    elsif exception.is_a?(ActionController::InvalidAuthenticityToken) && cookies[:_csrf_token].blank?
      redirect_to login_url(needs_cookies: "1")
      reset_session
      nil
    else
      js_env SENTRY_BOOT_MESSAGE: "Invalid authenticity token on post" if ActionController::InvalidAuthenticityToken

      request.format = :html
      template = exception.error_template if exception.respond_to?(:error_template)
      unless template
        template = "shared/errors/#{status.to_s[0, 3]}_message"
        erbpath = Rails.root.join("app/views/#{template}.html.erb")
        template = "shared/errors/500_message" unless erbpath.file?
      end

      @status_code = status_code
      message = exception.is_a?(RequestError) ? exception.message : nil
      render template:,
             layout: "application",
             status: status_code,
             formats: [:html],
             locals: {
               error:,
               exception:,
               status:,
               message:,
             }
    end
  end

  def rescue_action_in_api(exception, error_report, response_code)
    data = exception.error_json if exception.respond_to?(:error_json)
    data ||= api_error_json(exception, response_code)

    if error_report.try(:id)
      data[:error_report_id] = error_report.id
    end

    render json: data, status: response_code
  end

  def api_error_json(exception, status_code)
    case exception
    when ActiveRecord::RecordInvalid
      data = Api::Errors::Reporter.to_hash(exception.record.errors)
    when ActiveRecord::RecordNotFound
      data = { errors: [{ message: "The specified resource does not exist." }] }
    when AuthenticationMethods::RevokedAccessTokenError
      add_www_authenticate_header
      data = { errors: [{ message: "Revoked access token." }] }
    when AuthenticationMethods::ExpiredAccessTokenError
      add_www_authenticate_header
      data = { errors: [{ message: "Expired access token.", expired_at: @access_token&.permanent_expires_at }] }
    when AuthenticationMethods::AccessTokenError
      add_www_authenticate_header
      data = { errors: [{ message: "Invalid access token." }] }
    when AuthenticationMethods::AccessTokenScopeError
      data = { errors: [{ message: "Insufficient scopes on access token." }] }
    when ActionController::ParameterMissing
      data = { errors: [{ message: "#{exception.param} is missing" }] }
    when BasicLTI::BasicOutcomes::Unauthorized,
        BasicLTI::BasicOutcomes::InvalidRequest
      data = { errors: [{ message: exception.message }] }
    else
      status_code_string = if status_code.is_a?(Symbol)
                             status_code.to_s
                           else
                             # we want to return a status string of the form "not_found", so take the rails-style "Not Found" and tweak it
                             interpret_status(status_code).sub(/\d\d\d /, "").delete(" ").underscore
                           end
      data = { errors: [{ message: "An error occurred.", error_code: status_code_string }] }
    end
    data
  end

  def rescue_action_locally(exception, level: :error)
    if api_request? || exception.is_a?(RequestError)
      # we want api requests to behave the same on error locally as in prod, to
      # ease testing and development. you can still view the backtrace, etc, in
      # the logs.
      rescue_action_in_public(exception, level:)
    else
      # this ensures the logging will still happen so you can see backtrace, etc.
      Canvas::Errors.capture(exception, {}, level)
      raise exception
    end
  end

  def claim_session_course(course, user, state = nil)
    e = course.claim_with_teacher(user)
    session[:claimed_enrollment_uuids] ||= []
    session[:claimed_enrollment_uuids] << e.uuid
    session[:claimed_enrollment_uuids].uniq!
    flash[:notice] = t "#application.notices.first_teacher", "This course is now claimed, and you've been registered as its first teacher."
    if !@current_user && state == :just_registered
      flash[:notice] = t "#application.notices.first_teacher_with_email", "This course is now claimed, and you've been registered as its first teacher. You should receive an email shortly to complete the registration process."
    end
    session[:claimed_course_uuids] ||= []
    session[:claimed_course_uuids] << course.uuid
    session[:claimed_course_uuids].uniq!
    session.delete(:claim_course_uuid)
    session.delete(:course_uuid)
  end

  API_REQUEST_REGEX = %r{\A/api/}
  def api_request?
    @api_request ||= !!request.path.match(API_REQUEST_REGEX)
  end

  def verified_file_request?
    params[:controller] == "files" && params[:action] == "show" && params[:verifier].present?
  end

  # Retrieving wiki pages needs to search either using the id or
  # the page title.
  def get_wiki_page
    GuardRail.activate((params[:action] == "edit") ? :primary : :secondary) do
      @wiki = @context.wiki

      @page_name = params[:wiki_page_id] || params[:id] || (params[:wiki_page] && params[:wiki_page][:title])
      if params[:format] && !["json", "html"].include?(params[:format])
        @page_name += ".#{params[:format]}"
        params[:format] = "html"
      end
      return if @page || !@page_name

      @page = @wiki.find_page(@page_name) if params[:action] != "create"
    end

    unless @page
      if params[:titleize].present? && !value_to_boolean(params[:titleize])
        @page_name = CGI.unescape(@page_name)
        @page = @wiki.build_wiki_page(@current_user, title: @page_name)
      else
        @page = @wiki.build_wiki_page(@current_user, url: @page_name)
      end
    end
  end

  def content_tag_redirect(context, tag, error_redirect_symbol, tag_type = nil)
    url_params = (tag.tag_type == "context_module") ? { module_item_id: tag.id } : {}
    if tag.content_type == "Assignment"
      use_edit_url = params[:build].nil? && @context.grants_right?(@current_user, :manage_assignments_edit) && tag.quiz_lti
      url_params[:quiz_lti] = true if use_edit_url
      redirect_symbol = use_edit_url ? :edit_context_assignment_url : :context_assignment_url
      redirect_to named_context_url(context, redirect_symbol, tag.content_id, url_params)
    elsif tag.content_type == "WikiPage"
      redirect_to polymorphic_url([context, tag.content], url_params)
    elsif tag.content_type == "Attachment"
      redirect_to named_context_url(context, :context_file_url, tag.content_id, url_params)
    elsif tag.content_type_quiz?
      redirect_to named_context_url(context, :context_quiz_url, tag.content_id, url_params)
    elsif tag.content_type == "DiscussionTopic"
      redirect_to named_context_url(context, :context_discussion_topic_url, tag.content_id, url_params)
    elsif tag.content_type == "Rubric"
      redirect_to named_context_url(context, :context_rubric_url, tag.content_id, url_params)
    elsif tag.content_type == "AssessmentQuestionBank"
      redirect_to named_context_url(context, :context_question_bank_url, tag.content_id, url_params)
    elsif tag.content_type == "Lti::MessageHandler"
      url_params[:module_item_id] = params[:module_item_id] if params[:module_item_id]
      url_params[:resource_link_fragment] = "ContentTag:#{tag.id}"
      redirect_to named_context_url(context, :context_basic_lti_launch_request_url, tag.content_id, url_params)
    elsif tag.content_type == "ExternalUrl"
      @tag = tag
      @module = tag.context_module
      log_asset_access(@tag, "external_urls", "external_urls")
      if tag.locked_for? @current_user
        render "context_modules/lock_explanation"
      else
        tag.context_module_action(@current_user, :read)
        render "context_modules/url_show"
      end
    elsif tag.content_type == "ContextExternalTool"
      timing_start = Process.clock_gettime(Process::CLOCK_MONOTONIC)
      @tag = tag

      if tag.locked_for? @current_user
        return render "context_modules/lock_explanation"
      end

      if @tag.context.is_a?(Assignment)
        @assignment = @tag.context

        @resource_title = @assignment.title
        @module_tag = if params[:module_item_id]
                        @context.context_module_tags.not_deleted.find(params[:module_item_id])
                      else
                        @assignment.context_module_tags.first
                      end
      else
        @module_tag = @tag
        @resource_title = @tag.title
      end
      @resource_url = @tag.url
      @tool = Lti::ToolFinder.from_content_tag(tag, context)

      @assignment&.migrate_to_1_3_if_needed!(@tool)
      tag.migrate_to_1_3_if_needed!(@tool)

      tag.context_module_action(@current_user, :read)
      if @tool
        log_asset_access(@tool, "external_tools", "external_tools", overwrite: false)
        @opaque_id = @tool.opaque_identifier_for(@tag)

        launch_settings = @tool.settings["post_only"] ? { post_only: true, tool_dimensions: } : { tool_dimensions: }
        @lti_launch = Lti::Launch.new(launch_settings)

        success_url = case tag_type
                      when :assignments
                        named_context_url(@context, :context_assignments_url, include_host: true)
                      when :modules
                        named_context_url(@context, :context_context_modules_url, include_host: true)
                      else
                        named_context_url(@context, :context_url, include_host: true)
                      end
        if tag.new_tab
          @lti_launch.launch_type = "window"
          @return_url = success_url
        else
          @return_url = if @context
                          set_return_url
                        else
                          external_content_success_url("external_tool_redirect")
                        end
          @redirect_return = true
          js_env(redirect_return_success_url: success_url,
                 redirect_return_cancel_url: success_url)
        end

        opts = {
          launch_url: @tool.login_or_launch_url(preferred_launch_url: @resource_url),
          link_code: @opaque_id,
          overrides: { "resource_link_title" => @resource_title },
          domain: HostUrl.context_host(@domain_root_account, request.host),
          include_module_context: true
        }

        @tool_form_id = random_lti_tool_form_id
        js_env(LTI_TOOL_FORM_ID: @tool_form_id)

        variable_expander = Lti::VariableExpander.new(@domain_root_account, @context, self, {
                                                        current_user: @current_user,
                                                        current_pseudonym: @current_pseudonym,
                                                        content_tag: @module_tag || tag,
                                                        assignment: @assignment,
                                                        launch: @lti_launch,
                                                        tool: @tool,
                                                        launch_url: @resource_url
                                                      })

        adapter = if @tool.use_1_3?
                    # Use the resource URL as the target_link_uri
                    opts[:launch_url] = @resource_url

                    Lti::LtiAdvantageAdapter.new(
                      tool: @tool,
                      user: @current_user,
                      context: @context,
                      return_url: @return_url,
                      expander: variable_expander,
                      include_storage_target: !in_lti_mobile_webview?,
                      opts: opts.merge(
                        resource_link: @tag.associated_asset_lti_resource_link
                      )
                    )
                  else
                    Lti::LtiOutboundAdapter.new(@tool, @current_user, @context).prepare_tool_launch(@return_url, variable_expander, opts)
                  end

        if tag.try(:context_module)
          # if you change this, see also url_show.html.erb
          cu = context_url(@context, :context_context_modules_url)
          cu = "#{cu}/#{tag.context_module.id}"
          add_crumb tag.context_module.name, cu
          add_crumb @tag.title
        end

        if @assignment
          return unless require_user

          add_crumb(@resource_title)
          @mark_done = MarkDonePresenter.new(self, @context, params["module_item_id"], @current_user, @assignment)
          @prepend_template = "assignments/lti_header" if render_external_tool_prepend_template?

          can_read_submissions = @assignment.grants_right?(@current_user, session, :read_own_submission) && @context.grants_right?(@current_user, session, :read_grades)
          if can_read_submissions
            @assigned_assessments = @current_user_submission&.assigned_assessments&.select { |request| request.submission.grants_right?(@current_user, session, :read) } || []
          end
          begin
            @lti_launch.params = lti_launch_params(adapter)
          rescue Lti::IMS::AdvantageErrors::InvalidLaunchError
            return render_error_with_details(
              title: t("LTI Launch Error"),
              summary: t("There was an error launching to the configured tool."),
              directions: t("Please try re-establishing the connection to the tool by re-selecting the tool in the assignment or module item interface and saving.")
            )
          end
        else
          @lti_launch.params = adapter.generate_post_payload
        end

        @lti_launch.resource_url = @tool.login_or_launch_url(preferred_launch_url: @resource_url)
        @lti_launch.link_text = @resource_title
        @lti_launch.analytics_id = @tool.tool_id

        Lti::LogService.new(tool: @tool, context:, user: @current_user, session_id: session[:session_id], placement: nil, launch_type: :content_item, launch_url: @resource_url).call

        @append_template = "context_modules/tool_sequence_footer" if render_external_tool_append_template?
        render Lti::AppUtil.display_template(external_tool_redirect_display_type)
      else
        flash[:error] = t "#application.errors.invalid_external_tool", "Couldn't find valid settings for this link"
        redirect_to named_context_url(context, error_redirect_symbol)
      end
      timing_end = Process.clock_gettime(Process::CLOCK_MONOTONIC)
      tags = @tool ? { lti_version: @tool.lti_version } : {}
      InstStatsd::Statsd.timing("lti.content_tag_redirect_time", timing_end - timing_start, tags:)
    else
      flash[:error] = t "#application.errors.invalid_tag_type", "Didn't recognize the item type for this tag"
      redirect_to named_context_url(context, error_redirect_symbol)
    end
  end

  def set_return_url
    ref = request.referer
    # when flag is enabled, new quizzes quiz creation can only be initiated from quizzes page
    # but we still use the assignment#new page to create the quiz.
    # also handles launch from existing quiz on quizzes page.
    if ref.present? && @assignment&.quiz_lti?
      if (ref.include?("assignments/new") || ref =~ %r{courses/(\d+/quizzes.?|.*\?quiz_lti)}) && @context.root_account.feature_enabled?(:newquizzes_on_quiz_page)
        return polymorphic_url([@context, :quizzes])
      end

      if %r{courses/\d+/gradebook}i.match?(ref)
        return polymorphic_url([@context, :gradebook])
      end

      if %r{courses/\d+$}i.match?(ref)
        return polymorphic_url([@context])
      end

      if %r{courses/(\d+/modules.?|.*\?module_item_id=)}.match?(ref)
        return polymorphic_url([@context, :context_modules])
      end

      if %r{/courses/.*\?quiz_lti}.match?(ref)
        return polymorphic_url([@context, :quizzes])
      end

      if %r{courses/\d+/assignments}.match?(ref)
        return polymorphic_url([@context, :assignments])
      end
    end
    named_context_url(@context, :context_external_content_success_url, "external_tool_redirect", include_host: true)
  end

  def lti_launch_params(adapter)
    adapter.generate_post_payload_for_assignment(@assignment, lti_grade_passback_api_url(@tool), blti_legacy_grade_passback_api_url(@tool), lti_turnitin_outcomes_placement_url(@tool.id))
  end
  private :lti_launch_params

  def external_tool_redirect_display_type
    if params["display"].present?
      params["display"]
    elsif @assignment&.quiz_lti? && @module_tag
      "in_nav_context"
    else
      @tool&.extension_setting(:assignment_selection)&.dig("display_type")
    end
  end
  private :external_tool_redirect_display_type

  def render_external_tool_prepend_template?
    display_types = %w[full_width in_nav_context borderless full_width_with_nav]

    !display_types.include?(external_tool_redirect_display_type)
  end
  private :render_external_tool_prepend_template?

  def render_external_tool_append_template?
    display_types = %w[full_width borderless full_width_with_nav]

    !display_types.include?(external_tool_redirect_display_type)
  end
  private :render_external_tool_append_template?

  # pass it a context or an array of contexts and it will give you a link to the
  # person's calendar with only those things checked.
  def calendar_url_for(contexts_to_link_to = nil, options = {})
    options[:query] ||= {}
    contexts_to_link_to = Array(contexts_to_link_to)
    if (event = options.delete(:event))
      options[:query][:event_id] = event.id
    end
    options[:query][:include_contexts] = contexts_to_link_to.map(&:asset_string).join(",") unless contexts_to_link_to.empty?
    calendar_url(options[:query])
  end

  # pass it a context or an array of contexts and it will give you a link to the
  # person's files browser for the supplied contexts.
  def files_url_for(contexts_to_link_to = nil, options = {})
    options[:query] ||= {}
    contexts_to_link_to = Array(contexts_to_link_to)
    unless contexts_to_link_to.empty?
      options[:anchor] = contexts_to_link_to.first.asset_string
    end
    options[:query][:include_contexts] = contexts_to_link_to.map { |c| c.is_a? String ? c : c.asset_string }.join(",") unless contexts_to_link_to.empty?
    url_for(
      options[:query].merge({
        controller: "files",
        action: "full_index",
      }.merge(if options[:anchor].empty?
                {}
              else
                {
                  anchor: options[:anchor]
                }
              end))
    )
  end
  helper_method :calendar_url_for, :files_url_for

  def conversations_path(params = {})
    if @current_user
      query_string = params.slice(:context_id, :user_id, :user_name).each_with_object([]) do |(k, v), res|
        res << "#{k}=#{v}"
      end.join("&")
      "/conversations?#{query_string}"
    else
      hash = params.keys.empty? ? "" : "##{params.to_json.unpack1("H*")}"
      "/conversations#{hash}"
    end
  end
  helper_method :conversations_path

  # escape everything but slashes, see http://code.google.com/p/phusion-passenger/issues/detail?id=113
  FILE_PATH_ESCAPE_PATTERN = Regexp.new("[^#{URI::PATTERN::UNRESERVED}/]")
  def safe_domain_file_url(attachment, host_and_shard: nil, verifier: nil, download: false, return_url: nil, fallback_url: nil, authorization: nil)
    host_and_shard ||= HostUrl.file_host_with_shard(@domain_root_account || Account.default, request.host_with_port)
    host, shard = host_and_shard
    config = DynamicSettings.find(tree: :private, cluster: attachment.shard.database_server.id)
    if config["attachment_specific_file_domain"] == "true"
      separator = config["attachment_specific_file_domain_separator"] || "."
      host = "a#{attachment.shard.id}-#{attachment.local_id}#{separator}#{host}"
    end
    res = "#{request.protocol}#{host}"

    shard.activate do
      # add parameters so that the other domain can create a session that
      # will authorize file access but not full app access.  We need this in
      # case there are relative URLs in the file that point to other pieces
      # of content.
      fallback_url ||= request.url
      query = URI.parse(fallback_url).query
      # i don't know if we really need this but in case these expired tokens are a client caching issue,
      # let's throw an extra param in the fallback so we hopefully don't infinite loop
      fallback_url += (query.present? ? "&" : "?") + "fallback_ts=#{Time.now.to_i}"
      authorization ||= { attachment: }
      opts = generate_access_verifier(return_url:, fallback_url:, authorization:)
      opts[:verifier] = verifier if verifier.present?

      if download
        # download "for realz, dude" (see later comments about :download)
        opts[:download_frd] = 1
      else
        # don't set :download here, because file_download_url won't like it. see
        # comment below for why we'd want to set :download
        opts[:inline] = 1
      end

      if @context && Attachment.relative_context?(@context.class.base_class) && @context == attachment.context
        # so yeah, this is right. :inline=>1 wants :download=>1 to go along with
        # it, so we're setting :download=>1 *because* we want to display inline.
        opts[:download] = 1 unless download

        # if the context is one that supports relative paths (which requires extra
        # routes and stuff), then we'll build an actual named_context_url with the
        # params for show_relative
        res += named_context_url(@context, :context_file_url, attachment)
        res += "/" + URI::DEFAULT_PARSER.escape(attachment.full_display_path, FILE_PATH_ESCAPE_PATTERN)
        res += "?" + opts.to_query
      else
        # otherwise, just redirect to /files/:id
        res += file_download_url(attachment, opts.merge(only_path: true))
      end
    end

    res
  end
  helper_method :safe_domain_file_url

  def feature_enabled?(feature)
    @features_enabled ||= {}
    feature = feature.to_sym
    return @features_enabled[feature] unless @features_enabled[feature].nil?

    @features_enabled[feature] ||= if [:question_banks].include?(feature)
                                     true
                                   elsif feature == :diigo
                                     !!Diigo::Connection.config
                                   elsif feature == :google_drive
                                     Canvas::Plugin.find(:google_drive).try(:enabled?)
                                   elsif feature == :etherpad
                                     !!EtherpadCollaboration.config
                                   elsif feature == :kaltura
                                     !!CanvasKaltura::ClientV3.config
                                   elsif feature == :web_conferences
                                     !!WebConference.config
                                   elsif feature == :vericite
                                     Canvas::Plugin.find(:vericite).try(:enabled?)
                                   elsif feature == :lockdown_browser
                                     Canvas::Plugin.all_for_tag(:lockdown_browser).any? { |p| p.settings[:enabled] }
                                   else
                                     !!AccountServices.allowable_services[feature]
                                   end
  end
  helper_method :feature_enabled?

  def service_enabled?(service)
    @domain_root_account&.service_enabled?(service)
  end
  helper_method :service_enabled?

  def feature_and_service_enabled?(feature)
    feature_enabled?(feature) && service_enabled?(feature)
  end
  helper_method :feature_and_service_enabled?

  def random_lti_tool_form_id
    rand(0..999).to_s
  end
  helper_method :random_lti_tool_form_id

  def temporary_user_code(generate = true)
    if generate
      session[:temporary_user_code] ||= "tmp_#{Digest::SHA256.hexdigest("#{Time.now.to_i}_#{rand}")}"
    else
      session[:temporary_user_code]
    end
  end

  def require_account_management(on_root_account = false, permissions: [:manage_account_settings])
    if (!@context.root_account? && on_root_account) || !@context.is_a?(Account)
      redirect_to named_context_url(@context, :context_url)
      return false
    else
      return false unless authorized_action(@context, @current_user, permissions)
    end
    true
  end

  def require_root_account_management
    require_account_management(true)
  end

  def require_site_admin_with_permission(permission)
    require_context_with_permission(Account.site_admin, permission)
  end

  def require_context_with_permission(context, permission)
    unless context.grants_right?(@current_user, permission)
      respond_to do |format|
        format.html do
          if @current_user
            flash[:error] = t "#application.errors.permission_denied", "You don't have permission to access that page"
            redirect_to root_url
          else
            redirect_to_login
          end
        end
        format.json { render_json_unauthorized }
      end
      false
    end
  end

  def require_registered_user
    return false if require_user == false

    unless @current_user.registered?
      respond_to do |format|
        format.html { render "shared/registration_incomplete", status: :unauthorized }
        format.json { render json: { "status" => "unauthorized", "message" => t("#errors.registration_incomplete", "You need to confirm your email address before you can view this page") }, status: :unauthorized }
      end
      false
    end
  end

  def check_incomplete_registration
    if @current_user
      js_env INCOMPLETE_REGISTRATION: incomplete_registration?, USER_EMAIL: @current_user.email
    end
  end

  def incomplete_registration?
    @current_user && params[:registration_success] && @current_user.pre_registered?
  end
  helper_method :incomplete_registration?

  def page_views_enabled?
    PageView.page_views_enabled?
  end
  helper_method :page_views_enabled?

  def verified_file_download_url(attachment, context = nil, permission_map_id = nil, *opts)
    verifier = Attachments::Verification.new(attachment).verifier_for_user(@current_user,
                                                                           context: context.try(:asset_string),
                                                                           permission_map_id:)
    file_download_url(attachment, { verifier: }, *opts)
  end
  helper_method :verified_file_download_url

  # safe_html is used to indicate that the HTML is already safe and should not be escaped,
  # please also note that if the html has any attachments, safe_html should be set to true!!!
  # since we neet to process the attachments in the html.
  def user_content(str, context: @context, user: @current_user, is_public: false, location: nil, safe_html: false)
    return nil unless str
    return AttachmentLocationTagger.tag_url(str, location).html_safe if safe_html && !location.nil?
    return str.html_safe if safe_html

    file_association_access_ff_enabled = if context.instance_of?(::User)
                                           context.associated_root_accounts.any? { |a| a.feature_enabled?(:file_association_access) }
                                         else
                                           context.root_account.feature_enabled?(:file_association_access)
                                         end

    is_course_syllabus = location&.include?("course_syllabus_") && context.root_account.feature_enabled?(:disable_file_verifiers_in_public_syllabus)
    render_location_tag = if is_course_syllabus || (location && file_association_access_ff_enabled)
                            location
                          else
                            nil
                          end

    rewriter = UserContent::HtmlRewriter.new(context, user)
    file_handler = proc do |match|
      UserContent::FilesHandler.new(
        match:,
        context:,
        user:,
        preloaded_attachments: {},
        in_app: in_app?,
        is_public:,
        location: render_location_tag
      ).processed_url
    end
    rewriter.set_handler("files", &file_handler)
    rewriter.set_handler("media_attachments_iframe", &file_handler)
    UserContent.escape(rewriter.translate_content(str), request.host_with_port, use_new_math_equation_handling?)
  end
  helper_method :user_content

  def find_bank(id, check_context_chain = true)
    bank = @context.assessment_question_banks.active.where(id:).first || @current_user.assessment_question_banks.active.where(id:).first
    if bank
      (if block_given?
         authorized_action(bank, @current_user, :read)
       else
         bank.grants_right?(@current_user, session, :read)
       end) or return nil
    elsif check_context_chain
      (if block_given?
         authorized_action(@context, @current_user, :read_question_banks)
       else
         @context.grants_right?(@current_user, session, :read_question_banks)
       end) or return nil
      bank = @context.inherited_assessment_question_banks.where(id:).first
    end

    yield if block_given? && (@bank = bank)
    bank
  end

  def in_app?
    !!(@current_user ? @pseudonym_session : session[:session_id])
  end

  def params_are_integers?(*check_params)
    begin
      check_params.each { |p| Integer(params[p]) }
    rescue ArgumentError
      return false
    end
    true
  end

  def destroy_session
    logger.info "Destroying session: #{session[:session_id]}"
    @pseudonym_session.try(:destroy)
    reset_session
  end

  def logout_current_user
    logged_in_user&.stamp_logout_time!
    InstFS.logout(logged_in_user)
    destroy_session
  end

  def set_layout_options
    @embedded_view = params[:embedded]
    @headers = false if params[:no_headers]
    (@body_classes ||= []) << "embedded" if @embedded_view
  end

  def stringify_json_ids?
    request.headers["Accept"]&.include?("application/json+canvas-string-ids")
  end

  def json_cast(obj)
    obj = obj.as_json if obj.respond_to?(:as_json)
    stringify_json_ids? ? StringifyIds.recursively_stringify_ids(obj) : obj
  end

  def render(options = nil, extra_options = {}, &)
    set_layout_options
    if options.is_a?(Hash) && options.key?(:json)
      json = options.delete(:json)
      unless json.is_a?(String)
        json = ActiveSupport::JSON.encode(json_cast(json))
      end

      options[:json] = json
    end

    # _don't_ call before_render hooks if we're not returning HTML
    if options.is_a?(Hash) &&
       (options[:json] || options[:plain] || options[:layout] == false)
      super
    else
      run_callbacks(:html_render) { super }
    end
  end

  # flash is normally only preserved for one redirect; make sure we carry
  # it along in case there are more
  def redirect_to(*)
    flash.keep
    super
  end

  def css_bundles
    @css_bundles ||= []
  end
  helper_method :css_bundles

  def css_bundle(*args)
    opts = (args.last.is_a?(Hash) ? args.pop : {})
    Array(args).flatten.each do |bundle|
      css_bundles << [bundle, opts[:plugin]] unless css_bundles.include? [bundle, opts[:plugin]]
    end
    nil
  end
  helper_method :css_bundle

  def js_bundles
    @js_bundles ||= []
  end
  helper_method :js_bundles

  # Use this method to place a bundle on the page, note that the end goal here
  # is to only ever include one bundle per page load, so use this with care and
  # ensure that the bundle you are requiring isn't simply a dependency of some
  # other bundle.
  #
  # Bundles are defined in ui/features/<bundle>.js
  #
  # usage: js_bundle :gradebook
  #
  # Only allows multiple arguments to support old usage of jammit_js
  #
  # Optional :plugin named parameter allows you to specify a plugin which
  # contains the bundle. Example:
  #
  # js_bundle :gradebook, :plugin => :my_feature
  #
  # will look for the bundle in
  # /plugins/my_feature/(optimized|javascripts)/compiled/bundles/ rather than
  # /(optimized|javascripts)/compiled/bundles/
  def js_bundle(*args)
    opts = (args.last.is_a?(Hash) ? args.pop : {})
    Array(args).flatten.each do |bundle|
      js_bundles << [bundle, opts[:plugin], false] unless js_bundles.include? [bundle, opts[:plugin], false]
    end
    nil
  end
  helper_method :js_bundle

  # Like #js_bundle but delay the execution (not necessarily the loading) of the
  # JS until the DOM is ready. Equivalent to doing:
  #
  #     $(document).ready(() => { import('path/to/bundles/profile.js') })
  #
  # This is useful when you suspect that the rendering of ERB/HTML can take a
  # long enough time for the JS to execute before it's done. For example, when
  # a page would contain a ton of DOM elements to represent DB records without
  # pagination as seen in USERS-369.
  def deferred_js_bundle(*args)
    opts = (args.last.is_a?(Hash) ? args.pop : {})
    Array(args).flatten.each do |bundle|
      js_bundles << [bundle, opts[:plugin], true] unless js_bundles.include? [bundle, opts[:plugin], true]
    end
    nil
  end
  helper_method :deferred_js_bundle

  def add_body_class(*args)
    @body_classes ||= []
    raise "call add_body_class for #{args} in the controller when using streaming templates" if @streaming_template && (args - @body_classes).any?

    @body_classes += args
  end
  helper_method :add_body_class

  def body_classes
    @body_classes ||= []
  end
  helper_method :body_classes

  def set_active_tab(active_tab)
    raise "call set_active_tab for #{active_tab.inspect} in the controller when using streaming templates" if @streaming_template && @active_tab != active_tab

    @active_tab = active_tab
  end
  helper_method :set_active_tab

  def get_active_tab
    @active_tab
  end
  helper_method :get_active_tab

  def get_course_from_section
    if params[:section_id]
      @section = api_find(CourseSection, params.delete(:section_id))
      params[:course_id] = @section.course_id
    end
  end

  def reject_student_view_student
    return unless @current_user&.fake_student?

    @unauthorized_message ||= t("#application.errors.student_view_unauthorized", "You cannot access this functionality in student view.")
    render_unauthorized_action
  end

  def check_limited_access_for_students
    return unless @domain_root_account.feature_enabled?(:allow_limited_access_for_students)
    return unless @context.present? || @current_user.present?

    limit_access = if @context.is_a?(User)
                     @context.student_in_limited_access_account?
                   elsif @context.nil? && @current_user.present?
                     @current_user.student_in_limited_access_account?
                   else
                     context_account&.limited_access_for_user?(@current_user)
                   end

    render_unauthorized_action if limit_access
  end

  def check_restricted_file_access_for_students
    return if @context.blank? && @current_user.blank?

    account = @context.blank? ? @current_user&.account : context_account_for_student

    if account&.restricted_file_access_for_user?(@current_user)
      render_unauthorized_action and return
    end
  end

  def check_restricted_file_access_and_return?
    check_restricted_file_access_for_students
    performed?
  end

  def context_account_for_student
    @context_account_for_student ||= resolve_context_account(allow_user_root_account: true)
  end

  def context_account
    @context_account ||= resolve_context_account(allow_user_root_account: false)
  end

  def resolve_context_account(allow_user_root_account: false)
    case @context
    when Account
      @context
    when Course, Group
      @context.account
    when User
      if allow_user_root_account
        @context.account.root_account
      else
        raise "Account can't be derived from a User context"
      end
    when CourseSection
      @context.course.account
    else
      account = @context.try(:account)
      raise ActiveRecord::RecordNotFound, "No account found for context" unless account.present?

      account
    end
  end

  private :resolve_context_account

  def set_site_admin_context
    @context = Account.site_admin
    add_crumb t("#crumbs.site_admin", "Site Admin"), url_for(Account.site_admin)
  end

  def flash_notices
    @notices ||= begin
      notices = []
      if !browser_supported? && !@embedded_view && !cookies["unsupported_browser_dismissed"]
        notices << { type: "warning", content: { html: unsupported_browser }, classes: "unsupported_browser" }
      end
      if (error = flash[:error])
        flash.delete(:error)
        notices << { type: "error", content: error, icon: "warning" }
      end
      if (warning = flash[:warning])
        flash.delete(:warning)
        notices << { type: "warning", content: warning, icon: "warning" }
      end
      if (info = flash[:info])
        flash.delete(:info)
        notices << { type: "info", content: info, icon: "info" }
      end
      if (notice = flash[:html_notice] ? { html: flash[:html_notice] } : flash[:notice])
        if flash[:html_notice]
          flash.delete(:html_notice)
        else
          flash.delete(:notice)
        end
        notices << { type: "success", content: notice, icon: "check" }
      end
      notices
    end
  end
  helper_method :flash_notices

  def unsupported_browser
    t("Your browser does not meet the minimum requirements for Canvas. Please visit the *Canvas Community* for a complete list of supported browsers.", wrapper: view_context.link_to('\1', t(:"#community.basics_browser_requirements")))
  end

  def browser_supported?
    key = request.user_agent.to_s.sum # keep cookie size in check. a legitimate collision here would be 1. extremely unlikely and 2. not a big deal
    if key != session[:browser_key]
      session[:browser_key] = key
      session[:browser_supported] = BrowserSupport.supported?(request.user_agent)
    end
    session[:browser_supported]
  end

  def native_app?
    ios_agents = /iosTeacher|iosParent|iCanvas/i
    android_agents = /candroid|androidParent|androidTeacher/i
    request.user_agent.to_s =~ ios_agents || request.user_agent.to_s =~ android_agents
  end

  def mobile_device?
    params[:mobile] || request.user_agent.to_s =~ /ipod|iphone|ipad|Android/i
  end

  # returns true only if request is (to launch an LTI tool) from a webview inside an iOS or Android app.
  #   * android: all user agents since Lollipop include `wv)`
  #       https://developer.chrome.com/docs/multidevice/user-agent/
  #   * iOS: the embedded Safari view uses the same user agent as standard
  #       mobile Safari, but will pass platform=mobile for all LTI tool
  #       launches within that view. It's unfortunate that there isn't the
  #       same confidence level as Android, so this will have to do
  # returns false for:
  #   * non-LTI-related iOS mobile app requests
  #   * mobile browser requests (iOS Safari, Android Chrome)
  #   * all non-mobile requests
  def in_lti_mobile_webview?
    in_android_app = request.user_agent.to_s =~ /wv\)/i
    in_ios_app = params[:platform] == "mobile"

    !!(mobile_device? && (in_android_app || in_ios_app))
  end

  def ms_office?
    request.user_agent.to_s.include?("ms-office") ||
      request.user_agent.to_s.match?(%r{Word/\d+\.\d+})
  end

  def profile_data(profile, viewer, session, includes)
    extend Api::V1::UserProfile
    extend Api::V1::Course
    extend Api::V1::Group

    includes ||= []
    data = user_profile_json(profile, viewer, session, includes, profile)
    data[:can_edit] = viewer == profile.user && profile.user.user_can_edit_profile?
    data[:can_edit_channels] = viewer == profile.user && profile.user.user_can_edit_comm_channels?
    data[:can_edit_name] = viewer == profile.user && profile.user.user_can_edit_name?
    data[:can_edit_avatar] = data[:can_edit] && profile.user.avatar_state != :locked
    data[:known_user] = viewer.address_book.known_user(profile.user)
    if data[:known_user] && viewer != profile.user
      common_courses = viewer.address_book.common_courses(profile.user)
      # address book can return a fake record in common courses with course_id
      # 0 which represents an admin -> user commonality.
      common_courses.delete(0)
      common_groups = viewer.address_book.common_groups(profile.user)
    else
      common_courses = {}
      common_groups = {}
    end
    data[:common_contexts] = common_contexts(common_courses, common_groups, @current_user, session)
    data
  end

  def common_contexts(common_courses, common_groups, current_user, session)
    courses = Course.active.where(id: common_courses.keys).to_a
    groups = Group.active.where(id: common_groups.keys).collaborative.to_a

    common_courses = courses.map do |course|
      course_json(course, current_user, session, ["html_url"], false).merge({
                                                                              roles: common_courses[course.id].map { |role| Enrollment.readable_type(role) }
                                                                            })
    end

    common_groups = groups.map do |group|
      group_json(group, current_user, session, include: ["html_url"]).merge({
                                                                              # in the future groups will have more roles and we'll need soemthing similar to
                                                                              # the roles.map above in courses
                                                                              roles: [t("#group.memeber", "Member")]
                                                                            })
    end

    common_courses + common_groups
  end

  def not_found
    raise ActionController::RoutingError, "Not Found"
  end

  def set_js_rights(objtypes = nil)
    objtypes ||= js_rights if respond_to?(:js_rights)
    if objtypes
      hash = {}
      objtypes.each do |instance_symbol|
        instance_name = instance_symbol.to_s
        obj = instance_variable_get(:"@#{instance_name}")
        policy = obj.check_policy(@current_user, session) unless obj.nil? || !obj.respond_to?(:check_policy)
        hash[:"#{instance_name.upcase}_RIGHTS"] = ActiveSupport::HashWithIndifferentAccess[policy.map { |right| [right, true] }] unless policy.nil?
      end

      js_env hash
    end
  end

  def set_js_wiki_data(opts = {})
    hash = {}

    hash[:DEFAULT_EDITING_ROLES] = @context.default_wiki_editing_roles if @context.respond_to?(:default_wiki_editing_roles)
    hash[:WIKI_PAGES_PATH] = polymorphic_path([@context, :wiki_pages])
    if opts[:course_home]
      hash[:COURSE_HOME] = true
      hash[:COURSE_TITLE] = @context.name
    end

    if @page
      if @page.grants_any_right?(@current_user, session, :update, :update_content)
        mc_status = setup_master_course_restrictions(@page, @context, user_can_edit: true)
      end

      hash[:WIKI_PAGE] = wiki_page_json(@page, @current_user, session, true, deep_check_if_needed: true, master_course_status: mc_status)
      version_number = Rails.cache.fetch(["page_version", @page].cache_key) { @page.versions.maximum(:number) }
      hash[:WIKI_PAGE_REVISION] = version_number && StringifyIds.stringify_id(version_number)
      hash[:WIKI_PAGE_SHOW_PATH] = named_context_url(@context, :context_wiki_page_path, @page)
      hash[:WIKI_PAGE_EDIT_PATH] = named_context_url(@context, :edit_context_wiki_page_path, @page)
      hash[:WIKI_PAGE_HISTORY_PATH] = named_context_url(@context, :context_wiki_page_revisions_path, @page)
    end

    if @context.is_a?(Course) && @context.grants_right?(@current_user, session, :read)
      hash[:COURSE_ID] = @context.id.to_s
      hash[:MODULES_PATH] = polymorphic_path([@context, :context_modules])
    end

    js_env hash
  end

  ASSIGNMENT_GROUPS_TO_FETCH_PER_PAGE_ON_ASSIGNMENTS_INDEX = 50
  def set_js_assignment_data
    rights = [*RoleOverride::GRANULAR_MANAGE_ASSIGNMENT_PERMISSIONS, :manage_grades, :read_grades, :manage, :moderate_forum]
    permissions = @context.rights_status(@current_user, *rights)
    permissions[:manage_course] = permissions[:manage]
    permissions[:manage] = permissions[:manage_assignments_edit]
    permissions[:by_assignment_id] = @context.assignments.to_h do |assignment|
      [assignment.id,
       {
         update: assignment.user_can_update?(@current_user, session),
         delete: assignment.grants_right?(@current_user, :delete),
         manage_assign_to: assignment.grants_right?(@current_user, :manage_assign_to)
       }]
    end

    current_user_has_been_observer_in_this_course = @context.user_has_been_observer?(@current_user)

    # as of the time of this writing, there are only 2 places where set_js_assignment_data is called:
    # 1. assignments_controller (context of this will be Course)
    # 2. courses_controller (context of this will be Account)
    # discussion_checkpoints_enabled? works for either context
    account_has_discussion_checkpoints_enabled = @context.discussion_checkpoints_enabled?

    prefetch_xhr(api_v1_course_assignment_groups_url(
                   @context,
                   include: [
                     "assignments",
                     "discussion_topic",
                     account_has_discussion_checkpoints_enabled && "checkpoints",
                     (permissions[:manage] || current_user_has_been_observer_in_this_course) && "all_dates",
                     permissions[:manage] && "module_ids",
                     peer_reviews_for_a2_enabled? && "assessment_requests"
                   ].compact_blank,
                   exclude_response_fields: ["description", "rubric"],
                   exclude_assignment_submission_types: ["wiki_page"],
                   override_assignment_dates: !permissions[:manage],
                   per_page: ASSIGNMENT_GROUPS_TO_FETCH_PER_PAGE_ON_ASSIGNMENTS_INDEX
                 ),
                 id: "assignment_groups_url")

    js_env({
             COURSE_ID: @context.id.to_s,
             URLS: {
               new_assignment_url: new_polymorphic_url([@context, :assignment]),
               new_quiz_url: context_url(@context, :context_quizzes_new_url),
               course_url: api_v1_course_url(@context),
               sort_url: reorder_course_assignment_groups_url(@context),
               assignment_sort_base_url: course_assignment_groups_url(@context),
               context_modules_url: api_v1_course_context_modules_path(@context),
               course_student_submissions_url: api_v1_course_student_submissions_url(@context)
             },
             POST_TO_SIS: Assignment.sis_grade_export_enabled?(@context),
             PERMISSIONS: permissions,
             HAS_GRADING_PERIODS: @context.grading_periods?,
             VALID_DATE_RANGE: CourseDateRange.new(@context),
             assignment_menu_tools: external_tools_display_hashes(:assignment_menu),
             assignment_index_menu_tools: external_tools_display_hashes(:assignment_index_menu),
             assignment_group_menu_tools: external_tools_display_hashes(:assignment_group_menu),
             discussion_topic_menu_tools: external_tools_display_hashes(:discussion_topic_menu),
             quiz_menu_tools: external_tools_display_hashes(:quiz_menu),
             current_user_has_been_observer_in_this_course:,
             observed_student_ids: ObserverEnrollment.observed_student_ids(@context, @current_user),
             apply_assignment_group_weights: @context.apply_group_weights?,
             DISCUSSION_CHECKPOINTS_ENABLED: account_has_discussion_checkpoints_enabled
           })

    conditional_release_js_env(includes: :active_rules)

    if @context.grading_periods?
      js_env(active_grading_periods: GradingPeriod.json_for(@context, @current_user))
    end
  end

  def set_js_module_data
    js_env({
             HAS_GRADING_PERIODS: @context.grading_periods?,
             VALID_DATE_RANGE: CourseDateRange.new(@context),
             POST_TO_SIS: Assignment.sis_grade_export_enabled?(@context),
             SECTION_LIST: @context.course_sections.active.map do |section|
                             {
                               id: section.id,
                               start_at: section.start_at,
                               end_at: section.end_at,
                               override_course_and_term_dates: section.restrict_enrollments_to_section_dates
                             }
                           end,
             DUE_DATE_REQUIRED_FOR_ACCOUNT: AssignmentUtil.due_date_required_for_account?(@context),
             DISCUSSION_CHECKPOINTS_ENABLED: @context.discussion_checkpoints_enabled?,
           })
    js_env(active_grading_periods: GradingPeriod.json_for(@context, @current_user)) if @context.grading_periods?
  end

  def google_drive_connection
    return @google_drive_connection if @google_drive_connection

    ## @real_current_user first ensures that a masquerading user never sees the
    ## masqueradee's files, but in general you may want to block access to google
    ## docs for masqueraders earlier in the request
    if logged_in_user
      refresh_token, access_token = Rails.cache.fetch(["google_drive_tokens", logged_in_user].cache_key) do
        service = logged_in_user.user_services.where(service: "google_drive").first
        service && [service.token, service.secret]
      end
    else
      refresh_token = session[:oauth_gdrive_refresh_token]
      access_token = session[:oauth_gdrive_access_token]
    end

    @google_drive_connection = GoogleDrive::Connection.new(refresh_token, access_token, ApplicationController.google_drive_timeout)
  end

  def user_has_google_drive
    @user_has_google_drive ||= if logged_in_user
                                 Rails.cache.fetch_with_batched_keys("user_has_google_drive", batch_object: logged_in_user, batched_keys: :user_services) do
                                   google_drive_connection.authorized?
                                 end
                               else
                                 google_drive_connection.authorized?
                               end
  end

  def setup_live_events_context
    proc = lambda do
      benchmark("setup_live_events_context") do
        ctx = Canvas::LiveEvents.base_context_attributes(@context, @domain_root_account)

        if @current_pseudonym
          ctx[:user_login] = @current_pseudonym.unique_id
          ctx[:user_account_id] = @current_pseudonym.global_account_id
          ctx[:user_sis_id] = @current_pseudonym.sis_user_id
        end

        ctx[:user_id] = @current_user.global_id if @current_user
        ctx[:time_zone] = @current_user.time_zone if @current_user
        ctx[:developer_key_id] = @access_token.developer_key.global_id if @access_token
        ctx[:real_user_id] = @real_current_user.global_id if @real_current_user

        if @context_membership
          ctx[:context_role] =
            if @context_membership.respond_to?(:role)
              @context_membership.role.name
            elsif @context_membership.respond_to?(:type)
              @context_membership.type
            else
              @context_membership.class.to_s
            end
        end

        if (tctx = Thread.current[:context])
          ctx[:request_id] = tctx[:request_id]
          ctx[:session_id] = tctx[:session_id]
        end

        ctx[:hostname] = request.host
        ctx[:http_method] = request.method
        ctx[:user_agent] = request.headers["User-Agent"]
        ctx[:client_ip] = request.remote_ip
        ctx[:url] = request.url
        # The Caliper spec uses the spelling "referrer", so use it in the Canvas output JSON too.
        ctx[:referrer] = request.referer
        ctx[:producer] = "canvas"

        StringifyIds.recursively_stringify_ids(ctx)

        ctx
      end
    end
    LiveEvents.set_context(proc)
  end

  # makes it so you can use the prefetch_xhr erb helper from controllers. They'll be rendered in _head.html.erb
  def prefetch_xhr(*args, **kwargs)
    (@xhrs_to_prefetch_from_controller ||= []) << [args, kwargs]
  end

  def manage_live_events_context
    setup_live_events_context
    yield
  ensure
    LiveEvents.clear_context!
  end

  def can_stream_template?
    if ::Rails.env.test?
      # don't actually stream because it kills selenium
      # but still set the instance variable so we catch errors that we'd encounter streaming frd
      @streaming_template = true
      false
    else
      return value_to_boolean(params[:force_stream]) if params.key?(:force_stream)

      ::DynamicSettings.find(tree: :private)["enable_template_streaming", failsafe: false] &&
        Setting.get("disable_template_streaming_for_#{controller_name}/#{action_name}", "false") != "true"
    end
  end

  def recaptcha_enabled?(**)
    DynamicSettings.find(tree: :private)["recaptcha_server_key", **].present? && @domain_root_account.self_registration_captcha?
  end

  def peer_reviews_for_a2_enabled?
    current_user_is_student = @context.respond_to?(:user_is_student?) && @context.user_is_student?(@current_user)
    current_user_is_student && @context.respond_to?(:feature_enabled?) && @context.feature_enabled?(:peer_reviews_for_a2)
  end

  # Show Student View button on the following controller/action pages, as long as defined tabs are not hidden
  STUDENT_VIEW_PAGES = {
    "courses#show" => nil,
    "announcements#index" => Course::TAB_ANNOUNCEMENTS,
    "announcements#show" => nil,
    "assignments#index" => Course::TAB_ASSIGNMENTS,
    "assignments#show" => nil,
    "discussion_topics#index" => Course::TAB_DISCUSSIONS,
    "discussion_topics#show" => nil,
    "context_modules#index" => Course::TAB_MODULES,
    "context#roster" => Course::TAB_PEOPLE,
    "context#roster_user" => nil,
    "wiki_pages#front_page" => Course::TAB_PAGES,
    "wiki_pages#index" => Course::TAB_PAGES,
    "wiki_pages#show" => nil,
    "files#index" => Course::TAB_FILES,
    "files#react_files" => Course::TAB_FILES,
    "files#show" => nil,
    "assignments#syllabus" => Course::TAB_SYLLABUS,
    "outcomes#index" => Course::TAB_OUTCOMES,
    "quizzes/quizzes#index" => Course::TAB_QUIZZES,
    "quizzes/quizzes#show" => nil
  }.freeze

  def show_student_view_button?
    return false unless @context.is_a?(Course) && can_do(@context, @current_user, :use_student_view)

    return false if new_quizzes_navigation_updates? && new_quizzes_lti_tool?

    controller_action = "#{params[:controller]}##{params[:action]}"
    STUDENT_VIEW_PAGES.key?(controller_action) && (STUDENT_VIEW_PAGES[controller_action].nil? || !@context.tab_hidden?(STUDENT_VIEW_PAGES[controller_action]))
  end
  helper_method :show_student_view_button?

  def new_quizzes_navigation_updates?
    Account.site_admin.feature_enabled?(:new_quizzes_navigation_updates)
  end

  def new_quizzes_lti_tool?
    @tool&.quiz_lti?
  end

  def show_blueprint_button?
    @context.is_a?(Course) && MasterCourses::MasterTemplate.is_master_course?(@context)
  end
  helper_method :show_blueprint_button?

  def show_immersive_reader?
    return false if @current_user.blank?

    controller_action = "#{params[:controller]}##{params[:action]}"
    immersive_reader_pages = %w[assignments#show courses#show assignments#syllabus wiki_pages#front_page wiki_pages#show].freeze

    return false unless immersive_reader_pages.include?(controller_action)

    @context&.root_account&.feature_enabled?(:immersive_reader_wiki_pages) ||
      @current_user.feature_enabled?(:user_immersive_reader_wiki_pages)
  end
  helper_method :show_immersive_reader?

  def should_show_migration_limitation_message
    @context.is_a?(Course) && @context.user_is_instructor?(@current_user) &&
      @context.quiz_migration_alert_for_user(@current_user.id).present? &&
      %r{^/courses/\d+(/assignments|/quizzes|/modules|.?)$}.match?(request.path)
  end
  helper_method :should_show_migration_limitation_message

  def k5_disabled?
    K5::UserService.new(@current_user, @domain_root_account, @selected_observed_user).k5_disabled?
  end

  def k5_user?(check_disabled: true)
    K5::UserService.new(@current_user, @domain_root_account, @selected_observed_user).k5_user?(check_disabled:)
  end
  helper_method :k5_user?

  def use_classic_font?
    observed_users(@current_user, session) if @current_user&.roles(@domain_root_account)&.include?("observer")
    K5::UserService.new(@current_user, @domain_root_account, @selected_observed_user).use_classic_font?
  end
  helper_method :use_classic_font?

  def react_discussions_post_enabled_for_preferences_use?
    !!@domain_root_account&.feature_enabled?(:discussions_reporting)
  end
  helper_method :react_discussions_post_enabled_for_preferences_use?

  # Similar to Account#recaptcha_key, but does not check the `self_registration_captcha?` setting.
  def captcha_site_key
    DynamicSettings.find(tree: :private)["recaptcha_client_key"]
  end
  helper_method :captcha_site_key

  def require_feature_enabled(feature)
    not_found unless context&.root_account&.feature_enabled?(feature)
  end

  # Make it sure the file we send is in a trusted folder
  def safe_send_file(filepath, options = {})
    full_path = Pathname.new(File.expand_path(filepath.to_s))
    allowed_dirs = [Rails.root.join("lib/cc/xsd")]
    allowed_dirs << Rails.root.join(Attachment.file_store_config["path_prefix"]) if Attachment.file_store_config["path_prefix"].present?

    allowed = allowed_dirs.any? { |base_dir| full_path.ascend.include?(base_dir) }
    reject! "Invalid file path" unless allowed
    send_file(full_path.to_s, options)
  end

  def inject_ai_feedback_link
    js_env(AI_FEEDBACK_LINK: Setting.get("ai_feedback_link", "https://inst.bid/ai/feedback"))
  end

  helper_method :add_ignite_agent_bundle
end<|MERGE_RESOLUTION|>--- conflicted
+++ resolved
@@ -389,10 +389,7 @@
                                     end
         if @context.is_a?(Course)
           @js_env[:FEATURES][:youtube_overlay] = @context.account.feature_enabled?(:youtube_overlay)
-<<<<<<< HEAD
-=======
           @js_env[:FEATURES][:rce_studio_embed_improvements] = @context.feature_enabled?(:rce_studio_embed_improvements)
->>>>>>> 67acb827
         end
 
         # partner context data
