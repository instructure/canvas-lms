--- conflicted
+++ resolved
@@ -3518,8 +3518,6 @@
     true
   end
   helper_method :add_ignite_agent_bundle?
-<<<<<<< HEAD
-=======
 
   private
 
@@ -3535,5 +3533,4 @@
       obj.respond_to?(:as_json) ? obj.as_json : obj
     end
   end
->>>>>>> 99838eca
 end