#
# Copyright (C) 2011 - present Instructure, Inc.
#
# This file is part of Canvas.
#
# Canvas is free software: you can redistribute it and/or modify it under
# the terms of the GNU Affero General Public License as published by the Free
# Software Foundation, version 3 of the License.
#
# Canvas is distributed in the hope that it will be useful, but WITHOUT ANY
# WARRANTY; without even the implied warranty of MERCHANTABILITY or FITNESS FOR
# A PARTICULAR PURPOSE. See the GNU Affero General Public License for more
# details.
#
# You should have received a copy of the GNU Affero General Public License along
# with this program. If not, see <http://www.gnu.org/licenses/>.
#

# Filters added to this controller apply to all controllers in the application.
# Likewise, all the methods added will be available for all controllers.

class ApplicationController < ActionController::Base
  define_callbacks :html_render

  attr_accessor :active_tab
  attr_reader :context

  include Api
  include LocaleSelection
  include Api::V1::User
  include Api::V1::WikiPage
  include LegalInformationHelper

  helper :all

  include AuthenticationMethods

  include Canvas::RequestForgeryProtection
  protect_from_forgery with: :exception

  # Before/around actions run in order defined (even if interleaved)
  # After actions run in REVERSE order defined. Skipped on exception raise
  #   (which is common for 401, 404, 500 responses)
  # Around action yields return (in REVERSE order) after all after actions

  prepend_before_action :load_user, :load_account
  # make sure authlogic is before load_user
  skip_before_action :activate_authlogic
  prepend_before_action :activate_authlogic

  around_action :set_locale
  around_action :enable_request_cache
  around_action :batch_statsd
  around_action :report_to_datadog
  around_action :compute_http_cost

  before_action :clear_idle_connections
  before_action :annotate_apm
  before_action :check_pending_otp
  before_action :set_user_id_header
  before_action :set_time_zone
  before_action :set_page_view
  before_action :require_reacceptance_of_terms
  before_action :clear_policy_cache
  around_action :manage_live_events_context
  before_action :initiate_session_from_token
  before_action :fix_xhr_requests
  before_action :init_body_classes
  # multiple actions might be called on a single controller instance in specs
  before_action :clear_js_env if Rails.env.test?

  after_action :log_page_view
  after_action :discard_flash_if_xhr
  after_action :cache_buster
  # Yes, we're calling this before and after so that we get the user id logged
  # on events that log someone in and log someone out.
  after_action :set_user_id_header
  after_action :set_response_headers
  after_action :update_enrollment_last_activity_at
  set_callback :html_render, :before, :add_csp_for_root


  add_crumb(proc {
    title = I18n.t('links.dashboard', 'My Dashboard')
    crumb = <<-END
      <i class="icon-home"
         title="#{title}">
        <span class="screenreader-only">#{title}</span>
      </i>
    END

    crumb.html_safe
  }, :root_path, class: 'home')

  def clear_js_env
    @js_env = nil
  end

  ##
  # Sends data from rails to JavaScript
  #
  # The data you send will eventually make its way into the view by simply
  # calling `to_json` on the data.
  #
  # It won't allow you to overwrite a key that has already been set
  #
  # Please use *ALL_CAPS* for keys since these are considered constants
  # Also, please don't name it stuff from JavaScript's Object.prototype
  # like `hasOwnProperty`, `constructor`, `__defineProperty__` etc.
  #
  # This method is available in controllers and views
  #
  # example:
  #
  #     # ruby
  #     js_env :FOO_BAR => [1,2,3], :COURSE => @course
  #
  #     # coffeescript
  #     require ['ENV'], (ENV) ->
  #       ENV.FOO_BAR #> [1,2,3]
  #
  def js_env(hash = {}, overwrite = false)

    return {} unless request.format.html? || request.format == "*/*" || @include_js_env

    if hash.present? && @js_env_has_been_rendered
      add_to_js_env(hash, @js_env_data_we_need_to_render_later, overwrite)
      return
    end

    # set some defaults
    unless @js_env
      benchmark("init @js_env") do
        editor_css = [
          active_brand_config_url('css'),
          view_context.stylesheet_path(css_url_for('what_gets_loaded_inside_the_tinymce_editor'))
        ]

        editor_hc_css = [
          active_brand_config_url('css', { force_high_contrast: true }),
          view_context.stylesheet_path(css_url_for('what_gets_loaded_inside_the_tinymce_editor', false, { force_high_contrast: true }))
        ]

        # Cisco doesn't want to load lato extended. see LS-1559
        if (Setting.get('disable_lato_extended', 'false') == 'false')
          editor_css << view_context.stylesheet_path(css_url_for('lato_extended'))
          editor_hc_css << view_context.stylesheet_path(css_url_for('lato_extended'))
        else
          editor_css << view_context.stylesheet_path(css_url_for('lato'))
          editor_hc_css << view_context.stylesheet_path(css_url_for('lato'))
        end

        @js_env_data_we_need_to_render_later = {}
        @js_env = {
          ASSET_HOST: Canvas::Cdn.add_brotli_to_host_if_supported(request),
          active_brand_config_json_url: active_brand_config_url('json'),
          url_to_what_gets_loaded_inside_the_tinymce_editor_css: editor_css,
          url_for_high_contrast_tinymce_editor_css: editor_hc_css,
          current_user_id: @current_user.try(:id),
          current_user_roles: @current_user.try(:roles, @domain_root_account),
          current_user_types: @current_user.try{|u| u.account_users.map{|t| t.readable_type }},
          current_user_disabled_inbox: @current_user.try(:disabled_inbox?),
          files_domain: HostUrl.file_host(@domain_root_account || Account.default, request.host_with_port),
          DOMAIN_ROOT_ACCOUNT_ID: @domain_root_account.try(:global_id),
          k12: k12?,
          use_responsive_layout: use_responsive_layout?,
          use_rce_enhancements: (@context.is_a?(User) ? @domain_root_account : @context).try(:feature_enabled?, :rce_enhancements),
          rce_auto_save: @context.try(:feature_enabled?, :rce_auto_save),
          help_link_name: help_link_name,
          help_link_icon: help_link_icon,
          use_high_contrast: @current_user.try(:prefers_high_contrast?),
          disable_celebrations: @current_user.try(:prefers_no_celebrations?),
          disable_keyboard_shortcuts: @current_user.try(:prefers_no_keyboard_shortcuts?),
          LTI_LAUNCH_FRAME_ALLOWANCES: Lti::Launch.iframe_allowances(request.user_agent),
          DEEP_LINKING_POST_MESSAGE_ORIGIN: request.base_url,
          DEEP_LINKING_LOGGING: Setting.get('deep_linking_logging', nil),
          SETTINGS: {
            open_registration: @domain_root_account.try(:open_registration?),
            collapse_global_nav: @current_user.try(:collapse_global_nav?),
            show_feedback_link: show_feedback_link?
          },
        }

        @js_env[:flashAlertTimeout] = 1.day.in_milliseconds if @current_user.try(:prefers_no_toast_timeout?)
        @js_env[:KILL_JOY] = @domain_root_account.kill_joy? if @domain_root_account&.kill_joy?

        cached_features = cached_js_env_account_features
        @js_env[:DIRECT_SHARE_ENABLED] = cached_features.delete(:direct_share) && !@context.is_a?(Group) && @current_user&.can_content_share?
        @js_env[:FEATURES] = cached_features.merge(
          canvas_k6_theme: @context.try(:feature_enabled?, :canvas_k6_theme)
        )
        @js_env[:current_user] = @current_user ? Rails.cache.fetch(['user_display_json', @current_user].cache_key, :expires_in => 1.hour) { user_display_json(@current_user, :profile, [:avatar_is_fallback]) } : {}
        @js_env[:page_view_update_url] = page_view_path(@page_view.id, page_view_token: @page_view.token) if @page_view
        @js_env[:IS_LARGE_ROSTER] = true if !@js_env[:IS_LARGE_ROSTER] && @context.respond_to?(:large_roster?) && @context.large_roster?
        @js_env[:context_asset_string] = @context.try(:asset_string) if !@js_env[:context_asset_string]
        @js_env[:ping_url] = polymorphic_url([:api_v1, @context, :ping]) if @context.is_a?(Course)
        @js_env[:TIMEZONE] = Time.zone.tzinfo.identifier if !@js_env[:TIMEZONE]
        @js_env[:CONTEXT_TIMEZONE] = @context.time_zone.tzinfo.identifier if !@js_env[:CONTEXT_TIMEZONE] && @context.respond_to?(:time_zone) && @context.time_zone.present?
        unless @js_env[:LOCALE]
          I18n.set_locale_with_localizer
          @js_env[:LOCALE] = I18n.locale.to_s
          @js_env[:BIGEASY_LOCALE] = I18n.bigeasy_locale
          @js_env[:FULLCALENDAR_LOCALE] = I18n.fullcalendar_locale
          @js_env[:MOMENT_LOCALE] = I18n.moment_locale
        end

        @js_env[:lolcalize] = true if ENV['LOLCALIZE']
        @js_env[:rce_auto_save_max_age_ms] = Setting.get('rce_auto_save_max_age_ms', 1.day.to_i * 1000).to_i if @js_env[:rce_auto_save]
        @js_env[:FEATURES][:new_math_equation_handling] = use_new_math_equation_handling?
      end
    end

    add_to_js_env(hash, @js_env, overwrite)

    @js_env
  end
  helper_method :js_env

  # put feature checks on Account.site_admin and @domain_root_account that we're loading for every page in here
  # so altogether we can get them faster the vast majority of the time
  JS_ENV_SITE_ADMIN_FEATURES = [:cc_in_rce_video_tray, :featured_help_links, :rce_lti_favorites].freeze
  JS_ENV_ROOT_ACCOUNT_FEATURES = [
    :direct_share, :assignment_bulk_edit, :responsive_awareness, :recent_history,
    :responsive_misc, :product_tours, :module_dnd, :files_dnd, :unpublished_courses, :bulk_delete_pages,
    :usage_rights_discussion_topics, :inline_math_everywhere
  ].freeze
  JS_ENV_FEATURES_HASH = Digest::MD5.hexdigest([JS_ENV_SITE_ADMIN_FEATURES + JS_ENV_ROOT_ACCOUNT_FEATURES].sort.join(",")).freeze
  def cached_js_env_account_features
    # can be invalidated by a flag change on either site admin or the domain root account
    MultiCache.fetch(["js_env_account_features", JS_ENV_FEATURES_HASH,
        Account.site_admin.cache_key(:feature_flags), @domain_root_account&.cache_key(:feature_flags)].cache_key) do
      results = {}
      JS_ENV_SITE_ADMIN_FEATURES.each do |f|
        results[f] = Account.site_admin.feature_enabled?(f)
      end
      JS_ENV_ROOT_ACCOUNT_FEATURES.each do |f|
        results[f] = !!@domain_root_account&.feature_enabled?(f)
      end
      results
    end
  end

  def add_to_js_env(hash, jsenv, overwrite)
    hash.each do |k,v|
      if jsenv[k] && !overwrite
        raise "js_env key #{k} is already taken"
      else
        jsenv[k] = v
      end
    end
  end

  def render_js_env
    res = StringifyIds.recursively_stringify_ids(js_env.clone).to_json
    @js_env_has_been_rendered = true
    res
  end
  helper_method :render_js_env

  # add keys to JS environment necessary for the RCE at the given risk level
  def rce_js_env(domain: request.env['HTTP_HOST'])
    rce_env_hash = Services::RichContent.env_for(
        user: @current_user,
        domain: domain,
        real_user: @real_current_user,
        context: @context
    )
    rce_env_hash[:RICH_CONTENT_FILES_TAB_DISABLED] = !@context.grants_right?(@current_user, session, :read_as_admin) &&
                                                     !tab_enabled?(@context.class::TAB_FILES, :no_render => true) if @context.is_a?(Course)
    account = Context.get_account(@context)
    rce_env_hash[:RICH_CONTENT_INST_RECORD_TAB_DISABLED] = account ? account.disable_rce_media_uploads? : false
    js_env(rce_env_hash, true) # Allow overriding in case this gets called more than once
  end
  helper_method :rce_js_env

  def conditional_release_js_env(assignment = nil, includes: [])
    currentContext = @context
    if currentContext.is_a?(Group)
      currentContext = @context.context
    end
    return unless ConditionalRelease::Service.enabled_in_context?(currentContext)
    cr_env = ConditionalRelease::Service.env_for(
      currentContext,
      @current_user,
      session: session,
      assignment: assignment,
      includes: includes
    )
    js_env(cr_env)
  end
  helper_method :conditional_release_js_env

  def set_student_context_cards_js_env
    if @domain_root_account.feature_enabled?(:student_context_cards)
      js_env(
        STUDENT_CONTEXT_CARDS_ENABLED: true,
        student_context_card_tools: external_tools_display_hashes(:student_context_card)
      )
    end
  end

  def external_tools_display_hashes(type, context=@context, custom_settings=[], tool_ids: nil)
    return [] if context.is_a?(Group)

    context = context.account if context.is_a?(User)
    tools = GuardRail.activate(:secondary) do
      ContextExternalTool.all_tools_for(context, {:placements => type,
      :root_account => @domain_root_account, :current_user => @current_user,
      :tool_ids => tool_ids}).to_a
    end

    tools.select! do |tool|
      tool.visible_with_permission_check?(type, @current_user, context, session) &&
        tool.feature_flag_enabled?(context)
    end

    tools.map do |tool|
      external_tool_display_hash(tool, type, {}, context, custom_settings)
    end
  end
  helper_method :external_tools_display_hashes

  def external_tool_display_hash(tool, type, url_params={}, context=@context, custom_settings=[])
    url_params = {
      id: tool.id,
      launch_type: type
    }.merge(url_params)

    hash = {
      :id => tool.id,
      :title => tool.label_for(type, I18n.locale),
      :base_url =>  polymorphic_url([context, :external_tool], url_params),
    }
    hash.merge!(:tool_id => tool.tool_id) if tool.tool_id.present?

    extension_settings = [:icon_url, :canvas_icon_class] | custom_settings
    extension_settings.each do |setting|
      hash[setting] = tool.extension_setting(type, setting)
    end
    hash[:base_title] = tool.default_label(I18n.locale) if custom_settings.include?(:base_title)
    hash[:external_url] = tool.url if custom_settings.include?(:external_url)
    hash
  end
  helper_method :external_tool_display_hash

  def k12?
    @domain_root_account && @domain_root_account.feature_enabled?(:k12)
  end
  helper_method :k12?

  def use_responsive_layout?
    @domain_root_account&.feature_enabled?(:responsive_layout)
  end
  helper_method :use_responsive_layout?

  def grading_periods?
    !!@context.try(:grading_periods?)
  end
  helper_method :grading_periods?

  def setup_master_course_restrictions(objects, course, user_can_edit: false)
    return unless course.is_a?(Course) && (user_can_edit || course.grants_right?(@current_user, session, :read_as_admin))

    if MasterCourses::MasterTemplate.is_master_course?(course)
      MasterCourses::Restrictor.preload_default_template_restrictions(objects, course)
      return :master # return master/child status
    elsif MasterCourses::ChildSubscription.is_child_course?(course)
      MasterCourses::Restrictor.preload_child_restrictions(objects)
      return :child
    end
  end
  helper_method :setup_master_course_restrictions

  def set_master_course_js_env_data(object, course)
    return unless object.respond_to?(:master_course_api_restriction_data) && object.persisted?
    status = setup_master_course_restrictions([object], course)
    return unless status
    # we might have to include more information about the object here to make it easier to plug a common component in
    data = object.master_course_api_restriction_data(status)
    if status == :master
      data[:default_restrictions] = MasterCourses::MasterTemplate.full_template_for(course).default_restrictions_for(object)
    end
    js_env(:MASTER_COURSE_DATA => data)
  end
  helper_method :set_master_course_js_env_data

  def load_blueprint_courses_ui
    return unless @context && @context.is_a?(Course) && @context.grants_right?(@current_user, :manage)

    is_child = MasterCourses::ChildSubscription.is_child_course?(@context)
    is_master = MasterCourses::MasterTemplate.is_master_course?(@context)

    return unless is_master || is_child

    js_bundle(is_master ? :blueprint_course_master : :blueprint_course_child)
    css_bundle :blueprint_courses

    master_course = is_master ? @context : MasterCourses::MasterTemplate.master_course_for_child_course(@context)
    if master_course.nil?
      # somehow the is_child_course? value is cached but we can't actually find the subscription so clear the cache and bail
      Rails.cache.delete(MasterCourses::ChildSubscription.course_cache_key(@context))
      return
    end
    bc_data = {
      isMasterCourse: is_master,
      isChildCourse: is_child,
      accountId: @context.account.id,
      masterCourse: master_course.slice(:id, :name, :enrollment_term_id),
      course: @context.slice(:id, :name, :enrollment_term_id),
    }
    if is_master
      can_manage = @context.account.grants_right?(@current_user, :manage_master_courses)
      bc_data.merge!(
        subAccounts: @context.account.sub_accounts.pluck(:id, :name).map{|id, name| {id: id, name: name}},
        terms: @context.account.root_account.enrollment_terms.active.to_a.map{|term| {id: term.id, name: term.name}},
        canManageCourse: can_manage,
        canAutoPublishCourses: can_manage && @domain_root_account.feature_enabled?(:uxs_4_omg_a_scary_blueprint_checkbox)
      )
    end
    js_env :BLUEPRINT_COURSES_DATA => bc_data
    if is_master && js_env.key?(:NEW_USER_TUTORIALS)
      js_env[:NEW_USER_TUTORIALS][:is_enabled] = false
    end
  end
  helper_method :load_blueprint_courses_ui

  def load_content_notices
    if @context && @context.respond_to?(:content_notices)
      notices = @context.content_notices(@current_user)
      if notices.any?
        js_env :CONTENT_NOTICES => notices.map { |notice|
          {
            tag: notice.tag,
            variant: notice.variant || 'info',
            text: notice.text.is_a?(Proc) ? notice.text.call : notice.text,
            link_text: notice.link_text.is_a?(Proc) ? notice.link_text.call : notice.link_text,
            link_target: notice.link_target.is_a?(Proc) ? notice.link_target.call(@context) : notice.link_target
          }
        }
        js_bundle :content_notices
        return true
      end
    end
    false
  end
  helper_method :load_content_notices

  def editing_restricted?(content, edit_type=:any)
    return false unless content.respond_to?(:editing_restricted?)
    content.editing_restricted?(edit_type)
  end
  helper_method :editing_restricted?

  def tool_dimensions
    tool_dimensions = {selection_width: '100%', selection_height: '100%'}

    link_settings = @tag&.link_settings || {}

    tool_dimensions.each do |k, v|
      tool_dimensions[k] = link_settings[k.to_s] || @tool.settings[k] || v
      tool_dimensions[k] = tool_dimensions[k].to_s << 'px' unless tool_dimensions[k].to_s =~ /%|px/
    end

    tool_dimensions
  end
  private :tool_dimensions

  # Reject the request by halting the execution of the current handler
  # and returning a helpful error message (and HTTP status code).
  #
  # @param [String] cause
  #   The reason the request is rejected for.
  # @param [Optional, Integer|Symbol, Default :bad_request] status
  #   HTTP status code or symbol.
  def reject!(cause, status=:bad_request)
    raise RequestError.new(cause, status)
  end

  # returns the user actually logged into canvas, even if they're currently masquerading
  #
  # This is used by the google docs integration, among other things --
  # having @real_current_user first ensures that a masquerading user never sees the
  # masqueradee's files, but in general you may want to block access to google
  # docs for masqueraders earlier in the request
  def logged_in_user
    @real_current_user || @current_user
  end
  helper_method :logged_in_user

  def not_fake_student_user
    @current_user && @current_user.fake_student? ? logged_in_user : @current_user
  end

  def rescue_action_dispatch_exception
    rescue_action_in_public(request.env['action_dispatch.exception'])
  end

  # used to generate context-specific urls without having to
  # check which type of context it is everywhere
  def named_context_url(context, name, *opts)
    if context.is_a?(UserProfile)
      name = name.to_s.sub(/context/, "profile")
    else
      klass = context.class.base_class
      name = name.to_s.sub(/context/, klass.name.underscore)
      opts.unshift(context)
    end
    opts.push({}) unless opts[-1].is_a?(Hash)
    include_host = opts[-1].delete(:include_host)
    unless include_host
      # rubocop:disable Style/RescueModifier
      opts[-1][:host] = context.host_name rescue nil
      # rubocop:enable Style/RescueModifier
      opts[-1][:only_path] = true unless name.end_with?("_path")
    end
    self.send name, *opts
  end

  def self.promote_view_path(path)
    self.view_paths = self.view_paths.to_ary.reject{ |p| p.to_s == path }
    prepend_view_path(path)
  end

  protected

  # we track the cost of each request in RequestThrottle in order
  # to rate limit clients that are abusing the API.  Some actions consume
  # time or resources that are not well represented by simple time/cpu
  # benchmarks, so you can use this method to increase the perceived cost
  # of a request by an arbitrary amount.  For an anchor, rate limiting
  # kicks in when a user has exceeded 600 arbitrary units of cost (it's
  # a leaky bucket, go see RequestThrottle), so using an 'amount'
  # param of 600, for example, would max out the bucket immediately
  def increment_request_cost(amount)
    current_cost = request.env['extra-request-cost'] || 0
    request.env['extra-request-cost'] = current_cost + amount
  end

  def assign_localizer
    I18n.localizer = lambda {
      context_hash = {
        context: @context,
        user: not_fake_student_user,
        root_account: @domain_root_account
      }
      if request.present?
        # if for some reason this gets stuck
        # as global state on I18n (cleanup failure), we don't want it to
        # explode trying to access a non-existant request.
        context_hash.merge!({
          session_locale: session[:locale],
          accept_language: request.headers['Accept-Language']
        })
      else
        logger.warn("[I18N] localizer executed from context-less controller")
      end
      infer_locale context_hash
    }
  end

  def set_locale
    store_session_locale
    assign_localizer
    yield if block_given?
  ensure
    I18n.localizer = nil
  end

  def enable_request_cache(&block)
    RequestCache.enable(&block)
  end

  def batch_statsd(&block)
    InstStatsd::Statsd.batch(&block)
  end

  def compute_http_cost(&block)
    CanvasHttp.reset_cost!
    yield
  ensure
    if CanvasHttp.cost > 0
      cost_weight = Setting.get('canvas_http_cost_weight', '1.0').to_f
      increment_request_cost(CanvasHttp.cost * cost_weight)
    end
  end

  def report_to_datadog(&block)
    if (metric = params[:datadog_metric]) && metric.present?
      tags = {
        domain: request.host_with_port.sub(':', '_'),
        action: "#{controller_name}.#{action_name}",
      }
      InstStatsd::Statsd.increment("graphql.rest_comparison.#{metric}.count", tags: tags)
      InstStatsd::Statsd.time("graphql.rest_comparison.#{metric}.time", tags: tags, &block)
    else
      yield
    end
  end

  def clear_idle_connections
    Canvas::Redis.clear_idle_connections
  end

  def annotate_apm
    Canvas::Apm.annotate_trace(
      Shard.current,
      @domain_root_account,
      RequestContextGenerator.request_id,
      @current_user
    )
  end

  def store_session_locale
    return unless (locale = params[:session_locale])
    supported_locales = I18n.available_locales.map(&:to_s)
    session[:locale] = locale if supported_locales.include? locale
  end

  def init_body_classes
    @body_classes = []
  end

  def set_user_id_header
    headers['X-Canvas-User-Id'] ||= @current_user.global_id.to_s if @current_user
    headers['X-Canvas-Real-User-Id'] ||= @real_current_user.global_id.to_s if @real_current_user
  end

  # make things requested from jQuery go to the "format.js" part of the "respond_to do |format|" block
  # see http://codetunes.com/2009/01/31/rails-222-ajax-and-respond_to/ for why
  def fix_xhr_requests
    request.format = :js if request.xhr? && request.format == :html && !params[:html_xhr]
  end

  # scopes all time objects to the user's specified time zone
  def set_time_zone
    user = not_fake_student_user
    if user && !user.time_zone.blank?
      Time.zone = user.time_zone
      if Time.zone && Time.zone.name == "UTC" && user.time_zone && user.time_zone.name.match(/\s/)
        Time.zone = user.time_zone.name.split(/\s/)[1..-1].join(" ") rescue nil
      end
    else
      Time.zone = @domain_root_account && @domain_root_account.default_time_zone
    end
  end

  # retrieves the root account for the given domain
  def load_account
    @domain_root_account = request.env['canvas.domain_root_account'] || LoadAccount.default_domain_root_account
    @files_domain = request.host_with_port != HostUrl.context_host(@domain_root_account) && HostUrl.is_file_host?(request.host_with_port)
    @domain_root_account
  end

  def set_response_headers
    # we can't block frames on the files domain, since files domain requests
    # are typically embedded in an iframe in canvas, but the hostname is
    # different
    if !files_domain? && Setting.get('block_html_frames', 'true') == 'true' && !@embeddable
      headers['X-Frame-Options'] = 'SAMEORIGIN'
    end
    headers['Strict-Transport-Security'] = 'max-age=31536000' if request.ssl?
    RequestContextGenerator.store_request_meta(request, @context)
    true
  end

  def files_domain?
    !!@files_domain
  end

  def check_pending_otp
    if session[:pending_otp] && params[:controller] != 'login/otp'
      return render plain: "Please finish logging in", status: 403 if request.xhr?

      reset_session
      redirect_to login_url
    end
  end

  def user_url(*opts)
    opts[0] == @current_user ? user_profile_url(@current_user) : super
  end

  def tab_enabled?(id, opts = {})
    return true unless @context&.respond_to?(:tabs_available)

    valid = Rails.cache.fetch(['tab_enabled3', id, @context, @current_user, @domain_root_account, session[:enrollment_uuid]].cache_key) do
      @context.tabs_available(@current_user,
        session: session,
        include_hidden_unused: true,
        root_account: @domain_root_account,
        only_check: [id]
      ).any?{|t| t[:id] == id }
    end
    render_tab_disabled unless valid || opts[:no_render]
    return valid
  end

  def render_tab_disabled
    msg = tab_disabled_message(@context)
    respond_to do |format|
      format.html {
        flash[:notice] = msg
        redirect_to named_context_url(@context, :context_url)
      }
      format.json {
        render :json => { :message => msg }, :status => :not_found
      }
    end
  end

  def tab_disabled_message(context)
    if context.is_a?(Account)
      t "#application.notices.page_disabled_for_account", "That page has been disabled for this account"
    elsif context.is_a?(Course)
      t "#application.notices.page_disabled_for_course", "That page has been disabled for this course"
    elsif context.is_a?(Group)
      t "#application.notices.page_disabled_for_group", "That page has been disabled for this group"
    else
      t "#application.notices.page_disabled", "That page has been disabled"
    end
  end

  def require_password_session
    if session[:used_remember_me_token]
      flash[:warning] = t "#application.warnings.please_log_in", "For security purposes, please enter your password to continue"
      store_location
      redirect_to login_url
      return false
    end
    true
  end

  def run_login_hooks
    LoginHooks.run_hooks(request)
  end

  # checks the authorization policy for the given object using
  # the vendor/plugins/adheres_to_policy plugin.  If authorized,
  # returns true, otherwise renders unauthorized messages and returns
  # false.  To be used as follows:
  # if authorized_action(object, @current_user, :update)
  #   render
  # end
  def authorized_action(object, actor, rights)
    can_do = object.grants_any_right?(actor, session, *Array(rights))
    render_unauthorized_action unless can_do
    can_do
  end
  alias :authorized_action? :authorized_action

  def fix_ms_office_redirects
    if ms_office?
      # Office will follow 302's internally, until it gets to a 200. _then_ it will pop it out
      # to a web browser - but you've lost your cookies! This breaks not only store_location,
      # but in the case of delegated authentication where the provider does an additional
      # redirect storing important information in session, makes it impossible to log in at all
      render plain: '', status: 200
      return false
    end
    true
  end

  # Render a general error page with the given details.
  # Arguments of this method must be translated
  def render_error_with_details(title:, summary: nil, directions: nil)
    render(
      'shared/errors/error_with_details',
      locals: {
        title: title,
        summary: summary,
        directions: directions
      }
    )
  end

  def render_unauthorized_action
    respond_to do |format|
      @show_left_side = false
      clear_crumbs
      path_params = request.path_parameters
      path_params[:format] = nil
      @headers = !!@current_user if @headers != false
      @files_domain = @account_domain && @account_domain.host_type == 'files'
      format.any(:html, :pdf) do
        return unless fix_ms_office_redirects
        store_location
        return redirect_to login_url(params.permit(:authentication_provider)) if !@files_domain && !@current_user

        if @context.is_a?(Course) && @context_enrollment
          if @context_enrollment.inactive?
            start_date = @context_enrollment.available_at
          end
          if @context.claimed?
            @unauthorized_message = t('#application.errors.unauthorized.unpublished', "This course has not been published by the instructor yet.")
            @unauthorized_reason = :unpublished
          elsif start_date && start_date > Time.now.utc
            @unauthorized_message = t('#application.errors.unauthorized.not_started_yet', "The course you are trying to access has not started yet.  It will start %{date}.", :date => TextHelper.date_string(start_date))
            @unauthorized_reason = :unpublished
          end
        end

        render "shared/unauthorized", status: :unauthorized, content_type: Mime::Type.lookup('text/html'), formats: :html
      end
      format.zip { redirect_to(url_for(path_params)) }
      format.json { render_json_unauthorized }
      format.all { render plain: 'Unauthorized', status: :unauthorized }
    end
    set_no_cache_headers
  end

  def verified_user_check
    if @domain_root_account&.user_needs_verification?(@current_user) # disable tools before verification
      if @current_user
        render_unverified_error(
          t("user not authorized to perform that action until verifying email"),
          t("Complete registration by clicking the “finish the registration process” link sent to your email."))
      else
        render_unverified_error(
          t("must be logged in and registered to perform that action"),
          t("Please Log in to view this content"))
      end
      false
    else
      true
    end
  end

  def render_unverified_error(json_message, flash_message)
    respond_to do |format|
      format.json do
        render json: {
          status: 'unverified',
          errors: [{ message: json_message }]
        }, status: :unauthorized
      end
      format.all do
        flash[:warning] = flash_message
        redirect_to_referrer_or_default(root_url)
      end
    end
    set_no_cache_headers
  end

  # To be used as a before_action, requires controller or controller actions
  # to have their urls scoped to a context in order to be valid.
  # So /courses/5/assignments or groups/1/assignments would be valid, but
  # not /assignments
  def require_context
    get_context
    if !@context
      if @context_is_current_user
        store_location
        redirect_to login_url
      elsif params[:context_id]
        raise ActiveRecord::RecordNotFound.new("Cannot find #{params[:context_type] || 'Context'} for ID: #{params[:context_id]}")
      else
        raise ActiveRecord::RecordNotFound.new("Context is required, but none found")
      end
    end
    return @context != nil
  end

  def require_context_and_read_access
    require_context && authorized_action(@context, @current_user, :read)
  end

  helper_method :clean_return_to

  def require_account_context
    require_context_type(Account)
  end

  def require_course_context
    require_context_type(Course)
  end

  def require_context_type(klass)
    unless require_context && @context.is_a?(klass)
      raise ActiveRecord::RecordNotFound.new("Context must be of type '#{klass}'")
    end
    true
  end

  MAX_ACCOUNT_LINEAGE_TO_SHOW_IN_CRUMBS = 3

  # Can be used as a before_action, or just called from controller code.
  # Assigns the variable @context to whatever context the url is scoped
  # to.  So /courses/5/assignments would have a @context=Course.find(5).
  # Also assigns @context_membership to the membership type of @current_user
  # if @current_user is a member of the context.
  def get_context
    GuardRail.activate(:secondary) do
      unless @context
        if params[:course_id]
          @context = api_find(Course.active, params[:course_id])
          @context.root_account = @domain_root_account if @context.root_account_id == @domain_root_account.id # no sense in refetching it
          params[:context_id] = params[:course_id]
          params[:context_type] = "Course"
          if @context && @current_user
            @context_enrollment = @context.enrollments.where(user_id: @current_user).joins(:enrollment_state).
              order(Enrollment.state_by_date_rank_sql, Enrollment.type_rank_sql).readonly(false).first
          end
          @context_membership = @context_enrollment
          check_for_readonly_enrollment_state
        elsif params[:account_id] || (self.is_a?(AccountsController) && params[:account_id] = params[:id])
          @context = api_find(Account.active, params[:account_id])
          params[:context_id] = @context.id
          params[:context_type] = "Account"
          @context_enrollment = @context.account_users.active.where(user_id: @current_user.id).first if @context && @current_user
          @context_membership = @context_enrollment
          @account = @context
        elsif params[:group_id]
          @context = api_find(Group.active, params[:group_id])
          params[:context_id] = params[:group_id]
          params[:context_type] = "Group"
          @context_enrollment = @context.group_memberships.where(user_id: @current_user).first if @context && @current_user
          @context_membership = @context_enrollment
        elsif params[:user_id] || (self.is_a?(UsersController) && params[:user_id] = params[:id])
          @context = api_find(User, params[:user_id])
          params[:context_id] = params[:user_id]
          params[:context_type] = "User"
          @context_membership = @context if @context == @current_user
        elsif params[:course_section_id] || (self.is_a?(SectionsController) && params[:course_section_id] = params[:id])
          params[:context_id] = params[:course_section_id]
          params[:context_type] = "CourseSection"
          @context = api_find(CourseSection, params[:course_section_id])
        elsif request.path.match(/\A\/profile/) || request.path == '/' || request.path.match(/\A\/dashboard\/files/) || request.path.match(/\A\/calendar/) || request.path.match(/\A\/assignments/) || request.path.match(/\A\/files/) || request.path == '/api/v1/calendar_events/visible_contexts'
          # ^ this should be split out into things on the individual controllers
          @context_is_current_user = true
          @context = @current_user
          @context_membership = @context
        end

        assign_localizer if @context.present?

        if request.format.html?
          if @context.is_a?(Account) && !@context.root_account?
            account_chain = @context.account_chain.to_a.select {|a| a.grants_right?(@current_user, session, :read) }
            account_chain.slice!(0) # the first element is the current context
            count = account_chain.length
            account_chain.reverse.each_with_index do |a, idx|
              if idx == 1 && count >= MAX_ACCOUNT_LINEAGE_TO_SHOW_IN_CRUMBS
                add_crumb(I18n.t('#lib.text_helper.ellipsis', '...'), nil)
              elsif count >= MAX_ACCOUNT_LINEAGE_TO_SHOW_IN_CRUMBS && idx > 0 && idx <= count - MAX_ACCOUNT_LINEAGE_TO_SHOW_IN_CRUMBS
                next
              else
                add_crumb(a.short_name, account_url(a.id), :id => "crumb_#{a.asset_string}")
              end
            end
          end

          if @context && @context.respond_to?(:short_name)
            crumb_url = named_context_url(@context, :context_url) if @context.grants_right?(@current_user, session, :read)
            add_crumb(@context.nickname_for(@current_user, :short_name), crumb_url)
          end

          @set_badge_counts = true
        end
      end

      # There is lots of interesting information set up in here, that we want
      # to place into the live events context.
      setup_live_events_context
    end
  end

  # This is used by a number of actions to retrieve a list of all contexts
  # associated with the given context.  If the context is a user then it will
  # include all the user's current contexts.
  # Assigns it to the variable @contexts
  def get_all_pertinent_contexts(opts = {})
    return if @already_ran_get_all_pertinent_contexts
    @already_ran_get_all_pertinent_contexts = true

    raise(ArgumentError, "Need a starting context") if @context.nil?

    @contexts = [@context]
    only_contexts = ActiveRecord::Base.parse_asset_string_list(opts[:only_contexts] || params[:only_contexts])
    if @context && @context.is_a?(User)
      # we already know the user can read these courses and groups, so skip
      # the grants_right? check to avoid querying for the various memberships
      # again.
      enrollment_scope = Enrollment
        .shard(opts[:cross_shard] ? @context.in_region_associated_shards : Shard.current)
        .for_user(@context)
        .current
        .active_by_date
      enrollment_scope = enrollment_scope.where(:course_id => @observed_course_ids) if @observed_course_ids
      include_groups = !!opts[:include_groups]
      group_ids = nil

      courses = []
      if only_contexts.present?
        # find only those courses and groups passed in the only_contexts
        # parameter, but still scoped by user so we know they have rights to
        # view them.
        course_ids = only_contexts.select { |c| c.first == "Course" }.map(&:last)
        unless course_ids.empty?
          courses = Course.
            shard(opts[:cross_shard] ? @context.in_region_associated_shards : Shard.current).
            joins(enrollments: :enrollment_state).
            merge(enrollment_scope.except(:joins)).
            where(id: course_ids)
        end
        if include_groups
          group_ids = only_contexts.select { |c| c.first == "Group" }.map(&:last)
          include_groups = !group_ids.empty?
        end
      else
        courses = Course.
          shard(opts[:cross_shard] ? @context.in_region_associated_shards : Shard.current).
          joins(enrollments: :enrollment_state).
          merge(enrollment_scope.except(:joins))
      end

      groups = []
      if include_groups
        group_scope = @context.current_groups
        group_scope = group_scope.where(:context_type => "Course", :context_id => @observed_course_ids) if @observed_course_ids
        if group_ids
          Shard.partition_by_shard(group_ids) do |shard_group_ids|
            groups += group_scope.shard(Shard.current).where(:id => shard_group_ids).to_a
          end
        else
          groups = group_scope.shard(opts[:cross_shard] ? @context.in_region_associated_shards : Shard.current).to_a
        end
      end
      groups = @context.filter_visible_groups_for_user(groups)

      if opts[:favorites_first]
        favorite_course_ids = @context.favorite_context_ids("Course")
        courses = courses.sort_by {|c| [favorite_course_ids.include?(c.id) ? 0 : 1, Canvas::ICU.collation_key(c.name)]}
      end

      @contexts.concat courses
      @contexts.concat groups
    end

    include_contexts = opts[:include_contexts] || params[:include_contexts]
    if include_contexts
      include_contexts.split(",").each do |include_context|
        # don't load it again if we've already got it
        next if @contexts.any? { |c| c.asset_string == include_context }
        context = Context.find_by_asset_string(include_context)
        @contexts << context if context && context.grants_right?(@current_user, session, :read)
      end
    end

    @contexts = @contexts.uniq
    Course.require_assignment_groups(@contexts)
    @context_enrollment = @context.membership_for_user(@current_user) if @context.respond_to?(:membership_for_user)
    @context_membership = @context_enrollment
  end

  def check_for_readonly_enrollment_state
    return unless request.format.html?
    if @context_enrollment && @context_enrollment.is_a?(Enrollment) && ['invited', 'active'].include?(@context_enrollment.workflow_state) && action_name != "enrollment_invitation"
      state = @context_enrollment.state_based_on_date
      case state
      when :invited
        if @context_enrollment.available_at
          flash[:html_notice] = t("You'll need to *accept the enrollment invitation* before you can fully participate in this course, starting on %{date}.",
            :wrapper => view_context.link_to('\1', '#', 'data-method' => 'POST', 'data-url' => course_enrollment_invitation_url(@context, accept: true)),
            :date => datetime_string(@context_enrollment.available_at))
        else
          flash[:html_notice] = t("You'll need to *accept the enrollment invitation* before you can fully participate in this course.",
            :wrapper => view_context.link_to('\1', '#', 'data-method' => 'POST', 'data-url' => course_enrollment_invitation_url(@context, accept: true)))
        end
      when :accepted
        flash[:html_notice] = t("This course hasn’t started yet. You will not be able to participate in this course until %{date}.",
          :date => datetime_string(@context_enrollment.available_at))
      end
    end
  end

  def set_badge_counts_for(context, user, enrollment=nil)
    return if @js_env && @js_env[:badge_counts].present?
    return unless context.present? && user.present?
    return unless context.respond_to?(:content_participation_counts) # just Course and Group so far
    js_env(:badge_counts => badge_counts_for(context, user, enrollment))
  end
  helper_method :set_badge_counts_for

  def badge_counts_for(context, user, enrollment=nil)
    badge_counts = {}
    ['Submission'].each do |type|
      participation_count = context.content_participation_counts.
          where(:user_id => user.id, :content_type => type).take
      participation_count ||= content_participation_count(context, type, user)
      badge_counts[type.underscore.pluralize] = participation_count.unread_count
    end
    badge_counts
  end

  def content_participation_count(context, type, user)
    GuardRail.activate(:primary) do
      ContentParticipationCount.create_or_update({context: context, user: user, content_type: type})
    end
  end

  def get_upcoming_assignments(course)
    assignments = AssignmentGroup.visible_assignments(
      @current_user,
      course,
      course.assignment_groups.active
    ).to_a

    log_course(course)

    assignments.map! {|a| a.overridden_for(@current_user)}
    sorted = SortsAssignments.by_due_date({
      :assignments => assignments,
      :user => @current_user,
      :session => session,
      :upcoming_limit => 1.week.from_now
    })

    sorted.upcoming.call.sort
  end

  def log_course(course)
    log_asset_access([ "assignments", course ], "assignments", "other")
  end

  # Calculates the file storage quota for @context
  def get_quota(context=nil)
    quota_params = Attachment.get_quota(context || @context)
    @quota = quota_params[:quota]
    @quota_used = quota_params[:quota_used]
  end

  # Renders a quota exceeded message if the @context's quota is exceeded
  def quota_exceeded(context=nil, redirect=nil)
    context ||= @context
    redirect ||= root_url
    get_quota(context)
    if response.body.size + @quota_used > @quota
      if context.is_a?(Account)
        error = t "#application.errors.quota_exceeded_account", "Account storage quota exceeded"
      elsif context.is_a?(Course)
        error = t "#application.errors.quota_exceeded_course", "Course storage quota exceeded"
      elsif context.is_a?(Group)
        error = t "#application.errors.quota_exceeded_group", "Group storage quota exceeded"
      elsif context.is_a?(User)
        error = t "#application.errors.quota_exceeded_user", "User storage quota exceeded"
      else
        error = t "#application.errors.quota_exceeded", "Storage quota exceeded"
      end
      respond_to do |format|
        flash[:error] = error unless request.format.to_s == "text/plain"
        format.html {redirect_to redirect }
        format.json {render :json => {:errors => {:base => error}}, :status => :bad_request }
        format.text {render :json => {:errors => {:base => error}}, :status => :bad_request }
      end
      return true
    end
    false
  end

  # Used to retrieve the context from a :feed_code parameter.  These
  # :feed_code attributes are keyed off the object type and the object's
  # uuid.  Using the uuid attribute gives us an unguessable url so
  # that we can offer the feeds without requiring password authentication.
  def get_feed_context(opts={})
    pieces = params[:feed_code].split("_", 2)
    if params[:feed_code].match(/\Agroup_membership/)
      pieces = ["group_membership", params[:feed_code].split("_", 3)[-1]]
    end
    @context = nil
    @problem = nil
    if pieces[0] == "enrollment"
      @enrollment = Enrollment.where(uuid: pieces[1]).first if pieces[1]
      @context_type = "Course"
      if !@enrollment
        @problem = t "#application.errors.mismatched_verification_code", "The verification code does not match any currently enrolled user."
      elsif @enrollment.course && !@enrollment.course.available?
        @problem = t "#application.errors.feed_unpublished_course", "Feeds for this course cannot be accessed until it is published."
      end
      @context = @enrollment.course unless @problem
      @current_user = @enrollment.user unless @problem
    elsif pieces[0] == 'group_membership'
      @membership = GroupMembership.active.where(uuid: pieces[1]).first if pieces[1]
      @context_type = "Group"
      if !@membership
        @problem = t "#application.errors.mismatched_verification_code", "The verification code does not match any currently enrolled user."
      elsif @membership.group && !@membership.group.available?
        @problem = t "#application.errors.feed_unpublished_group", "Feeds for this group cannot be accessed until it is published."
      end
      @context = @membership.group unless @problem
      @current_user = @membership.user unless @problem
    elsif pieces[0] == 'user'
      find_user_from_uuid(pieces[1])
      @problem = t "#application.errors.invalid_verification_code", "The verification code is invalid." unless @current_user
      @context = @current_user
    else
      @context_type = pieces[0].classify
      if Context::CONTEXT_TYPES.include?(@context_type.to_sym)
        @context_class = Object.const_get(@context_type, false)
        @context = @context_class.where(uuid: pieces[1]).first if pieces[1]
      end
      if !@context
        @problem = t "#application.errors.invalid_verification_code", "The verification code is invalid."
      elsif (!@context.is_public rescue false) && (!@context.respond_to?(:uuid) || pieces[1] != @context.uuid)
        if @context_type == 'course'
          @problem = t "#application.errors.feed_private_course", "The matching course has gone private, so public feeds like this one will no longer be visible."
        elsif @context_type == 'group'
          @problem = t "#application.errors.feed_private_group", "The matching group has gone private, so public feeds like this one will no longer be visible."
        else
          @problem = t "#application.errors.feed_private", "The matching context has gone private, so public feeds like this one will no longer be visible."
        end
      end
      @context = nil if @problem
      @current_user = @context if @context.is_a?(User)
    end
    if !@context || (opts[:only] && !opts[:only].include?(@context.class.to_s.underscore.to_sym))
      @problem ||= t("#application.errors.invalid_feed_parameters", "Invalid feed parameters.") if (opts[:only] && !opts[:only].include?(@context.class.to_s.underscore.to_sym))
      @problem ||= t "#application.errors.feed_not_found", "Could not find feed."
      render template: "shared/unauthorized_feed", status: :bad_request, formats: [:html]
      return false
    end
    @context
  end

  def find_user_from_uuid(uuid)
    @current_user = UserPastLtiId.where(user_uuid: uuid).take&.user
    @current_user ||= User.where(uuid: uuid).first
  end

  def discard_flash_if_xhr
    if request.xhr? || request.format.to_s == 'text/plain'
      flash.discard
    end
  end

  def cancel_cache_buster
    @cancel_cache_buster = true
  end

  def cache_buster
    # Annoying problem.  If I set the cache-control to anything other than "no-cache, no-store"
    # then the local cache is used when the user clicks the 'back' button.  I don't know how
    # to tell the browser to ALWAYS check back other than to disable caching...
    return true if @cancel_cache_buster || request.xhr? || api_request?
    set_no_cache_headers
  end

  def initiate_session_from_token
    # Login from a token generated via API
    if params[:session_token]
      token = SessionToken.parse(params[:session_token])
      if token&.valid?
        pseudonym = Pseudonym.active.find_by(id: token.pseudonym_id)

        if pseudonym
          unless pseudonym.works_for_account?(@domain_root_account, true)
            # if the logged in pseudonym doesn't work, we can only switch to another pseudonym
            # that does work if it's the same password, and it's not a managed pseudonym
            alternates = pseudonym.user.all_active_pseudonyms.select { |p|
              !p.managed_password? &&
                p.works_for_account?(@domain_root_account, true) &&
                p.password_salt == pseudonym.password_salt &&
                p.crypted_password == pseudonym.crypted_password }
            # prefer a site admin pseudonym, then a pseudonym in this account, and then any old
            # pseudonym
            pseudonym = alternates.find { |p| p.account_id == Account.site_admin.id }
            pseudonym ||= alternates.find { |p| p.account_id == @domain_root_account.id }
            pseudonym ||= alternates.first
          end
          if pseudonym && pseudonym != @current_pseudonym
            return_to = session.delete(:return_to)
            reset_session_saving_keys(:oauth2)
            PseudonymSession.create!(pseudonym)
            session[:used_remember_me_token] = true if token.used_remember_me_token
          end
          if pseudonym && token.current_user_id
            target_user = User.find(token.current_user_id)
            session[:become_user_id] = token.current_user_id if target_user.can_masquerade?(pseudonym.user, @domain_root_account)
          end
        end
        return redirect_to return_to if return_to
        if (oauth = session[:oauth2])
          provider = Canvas::Oauth::Provider.new(oauth[:client_id], oauth[:redirect_uri], oauth[:scopes], oauth[:purpose])
          return redirect_to Canvas::Oauth::Provider.confirmation_redirect(self, provider, pseudonym.user)
        end

        # do one final redirect to get the token out of the URL
        redirect_to remove_query_params(request.original_url, 'session_token')
      end
    end
  end

  def remove_query_params(url, *params)
    uri = URI.parse(url)
    return url unless uri.query
    qs = Rack::Utils.parse_query(uri.query)
    qs.except!(*params)
    uri.query = qs.empty? ? nil : Rack::Utils.build_query(qs)
    uri.to_s
  end

  def set_no_cache_headers
    response.headers["Pragma"] = "no-cache"
    response.headers["Cache-Control"] = "no-cache, no-store"
  end

  def set_page_view
    # We only record page_views for html page requests coming from within the
    # app, or if coming from a developer api request and specified as a
    # page_view.
    return unless @current_user && !request.xhr? && request.get? && page_views_enabled?

    ENV['RAILS_HOST_WITH_PORT'] ||= request.host_with_port rescue nil
    generate_page_view
  end

  def require_reacceptance_of_terms
    if session[:require_terms] && request.get? && !api_request? && !verified_file_request?
      render "shared/terms_required", status: :unauthorized
      false
    end
  end

  def clear_policy_cache
    AdheresToPolicy::Cache.clear
  end

  def generate_page_view(user=@current_user)
    attributes = { :user => user, :real_user => @real_current_user }
    @page_view = PageView.generate(request, attributes)
    @page_view.user_request = true if params[:user_request] || (user && !request.xhr? && request.get?)
    @page_before_render = Time.now.utc
  end

  def disable_page_views
    @log_page_views = false
    true
  end

  def update_enrollment_last_activity_at
    return unless @context_enrollment.is_a?(Enrollment)
    activity = Enrollment::RecentActivity.new(@context_enrollment, @context)
    activity.record_for_access(response)
  end

  # Asset accesses are used for generating usage statistics.  This is how
  # we say, "the user just downloaded this file" or "the user just
  # viewed this wiki page".  We can then after-the-fact build statistics
  # and reports from these accesses.  This is currently being used
  # to generate access reports per student per course.
  #
  # If asset is an AR model, then its asset_string will be used. If it's an array,
  # it should look like [ "subtype", context ], like [ "pages", course ].
  def log_asset_access(asset, asset_category, asset_group=nil, level=nil, membership_type=nil, overwrite:true, context: nil)
    # ideally this could just be `user = file_access_user` now, but that causes
    # problems with some integration specs where getting @files_domain set
    # reliably is... difficult
    user = @current_user
    user ||= User.where(id: session['file_access_user_id']).first if session['file_access_user_id'].present?
    return unless user && @context && asset
    return if asset.respond_to?(:new_record?) && asset.new_record?

    shard = asset.is_a?(Array) ? asset[1].shard : asset.shard
    shard.activate do
      code = if asset.is_a?(Array)
               "#{asset[0]}:#{asset[1].asset_string}"
             else
               asset.asset_string
             end

      membership_type ||= @context_membership && @context_membership.class.to_s

      group_code = if asset_group.is_a?(String)
                     asset_group
                   elsif asset_group.respond_to?(:asset_string)
                     asset_group.asset_string
                   else
                     'unknown'
                   end

      if !@accessed_asset || overwrite
        @accessed_asset = {
          :user => user,
          :code => code,
          :asset_for_root_account_id => asset.is_a?(Array) ? asset[1] : asset,
          :group_code => group_code,
          :category => asset_category,
          :membership_type => membership_type,
          :level => level,
          :shard => shard
        }
      end

      Canvas::LiveEvents.asset_access(asset, asset_category, membership_type, level,
        context: context, context_membership: @context_membership)

      @accessed_asset
    end
  end

  def log_api_asset_access(asset, asset_category, asset_group=nil, level=nil, membership_type=nil, overwrite:true)
    return if in_app? # don't log duplicate accesses for API calls made by the Canvas front-end
    return if params[:page].to_i > 1 # don't log duplicate accesses for pages after the first
    log_asset_access(asset, asset_category, asset_group, level, membership_type, overwrite: overwrite)
  end

  def log_page_view
    begin
      user = @current_user || (@accessed_asset && @accessed_asset[:user])
      if user && @log_page_views != false
        add_interaction_seconds
        log_participation(user)
        log_gets
        finalize_page_view
      else
        @page_view.destroy if @page_view && !@page_view.new_record?
      end
    rescue StandardError, CassandraCQL::Error::InvalidRequestException => e
      Canvas::Errors.capture_exception(:page_view, e)
      logger.error "Pageview error!"
      raise e if Rails.env.development?
      true
    end
  end

  def add_interaction_seconds
    updated_fields = params.slice(:interaction_seconds)
    return unless (request.xhr? || request.put?) && params[:page_view_token] && !updated_fields.empty?
    return unless page_views_enabled?

    RequestContextGenerator.store_interaction_seconds_update(
      params[:page_view_token],
      updated_fields[:interaction_seconds]
    )
    page_view_info = PageView.decode_token(params[:page_view_token])
    @page_view = PageView.find_for_update(page_view_info[:request_id])
    if @page_view
      if @page_view.id
        response.headers["X-Canvas-Page-View-Update-Url"] = page_view_path(
          @page_view.id, page_view_token: @page_view.token
        )
      end
      @page_view.do_update(updated_fields)
      @page_view_update = true
    end
  end

  def log_participation(user)
    # If we're logging the asset access, and it's either a participatory action
    # or it's not an update to an already-existing page_view.  We check to make sure
    # it's not an update because if the page_view already existed, we don't want to
    # double-count it as multiple views when it's really just a single view.
    return unless @accessed_asset && (@accessed_asset[:level] == 'participate' || !@page_view_update)
    @access = AssetUserAccess.log(user, @context, @accessed_asset) if @context

    if @page_view.nil? && %w{participate submit}.include?(@accessed_asset[:level]) && page_views_enabled?
      generate_page_view(user)
    end

    if @page_view
      @page_view.participated = %w{participate submit}.include?(@accessed_asset[:level])
      @page_view.asset_user_access = @access
    end

    @page_view_update = true
  end

  def log_gets
    if @page_view && !request.xhr? && request.get? && (((response.media_type || "").to_s.match(/html/)) ||
      (Setting.get('create_get_api_page_views', 'true') == 'true') && api_request?)
      @page_view.render_time ||= (Time.now.utc - @page_before_render) rescue nil
      @page_view_update = true
    end
  end

  def finalize_page_view
    if @page_view && @page_view_update
      @page_view.context = @context if !@page_view.context_id && PageView::CONTEXT_TYPES.include?(@context.class.name)
      @page_view.account_id = @domain_root_account.id
      @page_view.developer_key_id = @access_token.try(:developer_key_id)
      @page_view.store
      RequestContextGenerator.store_page_view_meta(@page_view)
    end
  end

  rescue_from ActionController::UnknownFormat, with: :rescue_expected_error_type
  rescue_from RequestError, with: :rescue_expected_error_type
  rescue_from Canvas::Security::TokenExpired, with: :rescue_expected_error_type
  rescue_from ActionView::MissingTemplate, with: :rescue_expected_error_type
  rescue_from Exception, :with => :rescue_exception

  def rescue_expected_error_type(error)
    rescue_exception(error, level: :info)
  end

  # analogous to rescue_action_without_handler from ActionPack 2.3
  def rescue_exception(exception, level: :error)
    # On exception `after_action :set_response_headers` is not called.
    # This causes controller#action from not being set on x-canvas-meta header.
    set_response_headers

    if config.consider_all_requests_local
      rescue_action_locally(exception)
    else
      rescue_action_in_public(exception, level: level)
    end
  end

  def interpret_status(code)
    message = Rack::Utils::HTTP_STATUS_CODES[code]
    code, message = [500, Rack::Utils::HTTP_STATUS_CODES[500]] unless message
    "#{code} #{message}"
  end

  def response_code_for_rescue(exception)
    ActionDispatch::ExceptionWrapper.status_code_for_exception(exception.class.name)
  end

  def render_optional_error_file(status)
    path = "#{Rails.public_path}/#{status.to_s[0,3]}"
    if File.exist?(path)
      render :file => path, :status => status, :content_type => Mime::Type.lookup('text/html'), :layout => false, :formats => [:html]
    else
      head status
    end
  end

  # Custom error catching and message rendering.
  def rescue_action_in_public(exception, level: :error)
    response_code = exception.response_status if exception.respond_to?(:response_status)
    @show_left_side = exception.show_left_side if exception.respond_to?(:show_left_side)
    response_code ||= response_code_for_rescue(exception) || 500
    begin
      status_code = interpret_status(response_code)
      status = status_code
      status = 'AUT' if exception.is_a?(ActionController::InvalidAuthenticityToken)
      type = nil
      type = '404' if status == '404 Not Found'
      opts = {type: type}
      opts[:canvas_error_info] = exception.canvas_error_info if exception.respond_to?(:canvas_error_info)
      info = Canvas::Errors::Info.new(request, @domain_root_account, @current_user, opts)
      error_info = info.to_h
      error_info[:tags][:response_code] = response_code
      capture_outputs = Canvas::Errors.capture(exception, error_info, level)
      error = nil
      if capture_outputs[:error_report]
        error = ErrorReport.find(capture_outputs[:error_report])
      end
      if api_request?
        rescue_action_in_api(exception, error, response_code)
      else
        render_rescue_action(exception, error, status, status_code)
      end
    rescue => e
      # error generating the error page? failsafe.
      Canvas::Errors.capture(e)
      render_optional_error_file response_code_for_rescue(exception)
    end
  end

  def render_xhr_exception(error, message = nil, status = "500 Internal Server Error", status_code = 500)
    message ||= "Unexpected error, ID: #{error.id rescue "unknown"}"
    render status: status_code, json: {
      errors: {
        base: message
      },
      status: status
    }
  end

  def render_rescue_action(exception, error, status, status_code)
    clear_crumbs
    @headers = nil
    load_account unless @domain_root_account
    session[:last_error_id] = error.id rescue nil
    if request.xhr? || request.format == :text
      message = exception.xhr_message if exception.respond_to?(:xhr_message)
      render_xhr_exception(error, message, status, status_code)
    elsif exception.is_a?(ActionController::InvalidAuthenticityToken) && cookies[:_csrf_token].blank?
      redirect_to login_url(needs_cookies: '1')
      reset_session
      return
    else
      request.format = :html
      template = exception.error_template if exception.respond_to?(:error_template)
      unless template
        template = "shared/errors/#{status.to_s[0,3]}_message"
        erbpath = Rails.root.join('app', 'views', "#{template}.html.erb")
        template = "shared/errors/500_message" unless erbpath.file?
      end

      @status_code = status_code
      message = exception.is_a?(RequestError) ? exception.message : nil
      render template: template,
        layout: 'application',
        status: status_code,
        formats: [:html],
        locals: {
          error: error,
          exception: exception,
          status: status,
          message: message,
        }
    end
  end

  def rescue_action_in_api(exception, error_report, response_code)
    data = exception.error_json if exception.respond_to?(:error_json)
    data ||= api_error_json(exception, response_code)

    if error_report.try(:id)
      data[:error_report_id] = error_report.id
    end

    render :json => data, :status => response_code
  end

  def api_error_json(exception, status_code)
    case exception
    when ActiveRecord::RecordInvalid
      errors = exception.record.errors
      errors.set_reporter(:hash, Api::Errors::Reporter)
      data = errors.to_hash
    when Api::Error
      errors = ActiveModel::BetterErrors::Errors.new(nil)
      errors.error_collection.add(:base, exception.error_id, message: exception.message)
      errors.set_reporter(:hash, Api::Errors::Reporter)
      data = errors.to_hash
    when ActiveRecord::RecordNotFound
      data = { errors: [{message: 'The specified resource does not exist.'}] }
    when AuthenticationMethods::AccessTokenError
      add_www_authenticate_header
      data = { errors: [{message: 'Invalid access token.'}] }
    when AuthenticationMethods::AccessTokenScopeError
      data = { errors: [{message: 'Insufficient scopes on access token.'}] }
    when ActionController::ParameterMissing
      data = { errors: [{message: "#{exception.param} is missing"}] }
    when BasicLTI::BasicOutcomes::Unauthorized,
        BasicLTI::BasicOutcomes::InvalidRequest
      data = { errors: [{message: exception.message}] }
    else
      if status_code.is_a?(Symbol)
        status_code_string = status_code.to_s
      else
        # we want to return a status string of the form "not_found", so take the rails-style "Not Found" and tweak it
        status_code_string = interpret_status(status_code).sub(/\d\d\d /, '').gsub(' ', '').underscore
      end
      data = { errors: [{message: "An error occurred.", error_code: status_code_string}] }
    end
    data
  end

  def rescue_action_locally(exception)
    if api_request? or exception.is_a? RequestError
      # we want api requests to behave the same on error locally as in prod, to
      # ease testing and development. you can still view the backtrace, etc, in
      # the logs.
      rescue_action_in_public(exception)
    else
      # this ensures the logging will still happen so you can see backtrace, etc.
      Canvas::Errors.capture(exception)
      super
    end
  end

  def claim_session_course(course, user, state=nil)
    e = course.claim_with_teacher(user)
    session[:claimed_enrollment_uuids] ||= []
    session[:claimed_enrollment_uuids] << e.uuid
    session[:claimed_enrollment_uuids].uniq!
    flash[:notice] = t "#application.notices.first_teacher", "This course is now claimed, and you've been registered as its first teacher."
    if !@current_user && state == :just_registered
      flash[:notice] = t "#application.notices.first_teacher_with_email", "This course is now claimed, and you've been registered as its first teacher. You should receive an email shortly to complete the registration process."
    end
    session[:claimed_course_uuids] ||= []
    session[:claimed_course_uuids] << course.uuid
    session[:claimed_course_uuids].uniq!
    session.delete(:claim_course_uuid)
    session.delete(:course_uuid)
  end

  API_REQUEST_REGEX = %r{\A/api/}
  def api_request?
    @api_request ||= !!request.path.match(API_REQUEST_REGEX)
  end

  def verified_file_request?
    params[:controller] == 'files' && params[:action] == 'show' && params[:verifier].present?
  end

  # Retrieving wiki pages needs to search either using the id or
  # the page title.
  def get_wiki_page
    GuardRail.activate(params[:action] == "edit" ? :primary : :secondary) do
      @wiki = @context.wiki

      @page_name = params[:wiki_page_id] || params[:id] || (params[:wiki_page] && params[:wiki_page][:title])
      if(params[:format] && !['json', 'html'].include?(params[:format]))
        @page_name += ".#{params[:format]}"
        params[:format] = 'html'
      end
      return if @page || !@page_name

      @page = @wiki.find_page(@page_name) if params[:action] != 'create'
    end

    unless @page
      if params[:titleize].present? && !value_to_boolean(params[:titleize])
        @page_name = CGI.unescape(@page_name)
        @page = @wiki.build_wiki_page(@current_user, :title => @page_name)
      else
        @page = @wiki.build_wiki_page(@current_user, :url => @page_name)
      end
    end
  end

  def content_tag_redirect(context, tag, error_redirect_symbol, tag_type=nil)
    url_params = tag.tag_type == 'context_module' ? { :module_item_id => tag.id } : {}
    if tag.content_type == 'Assignment'
      redirect_to named_context_url(context, :context_assignment_url, tag.content_id, url_params)
    elsif tag.content_type == 'WikiPage'
      redirect_to polymorphic_url([context, tag.content], url_params)
    elsif tag.content_type == 'Attachment'
      redirect_to named_context_url(context, :context_file_url, tag.content_id, url_params)
    elsif tag.content_type_quiz?
      redirect_to named_context_url(context, :context_quiz_url, tag.content_id, url_params)
    elsif tag.content_type == 'DiscussionTopic'
      redirect_to named_context_url(context, :context_discussion_topic_url, tag.content_id, url_params)
    elsif tag.content_type == 'Rubric'
      redirect_to named_context_url(context, :context_rubric_url, tag.content_id, url_params)
    elsif tag.content_type == 'AssessmentQuestionBank'
      redirect_to named_context_url(context, :context_question_bank_url, tag.content_id, url_params)
    elsif tag.content_type == 'Lti::MessageHandler'
      url_params[:module_item_id] = params[:module_item_id] if params[:module_item_id]
      url_params[:resource_link_fragment] = "ContentTag:#{tag.id}"
      redirect_to named_context_url(context, :context_basic_lti_launch_request_url, tag.content_id, url_params)
    elsif tag.content_type == 'ExternalUrl'
      @tag = tag
      @module = tag.context_module
      log_asset_access(@tag, "external_urls", "external_urls")
      if tag.locked_for? @current_user
        render 'context_modules/lock_explanation'
      else
        tag.context_module_action(@current_user, :read)
        render 'context_modules/url_show'
      end
    elsif tag.content_type == 'ContextExternalTool'
      @tag = tag

      if tag.locked_for? @current_user
        return render 'context_modules/lock_explanation'
      end

      if @tag.context.is_a?(Assignment)
        @assignment = @tag.context

        @resource_title = @assignment.title
        @module_tag = params[:module_item_id] ?
          @context.context_module_tags.not_deleted.find(params[:module_item_id]) :
          @assignment.context_module_tags.first
      else
        @module_tag = @tag
        @resource_title = @tag.title
      end
      @resource_url = @tag.url
      @tool = ContextExternalTool.find_external_tool(tag.url, context, tag.content_id)

      @assignment&.prepare_for_ags_if_needed!(@tool)

      tag.context_module_action(@current_user, :read)
      if !@tool
        flash[:error] = t "#application.errors.invalid_external_tool", "Couldn't find valid settings for this link"
        redirect_to named_context_url(context, error_redirect_symbol)
      else
        log_asset_access(@tool, "external_tools", "external_tools", overwrite: false)
        @opaque_id = @tool.opaque_identifier_for(@tag)

        launch_settings = @tool.settings['post_only'] ? {post_only: true, tool_dimensions: tool_dimensions} : {tool_dimensions: tool_dimensions}
        @lti_launch = Lti::Launch.new(launch_settings)

        success_url = case tag_type
        when :assignments
          named_context_url(@context, :context_assignments_url, include_host: true)
        when :modules
          named_context_url(@context, :context_context_modules_url, include_host: true)
        else
          named_context_url(@context, :context_url, include_host: true)
        end
        if tag.new_tab
          @lti_launch.launch_type = 'window'
          @return_url = success_url
        else
          if @context
            @return_url = set_return_url
          else
            @return_url = external_content_success_url('external_tool_redirect')
          end
          @redirect_return = true
          js_env(:redirect_return_success_url => success_url,
                 :redirect_return_cancel_url => success_url)
        end

        opts = {
            launch_url: @tool.login_or_launch_url(content_tag_uri: @resource_url),
            link_code: @opaque_id,
            overrides: {'resource_link_title' => @resource_title},
            domain: HostUrl.context_host(@domain_root_account, request.host)
        }
        variable_expander = Lti::VariableExpander.new(@domain_root_account, @context, self,{
                                                        current_user: @current_user,
                                                        current_pseudonym: @current_pseudonym,
                                                        content_tag: @module_tag || tag,
                                                        assignment: @assignment,
                                                        launch: @lti_launch,
                                                        tool: @tool})

        adapter = if @tool.use_1_3?
          # Use the resource URL as the target_link_uri
          opts[:launch_url] = @resource_url

          Lti::LtiAdvantageAdapter.new(
            tool: @tool,
            user: @current_user,
            context: @context,
            return_url: @return_url,
            expander: variable_expander,
            opts: opts
          )
        else
          Lti::LtiOutboundAdapter.new(@tool, @current_user, @context).prepare_tool_launch(@return_url, variable_expander, opts)
        end

        if tag.try(:context_module)
          # if you change this, see also url_show.html.erb
          cu = context_url(@context, :context_context_modules_url)
          cu = "#{cu}/#{tag.context_module.id}"
          add_crumb tag.context_module.name, cu
          add_crumb @tag.title
        end

        if @assignment
          return unless require_user
          add_crumb(@resource_title)
          @mark_done = MarkDonePresenter.new(self, @context, params["module_item_id"], @current_user, @assignment)
          @prepend_template = 'assignments/lti_header' unless render_external_tool_full_width?
          begin
            @lti_launch.params = lti_launch_params(adapter)
          rescue Lti::Ims::AdvantageErrors::InvalidLaunchError
            return render_error_with_details(
              title: t('LTI Launch Error'),
              summary: t('There was an error launching to the configured tool.'),
              directions: t('Please try re-establishing the connection to the tool by re-selecting the tool in the assignment or module item interface and saving.')
            )
          end
        else
          @lti_launch.params = adapter.generate_post_payload
        end

        @lti_launch.resource_url = @tool.login_or_launch_url(content_tag_uri: @resource_url)
        @lti_launch.link_text = @resource_title
        @lti_launch.analytics_id = @tool.tool_id

        @append_template = 'context_modules/tool_sequence_footer' unless render_external_tool_full_width?
        render Lti::AppUtil.display_template(external_tool_redirect_display_type)
      end
    else
      flash[:error] = t "#application.errors.invalid_tag_type", "Didn't recognize the item type for this tag"
      redirect_to named_context_url(context, error_redirect_symbol)
    end
  end

  def set_return_url
    ref = request.referer
    # when flag is enabled, new quizzes quiz creation can only be initiated from quizzes page
    # but we still use the assignment#new page to create the quiz.
    # also handles launch from existing quiz on quizzes page.
    if ref.present? && @assignment&.quiz_lti?
      if (ref.include?('assignments/new') || ref =~ /courses\/\d+\/quizzes/i) && @context.root_account.feature_enabled?(:newquizzes_on_quiz_page)
        return polymorphic_url([@context, :quizzes])
      end

      if ref =~ /courses\/\d+\/gradebook/i
        return polymorphic_url([@context, :gradebook])
      end

      if ref =~ /courses\/\d+$/i
        return polymorphic_url([@context])
      end
    end
    named_context_url(@context, :context_external_content_success_url, 'external_tool_redirect', include_host: true)
  end

  def lti_launch_params(adapter)
    adapter.generate_post_payload_for_assignment(@assignment, lti_grade_passback_api_url(@tool), blti_legacy_grade_passback_api_url(@tool), lti_turnitin_outcomes_placement_url(@tool.id))
  end
  private :lti_launch_params

  def external_tool_redirect_display_type
    params['display'] || @tool&.extension_setting(:assignment_selection)&.dig('display_type')
  end
  private :external_tool_redirect_display_type

  def render_external_tool_full_width?
    external_tool_redirect_display_type == 'full_width'
  end
  private :render_external_tool_full_width?

  # pass it a context or an array of contexts and it will give you a link to the
  # person's calendar with only those things checked.
  def calendar_url_for(contexts_to_link_to = nil, options={})
    options[:query] ||= {}
    contexts_to_link_to = Array(contexts_to_link_to)
    if event = options.delete(:event)
      options[:query][:event_id] = event.id
    end
    options[:query][:include_contexts] = contexts_to_link_to.map{|c| c.asset_string}.join(",") unless contexts_to_link_to.empty?
    calendar_url(options[:query])
  end

  # pass it a context or an array of contexts and it will give you a link to the
  # person's files browser for the supplied contexts.
  def files_url_for(contexts_to_link_to = nil, options={})
    options[:query] ||= {}
    contexts_to_link_to = Array(contexts_to_link_to)
    unless contexts_to_link_to.empty?
      options[:anchor] = contexts_to_link_to.first.asset_string
    end
    options[:query][:include_contexts] = contexts_to_link_to.map{|c| c.is_a? String ? c : c.asset_string}.join(",") unless contexts_to_link_to.empty?
    url_for(
      options[:query].merge({
        :controller => 'files',
        :action => "full_index",
        }.merge(options[:anchor].empty? ? {} : {
          :anchor => options[:anchor]
        })
      )
    )
  end
  helper_method :calendar_url_for, :files_url_for

  def conversations_path(params={})
    if @current_user
      query_string = params.slice(:context_id, :user_id, :user_name).inject([]) do |res, (k, v)|
        res << "#{k}=#{v}"
        res
      end.join('&')
      "/conversations?#{query_string}"
    else
      hash = params.keys.empty? ? '' : "##{params.to_json.unpack('H*').first}"
      "/conversations#{hash}"
    end
  end
  helper_method :conversations_path

  # escape everything but slashes, see http://code.google.com/p/phusion-passenger/issues/detail?id=113
  FILE_PATH_ESCAPE_PATTERN = Regexp.new("[^#{URI::PATTERN::UNRESERVED}/]")
  def safe_domain_file_url(attachment, host_and_shard: nil, verifier: nil, download: false, return_url: nil, fallback_url: nil) # TODO: generalize this
    if !host_and_shard
      host_and_shard = HostUrl.file_host_with_shard(@domain_root_account || Account.default, request.host_with_port)
    end
    host, shard = host_and_shard
    config = Canvas::DynamicSettings.find(tree: :private, cluster: attachment.shard.database_server.id)
    if config['attachment_specific_file_domain'] == 'true'
      separator = config['attachment_specific_file_domain_separator'] || '.'
      host = "a#{attachment.shard.id}-#{attachment.local_id}#{separator}#{host}"
    end
    res = "#{request.protocol}#{host}"

    shard.activate do
      # add parameters so that the other domain can create a session that
      # will authorize file access but not full app access.  We need this in
      # case there are relative URLs in the file that point to other pieces
      # of content.
      fallback_url ||= request.url
      query = URI.parse(fallback_url).query
      # i don't know if we really need this but in case these expired tokens are a client caching issue,
      # let's throw an extra param in the fallback so we hopefully don't infinite loop
      fallback_url += (query.present? ? '&' : '?') + "fallback_ts=#{Time.now.to_i}"

      opts = generate_access_verifier(return_url: return_url, fallback_url: fallback_url)
      opts[:verifier] = verifier if verifier.present?

      if download
        # download "for realz, dude" (see later comments about :download)
        opts[:download_frd] = 1
      else
        # don't set :download here, because file_download_url won't like it. see
        # comment below for why we'd want to set :download
        opts[:inline] = 1
      end

      if @context && Attachment.relative_context?(@context.class.base_class) && @context == attachment.context
        # so yeah, this is right. :inline=>1 wants :download=>1 to go along with
        # it, so we're setting :download=>1 *because* we want to display inline.
        opts[:download] = 1 unless download

        # if the context is one that supports relative paths (which requires extra
        # routes and stuff), then we'll build an actual named_context_url with the
        # params for show_relative
        res += named_context_url(@context, :context_file_url, attachment)
        res += '/' + URI.escape(attachment.full_display_path, FILE_PATH_ESCAPE_PATTERN)
        res += '?' + opts.to_query
      else
        # otherwise, just redirect to /files/:id
        res += file_download_url(attachment, opts.merge(:only_path => true))
      end
    end

    res
  end
  helper_method :safe_domain_file_url

  def feature_enabled?(feature)
    @features_enabled ||= {}
    feature = feature.to_sym
    return @features_enabled[feature] if @features_enabled[feature] != nil
    @features_enabled[feature] ||= begin
      if [:question_banks].include?(feature)
        true
      elsif feature == :twitter
        !!Twitter::Connection.config
      elsif feature == :diigo
        !!Diigo::Connection.config
      elsif feature == :google_drive
        Canvas::Plugin.find(:google_drive).try(:enabled?)
      elsif feature == :etherpad
        !!EtherpadCollaboration.config
      elsif feature == :kaltura
        !!CanvasKaltura::ClientV3.config
      elsif feature == :web_conferences
        !!WebConference.config
      elsif feature == :crocodoc
        !!Canvas::Crocodoc.config
      elsif feature == :vericite
        Canvas::Plugin.find(:vericite).try(:enabled?)
      elsif feature == :lockdown_browser
        Canvas::Plugin.all_for_tag(:lockdown_browser).any? { |p| p.settings[:enabled] }
      elsif AccountServices.allowable_services[feature]
        true
      else
        false
      end
    end
  end
  helper_method :feature_enabled?

  def service_enabled?(service)
    @domain_root_account && @domain_root_account.service_enabled?(service)
  end
  helper_method :service_enabled?

  def feature_and_service_enabled?(feature)
    feature_enabled?(feature) && service_enabled?(feature)
  end
  helper_method :feature_and_service_enabled?

  def temporary_user_code(generate=true)
    if generate
      session[:temporary_user_code] ||= "tmp_#{Digest::MD5.hexdigest("#{Time.now.to_i}_#{rand}")}"
    else
      session[:temporary_user_code]
    end
  end

  def require_account_management(on_root_account = false)
    if (!@context.root_account? && on_root_account) || !@context.is_a?(Account)
      redirect_to named_context_url(@context, :context_url)
      return false
    else
      return false unless authorized_action(@context, @current_user, :manage_account_settings)
    end
    true
  end

  def require_root_account_management
    require_account_management(true)
  end

  def require_site_admin_with_permission(permission)
    require_context_with_permission(Account.site_admin, permission)
  end

  def require_context_with_permission(context, permission)
    unless context.grants_right?(@current_user, permission)
      respond_to do |format|
        format.html do
          if @current_user
            flash[:error] = t "#application.errors.permission_denied", "You don't have permission to access that page"
            redirect_to root_url
          else
            redirect_to_login
          end
        end
        format.json { render_json_unauthorized }
      end
      return false
    end
  end

  def require_registered_user
    return false if require_user == false
    unless @current_user.registered?
      respond_to do |format|
        format.html { render "shared/registration_incomplete", status: :unauthorized }
        format.json { render :json => { 'status' => 'unauthorized', 'message' => t('#errors.registration_incomplete', 'You need to confirm your email address before you can view this page') }, :status => :unauthorized }
      end
      return false
    end
  end

  def check_incomplete_registration
    if @current_user
      js_env :INCOMPLETE_REGISTRATION => incomplete_registration?, :USER_EMAIL => @current_user.email
    end
  end

  def incomplete_registration?
    @current_user && params[:registration_success] && @current_user.pre_registered?
  end
  helper_method :incomplete_registration?

  def page_views_enabled?
    PageView.page_views_enabled?
  end
  helper_method :page_views_enabled?

  def verified_file_download_url(attachment, context = nil, permission_map_id = nil, *opts)
    verifier = Attachments::Verification.new(attachment).verifier_for_user(@current_user,
        context: context.try(:asset_string), permission_map_id: permission_map_id)
    file_download_url(attachment, { :verifier => verifier }, *opts)
  end
  helper_method :verified_file_download_url

  def user_content(str, cache_key = nil)
    return nil unless str
    return str.html_safe unless str.match(/object|embed|equation_image/)

    UserContent.escape(str, request.host_with_port, use_new_math_equation_handling?)
  end
  helper_method :user_content

  def public_user_content(str, context=@context, user=@current_user, is_public=false)
    return nil unless str

    rewriter = UserContent::HtmlRewriter.new(context, user)
    rewriter.set_handler('files') do |match|
      UserContent::FilesHandler.new(
        match: match,
        context: context,
        user: user,
        preloaded_attachments: {},
        in_app: in_app?,
        is_public: is_public
      ).processed_url
    end
<<<<<<< HEAD
    UserContent.escape(rewriter.translate_content(str), request.host_with_port)
=======
    UserContent.escape(rewriter.translate_content(str), request.host_with_port, use_new_math_equation_handling?)
>>>>>>> 5bccbd5e
  end
  helper_method :public_user_content

  def find_bank(id, check_context_chain=true)
    bank = @context.assessment_question_banks.active.where(id: id).first || @current_user.assessment_question_banks.active.where(id: id).first
    if bank
      (block_given? ?
        authorized_action(bank, @current_user, :read) :
        bank.grants_right?(@current_user, session, :read)) or return nil
    elsif check_context_chain
      (block_given? ?
        authorized_action(@context, @current_user, :read_question_banks) :
        @context.grants_right?(@current_user, session, :read_question_banks)) or return nil
      bank = @context.inherited_assessment_question_banks.where(id: id).first
    end
    yield if block_given? && (@bank = bank)
    bank
  end

  def prepend_json_csrf?
    requested_json = request.headers['Accept'] =~ %r{application/json}
    request.get? && !requested_json && in_app?
  end

  def in_app?
    !!(@current_user ? @pseudonym_session : session[:session_id])
  end

  def json_as_text?
    (request.headers['CONTENT_TYPE'].to_s =~ %r{multipart/form-data}) &&
    (params[:format].to_s != 'json' || in_app?)
  end

  def params_are_integers?(*check_params)
    begin
      check_params.each{ |p| Integer(params[p]) }
    rescue ArgumentError
      return false
    end
    true
  end

  # the way classic quizzes copies question data from the page into the
  # edit form causes the elements added for a11y to get duplicated
  # and other misadventures that caused 4 hotfixes in 3 days.
  # Let's just not use the new math handling there.
  def use_new_math_equation_handling?
    Account.site_admin.feature_enabled?(:new_math_equation_handling) &&
    !(params[:controller] == "quizzes/quizzes" && params[:action] == "edit")
  end

  def destroy_session
    logger.info "Destroying session: #{session[:session_id]}"
    @pseudonym_session.destroy rescue true
    reset_session
  end

  def logout_current_user
    logged_in_user.try(:stamp_logout_time!)
    InstFS.logout(logged_in_user) rescue nil
    destroy_session
  end

  def set_layout_options
    @embedded_view = params[:embedded]
    @headers = false if params[:no_headers]
    (@body_classes ||= []) << 'embedded' if @embedded_view
  end

  def stringify_json_ids?
    request.headers['Accept'] =~ %r{application/json\+canvas-string-ids}
  end

  def json_cast(obj)
    obj = obj.as_json if obj.respond_to?(:as_json)
    stringify_json_ids? ? StringifyIds.recursively_stringify_ids(obj) : obj
  end

  def render(options = nil, extra_options = {}, &block)
    set_layout_options
    if options.is_a?(Hash) && options.key?(:json)
      json = options.delete(:json)
      unless json.is_a?(String)
        json = ActiveSupport::JSON.encode(json_cast(json))
      end

      # prepend our CSRF protection to the JSON response, unless this is an API
      # call that didn't use session auth, or a non-GET request.
      if prepend_json_csrf?
        json = "while(1);#{json}"
      end

      # fix for some browsers not properly handling json responses to multipart
      # file upload forms and s3 upload success redirects -- we'll respond with text instead.
      if options[:as_text] || json_as_text?
        options[:html] = json.html_safe
      else
        options[:json] = json
      end
    end

    # _don't_ call before_render hooks if we're not returning HTML
    unless options.is_a?(Hash) &&
      (options[:json] || options[:plain] || options[:layout] == false)
      run_callbacks(:html_render) { super }
    else
      super
    end
  end

  # flash is normally only preserved for one redirect; make sure we carry
  # it along in case there are more
  def redirect_to(*)
    flash.keep
    super
  end

  def css_bundles
    @css_bundles ||= []
  end
  helper_method :css_bundles

  def css_bundle(*args)
    opts = (args.last.is_a?(Hash) ? args.pop : {})
    Array(args).flatten.each do |bundle|
      css_bundles << [bundle, opts[:plugin]] unless css_bundles.include? [bundle, opts[:plugin]]
    end
    nil
  end
  helper_method :css_bundle

  def js_bundles; @js_bundles ||= []; end
  helper_method :js_bundles

  # Use this method to place a bundle on the page, note that the end goal here
  # is to only ever include one bundle per page load, so use this with care and
  # ensure that the bundle you are requiring isn't simply a dependency of some
  # other bundle.
  #
  # Bundles are defined in app/coffeescripts/bundles/<bundle>.coffee
  #
  # usage: js_bundle :gradebook
  #
  # Only allows multiple arguments to support old usage of jammit_js
  #
  # Optional :plugin named parameter allows you to specify a plugin which
  # contains the bundle. Example:
  #
  # js_bundle :gradebook, :plugin => :my_feature
  #
  # will look for the bundle in
  # /plugins/my_feature/(optimized|javascripts)/compiled/bundles/ rather than
  # /(optimized|javascripts)/compiled/bundles/
  def js_bundle(*args)
    opts = (args.last.is_a?(Hash) ? args.pop : {})
    Array(args).flatten.each do |bundle|
      js_bundles << [bundle, opts[:plugin], false] unless js_bundles.include? [bundle, opts[:plugin], false]
    end
    nil
  end
  helper_method :js_bundle

  # Like #js_bundle but delay the execution (not necessarily the loading) of the
  # JS until the DOM is ready. Equivalent to doing:
  #
  #     $(document).ready(() => { import('path/to/bundles/profile.js') })
  #
  # This is useful when you suspect that the rendering of ERB/HTML can take a
  # long enough time for the JS to execute before it's done. For example, when
  # a page would contain a ton of DOM elements to represent DB records without
  # pagination as seen in USERS-369.
  def deferred_js_bundle(*args)
    opts = (args.last.is_a?(Hash) ? args.pop : {})
    Array(args).flatten.each do |bundle|
      js_bundles << [bundle, opts[:plugin], true] unless js_bundles.include? [bundle, opts[:plugin], true]
    end
    nil
  end
  helper_method :deferred_js_bundle

  def add_body_class(*args)
    @body_classes ||= []
    raise "call add_body_class for #{args} in the controller when using streaming templates" if @streaming_template && (args - @body_classes).any?
    @body_classes += args
  end
  helper_method :add_body_class

  def body_classes; @body_classes ||= []; end
  helper_method :body_classes

  def set_active_tab(active_tab)
    raise "call set_active_tab for #{active_tab.inspect} in the controller when using streaming templates" if @streaming_template && @active_tab != active_tab
    @active_tab = active_tab
  end
  helper_method :set_active_tab

  def get_active_tab
    @active_tab
  end
  helper_method :get_active_tab

  def get_course_from_section
    if params[:section_id]
      @section = api_find(CourseSection, params.delete(:section_id))
      params[:course_id] = @section.course_id
    end
  end

  def reject_student_view_student
    return unless @current_user && @current_user.fake_student?
    @unauthorized_message ||= t('#application.errors.student_view_unauthorized', "You cannot access this functionality in student view.")
    render_unauthorized_action
  end

  def set_site_admin_context
    @context = Account.site_admin
    add_crumb t('#crumbs.site_admin', "Site Admin"), url_for(Account.site_admin)
  end

  def flash_notices
    @notices ||= begin
      notices = []
      if !browser_supported? && !@embedded_view && !cookies['unsupported_browser_dismissed']
        notices << {:type => 'warning', :content => {html: unsupported_browser}, :classes => 'unsupported_browser'}
      end
      if error = flash[:error]
        flash.delete(:error)
        notices << {:type => 'error', :content => error, :icon => 'warning'}
      end
      if warning = flash[:warning]
        flash.delete(:warning)
        notices << {:type => 'warning', :content => warning, :icon => 'warning'}
      end
      if info = flash[:info]
        flash.delete(:info)
        notices << {:type => 'info', :content => info, :icon => 'info'}
      end
      if notice = (flash[:html_notice] ? {html: flash[:html_notice]} : flash[:notice])
        if flash[:html_notice]
          flash.delete(:html_notice)
        else
          flash.delete(:notice)
        end
        notices << {:type => 'success', :content => notice, :icon => 'check'}
      end
      notices
    end
  end
  helper_method :flash_notices

  def unsupported_browser
    t("Your browser does not meet the minimum requirements for Canvas. Please visit the *Canvas Community* for a complete list of supported browsers.", :wrapper => view_context.link_to('\1', 'https://community.canvaslms.com/t5/Canvas-Basics-Guide/What-are-the-browser-and-computer-requirements-for-Canvas/ta-p/66'))
  end

  def browser_supported?
    key = request.user_agent.to_s.sum # keep cookie size in check. a legitimate collision here would be 1. extremely unlikely and 2. not a big deal
    if key != session[:browser_key]
      session[:browser_key] = key
      session[:browser_supported] = BrowserSupport.supported?(request.user_agent)
    end
    session[:browser_supported]
  end

  def mobile_device?
    params[:mobile] || request.user_agent.to_s =~ /ipod|iphone|ipad|Android/i
  end

  def ms_office?
    !!(request.user_agent.to_s =~ /ms-office/) ||
        !!(request.user_agent.to_s =~ %r{Word/\d+\.\d+})
  end

  def profile_data(profile, viewer, session, includes)
    extend Api::V1::UserProfile
    extend Api::V1::Course
    extend Api::V1::Group
    includes ||= []
    data = user_profile_json(profile, viewer, session, includes, profile)
    data[:can_edit] = viewer == profile.user
    data[:can_edit_name] = data[:can_edit] && profile.user.user_can_edit_name?
    data[:can_edit_avatar] = data[:can_edit] && profile.user.avatar_state != :locked
    data[:known_user] = viewer.address_book.known_user(profile.user)
    if data[:known_user] && viewer != profile.user
      common_courses = viewer.address_book.common_courses(profile.user)
      common_groups = viewer.address_book.common_groups(profile.user)
    else
      common_courses = {}
      common_groups = {}
    end
    data[:common_contexts] = common_contexts(common_courses, common_groups, @current_user, session)
    data
  end

  def common_contexts(common_courses, common_groups, current_user, session)
    courses = Course.where(id: common_courses.keys).to_a
    groups = Group.where(id: common_groups.keys).to_a

    common_courses = courses.map do |course|
      course_json(course, current_user, session, ['html_url'], false).merge({
        roles: common_courses[course.id].map { |role| Enrollment.readable_type(role) }
      })
    end

    common_groups = groups.map do |group|
      group_json(group, current_user, session, include: ['html_url']).merge({
        # in the future groups will have more roles and we'll need soemthing similar to
        # the roles.map above in courses
        roles: [t('#group.memeber', "Member")]
      })
    end

    common_courses + common_groups
  end

  def self.batch_jobs_in_actions(opts = {})
    batch_opts = opts.delete(:batch)
    around_action(opts) do |controller, action|
      Delayed::Batch.serial_batch(batch_opts || {}) do
        action.call
      end
    end
  end

  def not_found
    raise ActionController::RoutingError.new('Not Found')
  end

  def set_js_rights(objtypes = nil)
    objtypes ||= js_rights if respond_to?(:js_rights)
    if objtypes
      hash = {}
      objtypes.each do |instance_symbol|
        instance_name = instance_symbol.to_s
        obj = instance_variable_get("@#{instance_name}")
        policy = obj.check_policy(@current_user, session) unless obj.nil? || !obj.respond_to?(:check_policy)
        hash["#{instance_name.upcase}_RIGHTS".to_sym] = HashWithIndifferentAccess[policy.map { |right| [right, true] }] unless policy.nil?
      end

      js_env hash
    end
  end

  def set_js_wiki_data(opts = {})
    hash = {}

    hash[:DEFAULT_EDITING_ROLES] = @context.default_wiki_editing_roles if @context.respond_to?(:default_wiki_editing_roles)
    hash[:WIKI_PAGES_PATH] = polymorphic_path([@context, :wiki_pages])
    if opts[:course_home]
      hash[:COURSE_HOME] = true
      hash[:COURSE_TITLE] = @context.name
    end

    if @page
      if @page.grants_any_right?(@current_user, session, :update, :update_content)
        mc_status = setup_master_course_restrictions(@page, @context, user_can_edit: true)
      end

      hash[:WIKI_PAGE] = wiki_page_json(@page, @current_user, session, true, :deep_check_if_needed => true, :master_course_status => mc_status)
      version_number = Rails.cache.fetch(['page_version', @page].cache_key) { @page.versions.maximum(:number) }
      hash[:WIKI_PAGE_REVISION] = version_number && StringifyIds.stringify_id(version_number)
      hash[:WIKI_PAGE_SHOW_PATH] = named_context_url(@context, :context_wiki_page_path, @page)
      hash[:WIKI_PAGE_EDIT_PATH] = named_context_url(@context, :edit_context_wiki_page_path, @page)
      hash[:WIKI_PAGE_HISTORY_PATH] = named_context_url(@context, :context_wiki_page_revisions_path, @page)
    end

    if @context.is_a?(Course) && @context.grants_right?(@current_user, session, :read)
      hash[:COURSE_ID] = @context.id.to_s
      hash[:MODULES_PATH] = polymorphic_path([@context, :context_modules])
    end

    js_env hash
  end

  ASSIGNMENT_GROUPS_TO_FETCH_PER_PAGE_ON_ASSIGNMENTS_INDEX = 50
  def set_js_assignment_data
    rights = [:manage_assignments, :manage_grades, :read_grades, :manage]
    permissions = @context.rights_status(@current_user, *rights)
    permissions[:manage_course] = permissions[:manage]
    permissions[:manage] = permissions[:manage_assignments]
    permissions[:by_assignment_id] = @context.assignments.map do |assignment|
      [assignment.id, {update: assignment.user_can_update?(@current_user, session)}]
    end.to_h

    current_user_has_been_observer_in_this_course = @context.user_has_been_observer?(@current_user)

    prefetch_xhr(api_v1_course_assignment_groups_url(
      @context,
      include: [
        'assignments',
        'discussion_topic',
        (permissions[:manage] || current_user_has_been_observer_in_this_course) && 'all_dates',
        permissions[:manage] && 'module_ids'
      ].reject(&:blank?),
      exclude_response_fields: ['description', 'rubric'],
      override_assignment_dates: !permissions[:manage],
      per_page: ASSIGNMENT_GROUPS_TO_FETCH_PER_PAGE_ON_ASSIGNMENTS_INDEX
    ), id: 'assignment_groups_url')

    js_env({
      :COURSE_ID => @context.id.to_s,
      :URLS => {
        :new_assignment_url => new_polymorphic_url([@context, :assignment]),
        :new_quiz_url => context_url(@context, :context_quizzes_new_url),
        :course_url => api_v1_course_url(@context),
        :sort_url => reorder_course_assignment_groups_url(@context),
        :assignment_sort_base_url => course_assignment_groups_url(@context),
        :context_modules_url => api_v1_course_context_modules_path(@context),
        :course_student_submissions_url => api_v1_course_student_submissions_url(@context)
      },
      :POST_TO_SIS => Assignment.sis_grade_export_enabled?(@context),
      :PERMISSIONS => permissions,
      :HAS_GRADING_PERIODS => @context.grading_periods?,
      :VALID_DATE_RANGE => CourseDateRange.new(@context),
      :assignment_menu_tools => external_tools_display_hashes(:assignment_menu),
      :assignment_index_menu_tools => (@domain_root_account&.feature_enabled?(:commons_favorites) ?
        external_tools_display_hashes(:assignment_index_menu) : []),
      :assignment_group_menu_tools => (@domain_root_account&.feature_enabled?(:commons_favorites) ?
        external_tools_display_hashes(:assignment_group_menu) : []),
      :discussion_topic_menu_tools => external_tools_display_hashes(:discussion_topic_menu),
      :quiz_menu_tools => external_tools_display_hashes(:quiz_menu),
      :current_user_has_been_observer_in_this_course => current_user_has_been_observer_in_this_course,
      :observed_student_ids => ObserverEnrollment.observed_student_ids(@context, @current_user),
      apply_assignment_group_weights: @context.apply_group_weights?,
    })

    conditional_release_js_env(includes: :active_rules)

    if @context.grading_periods?
      js_env(:active_grading_periods => GradingPeriod.json_for(@context, @current_user))
    end
  end

  def self.google_drive_timeout
    Setting.get('google_drive_timeout', 30).to_i
  end

  def google_drive_connection
    return @google_drive_connection if @google_drive_connection

    ## @real_current_user first ensures that a masquerading user never sees the
    ## masqueradee's files, but in general you may want to block access to google
    ## docs for masqueraders earlier in the request
    if logged_in_user
      refresh_token, access_token = Rails.cache.fetch(['google_drive_tokens', logged_in_user].cache_key) do
        service = logged_in_user.user_services.where(service: "google_drive").first
        service && [service.token, service.secret]
      end
    else
      refresh_token = session[:oauth_gdrive_refresh_token]
      access_token = session[:oauth_gdrive_access_token]
    end

    @google_drive_connection = GoogleDrive::Connection.new(refresh_token, access_token, ApplicationController.google_drive_timeout)
  end

  def google_drive_client(refresh_token=nil, access_token=nil)
    settings = Canvas::Plugin.find(:google_drive).try(:settings) || {}
    client_secrets = {
      client_id: settings[:client_id],
      client_secret: settings[:client_secret_dec],
      redirect_uri: settings[:redirect_uri]
    }.with_indifferent_access
    GoogleDrive::Client.create(client_secrets, refresh_token, access_token)
  end

  def user_has_google_drive
    @user_has_google_drive ||= begin
      if logged_in_user
        Rails.cache.fetch_with_batched_keys('user_has_google_drive', batch_object: logged_in_user, batched_keys: :user_services) do
          google_drive_connection.authorized?
        end
      else
        google_drive_connection.authorized?
      end
    end
  end

  def self.instance_id
    nil
  end

  def self.region
    nil
  end

  def self.test_cluster_name
    nil
  end

  def self.test_cluster?
    false
  end

  def setup_live_events_context
    proc = -> do
      ctx = {}

      benchmark("setup_live_events_context") do

        if @domain_root_account
          ctx[:root_account_uuid] = @domain_root_account.uuid
          ctx[:root_account_id] = @domain_root_account.global_id
          ctx[:root_account_lti_guid] = @domain_root_account.lti_guid
        end

        if @current_pseudonym
          ctx[:user_login] = @current_pseudonym.unique_id
          ctx[:user_account_id] = @current_pseudonym.global_account_id
          ctx[:user_sis_id] = @current_pseudonym.sis_user_id
        end

        ctx[:user_id] = @current_user.global_id if @current_user
        ctx[:time_zone] = @current_user.time_zone if @current_user
        ctx[:developer_key_id] = @access_token.developer_key.global_id if @access_token
        ctx[:real_user_id] = @real_current_user.global_id if @real_current_user
        ctx[:context_type] = @context.class.to_s if @context
        ctx[:context_id] = @context.global_id if @context
        ctx[:context_sis_source_id] = @context.sis_source_id if @context.respond_to?(:sis_source_id)
        ctx[:context_account_id] = Context.get_account_or_parent_account_global_id(@context) if @context

        if @context_membership
          ctx[:context_role] =
            if @context_membership.respond_to?(:role)
              @context_membership.role.name
            elsif @context_membership.respond_to?(:type)
              @context_membership.type
            else
              @context_membership.class.to_s
            end
        end

        if tctx = Thread.current[:context]
          ctx[:request_id] = tctx[:request_id]
          ctx[:session_id] = tctx[:session_id]
        end

        ctx[:hostname] = request.host
        ctx[:http_method] = request.method
        ctx[:user_agent] = request.headers['User-Agent']
        ctx[:client_ip] = request.remote_ip
        ctx[:url] = request.url
        # The Caliper spec uses the spelling "referrer", so use it in the Canvas output JSON too.
        ctx[:referrer] = request.referer
        ctx[:producer] = 'canvas'

        if @domain_root_account&.feature_enabled?(:compact_live_event_payloads)
          ctx[:compact_live_events] = true
        end

        StringifyIds.recursively_stringify_ids(ctx)
      end

      ctx
    end
    LiveEvents.set_context(proc)
  end

  # makes it so you can use the prefetch_xhr erb helper from controllers. They'll be rendered in _head.html.erb
  def prefetch_xhr(*args, **kwargs)
    (@xhrs_to_prefetch_from_controller ||= []) << [args, kwargs]
  end

  def manage_live_events_context
    setup_live_events_context
    yield
  ensure
    LiveEvents.clear_context!
  end

  def can_stream_template?
    if ::Rails.env.test?
      # don't actually stream because it kills selenium
      # but still set the instance variable so we catch errors that we'd encounter streaming frd
      @streaming_template = true
      false
    else
      return value_to_boolean(params[:force_stream]) if params.key?(:force_stream)
      ::Canvas::DynamicSettings.find(tree: :private)["enable_template_streaming"] &&
        Setting.get("disable_template_streaming_for_#{controller_name}/#{action_name}", "false") != "true"
    end
  end

  def recaptcha_enabled?
    Canvas::DynamicSettings.find(tree: :private)['recaptcha_server_key'].present? && @domain_root_account.self_registration_captcha?
  end

  # Show Student View button on the following controller/action pages, as long as defined tabs are not hidden
  STUDENT_VIEW_PAGES = {
      "courses#show" => nil,
      "announcements#index" => Course::TAB_ANNOUNCEMENTS,
      "announcements#show" => nil,
      "assignments#index" => Course::TAB_ASSIGNMENTS,
      "assignments#show" => nil,
      "discussion_topics#index" => Course::TAB_DISCUSSIONS,
      "discussion_topics#show" => nil,
      "context_modules#index" => Course::TAB_MODULES,
      "context#roster" => Course::TAB_PEOPLE,
      "context#roster_user" => nil,
      "wiki_pages#front_page" => Course::TAB_PAGES,
      "wiki_pages#index" => Course::TAB_PAGES,
      "wiki_pages#show" => nil,
      "files#index" => Course::TAB_FILES,
      "files#show" => nil,
      "assignments#syllabus" => Course::TAB_SYLLABUS,
      "outcomes#index" => Course::TAB_OUTCOMES,
      "quizzes/quizzes#index" => Course::TAB_QUIZZES,
      "quizzes/quizzes#show" => nil
  }.freeze

  def show_student_view_button?
    return false unless @context&.is_a?(Course) && @context&.feature_enabled?(:easy_student_view) && can_do(@context, @current_user, :use_student_view)

    controller_action = "#{params[:controller]}##{params[:action]}"
    STUDENT_VIEW_PAGES.key?(controller_action) && (STUDENT_VIEW_PAGES[controller_action].nil? || !@context.tab_hidden?(STUDENT_VIEW_PAGES[controller_action]))
  end
  helper_method :show_student_view_button?
end<|MERGE_RESOLUTION|>--- conflicted
+++ resolved
@@ -2152,11 +2152,7 @@
         is_public: is_public
       ).processed_url
     end
-<<<<<<< HEAD
-    UserContent.escape(rewriter.translate_content(str), request.host_with_port)
-=======
     UserContent.escape(rewriter.translate_content(str), request.host_with_port, use_new_math_equation_handling?)
->>>>>>> 5bccbd5e
   end
   helper_method :public_user_content
 
