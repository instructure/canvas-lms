--- conflicted
+++ resolved
@@ -367,11 +367,6 @@
     explicit_latex_typesetting
     media_links_use_attachment_id
     permanent_page_links
-<<<<<<< HEAD
-    selective_release_ui_api
-    assign_to_improved_search
-=======
->>>>>>> 0539a086
     enhanced_course_creation_account_fetching
     instui_for_import_page
     multiselect_gradebook_filters
