# frozen_string_literal: true

#
# Copyright (C) 2011 - present Instructure, Inc.
#
# This file is part of Canvas.
#
# Canvas is free software: you can redistribute it and/or modify it under
# the terms of the GNU Affero General Public License as published by the Free
# Software Foundation, version 3 of the License.
#
# Canvas is distributed in the hope that it will be useful, but WITHOUT ANY
# WARRANTY; without even the implied warranty of MERCHANTABILITY or FITNESS FOR
# A PARTICULAR PURPOSE. See the GNU Affero General Public License for more
# details.
#
# You should have received a copy of the GNU Affero General Public License along
# with this program. If not, see <http://www.gnu.org/licenses/>.
#

# Filters added to this controller apply to all controllers in the application.
# Likewise, all the methods added will be available for all controllers.

class ApplicationController < ActionController::Base
  define_callbacks :html_render

  attr_accessor :active_tab
  attr_reader :context

  include Api
  include LocaleSelection
  include Api::V1::User
  include Api::V1::WikiPage
  include LegalInformationHelper
  include ObserverEnrollmentsHelper

  helper :all

  include AuthenticationMethods

  include Canvas::RequestForgeryProtection

  protect_from_forgery with: :exception

  # Before/around actions run in order defined (even if interleaved)
  # After actions run in REVERSE order defined. Skipped on exception raise
  #   (which is common for 401, 404, 500 responses)
  # Around action yields return (in REVERSE order) after all after actions

  # If both a flamegraph and n+1 detection are requested, the flamegraph will take precedence.
  # This is because otherwise, the flamegraph would also capture the N+1 detection code, which results
  # in a bad flamegraph and can often lead to stack overflows, as the report is simply too deeply nested.
  around_action :generate_flamegraph, if: :flamegraph_requested_and_permitted?
  around_action :n_plus_one_detection, if: :enable_n_plus_one_detection?

  prepend_before_action :load_user, :load_account
  # make sure authlogic is before load_user
  skip_before_action :activate_authlogic
  prepend_before_action :activate_authlogic
  before_action :respect_account_privacy

  around_action :set_locale
  around_action :set_timezone
  around_action :enable_request_cache
  around_action :batch_statsd
  around_action :compute_http_cost

  before_action :clear_idle_connections
  before_action :set_normalized_route
  before_action :set_sentry_trace
  before_action :annotate_apm
  before_action :annotate_sentry
  before_action :check_pending_otp
  before_action :set_user_id_header
  before_action :set_time_zone
  before_action :set_page_view
  before_action :require_reacceptance_of_terms
  before_action :clear_policy_cache
  around_action :manage_live_events_context
  before_action :initiate_session_from_token
  before_action :fix_xhr_requests
  before_action :init_body_classes
  before_action :manage_robots_meta
  # multiple actions might be called on a single controller instance in specs
  before_action :clear_js_env if Rails.env.test?

  after_action :log_page_view
  after_action :discard_flash_if_xhr
  after_action :cache_buster
  # Yes, we're calling this before and after so that we get the user id logged
  # on events that log someone in and log someone out.
  after_action :set_user_id_header
  after_action :set_response_headers
  after_action :set_default_source_csp_directive_if_enabled
  after_action :update_enrollment_last_activity_at
  set_callback :html_render, :after, :add_csp_for_root

  class << self
    def instance_id
      nil
    end

    def region
      nil
    end

    def test_cluster_name
      nil
    end

    def test_cluster?
      false
    end

    def google_drive_timeout
      Setting.get("google_drive_timeout", 30).to_i
    end

    private

    def batch_jobs_in_actions(opts = {})
      batch_opts = opts.delete(:batch)
      around_action(opts) do |_controller, action|
        Delayed::Batch.serial_batch(batch_opts || {}, &action)
      end
    end
  end

  def flamegraph_requested_and_permitted?
    return false unless @current_user

    flamegraph_requested = value_to_boolean(params.fetch(:flamegraph, false))
    flamegraph_requested && Account.site_admin.grants_right?(@current_user, :update)
  end
  private :flamegraph_requested_and_permitted?

  def enable_n_plus_one_detection?
    if flamegraph_requested_and_permitted? || @current_user.blank?
      false
    elsif Rails.env.local?
      !Canvas::Plugin.value_to_boolean(ENV["DISABLE_N_PLUS_ONE_DETECTION"])
    else
      value_to_boolean(params.fetch(:n_plus_one_detection, false)) && Account.site_admin.grants_right?(@current_user, :update)
    end
  end
  private :enable_n_plus_one_detection?

  def n_plus_one_detection(&)
    if Rails.env.local?
      begin
        Prosopite.scan
        yield
      ensure
        Prosopite.finish
      end
    else
      NPlusOneDetection::NPlusOneDetectionService.call(
        user: @current_user,
        source_name: "#{controller_name}##{action_name}",
        custom_name: params[:n_plus_one_name],
        &
      )
    end
  end

  def generate_flamegraph(&)
    Flamegraphs::FlamegraphService.call(
      user: @current_user,
      source_name: "#{controller_name}##{action_name}",
      custom_name: params[:flamename],
      &
    )
  end

  def supported_timezones
    ActiveSupport::TimeZone.all.map { |tz| tz.tzinfo.name }
  end

  add_crumb(proc do
    title = I18n.t("links.dashboard", "My Dashboard")
    crumb = <<~HTML
      <i class="icon-home"
         title="#{title}">
        <span class="screenreader-only">#{title}</span>
      </i>
    HTML

    crumb.html_safe
  end,
            :root_path,
            class: "home")

  def clear_js_env
    @js_env = nil
  end

  def page_has_instui_topnav
    return unless @domain_root_account.try(:feature_enabled?, :instui_nav)

    yield if block_given?
    @instui_topnav = true
    js_env breadcrumbs: crumbs[1..]&.map { |crumb| { name: crumb[0], url: crumb[1] } }
  end

  def set_normalized_route
    # Presently used only by Sentry, and not needed for API requests
    return unless request.format.html? && SentryExtensions::Settings.settings[:frontend_dsn]

    ::Rails.application.routes.router.recognize(request) { |route, _| @route ||= route }
    return unless @route

    @normalized_route = CGI.unescape(@route.format(@route.parts.excluding(:format).index_with { |part| "{#{part}}" }))
  end

  def set_sentry_trace
    @sentry_trace = Sentry.get_current_scope&.get_transaction&.to_sentry_trace
  end

  ##
  # Sends data from rails to JavaScript
  #
  # The data you send will eventually make its way into the view by simply
  # calling `to_json` on the data.
  #
  # It won't allow you to overwrite a key that has already been set
  #
  # Please use *ALL_CAPS* for keys since these are considered constants
  # Also, please don't name it stuff from JavaScript's Object.prototype
  # like `hasOwnProperty`, `constructor`, `__defineProperty__` etc.
  #
  # This method is available in controllers and views
  #
  # example:
  #
  #     # ruby
  #     js_env :FOO_BAR => [1,2,3], :COURSE => @course
  #
  #     # coffeescript
  #     require ['ENV'], (ENV) ->
  #       ENV.FOO_BAR #> [1,2,3]
  #
  def js_env(hash = {}, overwrite = false)
    return {} unless request.format.html? || request.format == "*/*" || @include_js_env

    if hash.present? && @js_env_has_been_rendered
      add_to_js_env(hash, @js_env_data_we_need_to_render_later, overwrite)
      return
    end

    # set some defaults
    unless @js_env
      benchmark("init @js_env") do
        editor_css = [
          active_brand_config_url("css"),
          view_context.stylesheet_path(css_url_for("what_gets_loaded_inside_the_tinymce_editor"))
        ]

        editor_hc_css = [
          active_brand_config_url("css", { force_high_contrast: true }),
          view_context.stylesheet_path(css_url_for("what_gets_loaded_inside_the_tinymce_editor", plugin: false, force_high_contrast: true))
        ]

        editor_css << view_context.stylesheet_path(css_url_for("fonts"))
        editor_hc_css << view_context.stylesheet_path(css_url_for("fonts"))

        @js_env_data_we_need_to_render_later = {}
        @js_env = {
          ASSET_HOST: Canvas::Cdn.config.host,
          active_brand_config_json_url: active_brand_config_url("json"),
          active_brand_config: active_brand_config.as_json(include_root: false),
          confetti_branding_enabled: Account.site_admin.feature_enabled?(:confetti_branding),
          url_to_what_gets_loaded_inside_the_tinymce_editor_css: editor_css,
          url_for_high_contrast_tinymce_editor_css: editor_hc_css,
          captcha_site_key:,
          current_user_id: @current_user&.id,
          current_user_global_id: @current_user&.global_id,
          current_user_usage_metrics_id: @current_user&.usage_metrics_id,
          current_user_roles: @current_user&.roles(@domain_root_account),
          current_user_is_student: @context.respond_to?(:user_is_student?) && @context.user_is_student?(@current_user),
          current_user_types: @current_user.try { |u| u.account_users.active.map { |au| au.role.name } },
          current_user_disabled_inbox: @current_user&.disabled_inbox?,
          current_user_visited_tabs: @current_user&.get_preference(:visited_tabs),
          discussions_reporting: react_discussions_post_enabled_for_preferences_use?,
          files_domain: HostUrl.file_host(@domain_root_account || Account.default, request.host_with_port),
          group_information:,
          DOMAIN_ROOT_ACCOUNT_ID: @domain_root_account&.global_id,
          DOMAIN_ROOT_ACCOUNT_UUID: @domain_root_account&.uuid,
          CAREER_THEME_URL: CanvasCareer::ExperienceResolver.career_affiliated_institution?(@domain_root_account) ? CanvasCareer::Config.new(@domain_root_account).theme_url : nil,
          k12: k12?,
          help_link_name:,
          help_link_icon:,
          use_high_contrast: @current_user&.prefers_high_contrast?,
          auto_show_cc: @current_user&.auto_show_cc?,
          disable_celebrations: @current_user&.prefers_no_celebrations?,
          disable_keyboard_shortcuts: @current_user&.prefers_no_keyboard_shortcuts?,
          LTI_LAUNCH_FRAME_ALLOWANCES: Lti::Launch.iframe_allowances,
          DEEP_LINKING_POST_MESSAGE_ORIGIN: request.base_url,
          comment_library_suggestions_enabled: @current_user&.comment_library_suggestions_enabled?,
          SETTINGS: {
            open_registration: @domain_root_account&.open_registration?,
            collapse_global_nav: @current_user&.collapse_global_nav?,
            release_notes_badge_disabled: @current_user&.release_notes_badge_disabled?,
            can_add_pronouns: @domain_root_account&.can_add_pronouns?,
            show_sections_in_course_tray: @domain_root_account&.show_sections_in_course_tray?,
            enable_content_a11y_checker: @domain_root_account&.enable_content_a11y_checker?,
            suppress_assignments: @domain_root_account&.suppress_assignments?
          },
          RAILS_ENVIRONMENT: Canvas.environment
        }
        @js_env[:use_dyslexic_font] = @current_user&.prefers_dyslexic_font? if @current_user&.can_see_dyslexic_font_feature_flag?(session) && !mobile_device?
        if @domain_root_account&.feature_enabled?(:restrict_student_access)
          @js_env[:current_user_has_teacher_enrollment] = @current_user&.teacher_enrollment?
        end
        @js_env[:IN_PACED_COURSE] = @context.enable_course_paces? if @context.is_a?(Course)
        unless SentryExtensions::Settings.settings.blank?
          @js_env[:SENTRY_FRONTEND] = {
            dsn: SentryExtensions::Settings.settings[:frontend_dsn],
            org_slug: SentryExtensions::Settings.settings[:org_slug],
            base_url: SentryExtensions::Settings.settings[:base_url],
            normalized_route: @normalized_route,

            errors_sample_rate: Setting.get("sentry_frontend_errors_sample_rate", "0.0"),
            traces_sample_rate: Setting.get("sentry_frontend_traces_sample_rate", "0.0"),
            url_deny_pattern: Setting.get("sentry_frontend_url_deny_pattern", ""), # regexp

            # these values need to correlate with the backend for Sentry features to work properly
            revision: "canvas-lms@#{Canvas.semver_revision}"
          }
        end

        dynamic_settings_tree = DynamicSettings.find(tree: :private)
        if dynamic_settings_tree["frontend_data_collection_endpoint", failsafe: nil]
          @js_env[:DATA_COLLECTION_ENDPOINT] = dynamic_settings_tree["frontend_data_collection_endpoint"]
        end

        @js_env[:flashAlertTimeout] = 1.day.in_milliseconds if @current_user&.prefers_no_toast_timeout?
        @js_env[:KILL_JOY] = @domain_root_account.kill_joy? if @domain_root_account&.kill_joy?

        cached_features = cached_js_env_account_features
        @js_env[:DOMAIN_ROOT_ACCOUNT_SFID] = Rails.cache.fetch(["sfid", @domain_root_account].cache_key) { @domain_root_account.salesforce_id } if @domain_root_account.respond_to?(:salesforce_id)
        @js_env[:DIRECT_SHARE_ENABLED] = @context.respond_to?(:grants_right?) && @context.grants_right?(@current_user, session, :direct_share)
        @js_env[:CAN_VIEW_CONTENT_SHARES] = @current_user&.can_view_content_shares?
        @js_env[:FEATURES] = cached_features.merge(
          canvas_k6_theme: @context.try(:feature_enabled?, :canvas_k6_theme)
        )
        @js_env[:PENDO_APP_ID] = usage_metrics_api_key if load_usage_metrics?
        @js_env[:current_user] = @current_user ? Rails.cache.fetch(["user_display_json", @current_user].cache_key, expires_in: 1.hour) { user_display_json(@current_user, :profile, [:avatar_is_fallback, :email]) } : {}
        @js_env[:current_user_is_admin] = @context.account_membership_allows(@current_user) if @context.is_a?(Course)
        @js_env[:page_view_update_url] = page_view_path(@page_view.id, page_view_token: @page_view.token) if @page_view
        @js_env[:IS_LARGE_ROSTER] = true if !@js_env[:IS_LARGE_ROSTER] && @context.respond_to?(:large_roster?) && @context.large_roster?
        @js_env[:context_asset_string] = @context.try(:asset_string) unless @js_env[:context_asset_string]
        @js_env[:ping_url] = polymorphic_url([:api_v1, @context, :ping]) if @context.is_a?(Course)
        if params[:session_timezone].present? && supported_timezones.include?(params[:session_timezone])
          timezone = context_timezone = params[:session_timezone]
        else
          timezone = Time.zone.tzinfo.identifier unless @js_env[:TIMEZONE]
          context_timezone = @context.time_zone.tzinfo.identifier if !@js_env[:CONTEXT_TIMEZONE] && @context.respond_to?(:time_zone) && @context.time_zone.present?
        end
        @js_env[:TIMEZONE] = timezone
        @js_env[:CONTEXT_TIMEZONE] = context_timezone
        unless @js_env[:LOCALES]
          I18n.set_locale_with_localizer
          @js_env[:LOCALES] = I18n.fallbacks[I18n.locale].map(&:to_s)
          @js_env[:BIGEASY_LOCALE] = I18n.bigeasy_locale
          @js_env[:FULLCALENDAR_LOCALE] = I18n.fullcalendar_locale
          @js_env[:MOMENT_LOCALE] = I18n.moment_locale
        end

        @js_env[:lolcalize] = true if ENV["LOLCALIZE"]
        @js_env[:rce_auto_save_max_age_ms] = Setting.get("rce_auto_save_max_age_ms", 1.day.to_i * 1000).to_i
        @js_env[:FEATURES][:new_math_equation_handling] = use_new_math_equation_handling?
        @js_env[:K5_USER] = k5_user?
        @js_env[:USE_CLASSIC_FONT] = @context.is_a?(Course) ? @context.account.use_classic_font_in_k5? : use_classic_font?
        @js_env[:K5_HOMEROOM_COURSE] = @context.is_a?(Course) && @context.elementary_homeroom_course?
        @js_env[:K5_SUBJECT_COURSE] = @context.is_a?(Course) && @context.elementary_subject_course?
        @js_env[:LOCALE_TRANSLATION_FILE] = helpers.path_to_asset("javascripts/translations/#{@js_env[:LOCALES].first}.json")
        @js_env[:ACCOUNT_ID] = effective_account_id(@context)
        @js_env[:user_cache_key] = CanvasSecurity.hmac_sha512(@current_user.uuid) if @current_user.present?
        @js_env[:top_navigation_tools] = external_tools_display_hashes(:top_navigation) if !!@domain_root_account&.feature_enabled?(:top_navigation_placement)
        @js_env[:horizon_course] = @context.is_a?(Course) && @context.horizon_course?
        @js_env[:has_courses] = @context.associated_courses.not_deleted.any? if @context.is_a?(Account)
        @js_env[:horizon_account_locked] = @context.horizon_account_locked? if @context.is_a?(Account)
        @js_env[:HORIZON_ACCOUNT] = if @context.is_a?(Account)
                                      @context.horizon_account?
                                    elsif @context.is_a?(Course)
                                      @context.account.horizon_account?
                                    end
        # partner context data
        if @context&.grants_any_right?(@current_user, session, :read, :read_as_admin)
          @js_env[:current_context] = {
            id: @context.id,
            name: @context.name,
            type: @context.class.name,
            url: named_context_url(@context, :context_url, include_host: true)
          }
        end
      end
    end

    add_to_js_env(hash, @js_env, overwrite)

    @js_env
  end
  helper_method :js_env

  # Determines whether the Canvas Career switch button should be displayed in the
  # global navigation header.
  def show_career_switch?
    return false unless @current_user

    return false unless @domain_root_account&.feature_enabled?(:horizon_learner_app) ||
                        @domain_root_account&.feature_enabled?(:horizon_learning_provider_app_on_contextless_routes)

    career_apps = [
      CanvasCareer::Constants::App::CAREER_LEARNER,
      CanvasCareer::Constants::App::CAREER_LEARNING_PROVIDER
    ]

    resolver = CanvasCareer::ExperienceResolver.new(@current_user, @context, @domain_root_account, session)
    resolver.available_apps.intersect?(career_apps)
  end
  helper_method :show_career_switch?

  def group_information
    if @context.is_a?(Group) &&
       can_do(@context, @current_user, :manage) &&
       @context.group_category

      @context.group_category.groups.active.sort_by(&:name).pluck(:id, :name).map { |item| { id: item[0], label: item[1] } }
    end
  end
  private :group_information

  # put feature checks on Account.site_admin and @domain_root_account that we're loading for every page in here
  # so altogether we can get them faster the vast majority of the time
  JS_ENV_SITE_ADMIN_FEATURES = %i[
    account_level_blackout_dates
    assignment_edit_placement_not_on_announcements
    commons_new_quizzes
    consolidated_media_player
    courses_popout_sisid
    create_external_apps_side_tray_overrides
    create_wiki_page_mastery_path_overrides
    dashboard_graphql_integration
    disallow_threaded_replies_fix_alert
    disallow_threaded_replies_manage
    discussion_ai_survey_link
    discussion_checkpoints
    discussion_permalink
    enhanced_course_creation_account_fetching
    explicit_latex_typesetting
    files_a11y_rewrite
    files_a11y_rewrite_toggle
    hide_legacy_course_analytics
    horizon_course_setting
    instui_for_import_page
    instui_header
    media_links_use_attachment_id
    multiselect_gradebook_filters
    new_quizzes_media_type
    new_quizzes_navigation_updates
    permanent_page_links
    rce_a11y_resize
<<<<<<< HEAD
    hide_legacy_course_analytics
    scheduled_feedback_releases
    standardize_assignment_date_formatting
    youtube_overlay
    accessibility_tab_enable
=======
    rce_find_replace
    render_both_to_do_lists
    scheduled_feedback_releases
    speedgrader_studio_media_capture
    validate_call_to_action
    youtube_overlay
>>>>>>> 2ec7b1b5
  ].freeze
  JS_ENV_ROOT_ACCOUNT_FEATURES = %i[
    account_level_mastery_scales
    ams_service
    buttons_and_icons_root_account
    course_pace_allow_bulk_pace_assign
    course_pace_download_document
    course_pace_draft_state
    course_pace_pacing_status_labels
    course_pace_pacing_with_mastery_paths
    course_pace_time_selection
    course_pace_weighted_assignments
    course_paces_skip_selected_days
    create_course_subaccount_picker
    disable_iframe_sandbox_file_show
    extended_submission_state
    file_verifiers_for_quiz_links
    horizon_learner_app
    horizon_learning_provider_app_on_contextless_routes
    increased_top_nav_pane_size
    instui_nav
    login_registration_ui_identity
    lti_apps_page_ai_translation
    lti_apps_page_instructors
    lti_asset_processor
    lti_asset_processor_discussions
    lti_deep_linking_module_index_menu_modal
    lti_link_to_apps_from_developer_keys
    lti_registrations_discover_page
    lti_registrations_next
    lti_registrations_page
    lti_registrations_usage_data
    lti_registrations_usage_tab
    lti_toggle_placements
    mobile_offline_mode
    modules_requirements_allow_percentage
    non_scoring_rubrics
    open_tools_in_new_tab
<<<<<<< HEAD
    restrict_student_access
    horizon_learner_app
    horizon_learning_provider_app_on_contextless_routes
=======
    product_tours
    rce_lite_enabled_speedgrader_comments
    rce_transform_loaded_content
    react_discussions_post
    restrict_student_access
    rubric_criterion_range
    scheduled_page_publication
    send_usage_metrics
    top_navigation_placement
>>>>>>> 2ec7b1b5
    youtube_migration
  ].freeze
  JS_ENV_ROOT_ACCOUNT_SERVICES = %i[account_survey_notifications].freeze
  JS_ENV_BRAND_ACCOUNT_FEATURES = %i[
    assign_to_differentiation_tags
    discussion_checkpoints
    embedded_release_notes
  ].freeze
  JS_ENV_FEATURES_HASH = Digest::SHA256.hexdigest(
    [
      JS_ENV_SITE_ADMIN_FEATURES +
      JS_ENV_ROOT_ACCOUNT_FEATURES +
      JS_ENV_ROOT_ACCOUNT_SERVICES +
      JS_ENV_BRAND_ACCOUNT_FEATURES
    ].sort.join(",")
  ).freeze

  def cached_js_env_account_features
    # can be invalidated by a flag change on site admin, the domain root account, or the brand config account
    MultiCache.fetch(["js_env_account_features",
                      JS_ENV_FEATURES_HASH,
                      Account.site_admin.cache_key(:feature_flags),
                      @domain_root_account&.cache_key(:feature_flags),
                      brand_config_account&.cache_key(:feature_flags)].cache_key) do
      results = {}
      JS_ENV_SITE_ADMIN_FEATURES.each do |f|
        results[f] = Account.site_admin.feature_enabled?(f)
      end
      JS_ENV_ROOT_ACCOUNT_FEATURES.each do |f|
        results[f] = !!@domain_root_account&.feature_enabled?(f)
      end
      JS_ENV_ROOT_ACCOUNT_SERVICES.each do |s|
        results[s] = !!@domain_root_account&.service_enabled?(s)
      end
      JS_ENV_BRAND_ACCOUNT_FEATURES.each do |f|
        results[f] = !!brand_config_account&.feature_enabled?(f)
      end
      results
    end
  end

  def js_env_root_account_settings
    default_settings = %i[calendar_contexts_limit open_registration]
    if Account.site_admin.feature_enabled?(:inbox_settings)
      inbox_settings = %i[
        enable_inbox_signature_block
        disable_inbox_signature_block_for_students
        enable_inbox_auto_response
        disable_inbox_auto_response_for_students
      ]
    end
    settings = default_settings
    settings += inbox_settings if inbox_settings

    settings.uniq.freeze
  end

  def cached_js_env_root_account_settings
    js_env_settings = js_env_root_account_settings
    js_env_settings_hash = Digest::SHA256.hexdigest(js_env_settings.sort.join(","))
    account_settings_hash = Digest::SHA256.hexdigest(@domain_root_account[:settings].to_s)
    # can be invalidated by a settings change on the domain root account
    # or an update to js_env_root_account_settings
    MultiCache.fetch(["js_env_root_account_settings", js_env_settings_hash, account_settings_hash].cache_key) do
      results = {}
      js_env_settings.each do |setting|
        next unless @domain_root_account.settings.key?(setting.to_sym)

        results[setting] = @domain_root_account.settings[setting.to_sym]
      end
      results
    end
  end

  def add_to_js_env(hash, jsenv, overwrite)
    hash.each do |k, v|
      if jsenv[k] && jsenv[k] != v && !overwrite
        raise "js_env key #{k} is already taken"
      else
        jsenv[k] = v
      end
    end
  end

  def render_js_env
    res = StringifyIds.recursively_stringify_ids(js_env.clone).to_json
    @js_env_has_been_rendered = true
    res
  end
  helper_method :render_js_env

  def effective_account_id(context)
    if context.is_a?(Account)
      context.id
    elsif context.is_a?(Course)
      context.account_id
    elsif context.respond_to?(:context)
      effective_account_id(context.context)
    else
      @domain_root_account&.id
    end
  end

  # add keys to JS environment necessary for the RCE at the given risk level
  def rce_js_env_base(domain: request.host_with_port, user: @current_user, context: @context)
    Services::RichContent.env_for(
      user:,
      domain:,
      real_user: @real_current_user,
      context:
    )
  end

  def rce_js_env(domain: request.host_with_port)
    rce_env_hash = rce_js_env_base
    if @context.is_a?(Course)
      rce_env_hash[:RICH_CONTENT_FILES_TAB_DISABLED] = !@context.grants_right?(@current_user, session, :read_as_admin) &&
                                                       !tab_enabled?(@context.class::TAB_FILES, no_render: true)
    end
    account = Context.get_account(@context)
    rce_env_hash[:RICH_CONTENT_INST_RECORD_TAB_DISABLED] = account ? account.disable_rce_media_uploads? : false
    rce_env_hash[:RICH_CONTENT_AI_TEXT_TOOLS] = account ? account.feature_enabled?(:ai_text_tools) : false
    js_env(rce_env_hash, true) # Allow overriding in case this gets called more than once
  end
  helper_method :rce_js_env

  def conditional_release_js_env(assignment = nil, includes: [])
    currentContext = @context
    if currentContext.is_a?(Group)
      currentContext = @context.context
    end
    return unless ConditionalRelease::Service.enabled_in_context?(currentContext)

    cr_env = ConditionalRelease::Service.env_for(
      currentContext,
      @current_user,
      session:,
      assignment:,
      includes:
    )
    js_env(cr_env)
  end
  helper_method :conditional_release_js_env

  def set_student_context_cards_js_env
    js_env(
      STUDENT_CONTEXT_CARDS_ENABLED: true,
      student_context_card_tools: external_tools_display_hashes(:student_context_card)
    )
  end

  def external_tools_display_hashes(type, context = @context, custom_settings = [], tool_ids: nil)
    return [] if context.is_a?(Group)

    context = context.account if context.is_a?(User)
    tools = GuardRail.activate(:secondary) do
      Lti::ContextToolFinder.all_tools_for(context,
                                           placements: type,
                                           current_user: @current_user,
                                           tool_ids:).to_a
    end

    tools.select! do |tool|
      tool.visible_with_permission_check?(type, @current_user, context, session) &&
        tool.feature_flag_enabled?(context)
    end

    tools.select! { |tool| tool.placement_allowed?(type) }
    tools.map do |tool|
      external_tool_display_hash(tool, type, {}, context, custom_settings)
    end
  end
  helper_method :external_tools_display_hashes

  def external_tool_display_hash(tool, type, url_params = {}, context = @context, custom_settings = [])
    hash = {
      id: tool.id,
      title: tool.label_for(type, I18n.locale),
      base_url: polymorphic_url(
        [context, :external_tool],
        { id: tool.id, launch_type: type }.merge(url_params)
      ),
      tool_id: tool.tool_id.presence
    }.compact

    extension_settings = [:icon_url, :canvas_icon_class] | custom_settings
    extension_settings.each do |setting|
      hash[setting] = tool.extension_setting(type, setting)
    end

    hash[:base_title] = tool.default_label(I18n.locale) if custom_settings.include?(:base_title)
    hash[:external_url] = tool.url if custom_settings.include?(:external_url)

    if type == :submission_type_selection
      hash.merge!({
        description: tool.submission_type_selection[:description].presence,
        require_resource_selection:
          tool.submission_type_selection[:require_resource_selection]
      }.compact)
    end

    if type == :top_navigation
      hash[:pinned] = tool.top_nav_favorite_in_context?(context)
    end

    # Add the tool's postmessage scopes to the JS environment, if present.
    # These are used to authorize access to certain postMessage APIs.
    tool_postmessage_scopes = tool.developer_key&.scopes&.intersection(TokenScopes::LTI_POSTMESSAGE_SCOPES)
    if tool_postmessage_scopes.present?
      add_lti_tool_scopes_to_js_env(tool.launch_url(extension_type: type), tool_postmessage_scopes)
    end
    launch_method = tool.extension_setting(type, "launch_method")
    hash[:launch_method] = launch_method if launch_method

    hash
  end
  helper_method :external_tool_display_hash

  def add_lti_tool_scopes_to_js_env(tool_url, tool_scopes)
    return unless tool_url && tool_scopes

    uri = URI.parse(tool_url)
    origin = URI("#{uri.scheme}://#{uri.host}:#{uri.port}").to_s

    js_env_scopes = js_env[:LTI_TOOL_SCOPES] || {}
    js_env_scopes[origin] = tool_scopes

    js_env[:LTI_TOOL_SCOPES] = js_env_scopes
  end

  def k12?
    @domain_root_account&.feature_enabled?(:k12)
  end
  helper_method :k12?

  def grading_periods?
    !!@context.try(:grading_periods?)
  end
  helper_method :grading_periods?

  def setup_master_course_restrictions(objects, course, user_can_edit: false)
    return unless course.is_a?(Course) && (user_can_edit || course.grants_right?(@current_user, session, :read_as_admin))

    if MasterCourses::MasterTemplate.is_master_course?(course)
      MasterCourses::Restrictor.preload_default_template_restrictions(objects, course)
      :master # return master/child status
    elsif MasterCourses::ChildSubscription.is_child_course?(course)
      MasterCourses::Restrictor.preload_child_restrictions(objects)
      :child
    end
  end
  helper_method :setup_master_course_restrictions

  def set_master_course_js_env_data(object, course)
    return unless object.respond_to?(:master_course_api_restriction_data) && object.persisted?

    status = setup_master_course_restrictions([object], course)
    return unless status

    # we might have to include more information about the object here to make it easier to plug a common component in
    data = object.master_course_api_restriction_data(status)
    if status == :master
      data[:default_restrictions] = MasterCourses::MasterTemplate.full_template_for(course).default_restrictions_for(object)
    end
    js_env(MASTER_COURSE_DATA: data)
  end
  helper_method :set_master_course_js_env_data

  def load_blueprint_courses_ui
    return if js_env[:BLUEPRINT_COURSES_DATA]
    return unless @context.is_a?(Course) && @context.grants_right?(@current_user, :manage)

    is_child = MasterCourses::ChildSubscription.is_child_course?(@context)
    is_master = MasterCourses::MasterTemplate.is_master_course?(@context)

    return unless is_master || is_child

    js_bundle(is_master ? :blueprint_course_master : :blueprint_course_child)
    css_bundle :blueprint_courses

    master_course = is_master ? @context : MasterCourses::MasterTemplate.master_course_for_child_course(@context)
    if master_course.nil?
      # somehow the is_child_course? value is cached but we can't actually find the subscription so clear the cache and bail
      Rails.cache.delete(MasterCourses::ChildSubscription.course_cache_key(@context))
      return
    end
    bc_data = {
      isMasterCourse: is_master,
      isChildCourse: is_child,
      accountId: @context.account.id,
      masterCourse: master_course.slice(:id, :name, :enrollment_term_id),
      course: @context.slice(:id, :name, :enrollment_term_id),
    }
    if is_master
      can_manage = @context.account.grants_right?(@current_user, :manage_master_courses)
      bc_data.merge!(
        subAccounts: @context.account.sub_accounts.pluck(:id, :name).map { |id, name| { id:, name: } },
        terms: @context.account.root_account.enrollment_terms.active.to_a.map { |term| { id: term.id, name: term.name } },
        canManageCourse: can_manage,
        canAutoPublishCourses: can_manage,
        itemNotificationFeatureEnabled: @context.account.feature_enabled?(:blueprint_item_notifications)
      )
    end

    js_env BLUEPRINT_COURSES_DATA: bc_data
    if is_master && js_env.key?(:NEW_USER_TUTORIALS)
      js_env[:NEW_USER_TUTORIALS][:is_enabled] = false
    end
  end
  helper_method :load_blueprint_courses_ui

  def load_content_notices
    if @context.respond_to?(:content_notices)
      notices = @context.content_notices(@current_user)
      if notices.any?
        js_env CONTENT_NOTICES: notices.map { |notice|
          {
            tag: notice.tag,
            variant: notice.variant || "info",
            text: notice.text.is_a?(Proc) ? notice.text.call : notice.text,
            link_text: notice.link_text.is_a?(Proc) ? notice.link_text.call : notice.link_text,
            link_target: notice.link_target.is_a?(Proc) ? notice.link_target.call(@context) : notice.link_target
          }
        }
        js_bundle :content_notices
        return true
      end
    end
    false
  end
  helper_method :load_content_notices

  def editing_restricted?(content, edit_type = :any)
    return false unless content.respond_to?(:editing_restricted?)

    content.editing_restricted?(edit_type)
  end
  helper_method :editing_restricted?

  def tool_dimensions
    tool_dimensions = { selection_width: "100%", selection_height: "100%" }

    link_settings = @tag&.link_settings || {}

    tool_dimensions.each_key do |k|
      # it may happen that we get "link_settings"=>{"selection_width"=>"", "selection_height"=>""}
      if link_settings[k.to_s].present?
        tool_dimensions[k] = link_settings[k.to_s]
      elsif @tool.settings[k] && @tool.settings[k] != 0
        # ContextExternalTool#normalize_sizes! converts settings[:selection_width] and settings[:selection_height] to integer
        tool_dimensions[k] = @tool.settings[k]
      end

      tool_dimensions[k] = tool_dimensions[k].to_s << "px" unless /%|px/.match?(tool_dimensions[k].to_s)
    end

    tool_dimensions
  end
  private :tool_dimensions

  # Reject the request by halting the execution of the current handler
  # and returning a helpful error message (and HTTP status code).
  #
  # @param [String] cause
  #   The reason the request is rejected for.
  # @param [Optional, Integer|Symbol, Default :bad_request] status
  #   HTTP status code or symbol.
  def reject!(cause, status = :bad_request)
    raise RequestError.new(cause, status)
  end

  # returns the user actually logged into canvas, even if they're currently masquerading
  #
  # This is used by the google docs integration, among other things --
  # having @real_current_user first ensures that a masquerading user never sees the
  # masqueradee's files, but in general you may want to block access to google
  # docs for masqueraders earlier in the request
  def logged_in_user
    @real_current_user || @current_user
  end
  helper_method :logged_in_user

  def not_fake_student_user
    @current_user&.fake_student? ? logged_in_user : @current_user
  end

  def rescue_action_dispatch_exception
    rescue_action_in_public(request.env["action_dispatch.exception"])
  end

  # used to generate context-specific urls without having to
  # check which type of context it is everywhere
  def named_context_url(context, name, *opts)
    if context.is_a?(UserProfile)
      name = name.to_s.sub("context", "profile")
    else
      klass = context.class.url_context_class
      name = name.to_s.sub("context", klass.name.underscore)
      opts.unshift(context)
    end
    opts.push({}) unless opts[-1].is_a?(Hash)
    include_host = opts[-1].delete(:include_host)
    unless include_host
      opts[-1][:host] = context.try(:host_name)
      opts[-1][:only_path] = true unless name.end_with?("_path")
    end
    send name, *opts
  end

  def self.promote_view_path(path)
    self.view_paths = view_paths.to_ary.reject { |p| p.to_s == path }
    prepend_view_path(path)
  end

  # the way classic quizzes copies question data from the page into the
  # edit form causes the elements added for a11y to get duplicated
  # and other misadventures that caused 4 hotfixes in 3 days.
  # Let's just not use the new math handling there.
  def use_new_math_equation_handling?
    !(params[:controller] == "quizzes/quizzes" && params[:action] == "edit") &&
      params[:controller] != "question_banks" &&
      params[:controller] != "eportfolio_entries"
  end

  def user_url(*opts)
    (opts[0] == @current_user) ? user_profile_url(@current_user) : super
  end

  protected

  # we track the cost of each request in RequestThrottle in order
  # to rate limit clients that are abusing the API.  Some actions consume
  # time or resources that are not well represented by simple time/cpu
  # benchmarks, so you can use this method to increase the perceived cost
  # of a request by an arbitrary amount.  For an anchor, rate limiting
  # kicks in when a user has exceeded 600 arbitrary units of cost (it's
  # a leaky bucket, go see RequestThrottle), so using an 'amount'
  # param of 600, for example, would max out the bucket immediately
  def increment_request_cost(amount)
    current_cost = request.env["extra-request-cost"] || 0
    request.env["extra-request-cost"] = current_cost + amount
  end

  def assign_localizer
    I18n.localizer = lambda do
      context_hash = {
        context: @context,
        user: not_fake_student_user,
        root_account: @domain_root_account
      }
      if request.present?
        # if for some reason this gets stuck
        # as global state on I18n (cleanup failure), we don't want it to
        # explode trying to access a non-existant request.
        context_hash[:session_locale] = session[:locale]
        context_hash[:session_timezone] = session[:timezone]
        context_hash[:accept_language] = request.headers["Accept-Language"]
      else
        logger.warn("[I18N] localizer executed from context-less controller")
      end
      infer_locale context_hash
    end
  end

  def set_locale
    store_session_locale
    assign_localizer
    yield if block_given?
  ensure
    # this resets any locale set in set_locale_with_localizer (implicitly called
    # on any translation call)
    I18n.locale = I18n.default_locale
    I18n.localizer = nil
  end

  def set_timezone
    store_session_timezone
    yield if block_given?
  end

  def enable_request_cache(&)
    RequestCache.enable(&)
  end

  def batch_statsd(&)
    InstStatsd::Statsd.batch(&)
  end

  def compute_http_cost
    CanvasHttp.reset_cost!
    yield
  ensure
    if CanvasHttp.cost > 0
      cost_weight = Setting.get("canvas_http_cost_weight", "1.0").to_f
      increment_request_cost(CanvasHttp.cost * cost_weight)
    end
  end

  def clear_idle_connections
    Canvas::RedisConnections.clear_idle!
  end

  def annotate_apm
    Canvas::Apm.annotate_trace(
      Shard.current,
      @domain_root_account,
      RequestContext::Generator.request_id,
      @current_user
    )
  end

  def annotate_sentry
    Sentry.set_tags({
                      db_cluster: @domain_root_account&.shard&.database_server&.id
                    })
  end

  def store_session_locale
    return unless (locale = params[:session_locale])

    supported_locales = I18n.available_locales.map(&:to_s)
    session[:locale] = locale if supported_locales.include? locale
  end

  def store_session_timezone
    return unless (timezone = params[:session_timezone])

    session[:timezone] = timezone if supported_timezones.include? params[:session_timezone]
  end

  def init_body_classes
    @body_classes = []
  end

  def set_user_id_header
    headers["X-Canvas-User-Id"] ||= @current_user.global_id.to_s if @current_user
    headers["X-Canvas-Real-User-Id"] ||= @real_current_user.global_id.to_s if @real_current_user
  end

  def append_to_header(header, value)
    headers[header] = (headers[header] || "") + value
    headers[header]
  end

  # make things requested from jQuery go to the "format.js" part of the "respond_to do |format|" block
  # see http://codetunes.com/2009/01/31/rails-222-ajax-and-respond_to/ for why
  def fix_xhr_requests
    request.format = :js if request.xhr? && request.format == :html && !params[:html_xhr]
  end

  # scopes all time objects to the user's specified time zone
  def set_time_zone
    user = not_fake_student_user
    if user && user.time_zone.present?
      Time.zone = user.time_zone
      if Time.zone&.name == "UTC" && user.time_zone&.name&.match?(/\s/)
        begin
          Time.zone = user.time_zone.name.split(/\s/)[1..].join(" ")
        rescue ArgumentError
          # ignore
        end
      end
    else
      Time.zone = @domain_root_account && @domain_root_account.default_time_zone
    end
  end

  # retrieves the root account for the given domain
  def load_account
    @domain_root_account = request.env["canvas.domain_root_account"] || LoadAccount.default_domain_root_account
    @files_domain = request.host_with_port != HostUrl.context_host(@domain_root_account) && HostUrl.is_file_host?(request.host_with_port)
    @domain_root_account
  end

  def respect_account_privacy
    return if login_request?

    return unless @domain_root_account.present? && @domain_root_account.settings[:require_user]

    require_user
  end

  # This can be appended to with << if needed
  def csp_frame_ancestors
    @csp_frame_ancestors ||= [].tap do |list|
      # Allow iframing on all vanity domains as well as the canonical one
      unless @domain_root_account.nil?
        list.concat HostUrl.context_hosts(@domain_root_account, request.host)
        list << @domain_root_account.horizon_domain if @domain_root_account.horizon_domain
      end
    end
  end

  def set_response_headers
    # we can't block frames on the files domain, since files domain requests
    # are typically embedded in an iframe in canvas, but the hostname is
    # different
    if !files_domain? && !@embeddable
      directives = "frame-ancestors 'self' #{csp_frame_ancestors&.uniq&.join(" ")};"

      append_to_header("Content-Security-Policy", directives)
    end
    RequestContext::Generator.store_request_meta(request, @context, @sentry_trace)
    true
  end

  def files_domain?
    !!@files_domain
  end

  def check_pending_otp
    if session[:pending_otp] && params[:controller] != "login/otp"
      # handle api json requests for feature flag
      if request.format.json? && @domain_root_account.feature_enabled?(:login_registration_ui_identity)
        render json: { message: I18n.t("Verification required. Please complete multi-factor authentication by entering the code sent to your device.") }, status: :forbidden
        return
      end

      # handle non-api xhr (ajax) requests
      return render plain: I18n.t("Please finish logging in"), status: :forbidden if request.xhr?

      # handle all other requests
      destroy_session
      redirect_to login_url
    end
  end

  def tab_enabled?(id, no_render: false)
    return true unless @context.respond_to?(:tabs_available)

    valid = Rails.cache.fetch(["tab_enabled4", id, @context, @current_user, @domain_root_account, session[:enrollment_uuid]].cache_key) do
      @context.tabs_available(@current_user,
                              session:,
                              include_hidden_unused: true,
                              root_account: @domain_root_account,
                              only_check: [id]).any? { |t| t[:id] == id }
    end
    render_tab_disabled unless valid || no_render
    valid
  end

  def render_tab_disabled
    msg = tab_disabled_message(@context)
    respond_to do |format|
      format.html do
        flash[:notice] = msg
        redirect_to named_context_url(@context, :context_url)
      end
      format.json do
        render json: { message: msg }, status: :not_found
      end
    end
  end

  def tab_disabled_message(context)
    case context
    when Account
      t "#application.notices.page_disabled_for_account", "That page has been disabled for this account"
    when Course
      t "#application.notices.page_disabled_for_course", "That page has been disabled for this course"
    when Group
      t "#application.notices.page_disabled_for_group", "That page has been disabled for this group"
    else
      t "#application.notices.page_disabled", "That page has been disabled"
    end
  end

  def require_password_session
    if session[:used_remember_me_token]
      flash[:warning] = t "#application.warnings.please_log_in", "For security purposes, please enter your password to continue"
      store_location
      redirect_to login_url
      return false
    end
    true
  end

  def run_login_hooks
    LoginHooks.run_hooks(request)
  end

  # checks the authorization policy for the given object using
  # the vendor/plugins/adheres_to_policy plugin.  If authorized,
  # returns true, otherwise renders unauthorized messages and returns
  # false.  To be used as follows:
  # if authorized_action(object, @current_user, :update)
  #   render
  # end
  def authorized_action(object, actor, rights, all_rights: false)
    can_do = object.send(all_rights ? :grants_all_rights? : :grants_any_right?, actor, session, *Array(rights), with_justifications: true)
    unless can_do.success?
      if can_do.justifications.present?
        # Even if there are multiple justifications, we can only reasonably handle one at a time,
        # so just arbitrarily choose the first one
        chosen = can_do.justifications.first
        send(:"render_auth_failure_#{chosen.justification}", chosen.context)
      else
        render_unauthorized_action
      end
    end
    can_do.success?
  end
  alias_method :authorized_action?, :authorized_action

  def fix_ms_office_redirects
    if ms_office?
      # Office will follow 302's internally, until it gets to a 200. _then_ it will pop it out
      # to a web browser - but you've lost your cookies! This breaks not only store_location,
      # but in the case of delegated authentication where the provider does an additional
      # redirect storing important information in session, makes it impossible to log in at all
      render plain: "", status: :ok
      return false
    end
    true
  end

  # Render a general error page with the given details.
  # Arguments of this method must be translated
  def render_error_with_details(title:, summary: nil, directions: nil)
    render(
      "shared/errors/error_with_details",
      locals: {
        title:,
        summary:,
        directions:
      }
    )
  end

  def render_unauthorized_action
    respond_to do |format|
      @show_left_side = false
      clear_crumbs
      path_params = request.path_parameters
      path_params[:format] = nil
      @headers = !!@current_user if @headers != false
      @files_domain = @account_domain && @account_domain.host_type == "files"
      format.any(:html, :pdf) do
        return unless fix_ms_office_redirects

        store_location
        return redirect_to login_url(params.permit(:authentication_provider)) if !@files_domain && !@current_user

        if @context.is_a?(Course) && @context_enrollment
          if @context_enrollment.enrollment_state&.pending?
            start_date = @context_enrollment.available_at
          end
          if @context.claimed?
            @unauthorized_message = t("#application.errors.unauthorized.unpublished", "This course has not been published by the instructor yet.")
            @unauthorized_reason = :unpublished
          elsif start_date && start_date > Time.now.utc
            @unauthorized_message = t("#application.errors.unauthorized.not_started_yet", "The course you are trying to access has not started yet.  It will start %{date}.", date: TextHelper.date_string(start_date))
            @unauthorized_reason = :unpublished
          end
        end

        return render "shared/unauthorized", status: :unauthorized, content_type: Mime::Type.lookup("text/html"), formats: :html
      end
      format.zip { redirect_to(url_for(path_params)) }
      format.json { render_json_unauthorized }
      format.all { render plain: "Unauthorized", status: :unauthorized }
    end
    set_no_cache_headers
  end

  def verified_user_check
    if @domain_root_account&.user_needs_verification?(@current_user) # disable tools before verification
      if @current_user
        render_unverified_error(
          t("user not authorized to perform that action until verifying email"),
          t("Complete registration by clicking the “finish the registration process” link sent to your email.")
        )
      else
        render_unverified_error(
          t("must be logged in and registered to perform that action"),
          t("Please Log in to view this content")
        )
      end
      false
    else
      true
    end
  end

  def render_unverified_error(json_message, flash_message)
    respond_to do |format|
      format.json do
        render json: {
                 status: "unverified",
                 errors: [{ message: json_message }]
               },
               status: :unauthorized
      end
      format.all do
        flash[:warning] = flash_message
        redirect_to_referrer_or_default(root_url)
      end
    end
    set_no_cache_headers
  end

  # To be used as a before_action, requires controller or controller actions
  # to have their urls scoped to a context in order to be valid.
  # So /courses/5/assignments or groups/1/assignments would be valid, but
  # not /assignments
  def require_context(user_scope: nil)
    get_context(user_scope:)
    unless @context
      if @context_is_current_user
        store_location
        redirect_to login_url
      elsif params[:context_id]
        raise ActiveRecord::RecordNotFound, "Cannot find #{params[:context_type] || "Context"} for ID: #{params[:context_id]}"
      else
        raise ActiveRecord::RecordNotFound, "Context is required, but none found"
      end
    end
    !@context.nil?
  end

  def require_context_and_read_access
    require_context && authorized_action(@context, @current_user, :read)
  end

  helper_method :clean_return_to

  def require_account_context
    require_context_type(Account)
  end

  def require_course_context
    require_context_type(Course)
  end

  def require_context_type(klass)
    unless require_context && @context.is_a?(klass)
      raise ActiveRecord::RecordNotFound, "Context must be of type '#{klass}'"
    end

    true
  end

  MAX_ACCOUNT_LINEAGE_TO_SHOW_IN_CRUMBS = 3

  # Can be used as a before_action, or just called from controller code.
  # Assigns the variable @context to whatever context the url is scoped
  # to.  So /courses/5/assignments would have a @context=Course.find(5).
  # Also assigns @context_membership to the membership type of @current_user
  # if @current_user is a member of the context.
  def get_context(user_scope: nil)
    GuardRail.activate(:secondary) do
      unless @context
        if params[:course_id]
          course_scope = @token ? Course : Course.active
          @context = api_find(course_scope, params[:course_id])
          @context.root_account = @domain_root_account if @context.root_account_id == @domain_root_account.id # no sense in refetching it
          params[:context_id] = params[:course_id]
          params[:context_type] = "Course"
          if @context && @current_user
            @context_enrollment = @context.enrollments.where(user_id: @current_user).joins(:enrollment_state)
                                          .order(Enrollment.state_by_date_rank_sql, Enrollment.type_rank_sql).readonly(false).first
          end
          @context_membership = @context_enrollment
          check_for_readonly_enrollment_state
        elsif params[:account_id] || (is_a?(AccountsController) && (params[:account_id] = params[:id]))
          account_scope = (params.dig(:account, :event) && params[:account][:event] == "restore") ? Account : Account.active
          @context = api_find(account_scope, params[:account_id])
          params[:context_id] = @context.id
          params[:context_type] = "Account"
          @context_enrollment = @context.account_users.active.where(user_id: @current_user.id).first if @context && @current_user
          @context_membership = @context_enrollment
          @account = @context
        elsif params[:group_id]
          @context = api_find(Group.active, params[:group_id])
          params[:context_id] = params[:group_id]
          params[:context_type] = "Group"
          @context_enrollment = @context.group_memberships.where(user_id: @current_user).first if @context && @current_user
          @context_membership = @context_enrollment
        elsif params[:user_id] || (is_a?(UsersController) && (params[:user_id] = params[:id]))
          @context = api_find(user_scope || User.active, params[:user_id])
          params[:context_id] = params[:user_id]
          params[:context_type] = "User"
          @context_membership = @context if @context == @current_user
        elsif params[:course_section_id] || (is_a?(SectionsController) && (params[:course_section_id] = params[:id]))
          params[:context_id] = params[:course_section_id]
          params[:context_type] = "CourseSection"
          @context = api_find(CourseSection, params[:course_section_id])
        elsif request.path.start_with?("/profile") || request.path == "/" || request.path.start_with?("/dashboard/files") || request.path.start_with?("/calendar") || request.path.start_with?("/assignments") || request.path.start_with?("/files") || request.path == "/api/v1/calendar_events/visible_contexts"
          # ^ this should be split out into things on the individual controllers
          @context_is_current_user = true
          @context = @current_user
          @context_membership = @context
        end

        assign_localizer if @context.present?

        if request.format.html?
          if @context.is_a?(Account) && !@context.root_account?
            account_chain = @context.account_chain.to_a.select { |a| a.grants_right?(@current_user, session, :read) }
            account_chain.slice!(0) # the first element is the current context
            count = account_chain.length
            account_chain.reverse.each_with_index do |a, idx|
              if idx == 1 && count >= MAX_ACCOUNT_LINEAGE_TO_SHOW_IN_CRUMBS
                add_crumb(I18n.t("#lib.text_helper.ellipsis", "..."), nil)
              elsif count >= MAX_ACCOUNT_LINEAGE_TO_SHOW_IN_CRUMBS && idx > 0 && idx <= count - MAX_ACCOUNT_LINEAGE_TO_SHOW_IN_CRUMBS
                next
              else
                add_crumb(a.short_name, account_url(a.id), id: "crumb_#{a.asset_string}")
              end
            end
          end

          if @context.respond_to?(:short_name)
            crumb_url = named_context_url(@context, :context_url) if @context.grants_right?(@current_user, session, :read)
            add_crumb(@context.nickname_for(@current_user, :short_name), crumb_url)
          end

          @set_badge_counts = true
        end
      end

      # There is lots of interesting information set up in here, that we want
      # to place into the live events context.
      setup_live_events_context
    end
  end

  # This is used by a number of actions to retrieve a list of all contexts
  # associated with the given context.  If the context is a user then it will
  # include all the user's current contexts.
  # Assigns it to the variable @contexts
  def get_all_pertinent_contexts(opts = {})
    return if @already_ran_get_all_pertinent_contexts

    @already_ran_get_all_pertinent_contexts = true

    raise(ArgumentError, "Need a starting context") if @context.nil?

    @contexts = [@context]
    only_contexts = ActiveRecord::Base.parse_asset_string_list(opts[:only_contexts] || params[:only_contexts])
    if @context.is_a?(User)
      # we already know the user can read these courses and groups, so skip
      # the grants_right? check to avoid querying for the various memberships
      # again.
      enrollment_scope = Enrollment
                         .shard(opts[:cross_shard] ? @context.in_region_associated_shards : Shard.current)
                         .for_user(@context)
                         .current
                         .active_by_date
      enrollment_scope = enrollment_scope.where(course_id: @observed_course_ids) if @observed_course_ids
      include_groups = !!opts[:include_groups]
      group_ids = nil

      courses = []
      if only_contexts.present?
        # find only those courses and groups passed in the only_contexts
        # parameter, but still scoped by user so we know they have rights to
        # view them.
        course_ids = only_contexts["Course"]
        if course_ids.present?
          courses = Course
                    .shard(opts[:cross_shard] ? @context.in_region_associated_shards : Shard.current)
                    .joins(enrollments: :enrollment_state)
                    .merge(enrollment_scope.except(:joins))
                    .where(id: course_ids)
        end
        if include_groups
          group_ids = only_contexts["Group"]
          include_groups = group_ids.present?
        end
      else
        courses = Course
                  .shard(opts[:cross_shard] ? @context.in_region_associated_shards : Shard.current)
                  .joins(enrollments: :enrollment_state)
                  .merge(enrollment_scope.except(:joins))
      end

      groups = []
      if include_groups
        group_scope = @context.current_groups
        group_scope = group_scope.where(context_type: "Course", context_id: @observed_course_ids) if @observed_course_ids
        if group_ids
          Shard.partition_by_shard(group_ids) do |shard_group_ids|
            groups += group_scope.shard(Shard.current).where(id: shard_group_ids).to_a
          end
        else
          groups = group_scope.shard(opts[:cross_shard] ? @context.in_region_associated_shards : Shard.current).to_a
        end
      end
      groups = @context.filter_visible_groups_for_user(groups)

      if opts[:include_accounts]
        # reload @current_user to make sure we get a current value for their :enabled_account_calendars preference
        @current_user.reload
        accounts = @current_user.enabled_account_calendars
      end

      if opts[:favorites_first]
        favorite_course_ids = @context.favorite_context_ids("Course")
        courses = courses.sort_by { |c| [favorite_course_ids.include?(c.id) ? 0 : 1, Canvas::ICU.collation_key(c.name)] }
      end

      @contexts.concat courses
      @contexts.concat groups
      @contexts.concat(accounts || [])
    end

    include_contexts = opts[:include_contexts] || params[:include_contexts]
    include_contexts&.split(",")&.each do |include_context|
      # don't load it again if we've already got it
      next if @contexts.any? { |c| c.asset_string == include_context }

      context = Context.find_by_asset_string(include_context)
      @contexts << context if context&.grants_right?(@current_user, session, :read)
    end

    @contexts = @contexts.uniq
    Course.require_assignment_groups(@contexts)
    @context_enrollment = @context.membership_for_user(@current_user) if @context.respond_to?(:membership_for_user)
    @context_membership = @context_enrollment
  end

  def check_for_readonly_enrollment_state
    return unless request.format.html?

    if @context_enrollment.is_a?(Enrollment) && ["invited", "active"].include?(@context_enrollment.workflow_state) && action_name != "enrollment_invitation"
      state = @context_enrollment.state_based_on_date
      case state
      when :invited
        flash[:html_notice] = if @context_enrollment.available_at
                                t("You'll need to *accept the enrollment invitation* before you can fully participate in this course, starting on %{date}.",
                                  wrapper: view_context.link_to('\1', "#", "data-method" => "POST", "data-url" => course_enrollment_invitation_url(@context, accept: true)),
                                  date: datetime_string(@context_enrollment.available_at))
                              else
                                t("You'll need to *accept the enrollment invitation* before you can fully participate in this course.",
                                  wrapper: view_context.link_to('\1', "#", "data-method" => "POST", "data-url" => course_enrollment_invitation_url(@context, accept: true)))
                              end
      when :accepted
        flash[:html_notice] = t("This course hasn’t started yet. You will not be able to participate in this course until %{date}.",
                                date: datetime_string(@context_enrollment.available_at))
      end
    end
  end

  def set_badge_counts_for(context, user)
    return if @js_env && @js_env[:badge_counts].present?
    return unless context.present? && user.present?
    return unless context.respond_to?(:content_participation_counts) # just Course and Group so far

    js_env(badge_counts: badge_counts_for(context, user))
  end
  helper_method :set_badge_counts_for

  def badge_counts_for(context, user)
    badge_counts = {}
    ["Submission"].each do |type|
      participation_count = context.content_participation_counts
                                   .find_by(user_id: user.id, content_type: type)
      participation_count ||= content_participation_count(context, type, user)
      badge_counts[type.underscore.pluralize] = participation_count.unread_count
    end
    badge_counts
  end

  def content_participation_count(context, type, user)
    GuardRail.activate(:primary) do
      ContentParticipationCount.create_or_update({ context:, user:, content_type: type })
    end
  end

  def get_upcoming_assignments(course)
    include_discussion_checkpoints = course.discussion_checkpoints_enabled?
    visible_assignments = AssignmentGroup.visible_assignments(
      @current_user,
      course,
      course.assignment_groups.active,
      include_discussion_checkpoints:
    )

    log_course(course)
    sorter = SortsAssignments.new(
      assignments_scope: visible_assignments,
      user: @current_user,
      session:,
      course:,
      include_discussion_checkpoints:
    )
    sorter.assignments(:upcoming) do |assignments|
      assignments.group("assignments.id").order("MIN(submissions.cached_due_date) ASC").to_a
    end
  end

  def log_course(course)
    log_asset_access(["assignments", course], "assignments", "other")
  end

  # Calculates the file storage quota for @context
  def get_quota(context = nil)
    quota_params = Attachment.get_quota(context || @context)
    @quota = quota_params[:quota]
    @quota_used = quota_params[:quota_used]
  end

  # Renders a quota exceeded message if the @context's quota is exceeded
  def quota_exceeded(context = nil, redirect = nil)
    context ||= @context
    redirect ||= root_url
    get_quota(context)
    if response.body.size + @quota_used > @quota
      error = case context
              when Account
                t "#application.errors.quota_exceeded_account", "Account storage quota exceeded"
              when Course
                t "#application.errors.quota_exceeded_course", "Course storage quota exceeded"
              when Group
                t "#application.errors.quota_exceeded_group", "Group storage quota exceeded"
              when User
                t "#application.errors.quota_exceeded_user", "User storage quota exceeded"
              else
                t "#application.errors.quota_exceeded", "Storage quota exceeded"
              end
      respond_to do |format|
        format.html do
          flash[:error] = error
          redirect_to redirect
        end
        format.json { render json: { errors: { base: error } }, status: :bad_request }
        format.text { render json: { errors: { base: error } }, status: :bad_request }
      end
      return true
    end
    false
  end

  # Used to retrieve the context from a :feed_code parameter.  These
  # :feed_code attributes are keyed off the object type and the object's
  # uuid.  Using the uuid attribute gives us an unguessable url so
  # that we can offer the feeds without requiring password authentication.
  def get_feed_context(opts = {})
    pieces = params[:feed_code].split("_", 2)
    if params[:feed_code].start_with?("group_membership")
      pieces = ["group_membership", params[:feed_code].split("_", 3)[-1]]
    end
    @context = nil
    @problem = nil
    case pieces[0]
    when "enrollment"
      @enrollment = Enrollment.where(uuid: pieces[1]).first if pieces[1]
      @context_type = "Course"
      if !@enrollment
        @problem = t "#application.errors.mismatched_verification_code", "The verification code does not match any currently enrolled user."
      elsif @enrollment.course && !@enrollment.course.available?
        @problem = t "#application.errors.feed_unpublished_course", "Feeds for this course cannot be accessed until it is published."
      end
      @context = @enrollment.course unless @problem
      @current_user = @enrollment.user unless @problem
    when "group_membership"
      @membership = GroupMembership.active.where(uuid: pieces[1]).first if pieces[1]
      @context_type = "Group"
      if !@membership
        @problem = t "#application.errors.mismatched_verification_code", "The verification code does not match any currently enrolled user."
      elsif @membership.group && !@membership.group.available?
        @problem = t "#application.errors.feed_unpublished_group", "Feeds for this group cannot be accessed until it is published."
      end
      @context = @membership.group unless @problem
      @current_user = @membership.user unless @problem
    when "user"
      find_user_from_uuid(pieces[1])
      @problem = t "#application.errors.invalid_verification_code", "The verification code is invalid." unless @current_user
      @context = @current_user
    else
      @context_type = pieces[0].classify
      if Context::CONTEXT_TYPES.include?(@context_type.to_sym)
        @context_class = Object.const_get(@context_type, false)
        @context = @context_class.where(uuid: pieces[1]).first if pieces[1]
      end
      if !@context
        @problem = t "#application.errors.invalid_verification_code", "The verification code is invalid."
      elsif @context.respond_to?(:is_public) && !@context.is_public && (!@context.respond_to?(:uuid) || pieces[1] != @context.uuid)
        @problem = case @context_type
                   when "course"
                     t "#application.errors.feed_private_course", "The matching course has gone private, so public feeds like this one will no longer be visible."
                   when "group"
                     t "#application.errors.feed_private_group", "The matching group has gone private, so public feeds like this one will no longer be visible."
                   else
                     t "#application.errors.feed_private", "The matching context has gone private, so public feeds like this one will no longer be visible."
                   end
      end
      @context = nil if @problem
      @current_user = @context if @context.is_a?(User)
    end
    if !@context || (opts[:only] && !opts[:only].include?(@context.class.to_s.underscore.to_sym))
      @problem ||= t("#application.errors.invalid_feed_parameters", "Invalid feed parameters.") if opts[:only] && !opts[:only].include?(@context.class.to_s.underscore.to_sym)
      @problem ||= t "#application.errors.feed_not_found", "Could not find feed."
      render template: "shared/unauthorized_feed", status: :bad_request, formats: [:html]
      return false
    end
    @context
  end

  def find_user_from_uuid(uuid)
    @current_user = UserPastLtiId.find_by(user_uuid: uuid)&.user
    @current_user ||= User.where(uuid:).first
  end

  def discard_flash_if_xhr
    if request.xhr? || request.format.to_s == "text/plain"
      flash.discard
    end
  end

  def cancel_cache_buster
    @cancel_cache_buster = true
  end

  def cache_buster
    # Annoying problem.  If I set the cache-control to anything other than "no-cache, no-store"
    # then the local cache is used when the user clicks the 'back' button.  I don't know how
    # to tell the browser to ALWAYS check back other than to disable caching...
    return true if @cancel_cache_buster || request.xhr? || api_request?

    set_no_cache_headers
  end

  def initiate_session_from_token
    # Login from a token generated via API
    if params[:session_token]
      token = SessionToken.parse(params[:session_token])
      if token&.valid?
        pseudonym = Pseudonym.active.find_by(id: token.pseudonym_id)

        if pseudonym
          unless pseudonym.works_for_account?(@domain_root_account, true)
            # if the logged in pseudonym doesn't work, we can only switch to another pseudonym
            # that does work if it's the same password, and it's not a managed pseudonym
            alternates = pseudonym.user.all_active_pseudonyms.select do |p|
              !p.managed_password? &&
                p.works_for_account?(@domain_root_account, true) &&
                p.password_salt == pseudonym.password_salt &&
                p.crypted_password == pseudonym.crypted_password
            end
            # prefer a site admin pseudonym, then a pseudonym in this account, and then any old
            # pseudonym
            pseudonym = alternates.find { |p| p.account_id == Account.site_admin.id }
            pseudonym ||= alternates.find { |p| p.account_id == @domain_root_account.id }
            pseudonym ||= alternates.first
          end
          if pseudonym && pseudonym != @current_pseudonym
            return_to = session.delete(:return_to)
            reset_session_saving_keys(:oauth2)
            pseudonym_session = PseudonymSession.new(pseudonym)
            # this doesn't count as a real login
            pseudonym_session.non_explicit_session = true
            pseudonym_session.save!
            session[:used_remember_me_token] = true if token.used_remember_me_token
            @session_token = token
          end
          if pseudonym && token.current_user_id
            target_user = User.find(token.current_user_id)
            session[:become_user_id] = token.current_user_id if target_user.can_masquerade?(pseudonym.user, @domain_root_account)
          end
        end
        return redirect_to return_to if return_to

        if (oauth = session[:oauth2])
          provider = Canvas::OAuth::Provider.new(oauth[:client_id], oauth[:redirect_uri], oauth[:scopes], oauth[:purpose])
          return redirect_to Canvas::OAuth::Provider.confirmation_redirect(self, provider, pseudonym.user)
        end

        # do one final redirect to get the token out of the URL
        redirect_to remove_query_params(request.original_url, "session_token")
      end
    end
  end

  def remove_query_params(url, *params)
    uri = URI.parse(url)
    return url unless uri.query

    qs = Rack::Utils.parse_query(uri.query)
    qs.except!(*params)
    uri.query = qs.empty? ? nil : Rack::Utils.build_query(qs)
    uri.to_s
  end

  def set_no_cache_headers
    response.headers["Pragma"] = "no-cache"
    response.headers["Cache-Control"] = "no-store"
  end

  def manage_robots_meta
    @allow_robot_indexing = true if @domain_root_account&.enable_search_indexing?
  end

  def set_page_view
    # We only record page_views for html page requests coming from within the
    # app, or if coming from a developer api request and specified as a
    # page_view.
    return unless @current_user && !request.xhr? && request.get? && page_views_enabled?

    ENV["RAILS_HOST_WITH_PORT"] ||= request.host_with_port
    generate_page_view
  end

  def require_reacceptance_of_terms
    if session[:require_terms] && request.get? && !api_request? && !verified_file_request?
      render "shared/terms_required", status: :unauthorized
      false
    end
  end

  def clear_policy_cache
    AdheresToPolicy::Cache.clear
  end

  def generate_page_view(user = @current_user)
    attributes = { user:, real_user: @real_current_user }
    @page_view = PageView.generate(request, attributes)
    @page_view.user_request = true if params[:user_request] || (user && !request.xhr? && request.get?)
    @page_before_render = Time.now.utc
  end

  def disable_page_views
    @log_page_views = false
    true
  end

  def update_enrollment_last_activity_at
    return unless @context_enrollment.is_a?(Enrollment)

    activity = Enrollment::RecentActivity.new(@context_enrollment, @context)
    activity.record_for_access(response)
  end

  # Asset accesses are used for generating usage statistics.  This is how
  # we say, "the user just downloaded this file" or "the user just
  # viewed this wiki page".  We can then after-the-fact build statistics
  # and reports from these accesses.  This is currently being used
  # to generate access reports per student per course.
  #
  # If asset is an AR model, then its asset_string will be used. If it's an array,
  # it should look like [ "subtype", context ], like [ "pages", course ].
  def log_asset_access(asset, asset_category, asset_group = nil, level = nil, membership_type = nil, overwrite: true, context: nil)
    user = file_access_user
    return unless user && @context && asset
    return if asset.respond_to?(:new_record?) && asset.new_record?

    shard = asset.is_a?(Array) ? asset[1].shard : asset.shard
    shard.activate do
      code = if asset.is_a?(Array)
               "#{asset[0]}:#{asset[1].asset_string}"
             else
               asset.asset_string
             end

      membership_type ||= @context_membership && @context_membership.class.to_s

      group_code = if asset_group.is_a?(String)
                     asset_group
                   elsif asset_group.respond_to?(:asset_string)
                     asset_group.asset_string
                   else
                     "unknown"
                   end

      if !@accessed_asset || overwrite
        @accessed_asset = {
          user:,
          code:,
          asset_for_root_account_id: asset.is_a?(Array) ? asset[1] : asset,
          group_code:,
          category: asset_category,
          membership_type:,
          level:,
          shard:
        }
      end

      Canvas::LiveEvents.asset_access(asset,
                                      asset_category,
                                      membership_type,
                                      level,
                                      context:,
                                      context_membership: @context_membership)

      @accessed_asset
    end
  end

  def log_api_asset_access(asset, asset_category, asset_group = nil, level = nil, membership_type = nil, overwrite: true)
    return if in_app? # don't log duplicate accesses for API calls made by the Canvas front-end
    return if params[:page].to_i > 1 # don't log duplicate accesses for pages after the first

    log_asset_access(asset, asset_category, asset_group, level, membership_type, overwrite:)
  end

  def log_page_view
    user = @current_user || (@accessed_asset && @accessed_asset[:user])
    if user && @log_page_views != false
      add_interaction_seconds
      log_participation(user)
      log_gets
      finalize_page_view
    elsif @page_view && !@page_view.new_record?
      @page_view.destroy
    end
  rescue => e
    Canvas::Errors.capture_exception(:page_view, e)
    logger.error "Pageview error!"
    raise e if Rails.env.development?

    true
  end

  def add_interaction_seconds
    updated_fields = params.slice(:interaction_seconds)
    return unless (request.xhr? || request.put?) && params[:page_view_token] && !updated_fields.empty?
    return unless page_views_enabled?

    page_view_info = CanvasSecurity::PageViewJwt.decode(params[:page_view_token])
    @page_view = PageView.find_for_update(page_view_info[:request_id])
    if @page_view
      if @page_view.id
        response.headers["X-Canvas-Page-View-Update-Url"] = page_view_path(
          @page_view.id, page_view_token: @page_view.token
        )
      end
      @page_view.do_update(updated_fields)
      @page_view_update = true

      RequestContext::Generator.store_interaction_seconds_update(
        @page_view,
        updated_fields[:interaction_seconds]
      )
    end
  end

  def log_participation(user)
    # If we're logging the asset access, and it's either a participatory action
    # or it's not an update to an already-existing page_view.  We check to make sure
    # it's not an update because if the page_view already existed, we don't want to
    # double-count it as multiple views when it's really just a single view.
    return unless @accessed_asset && (@accessed_asset[:level] == "participate" || !@page_view_update)

    @access = AssetUserAccess.log(user, @context, @accessed_asset) if @context

    if @page_view.nil? && %w[participate submit].include?(@accessed_asset[:level]) && page_views_enabled?
      generate_page_view(user)
    end

    if @page_view
      @page_view.participated = %w[participate submit].include?(@accessed_asset[:level])
      @page_view.asset_user_access = @access
    end

    @page_view_update = true
  end

  def log_gets
    if @page_view && !request.xhr? && request.get? && ((response.media_type || "").to_s.include?("html") || api_request?)
      @page_view.render_time ||= (Time.now.utc - @page_before_render) if @page_before_render
      @page_view_update = true
    end
  end

  def finalize_page_view
    if @page_view && @page_view_update
      @page_view.context = @context if !@page_view.context_id && PageView::CONTEXT_TYPES.include?(@context.class.name)
      @page_view.account_id = @domain_root_account.id
      @page_view.developer_key_id = @access_token.try(:developer_key_id)
      @page_view.store
      RequestContext::Generator.store_page_view_meta(@page_view)
    end
  end

  # order from general to specific; precedence
  # evaluates the LAST one first, so having "Exception"
  # at the end, for example, would be a problem.
  # all things would be rescued prior to any specific handlers.
  rescue_from Exception, with: :rescue_exception
  # Rails exceptions
  rescue_from ActionController::InvalidCrossOriginRequest, with: :rescue_expected_error_type
  rescue_from ActionController::ParameterMissing, with: :rescue_expected_error_type
  rescue_from ActionController::UnknownFormat, with: :rescue_expected_error_type
  rescue_from ActiveRecord::RecordInvalid, with: :rescue_expected_error_type
  rescue_from ActionView::MissingTemplate, with: :rescue_expected_error_type
  rescue_from ActiveRecord::StaleObjectError, with: :rescue_expected_error_type
  # Canvas exceptions
  rescue_from RequestError, with: :rescue_expected_error_type
  rescue_from Canvas::Security::TokenExpired, with: :rescue_expected_error_type
  rescue_from SearchTermHelper::SearchTermTooShortError, with: :rescue_expected_error_type
  rescue_from CanvasHttp::CircuitBreakerError, with: :rescue_expected_error_type
  rescue_from InstFS::ServiceError, with: :rescue_expected_error_type
  rescue_from InstFS::BadRequestError, with: :rescue_expected_error_type

  def rescue_expected_error_type(error)
    rescue_exception(error, level: :info)
  end

  # analogous to rescue_action_without_handler from ActionPack 2.3
  def rescue_exception(exception, level: :error)
    # On exception `after_action :set_response_headers` is not called.
    # This causes controller#action from not being set on x-canvas-meta header.
    set_response_headers

    if Rails.application.config.consider_all_requests_local
      rescue_action_locally(exception, level:)
    else
      rescue_action_in_public(exception, level:)
    end
  end

  def interpret_status(code)
    message = Rack::Utils::HTTP_STATUS_CODES[code]
    code, message = [500, Rack::Utils::HTTP_STATUS_CODES[500]] unless message
    "#{code} #{message}"
  end

  def response_code_for_rescue(exception)
    ActionDispatch::ExceptionWrapper.status_code_for_exception(exception.class.name)
  end

  def render_optional_error_file(status)
    path = "#{Rails.public_path}/#{status.to_s[0, 3]}"
    if File.exist?(path)
      render file: path, status:, content_type: Mime::Type.lookup("text/html"), layout: false, formats: [:html]
    else
      head status
    end
  end

  # Custom error catching and message rendering.
  def rescue_action_in_public(exception, level: :error)
    response_code = exception.response_status if exception.respond_to?(:response_status)
    @show_left_side = exception.show_left_side if exception.respond_to?(:show_left_side)
    response_code ||= response_code_for_rescue(exception) || 500
    begin
      status_code = interpret_status(response_code)
      status = status_code
      if exception.is_a?(ActionController::InvalidAuthenticityToken)
        status = "AUT"
        Rails.logger.warn "Cookie token is #{request.cookies[:_csrf_token]}"
      end
      type = nil
      type = "404" if status == "404 Not Found"
      opts = { type: }
      opts[:canvas_error_info] = exception.canvas_error_info if exception.respond_to?(:canvas_error_info)
      info = Canvas::Errors::Info.new(request, @domain_root_account, @current_user, opts)
      error_info = info.to_h
      error_info[:tags][:response_code] = response_code
      capture_outputs = Canvas::Errors.capture(exception, error_info, level)
      error = nil
      if capture_outputs[:error_report]
        error = ErrorReport.find(capture_outputs[:error_report])
      end

      # already rendered (i.e. the exception happened _after_ responding);
      # we can't do anything else useful
      return if response_body

      if api_request?
        rescue_action_in_api(exception, error, response_code)
      else
        render_rescue_action(exception, error, status, status_code)
      end
    rescue => e
      # error generating the error page? failsafe.
      Canvas::Errors.capture(e)
      render_optional_error_file response_code_for_rescue(exception)
    end
  end

  def render_xhr_exception(error, message = nil, status = "500 Internal Server Error", status_code = 500)
    message ||= "Unexpected error, ID: #{error&.id || "unknown"}"
    render status: status_code, json: {
      errors: {
        base: message
      },
      status:
    }
  end

  def render_rescue_action(exception, error, status, status_code)
    clear_crumbs
    @headers = nil
    load_account unless @domain_root_account
    session[:last_error_id] = error&.id
    if request.xhr? || request.format == :text
      message = exception.xhr_message if exception.respond_to?(:xhr_message)
      render_xhr_exception(error, message, status, status_code)
    elsif exception.is_a?(ActionController::InvalidAuthenticityToken) && cookies[:_csrf_token].blank?
      redirect_to login_url(needs_cookies: "1")
      reset_session
      nil
    else
      js_env SENTRY_BOOT_MESSAGE: "Invalid authenticity token on post" if ActionController::InvalidAuthenticityToken

      request.format = :html
      template = exception.error_template if exception.respond_to?(:error_template)
      unless template
        template = "shared/errors/#{status.to_s[0, 3]}_message"
        erbpath = Rails.root.join("app/views/#{template}.html.erb")
        template = "shared/errors/500_message" unless erbpath.file?
      end

      @status_code = status_code
      message = exception.is_a?(RequestError) ? exception.message : nil
      render template:,
             layout: "application",
             status: status_code,
             formats: [:html],
             locals: {
               error:,
               exception:,
               status:,
               message:,
             }
    end
  end

  def rescue_action_in_api(exception, error_report, response_code)
    data = exception.error_json if exception.respond_to?(:error_json)
    data ||= api_error_json(exception, response_code)

    if error_report.try(:id)
      data[:error_report_id] = error_report.id
    end

    render json: data, status: response_code
  end

  def api_error_json(exception, status_code)
    case exception
    when ActiveRecord::RecordInvalid
      data = Api::Errors::Reporter.to_hash(exception.record.errors)
    when ActiveRecord::RecordNotFound
      data = { errors: [{ message: "The specified resource does not exist." }] }
    when AuthenticationMethods::RevokedAccessTokenError
      add_www_authenticate_header
      data = { errors: [{ message: "Revoked access token." }] }
    when AuthenticationMethods::ExpiredAccessTokenError
      add_www_authenticate_header
      data = { errors: [{ message: "Expired access token.", expired_at: @access_token&.permanent_expires_at }] }
    when AuthenticationMethods::AccessTokenError
      add_www_authenticate_header
      data = { errors: [{ message: "Invalid access token." }] }
    when AuthenticationMethods::AccessTokenScopeError
      data = { errors: [{ message: "Insufficient scopes on access token." }] }
    when ActionController::ParameterMissing
      data = { errors: [{ message: "#{exception.param} is missing" }] }
    when BasicLTI::BasicOutcomes::Unauthorized,
        BasicLTI::BasicOutcomes::InvalidRequest
      data = { errors: [{ message: exception.message }] }
    else
      status_code_string = if status_code.is_a?(Symbol)
                             status_code.to_s
                           else
                             # we want to return a status string of the form "not_found", so take the rails-style "Not Found" and tweak it
                             interpret_status(status_code).sub(/\d\d\d /, "").delete(" ").underscore
                           end
      data = { errors: [{ message: "An error occurred.", error_code: status_code_string }] }
    end
    data
  end

  def rescue_action_locally(exception, level: :error)
    if api_request? || exception.is_a?(RequestError)
      # we want api requests to behave the same on error locally as in prod, to
      # ease testing and development. you can still view the backtrace, etc, in
      # the logs.
      rescue_action_in_public(exception, level:)
    else
      # this ensures the logging will still happen so you can see backtrace, etc.
      Canvas::Errors.capture(exception, {}, level)
      raise exception
    end
  end

  def claim_session_course(course, user, state = nil)
    e = course.claim_with_teacher(user)
    session[:claimed_enrollment_uuids] ||= []
    session[:claimed_enrollment_uuids] << e.uuid
    session[:claimed_enrollment_uuids].uniq!
    flash[:notice] = t "#application.notices.first_teacher", "This course is now claimed, and you've been registered as its first teacher."
    if !@current_user && state == :just_registered
      flash[:notice] = t "#application.notices.first_teacher_with_email", "This course is now claimed, and you've been registered as its first teacher. You should receive an email shortly to complete the registration process."
    end
    session[:claimed_course_uuids] ||= []
    session[:claimed_course_uuids] << course.uuid
    session[:claimed_course_uuids].uniq!
    session.delete(:claim_course_uuid)
    session.delete(:course_uuid)
  end

  API_REQUEST_REGEX = %r{\A/api/}
  def api_request?
    @api_request ||= !!request.path.match(API_REQUEST_REGEX)
  end

  def verified_file_request?
    params[:controller] == "files" && params[:action] == "show" && params[:verifier].present?
  end

  # Retrieving wiki pages needs to search either using the id or
  # the page title.
  def get_wiki_page
    GuardRail.activate((params[:action] == "edit") ? :primary : :secondary) do
      @wiki = @context.wiki

      @page_name = params[:wiki_page_id] || params[:id] || (params[:wiki_page] && params[:wiki_page][:title])
      if params[:format] && !["json", "html"].include?(params[:format])
        @page_name += ".#{params[:format]}"
        params[:format] = "html"
      end
      return if @page || !@page_name

      @page = @wiki.find_page(@page_name) if params[:action] != "create"
    end

    unless @page
      if params[:titleize].present? && !value_to_boolean(params[:titleize])
        @page_name = CGI.unescape(@page_name)
        @page = @wiki.build_wiki_page(@current_user, title: @page_name)
      else
        @page = @wiki.build_wiki_page(@current_user, url: @page_name)
      end
    end
  end

  def content_tag_redirect(context, tag, error_redirect_symbol, tag_type = nil)
    url_params = (tag.tag_type == "context_module") ? { module_item_id: tag.id } : {}
    if tag.content_type == "Assignment"
      use_edit_url = params[:build].nil? && @context.grants_right?(@current_user, :manage_assignments_edit) && tag.quiz_lti
      url_params[:quiz_lti] = true if use_edit_url
      redirect_symbol = use_edit_url ? :edit_context_assignment_url : :context_assignment_url
      redirect_to named_context_url(context, redirect_symbol, tag.content_id, url_params)
    elsif tag.content_type == "WikiPage"
      redirect_to polymorphic_url([context, tag.content], url_params)
    elsif tag.content_type == "Attachment"
      redirect_to named_context_url(context, :context_file_url, tag.content_id, url_params)
    elsif tag.content_type_quiz?
      redirect_to named_context_url(context, :context_quiz_url, tag.content_id, url_params)
    elsif tag.content_type == "DiscussionTopic"
      redirect_to named_context_url(context, :context_discussion_topic_url, tag.content_id, url_params)
    elsif tag.content_type == "Rubric"
      redirect_to named_context_url(context, :context_rubric_url, tag.content_id, url_params)
    elsif tag.content_type == "AssessmentQuestionBank"
      redirect_to named_context_url(context, :context_question_bank_url, tag.content_id, url_params)
    elsif tag.content_type == "Lti::MessageHandler"
      url_params[:module_item_id] = params[:module_item_id] if params[:module_item_id]
      url_params[:resource_link_fragment] = "ContentTag:#{tag.id}"
      redirect_to named_context_url(context, :context_basic_lti_launch_request_url, tag.content_id, url_params)
    elsif tag.content_type == "ExternalUrl"
      @tag = tag
      @module = tag.context_module
      log_asset_access(@tag, "external_urls", "external_urls")
      if tag.locked_for? @current_user
        render "context_modules/lock_explanation"
      else
        tag.context_module_action(@current_user, :read)
        render "context_modules/url_show"
      end
    elsif tag.content_type == "ContextExternalTool"
      timing_start = Process.clock_gettime(Process::CLOCK_MONOTONIC)
      @tag = tag

      if tag.locked_for? @current_user
        return render "context_modules/lock_explanation"
      end

      if @tag.context.is_a?(Assignment)
        @assignment = @tag.context

        @resource_title = @assignment.title
        @module_tag = if params[:module_item_id]
                        @context.context_module_tags.not_deleted.find(params[:module_item_id])
                      else
                        @assignment.context_module_tags.first
                      end
      else
        @module_tag = @tag
        @resource_title = @tag.title
      end
      @resource_url = @tag.url
      @tool = Lti::ToolFinder.from_content_tag(tag, context)

      @assignment&.migrate_to_1_3_if_needed!(@tool)
      tag.migrate_to_1_3_if_needed!(@tool)

      tag.context_module_action(@current_user, :read)
      if @tool
        log_asset_access(@tool, "external_tools", "external_tools", overwrite: false)
        @opaque_id = @tool.opaque_identifier_for(@tag)

        launch_settings = @tool.settings["post_only"] ? { post_only: true, tool_dimensions: } : { tool_dimensions: }
        @lti_launch = Lti::Launch.new(launch_settings)

        success_url = case tag_type
                      when :assignments
                        named_context_url(@context, :context_assignments_url, include_host: true)
                      when :modules
                        named_context_url(@context, :context_context_modules_url, include_host: true)
                      else
                        named_context_url(@context, :context_url, include_host: true)
                      end
        if tag.new_tab
          @lti_launch.launch_type = "window"
          @return_url = success_url
        else
          @return_url = if @context
                          set_return_url
                        else
                          external_content_success_url("external_tool_redirect")
                        end
          @redirect_return = true
          js_env(redirect_return_success_url: success_url,
                 redirect_return_cancel_url: success_url)
        end

        opts = {
          launch_url: @tool.login_or_launch_url(preferred_launch_url: @resource_url),
          link_code: @opaque_id,
          overrides: { "resource_link_title" => @resource_title },
          domain: HostUrl.context_host(@domain_root_account, request.host),
          include_module_context: true
        }

        @tool_form_id = random_lti_tool_form_id
        js_env(LTI_TOOL_FORM_ID: @tool_form_id)

        variable_expander = Lti::VariableExpander.new(@domain_root_account, @context, self, {
                                                        current_user: @current_user,
                                                        current_pseudonym: @current_pseudonym,
                                                        content_tag: @module_tag || tag,
                                                        assignment: @assignment,
                                                        launch: @lti_launch,
                                                        tool: @tool,
                                                        launch_url: @resource_url
                                                      })

        adapter = if @tool.use_1_3?
                    # Use the resource URL as the target_link_uri
                    opts[:launch_url] = @resource_url

                    Lti::LtiAdvantageAdapter.new(
                      tool: @tool,
                      user: @current_user,
                      context: @context,
                      return_url: @return_url,
                      expander: variable_expander,
                      include_storage_target: !in_lti_mobile_webview?,
                      opts: opts.merge(
                        resource_link: @tag.associated_asset_lti_resource_link
                      )
                    )
                  else
                    Lti::LtiOutboundAdapter.new(@tool, @current_user, @context).prepare_tool_launch(@return_url, variable_expander, opts)
                  end

        if tag.try(:context_module)
          # if you change this, see also url_show.html.erb
          cu = context_url(@context, :context_context_modules_url)
          cu = "#{cu}/#{tag.context_module.id}"
          add_crumb tag.context_module.name, cu
          add_crumb @tag.title
        end

        if @assignment
          return unless require_user

          add_crumb(@resource_title)
          @mark_done = MarkDonePresenter.new(self, @context, params["module_item_id"], @current_user, @assignment)
          @prepend_template = "assignments/lti_header" if render_external_tool_prepend_template?

          can_read_submissions = @assignment.grants_right?(@current_user, session, :read_own_submission) && @context.grants_right?(@current_user, session, :read_grades)
          if can_read_submissions
            @assigned_assessments = @current_user_submission&.assigned_assessments&.select { |request| request.submission.grants_right?(@current_user, session, :read) } || []
          end
          begin
            @lti_launch.params = lti_launch_params(adapter)
          rescue Lti::IMS::AdvantageErrors::InvalidLaunchError
            return render_error_with_details(
              title: t("LTI Launch Error"),
              summary: t("There was an error launching to the configured tool."),
              directions: t("Please try re-establishing the connection to the tool by re-selecting the tool in the assignment or module item interface and saving.")
            )
          end
        else
          @lti_launch.params = adapter.generate_post_payload
        end

        @lti_launch.resource_url = @tool.login_or_launch_url(preferred_launch_url: @resource_url)
        @lti_launch.link_text = @resource_title
        @lti_launch.analytics_id = @tool.tool_id

        Lti::LogService.new(tool: @tool, context:, user: @current_user, session_id: session[:session_id], placement: nil, launch_type: :content_item, launch_url: @resource_url).call

        @append_template = "context_modules/tool_sequence_footer" if render_external_tool_append_template?
        render Lti::AppUtil.display_template(external_tool_redirect_display_type)
      else
        flash[:error] = t "#application.errors.invalid_external_tool", "Couldn't find valid settings for this link"
        redirect_to named_context_url(context, error_redirect_symbol)
      end
      timing_end = Process.clock_gettime(Process::CLOCK_MONOTONIC)
      tags = @tool ? { lti_version: @tool.lti_version } : {}
      InstStatsd::Statsd.timing("lti.content_tag_redirect_time", timing_end - timing_start, tags:)
    else
      flash[:error] = t "#application.errors.invalid_tag_type", "Didn't recognize the item type for this tag"
      redirect_to named_context_url(context, error_redirect_symbol)
    end
  end

  def set_return_url
    ref = request.referer
    # when flag is enabled, new quizzes quiz creation can only be initiated from quizzes page
    # but we still use the assignment#new page to create the quiz.
    # also handles launch from existing quiz on quizzes page.
    if ref.present? && @assignment&.quiz_lti?
      if (ref.include?("assignments/new") || ref =~ %r{courses/(\d+/quizzes.?|.*\?quiz_lti)}) && @context.root_account.feature_enabled?(:newquizzes_on_quiz_page)
        return polymorphic_url([@context, :quizzes])
      end

      if %r{courses/\d+/gradebook}i.match?(ref)
        return polymorphic_url([@context, :gradebook])
      end

      if %r{courses/\d+$}i.match?(ref)
        return polymorphic_url([@context])
      end

      if %r{courses/(\d+/modules.?|.*\?module_item_id=)}.match?(ref)
        return polymorphic_url([@context, :context_modules])
      end

      if %r{/courses/.*\?quiz_lti}.match?(ref)
        return polymorphic_url([@context, :quizzes])
      end

      if %r{courses/\d+/assignments}.match?(ref)
        return polymorphic_url([@context, :assignments])
      end
    end
    named_context_url(@context, :context_external_content_success_url, "external_tool_redirect", include_host: true)
  end

  def lti_launch_params(adapter)
    adapter.generate_post_payload_for_assignment(@assignment, lti_grade_passback_api_url(@tool), blti_legacy_grade_passback_api_url(@tool), lti_turnitin_outcomes_placement_url(@tool.id))
  end
  private :lti_launch_params

  def external_tool_redirect_display_type
    if params["display"].present?
      params["display"]
    elsif @assignment&.quiz_lti? && @module_tag
      "in_nav_context"
    else
      @tool&.extension_setting(:assignment_selection)&.dig("display_type")
    end
  end
  private :external_tool_redirect_display_type

  def render_external_tool_prepend_template?
    display_types = %w[full_width in_nav_context borderless full_width_with_nav]

    !display_types.include?(external_tool_redirect_display_type)
  end
  private :render_external_tool_prepend_template?

  def render_external_tool_append_template?
    display_types = %w[full_width borderless full_width_with_nav]

    !display_types.include?(external_tool_redirect_display_type)
  end
  private :render_external_tool_append_template?

  # pass it a context or an array of contexts and it will give you a link to the
  # person's calendar with only those things checked.
  def calendar_url_for(contexts_to_link_to = nil, options = {})
    options[:query] ||= {}
    contexts_to_link_to = Array(contexts_to_link_to)
    if (event = options.delete(:event))
      options[:query][:event_id] = event.id
    end
    options[:query][:include_contexts] = contexts_to_link_to.map(&:asset_string).join(",") unless contexts_to_link_to.empty?
    calendar_url(options[:query])
  end

  # pass it a context or an array of contexts and it will give you a link to the
  # person's files browser for the supplied contexts.
  def files_url_for(contexts_to_link_to = nil, options = {})
    options[:query] ||= {}
    contexts_to_link_to = Array(contexts_to_link_to)
    unless contexts_to_link_to.empty?
      options[:anchor] = contexts_to_link_to.first.asset_string
    end
    options[:query][:include_contexts] = contexts_to_link_to.map { |c| c.is_a? String ? c : c.asset_string }.join(",") unless contexts_to_link_to.empty?
    url_for(
      options[:query].merge({
        controller: "files",
        action: "full_index",
      }.merge(if options[:anchor].empty?
                {}
              else
                {
                  anchor: options[:anchor]
                }
              end))
    )
  end
  helper_method :calendar_url_for, :files_url_for

  def conversations_path(params = {})
    if @current_user
      query_string = params.slice(:context_id, :user_id, :user_name).each_with_object([]) do |(k, v), res|
        res << "#{k}=#{v}"
      end.join("&")
      "/conversations?#{query_string}"
    else
      hash = params.keys.empty? ? "" : "##{params.to_json.unpack1("H*")}"
      "/conversations#{hash}"
    end
  end
  helper_method :conversations_path

  # escape everything but slashes, see http://code.google.com/p/phusion-passenger/issues/detail?id=113
  FILE_PATH_ESCAPE_PATTERN = Regexp.new("[^#{URI::PATTERN::UNRESERVED}/]")
  def safe_domain_file_url(attachment, host_and_shard: nil, verifier: nil, download: false, return_url: nil, fallback_url: nil, authorization: nil)
    host_and_shard ||= HostUrl.file_host_with_shard(@domain_root_account || Account.default, request.host_with_port)
    host, shard = host_and_shard
    config = DynamicSettings.find(tree: :private, cluster: attachment.shard.database_server.id)
    if config["attachment_specific_file_domain"] == "true"
      separator = config["attachment_specific_file_domain_separator"] || "."
      host = "a#{attachment.shard.id}-#{attachment.local_id}#{separator}#{host}"
    end
    res = "#{request.protocol}#{host}"

    shard.activate do
      # add parameters so that the other domain can create a session that
      # will authorize file access but not full app access.  We need this in
      # case there are relative URLs in the file that point to other pieces
      # of content.
      fallback_url ||= request.url
      query = URI.parse(fallback_url).query
      # i don't know if we really need this but in case these expired tokens are a client caching issue,
      # let's throw an extra param in the fallback so we hopefully don't infinite loop
      fallback_url += (query.present? ? "&" : "?") + "fallback_ts=#{Time.now.to_i}"
      authorization ||= { attachment: }
      opts = generate_access_verifier(return_url:, fallback_url:, authorization:)
      opts[:verifier] = verifier if verifier.present?

      if download
        # download "for realz, dude" (see later comments about :download)
        opts[:download_frd] = 1
      else
        # don't set :download here, because file_download_url won't like it. see
        # comment below for why we'd want to set :download
        opts[:inline] = 1
      end

      if @context && Attachment.relative_context?(@context.class.base_class) && @context == attachment.context
        # so yeah, this is right. :inline=>1 wants :download=>1 to go along with
        # it, so we're setting :download=>1 *because* we want to display inline.
        opts[:download] = 1 unless download

        # if the context is one that supports relative paths (which requires extra
        # routes and stuff), then we'll build an actual named_context_url with the
        # params for show_relative
        res += named_context_url(@context, :context_file_url, attachment)
        res += "/" + URI::DEFAULT_PARSER.escape(attachment.full_display_path, FILE_PATH_ESCAPE_PATTERN)
        res += "?" + opts.to_query
      else
        # otherwise, just redirect to /files/:id
        res += file_download_url(attachment, opts.merge(only_path: true))
      end
    end

    res
  end
  helper_method :safe_domain_file_url

  def feature_enabled?(feature)
    @features_enabled ||= {}
    feature = feature.to_sym
    return @features_enabled[feature] unless @features_enabled[feature].nil?

    @features_enabled[feature] ||= if [:question_banks].include?(feature)
                                     true
                                   elsif feature == :diigo
                                     !!Diigo::Connection.config
                                   elsif feature == :google_drive
                                     Canvas::Plugin.find(:google_drive).try(:enabled?)
                                   elsif feature == :etherpad
                                     !!EtherpadCollaboration.config
                                   elsif feature == :kaltura
                                     !!CanvasKaltura::ClientV3.config
                                   elsif feature == :web_conferences
                                     !!WebConference.config
                                   elsif feature == :vericite
                                     Canvas::Plugin.find(:vericite).try(:enabled?)
                                   elsif feature == :lockdown_browser
                                     Canvas::Plugin.all_for_tag(:lockdown_browser).any? { |p| p.settings[:enabled] }
                                   else
                                     !!AccountServices.allowable_services[feature]
                                   end
  end
  helper_method :feature_enabled?

  def service_enabled?(service)
    @domain_root_account&.service_enabled?(service)
  end
  helper_method :service_enabled?

  def feature_and_service_enabled?(feature)
    feature_enabled?(feature) && service_enabled?(feature)
  end
  helper_method :feature_and_service_enabled?

  def random_lti_tool_form_id
    rand(0..999).to_s
  end
  helper_method :random_lti_tool_form_id

  def temporary_user_code(generate = true)
    if generate
      session[:temporary_user_code] ||= "tmp_#{Digest::SHA256.hexdigest("#{Time.now.to_i}_#{rand}")}"
    else
      session[:temporary_user_code]
    end
  end

  def require_account_management(on_root_account = false, permissions: [:manage_account_settings])
    if (!@context.root_account? && on_root_account) || !@context.is_a?(Account)
      redirect_to named_context_url(@context, :context_url)
      return false
    else
      return false unless authorized_action(@context, @current_user, permissions)
    end
    true
  end

  def require_root_account_management
    require_account_management(true)
  end

  def require_site_admin_with_permission(permission)
    require_context_with_permission(Account.site_admin, permission)
  end

  def require_context_with_permission(context, permission)
    unless context.grants_right?(@current_user, permission)
      respond_to do |format|
        format.html do
          if @current_user
            flash[:error] = t "#application.errors.permission_denied", "You don't have permission to access that page"
            redirect_to root_url
          else
            redirect_to_login
          end
        end
        format.json { render_json_unauthorized }
      end
      false
    end
  end

  def require_registered_user
    return false if require_user == false

    unless @current_user.registered?
      respond_to do |format|
        format.html { render "shared/registration_incomplete", status: :unauthorized }
        format.json { render json: { "status" => "unauthorized", "message" => t("#errors.registration_incomplete", "You need to confirm your email address before you can view this page") }, status: :unauthorized }
      end
      false
    end
  end

  def check_incomplete_registration
    if @current_user
      js_env INCOMPLETE_REGISTRATION: incomplete_registration?, USER_EMAIL: @current_user.email
    end
  end

  def incomplete_registration?
    @current_user && params[:registration_success] && @current_user.pre_registered?
  end
  helper_method :incomplete_registration?

  def page_views_enabled?
    PageView.page_views_enabled?
  end
  helper_method :page_views_enabled?

  def verified_file_download_url(attachment, context = nil, permission_map_id = nil, *opts)
    verifier = Attachments::Verification.new(attachment).verifier_for_user(@current_user,
                                                                           context: context.try(:asset_string),
                                                                           permission_map_id:)
    file_download_url(attachment, { verifier: }, *opts)
  end
  helper_method :verified_file_download_url

  # safe_html is used to indicate that the HTML is already safe and should not be escaped,
  # please also note that if the html has any attachments, safe_html should be set to true!!!
  # since we neet to process the attachments in the html.
  def user_content(str, context: @context, user: @current_user, is_public: false, location: nil, safe_html: false)
    return nil unless str
    return AttachmentLocationTagger.tag_url(str, location).html_safe if safe_html && !location.nil?
    return str.html_safe if safe_html

    file_association_access_ff_enabled = if context.instance_of?(::User)
                                           context.associated_root_accounts.any? { |a| a.feature_enabled?(:file_association_access) }
                                         else
                                           context.root_account.feature_enabled?(:file_association_access)
                                         end

    is_course_syllabus = location&.include?("course_syllabus_") && context.root_account.feature_enabled?(:disable_file_verifiers_in_public_syllabus)
    render_location_tag = if is_course_syllabus || (location && file_association_access_ff_enabled)
                            location
                          else
                            nil
                          end

    rewriter = UserContent::HtmlRewriter.new(context, user)
    file_handler = proc do |match|
      UserContent::FilesHandler.new(
        match:,
        context:,
        user:,
        preloaded_attachments: {},
        in_app: in_app?,
        is_public:,
        location: render_location_tag
      ).processed_url
    end
    rewriter.set_handler("files", &file_handler)
    rewriter.set_handler("media_attachments_iframe", &file_handler)
    UserContent.escape(rewriter.translate_content(str), request.host_with_port, use_new_math_equation_handling?)
  end
  helper_method :user_content

  def find_bank(id, check_context_chain = true)
    bank = @context.assessment_question_banks.active.where(id:).first || @current_user.assessment_question_banks.active.where(id:).first
    if bank
      (if block_given?
         authorized_action(bank, @current_user, :read)
       else
         bank.grants_right?(@current_user, session, :read)
       end) or return nil
    elsif check_context_chain
      (if block_given?
         authorized_action(@context, @current_user, :read_question_banks)
       else
         @context.grants_right?(@current_user, session, :read_question_banks)
       end) or return nil
      bank = @context.inherited_assessment_question_banks.where(id:).first
    end

    yield if block_given? && (@bank = bank)
    bank
  end

  def in_app?
    !!(@current_user ? @pseudonym_session : session[:session_id])
  end

  def params_are_integers?(*check_params)
    begin
      check_params.each { |p| Integer(params[p]) }
    rescue ArgumentError
      return false
    end
    true
  end

  def destroy_session
    logger.info "Destroying session: #{session[:session_id]}"
    @pseudonym_session.try(:destroy)
    reset_session
  end

  def logout_current_user
    logged_in_user&.stamp_logout_time!
    InstFS.logout(logged_in_user)
    destroy_session
  end

  def set_layout_options
    @embedded_view = params[:embedded]
    @headers = false if params[:no_headers]
    (@body_classes ||= []) << "embedded" if @embedded_view
  end

  def stringify_json_ids?
    request.headers["Accept"]&.include?("application/json+canvas-string-ids")
  end

  def json_cast(obj)
    obj = obj.as_json if obj.respond_to?(:as_json)
    stringify_json_ids? ? StringifyIds.recursively_stringify_ids(obj) : obj
  end

  def render(options = nil, extra_options = {}, &)
    set_layout_options
    if options.is_a?(Hash) && options.key?(:json)
      json = options.delete(:json)
      unless json.is_a?(String)
        json = ActiveSupport::JSON.encode(json_cast(json))
      end

      options[:json] = json
    end

    # _don't_ call before_render hooks if we're not returning HTML
    if options.is_a?(Hash) &&
       (options[:json] || options[:plain] || options[:layout] == false)
      super
    else
      run_callbacks(:html_render) { super }
    end
  end

  # flash is normally only preserved for one redirect; make sure we carry
  # it along in case there are more
  def redirect_to(*)
    flash.keep
    super
  end

  def css_bundles
    @css_bundles ||= []
  end
  helper_method :css_bundles

  def css_bundle(*args)
    opts = (args.last.is_a?(Hash) ? args.pop : {})
    Array(args).flatten.each do |bundle|
      css_bundles << [bundle, opts[:plugin]] unless css_bundles.include? [bundle, opts[:plugin]]
    end
    nil
  end
  helper_method :css_bundle

  def js_bundles
    @js_bundles ||= []
  end
  helper_method :js_bundles

  # Use this method to place a bundle on the page, note that the end goal here
  # is to only ever include one bundle per page load, so use this with care and
  # ensure that the bundle you are requiring isn't simply a dependency of some
  # other bundle.
  #
  # Bundles are defined in ui/features/<bundle>.js
  #
  # usage: js_bundle :gradebook
  #
  # Only allows multiple arguments to support old usage of jammit_js
  #
  # Optional :plugin named parameter allows you to specify a plugin which
  # contains the bundle. Example:
  #
  # js_bundle :gradebook, :plugin => :my_feature
  #
  # will look for the bundle in
  # /plugins/my_feature/(optimized|javascripts)/compiled/bundles/ rather than
  # /(optimized|javascripts)/compiled/bundles/
  def js_bundle(*args)
    opts = (args.last.is_a?(Hash) ? args.pop : {})
    Array(args).flatten.each do |bundle|
      js_bundles << [bundle, opts[:plugin], false] unless js_bundles.include? [bundle, opts[:plugin], false]
    end
    nil
  end
  helper_method :js_bundle

  # Like #js_bundle but delay the execution (not necessarily the loading) of the
  # JS until the DOM is ready. Equivalent to doing:
  #
  #     $(document).ready(() => { import('path/to/bundles/profile.js') })
  #
  # This is useful when you suspect that the rendering of ERB/HTML can take a
  # long enough time for the JS to execute before it's done. For example, when
  # a page would contain a ton of DOM elements to represent DB records without
  # pagination as seen in USERS-369.
  def deferred_js_bundle(*args)
    opts = (args.last.is_a?(Hash) ? args.pop : {})
    Array(args).flatten.each do |bundle|
      js_bundles << [bundle, opts[:plugin], true] unless js_bundles.include? [bundle, opts[:plugin], true]
    end
    nil
  end
  helper_method :deferred_js_bundle

  def add_body_class(*args)
    @body_classes ||= []
    raise "call add_body_class for #{args} in the controller when using streaming templates" if @streaming_template && (args - @body_classes).any?

    @body_classes += args
  end
  helper_method :add_body_class

  def body_classes
    @body_classes ||= []
  end
  helper_method :body_classes

  def set_active_tab(active_tab)
    raise "call set_active_tab for #{active_tab.inspect} in the controller when using streaming templates" if @streaming_template && @active_tab != active_tab

    @active_tab = active_tab
  end
  helper_method :set_active_tab

  def get_active_tab
    @active_tab
  end
  helper_method :get_active_tab

  def get_course_from_section
    if params[:section_id]
      @section = api_find(CourseSection, params.delete(:section_id))
      params[:course_id] = @section.course_id
    end
  end

  def reject_student_view_student
    return unless @current_user&.fake_student?

    @unauthorized_message ||= t("#application.errors.student_view_unauthorized", "You cannot access this functionality in student view.")
    render_unauthorized_action
  end

  def check_limited_access_for_students
    return unless @domain_root_account.feature_enabled?(:allow_limited_access_for_students)
    return unless @context.present? || @current_user.present?

    limit_access = if @context.is_a?(User)
                     @context.student_in_limited_access_account?
                   elsif @context.nil? && @current_user.present?
                     @current_user.student_in_limited_access_account?
                   else
                     context_account&.limited_access_for_user?(@current_user)
                   end

    render_unauthorized_action if limit_access
  end

  def check_restricted_file_access_for_students
    return if @context.blank? && @current_user.blank?

    account = @context.blank? ? @current_user&.account : context_account_for_student

    if account&.restricted_file_access_for_user?(@current_user)
      render_unauthorized_action and return
    end
  end

  def check_restricted_file_access_and_return?
    check_restricted_file_access_for_students
    performed?
  end

  def context_account_for_student
    @context_account_for_student ||= resolve_context_account(allow_user_root_account: true)
  end

  def context_account
    @context_account ||= resolve_context_account(allow_user_root_account: false)
<<<<<<< HEAD
  end

  def resolve_context_account(allow_user_root_account: false)
    case @context
    when Account
      @context
    when Course, Group
      @context.account
    when User
      if allow_user_root_account
        @context.account.root_account
      else
        raise "Account can't be derived from a User context"
      end
    when CourseSection
      @context.course.account
    else
      account = @context.try(:account)
      raise ActiveRecord::RecordNotFound, "No account found for context" unless account.present?

      account
    end
  end

=======
  end

  def resolve_context_account(allow_user_root_account: false)
    case @context
    when Account
      @context
    when Course, Group
      @context.account
    when User
      if allow_user_root_account
        @context.account.root_account
      else
        raise "Account can't be derived from a User context"
      end
    when CourseSection
      @context.course.account
    else
      account = @context.try(:account)
      raise ActiveRecord::RecordNotFound, "No account found for context" unless account.present?

      account
    end
  end

>>>>>>> 2ec7b1b5
  private :resolve_context_account

  def set_site_admin_context
    @context = Account.site_admin
    add_crumb t("#crumbs.site_admin", "Site Admin"), url_for(Account.site_admin)
  end

  def flash_notices
    @notices ||= begin
      notices = []
      if !browser_supported? && !@embedded_view && !cookies["unsupported_browser_dismissed"]
        notices << { type: "warning", content: { html: unsupported_browser }, classes: "unsupported_browser" }
      end
      if (error = flash[:error])
        flash.delete(:error)
        notices << { type: "error", content: error, icon: "warning" }
      end
      if (warning = flash[:warning])
        flash.delete(:warning)
        notices << { type: "warning", content: warning, icon: "warning" }
      end
      if (info = flash[:info])
        flash.delete(:info)
        notices << { type: "info", content: info, icon: "info" }
      end
      if (notice = flash[:html_notice] ? { html: flash[:html_notice] } : flash[:notice])
        if flash[:html_notice]
          flash.delete(:html_notice)
        else
          flash.delete(:notice)
        end
        notices << { type: "success", content: notice, icon: "check" }
      end
      notices
    end
  end
  helper_method :flash_notices

  def unsupported_browser
    t("Your browser does not meet the minimum requirements for Canvas. Please visit the *Canvas Community* for a complete list of supported browsers.", wrapper: view_context.link_to('\1', t(:"#community.basics_browser_requirements")))
  end

  def browser_supported?
    key = request.user_agent.to_s.sum # keep cookie size in check. a legitimate collision here would be 1. extremely unlikely and 2. not a big deal
    if key != session[:browser_key]
      session[:browser_key] = key
      session[:browser_supported] = BrowserSupport.supported?(request.user_agent)
    end
    session[:browser_supported]
  end

  def native_app?
    ios_agents = /iosTeacher|iosParent|iCanvas/i
    android_agents = /candroid|androidParent|androidTeacher/i
    request.user_agent.to_s =~ ios_agents || request.user_agent.to_s =~ android_agents
  end

  def mobile_device?
    params[:mobile] || request.user_agent.to_s =~ /ipod|iphone|ipad|Android/i
  end

  # returns true only if request is (to launch an LTI tool) from a webview inside an iOS or Android app.
  #   * android: all user agents since Lollipop include `wv)`
  #       https://developer.chrome.com/docs/multidevice/user-agent/
  #   * iOS: the embedded Safari view uses the same user agent as standard
  #       mobile Safari, but will pass platform=mobile for all LTI tool
  #       launches within that view. It's unfortunate that there isn't the
  #       same confidence level as Android, so this will have to do
  # returns false for:
  #   * non-LTI-related iOS mobile app requests
  #   * mobile browser requests (iOS Safari, Android Chrome)
  #   * all non-mobile requests
  def in_lti_mobile_webview?
    in_android_app = request.user_agent.to_s =~ /wv\)/i
    in_ios_app = params[:platform] == "mobile"

    !!(mobile_device? && (in_android_app || in_ios_app))
  end

  def ms_office?
    request.user_agent.to_s.include?("ms-office") ||
      request.user_agent.to_s.match?(%r{Word/\d+\.\d+})
  end

  def profile_data(profile, viewer, session, includes)
    extend Api::V1::UserProfile
    extend Api::V1::Course
    extend Api::V1::Group

    includes ||= []
    data = user_profile_json(profile, viewer, session, includes, profile)
    data[:can_edit] = viewer == profile.user && profile.user.user_can_edit_profile?
    data[:can_edit_channels] = viewer == profile.user && profile.user.user_can_edit_comm_channels?
    data[:can_edit_name] = viewer == profile.user && profile.user.user_can_edit_name?
    data[:can_edit_avatar] = data[:can_edit] && profile.user.avatar_state != :locked
    data[:known_user] = viewer.address_book.known_user(profile.user)
    if data[:known_user] && viewer != profile.user
      common_courses = viewer.address_book.common_courses(profile.user)
      # address book can return a fake record in common courses with course_id
      # 0 which represents an admin -> user commonality.
      common_courses.delete(0)
      common_groups = viewer.address_book.common_groups(profile.user)
    else
      common_courses = {}
      common_groups = {}
    end
    data[:common_contexts] = common_contexts(common_courses, common_groups, @current_user, session)
    data
  end

  def common_contexts(common_courses, common_groups, current_user, session)
    courses = Course.active.where(id: common_courses.keys).to_a
    groups = Group.active.where(id: common_groups.keys).collaborative.to_a

    common_courses = courses.map do |course|
      course_json(course, current_user, session, ["html_url"], false).merge({
                                                                              roles: common_courses[course.id].map { |role| Enrollment.readable_type(role) }
                                                                            })
    end

    common_groups = groups.map do |group|
      group_json(group, current_user, session, include: ["html_url"]).merge({
                                                                              # in the future groups will have more roles and we'll need soemthing similar to
                                                                              # the roles.map above in courses
                                                                              roles: [t("#group.memeber", "Member")]
                                                                            })
    end

    common_courses + common_groups
  end

  def not_found
    raise ActionController::RoutingError, "Not Found"
  end

  def set_js_rights(objtypes = nil)
    objtypes ||= js_rights if respond_to?(:js_rights)
    if objtypes
      hash = {}
      objtypes.each do |instance_symbol|
        instance_name = instance_symbol.to_s
        obj = instance_variable_get(:"@#{instance_name}")
        policy = obj.check_policy(@current_user, session) unless obj.nil? || !obj.respond_to?(:check_policy)
        hash[:"#{instance_name.upcase}_RIGHTS"] = ActiveSupport::HashWithIndifferentAccess[policy.map { |right| [right, true] }] unless policy.nil?
      end

      js_env hash
    end
  end

  def set_js_wiki_data(opts = {})
    hash = {}

    hash[:DEFAULT_EDITING_ROLES] = @context.default_wiki_editing_roles if @context.respond_to?(:default_wiki_editing_roles)
    hash[:WIKI_PAGES_PATH] = polymorphic_path([@context, :wiki_pages])
    if opts[:course_home]
      hash[:COURSE_HOME] = true
      hash[:COURSE_TITLE] = @context.name
    end

    if @page
      if @page.grants_any_right?(@current_user, session, :update, :update_content)
        mc_status = setup_master_course_restrictions(@page, @context, user_can_edit: true)
      end

      hash[:WIKI_PAGE] = wiki_page_json(@page, @current_user, session, true, deep_check_if_needed: true, master_course_status: mc_status)
      version_number = Rails.cache.fetch(["page_version", @page].cache_key) { @page.versions.maximum(:number) }
      hash[:WIKI_PAGE_REVISION] = version_number && StringifyIds.stringify_id(version_number)
      hash[:WIKI_PAGE_SHOW_PATH] = named_context_url(@context, :context_wiki_page_path, @page)
      hash[:WIKI_PAGE_EDIT_PATH] = named_context_url(@context, :edit_context_wiki_page_path, @page)
      hash[:WIKI_PAGE_HISTORY_PATH] = named_context_url(@context, :context_wiki_page_revisions_path, @page)
    end

    if @context.is_a?(Course) && @context.grants_right?(@current_user, session, :read)
      hash[:COURSE_ID] = @context.id.to_s
      hash[:MODULES_PATH] = polymorphic_path([@context, :context_modules])
    end

    js_env hash
  end

  ASSIGNMENT_GROUPS_TO_FETCH_PER_PAGE_ON_ASSIGNMENTS_INDEX = 50
  def set_js_assignment_data
    rights = [*RoleOverride::GRANULAR_MANAGE_ASSIGNMENT_PERMISSIONS, :manage_grades, :read_grades, :manage]
    permissions = @context.rights_status(@current_user, *rights)
    permissions[:manage_course] = permissions[:manage]
    permissions[:manage] = permissions[:manage_assignments_edit]
    permissions[:by_assignment_id] = @context.assignments.to_h do |assignment|
      [assignment.id,
       {
         update: assignment.user_can_update?(@current_user, session),
         delete: assignment.grants_right?(@current_user, :delete),
         manage_assign_to: assignment.grants_right?(@current_user, :manage_assign_to)
       }]
    end

    current_user_has_been_observer_in_this_course = @context.user_has_been_observer?(@current_user)

    # as of the time of this writing, there are only 2 places where set_js_assignment_data is called:
    # 1. assignments_controller (context of this will be Course)
    # 2. courses_controller (context of this will be Account)
    # discussion_checkpoints_enabled? works for either context
    account_has_discussion_checkpoints_enabled = @context.discussion_checkpoints_enabled?

    prefetch_xhr(api_v1_course_assignment_groups_url(
                   @context,
                   include: [
                     "assignments",
                     "discussion_topic",
                     account_has_discussion_checkpoints_enabled && "checkpoints",
                     (permissions[:manage] || current_user_has_been_observer_in_this_course) && "all_dates",
                     permissions[:manage] && "module_ids",
                     peer_reviews_for_a2_enabled? && "assessment_requests"
                   ].compact_blank,
                   exclude_response_fields: ["description", "rubric"],
                   exclude_assignment_submission_types: ["wiki_page"],
                   override_assignment_dates: !permissions[:manage],
                   per_page: ASSIGNMENT_GROUPS_TO_FETCH_PER_PAGE_ON_ASSIGNMENTS_INDEX
                 ),
                 id: "assignment_groups_url")

    js_env({
             COURSE_ID: @context.id.to_s,
             URLS: {
               new_assignment_url: new_polymorphic_url([@context, :assignment]),
               new_quiz_url: context_url(@context, :context_quizzes_new_url),
               course_url: api_v1_course_url(@context),
               sort_url: reorder_course_assignment_groups_url(@context),
               assignment_sort_base_url: course_assignment_groups_url(@context),
               context_modules_url: api_v1_course_context_modules_path(@context),
               course_student_submissions_url: api_v1_course_student_submissions_url(@context)
             },
             POST_TO_SIS: Assignment.sis_grade_export_enabled?(@context),
             PERMISSIONS: permissions,
             HAS_GRADING_PERIODS: @context.grading_periods?,
             VALID_DATE_RANGE: CourseDateRange.new(@context),
             assignment_menu_tools: external_tools_display_hashes(:assignment_menu),
             assignment_index_menu_tools: external_tools_display_hashes(:assignment_index_menu),
             assignment_group_menu_tools: external_tools_display_hashes(:assignment_group_menu),
             discussion_topic_menu_tools: external_tools_display_hashes(:discussion_topic_menu),
             quiz_menu_tools: external_tools_display_hashes(:quiz_menu),
             current_user_has_been_observer_in_this_course:,
             observed_student_ids: ObserverEnrollment.observed_student_ids(@context, @current_user),
             apply_assignment_group_weights: @context.apply_group_weights?,
             DISCUSSION_CHECKPOINTS_ENABLED: account_has_discussion_checkpoints_enabled
           })

    conditional_release_js_env(includes: :active_rules)

    if @context.grading_periods?
      js_env(active_grading_periods: GradingPeriod.json_for(@context, @current_user))
    end
  end

  def set_js_module_data
    js_env({
             HAS_GRADING_PERIODS: @context.grading_periods?,
             VALID_DATE_RANGE: CourseDateRange.new(@context),
             POST_TO_SIS: Assignment.sis_grade_export_enabled?(@context),
             SECTION_LIST: @context.course_sections.active.map do |section|
                             {
                               id: section.id,
                               start_at: section.start_at,
                               end_at: section.end_at,
                               override_course_and_term_dates: section.restrict_enrollments_to_section_dates
                             }
                           end,
             DUE_DATE_REQUIRED_FOR_ACCOUNT: AssignmentUtil.due_date_required_for_account?(@context),
             DISCUSSION_CHECKPOINTS_ENABLED: @context.discussion_checkpoints_enabled?,
           })
    js_env(active_grading_periods: GradingPeriod.json_for(@context, @current_user)) if @context.grading_periods?
  end

  def google_drive_connection
    return @google_drive_connection if @google_drive_connection

    ## @real_current_user first ensures that a masquerading user never sees the
    ## masqueradee's files, but in general you may want to block access to google
    ## docs for masqueraders earlier in the request
    if logged_in_user
      refresh_token, access_token = Rails.cache.fetch(["google_drive_tokens", logged_in_user].cache_key) do
        service = logged_in_user.user_services.where(service: "google_drive").first
        service && [service.token, service.secret]
      end
    else
      refresh_token = session[:oauth_gdrive_refresh_token]
      access_token = session[:oauth_gdrive_access_token]
    end

    @google_drive_connection = GoogleDrive::Connection.new(refresh_token, access_token, ApplicationController.google_drive_timeout)
  end

  def user_has_google_drive
    @user_has_google_drive ||= if logged_in_user
                                 Rails.cache.fetch_with_batched_keys("user_has_google_drive", batch_object: logged_in_user, batched_keys: :user_services) do
                                   google_drive_connection.authorized?
                                 end
                               else
                                 google_drive_connection.authorized?
                               end
  end

  def setup_live_events_context
    proc = lambda do
      benchmark("setup_live_events_context") do
        ctx = Canvas::LiveEvents.base_context_attributes(@context, @domain_root_account)

        if @current_pseudonym
          ctx[:user_login] = @current_pseudonym.unique_id
          ctx[:user_account_id] = @current_pseudonym.global_account_id
          ctx[:user_sis_id] = @current_pseudonym.sis_user_id
        end

        ctx[:user_id] = @current_user.global_id if @current_user
        ctx[:time_zone] = @current_user.time_zone if @current_user
        ctx[:developer_key_id] = @access_token.developer_key.global_id if @access_token
        ctx[:real_user_id] = @real_current_user.global_id if @real_current_user

        if @context_membership
          ctx[:context_role] =
            if @context_membership.respond_to?(:role)
              @context_membership.role.name
            elsif @context_membership.respond_to?(:type)
              @context_membership.type
            else
              @context_membership.class.to_s
            end
        end

        if (tctx = Thread.current[:context])
          ctx[:request_id] = tctx[:request_id]
          ctx[:session_id] = tctx[:session_id]
        end

        ctx[:hostname] = request.host
        ctx[:http_method] = request.method
        ctx[:user_agent] = request.headers["User-Agent"]
        ctx[:client_ip] = request.remote_ip
        ctx[:url] = request.url
        # The Caliper spec uses the spelling "referrer", so use it in the Canvas output JSON too.
        ctx[:referrer] = request.referer
        ctx[:producer] = "canvas"

        StringifyIds.recursively_stringify_ids(ctx)

        ctx
      end
    end
    LiveEvents.set_context(proc)
  end

  # makes it so you can use the prefetch_xhr erb helper from controllers. They'll be rendered in _head.html.erb
  def prefetch_xhr(*args, **kwargs)
    (@xhrs_to_prefetch_from_controller ||= []) << [args, kwargs]
  end

  def manage_live_events_context
    setup_live_events_context
    yield
  ensure
    LiveEvents.clear_context!
  end

  def can_stream_template?
    if ::Rails.env.test?
      # don't actually stream because it kills selenium
      # but still set the instance variable so we catch errors that we'd encounter streaming frd
      @streaming_template = true
      false
    else
      return value_to_boolean(params[:force_stream]) if params.key?(:force_stream)

      ::DynamicSettings.find(tree: :private)["enable_template_streaming", failsafe: false] &&
        Setting.get("disable_template_streaming_for_#{controller_name}/#{action_name}", "false") != "true"
    end
  end

  def recaptcha_enabled?(**)
    DynamicSettings.find(tree: :private)["recaptcha_server_key", **].present? && @domain_root_account.self_registration_captcha?
  end

  def peer_reviews_for_a2_enabled?
    current_user_is_student = @context.respond_to?(:user_is_student?) && @context.user_is_student?(@current_user)
    current_user_is_student && @context.respond_to?(:feature_enabled?) && @context.feature_enabled?(:peer_reviews_for_a2)
  end

  # Show Student View button on the following controller/action pages, as long as defined tabs are not hidden
  STUDENT_VIEW_PAGES = {
    "courses#show" => nil,
    "announcements#index" => Course::TAB_ANNOUNCEMENTS,
    "announcements#show" => nil,
    "assignments#index" => Course::TAB_ASSIGNMENTS,
    "assignments#show" => nil,
    "discussion_topics#index" => Course::TAB_DISCUSSIONS,
    "discussion_topics#show" => nil,
    "context_modules#index" => Course::TAB_MODULES,
    "context#roster" => Course::TAB_PEOPLE,
    "context#roster_user" => nil,
    "wiki_pages#front_page" => Course::TAB_PAGES,
    "wiki_pages#index" => Course::TAB_PAGES,
    "wiki_pages#show" => nil,
    "files#index" => Course::TAB_FILES,
    "files#react_files" => Course::TAB_FILES,
    "files#show" => nil,
    "assignments#syllabus" => Course::TAB_SYLLABUS,
    "outcomes#index" => Course::TAB_OUTCOMES,
    "quizzes/quizzes#index" => Course::TAB_QUIZZES,
    "quizzes/quizzes#show" => nil
  }.freeze

  def show_student_view_button?
    return false unless @context.is_a?(Course) && can_do(@context, @current_user, :use_student_view)

    return false if new_quizzes_navigation_updates? && new_quizzes_lti_tool?

    controller_action = "#{params[:controller]}##{params[:action]}"
    STUDENT_VIEW_PAGES.key?(controller_action) && (STUDENT_VIEW_PAGES[controller_action].nil? || !@context.tab_hidden?(STUDENT_VIEW_PAGES[controller_action]))
  end
  helper_method :show_student_view_button?

  def new_quizzes_navigation_updates?
    Account.site_admin.feature_enabled?(:new_quizzes_navigation_updates)
  end

  def new_quizzes_lti_tool?
    @tool&.quiz_lti?
  end

  def show_blueprint_button?
    @context.is_a?(Course) && MasterCourses::MasterTemplate.is_master_course?(@context)
  end
  helper_method :show_blueprint_button?

  def show_immersive_reader?
    return false if @current_user.blank?

    controller_action = "#{params[:controller]}##{params[:action]}"
    immersive_reader_pages = %w[assignments#show courses#show assignments#syllabus wiki_pages#front_page wiki_pages#show].freeze

    return false unless immersive_reader_pages.include?(controller_action)

    @context&.root_account&.feature_enabled?(:immersive_reader_wiki_pages) ||
      @current_user.feature_enabled?(:user_immersive_reader_wiki_pages)
  end
  helper_method :show_immersive_reader?

  def should_show_migration_limitation_message
    @context.is_a?(Course) && @context.user_is_instructor?(@current_user) &&
      @context.quiz_migration_alert_for_user(@current_user.id).present? &&
      %r{^/courses/\d+(/assignments|/quizzes|/modules|.?)$}.match?(request.path)
  end
  helper_method :should_show_migration_limitation_message

  def k5_disabled?
    K5::UserService.new(@current_user, @domain_root_account, @selected_observed_user).k5_disabled?
  end

  def k5_user?(check_disabled: true)
    K5::UserService.new(@current_user, @domain_root_account, @selected_observed_user).k5_user?(check_disabled:)
  end
  helper_method :k5_user?

  def use_classic_font?
    observed_users(@current_user, session) if @current_user&.roles(@domain_root_account)&.include?("observer")
    K5::UserService.new(@current_user, @domain_root_account, @selected_observed_user).use_classic_font?
  end
  helper_method :use_classic_font?

  def react_discussions_post_enabled_for_preferences_use?
    !!@domain_root_account&.feature_enabled?(:discussions_reporting)
  end
  helper_method :react_discussions_post_enabled_for_preferences_use?

  # Similar to Account#recaptcha_key, but does not check the `self_registration_captcha?` setting.
  def captcha_site_key
    DynamicSettings.find(tree: :private)["recaptcha_client_key"]
  end
  helper_method :captcha_site_key

  def require_feature_enabled(feature)
    not_found unless context&.root_account&.feature_enabled?(feature)
  end

  # Make it sure the file we send is in a trusted folder
  def safe_send_file(filepath, options = {})
    full_path = Pathname.new(File.expand_path(filepath.to_s))
    allowed_dirs = [Rails.root.join("lib/cc/xsd")]
    allowed_dirs << Rails.root.join(Attachment.file_store_config["path_prefix"]) if Attachment.file_store_config["path_prefix"].present?

    allowed = allowed_dirs.any? { |base_dir| full_path.ascend.include?(base_dir) }
    reject! "Invalid file path" unless allowed
    send_file(full_path.to_s, options)
  end

  def inject_ai_feedback_link
    js_env(AI_FEEDBACK_LINK: Setting.get("ai_feedback_link", "https://inst.bid/ai/feedback"))
  end
end<|MERGE_RESOLUTION|>--- conflicted
+++ resolved
@@ -461,20 +461,12 @@
     new_quizzes_navigation_updates
     permanent_page_links
     rce_a11y_resize
-<<<<<<< HEAD
-    hide_legacy_course_analytics
-    scheduled_feedback_releases
-    standardize_assignment_date_formatting
-    youtube_overlay
-    accessibility_tab_enable
-=======
     rce_find_replace
     render_both_to_do_lists
     scheduled_feedback_releases
     speedgrader_studio_media_capture
     validate_call_to_action
     youtube_overlay
->>>>>>> 2ec7b1b5
   ].freeze
   JS_ENV_ROOT_ACCOUNT_FEATURES = %i[
     account_level_mastery_scales
@@ -513,11 +505,6 @@
     modules_requirements_allow_percentage
     non_scoring_rubrics
     open_tools_in_new_tab
-<<<<<<< HEAD
-    restrict_student_access
-    horizon_learner_app
-    horizon_learning_provider_app_on_contextless_routes
-=======
     product_tours
     rce_lite_enabled_speedgrader_comments
     rce_transform_loaded_content
@@ -527,7 +514,6 @@
     scheduled_page_publication
     send_usage_metrics
     top_navigation_placement
->>>>>>> 2ec7b1b5
     youtube_migration
   ].freeze
   JS_ENV_ROOT_ACCOUNT_SERVICES = %i[account_survey_notifications].freeze
@@ -2996,7 +2982,6 @@
 
   def context_account
     @context_account ||= resolve_context_account(allow_user_root_account: false)
-<<<<<<< HEAD
   end
 
   def resolve_context_account(allow_user_root_account: false)
@@ -3021,32 +3006,6 @@
     end
   end
 
-=======
-  end
-
-  def resolve_context_account(allow_user_root_account: false)
-    case @context
-    when Account
-      @context
-    when Course, Group
-      @context.account
-    when User
-      if allow_user_root_account
-        @context.account.root_account
-      else
-        raise "Account can't be derived from a User context"
-      end
-    when CourseSection
-      @context.course.account
-    else
-      account = @context.try(:account)
-      raise ActiveRecord::RecordNotFound, "No account found for context" unless account.present?
-
-      account
-    end
-  end
-
->>>>>>> 2ec7b1b5
   private :resolve_context_account
 
   def set_site_admin_context
