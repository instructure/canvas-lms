# frozen_string_literal: true

#
# Copyright (C) 2011 - present Instructure, Inc.
#
# This file is part of Canvas.
#
# Canvas is free software: you can redistribute it and/or modify it under
# the terms of the GNU Affero General Public License as published by the Free
# Software Foundation, version 3 of the License.
#
# Canvas is distributed in the hope that it will be useful, but WITHOUT ANY
# WARRANTY; without even the implied warranty of MERCHANTABILITY or FITNESS FOR
# A PARTICULAR PURPOSE. See the GNU Affero General Public License for more
# details.
#
# You should have received a copy of the GNU Affero General Public License along
# with this program. If not, see <http://www.gnu.org/licenses/>.
#

# Filters added to this controller apply to all controllers in the application.
# Likewise, all the methods added will be available for all controllers.

class ApplicationController < ActionController::Base
  define_callbacks :html_render

  attr_accessor :active_tab
  attr_reader :context

  include Api
  include LocaleSelection
  include Api::V1::User
  include Api::V1::WikiPage
  include LegalInformationHelper
  include ObserverEnrollmentsHelper

  helper :all

  include AuthenticationMethods

  include Canvas::RequestForgeryProtection
  protect_from_forgery with: :exception

  # Before/around actions run in order defined (even if interleaved)
  # After actions run in REVERSE order defined. Skipped on exception raise
  #   (which is common for 401, 404, 500 responses)
  # Around action yields return (in REVERSE order) after all after actions

  # If both a flamegraph and n+1 detection are requested, the flamegraph will take precedence.
  # This is because otherwise, the flamegraph would also capture the N+1 detection code, which results
  # in a bad flamegraph and can often lead to stack overflows, as the report is simply too deeply nested.
  around_action :generate_flamegraph, if: :flamegraph_requested_and_permitted?
  around_action :n_plus_one_detection, if: :enable_n_plus_one_detection?

  prepend_before_action :load_user, :load_account
  # make sure authlogic is before load_user
  skip_before_action :activate_authlogic
  prepend_before_action :activate_authlogic
  before_action :respect_account_privacy

  around_action :set_locale
  around_action :set_timezone
  around_action :enable_request_cache
  around_action :batch_statsd
  around_action :compute_http_cost

  before_action :clear_idle_connections
  before_action :set_normalized_route
  before_action :set_sentry_trace
  before_action :annotate_apm
  before_action :annotate_sentry
  before_action :check_pending_otp
  before_action :set_user_id_header
  before_action :set_time_zone
  before_action :set_page_view
  before_action :require_reacceptance_of_terms
  before_action :clear_policy_cache
  around_action :manage_live_events_context
  before_action :initiate_session_from_token
  before_action :fix_xhr_requests
  before_action :init_body_classes
  before_action :manage_robots_meta
  # multiple actions might be called on a single controller instance in specs
  before_action :clear_js_env if Rails.env.test?

  after_action :log_page_view
  after_action :discard_flash_if_xhr
  after_action :cache_buster
  # Yes, we're calling this before and after so that we get the user id logged
  # on events that log someone in and log someone out.
  after_action :set_user_id_header
  after_action :set_response_headers
  after_action :set_default_source_csp_directive_if_enabled
  after_action :update_enrollment_last_activity_at
  set_callback :html_render, :after, :add_csp_for_root

  class << self
    def instance_id
      nil
    end

    def region
      nil
    end

    def test_cluster_name
      nil
    end

    def test_cluster?
      false
    end

    def google_drive_timeout
      Setting.get("google_drive_timeout", 30).to_i
    end

    private

    def batch_jobs_in_actions(opts = {})
      batch_opts = opts.delete(:batch)
      around_action(opts) do |_controller, action|
        Delayed::Batch.serial_batch(batch_opts || {}, &action)
      end
    end
  end

  def flamegraph_requested_and_permitted?
    return false unless @current_user

    flamegraph_requested = value_to_boolean(params.fetch(:flamegraph, false))
    flamegraph_requested && Account.site_admin.grants_right?(@current_user, :update)
  end
  private :flamegraph_requested_and_permitted?

  def enable_n_plus_one_detection?
    if flamegraph_requested_and_permitted? || @current_user.blank?
      false
    elsif Rails.env.local?
      !Canvas::Plugin.value_to_boolean(ENV["DISABLE_N_PLUS_ONE_DETECTION"])
    else
      value_to_boolean(params.fetch(:n_plus_one_detection, false)) && Account.site_admin.grants_right?(@current_user, :update)
    end
  end
  private :enable_n_plus_one_detection?

  def n_plus_one_detection(&)
    if Rails.env.local?
      begin
        Prosopite.scan
        yield
      ensure
        Prosopite.finish
      end
    else
      NPlusOneDetection::NPlusOneDetectionService.call(
        user: @current_user,
        source_name: "#{controller_name}##{action_name}",
        custom_name: params[:n_plus_one_name],
        &
      )
    end
  end

  def generate_flamegraph(&)
    Flamegraphs::FlamegraphService.call(
      user: @current_user,
      source_name: "#{controller_name}##{action_name}",
      custom_name: params[:flamename],
      &
    )
  end

  def supported_timezones
    ActiveSupport::TimeZone.all.map { |tz| tz.tzinfo.name }
  end

  add_crumb(proc do
    title = I18n.t("links.dashboard", "My Dashboard")
    crumb = <<~HTML
      <i class="icon-home"
         title="#{title}">
        <span class="screenreader-only">#{title}</span>
      </i>
    HTML

    crumb.html_safe
  end,
            :root_path,
            class: "home")

  def clear_js_env
    @js_env = nil
  end

  def page_has_instui_topnav
    return unless @domain_root_account.try(:feature_enabled?, :instui_nav)

    yield if block_given?
    @instui_topnav = true
    js_env breadcrumbs: crumbs[1..]&.map { |crumb| { name: crumb[0], url: crumb[1] } }
  end

  def set_normalized_route
    # Presently used only by Sentry, and not needed for API requests
    return unless request.format.html? && SentryExtensions::Settings.settings[:frontend_dsn]

    ::Rails.application.routes.router.recognize(request) { |route, _| @route ||= route }
    return unless @route

    @normalized_route = CGI.unescape(@route.format(@route.parts.excluding(:format).index_with { |part| "{#{part}}" }))
  end

  def set_sentry_trace
    @sentry_trace = Sentry.get_current_scope&.get_transaction&.to_sentry_trace
  end

  ##
  # Sends data from rails to JavaScript
  #
  # The data you send will eventually make its way into the view by simply
  # calling `to_json` on the data.
  #
  # It won't allow you to overwrite a key that has already been set
  #
  # Please use *ALL_CAPS* for keys since these are considered constants
  # Also, please don't name it stuff from JavaScript's Object.prototype
  # like `hasOwnProperty`, `constructor`, `__defineProperty__` etc.
  #
  # This method is available in controllers and views
  #
  # example:
  #
  #     # ruby
  #     js_env :FOO_BAR => [1,2,3], :COURSE => @course
  #
  #     # coffeescript
  #     require ['ENV'], (ENV) ->
  #       ENV.FOO_BAR #> [1,2,3]
  #
  def js_env(hash = {}, overwrite = false)
    return {} unless request.format.html? || request.format == "*/*" || @include_js_env

    if hash.present? && @js_env_has_been_rendered
      add_to_js_env(hash, @js_env_data_we_need_to_render_later, overwrite)
      return
    end

    # set some defaults
    unless @js_env
      benchmark("init @js_env") do
        editor_css = [
          active_brand_config_url("css"),
          view_context.stylesheet_path(css_url_for("what_gets_loaded_inside_the_tinymce_editor"))
        ]

        editor_hc_css = [
          active_brand_config_url("css", { force_high_contrast: true }),
          view_context.stylesheet_path(css_url_for("what_gets_loaded_inside_the_tinymce_editor", plugin: false, force_high_contrast: true))
        ]

        editor_css << view_context.stylesheet_path(css_url_for("fonts"))
        editor_hc_css << view_context.stylesheet_path(css_url_for("fonts"))

        @js_env_data_we_need_to_render_later = {}
        @js_env = {
          ASSET_HOST: Canvas::Cdn.config.host,
          active_brand_config_json_url: active_brand_config_url("json"),
          active_brand_config: active_brand_config.as_json(include_root: false),
          confetti_branding_enabled: Account.site_admin.feature_enabled?(:confetti_branding),
          url_to_what_gets_loaded_inside_the_tinymce_editor_css: editor_css,
          url_for_high_contrast_tinymce_editor_css: editor_hc_css,
          captcha_site_key:,
          current_user_id: @current_user&.id,
          current_user_global_id: @current_user&.global_id,
          current_user_usage_metrics_id: @current_user&.usage_metrics_id,
          current_user_roles: @current_user&.roles(@domain_root_account),
          current_user_is_student: @context.respond_to?(:user_is_student?) && @context.user_is_student?(@current_user),
          current_user_types: @current_user.try { |u| u.account_users.active.map { |au| au.role.name } },
          current_user_disabled_inbox: @current_user&.disabled_inbox?,
          current_user_visited_tabs: @current_user&.get_preference(:visited_tabs),
          discussions_reporting: react_discussions_post_enabled_for_preferences_use?,
          files_domain: HostUrl.file_host(@domain_root_account || Account.default, request.host_with_port),
          group_information:,
          DOMAIN_ROOT_ACCOUNT_ID: @domain_root_account&.global_id,
          DOMAIN_ROOT_ACCOUNT_UUID: @domain_root_account&.uuid,
          HORIZON_DOMAIN: @domain_root_account&.horizon_domain,
          k12: k12?,
          help_link_name:,
          help_link_icon:,
          use_high_contrast: @current_user&.prefers_high_contrast?,
          auto_show_cc: @current_user&.auto_show_cc?,
          disable_celebrations: @current_user&.prefers_no_celebrations?,
          disable_keyboard_shortcuts: @current_user&.prefers_no_keyboard_shortcuts?,
          LTI_LAUNCH_FRAME_ALLOWANCES: Lti::Launch.iframe_allowances,
          DEEP_LINKING_POST_MESSAGE_ORIGIN: request.base_url,
          comment_library_suggestions_enabled: @current_user&.comment_library_suggestions_enabled?,
          SETTINGS: {
            open_registration: @domain_root_account&.open_registration?,
            collapse_global_nav: @current_user&.collapse_global_nav?,
            release_notes_badge_disabled: @current_user&.release_notes_badge_disabled?,
            can_add_pronouns: @domain_root_account&.can_add_pronouns?,
            show_sections_in_course_tray: @domain_root_account&.show_sections_in_course_tray?,
            suppress_assignments: @domain_root_account&.suppress_assignments?
          },
          RAILS_ENVIRONMENT: Canvas.environment
        }
        @js_env[:use_dyslexic_font] = @current_user&.prefers_dyslexic_font? if @current_user&.can_see_dyslexic_font_feature_flag?(session) && !mobile_device?
        @js_env[:IN_PACED_COURSE] = @context.enable_course_paces? if @context.is_a?(Course)
        unless SentryExtensions::Settings.settings.blank?
          @js_env[:SENTRY_FRONTEND] = {
            dsn: SentryExtensions::Settings.settings[:frontend_dsn],
            org_slug: SentryExtensions::Settings.settings[:org_slug],
            base_url: SentryExtensions::Settings.settings[:base_url],
            normalized_route: @normalized_route,

            errors_sample_rate: Setting.get("sentry_frontend_errors_sample_rate", "0.0"),
            traces_sample_rate: Setting.get("sentry_frontend_traces_sample_rate", "0.0"),
            url_deny_pattern: Setting.get("sentry_frontend_url_deny_pattern", ""), # regexp

            # these values need to correlate with the backend for Sentry features to work properly
            revision: "canvas-lms@#{Canvas.semver_revision}"
          }
        end

        dynamic_settings_tree = DynamicSettings.find(tree: :private)
        if dynamic_settings_tree["frontend_data_collection_endpoint", failsafe: nil]
          @js_env[:DATA_COLLECTION_ENDPOINT] = dynamic_settings_tree["frontend_data_collection_endpoint"]
        end

        @js_env[:flashAlertTimeout] = 1.day.in_milliseconds if @current_user&.prefers_no_toast_timeout?
        @js_env[:KILL_JOY] = @domain_root_account.kill_joy? if @domain_root_account&.kill_joy?

        cached_features = cached_js_env_account_features
        @js_env[:DOMAIN_ROOT_ACCOUNT_SFID] = Rails.cache.fetch(["sfid", @domain_root_account].cache_key) { @domain_root_account.salesforce_id } if @domain_root_account.respond_to?(:salesforce_id)
        @js_env[:DIRECT_SHARE_ENABLED] = @context.respond_to?(:grants_right?) && @context.grants_right?(@current_user, session, :direct_share)
        @js_env[:CAN_VIEW_CONTENT_SHARES] = @current_user&.can_view_content_shares?
        @js_env[:FEATURES] = cached_features.merge(
          canvas_k6_theme: @context.try(:feature_enabled?, :canvas_k6_theme)
        )
        @js_env[:PENDO_APP_ID] = usage_metrics_api_key if load_usage_metrics?
        @js_env[:current_user] = @current_user ? Rails.cache.fetch(["user_display_json", @current_user].cache_key, expires_in: 1.hour) { user_display_json(@current_user, :profile, [:avatar_is_fallback, :email]) } : {}
        @js_env[:current_user_is_admin] = @context.account_membership_allows(@current_user) if @context.is_a?(Course)
        @js_env[:page_view_update_url] = page_view_path(@page_view.id, page_view_token: @page_view.token) if @page_view
        @js_env[:IS_LARGE_ROSTER] = true if !@js_env[:IS_LARGE_ROSTER] && @context.respond_to?(:large_roster?) && @context.large_roster?
        @js_env[:context_asset_string] = @context.try(:asset_string) unless @js_env[:context_asset_string]
        @js_env[:ping_url] = polymorphic_url([:api_v1, @context, :ping]) if @context.is_a?(Course)
        if params[:session_timezone].present? && supported_timezones.include?(params[:session_timezone])
          timezone = context_timezone = params[:session_timezone]
        else
          timezone = Time.zone.tzinfo.identifier unless @js_env[:TIMEZONE]
          context_timezone = @context.time_zone.tzinfo.identifier if !@js_env[:CONTEXT_TIMEZONE] && @context.respond_to?(:time_zone) && @context.time_zone.present?
        end
        @js_env[:TIMEZONE] = timezone
        @js_env[:CONTEXT_TIMEZONE] = context_timezone
        unless @js_env[:LOCALES]
          I18n.set_locale_with_localizer
          @js_env[:LOCALES] = I18n.fallbacks[I18n.locale].map(&:to_s)
          @js_env[:BIGEASY_LOCALE] = I18n.bigeasy_locale
          @js_env[:FULLCALENDAR_LOCALE] = I18n.fullcalendar_locale
          @js_env[:MOMENT_LOCALE] = I18n.moment_locale
        end

        @js_env[:lolcalize] = true if ENV["LOLCALIZE"]
        @js_env[:rce_auto_save_max_age_ms] = Setting.get("rce_auto_save_max_age_ms", 1.day.to_i * 1000).to_i
        @js_env[:FEATURES][:new_math_equation_handling] = use_new_math_equation_handling?
        @js_env[:K5_USER] = k5_user?
        @js_env[:USE_CLASSIC_FONT] = @context.is_a?(Course) ? @context.account.use_classic_font_in_k5? : use_classic_font?
        @js_env[:K5_HOMEROOM_COURSE] = @context.is_a?(Course) && @context.elementary_homeroom_course?
        @js_env[:K5_SUBJECT_COURSE] = @context.is_a?(Course) && @context.elementary_subject_course?
        @js_env[:LOCALE_TRANSLATION_FILE] = ::Canvas::Cdn.registry.url_for("javascripts/translations/#{@js_env[:LOCALES].first}.json")
        @js_env[:ACCOUNT_ID] = effective_account_id(@context)
        @js_env[:user_cache_key] = CanvasSecurity.hmac_sha512(@current_user.uuid) if @current_user.present?
        @js_env[:top_navigation_tools] = external_tools_display_hashes(:top_navigation) if !!@domain_root_account&.feature_enabled?(:top_navigation_placement)
        @js_env[:horizon_course] = @context.is_a?(Course) && @context.horizon_course?
        @js_env[:has_courses] = @context.associated_courses.not_deleted.any? if @context.is_a?(Account)
        @js_env[:horizon_account_locked] = @context.horizon_account_locked? if @context.is_a?(Account)
        @js_env[:HORIZON_ACCOUNT] = if @context.is_a?(Account)
                                      @context.horizon_account?
                                    elsif @context.is_a?(Course)
                                      @context.account.horizon_account?
                                    end
        # partner context data
        if @context&.grants_any_right?(@current_user, session, :read, :read_as_admin)
          @js_env[:current_context] = {
            id: @context.id,
            name: @context.name,
            type: @context.class.name,
            url: named_context_url(@context, :context_url, include_host: true)
          }
        end
      end
    end

    add_to_js_env(hash, @js_env, overwrite)

    @js_env
  end
  helper_method :js_env

  # Determines whether the Canvas Career switch button should be displayed in the
  # global navigation header.
  def show_career_switch?
    return false unless @current_user

    return false unless @domain_root_account&.feature_enabled?(:horizon_learner_app) ||
                        @domain_root_account&.feature_enabled?(:horizon_learning_provider_app_on_contextless_routes)

    career_apps = [
      CanvasCareer::Constants::App::CAREER_LEARNER,
      CanvasCareer::Constants::App::CAREER_LEARNING_PROVIDER
    ]

    resolver = CanvasCareer::ExperienceResolver.new(@current_user, @context, @domain_root_account, session)
    resolver.available_apps.intersect?(career_apps)
  end
  helper_method :show_career_switch?

  def group_information
    if @context.is_a?(Group) &&
       can_do(@context, @current_user, :manage) &&
       @context.group_category

      @context.group_category.groups.active.sort_by(&:name).pluck(:id, :name).map { |item| { id: item[0], label: item[1] } }
    end
  end
  private :group_information

  # put feature checks on Account.site_admin and @domain_root_account that we're loading for every page in here
  # so altogether we can get them faster the vast majority of the time
  JS_ENV_SITE_ADMIN_FEATURES = %i[
    account_level_blackout_dates
    render_both_to_do_lists
    commons_new_quizzes
    consolidated_media_player
    explicit_latex_typesetting
    media_links_use_attachment_id
    permanent_page_links
    enhanced_course_creation_account_fetching
    instui_for_import_page
    multiselect_gradebook_filters
    assignment_edit_placement_not_on_announcements
    instui_header
    rce_find_replace
    courses_popout_sisid
    dashboard_graphql_integration
    discussion_ai_survey_link
    discussion_checkpoints
    discussion_permalink
    speedgrader_studio_media_capture
    disallow_threaded_replies_fix_alert
    disallow_threaded_replies_manage
    horizon_course_setting
    new_quizzes_media_type
    validate_call_to_action
    new_quizzes_navigation_updates
    create_wiki_page_mastery_path_overrides
    create_external_apps_side_tray_overrides
    files_a11y_rewrite_toggle
    files_a11y_rewrite
    rce_a11y_resize
    hide_legacy_course_analytics
<<<<<<< HEAD
=======
    youtube_overlay
>>>>>>> dec807a2
  ].freeze
  JS_ENV_ROOT_ACCOUNT_FEATURES = %i[
    product_tours
    create_course_subaccount_picker
    file_verifiers_for_quiz_links
    lti_deep_linking_module_index_menu_modal
    lti_registrations_next
    lti_registrations_page
    lti_registrations_usage_data
    lti_registrations_usage_tab
    lti_asset_processor
    lti_asset_processor_discussions
    buttons_and_icons_root_account
    extended_submission_state
    scheduled_page_publication
    send_usage_metrics
    rce_transform_loaded_content
    disable_iframe_sandbox_file_show
    mobile_offline_mode
    react_discussions_post
    instui_nav
    lti_registrations_discover_page
    account_level_mastery_scales
    non_scoring_rubrics
    top_navigation_placement
    rubric_criterion_range
    rce_lite_enabled_speedgrader_comments
    lti_toggle_placements
    login_registration_ui_identity
    lti_apps_page_instructors
    course_paces_skip_selected_days
    course_pace_download_document
    course_pace_draft_state
    course_pace_time_selection
    course_pace_pacing_status_labels
    course_pace_pacing_with_mastery_paths
    course_pace_weighted_assignments
    modules_requirements_allow_percentage
    course_pace_allow_bulk_pace_assign
    lti_apps_page_ai_translation
    ams_service
    open_tools_in_new_tab
    horizon_learner_app
    horizon_learning_provider_app_on_contextless_routes
    youtube_migration
  ].freeze
  JS_ENV_ROOT_ACCOUNT_SERVICES = %i[account_survey_notifications].freeze
  JS_ENV_BRAND_ACCOUNT_FEATURES = %i[
    embedded_release_notes
    discussion_checkpoints
    assign_to_differentiation_tags
  ].freeze
  JS_ENV_FEATURES_HASH = Digest::SHA256.hexdigest(
    [
      JS_ENV_SITE_ADMIN_FEATURES +
      JS_ENV_ROOT_ACCOUNT_FEATURES +
      JS_ENV_ROOT_ACCOUNT_SERVICES +
      JS_ENV_BRAND_ACCOUNT_FEATURES
    ].sort.join(",")
  ).freeze

  def cached_js_env_account_features
    # can be invalidated by a flag change on site admin, the domain root account, or the brand config account
    MultiCache.fetch(["js_env_account_features",
                      JS_ENV_FEATURES_HASH,
                      Account.site_admin.cache_key(:feature_flags),
                      @domain_root_account&.cache_key(:feature_flags),
                      brand_config_account&.cache_key(:feature_flags)].cache_key) do
      results = {}
      JS_ENV_SITE_ADMIN_FEATURES.each do |f|
        results[f] = Account.site_admin.feature_enabled?(f)
      end
      JS_ENV_ROOT_ACCOUNT_FEATURES.each do |f|
        results[f] = !!@domain_root_account&.feature_enabled?(f)
      end
      JS_ENV_ROOT_ACCOUNT_SERVICES.each do |s|
        results[s] = !!@domain_root_account&.service_enabled?(s)
      end
      JS_ENV_BRAND_ACCOUNT_FEATURES.each do |f|
        results[f] = !!brand_config_account&.feature_enabled?(f)
      end
      results
    end
  end

  def js_env_root_account_settings
    default_settings = %i[calendar_contexts_limit open_registration]
    if Account.site_admin.feature_enabled?(:inbox_settings)
      inbox_settings = %i[
        enable_inbox_signature_block
        disable_inbox_signature_block_for_students
        enable_inbox_auto_response
        disable_inbox_auto_response_for_students
      ]
    end
    settings = default_settings
    settings += inbox_settings if inbox_settings

    settings.uniq.freeze
  end

  def cached_js_env_root_account_settings
    js_env_settings = js_env_root_account_settings
    js_env_settings_hash = Digest::SHA256.hexdigest(js_env_settings.sort.join(","))
    account_settings_hash = Digest::SHA256.hexdigest(@domain_root_account[:settings].to_s)
    # can be invalidated by a settings change on the domain root account
    # or an update to js_env_root_account_settings
    MultiCache.fetch(["js_env_root_account_settings", js_env_settings_hash, account_settings_hash].cache_key) do
      results = {}
      js_env_settings.each do |setting|
        next unless @domain_root_account.settings.key?(setting.to_sym)

        results[setting] = @domain_root_account.settings[setting.to_sym]
      end
      results
    end
  end

  def add_to_js_env(hash, jsenv, overwrite)
    hash.each do |k, v|
      if jsenv[k] && jsenv[k] != v && !overwrite
        raise "js_env key #{k} is already taken"
      else
        jsenv[k] = v
      end
    end
  end

  def render_js_env
    res = StringifyIds.recursively_stringify_ids(js_env.clone).to_json
    @js_env_has_been_rendered = true
    res
  end
  helper_method :render_js_env

  def effective_account_id(context)
    if context.is_a?(Account)
      context.id
    elsif context.is_a?(Course)
      context.account_id
    elsif context.respond_to?(:context)
      effective_account_id(context.context)
    else
      @domain_root_account&.id
    end
  end

  # add keys to JS environment necessary for the RCE at the given risk level
  def rce_js_env_base(domain: request.host_with_port, user: @current_user, context: @context)
    Services::RichContent.env_for(
      user:,
      domain:,
      real_user: @real_current_user,
      context:
    )
  end

  def rce_js_env(domain: request.host_with_port)
    rce_env_hash = rce_js_env_base
    if @context.is_a?(Course)
      rce_env_hash[:RICH_CONTENT_FILES_TAB_DISABLED] = !@context.grants_right?(@current_user, session, :read_as_admin) &&
                                                       !tab_enabled?(@context.class::TAB_FILES, no_render: true)
    end
    account = Context.get_account(@context)
    rce_env_hash[:RICH_CONTENT_INST_RECORD_TAB_DISABLED] = account ? account.disable_rce_media_uploads? : false
    rce_env_hash[:RICH_CONTENT_AI_TEXT_TOOLS] = account ? account.feature_enabled?(:ai_text_tools) : false
    js_env(rce_env_hash, true) # Allow overriding in case this gets called more than once
  end
  helper_method :rce_js_env

  def conditional_release_js_env(assignment = nil, includes: [])
    currentContext = @context
    if currentContext.is_a?(Group)
      currentContext = @context.context
    end
    return unless ConditionalRelease::Service.enabled_in_context?(currentContext)

    cr_env = ConditionalRelease::Service.env_for(
      currentContext,
      @current_user,
      session:,
      assignment:,
      includes:
    )
    js_env(cr_env)
  end
  helper_method :conditional_release_js_env

  def set_student_context_cards_js_env
    js_env(
      STUDENT_CONTEXT_CARDS_ENABLED: true,
      student_context_card_tools: external_tools_display_hashes(:student_context_card)
    )
  end

  def external_tools_display_hashes(type, context = @context, custom_settings = [], tool_ids: nil)
    return [] if context.is_a?(Group)

    context = context.account if context.is_a?(User)
    tools = GuardRail.activate(:secondary) do
      Lti::ContextToolFinder.all_tools_for(context,
                                           placements: type,
                                           current_user: @current_user,
                                           tool_ids:).to_a
    end

    tools.select! do |tool|
      tool.visible_with_permission_check?(type, @current_user, context, session) &&
        tool.feature_flag_enabled?(context)
    end

    tools.select! { |tool| tool.placement_allowed?(type) }
    tools.map do |tool|
      external_tool_display_hash(tool, type, {}, context, custom_settings)
    end
  end
  helper_method :external_tools_display_hashes

  def external_tool_display_hash(tool, type, url_params = {}, context = @context, custom_settings = [])
    hash = {
      id: tool.id,
      title: tool.label_for(type, I18n.locale),
      base_url: polymorphic_url(
        [context, :external_tool],
        { id: tool.id, launch_type: type }.merge(url_params)
      ),
      tool_id: tool.tool_id.presence
    }.compact

    extension_settings = [:icon_url, :canvas_icon_class] | custom_settings
    extension_settings.each do |setting|
      hash[setting] = tool.extension_setting(type, setting)
    end

    hash[:base_title] = tool.default_label(I18n.locale) if custom_settings.include?(:base_title)
    hash[:external_url] = tool.url if custom_settings.include?(:external_url)

    if type == :submission_type_selection
      hash.merge!({
        description: tool.submission_type_selection[:description].presence,
        require_resource_selection:
          tool.submission_type_selection[:require_resource_selection]
      }.compact)
    end

    if type == :top_navigation
      hash[:pinned] = tool.top_nav_favorite_in_context?(context)
    end

    # Add the tool's postmessage scopes to the JS environment, if present.
    # These are used to authorize access to certain postMessage APIs.
    tool_postmessage_scopes = tool.developer_key&.scopes&.intersection(TokenScopes::LTI_POSTMESSAGE_SCOPES)
    if tool_postmessage_scopes.present?
      add_lti_tool_scopes_to_js_env(tool.launch_url(extension_type: type), tool_postmessage_scopes)
    end
    launch_method = tool.extension_setting(type, "launch_method")
    hash[:launch_method] = launch_method if launch_method

    hash
  end
  helper_method :external_tool_display_hash

  def add_lti_tool_scopes_to_js_env(tool_url, tool_scopes)
    return unless tool_url && tool_scopes

    uri = URI.parse(tool_url)
    origin = URI("#{uri.scheme}://#{uri.host}:#{uri.port}").to_s

    js_env_scopes = js_env[:LTI_TOOL_SCOPES] || {}
    js_env_scopes[origin] = tool_scopes

    js_env[:LTI_TOOL_SCOPES] = js_env_scopes
  end

  def k12?
    @domain_root_account&.feature_enabled?(:k12)
  end
  helper_method :k12?

  def grading_periods?
    !!@context.try(:grading_periods?)
  end
  helper_method :grading_periods?

  def setup_master_course_restrictions(objects, course, user_can_edit: false)
    return unless course.is_a?(Course) && (user_can_edit || course.grants_right?(@current_user, session, :read_as_admin))

    if MasterCourses::MasterTemplate.is_master_course?(course)
      MasterCourses::Restrictor.preload_default_template_restrictions(objects, course)
      :master # return master/child status
    elsif MasterCourses::ChildSubscription.is_child_course?(course)
      MasterCourses::Restrictor.preload_child_restrictions(objects)
      :child
    end
  end
  helper_method :setup_master_course_restrictions

  def set_master_course_js_env_data(object, course)
    return unless object.respond_to?(:master_course_api_restriction_data) && object.persisted?

    status = setup_master_course_restrictions([object], course)
    return unless status

    # we might have to include more information about the object here to make it easier to plug a common component in
    data = object.master_course_api_restriction_data(status)
    if status == :master
      data[:default_restrictions] = MasterCourses::MasterTemplate.full_template_for(course).default_restrictions_for(object)
    end
    js_env(MASTER_COURSE_DATA: data)
  end
  helper_method :set_master_course_js_env_data

  def load_blueprint_courses_ui
    return if js_env[:BLUEPRINT_COURSES_DATA]
    return unless @context.is_a?(Course) && @context.grants_right?(@current_user, :manage)

    is_child = MasterCourses::ChildSubscription.is_child_course?(@context)
    is_master = MasterCourses::MasterTemplate.is_master_course?(@context)

    return unless is_master || is_child

    js_bundle(is_master ? :blueprint_course_master : :blueprint_course_child)
    css_bundle :blueprint_courses

    master_course = is_master ? @context : MasterCourses::MasterTemplate.master_course_for_child_course(@context)
    if master_course.nil?
      # somehow the is_child_course? value is cached but we can't actually find the subscription so clear the cache and bail
      Rails.cache.delete(MasterCourses::ChildSubscription.course_cache_key(@context))
      return
    end
    bc_data = {
      isMasterCourse: is_master,
      isChildCourse: is_child,
      accountId: @context.account.id,
      masterCourse: master_course.slice(:id, :name, :enrollment_term_id),
      course: @context.slice(:id, :name, :enrollment_term_id),
    }
    if is_master
      can_manage = @context.account.grants_right?(@current_user, :manage_master_courses)
      bc_data.merge!(
        subAccounts: @context.account.sub_accounts.pluck(:id, :name).map { |id, name| { id:, name: } },
        terms: @context.account.root_account.enrollment_terms.active.to_a.map { |term| { id: term.id, name: term.name } },
        canManageCourse: can_manage,
        canAutoPublishCourses: can_manage,
        itemNotificationFeatureEnabled: @context.account.feature_enabled?(:blueprint_item_notifications)
      )
    end

    js_env BLUEPRINT_COURSES_DATA: bc_data
    if is_master && js_env.key?(:NEW_USER_TUTORIALS)
      js_env[:NEW_USER_TUTORIALS][:is_enabled] = false
    end
  end
  helper_method :load_blueprint_courses_ui

  def load_content_notices
    if @context.respond_to?(:content_notices)
      notices = @context.content_notices(@current_user)
      if notices.any?
        js_env CONTENT_NOTICES: notices.map { |notice|
          {
            tag: notice.tag,
            variant: notice.variant || "info",
            text: notice.text.is_a?(Proc) ? notice.text.call : notice.text,
            link_text: notice.link_text.is_a?(Proc) ? notice.link_text.call : notice.link_text,
            link_target: notice.link_target.is_a?(Proc) ? notice.link_target.call(@context) : notice.link_target
          }
        }
        js_bundle :content_notices
        return true
      end
    end
    false
  end
  helper_method :load_content_notices

  def editing_restricted?(content, edit_type = :any)
    return false unless content.respond_to?(:editing_restricted?)

    content.editing_restricted?(edit_type)
  end
  helper_method :editing_restricted?

  def tool_dimensions
    tool_dimensions = { selection_width: "100%", selection_height: "100%" }

    link_settings = @tag&.link_settings || {}

    tool_dimensions.each_key do |k|
      # it may happen that we get "link_settings"=>{"selection_width"=>"", "selection_height"=>""}
      if link_settings[k.to_s].present?
        tool_dimensions[k] = link_settings[k.to_s]
      elsif @tool.settings[k] && @tool.settings[k] != 0
        # ContextExternalTool#normalize_sizes! converts settings[:selection_width] and settings[:selection_height] to integer
        tool_dimensions[k] = @tool.settings[k]
      end

      tool_dimensions[k] = tool_dimensions[k].to_s << "px" unless /%|px/.match?(tool_dimensions[k].to_s)
    end

    tool_dimensions
  end
  private :tool_dimensions

  # Reject the request by halting the execution of the current handler
  # and returning a helpful error message (and HTTP status code).
  #
  # @param [String] cause
  #   The reason the request is rejected for.
  # @param [Optional, Integer|Symbol, Default :bad_request] status
  #   HTTP status code or symbol.
  def reject!(cause, status = :bad_request)
    raise RequestError.new(cause, status)
  end

  # returns the user actually logged into canvas, even if they're currently masquerading
  #
  # This is used by the google docs integration, among other things --
  # having @real_current_user first ensures that a masquerading user never sees the
  # masqueradee's files, but in general you may want to block access to google
  # docs for masqueraders earlier in the request
  def logged_in_user
    @real_current_user || @current_user
  end
  helper_method :logged_in_user

  def not_fake_student_user
    @current_user&.fake_student? ? logged_in_user : @current_user
  end

  def rescue_action_dispatch_exception
    rescue_action_in_public(request.env["action_dispatch.exception"])
  end

  # used to generate context-specific urls without having to
  # check which type of context it is everywhere
  def named_context_url(context, name, *opts)
    if context.is_a?(UserProfile)
      name = name.to_s.sub("context", "profile")
    else
      klass = context.class.url_context_class
      name = name.to_s.sub("context", klass.name.underscore)
      opts.unshift(context)
    end
    opts.push({}) unless opts[-1].is_a?(Hash)
    include_host = opts[-1].delete(:include_host)
    unless include_host
      opts[-1][:host] = context.try(:host_name)
      opts[-1][:only_path] = true unless name.end_with?("_path")
    end
    send name, *opts
  end

  def self.promote_view_path(path)
    self.view_paths = view_paths.to_ary.reject { |p| p.to_s == path }
    prepend_view_path(path)
  end

  # the way classic quizzes copies question data from the page into the
  # edit form causes the elements added for a11y to get duplicated
  # and other misadventures that caused 4 hotfixes in 3 days.
  # Let's just not use the new math handling there.
  def use_new_math_equation_handling?
    !(params[:controller] == "quizzes/quizzes" && params[:action] == "edit") &&
      params[:controller] != "question_banks" &&
      params[:controller] != "eportfolio_entries"
  end

  def user_url(*opts)
    (opts[0] == @current_user) ? user_profile_url(@current_user) : super
  end

  protected

  # we track the cost of each request in RequestThrottle in order
  # to rate limit clients that are abusing the API.  Some actions consume
  # time or resources that are not well represented by simple time/cpu
  # benchmarks, so you can use this method to increase the perceived cost
  # of a request by an arbitrary amount.  For an anchor, rate limiting
  # kicks in when a user has exceeded 600 arbitrary units of cost (it's
  # a leaky bucket, go see RequestThrottle), so using an 'amount'
  # param of 600, for example, would max out the bucket immediately
  def increment_request_cost(amount)
    current_cost = request.env["extra-request-cost"] || 0
    request.env["extra-request-cost"] = current_cost + amount
  end

  def assign_localizer
    I18n.localizer = lambda do
      context_hash = {
        context: @context,
        user: not_fake_student_user,
        root_account: @domain_root_account
      }
      if request.present?
        # if for some reason this gets stuck
        # as global state on I18n (cleanup failure), we don't want it to
        # explode trying to access a non-existant request.
        context_hash[:session_locale] = session[:locale]
        context_hash[:session_timezone] = session[:timezone]
        context_hash[:accept_language] = request.headers["Accept-Language"]
      else
        logger.warn("[I18N] localizer executed from context-less controller")
      end
      infer_locale context_hash
    end
  end

  def set_locale
    store_session_locale
    assign_localizer
    yield if block_given?
  ensure
    # this resets any locale set in set_locale_with_localizer (implicitly called
    # on any translation call)
    I18n.locale = I18n.default_locale # rubocop:disable Rails/I18nLocaleAssignment
    I18n.localizer = nil
  end

  def set_timezone
    store_session_timezone
    yield if block_given?
  end

  def enable_request_cache(&)
    RequestCache.enable(&)
  end

  def batch_statsd(&)
    InstStatsd::Statsd.batch(&)
  end

  def compute_http_cost
    CanvasHttp.reset_cost!
    yield
  ensure
    if CanvasHttp.cost > 0
      cost_weight = Setting.get("canvas_http_cost_weight", "1.0").to_f
      increment_request_cost(CanvasHttp.cost * cost_weight)
    end
  end

  def clear_idle_connections
    Canvas::RedisConnections.clear_idle!
  end

  def annotate_apm
    Canvas::Apm.annotate_trace(
      Shard.current,
      @domain_root_account,
      RequestContext::Generator.request_id,
      @current_user
    )
  end

  def annotate_sentry
    Sentry.set_tags({
                      db_cluster: @domain_root_account&.shard&.database_server&.id
                    })
  end

  def store_session_locale
    return unless (locale = params[:session_locale])

    supported_locales = I18n.available_locales.map(&:to_s)
    session[:locale] = locale if supported_locales.include? locale
  end

  def store_session_timezone
    return unless (timezone = params[:session_timezone])

    session[:timezone] = timezone if supported_timezones.include? params[:session_timezone]
  end

  def init_body_classes
    @body_classes = []
  end

  def set_user_id_header
    headers["X-Canvas-User-Id"] ||= @current_user.global_id.to_s if @current_user
    headers["X-Canvas-Real-User-Id"] ||= @real_current_user.global_id.to_s if @real_current_user
  end

  def append_to_header(header, value)
    headers[header] = (headers[header] || "") + value
    headers[header]
  end

  # make things requested from jQuery go to the "format.js" part of the "respond_to do |format|" block
  # see http://codetunes.com/2009/01/31/rails-222-ajax-and-respond_to/ for why
  def fix_xhr_requests
    request.format = :js if request.xhr? && request.format == :html && !params[:html_xhr]
  end

  # scopes all time objects to the user's specified time zone
  def set_time_zone
    user = not_fake_student_user
    if user && user.time_zone.present?
      Time.zone = user.time_zone
      if Time.zone&.name == "UTC" && user.time_zone&.name&.match?(/\s/)
        begin
          Time.zone = user.time_zone.name.split(/\s/)[1..].join(" ")
        rescue ArgumentError
          # ignore
        end
      end
    else
      Time.zone = @domain_root_account && @domain_root_account.default_time_zone
    end
  end

  # retrieves the root account for the given domain
  def load_account
    @domain_root_account = request.env["canvas.domain_root_account"] || LoadAccount.default_domain_root_account
    @files_domain = request.host_with_port != HostUrl.context_host(@domain_root_account) && HostUrl.is_file_host?(request.host_with_port)
    @domain_root_account
  end

  def respect_account_privacy
    return if login_request?

    return unless @domain_root_account.present? && @domain_root_account.settings[:require_user]

    require_user
  end

  # This can be appended to with << if needed
  def csp_frame_ancestors
    @csp_frame_ancestors ||= [].tap do |list|
      # Allow iframing on all vanity domains as well as the canonical one
      unless @domain_root_account.nil?
        list.concat HostUrl.context_hosts(@domain_root_account, request.host)
        list << @domain_root_account.horizon_domain if @domain_root_account.horizon_domain
      end
    end
  end

  def set_response_headers
    # we can't block frames on the files domain, since files domain requests
    # are typically embedded in an iframe in canvas, but the hostname is
    # different
    if !files_domain? && !@embeddable
      directives = "frame-ancestors 'self' #{csp_frame_ancestors&.uniq&.join(" ")};"

      append_to_header("Content-Security-Policy", directives)
    end
    RequestContext::Generator.store_request_meta(request, @context, @sentry_trace)
    true
  end

  def files_domain?
    !!@files_domain
  end

  def check_pending_otp
    if session[:pending_otp] && params[:controller] != "login/otp"
      # handle api json requests for feature flag
      if request.format.json? && @domain_root_account.feature_enabled?(:login_registration_ui_identity)
        render json: { message: I18n.t("Verification required. Please complete multi-factor authentication by entering the code sent to your device.") }, status: :forbidden
        return
      end

      # handle non-api xhr (ajax) requests
      return render plain: I18n.t("Please finish logging in"), status: :forbidden if request.xhr?

      # handle all other requests
      destroy_session
      redirect_to login_url
    end
  end

  def tab_enabled?(id, no_render: false)
    return true unless @context.respond_to?(:tabs_available)

    valid = Rails.cache.fetch(["tab_enabled4", id, @context, @current_user, @domain_root_account, session[:enrollment_uuid]].cache_key) do
      @context.tabs_available(@current_user,
                              session:,
                              include_hidden_unused: true,
                              root_account: @domain_root_account,
                              only_check: [id]).any? { |t| t[:id] == id }
    end
    render_tab_disabled unless valid || no_render
    valid
  end

  def render_tab_disabled
    msg = tab_disabled_message(@context)
    respond_to do |format|
      format.html do
        flash[:notice] = msg
        redirect_to named_context_url(@context, :context_url)
      end
      format.json do
        render json: { message: msg }, status: :not_found
      end
    end
  end

  def tab_disabled_message(context)
    case context
    when Account
      t "#application.notices.page_disabled_for_account", "That page has been disabled for this account"
    when Course
      t "#application.notices.page_disabled_for_course", "That page has been disabled for this course"
    when Group
      t "#application.notices.page_disabled_for_group", "That page has been disabled for this group"
    else
      t "#application.notices.page_disabled", "That page has been disabled"
    end
  end

  def require_password_session
    if session[:used_remember_me_token]
      flash[:warning] = t "#application.warnings.please_log_in", "For security purposes, please enter your password to continue"
      store_location
      redirect_to login_url
      return false
    end
    true
  end

  def run_login_hooks
    LoginHooks.run_hooks(request)
  end

  # checks the authorization policy for the given object using
  # the vendor/plugins/adheres_to_policy plugin.  If authorized,
  # returns true, otherwise renders unauthorized messages and returns
  # false.  To be used as follows:
  # if authorized_action(object, @current_user, :update)
  #   render
  # end
  def authorized_action(object, actor, rights, all_rights: false)
    can_do = object.send(all_rights ? :grants_all_rights? : :grants_any_right?, actor, session, *Array(rights), with_justifications: true)
    unless can_do.success?
      if can_do.justifications.present?
        # Even if there are multiple justifications, we can only reasonably handle one at a time,
        # so just arbitrarily choose the first one
        chosen = can_do.justifications.first
        send(:"render_auth_failure_#{chosen.justification}", chosen.context)
      else
        render_unauthorized_action
      end
    end
    can_do.success?
  end
  alias_method :authorized_action?, :authorized_action

  def fix_ms_office_redirects
    if ms_office?
      # Office will follow 302's internally, until it gets to a 200. _then_ it will pop it out
      # to a web browser - but you've lost your cookies! This breaks not only store_location,
      # but in the case of delegated authentication where the provider does an additional
      # redirect storing important information in session, makes it impossible to log in at all
      render plain: "", status: :ok
      return false
    end
    true
  end

  # Render a general error page with the given details.
  # Arguments of this method must be translated
  def render_error_with_details(title:, summary: nil, directions: nil)
    render(
      "shared/errors/error_with_details",
      locals: {
        title:,
        summary:,
        directions:
      }
    )
  end

  def render_unauthorized_action
    respond_to do |format|
      @show_left_side = false
      clear_crumbs
      path_params = request.path_parameters
      path_params[:format] = nil
      @headers = !!@current_user if @headers != false
      @files_domain = @account_domain && @account_domain.host_type == "files"
      format.any(:html, :pdf) do
        return unless fix_ms_office_redirects

        store_location
        return redirect_to login_url(params.permit(:authentication_provider)) if !@files_domain && !@current_user

        if @context.is_a?(Course) && @context_enrollment
          if @context_enrollment.enrollment_state&.pending?
            start_date = @context_enrollment.available_at
          end
          if @context.claimed?
            @unauthorized_message = t("#application.errors.unauthorized.unpublished", "This course has not been published by the instructor yet.")
            @unauthorized_reason = :unpublished
          elsif start_date && start_date > Time.now.utc
            @unauthorized_message = t("#application.errors.unauthorized.not_started_yet", "The course you are trying to access has not started yet.  It will start %{date}.", date: TextHelper.date_string(start_date))
            @unauthorized_reason = :unpublished
          end
        end

        return render "shared/unauthorized", status: :unauthorized, content_type: Mime::Type.lookup("text/html"), formats: :html
      end
      format.zip { redirect_to(url_for(path_params)) }
      format.json { render_json_unauthorized }
      format.all { render plain: "Unauthorized", status: :unauthorized }
    end
    set_no_cache_headers
  end

  def verified_user_check
    if @domain_root_account&.user_needs_verification?(@current_user) # disable tools before verification
      if @current_user
        render_unverified_error(
          t("user not authorized to perform that action until verifying email"),
          t("Complete registration by clicking the “finish the registration process” link sent to your email.")
        )
      else
        render_unverified_error(
          t("must be logged in and registered to perform that action"),
          t("Please Log in to view this content")
        )
      end
      false
    else
      true
    end
  end

  def render_unverified_error(json_message, flash_message)
    respond_to do |format|
      format.json do
        render json: {
                 status: "unverified",
                 errors: [{ message: json_message }]
               },
               status: :unauthorized
      end
      format.all do
        flash[:warning] = flash_message
        redirect_to_referrer_or_default(root_url)
      end
    end
    set_no_cache_headers
  end

  # To be used as a before_action, requires controller or controller actions
  # to have their urls scoped to a context in order to be valid.
  # So /courses/5/assignments or groups/1/assignments would be valid, but
  # not /assignments
  def require_context(user_scope: nil)
    get_context(user_scope:)
    unless @context
      if @context_is_current_user
        store_location
        redirect_to login_url
      elsif params[:context_id]
        raise ActiveRecord::RecordNotFound, "Cannot find #{params[:context_type] || "Context"} for ID: #{params[:context_id]}"
      else
        raise ActiveRecord::RecordNotFound, "Context is required, but none found"
      end
    end
    !@context.nil?
  end

  def require_context_and_read_access
    require_context && authorized_action(@context, @current_user, :read)
  end

  helper_method :clean_return_to

  def require_account_context
    require_context_type(Account)
  end

  def require_course_context
    require_context_type(Course)
  end

  def require_context_type(klass)
    unless require_context && @context.is_a?(klass)
      raise ActiveRecord::RecordNotFound, "Context must be of type '#{klass}'"
    end

    true
  end

  MAX_ACCOUNT_LINEAGE_TO_SHOW_IN_CRUMBS = 3

  # Can be used as a before_action, or just called from controller code.
  # Assigns the variable @context to whatever context the url is scoped
  # to.  So /courses/5/assignments would have a @context=Course.find(5).
  # Also assigns @context_membership to the membership type of @current_user
  # if @current_user is a member of the context.
  def get_context(user_scope: nil)
    GuardRail.activate(:secondary) do
      unless @context
        if params[:course_id]
          course_scope = @token ? Course : Course.active
          @context = api_find(course_scope, params[:course_id])
          @context.root_account = @domain_root_account if @context.root_account_id == @domain_root_account.id # no sense in refetching it
          params[:context_id] = params[:course_id]
          params[:context_type] = "Course"
          if @context && @current_user
            @context_enrollment = @context.enrollments.where(user_id: @current_user).joins(:enrollment_state)
                                          .order(Enrollment.state_by_date_rank_sql, Enrollment.type_rank_sql).readonly(false).first
          end
          @context_membership = @context_enrollment
          check_for_readonly_enrollment_state
        elsif params[:account_id] || (is_a?(AccountsController) && (params[:account_id] = params[:id]))
          account_scope = (params.dig(:account, :event) && params[:account][:event] == "restore") ? Account : Account.active
          @context = api_find(account_scope, params[:account_id])
          params[:context_id] = @context.id
          params[:context_type] = "Account"
          @context_enrollment = @context.account_users.active.where(user_id: @current_user.id).first if @context && @current_user
          @context_membership = @context_enrollment
          @account = @context
        elsif params[:group_id]
          @context = api_find(Group.active, params[:group_id])
          params[:context_id] = params[:group_id]
          params[:context_type] = "Group"
          @context_enrollment = @context.group_memberships.where(user_id: @current_user).first if @context && @current_user
          @context_membership = @context_enrollment
        elsif params[:user_id] || (is_a?(UsersController) && (params[:user_id] = params[:id]))
          @context = api_find(user_scope || User.active, params[:user_id])
          params[:context_id] = params[:user_id]
          params[:context_type] = "User"
          @context_membership = @context if @context == @current_user
        elsif params[:course_section_id] || (is_a?(SectionsController) && (params[:course_section_id] = params[:id]))
          params[:context_id] = params[:course_section_id]
          params[:context_type] = "CourseSection"
          @context = api_find(CourseSection, params[:course_section_id])
        elsif request.path.start_with?("/profile") || request.path == "/" || request.path.start_with?("/dashboard/files") || request.path.start_with?("/calendar") || request.path.start_with?("/assignments") || request.path.start_with?("/files") || request.path == "/api/v1/calendar_events/visible_contexts"
          # ^ this should be split out into things on the individual controllers
          @context_is_current_user = true
          @context = @current_user
          @context_membership = @context
        end

        assign_localizer if @context.present?

        if request.format.html?
          if @context.is_a?(Account) && !@context.root_account?
            account_chain = @context.account_chain.to_a.select { |a| a.grants_right?(@current_user, session, :read) }
            account_chain.slice!(0) # the first element is the current context
            count = account_chain.length
            account_chain.reverse.each_with_index do |a, idx|
              if idx == 1 && count >= MAX_ACCOUNT_LINEAGE_TO_SHOW_IN_CRUMBS
                add_crumb(I18n.t("#lib.text_helper.ellipsis", "..."), nil)
              elsif count >= MAX_ACCOUNT_LINEAGE_TO_SHOW_IN_CRUMBS && idx > 0 && idx <= count - MAX_ACCOUNT_LINEAGE_TO_SHOW_IN_CRUMBS
                next
              else
                add_crumb(a.short_name, account_url(a.id), id: "crumb_#{a.asset_string}")
              end
            end
          end

          if @context.respond_to?(:short_name)
            crumb_url = named_context_url(@context, :context_url) if @context.grants_right?(@current_user, session, :read)
            add_crumb(@context.nickname_for(@current_user, :short_name), crumb_url)
          end

          @set_badge_counts = true
        end
      end

      # There is lots of interesting information set up in here, that we want
      # to place into the live events context.
      setup_live_events_context
    end
  end

  # This is used by a number of actions to retrieve a list of all contexts
  # associated with the given context.  If the context is a user then it will
  # include all the user's current contexts.
  # Assigns it to the variable @contexts
  def get_all_pertinent_contexts(opts = {})
    return if @already_ran_get_all_pertinent_contexts

    @already_ran_get_all_pertinent_contexts = true

    raise(ArgumentError, "Need a starting context") if @context.nil?

    @contexts = [@context]
    only_contexts = ActiveRecord::Base.parse_asset_string_list(opts[:only_contexts] || params[:only_contexts])
    if @context.is_a?(User)
      # we already know the user can read these courses and groups, so skip
      # the grants_right? check to avoid querying for the various memberships
      # again.
      enrollment_scope = Enrollment
                         .shard(opts[:cross_shard] ? @context.in_region_associated_shards : Shard.current)
                         .for_user(@context)
                         .current
                         .active_by_date
      enrollment_scope = enrollment_scope.where(course_id: @observed_course_ids) if @observed_course_ids
      include_groups = !!opts[:include_groups]
      group_ids = nil

      courses = []
      if only_contexts.present?
        # find only those courses and groups passed in the only_contexts
        # parameter, but still scoped by user so we know they have rights to
        # view them.
        course_ids = only_contexts["Course"]
        if course_ids.present?
          courses = Course
                    .shard(opts[:cross_shard] ? @context.in_region_associated_shards : Shard.current)
                    .joins(enrollments: :enrollment_state)
                    .merge(enrollment_scope.except(:joins))
                    .where(id: course_ids)
        end
        if include_groups
          group_ids = only_contexts["Group"]
          include_groups = group_ids.present?
        end
      else
        courses = Course
                  .shard(opts[:cross_shard] ? @context.in_region_associated_shards : Shard.current)
                  .joins(enrollments: :enrollment_state)
                  .merge(enrollment_scope.except(:joins))
      end

      groups = []
      if include_groups
        group_scope = @context.current_groups
        group_scope = group_scope.where(context_type: "Course", context_id: @observed_course_ids) if @observed_course_ids
        if group_ids
          Shard.partition_by_shard(group_ids) do |shard_group_ids|
            groups += group_scope.shard(Shard.current).where(id: shard_group_ids).to_a
          end
        else
          groups = group_scope.shard(opts[:cross_shard] ? @context.in_region_associated_shards : Shard.current).to_a
        end
      end
      groups = @context.filter_visible_groups_for_user(groups)

      if opts[:include_accounts]
        # reload @current_user to make sure we get a current value for their :enabled_account_calendars preference
        @current_user.reload
        accounts = @current_user.enabled_account_calendars
      end

      if opts[:favorites_first]
        favorite_course_ids = @context.favorite_context_ids("Course")
        courses = courses.sort_by { |c| [favorite_course_ids.include?(c.id) ? 0 : 1, Canvas::ICU.collation_key(c.name)] }
      end

      @contexts.concat courses
      @contexts.concat groups
      @contexts.concat(accounts || [])
    end

    include_contexts = opts[:include_contexts] || params[:include_contexts]
    include_contexts&.split(",")&.each do |include_context|
      # don't load it again if we've already got it
      next if @contexts.any? { |c| c.asset_string == include_context }

      context = Context.find_by_asset_string(include_context)
      @contexts << context if context&.grants_right?(@current_user, session, :read)
    end

    @contexts = @contexts.uniq
    Course.require_assignment_groups(@contexts)
    @context_enrollment = @context.membership_for_user(@current_user) if @context.respond_to?(:membership_for_user)
    @context_membership = @context_enrollment
  end

  def check_for_readonly_enrollment_state
    return unless request.format.html?

    if @context_enrollment.is_a?(Enrollment) && ["invited", "active"].include?(@context_enrollment.workflow_state) && action_name != "enrollment_invitation"
      state = @context_enrollment.state_based_on_date
      case state
      when :invited
        flash[:html_notice] = if @context_enrollment.available_at
                                t("You'll need to *accept the enrollment invitation* before you can fully participate in this course, starting on %{date}.",
                                  wrapper: view_context.link_to('\1', "#", "data-method" => "POST", "data-url" => course_enrollment_invitation_url(@context, accept: true)),
                                  date: datetime_string(@context_enrollment.available_at))
                              else
                                t("You'll need to *accept the enrollment invitation* before you can fully participate in this course.",
                                  wrapper: view_context.link_to('\1', "#", "data-method" => "POST", "data-url" => course_enrollment_invitation_url(@context, accept: true)))
                              end
      when :accepted
        flash[:html_notice] = t("This course hasn’t started yet. You will not be able to participate in this course until %{date}.",
                                date: datetime_string(@context_enrollment.available_at))
      end
    end
  end

  def set_badge_counts_for(context, user)
    return if @js_env && @js_env[:badge_counts].present?
    return unless context.present? && user.present?
    return unless context.respond_to?(:content_participation_counts) # just Course and Group so far

    js_env(badge_counts: badge_counts_for(context, user))
  end
  helper_method :set_badge_counts_for

  def badge_counts_for(context, user)
    badge_counts = {}
    ["Submission"].each do |type|
      participation_count = context.content_participation_counts
                                   .find_by(user_id: user.id, content_type: type)
      participation_count ||= content_participation_count(context, type, user)
      badge_counts[type.underscore.pluralize] = participation_count.unread_count
    end
    badge_counts
  end

  def content_participation_count(context, type, user)
    GuardRail.activate(:primary) do
      ContentParticipationCount.create_or_update({ context:, user:, content_type: type })
    end
  end

  def get_upcoming_assignments(course)
    include_discussion_checkpoints = course.discussion_checkpoints_enabled?
    visible_assignments = AssignmentGroup.visible_assignments(
      @current_user,
      course,
      course.assignment_groups.active,
      include_discussion_checkpoints:
    )

    log_course(course)
    sorter = SortsAssignments.new(
      assignments_scope: visible_assignments,
      user: @current_user,
      session:,
      course:,
      include_discussion_checkpoints:
    )
    sorter.assignments(:upcoming) do |assignments|
      assignments.group("assignments.id").order("MIN(submissions.cached_due_date) ASC").to_a
    end
  end

  def log_course(course)
    log_asset_access(["assignments", course], "assignments", "other")
  end

  # Calculates the file storage quota for @context
  def get_quota(context = nil)
    quota_params = Attachment.get_quota(context || @context)
    @quota = quota_params[:quota]
    @quota_used = quota_params[:quota_used]
  end

  # Renders a quota exceeded message if the @context's quota is exceeded
  def quota_exceeded(context = nil, redirect = nil)
    context ||= @context
    redirect ||= root_url
    get_quota(context)
    if response.body.size + @quota_used > @quota
      error = case context
              when Account
                t "#application.errors.quota_exceeded_account", "Account storage quota exceeded"
              when Course
                t "#application.errors.quota_exceeded_course", "Course storage quota exceeded"
              when Group
                t "#application.errors.quota_exceeded_group", "Group storage quota exceeded"
              when User
                t "#application.errors.quota_exceeded_user", "User storage quota exceeded"
              else
                t "#application.errors.quota_exceeded", "Storage quota exceeded"
              end
      respond_to do |format|
        format.html do
          flash[:error] = error
          redirect_to redirect
        end
        format.json { render json: { errors: { base: error } }, status: :bad_request }
        format.text { render json: { errors: { base: error } }, status: :bad_request }
      end
      return true
    end
    false
  end

  # Used to retrieve the context from a :feed_code parameter.  These
  # :feed_code attributes are keyed off the object type and the object's
  # uuid.  Using the uuid attribute gives us an unguessable url so
  # that we can offer the feeds without requiring password authentication.
  def get_feed_context(opts = {})
    pieces = params[:feed_code].split("_", 2)
    if params[:feed_code].start_with?("group_membership")
      pieces = ["group_membership", params[:feed_code].split("_", 3)[-1]]
    end
    @context = nil
    @problem = nil
    case pieces[0]
    when "enrollment"
      @enrollment = Enrollment.where(uuid: pieces[1]).first if pieces[1]
      @context_type = "Course"
      if !@enrollment
        @problem = t "#application.errors.mismatched_verification_code", "The verification code does not match any currently enrolled user."
      elsif @enrollment.course && !@enrollment.course.available?
        @problem = t "#application.errors.feed_unpublished_course", "Feeds for this course cannot be accessed until it is published."
      end
      @context = @enrollment.course unless @problem
      @current_user = @enrollment.user unless @problem
    when "group_membership"
      @membership = GroupMembership.active.where(uuid: pieces[1]).first if pieces[1]
      @context_type = "Group"
      if !@membership
        @problem = t "#application.errors.mismatched_verification_code", "The verification code does not match any currently enrolled user."
      elsif @membership.group && !@membership.group.available?
        @problem = t "#application.errors.feed_unpublished_group", "Feeds for this group cannot be accessed until it is published."
      end
      @context = @membership.group unless @problem
      @current_user = @membership.user unless @problem
    when "user"
      find_user_from_uuid(pieces[1])
      @problem = t "#application.errors.invalid_verification_code", "The verification code is invalid." unless @current_user
      @context = @current_user
    else
      @context_type = pieces[0].classify
      if Context::CONTEXT_TYPES.include?(@context_type.to_sym)
        @context_class = Object.const_get(@context_type, false)
        @context = @context_class.where(uuid: pieces[1]).first if pieces[1]
      end
      if !@context
        @problem = t "#application.errors.invalid_verification_code", "The verification code is invalid."
      elsif @context.respond_to?(:is_public) && !@context.is_public && (!@context.respond_to?(:uuid) || pieces[1] != @context.uuid)
        @problem = case @context_type
                   when "course"
                     t "#application.errors.feed_private_course", "The matching course has gone private, so public feeds like this one will no longer be visible."
                   when "group"
                     t "#application.errors.feed_private_group", "The matching group has gone private, so public feeds like this one will no longer be visible."
                   else
                     t "#application.errors.feed_private", "The matching context has gone private, so public feeds like this one will no longer be visible."
                   end
      end
      @context = nil if @problem
      @current_user = @context if @context.is_a?(User)
    end
    if !@context || (opts[:only] && !opts[:only].include?(@context.class.to_s.underscore.to_sym))
      @problem ||= t("#application.errors.invalid_feed_parameters", "Invalid feed parameters.") if opts[:only] && !opts[:only].include?(@context.class.to_s.underscore.to_sym)
      @problem ||= t "#application.errors.feed_not_found", "Could not find feed."
      render template: "shared/unauthorized_feed", status: :bad_request, formats: [:html]
      return false
    end
    @context
  end

  def find_user_from_uuid(uuid)
    @current_user = UserPastLtiId.find_by(user_uuid: uuid)&.user
    @current_user ||= User.where(uuid:).first
  end

  def discard_flash_if_xhr
    if request.xhr? || request.format.to_s == "text/plain"
      flash.discard
    end
  end

  def cancel_cache_buster
    @cancel_cache_buster = true
  end

  def cache_buster
    # Annoying problem.  If I set the cache-control to anything other than "no-cache, no-store"
    # then the local cache is used when the user clicks the 'back' button.  I don't know how
    # to tell the browser to ALWAYS check back other than to disable caching...
    return true if @cancel_cache_buster || request.xhr? || api_request?

    set_no_cache_headers
  end

  def initiate_session_from_token
    # Login from a token generated via API
    if params[:session_token]
      token = SessionToken.parse(params[:session_token])
      if token&.valid?
        pseudonym = Pseudonym.active.find_by(id: token.pseudonym_id)

        if pseudonym
          unless pseudonym.works_for_account?(@domain_root_account, true)
            # if the logged in pseudonym doesn't work, we can only switch to another pseudonym
            # that does work if it's the same password, and it's not a managed pseudonym
            alternates = pseudonym.user.all_active_pseudonyms.select do |p|
              !p.managed_password? &&
                p.works_for_account?(@domain_root_account, true) &&
                p.password_salt == pseudonym.password_salt &&
                p.crypted_password == pseudonym.crypted_password
            end
            # prefer a site admin pseudonym, then a pseudonym in this account, and then any old
            # pseudonym
            pseudonym = alternates.find { |p| p.account_id == Account.site_admin.id }
            pseudonym ||= alternates.find { |p| p.account_id == @domain_root_account.id }
            pseudonym ||= alternates.first
          end
          if pseudonym && pseudonym != @current_pseudonym
            return_to = session.delete(:return_to)
            reset_session_saving_keys(:oauth2)
            pseudonym_session = PseudonymSession.new(pseudonym)
            # this doesn't count as a real login
            pseudonym_session.non_explicit_session = true
            pseudonym_session.save!
            session[:used_remember_me_token] = true if token.used_remember_me_token
          end
          if pseudonym && token.current_user_id
            target_user = User.find(token.current_user_id)
            session[:become_user_id] = token.current_user_id if target_user.can_masquerade?(pseudonym.user, @domain_root_account)
          end
        end
        return redirect_to return_to if return_to

        if (oauth = session[:oauth2])
          provider = Canvas::OAuth::Provider.new(oauth[:client_id], oauth[:redirect_uri], oauth[:scopes], oauth[:purpose])
          return redirect_to Canvas::OAuth::Provider.confirmation_redirect(self, provider, pseudonym.user)
        end

        # do one final redirect to get the token out of the URL
        redirect_to remove_query_params(request.original_url, "session_token")
      end
    end
  end

  def remove_query_params(url, *params)
    uri = URI.parse(url)
    return url unless uri.query

    qs = Rack::Utils.parse_query(uri.query)
    qs.except!(*params)
    uri.query = qs.empty? ? nil : Rack::Utils.build_query(qs)
    uri.to_s
  end

  def set_no_cache_headers
    response.headers["Pragma"] = "no-cache"
    response.headers["Cache-Control"] = "no-store"
  end

  def manage_robots_meta
    @allow_robot_indexing = true if @domain_root_account&.enable_search_indexing?
  end

  def set_page_view
    # We only record page_views for html page requests coming from within the
    # app, or if coming from a developer api request and specified as a
    # page_view.
    return unless @current_user && !request.xhr? && request.get? && page_views_enabled?

    ENV["RAILS_HOST_WITH_PORT"] ||= request.host_with_port
    generate_page_view
  end

  def require_reacceptance_of_terms
    if session[:require_terms] && request.get? && !api_request? && !verified_file_request?
      render "shared/terms_required", status: :unauthorized
      false
    end
  end

  def clear_policy_cache
    AdheresToPolicy::Cache.clear
  end

  def generate_page_view(user = @current_user)
    attributes = { user:, real_user: @real_current_user }
    @page_view = PageView.generate(request, attributes)
    @page_view.user_request = true if params[:user_request] || (user && !request.xhr? && request.get?)
    @page_before_render = Time.now.utc
  end

  def disable_page_views
    @log_page_views = false
    true
  end

  def update_enrollment_last_activity_at
    return unless @context_enrollment.is_a?(Enrollment)

    activity = Enrollment::RecentActivity.new(@context_enrollment, @context)
    activity.record_for_access(response)
  end

  # Asset accesses are used for generating usage statistics.  This is how
  # we say, "the user just downloaded this file" or "the user just
  # viewed this wiki page".  We can then after-the-fact build statistics
  # and reports from these accesses.  This is currently being used
  # to generate access reports per student per course.
  #
  # If asset is an AR model, then its asset_string will be used. If it's an array,
  # it should look like [ "subtype", context ], like [ "pages", course ].
  def log_asset_access(asset, asset_category, asset_group = nil, level = nil, membership_type = nil, overwrite: true, context: nil)
    user = file_access_user
    return unless user && @context && asset
    return if asset.respond_to?(:new_record?) && asset.new_record?

    shard = asset.is_a?(Array) ? asset[1].shard : asset.shard
    shard.activate do
      code = if asset.is_a?(Array)
               "#{asset[0]}:#{asset[1].asset_string}"
             else
               asset.asset_string
             end

      membership_type ||= @context_membership && @context_membership.class.to_s

      group_code = if asset_group.is_a?(String)
                     asset_group
                   elsif asset_group.respond_to?(:asset_string)
                     asset_group.asset_string
                   else
                     "unknown"
                   end

      if !@accessed_asset || overwrite
        @accessed_asset = {
          user:,
          code:,
          asset_for_root_account_id: asset.is_a?(Array) ? asset[1] : asset,
          group_code:,
          category: asset_category,
          membership_type:,
          level:,
          shard:
        }
      end

      Canvas::LiveEvents.asset_access(asset,
                                      asset_category,
                                      membership_type,
                                      level,
                                      context:,
                                      context_membership: @context_membership)

      @accessed_asset
    end
  end

  def log_api_asset_access(asset, asset_category, asset_group = nil, level = nil, membership_type = nil, overwrite: true)
    return if in_app? # don't log duplicate accesses for API calls made by the Canvas front-end
    return if params[:page].to_i > 1 # don't log duplicate accesses for pages after the first

    log_asset_access(asset, asset_category, asset_group, level, membership_type, overwrite:)
  end

  def log_page_view
    user = @current_user || (@accessed_asset && @accessed_asset[:user])
    if user && @log_page_views != false
      add_interaction_seconds
      log_participation(user)
      log_gets
      finalize_page_view
    elsif @page_view && !@page_view.new_record?
      @page_view.destroy
    end
  rescue => e
    Canvas::Errors.capture_exception(:page_view, e)
    logger.error "Pageview error!"
    raise e if Rails.env.development?

    true
  end

  def add_interaction_seconds
    updated_fields = params.slice(:interaction_seconds)
    return unless (request.xhr? || request.put?) && params[:page_view_token] && !updated_fields.empty?
    return unless page_views_enabled?

    RequestContext::Generator.store_interaction_seconds_update(
      params[:page_view_token],
      updated_fields[:interaction_seconds]
    )
    page_view_info = CanvasSecurity::PageViewJwt.decode(params[:page_view_token])
    @page_view = PageView.find_for_update(page_view_info[:request_id])
    if @page_view
      if @page_view.id
        response.headers["X-Canvas-Page-View-Update-Url"] = page_view_path(
          @page_view.id, page_view_token: @page_view.token
        )
      end
      @page_view.do_update(updated_fields)
      @page_view_update = true
    end
  end

  def log_participation(user)
    # If we're logging the asset access, and it's either a participatory action
    # or it's not an update to an already-existing page_view.  We check to make sure
    # it's not an update because if the page_view already existed, we don't want to
    # double-count it as multiple views when it's really just a single view.
    return unless @accessed_asset && (@accessed_asset[:level] == "participate" || !@page_view_update)

    @access = AssetUserAccess.log(user, @context, @accessed_asset) if @context

    if @page_view.nil? && %w[participate submit].include?(@accessed_asset[:level]) && page_views_enabled?
      generate_page_view(user)
    end

    if @page_view
      @page_view.participated = %w[participate submit].include?(@accessed_asset[:level])
      @page_view.asset_user_access = @access
    end

    @page_view_update = true
  end

  def log_gets
    if @page_view && !request.xhr? && request.get? && ((response.media_type || "").to_s.include?("html") || api_request?)
      @page_view.render_time ||= (Time.now.utc - @page_before_render) if @page_before_render
      @page_view_update = true
    end
  end

  def finalize_page_view
    if @page_view && @page_view_update
      @page_view.context = @context if !@page_view.context_id && PageView::CONTEXT_TYPES.include?(@context.class.name)
      @page_view.account_id = @domain_root_account.id
      @page_view.developer_key_id = @access_token.try(:developer_key_id)
      @page_view.store
      RequestContext::Generator.store_page_view_meta(@page_view)
    end
  end

  # order from general to specific; precedence
  # evaluates the LAST one first, so having "Exception"
  # at the end, for example, would be a problem.
  # all things would be rescued prior to any specific handlers.
  rescue_from Exception, with: :rescue_exception
  # Rails exceptions
  rescue_from ActionController::InvalidCrossOriginRequest, with: :rescue_expected_error_type
  rescue_from ActionController::ParameterMissing, with: :rescue_expected_error_type
  rescue_from ActionController::UnknownFormat, with: :rescue_expected_error_type
  rescue_from ActiveRecord::RecordInvalid, with: :rescue_expected_error_type
  rescue_from ActionView::MissingTemplate, with: :rescue_expected_error_type
  rescue_from ActiveRecord::StaleObjectError, with: :rescue_expected_error_type
  # Canvas exceptions
  rescue_from RequestError, with: :rescue_expected_error_type
  rescue_from Canvas::Security::TokenExpired, with: :rescue_expected_error_type
  rescue_from SearchTermHelper::SearchTermTooShortError, with: :rescue_expected_error_type
  rescue_from CanvasHttp::CircuitBreakerError, with: :rescue_expected_error_type
  rescue_from InstFS::ServiceError, with: :rescue_expected_error_type
  rescue_from InstFS::BadRequestError, with: :rescue_expected_error_type

  def rescue_expected_error_type(error)
    rescue_exception(error, level: :info)
  end

  # analogous to rescue_action_without_handler from ActionPack 2.3
  def rescue_exception(exception, level: :error)
    # On exception `after_action :set_response_headers` is not called.
    # This causes controller#action from not being set on x-canvas-meta header.
    set_response_headers

    if Rails.application.config.consider_all_requests_local
      rescue_action_locally(exception, level:)
    else
      rescue_action_in_public(exception, level:)
    end
  end

  def interpret_status(code)
    message = Rack::Utils::HTTP_STATUS_CODES[code]
    code, message = [500, Rack::Utils::HTTP_STATUS_CODES[500]] unless message
    "#{code} #{message}"
  end

  def response_code_for_rescue(exception)
    ActionDispatch::ExceptionWrapper.status_code_for_exception(exception.class.name)
  end

  def render_optional_error_file(status)
    path = "#{Rails.public_path}/#{status.to_s[0, 3]}"
    if File.exist?(path)
      render file: path, status:, content_type: Mime::Type.lookup("text/html"), layout: false, formats: [:html]
    else
      head status
    end
  end

  # Custom error catching and message rendering.
  def rescue_action_in_public(exception, level: :error)
    response_code = exception.response_status if exception.respond_to?(:response_status)
    @show_left_side = exception.show_left_side if exception.respond_to?(:show_left_side)
    response_code ||= response_code_for_rescue(exception) || 500
    begin
      status_code = interpret_status(response_code)
      status = status_code
      if exception.is_a?(ActionController::InvalidAuthenticityToken)
        status = "AUT"
        Rails.logger.warn "Cookie token is #{request.cookies[:_csrf_token]}"
      end
      type = nil
      type = "404" if status == "404 Not Found"
      opts = { type: }
      opts[:canvas_error_info] = exception.canvas_error_info if exception.respond_to?(:canvas_error_info)
      info = Canvas::Errors::Info.new(request, @domain_root_account, @current_user, opts)
      error_info = info.to_h
      error_info[:tags][:response_code] = response_code
      capture_outputs = Canvas::Errors.capture(exception, error_info, level)
      error = nil
      if capture_outputs[:error_report]
        error = ErrorReport.find(capture_outputs[:error_report])
      end

      # already rendered (i.e. the exception happened _after_ responding);
      # we can't do anything else useful
      return if response_body

      if api_request?
        rescue_action_in_api(exception, error, response_code)
      else
        render_rescue_action(exception, error, status, status_code)
      end
    rescue => e
      # error generating the error page? failsafe.
      Canvas::Errors.capture(e)
      render_optional_error_file response_code_for_rescue(exception)
    end
  end

  def render_xhr_exception(error, message = nil, status = "500 Internal Server Error", status_code = 500)
    message ||= "Unexpected error, ID: #{error&.id || "unknown"}"
    render status: status_code, json: {
      errors: {
        base: message
      },
      status:
    }
  end

  def render_rescue_action(exception, error, status, status_code)
    clear_crumbs
    @headers = nil
    load_account unless @domain_root_account
    session[:last_error_id] = error&.id
    if request.xhr? || request.format == :text
      message = exception.xhr_message if exception.respond_to?(:xhr_message)
      render_xhr_exception(error, message, status, status_code)
    elsif exception.is_a?(ActionController::InvalidAuthenticityToken) && cookies[:_csrf_token].blank?
      redirect_to login_url(needs_cookies: "1")
      reset_session
      nil
    else
      js_env SENTRY_BOOT_MESSAGE: "Invalid authenticity token on post" if ActionController::InvalidAuthenticityToken

      request.format = :html
      template = exception.error_template if exception.respond_to?(:error_template)
      unless template
        template = "shared/errors/#{status.to_s[0, 3]}_message"
        erbpath = Rails.root.join("app/views/#{template}.html.erb")
        template = "shared/errors/500_message" unless erbpath.file?
      end

      @status_code = status_code
      message = exception.is_a?(RequestError) ? exception.message : nil
      render template:,
             layout: "application",
             status: status_code,
             formats: [:html],
             locals: {
               error:,
               exception:,
               status:,
               message:,
             }
    end
  end

  def rescue_action_in_api(exception, error_report, response_code)
    data = exception.error_json if exception.respond_to?(:error_json)
    data ||= api_error_json(exception, response_code)

    if error_report.try(:id)
      data[:error_report_id] = error_report.id
    end

    render json: data, status: response_code
  end

  def api_error_json(exception, status_code)
    case exception
    when ActiveRecord::RecordInvalid
      data = Api::Errors::Reporter.to_hash(exception.record.errors)
    when ActiveRecord::RecordNotFound
      data = { errors: [{ message: "The specified resource does not exist." }] }
    when AuthenticationMethods::RevokedAccessTokenError
      add_www_authenticate_header
      data = { errors: [{ message: "Revoked access token." }] }
    when AuthenticationMethods::ExpiredAccessTokenError
      add_www_authenticate_header
      data = { errors: [{ message: "Expired access token.", expired_at: @access_token&.permanent_expires_at }] }
    when AuthenticationMethods::AccessTokenError
      add_www_authenticate_header
      data = { errors: [{ message: "Invalid access token." }] }
    when AuthenticationMethods::AccessTokenScopeError
      data = { errors: [{ message: "Insufficient scopes on access token." }] }
    when ActionController::ParameterMissing
      data = { errors: [{ message: "#{exception.param} is missing" }] }
    when BasicLTI::BasicOutcomes::Unauthorized,
        BasicLTI::BasicOutcomes::InvalidRequest
      data = { errors: [{ message: exception.message }] }
    else
      status_code_string = if status_code.is_a?(Symbol)
                             status_code.to_s
                           else
                             # we want to return a status string of the form "not_found", so take the rails-style "Not Found" and tweak it
                             interpret_status(status_code).sub(/\d\d\d /, "").delete(" ").underscore
                           end
      data = { errors: [{ message: "An error occurred.", error_code: status_code_string }] }
    end
    data
  end

  def rescue_action_locally(exception, level: :error)
    if api_request? || exception.is_a?(RequestError)
      # we want api requests to behave the same on error locally as in prod, to
      # ease testing and development. you can still view the backtrace, etc, in
      # the logs.
      rescue_action_in_public(exception, level:)
    else
      # this ensures the logging will still happen so you can see backtrace, etc.
      Canvas::Errors.capture(exception, {}, level)
      raise exception
    end
  end

  def claim_session_course(course, user, state = nil)
    e = course.claim_with_teacher(user)
    session[:claimed_enrollment_uuids] ||= []
    session[:claimed_enrollment_uuids] << e.uuid
    session[:claimed_enrollment_uuids].uniq!
    flash[:notice] = t "#application.notices.first_teacher", "This course is now claimed, and you've been registered as its first teacher."
    if !@current_user && state == :just_registered
      flash[:notice] = t "#application.notices.first_teacher_with_email", "This course is now claimed, and you've been registered as its first teacher. You should receive an email shortly to complete the registration process."
    end
    session[:claimed_course_uuids] ||= []
    session[:claimed_course_uuids] << course.uuid
    session[:claimed_course_uuids].uniq!
    session.delete(:claim_course_uuid)
    session.delete(:course_uuid)
  end

  API_REQUEST_REGEX = %r{\A/api/}
  def api_request?
    @api_request ||= !!request.path.match(API_REQUEST_REGEX)
  end

  def verified_file_request?
    params[:controller] == "files" && params[:action] == "show" && params[:verifier].present?
  end

  # Retrieving wiki pages needs to search either using the id or
  # the page title.
  def get_wiki_page
    GuardRail.activate((params[:action] == "edit") ? :primary : :secondary) do
      @wiki = @context.wiki

      @page_name = params[:wiki_page_id] || params[:id] || (params[:wiki_page] && params[:wiki_page][:title])
      if params[:format] && !["json", "html"].include?(params[:format])
        @page_name += ".#{params[:format]}"
        params[:format] = "html"
      end
      return if @page || !@page_name

      @page = @wiki.find_page(@page_name) if params[:action] != "create"
    end

    unless @page
      if params[:titleize].present? && !value_to_boolean(params[:titleize])
        @page_name = CGI.unescape(@page_name)
        @page = @wiki.build_wiki_page(@current_user, title: @page_name)
      else
        @page = @wiki.build_wiki_page(@current_user, url: @page_name)
      end
    end
  end

  def content_tag_redirect(context, tag, error_redirect_symbol, tag_type = nil)
    url_params = (tag.tag_type == "context_module") ? { module_item_id: tag.id } : {}
    if tag.content_type == "Assignment"
      use_edit_url = params[:build].nil? && @context.grants_right?(@current_user, :manage_assignments_edit) && tag.quiz_lti
      url_params[:quiz_lti] = true if use_edit_url
      redirect_symbol = use_edit_url ? :edit_context_assignment_url : :context_assignment_url
      redirect_to named_context_url(context, redirect_symbol, tag.content_id, url_params)
    elsif tag.content_type == "WikiPage"
      redirect_to polymorphic_url([context, tag.content], url_params)
    elsif tag.content_type == "Attachment"
      redirect_to named_context_url(context, :context_file_url, tag.content_id, url_params)
    elsif tag.content_type_quiz?
      redirect_to named_context_url(context, :context_quiz_url, tag.content_id, url_params)
    elsif tag.content_type == "DiscussionTopic"
      redirect_to named_context_url(context, :context_discussion_topic_url, tag.content_id, url_params)
    elsif tag.content_type == "Rubric"
      redirect_to named_context_url(context, :context_rubric_url, tag.content_id, url_params)
    elsif tag.content_type == "AssessmentQuestionBank"
      redirect_to named_context_url(context, :context_question_bank_url, tag.content_id, url_params)
    elsif tag.content_type == "Lti::MessageHandler"
      url_params[:module_item_id] = params[:module_item_id] if params[:module_item_id]
      url_params[:resource_link_fragment] = "ContentTag:#{tag.id}"
      redirect_to named_context_url(context, :context_basic_lti_launch_request_url, tag.content_id, url_params)
    elsif tag.content_type == "ExternalUrl"
      @tag = tag
      @module = tag.context_module
      log_asset_access(@tag, "external_urls", "external_urls")
      if tag.locked_for? @current_user
        render "context_modules/lock_explanation"
      else
        tag.context_module_action(@current_user, :read)
        render "context_modules/url_show"
      end
    elsif tag.content_type == "ContextExternalTool"
      timing_start = Process.clock_gettime(Process::CLOCK_MONOTONIC)
      @tag = tag

      if tag.locked_for? @current_user
        return render "context_modules/lock_explanation"
      end

      if @tag.context.is_a?(Assignment)
        @assignment = @tag.context

        @resource_title = @assignment.title
        @module_tag = if params[:module_item_id]
                        @context.context_module_tags.not_deleted.find(params[:module_item_id])
                      else
                        @assignment.context_module_tags.first
                      end
      else
        @module_tag = @tag
        @resource_title = @tag.title
      end
      @resource_url = @tag.url
      @tool = Lti::ToolFinder.from_content_tag(tag, context)

      @assignment&.migrate_to_1_3_if_needed!(@tool)
      tag.migrate_to_1_3_if_needed!(@tool)

      tag.context_module_action(@current_user, :read)
      if @tool
        log_asset_access(@tool, "external_tools", "external_tools", overwrite: false)
        @opaque_id = @tool.opaque_identifier_for(@tag)

        launch_settings = @tool.settings["post_only"] ? { post_only: true, tool_dimensions: } : { tool_dimensions: }
        @lti_launch = Lti::Launch.new(launch_settings)

        success_url = case tag_type
                      when :assignments
                        named_context_url(@context, :context_assignments_url, include_host: true)
                      when :modules
                        named_context_url(@context, :context_context_modules_url, include_host: true)
                      else
                        named_context_url(@context, :context_url, include_host: true)
                      end
        if tag.new_tab
          @lti_launch.launch_type = "window"
          @return_url = success_url
        else
          @return_url = if @context
                          set_return_url
                        else
                          external_content_success_url("external_tool_redirect")
                        end
          @redirect_return = true
          js_env(redirect_return_success_url: success_url,
                 redirect_return_cancel_url: success_url)
        end

        opts = {
          launch_url: @tool.login_or_launch_url(preferred_launch_url: @resource_url),
          link_code: @opaque_id,
          overrides: { "resource_link_title" => @resource_title },
          domain: HostUrl.context_host(@domain_root_account, request.host),
          include_module_context: true
        }

        @tool_form_id = random_lti_tool_form_id
        js_env(LTI_TOOL_FORM_ID: @tool_form_id)

        variable_expander = Lti::VariableExpander.new(@domain_root_account, @context, self, {
                                                        current_user: @current_user,
                                                        current_pseudonym: @current_pseudonym,
                                                        content_tag: @module_tag || tag,
                                                        assignment: @assignment,
                                                        launch: @lti_launch,
                                                        tool: @tool,
                                                        launch_url: @resource_url
                                                      })

        adapter = if @tool.use_1_3?
                    # Use the resource URL as the target_link_uri
                    opts[:launch_url] = @resource_url

                    Lti::LtiAdvantageAdapter.new(
                      tool: @tool,
                      user: @current_user,
                      context: @context,
                      return_url: @return_url,
                      expander: variable_expander,
                      include_storage_target: !in_lti_mobile_webview?,
                      opts: opts.merge(
                        resource_link: @tag.associated_asset_lti_resource_link
                      )
                    )
                  else
                    Lti::LtiOutboundAdapter.new(@tool, @current_user, @context).prepare_tool_launch(@return_url, variable_expander, opts)
                  end

        if tag.try(:context_module)
          # if you change this, see also url_show.html.erb
          cu = context_url(@context, :context_context_modules_url)
          cu = "#{cu}/#{tag.context_module.id}"
          add_crumb tag.context_module.name, cu
          add_crumb @tag.title
        end

        if @assignment
          return unless require_user

          add_crumb(@resource_title)
          @mark_done = MarkDonePresenter.new(self, @context, params["module_item_id"], @current_user, @assignment)
          @prepend_template = "assignments/lti_header" if render_external_tool_prepend_template?

          can_read_submissions = @assignment.grants_right?(@current_user, session, :read_own_submission) && @context.grants_right?(@current_user, session, :read_grades)
          if can_read_submissions
            @assigned_assessments = @current_user_submission&.assigned_assessments&.select { |request| request.submission.grants_right?(@current_user, session, :read) } || []
          end
          begin
            @lti_launch.params = lti_launch_params(adapter)
          rescue Lti::IMS::AdvantageErrors::InvalidLaunchError
            return render_error_with_details(
              title: t("LTI Launch Error"),
              summary: t("There was an error launching to the configured tool."),
              directions: t("Please try re-establishing the connection to the tool by re-selecting the tool in the assignment or module item interface and saving.")
            )
          end
        else
          @lti_launch.params = adapter.generate_post_payload
        end

        @lti_launch.resource_url = @tool.login_or_launch_url(preferred_launch_url: @resource_url)
        @lti_launch.link_text = @resource_title
        @lti_launch.analytics_id = @tool.tool_id

        Lti::LogService.new(tool: @tool, context:, user: @current_user, session_id: session[:session_id], placement: nil, launch_type: :content_item, launch_url: @resource_url).call

        @append_template = "context_modules/tool_sequence_footer" if render_external_tool_append_template?
        render Lti::AppUtil.display_template(external_tool_redirect_display_type)
      else
        flash[:error] = t "#application.errors.invalid_external_tool", "Couldn't find valid settings for this link"
        redirect_to named_context_url(context, error_redirect_symbol)
      end
      timing_end = Process.clock_gettime(Process::CLOCK_MONOTONIC)
      tags = @tool ? { lti_version: @tool.lti_version } : {}
      InstStatsd::Statsd.timing("lti.content_tag_redirect_time", timing_end - timing_start, tags:)
    else
      flash[:error] = t "#application.errors.invalid_tag_type", "Didn't recognize the item type for this tag"
      redirect_to named_context_url(context, error_redirect_symbol)
    end
  end

  def set_return_url
    ref = request.referer
    # when flag is enabled, new quizzes quiz creation can only be initiated from quizzes page
    # but we still use the assignment#new page to create the quiz.
    # also handles launch from existing quiz on quizzes page.
    if ref.present? && @assignment&.quiz_lti?
      if (ref.include?("assignments/new") || ref =~ %r{courses/(\d+/quizzes.?|.*\?quiz_lti)}) && @context.root_account.feature_enabled?(:newquizzes_on_quiz_page)
        return polymorphic_url([@context, :quizzes])
      end

      if %r{courses/\d+/gradebook}i.match?(ref)
        return polymorphic_url([@context, :gradebook])
      end

      if %r{courses/\d+$}i.match?(ref)
        return polymorphic_url([@context])
      end

      if %r{courses/(\d+/modules.?|.*\?module_item_id=)}.match?(ref)
        return polymorphic_url([@context, :context_modules])
      end

      if %r{/courses/.*\?quiz_lti}.match?(ref)
        return polymorphic_url([@context, :quizzes])
      end

      if %r{courses/\d+/assignments}.match?(ref)
        return polymorphic_url([@context, :assignments])
      end
    end
    named_context_url(@context, :context_external_content_success_url, "external_tool_redirect", include_host: true)
  end

  def lti_launch_params(adapter)
    adapter.generate_post_payload_for_assignment(@assignment, lti_grade_passback_api_url(@tool), blti_legacy_grade_passback_api_url(@tool), lti_turnitin_outcomes_placement_url(@tool.id))
  end
  private :lti_launch_params

  def external_tool_redirect_display_type
    if params["display"].present?
      params["display"]
    elsif @assignment&.quiz_lti? && @module_tag
      "in_nav_context"
    else
      @tool&.extension_setting(:assignment_selection)&.dig("display_type")
    end
  end
  private :external_tool_redirect_display_type

  def render_external_tool_prepend_template?
    display_types = %w[full_width in_nav_context borderless full_width_with_nav]

    !display_types.include?(external_tool_redirect_display_type)
  end
  private :render_external_tool_prepend_template?

  def render_external_tool_append_template?
    display_types = %w[full_width borderless full_width_with_nav]

    !display_types.include?(external_tool_redirect_display_type)
  end
  private :render_external_tool_append_template?

  # pass it a context or an array of contexts and it will give you a link to the
  # person's calendar with only those things checked.
  def calendar_url_for(contexts_to_link_to = nil, options = {})
    options[:query] ||= {}
    contexts_to_link_to = Array(contexts_to_link_to)
    if (event = options.delete(:event))
      options[:query][:event_id] = event.id
    end
    options[:query][:include_contexts] = contexts_to_link_to.map(&:asset_string).join(",") unless contexts_to_link_to.empty?
    calendar_url(options[:query])
  end

  # pass it a context or an array of contexts and it will give you a link to the
  # person's files browser for the supplied contexts.
  def files_url_for(contexts_to_link_to = nil, options = {})
    options[:query] ||= {}
    contexts_to_link_to = Array(contexts_to_link_to)
    unless contexts_to_link_to.empty?
      options[:anchor] = contexts_to_link_to.first.asset_string
    end
    options[:query][:include_contexts] = contexts_to_link_to.map { |c| c.is_a? String ? c : c.asset_string }.join(",") unless contexts_to_link_to.empty?
    url_for(
      options[:query].merge({
        controller: "files",
        action: "full_index",
      }.merge(if options[:anchor].empty?
                {}
              else
                {
                  anchor: options[:anchor]
                }
              end))
    )
  end
  helper_method :calendar_url_for, :files_url_for

  def conversations_path(params = {})
    if @current_user
      query_string = params.slice(:context_id, :user_id, :user_name).each_with_object([]) do |(k, v), res|
        res << "#{k}=#{v}"
      end.join("&")
      "/conversations?#{query_string}"
    else
      hash = params.keys.empty? ? "" : "##{params.to_json.unpack1("H*")}"
      "/conversations#{hash}"
    end
  end
  helper_method :conversations_path

  # escape everything but slashes, see http://code.google.com/p/phusion-passenger/issues/detail?id=113
  FILE_PATH_ESCAPE_PATTERN = Regexp.new("[^#{URI::PATTERN::UNRESERVED}/]")
  def safe_domain_file_url(attachment, host_and_shard: nil, verifier: nil, download: false, return_url: nil, fallback_url: nil, authorization: nil)
    host_and_shard ||= HostUrl.file_host_with_shard(@domain_root_account || Account.default, request.host_with_port)
    host, shard = host_and_shard
    config = DynamicSettings.find(tree: :private, cluster: attachment.shard.database_server.id)
    if config["attachment_specific_file_domain"] == "true"
      separator = config["attachment_specific_file_domain_separator"] || "."
      host = "a#{attachment.shard.id}-#{attachment.local_id}#{separator}#{host}"
    end
    res = "#{request.protocol}#{host}"

    shard.activate do
      # add parameters so that the other domain can create a session that
      # will authorize file access but not full app access.  We need this in
      # case there are relative URLs in the file that point to other pieces
      # of content.
      fallback_url ||= request.url
      query = URI.parse(fallback_url).query
      # i don't know if we really need this but in case these expired tokens are a client caching issue,
      # let's throw an extra param in the fallback so we hopefully don't infinite loop
      fallback_url += (query.present? ? "&" : "?") + "fallback_ts=#{Time.now.to_i}"
      authorization ||= { attachment: } if Account.site_admin.feature_enabled?(:safe_files_token)
      opts = generate_access_verifier(return_url:, fallback_url:, authorization:)
      opts[:verifier] = verifier if verifier.present?

      if download
        # download "for realz, dude" (see later comments about :download)
        opts[:download_frd] = 1
      else
        # don't set :download here, because file_download_url won't like it. see
        # comment below for why we'd want to set :download
        opts[:inline] = 1
      end

      if @context && Attachment.relative_context?(@context.class.base_class) && @context == attachment.context
        # so yeah, this is right. :inline=>1 wants :download=>1 to go along with
        # it, so we're setting :download=>1 *because* we want to display inline.
        opts[:download] = 1 unless download

        # if the context is one that supports relative paths (which requires extra
        # routes and stuff), then we'll build an actual named_context_url with the
        # params for show_relative
        res += named_context_url(@context, :context_file_url, attachment)
        res += "/" + URI::DEFAULT_PARSER.escape(attachment.full_display_path, FILE_PATH_ESCAPE_PATTERN)
        res += "?" + opts.to_query
      else
        # otherwise, just redirect to /files/:id
        res += file_download_url(attachment, opts.merge(only_path: true))
      end
    end

    res
  end
  helper_method :safe_domain_file_url

  def feature_enabled?(feature)
    @features_enabled ||= {}
    feature = feature.to_sym
    return @features_enabled[feature] unless @features_enabled[feature].nil?

    @features_enabled[feature] ||= if [:question_banks].include?(feature)
                                     true
                                   elsif feature == :diigo
                                     !!Diigo::Connection.config
                                   elsif feature == :google_drive
                                     Canvas::Plugin.find(:google_drive).try(:enabled?)
                                   elsif feature == :etherpad
                                     !!EtherpadCollaboration.config
                                   elsif feature == :kaltura
                                     !!CanvasKaltura::ClientV3.config
                                   elsif feature == :web_conferences
                                     !!WebConference.config
                                   elsif feature == :vericite
                                     Canvas::Plugin.find(:vericite).try(:enabled?)
                                   elsif feature == :lockdown_browser
                                     Canvas::Plugin.all_for_tag(:lockdown_browser).any? { |p| p.settings[:enabled] }
                                   else
                                     !!AccountServices.allowable_services[feature]
                                   end
  end
  helper_method :feature_enabled?

  def service_enabled?(service)
    @domain_root_account&.service_enabled?(service)
  end
  helper_method :service_enabled?

  def feature_and_service_enabled?(feature)
    feature_enabled?(feature) && service_enabled?(feature)
  end
  helper_method :feature_and_service_enabled?

  def random_lti_tool_form_id
    rand(0..999).to_s
  end
  helper_method :random_lti_tool_form_id

  def temporary_user_code(generate = true)
    if generate
      session[:temporary_user_code] ||= "tmp_#{Digest::SHA256.hexdigest("#{Time.now.to_i}_#{rand}")}"
    else
      session[:temporary_user_code]
    end
  end

  def require_account_management(on_root_account = false, permissions: [:manage_account_settings])
    if (!@context.root_account? && on_root_account) || !@context.is_a?(Account)
      redirect_to named_context_url(@context, :context_url)
      return false
    else
      return false unless authorized_action(@context, @current_user, permissions)
    end
    true
  end

  def require_root_account_management
    require_account_management(true)
  end

  def require_site_admin_with_permission(permission)
    require_context_with_permission(Account.site_admin, permission)
  end

  def require_context_with_permission(context, permission)
    unless context.grants_right?(@current_user, permission)
      respond_to do |format|
        format.html do
          if @current_user
            flash[:error] = t "#application.errors.permission_denied", "You don't have permission to access that page"
            redirect_to root_url
          else
            redirect_to_login
          end
        end
        format.json { render_json_unauthorized }
      end
      false
    end
  end

  def require_registered_user
    return false if require_user == false

    unless @current_user.registered?
      respond_to do |format|
        format.html { render "shared/registration_incomplete", status: :unauthorized }
        format.json { render json: { "status" => "unauthorized", "message" => t("#errors.registration_incomplete", "You need to confirm your email address before you can view this page") }, status: :unauthorized }
      end
      false
    end
  end

  def check_incomplete_registration
    if @current_user
      js_env INCOMPLETE_REGISTRATION: incomplete_registration?, USER_EMAIL: @current_user.email
    end
  end

  def incomplete_registration?
    @current_user && params[:registration_success] && @current_user.pre_registered?
  end
  helper_method :incomplete_registration?

  def page_views_enabled?
    PageView.page_views_enabled?
  end
  helper_method :page_views_enabled?

  def verified_file_download_url(attachment, context = nil, permission_map_id = nil, *opts)
    verifier = Attachments::Verification.new(attachment).verifier_for_user(@current_user,
                                                                           context: context.try(:asset_string),
                                                                           permission_map_id:)
    file_download_url(attachment, { verifier: }, *opts)
  end
  helper_method :verified_file_download_url

  # safe_html is used to indicate that the HTML is already safe and should not be escaped,
  # please also note that if the html has any attachments, safe_html should be set to true!!!
  # since we neet to process the attachments in the html.
  def user_content(str, context: @context, user: @current_user, is_public: false, location: nil, safe_html: false)
    return nil unless str
    return AttachmentLocationTagger.tag_url(str, location).html_safe if safe_html && !location.nil?
    return str.html_safe if safe_html

    file_association_access_ff_enabled = if context.instance_of?(::User)
                                           context.associated_root_accounts.any? { |a| a.feature_enabled?(:file_association_access) }
                                         else
                                           context.root_account.feature_enabled?(:file_association_access)
                                         end

    is_course_syllabus = location&.include?("course_syllabus_") && context.root_account.feature_enabled?(:disable_file_verifiers_in_public_syllabus)
    render_location_tag = if is_course_syllabus || (location && file_association_access_ff_enabled)
                            location
                          else
                            nil
                          end

    rewriter = UserContent::HtmlRewriter.new(context, user)
    file_handler = proc do |match|
      UserContent::FilesHandler.new(
        match:,
        context:,
        user:,
        preloaded_attachments: {},
        in_app: in_app?,
        is_public:,
        location: render_location_tag
      ).processed_url
    end
    rewriter.set_handler("files", &file_handler)
    rewriter.set_handler("media_attachments_iframe", &file_handler)
    UserContent.escape(rewriter.translate_content(str), request.host_with_port, use_new_math_equation_handling?)
  end
  helper_method :user_content

  def find_bank(id, check_context_chain = true)
    bank = @context.assessment_question_banks.active.where(id:).first || @current_user.assessment_question_banks.active.where(id:).first
    if bank
      (if block_given?
         authorized_action(bank, @current_user, :read)
       else
         bank.grants_right?(@current_user, session, :read)
       end) or return nil
    elsif check_context_chain
      (if block_given?
         authorized_action(@context, @current_user, :read_question_banks)
       else
         @context.grants_right?(@current_user, session, :read_question_banks)
       end) or return nil
      bank = @context.inherited_assessment_question_banks.where(id:).first
    end

    yield if block_given? && (@bank = bank)
    bank
  end

  def in_app?
    !!(@current_user ? @pseudonym_session : session[:session_id])
  end

  def params_are_integers?(*check_params)
    begin
      check_params.each { |p| Integer(params[p]) }
    rescue ArgumentError
      return false
    end
    true
  end

  def destroy_session
    logger.info "Destroying session: #{session[:session_id]}"
    @pseudonym_session.try(:destroy)
    reset_session
  end

  def logout_current_user
    logged_in_user&.stamp_logout_time!
    InstFS.logout(logged_in_user)
    destroy_session
  end

  def set_layout_options
    @embedded_view = params[:embedded]
    @headers = false if params[:no_headers]
    (@body_classes ||= []) << "embedded" if @embedded_view
  end

  def stringify_json_ids?
    request.headers["Accept"]&.include?("application/json+canvas-string-ids")
  end

  def json_cast(obj)
    obj = obj.as_json if obj.respond_to?(:as_json)
    stringify_json_ids? ? StringifyIds.recursively_stringify_ids(obj) : obj
  end

  def render(options = nil, extra_options = {}, &)
    set_layout_options
    if options.is_a?(Hash) && options.key?(:json)
      json = options.delete(:json)
      unless json.is_a?(String)
        json = ActiveSupport::JSON.encode(json_cast(json))
      end

      options[:json] = json
    end

    # _don't_ call before_render hooks if we're not returning HTML
    if options.is_a?(Hash) &&
       (options[:json] || options[:plain] || options[:layout] == false)
      super
    else
      run_callbacks(:html_render) { super }
    end
  end

  # flash is normally only preserved for one redirect; make sure we carry
  # it along in case there are more
  def redirect_to(*)
    flash.keep
    super
  end

  def css_bundles
    @css_bundles ||= []
  end
  helper_method :css_bundles

  def css_bundle(*args)
    opts = (args.last.is_a?(Hash) ? args.pop : {})
    Array(args).flatten.each do |bundle|
      css_bundles << [bundle, opts[:plugin]] unless css_bundles.include? [bundle, opts[:plugin]]
    end
    nil
  end
  helper_method :css_bundle

  def js_bundles
    @js_bundles ||= []
  end
  helper_method :js_bundles

  # Use this method to place a bundle on the page, note that the end goal here
  # is to only ever include one bundle per page load, so use this with care and
  # ensure that the bundle you are requiring isn't simply a dependency of some
  # other bundle.
  #
  # Bundles are defined in ui/features/<bundle>.js
  #
  # usage: js_bundle :gradebook
  #
  # Only allows multiple arguments to support old usage of jammit_js
  #
  # Optional :plugin named parameter allows you to specify a plugin which
  # contains the bundle. Example:
  #
  # js_bundle :gradebook, :plugin => :my_feature
  #
  # will look for the bundle in
  # /plugins/my_feature/(optimized|javascripts)/compiled/bundles/ rather than
  # /(optimized|javascripts)/compiled/bundles/
  def js_bundle(*args)
    opts = (args.last.is_a?(Hash) ? args.pop : {})
    Array(args).flatten.each do |bundle|
      js_bundles << [bundle, opts[:plugin], false] unless js_bundles.include? [bundle, opts[:plugin], false]
    end
    nil
  end
  helper_method :js_bundle

  # Like #js_bundle but delay the execution (not necessarily the loading) of the
  # JS until the DOM is ready. Equivalent to doing:
  #
  #     $(document).ready(() => { import('path/to/bundles/profile.js') })
  #
  # This is useful when you suspect that the rendering of ERB/HTML can take a
  # long enough time for the JS to execute before it's done. For example, when
  # a page would contain a ton of DOM elements to represent DB records without
  # pagination as seen in USERS-369.
  def deferred_js_bundle(*args)
    opts = (args.last.is_a?(Hash) ? args.pop : {})
    Array(args).flatten.each do |bundle|
      js_bundles << [bundle, opts[:plugin], true] unless js_bundles.include? [bundle, opts[:plugin], true]
    end
    nil
  end
  helper_method :deferred_js_bundle

  def add_body_class(*args)
    @body_classes ||= []
    raise "call add_body_class for #{args} in the controller when using streaming templates" if @streaming_template && (args - @body_classes).any?

    @body_classes += args
  end
  helper_method :add_body_class

  def body_classes
    @body_classes ||= []
  end
  helper_method :body_classes

  def set_active_tab(active_tab)
    raise "call set_active_tab for #{active_tab.inspect} in the controller when using streaming templates" if @streaming_template && @active_tab != active_tab

    @active_tab = active_tab
  end
  helper_method :set_active_tab

  def get_active_tab
    @active_tab
  end
  helper_method :get_active_tab

  def get_course_from_section
    if params[:section_id]
      @section = api_find(CourseSection, params.delete(:section_id))
      params[:course_id] = @section.course_id
    end
  end

  def reject_student_view_student
    return unless @current_user&.fake_student?

    @unauthorized_message ||= t("#application.errors.student_view_unauthorized", "You cannot access this functionality in student view.")
    render_unauthorized_action
  end

  def check_limited_access_for_students
    return unless @domain_root_account.feature_enabled?(:allow_limited_access_for_students)
    return unless @context.present? || @current_user.present?

    limit_access = if @context.is_a?(User)
                     @context.student_in_limited_access_account?
                   elsif @context.nil? && @current_user.present?
                     @current_user.student_in_limited_access_account?
                   else
                     context_account&.limited_access_for_user?(@current_user)
                   end

    render_unauthorized_action if limit_access
  end

  def context_account
    @context_account ||= if @context.is_a?(Account)
                           @context
                         elsif @context.is_a?(Course) || @context.is_a?(Group)
                           @context.account
                         elsif @context.is_a?(User)
                           raise "Account can't be derived from a User context"
                         elsif @context.is_a?(CourseSection)
                           @context.course.account
                         else
                           a = @context.try(:account)
                           raise ActiveRecord::RecordNotFound, "No account found for context" unless a.present?

                           a
                         end
  end

  def set_site_admin_context
    @context = Account.site_admin
    add_crumb t("#crumbs.site_admin", "Site Admin"), url_for(Account.site_admin)
  end

  def flash_notices
    @notices ||= begin
      notices = []
      if !browser_supported? && !@embedded_view && !cookies["unsupported_browser_dismissed"]
        notices << { type: "warning", content: { html: unsupported_browser }, classes: "unsupported_browser" }
      end
      if (error = flash[:error])
        flash.delete(:error)
        notices << { type: "error", content: error, icon: "warning" }
      end
      if (warning = flash[:warning])
        flash.delete(:warning)
        notices << { type: "warning", content: warning, icon: "warning" }
      end
      if (info = flash[:info])
        flash.delete(:info)
        notices << { type: "info", content: info, icon: "info" }
      end
      if (notice = flash[:html_notice] ? { html: flash[:html_notice] } : flash[:notice])
        if flash[:html_notice]
          flash.delete(:html_notice)
        else
          flash.delete(:notice)
        end
        notices << { type: "success", content: notice, icon: "check" }
      end
      notices
    end
  end
  helper_method :flash_notices

  def unsupported_browser
    t("Your browser does not meet the minimum requirements for Canvas. Please visit the *Canvas Community* for a complete list of supported browsers.", wrapper: view_context.link_to('\1', t(:"#community.basics_browser_requirements")))
  end

  def browser_supported?
    key = request.user_agent.to_s.sum # keep cookie size in check. a legitimate collision here would be 1. extremely unlikely and 2. not a big deal
    if key != session[:browser_key]
      session[:browser_key] = key
      session[:browser_supported] = BrowserSupport.supported?(request.user_agent)
    end
    session[:browser_supported]
  end

  def native_app?
    ios_agents = /iosTeacher|iosParent|iCanvas/i
    android_agents = /candroid|androidParent|androidTeacher/i
    request.user_agent.to_s =~ ios_agents || request.user_agent.to_s =~ android_agents
  end

  def mobile_device?
    params[:mobile] || request.user_agent.to_s =~ /ipod|iphone|ipad|Android/i
  end

  # returns true only if request is (to launch an LTI tool) from a webview inside an iOS or Android app.
  #   * android: all user agents since Lollipop include `wv)`
  #       https://developer.chrome.com/docs/multidevice/user-agent/
  #   * iOS: the embedded Safari view uses the same user agent as standard
  #       mobile Safari, but will pass platform=mobile for all LTI tool
  #       launches within that view. It's unfortunate that there isn't the
  #       same confidence level as Android, so this will have to do
  # returns false for:
  #   * non-LTI-related iOS mobile app requests
  #   * mobile browser requests (iOS Safari, Android Chrome)
  #   * all non-mobile requests
  def in_lti_mobile_webview?
    in_android_app = request.user_agent.to_s =~ /wv\)/i
    in_ios_app = params[:platform] == "mobile"

    !!(mobile_device? && (in_android_app || in_ios_app))
  end

  def ms_office?
    request.user_agent.to_s.include?("ms-office") ||
      request.user_agent.to_s.match?(%r{Word/\d+\.\d+})
  end

  def profile_data(profile, viewer, session, includes)
    extend Api::V1::UserProfile
    extend Api::V1::Course
    extend Api::V1::Group
    includes ||= []
    data = user_profile_json(profile, viewer, session, includes, profile)
    data[:can_edit] = viewer == profile.user && profile.user.user_can_edit_profile?
    data[:can_edit_channels] = viewer == profile.user && profile.user.user_can_edit_comm_channels?
    data[:can_edit_name] = viewer == profile.user && profile.user.user_can_edit_name?
    data[:can_edit_avatar] = data[:can_edit] && profile.user.avatar_state != :locked
    data[:known_user] = viewer.address_book.known_user(profile.user)
    if data[:known_user] && viewer != profile.user
      common_courses = viewer.address_book.common_courses(profile.user)
      # address book can return a fake record in common courses with course_id
      # 0 which represents an admin -> user commonality.
      common_courses.delete(0)
      common_groups = viewer.address_book.common_groups(profile.user)
    else
      common_courses = {}
      common_groups = {}
    end
    data[:common_contexts] = common_contexts(common_courses, common_groups, @current_user, session)
    data
  end

  def common_contexts(common_courses, common_groups, current_user, session)
    courses = Course.active.where(id: common_courses.keys).to_a
    groups = Group.active.where(id: common_groups.keys).collaborative.to_a

    common_courses = courses.map do |course|
      course_json(course, current_user, session, ["html_url"], false).merge({
                                                                              roles: common_courses[course.id].map { |role| Enrollment.readable_type(role) }
                                                                            })
    end

    common_groups = groups.map do |group|
      group_json(group, current_user, session, include: ["html_url"]).merge({
                                                                              # in the future groups will have more roles and we'll need soemthing similar to
                                                                              # the roles.map above in courses
                                                                              roles: [t("#group.memeber", "Member")]
                                                                            })
    end

    common_courses + common_groups
  end

  def not_found
    raise ActionController::RoutingError, "Not Found"
  end

  def set_js_rights(objtypes = nil)
    objtypes ||= js_rights if respond_to?(:js_rights)
    if objtypes
      hash = {}
      objtypes.each do |instance_symbol|
        instance_name = instance_symbol.to_s
        obj = instance_variable_get(:"@#{instance_name}")
        policy = obj.check_policy(@current_user, session) unless obj.nil? || !obj.respond_to?(:check_policy)
        hash[:"#{instance_name.upcase}_RIGHTS"] = ActiveSupport::HashWithIndifferentAccess[policy.map { |right| [right, true] }] unless policy.nil?
      end

      js_env hash
    end
  end

  def set_js_wiki_data(opts = {})
    hash = {}

    hash[:DEFAULT_EDITING_ROLES] = @context.default_wiki_editing_roles if @context.respond_to?(:default_wiki_editing_roles)
    hash[:WIKI_PAGES_PATH] = polymorphic_path([@context, :wiki_pages])
    if opts[:course_home]
      hash[:COURSE_HOME] = true
      hash[:COURSE_TITLE] = @context.name
    end

    if @page
      if @page.grants_any_right?(@current_user, session, :update, :update_content)
        mc_status = setup_master_course_restrictions(@page, @context, user_can_edit: true)
      end

      hash[:WIKI_PAGE] = wiki_page_json(@page, @current_user, session, true, deep_check_if_needed: true, master_course_status: mc_status)
      version_number = Rails.cache.fetch(["page_version", @page].cache_key) { @page.versions.maximum(:number) }
      hash[:WIKI_PAGE_REVISION] = version_number && StringifyIds.stringify_id(version_number)
      hash[:WIKI_PAGE_SHOW_PATH] = named_context_url(@context, :context_wiki_page_path, @page)
      hash[:WIKI_PAGE_EDIT_PATH] = named_context_url(@context, :edit_context_wiki_page_path, @page)
      hash[:WIKI_PAGE_HISTORY_PATH] = named_context_url(@context, :context_wiki_page_revisions_path, @page)
    end

    if @context.is_a?(Course) && @context.grants_right?(@current_user, session, :read)
      hash[:COURSE_ID] = @context.id.to_s
      hash[:MODULES_PATH] = polymorphic_path([@context, :context_modules])
    end

    js_env hash
  end

  ASSIGNMENT_GROUPS_TO_FETCH_PER_PAGE_ON_ASSIGNMENTS_INDEX = 50
  def set_js_assignment_data
    rights = [*RoleOverride::GRANULAR_MANAGE_ASSIGNMENT_PERMISSIONS, :manage_grades, :read_grades, :manage]
    permissions = @context.rights_status(@current_user, *rights)
    permissions[:manage_course] = permissions[:manage]
    permissions[:manage] = permissions[:manage_assignments_edit]
    permissions[:by_assignment_id] = @context.assignments.to_h do |assignment|
      [assignment.id,
       {
         update: assignment.user_can_update?(@current_user, session),
         delete: assignment.grants_right?(@current_user, :delete),
         manage_assign_to: assignment.grants_right?(@current_user, :manage_assign_to)
       }]
    end

    current_user_has_been_observer_in_this_course = @context.user_has_been_observer?(@current_user)

    # as of the time of this writing, there are only 2 places where set_js_assignment_data is called:
    # 1. assignments_controller (context of this will be Course)
    # 2. courses_controller (context of this will be Account)
    # discussion_checkpoints_enabled? works for either context
    account_has_discussion_checkpoints_enabled = @context.discussion_checkpoints_enabled?

    prefetch_xhr(api_v1_course_assignment_groups_url(
                   @context,
                   include: [
                     "assignments",
                     "discussion_topic",
                     account_has_discussion_checkpoints_enabled && "checkpoints",
                     (permissions[:manage] || current_user_has_been_observer_in_this_course) && "all_dates",
                     permissions[:manage] && "module_ids",
                     peer_reviews_for_a2_enabled? && "assessment_requests"
                   ].compact_blank,
                   exclude_response_fields: ["description", "rubric"],
                   exclude_assignment_submission_types: ["wiki_page"],
                   override_assignment_dates: !permissions[:manage],
                   per_page: ASSIGNMENT_GROUPS_TO_FETCH_PER_PAGE_ON_ASSIGNMENTS_INDEX
                 ),
                 id: "assignment_groups_url")

    js_env({
             COURSE_ID: @context.id.to_s,
             URLS: {
               new_assignment_url: new_polymorphic_url([@context, :assignment]),
               new_quiz_url: context_url(@context, :context_quizzes_new_url),
               course_url: api_v1_course_url(@context),
               sort_url: reorder_course_assignment_groups_url(@context),
               assignment_sort_base_url: course_assignment_groups_url(@context),
               context_modules_url: api_v1_course_context_modules_path(@context),
               course_student_submissions_url: api_v1_course_student_submissions_url(@context)
             },
             POST_TO_SIS: Assignment.sis_grade_export_enabled?(@context),
             PERMISSIONS: permissions,
             HAS_GRADING_PERIODS: @context.grading_periods?,
             VALID_DATE_RANGE: CourseDateRange.new(@context),
             assignment_menu_tools: external_tools_display_hashes(:assignment_menu),
             assignment_index_menu_tools: external_tools_display_hashes(:assignment_index_menu),
             assignment_group_menu_tools: external_tools_display_hashes(:assignment_group_menu),
             discussion_topic_menu_tools: external_tools_display_hashes(:discussion_topic_menu),
             quiz_menu_tools: external_tools_display_hashes(:quiz_menu),
             current_user_has_been_observer_in_this_course:,
             observed_student_ids: ObserverEnrollment.observed_student_ids(@context, @current_user),
             apply_assignment_group_weights: @context.apply_group_weights?,
             DISCUSSION_CHECKPOINTS_ENABLED: account_has_discussion_checkpoints_enabled
           })

    conditional_release_js_env(includes: :active_rules)

    if @context.grading_periods?
      js_env(active_grading_periods: GradingPeriod.json_for(@context, @current_user))
    end
  end

  def set_js_module_data
    js_env({
             HAS_GRADING_PERIODS: @context.grading_periods?,
             VALID_DATE_RANGE: CourseDateRange.new(@context),
             POST_TO_SIS: Assignment.sis_grade_export_enabled?(@context),
             SECTION_LIST: @context.course_sections.active.map do |section|
                             {
                               id: section.id,
                               start_at: section.start_at,
                               end_at: section.end_at,
                               override_course_and_term_dates: section.restrict_enrollments_to_section_dates
                             }
                           end,
             DUE_DATE_REQUIRED_FOR_ACCOUNT: AssignmentUtil.due_date_required_for_account?(@context),
             DISCUSSION_CHECKPOINTS_ENABLED: @context.discussion_checkpoints_enabled?,
           })
    js_env(active_grading_periods: GradingPeriod.json_for(@context, @current_user)) if @context.grading_periods?
  end

  def google_drive_connection
    return @google_drive_connection if @google_drive_connection

    ## @real_current_user first ensures that a masquerading user never sees the
    ## masqueradee's files, but in general you may want to block access to google
    ## docs for masqueraders earlier in the request
    if logged_in_user
      refresh_token, access_token = Rails.cache.fetch(["google_drive_tokens", logged_in_user].cache_key) do
        service = logged_in_user.user_services.where(service: "google_drive").first
        service && [service.token, service.secret]
      end
    else
      refresh_token = session[:oauth_gdrive_refresh_token]
      access_token = session[:oauth_gdrive_access_token]
    end

    @google_drive_connection = GoogleDrive::Connection.new(refresh_token, access_token, ApplicationController.google_drive_timeout)
  end

  def user_has_google_drive
    @user_has_google_drive ||= if logged_in_user
                                 Rails.cache.fetch_with_batched_keys("user_has_google_drive", batch_object: logged_in_user, batched_keys: :user_services) do
                                   google_drive_connection.authorized?
                                 end
                               else
                                 google_drive_connection.authorized?
                               end
  end

  def setup_live_events_context
    proc = lambda do
      benchmark("setup_live_events_context") do
        ctx = Canvas::LiveEvents.base_context_attributes(@context, @domain_root_account)

        if @current_pseudonym
          ctx[:user_login] = @current_pseudonym.unique_id
          ctx[:user_account_id] = @current_pseudonym.global_account_id
          ctx[:user_sis_id] = @current_pseudonym.sis_user_id
        end

        ctx[:user_id] = @current_user.global_id if @current_user
        ctx[:time_zone] = @current_user.time_zone if @current_user
        ctx[:developer_key_id] = @access_token.developer_key.global_id if @access_token
        ctx[:real_user_id] = @real_current_user.global_id if @real_current_user

        if @context_membership
          ctx[:context_role] =
            if @context_membership.respond_to?(:role)
              @context_membership.role.name
            elsif @context_membership.respond_to?(:type)
              @context_membership.type
            else
              @context_membership.class.to_s
            end
        end

        if (tctx = Thread.current[:context])
          ctx[:request_id] = tctx[:request_id]
          ctx[:session_id] = tctx[:session_id]
        end

        ctx[:hostname] = request.host
        ctx[:http_method] = request.method
        ctx[:user_agent] = request.headers["User-Agent"]
        ctx[:client_ip] = request.remote_ip
        ctx[:url] = request.url
        # The Caliper spec uses the spelling "referrer", so use it in the Canvas output JSON too.
        ctx[:referrer] = request.referer
        ctx[:producer] = "canvas"

        StringifyIds.recursively_stringify_ids(ctx)

        ctx
      end
    end
    LiveEvents.set_context(proc)
  end

  # makes it so you can use the prefetch_xhr erb helper from controllers. They'll be rendered in _head.html.erb
  def prefetch_xhr(*args, **kwargs)
    (@xhrs_to_prefetch_from_controller ||= []) << [args, kwargs]
  end

  def manage_live_events_context
    setup_live_events_context
    yield
  ensure
    LiveEvents.clear_context!
  end

  def can_stream_template?
    if ::Rails.env.test?
      # don't actually stream because it kills selenium
      # but still set the instance variable so we catch errors that we'd encounter streaming frd
      @streaming_template = true
      false
    else
      return value_to_boolean(params[:force_stream]) if params.key?(:force_stream)

      ::DynamicSettings.find(tree: :private)["enable_template_streaming", failsafe: false] &&
        Setting.get("disable_template_streaming_for_#{controller_name}/#{action_name}", "false") != "true"
    end
  end

  def recaptcha_enabled?(**)
    DynamicSettings.find(tree: :private)["recaptcha_server_key", **].present? && @domain_root_account.self_registration_captcha?
  end

  def peer_reviews_for_a2_enabled?
    current_user_is_student = @context.respond_to?(:user_is_student?) && @context.user_is_student?(@current_user)
    current_user_is_student && @context.respond_to?(:feature_enabled?) && @context.feature_enabled?(:peer_reviews_for_a2)
  end

  # Show Student View button on the following controller/action pages, as long as defined tabs are not hidden
  STUDENT_VIEW_PAGES = {
    "courses#show" => nil,
    "announcements#index" => Course::TAB_ANNOUNCEMENTS,
    "announcements#show" => nil,
    "assignments#index" => Course::TAB_ASSIGNMENTS,
    "assignments#show" => nil,
    "discussion_topics#index" => Course::TAB_DISCUSSIONS,
    "discussion_topics#show" => nil,
    "context_modules#index" => Course::TAB_MODULES,
    "context#roster" => Course::TAB_PEOPLE,
    "context#roster_user" => nil,
    "wiki_pages#front_page" => Course::TAB_PAGES,
    "wiki_pages#index" => Course::TAB_PAGES,
    "wiki_pages#show" => nil,
    "files#index" => Course::TAB_FILES,
    "files#react_files" => Course::TAB_FILES,
    "files#show" => nil,
    "assignments#syllabus" => Course::TAB_SYLLABUS,
    "outcomes#index" => Course::TAB_OUTCOMES,
    "quizzes/quizzes#index" => Course::TAB_QUIZZES,
    "quizzes/quizzes#show" => nil
  }.freeze

  def show_student_view_button?
    return false unless @context.is_a?(Course) && can_do(@context, @current_user, :use_student_view)

    return false if new_quizzes_navigation_updates? && new_quizzes_lti_tool?

    controller_action = "#{params[:controller]}##{params[:action]}"
    STUDENT_VIEW_PAGES.key?(controller_action) && (STUDENT_VIEW_PAGES[controller_action].nil? || !@context.tab_hidden?(STUDENT_VIEW_PAGES[controller_action]))
  end
  helper_method :show_student_view_button?

  def new_quizzes_navigation_updates?
    Account.site_admin.feature_enabled?(:new_quizzes_navigation_updates)
  end

  def new_quizzes_lti_tool?
    @tool&.quiz_lti?
  end

  def show_blueprint_button?
    @context.is_a?(Course) && MasterCourses::MasterTemplate.is_master_course?(@context)
  end
  helper_method :show_blueprint_button?

  def show_immersive_reader?
    return false if @current_user.blank?

    controller_action = "#{params[:controller]}##{params[:action]}"
    immersive_reader_pages = %w[assignments#show courses#show assignments#syllabus wiki_pages#front_page wiki_pages#show].freeze

    return false unless immersive_reader_pages.include?(controller_action)

    @context&.root_account&.feature_enabled?(:immersive_reader_wiki_pages) ||
      @current_user.feature_enabled?(:user_immersive_reader_wiki_pages)
  end
  helper_method :show_immersive_reader?

  def should_show_migration_limitation_message
    @context.is_a?(Course) && @context.user_is_instructor?(@current_user) &&
      @context.quiz_migration_alert_for_user(@current_user.id).present? &&
      %r{^/courses/\d+(/assignments|/quizzes|/modules|.?)$}.match?(request.path)
  end
  helper_method :should_show_migration_limitation_message

  def k5_disabled?
    K5::UserService.new(@current_user, @domain_root_account, @selected_observed_user).k5_disabled?
  end

  def k5_user?(check_disabled: true)
    K5::UserService.new(@current_user, @domain_root_account, @selected_observed_user).k5_user?(check_disabled:)
  end
  helper_method :k5_user?

  def use_classic_font?
    observed_users(@current_user, session) if @current_user&.roles(@domain_root_account)&.include?("observer")
    K5::UserService.new(@current_user, @domain_root_account, @selected_observed_user).use_classic_font?
  end
  helper_method :use_classic_font?

  def react_discussions_post_enabled_for_preferences_use?
    !!@domain_root_account&.feature_enabled?(:discussions_reporting)
  end
  helper_method :react_discussions_post_enabled_for_preferences_use?

  # Similar to Account#recaptcha_key, but does not check the `self_registration_captcha?` setting.
  def captcha_site_key
    DynamicSettings.find(tree: :private)["recaptcha_client_key"]
  end
  helper_method :captcha_site_key

  def require_feature_enabled(feature)
    not_found unless context&.root_account&.feature_enabled?(feature)
  end

  # Make it sure the file we send is in a trusted folder
  def safe_send_file(filepath, options = {})
    full_path = Pathname.new(File.expand_path(filepath.to_s))
    allowed_dirs = [Rails.root.join("lib/cc/xsd")]
    allowed_dirs << Rails.root.join(Attachment.file_store_config["path_prefix"]) if Attachment.file_store_config["path_prefix"].present?

    allowed = allowed_dirs.any? { |base_dir| full_path.ascend.include?(base_dir) }
    reject! "Invalid file path" unless allowed
    send_file(full_path.to_s, options)
  end

  def inject_ai_feedback_link
    js_env(AI_FEEDBACK_LINK: Setting.get("ai_feedback_link", "https://inst.bid/ai/feedback"))
  end
end<|MERGE_RESOLUTION|>--- conflicted
+++ resolved
@@ -460,10 +460,7 @@
     files_a11y_rewrite
     rce_a11y_resize
     hide_legacy_course_analytics
-<<<<<<< HEAD
-=======
     youtube_overlay
->>>>>>> dec807a2
   ].freeze
   JS_ENV_ROOT_ACCOUNT_FEATURES = %i[
     product_tours
