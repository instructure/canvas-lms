# frozen_string_literal: true

#
# Copyright (C) 2011 - present Instructure, Inc.
#
# This file is part of Canvas.
#
# Canvas is free software: you can redistribute it and/or modify it under
# the terms of the GNU Affero General Public License as published by the Free
# Software Foundation, version 3 of the License.
#
# Canvas is distributed in the hope that it will be useful, but WITHOUT ANY
# WARRANTY; without even the implied warranty of MERCHANTABILITY or FITNESS FOR
# A PARTICULAR PURPOSE. See the GNU Affero General Public License for more
# details.
#
# You should have received a copy of the GNU Affero General Public License along
# with this program. If not, see <http://www.gnu.org/licenses/>.
#

# Filters added to this controller apply to all controllers in the application.
# Likewise, all the methods added will be available for all controllers.

class ApplicationController < ActionController::Base
  define_callbacks :html_render

  attr_accessor :active_tab
  attr_reader :context

  include Api
  include LocaleSelection
  include Api::V1::User
  include Api::V1::WikiPage
  include LegalInformationHelper
  include ObserverEnrollmentsHelper

  helper :all

  include AuthenticationMethods

  include Canvas::RequestForgeryProtection
  protect_from_forgery with: :exception

  # Before/around actions run in order defined (even if interleaved)
  # After actions run in REVERSE order defined. Skipped on exception raise
  #   (which is common for 401, 404, 500 responses)
  # Around action yields return (in REVERSE order) after all after actions

  around_action :generate_flamegraph, if: :flamegraph_requested_and_permitted?

  if Rails.env.development? && !Canvas::Plugin.value_to_boolean(ENV["DISABLE_N_PLUS_ONE_DETECTION"])
    around_action :n_plus_one_detection

    def n_plus_one_detection
      Prosopite.scan
      yield
    ensure
      Prosopite.finish
    end
  end

  prepend_before_action :load_user, :load_account
  # make sure authlogic is before load_user
  skip_before_action :activate_authlogic
  prepend_before_action :activate_authlogic
  before_action :respect_account_privacy

  around_action :set_locale
  around_action :set_timezone
  around_action :enable_request_cache
  around_action :batch_statsd
  around_action :compute_http_cost

  before_action :clear_idle_connections
  before_action :set_normalized_route
  before_action :set_sentry_trace
  before_action :annotate_apm
  before_action :annotate_sentry
  before_action :check_pending_otp
  before_action :set_user_id_header
  before_action :set_time_zone
  before_action :set_page_view
  before_action :require_reacceptance_of_terms
  before_action :clear_policy_cache
  around_action :manage_live_events_context
  before_action :initiate_session_from_token
  before_action :fix_xhr_requests
  before_action :init_body_classes
  before_action :manage_robots_meta
  # multiple actions might be called on a single controller instance in specs
  before_action :clear_js_env if Rails.env.test?

  after_action :log_page_view
  after_action :discard_flash_if_xhr
  after_action :cache_buster
  # Yes, we're calling this before and after so that we get the user id logged
  # on events that log someone in and log someone out.
  after_action :set_user_id_header
  after_action :set_response_headers
  after_action :set_default_source_csp_directive_if_enabled
  after_action :update_enrollment_last_activity_at
  set_callback :html_render, :after, :add_csp_for_root

  class << self
    def instance_id
      nil
    end

    def region
      nil
    end

    def test_cluster_name
      nil
    end

    def test_cluster?
      false
    end

    def google_drive_timeout
      Setting.get("google_drive_timeout", 30).to_i
    end

    private

    def batch_jobs_in_actions(opts = {})
      batch_opts = opts.delete(:batch)
      around_action(opts) do |_controller, action|
        Delayed::Batch.serial_batch(batch_opts || {}, &action)
      end
    end
  end

  def flamegraph_requested_and_permitted?
    return false unless @current_user

    flamegraph_requested = value_to_boolean(params.fetch(:flamegraph, false))
    flamegraph_requested && Account.site_admin.grants_right?(@current_user, :update)
  end
  private :flamegraph_requested_and_permitted?

  def generate_flamegraph(&)
    Flamegraphs::FlamegraphService.call(
      user: @current_user,
      source_name: "#{controller_name}##{action_name}",
      custom_name: params[:flamename],
      &
    )
  end

  def supported_timezones
    ActiveSupport::TimeZone.all.map { |tz| tz.tzinfo.name }
  end

  add_crumb(proc do
    title = I18n.t("links.dashboard", "My Dashboard")
    crumb = <<~HTML
      <i class="icon-home"
         title="#{title}">
        <span class="screenreader-only">#{title}</span>
      </i>
    HTML

    crumb.html_safe
  end,
            :root_path,
            class: "home")

  def clear_js_env
    @js_env = nil
  end

  def page_has_instui_topnav
    return unless @domain_root_account.try(:feature_enabled?, :instui_nav)

    yield if block_given?
    @instui_topnav = true
    js_env breadcrumbs: crumbs[1..]&.map { |crumb| { name: crumb[0], url: crumb[1] } }
  end

  def set_normalized_route
    # Presently used only by Sentry, and not needed for API requests
    return unless request.format.html? && SentryExtensions::Settings.settings[:frontend_dsn]

    ::Rails.application.routes.router.recognize(request) { |route, _| @route ||= route }
    return unless @route

    @normalized_route = CGI.unescape(@route.format(@route.parts.excluding(:format).index_with { |part| "{#{part}}" }))
  end

  def set_sentry_trace
    @sentry_trace = Sentry.get_current_scope&.get_transaction&.to_sentry_trace
  end

  ##
  # Sends data from rails to JavaScript
  #
  # The data you send will eventually make its way into the view by simply
  # calling `to_json` on the data.
  #
  # It won't allow you to overwrite a key that has already been set
  #
  # Please use *ALL_CAPS* for keys since these are considered constants
  # Also, please don't name it stuff from JavaScript's Object.prototype
  # like `hasOwnProperty`, `constructor`, `__defineProperty__` etc.
  #
  # This method is available in controllers and views
  #
  # example:
  #
  #     # ruby
  #     js_env :FOO_BAR => [1,2,3], :COURSE => @course
  #
  #     # coffeescript
  #     require ['ENV'], (ENV) ->
  #       ENV.FOO_BAR #> [1,2,3]
  #
  def js_env(hash = {}, overwrite = false)
    return {} unless request.format.html? || request.format == "*/*" || @include_js_env

    if hash.present? && @js_env_has_been_rendered
      add_to_js_env(hash, @js_env_data_we_need_to_render_later, overwrite)
      return
    end

    # set some defaults
    unless @js_env
      benchmark("init @js_env") do
        editor_css = [
          active_brand_config_url("css"),
          view_context.stylesheet_path(css_url_for("what_gets_loaded_inside_the_tinymce_editor"))
        ]

        editor_hc_css = [
          active_brand_config_url("css", { force_high_contrast: true }),
          view_context.stylesheet_path(css_url_for("what_gets_loaded_inside_the_tinymce_editor", plugin: false, force_high_contrast: true))
        ]

        editor_css << view_context.stylesheet_path(css_url_for("fonts"))
        editor_hc_css << view_context.stylesheet_path(css_url_for("fonts"))

        @js_env_data_we_need_to_render_later = {}
        @js_env = {
          ASSET_HOST: Canvas::Cdn.config.host,
          active_brand_config_json_url: active_brand_config_url("json"),
          active_brand_config: active_brand_config.as_json(include_root: false),
          confetti_branding_enabled: Account.site_admin.feature_enabled?(:confetti_branding),
          url_to_what_gets_loaded_inside_the_tinymce_editor_css: editor_css,
          url_for_high_contrast_tinymce_editor_css: editor_hc_css,
          captcha_site_key:,
          current_user_id: @current_user&.id,
          current_user_global_id: @current_user&.global_id,
          current_user_usage_metrics_id: @current_user&.usage_metrics_id,
          current_user_roles: @current_user&.roles(@domain_root_account),
          current_user_is_student: @context.respond_to?(:user_is_student?) && @context.user_is_student?(@current_user),
          current_user_types: @current_user.try { |u| u.account_users.active.map { |au| au.role.name } },
          current_user_disabled_inbox: @current_user&.disabled_inbox?,
          current_user_visited_tabs: @current_user&.get_preference(:visited_tabs),
          discussions_reporting: react_discussions_post_enabled_for_preferences_use?,
          files_domain: HostUrl.file_host(@domain_root_account || Account.default, request.host_with_port),
          group_information:,
          DOMAIN_ROOT_ACCOUNT_ID: @domain_root_account&.global_id,
          DOMAIN_ROOT_ACCOUNT_UUID: @domain_root_account&.uuid,
          HORIZON_DOMAIN: @domain_root_account&.horizon_domain,
          k12: k12?,
          help_link_name:,
          help_link_icon:,
          use_high_contrast: @current_user&.prefers_high_contrast?,
          auto_show_cc: @current_user&.auto_show_cc?,
          disable_celebrations: @current_user&.prefers_no_celebrations?,
          disable_keyboard_shortcuts: @current_user&.prefers_no_keyboard_shortcuts?,
          LTI_LAUNCH_FRAME_ALLOWANCES: Lti::Launch.iframe_allowances,
          DEEP_LINKING_POST_MESSAGE_ORIGIN: request.base_url,
          comment_library_suggestions_enabled: @current_user&.comment_library_suggestions_enabled?,
          SETTINGS: {
            open_registration: @domain_root_account&.open_registration?,
            collapse_global_nav: @current_user&.collapse_global_nav?,
            release_notes_badge_disabled: @current_user&.release_notes_badge_disabled?,
            can_add_pronouns: @domain_root_account&.can_add_pronouns?,
            show_sections_in_course_tray: @domain_root_account&.show_sections_in_course_tray?
          },
          RAILS_ENVIRONMENT: Canvas.environment
        }
        @js_env[:use_dyslexic_font] = @current_user&.prefers_dyslexic_font? if @current_user&.can_see_dyslexic_font_feature_flag?(session)
        @js_env[:IN_PACED_COURSE] = @context.enable_course_paces? if @context.is_a?(Course)
        unless SentryExtensions::Settings.settings.blank?
          @js_env[:SENTRY_FRONTEND] = {
            dsn: SentryExtensions::Settings.settings[:frontend_dsn],
            org_slug: SentryExtensions::Settings.settings[:org_slug],
            base_url: SentryExtensions::Settings.settings[:base_url],
            normalized_route: @normalized_route,

            errors_sample_rate: Setting.get("sentry_frontend_errors_sample_rate", "0.0"),
            traces_sample_rate: Setting.get("sentry_frontend_traces_sample_rate", "0.0"),
            url_deny_pattern: Setting.get("sentry_frontend_url_deny_pattern", ""), # regexp

            # these values need to correlate with the backend for Sentry features to work properly
            revision: "canvas-lms@#{Canvas.semver_revision}"
          }
        end

        dynamic_settings_tree = DynamicSettings.find(tree: :private)
        if dynamic_settings_tree["frontend_data_collection_endpoint", failsafe: nil]
          @js_env[:DATA_COLLECTION_ENDPOINT] = dynamic_settings_tree["frontend_data_collection_endpoint"]
        end

        @js_env[:flashAlertTimeout] = 1.day.in_milliseconds if @current_user&.prefers_no_toast_timeout?
        @js_env[:KILL_JOY] = @domain_root_account.kill_joy? if @domain_root_account&.kill_joy?

        cached_features = cached_js_env_account_features
        @js_env[:DOMAIN_ROOT_ACCOUNT_SFID] = Rails.cache.fetch(["sfid", @domain_root_account].cache_key) { @domain_root_account.salesforce_id } if @domain_root_account.respond_to?(:salesforce_id)
        @js_env[:DIRECT_SHARE_ENABLED] = @context.respond_to?(:grants_right?) && @context.grants_right?(@current_user, session, :direct_share)
        @js_env[:CAN_VIEW_CONTENT_SHARES] = @current_user&.can_view_content_shares?
        @js_env[:FEATURES] = cached_features.merge(
          canvas_k6_theme: @context.try(:feature_enabled?, :canvas_k6_theme)
        )
        @js_env[:PENDO_APP_ID] = usage_metrics_api_key if load_usage_metrics?
        @js_env[:current_user] = @current_user ? Rails.cache.fetch(["user_display_json", @current_user].cache_key, expires_in: 1.hour) { user_display_json(@current_user, :profile, [:avatar_is_fallback, :email]) } : {}
        @js_env[:current_user_is_admin] = @context.account_membership_allows(@current_user) if @context.is_a?(Course)
        @js_env[:page_view_update_url] = page_view_path(@page_view.id, page_view_token: @page_view.token) if @page_view
        @js_env[:IS_LARGE_ROSTER] = true if !@js_env[:IS_LARGE_ROSTER] && @context.respond_to?(:large_roster?) && @context.large_roster?
        @js_env[:context_asset_string] = @context.try(:asset_string) unless @js_env[:context_asset_string]
        @js_env[:ping_url] = polymorphic_url([:api_v1, @context, :ping]) if @context.is_a?(Course)
        if params[:session_timezone].present? && supported_timezones.include?(params[:session_timezone])
          timezone = context_timezone = params[:session_timezone]
        else
          timezone = Time.zone.tzinfo.identifier unless @js_env[:TIMEZONE]
          context_timezone = @context.time_zone.tzinfo.identifier if !@js_env[:CONTEXT_TIMEZONE] && @context.respond_to?(:time_zone) && @context.time_zone.present?
        end
        @js_env[:TIMEZONE] = timezone
        @js_env[:CONTEXT_TIMEZONE] = context_timezone
        unless @js_env[:LOCALES]
          I18n.set_locale_with_localizer
          @js_env[:LOCALES] = I18n.fallbacks[I18n.locale].map(&:to_s)
          @js_env[:BIGEASY_LOCALE] = I18n.bigeasy_locale
          @js_env[:FULLCALENDAR_LOCALE] = I18n.fullcalendar_locale
          @js_env[:MOMENT_LOCALE] = I18n.moment_locale
        end

        @js_env[:lolcalize] = true if ENV["LOLCALIZE"]
        @js_env[:rce_auto_save_max_age_ms] = Setting.get("rce_auto_save_max_age_ms", 1.day.to_i * 1000).to_i
        @js_env[:FEATURES][:new_math_equation_handling] = use_new_math_equation_handling?
        @js_env[:K5_USER] = k5_user?
        @js_env[:USE_CLASSIC_FONT] = @context.is_a?(Course) ? @context.account.use_classic_font_in_k5? : use_classic_font?
        @js_env[:K5_HOMEROOM_COURSE] = @context.is_a?(Course) && @context.elementary_homeroom_course?
        @js_env[:K5_SUBJECT_COURSE] = @context.is_a?(Course) && @context.elementary_subject_course?
        @js_env[:LOCALE_TRANSLATION_FILE] = ::Canvas::Cdn.registry.url_for("javascripts/translations/#{@js_env[:LOCALES].first}.json")
        @js_env[:ACCOUNT_ID] = effective_account_id(@context)
        @js_env[:user_cache_key] = CanvasSecurity.hmac_sha512(@current_user.uuid) if @current_user.present?
        @js_env[:top_navigation_tools] = external_tools_display_hashes(:top_navigation) if !!@domain_root_account&.feature_enabled?(:top_navigation_placement)
        @js_env[:horizon_course] = @context.is_a?(Course) && @context.horizon_course?
        @js_env[:has_courses] = @context.associated_courses.not_deleted.any? if @context.is_a?(Account)
        @js_env[:horizon_account_locked] = @context.horizon_account_locked? if @context.is_a?(Account)
        @js_env[:HORIZON_ACCOUNT] = if @context.is_a?(Account)
                                      @context.horizon_account?
                                    elsif @context.is_a?(Course)
                                      @context.account.horizon_account?
                                    end
        # partner context data
        if @context&.grants_any_right?(@current_user, session, :read, :read_as_admin)
          @js_env[:current_context] = {
            id: @context.id,
            name: @context.name,
            type: @context.class.name,
            url: named_context_url(@context, :context_url, include_host: true)
          }
        end
      end
    end

    add_to_js_env(hash, @js_env, overwrite)

    @js_env
  end
  helper_method :js_env

  def group_information
    if @context.is_a?(Group) &&
       can_do(@context, @current_user, :manage) &&
       @context.group_category

      @context.group_category.groups.active.sort_by(&:name).pluck(:id, :name).map { |item| { id: item[0], label: item[1] } }
    end
  end
  private :group_information

  # put feature checks on Account.site_admin and @domain_root_account that we're loading for every page in here
  # so altogether we can get them faster the vast majority of the time
  JS_ENV_SITE_ADMIN_FEATURES = %i[
    account_level_blackout_dates
    render_both_to_do_lists
    commons_new_quizzes
    consolidated_media_player
    explicit_latex_typesetting
    media_links_use_attachment_id
    permanent_page_links
    enhanced_course_creation_account_fetching
    instui_for_import_page
    multiselect_gradebook_filters
    assignment_edit_placement_not_on_announcements
    instui_header
    rce_find_replace
    courses_popout_sisid
    dashboard_graphql_integration
    discussion_checkpoints
    discussion_default_sort
    discussion_default_expand
    discussion_permalink
    speedgrader_studio_media_capture
    disallow_threaded_replies_fix_alert
    horizon_course_setting
    new_quizzes_media_type
    validate_call_to_action
    new_quizzes_navigation_updates
    create_wiki_page_mastery_path_overrides
    remove_rce_resize_button
    create_external_apps_side_tray_overrides
  ].freeze
  JS_ENV_ROOT_ACCOUNT_FEATURES = %i[
    product_tours
    create_course_subaccount_picker
    file_verifiers_for_quiz_links
    lti_deep_linking_module_index_menu_modal
    lti_registrations_next
    lti_registrations_page
    lti_registrations_usage_data
    lti_asset_processor
    buttons_and_icons_root_account
    extended_submission_state
    scheduled_page_publication
    send_usage_metrics
    rce_transform_loaded_content
    disable_iframe_sandbox_file_show
    mobile_offline_mode
    react_discussions_post
    instui_nav
    lti_registrations_discover_page
    account_level_mastery_scales
    non_scoring_rubrics
    top_navigation_placement
    rubric_criterion_range
    rce_lite_enabled_speedgrader_comments
    lti_toggle_placements
    login_registration_ui_identity
    lti_apps_page_instructors
    course_paces_skip_selected_days
    course_pace_download_document
    course_pace_draft_state
    course_pace_time_selection
    course_pace_pacing_status_labels
    course_pace_pacing_with_mastery_paths
    course_pace_weighted_assignments
    modules_requirements_allow_percentage
    course_pace_allow_bulk_pace_assign
  ].freeze
  JS_ENV_ROOT_ACCOUNT_SERVICES = %i[account_survey_notifications].freeze
  JS_ENV_BRAND_ACCOUNT_FEATURES = %i[
    embedded_release_notes
    discussion_checkpoints
    assign_to_differentiation_tags
<<<<<<< HEAD

=======
>>>>>>> 9432ec57
  ].freeze
  JS_ENV_FEATURES_HASH = Digest::SHA256.hexdigest(
    [
      JS_ENV_SITE_ADMIN_FEATURES +
      JS_ENV_ROOT_ACCOUNT_FEATURES +
      JS_ENV_ROOT_ACCOUNT_SERVICES +
      JS_ENV_BRAND_ACCOUNT_FEATURES
    ].sort.join(",")
  ).freeze

  def cached_js_env_account_features
    # can be invalidated by a flag change on site admin, the domain root account, or the brand config account
    MultiCache.fetch(["js_env_account_features",
                      JS_ENV_FEATURES_HASH,
                      Account.site_admin.cache_key(:feature_flags),
                      @domain_root_account&.cache_key(:feature_flags),
                      brand_config_account&.cache_key(:feature_flags)].cache_key) do
      results = {}
      JS_ENV_SITE_ADMIN_FEATURES.each do |f|
        results[f] = Account.site_admin.feature_enabled?(f)
      end
      JS_ENV_ROOT_ACCOUNT_FEATURES.each do |f|
        results[f] = !!@domain_root_account&.feature_enabled?(f)
      end
      JS_ENV_ROOT_ACCOUNT_SERVICES.each do |s|
        results[s] = !!@domain_root_account&.service_enabled?(s)
      end
      JS_ENV_BRAND_ACCOUNT_FEATURES.each do |f|
        results[f] = !!brand_config_account&.feature_enabled?(f)
      end
      results
    end
  end

  def js_env_root_account_settings
    default_settings = %i[calendar_contexts_limit open_registration]
    if Account.site_admin.feature_enabled?(:inbox_settings)
      inbox_settings = %i[
        enable_inbox_signature_block
        disable_inbox_signature_block_for_students
        enable_inbox_auto_response
        disable_inbox_auto_response_for_students
      ]
    end
    settings = default_settings
    settings += inbox_settings if inbox_settings

    settings.uniq.freeze
  end

  def cached_js_env_root_account_settings
    js_env_settings = js_env_root_account_settings
    js_env_settings_hash = Digest::SHA256.hexdigest(js_env_settings.sort.join(","))
    account_settings_hash = Digest::SHA256.hexdigest(@domain_root_account[:settings].to_s)
    # can be invalidated by a settings change on the domain root account
    # or an update to js_env_root_account_settings
    MultiCache.fetch(["js_env_root_account_settings", js_env_settings_hash, account_settings_hash].cache_key) do
      results = {}
      js_env_settings.each do |setting|
        next unless @domain_root_account.settings.key?(setting.to_sym)

        results[setting] = @domain_root_account.settings[setting.to_sym]
      end
      results
    end
  end

  def add_to_js_env(hash, jsenv, overwrite)
    hash.each do |k, v|
      if jsenv[k] && jsenv[k] != v && !overwrite
        raise "js_env key #{k} is already taken"
      else
        jsenv[k] = v
      end
    end
  end

  def render_js_env
    res = StringifyIds.recursively_stringify_ids(js_env.clone).to_json
    @js_env_has_been_rendered = true
    res
  end
  helper_method :render_js_env

  def effective_account_id(context)
    if context.is_a?(Account)
      context.id
    elsif context.is_a?(Course)
      context.account_id
    elsif context.respond_to?(:context)
      effective_account_id(context.context)
    else
      @domain_root_account&.id
    end
  end

  # add keys to JS environment necessary for the RCE at the given risk level
  def rce_js_env_base(domain: request.host_with_port, user: @current_user, context: @context)
    Services::RichContent.env_for(
      user:,
      domain:,
      real_user: @real_current_user,
      context:
    )
  end

  def rce_js_env(domain: request.host_with_port)
    rce_env_hash = rce_js_env_base
    if @context.is_a?(Course)
      rce_env_hash[:RICH_CONTENT_FILES_TAB_DISABLED] = !@context.grants_right?(@current_user, session, :read_as_admin) &&
                                                       !tab_enabled?(@context.class::TAB_FILES, no_render: true)
    end
    account = Context.get_account(@context)
    rce_env_hash[:RICH_CONTENT_INST_RECORD_TAB_DISABLED] = account ? account.disable_rce_media_uploads? : false
    rce_env_hash[:RICH_CONTENT_AI_TEXT_TOOLS] = account ? account.feature_enabled?(:ai_text_tools) : false
    js_env(rce_env_hash, true) # Allow overriding in case this gets called more than once
  end
  helper_method :rce_js_env

  def conditional_release_js_env(assignment = nil, includes: [])
    currentContext = @context
    if currentContext.is_a?(Group)
      currentContext = @context.context
    end
    return unless ConditionalRelease::Service.enabled_in_context?(currentContext)

    cr_env = ConditionalRelease::Service.env_for(
      currentContext,
      @current_user,
      session:,
      assignment:,
      includes:
    )
    js_env(cr_env)
  end
  helper_method :conditional_release_js_env

  def set_student_context_cards_js_env
    js_env(
      STUDENT_CONTEXT_CARDS_ENABLED: true,
      student_context_card_tools: external_tools_display_hashes(:student_context_card)
    )
  end

  def external_tools_display_hashes(type, context = @context, custom_settings = [], tool_ids: nil)
    return [] if context.is_a?(Group)

    context = context.account if context.is_a?(User)
    tools = GuardRail.activate(:secondary) do
      Lti::ContextToolFinder.all_tools_for(context,
                                           placements: type,
                                           current_user: @current_user,
                                           tool_ids:).to_a
    end

    tools.select! do |tool|
      tool.visible_with_permission_check?(type, @current_user, context, session) &&
        tool.feature_flag_enabled?(context)
    end

    tools.select! { |tool| tool.placement_allowed?(type) }
    tools.map do |tool|
      external_tool_display_hash(tool, type, {}, context, custom_settings)
    end
  end
  helper_method :external_tools_display_hashes

  def external_tool_display_hash(tool, type, url_params = {}, context = @context, custom_settings = [])
    hash = {
      id: tool.id,
      title: tool.label_for(type, I18n.locale),
      base_url: polymorphic_url(
        [context, :external_tool],
        { id: tool.id, launch_type: type }.merge(url_params)
      ),
      tool_id: tool.tool_id.presence
    }.compact

    extension_settings = [:icon_url, :canvas_icon_class] | custom_settings
    extension_settings.each do |setting|
      hash[setting] = tool.extension_setting(type, setting)
    end

    hash[:base_title] = tool.default_label(I18n.locale) if custom_settings.include?(:base_title)
    hash[:external_url] = tool.url if custom_settings.include?(:external_url)

    if type == :submission_type_selection
      hash.merge!({
        description: tool.submission_type_selection[:description].presence,
        require_resource_selection:
          tool.submission_type_selection[:require_resource_selection]
      }.compact)
    end

    if type == :top_navigation
      hash[:pinned] = tool.top_nav_favorite_in_context?(context)
    end

    # Add the tool's postmessage scopes to the JS environment, if present.
    # These are used to authorize access to certain postMessage APIs.
    tool_postmessage_scopes = tool.developer_key&.scopes&.intersection(TokenScopes::LTI_POSTMESSAGE_SCOPES)
    if tool_postmessage_scopes.present?
      add_lti_tool_scopes_to_js_env(tool.launch_url(extension_type: type), tool_postmessage_scopes)
    end
    launch_method = tool.extension_setting(type, "launch_method")
    hash[:launch_method] = launch_method if launch_method

    hash
  end
  helper_method :external_tool_display_hash

  def add_lti_tool_scopes_to_js_env(tool_url, tool_scopes)
    return unless tool_url && tool_scopes

    uri = URI.parse(tool_url)
    origin = URI("#{uri.scheme}://#{uri.host}:#{uri.port}").to_s

    js_env_scopes = js_env[:LTI_TOOL_SCOPES] || {}
    js_env_scopes[origin] = tool_scopes

    js_env[:LTI_TOOL_SCOPES] = js_env_scopes
  end

  def k12?
    @domain_root_account&.feature_enabled?(:k12)
  end
  helper_method :k12?

  def grading_periods?
    !!@context.try(:grading_periods?)
  end
  helper_method :grading_periods?

  def setup_master_course_restrictions(objects, course, user_can_edit: false)
    return unless course.is_a?(Course) && (user_can_edit || course.grants_right?(@current_user, session, :read_as_admin))

    if MasterCourses::MasterTemplate.is_master_course?(course)
      MasterCourses::Restrictor.preload_default_template_restrictions(objects, course)
      :master # return master/child status
    elsif MasterCourses::ChildSubscription.is_child_course?(course)
      MasterCourses::Restrictor.preload_child_restrictions(objects)
      :child
    end
  end
  helper_method :setup_master_course_restrictions

  def set_master_course_js_env_data(object, course)
    return unless object.respond_to?(:master_course_api_restriction_data) && object.persisted?

    status = setup_master_course_restrictions([object], course)
    return unless status

    # we might have to include more information about the object here to make it easier to plug a common component in
    data = object.master_course_api_restriction_data(status)
    if status == :master
      data[:default_restrictions] = MasterCourses::MasterTemplate.full_template_for(course).default_restrictions_for(object)
    end
    js_env(MASTER_COURSE_DATA: data)
  end
  helper_method :set_master_course_js_env_data

  def load_blueprint_courses_ui
    return if js_env[:BLUEPRINT_COURSES_DATA]
    return unless @context.is_a?(Course) && @context.grants_right?(@current_user, :manage)

    is_child = MasterCourses::ChildSubscription.is_child_course?(@context)
    is_master = MasterCourses::MasterTemplate.is_master_course?(@context)

    return unless is_master || is_child

    js_bundle(is_master ? :blueprint_course_master : :blueprint_course_child)
    css_bundle :blueprint_courses

    master_course = is_master ? @context : MasterCourses::MasterTemplate.master_course_for_child_course(@context)
    if master_course.nil?
      # somehow the is_child_course? value is cached but we can't actually find the subscription so clear the cache and bail
      Rails.cache.delete(MasterCourses::ChildSubscription.course_cache_key(@context))
      return
    end
    bc_data = {
      isMasterCourse: is_master,
      isChildCourse: is_child,
      accountId: @context.account.id,
      masterCourse: master_course.slice(:id, :name, :enrollment_term_id),
      course: @context.slice(:id, :name, :enrollment_term_id),
    }
    if is_master
      can_manage = @context.account.grants_right?(@current_user, :manage_master_courses)
      bc_data.merge!(
        subAccounts: @context.account.sub_accounts.pluck(:id, :name).map { |id, name| { id:, name: } },
        terms: @context.account.root_account.enrollment_terms.active.to_a.map { |term| { id: term.id, name: term.name } },
        canManageCourse: can_manage,
        canAutoPublishCourses: can_manage,
        itemNotificationFeatureEnabled: @context.account.feature_enabled?(:blueprint_item_notifications)
      )
    end

    js_env BLUEPRINT_COURSES_DATA: bc_data
    if is_master && js_env.key?(:NEW_USER_TUTORIALS)
      js_env[:NEW_USER_TUTORIALS][:is_enabled] = false
    end
  end
  helper_method :load_blueprint_courses_ui

  def load_content_notices
    if @context.respond_to?(:content_notices)
      notices = @context.content_notices(@current_user)
      if notices.any?
        js_env CONTENT_NOTICES: notices.map { |notice|
          {
            tag: notice.tag,
            variant: notice.variant || "info",
            text: notice.text.is_a?(Proc) ? notice.text.call : notice.text,
            link_text: notice.link_text.is_a?(Proc) ? notice.link_text.call : notice.link_text,
            link_target: notice.link_target.is_a?(Proc) ? notice.link_target.call(@context) : notice.link_target
          }
        }
        js_bundle :content_notices
        return true
      end
    end
    false
  end
  helper_method :load_content_notices

  def editing_restricted?(content, edit_type = :any)
    return false unless content.respond_to?(:editing_restricted?)

    content.editing_restricted?(edit_type)
  end
  helper_method :editing_restricted?

  def tool_dimensions
    tool_dimensions = { selection_width: "100%", selection_height: "100%" }

    link_settings = @tag&.link_settings || {}

    tool_dimensions.each_key do |k|
      # it may happen that we get "link_settings"=>{"selection_width"=>"", "selection_height"=>""}
      if link_settings[k.to_s].present?
        tool_dimensions[k] = link_settings[k.to_s]
      elsif @tool.settings[k] && @tool.settings[k] != 0
        # ContextExternalTool#normalize_sizes! converts settings[:selection_width] and settings[:selection_height] to integer
        tool_dimensions[k] = @tool.settings[k]
      end

      tool_dimensions[k] = tool_dimensions[k].to_s << "px" unless /%|px/.match?(tool_dimensions[k].to_s)
    end

    tool_dimensions
  end
  private :tool_dimensions

  # Reject the request by halting the execution of the current handler
  # and returning a helpful error message (and HTTP status code).
  #
  # @param [String] cause
  #   The reason the request is rejected for.
  # @param [Optional, Integer|Symbol, Default :bad_request] status
  #   HTTP status code or symbol.
  def reject!(cause, status = :bad_request)
    raise RequestError.new(cause, status)
  end

  # returns the user actually logged into canvas, even if they're currently masquerading
  #
  # This is used by the google docs integration, among other things --
  # having @real_current_user first ensures that a masquerading user never sees the
  # masqueradee's files, but in general you may want to block access to google
  # docs for masqueraders earlier in the request
  def logged_in_user
    @real_current_user || @current_user
  end
  helper_method :logged_in_user

  def not_fake_student_user
    @current_user&.fake_student? ? logged_in_user : @current_user
  end

  def rescue_action_dispatch_exception
    rescue_action_in_public(request.env["action_dispatch.exception"])
  end

  # used to generate context-specific urls without having to
  # check which type of context it is everywhere
  def named_context_url(context, name, *opts)
    if context.is_a?(UserProfile)
      name = name.to_s.sub("context", "profile")
    else
      klass = context.class.url_context_class
      name = name.to_s.sub("context", klass.name.underscore)
      opts.unshift(context)
    end
    opts.push({}) unless opts[-1].is_a?(Hash)
    include_host = opts[-1].delete(:include_host)
    unless include_host
      opts[-1][:host] = context.try(:host_name)
      opts[-1][:only_path] = true unless name.end_with?("_path")
    end
    send name, *opts
  end

  def self.promote_view_path(path)
    self.view_paths = view_paths.to_ary.reject { |p| p.to_s == path }
    prepend_view_path(path)
  end

  # the way classic quizzes copies question data from the page into the
  # edit form causes the elements added for a11y to get duplicated
  # and other misadventures that caused 4 hotfixes in 3 days.
  # Let's just not use the new math handling there.
  def use_new_math_equation_handling?
    !(params[:controller] == "quizzes/quizzes" && params[:action] == "edit") &&
      params[:controller] != "question_banks" &&
      params[:controller] != "eportfolio_entries"
  end

  def user_url(*opts)
    (opts[0] == @current_user) ? user_profile_url(@current_user) : super
  end

  protected

  # we track the cost of each request in RequestThrottle in order
  # to rate limit clients that are abusing the API.  Some actions consume
  # time or resources that are not well represented by simple time/cpu
  # benchmarks, so you can use this method to increase the perceived cost
  # of a request by an arbitrary amount.  For an anchor, rate limiting
  # kicks in when a user has exceeded 600 arbitrary units of cost (it's
  # a leaky bucket, go see RequestThrottle), so using an 'amount'
  # param of 600, for example, would max out the bucket immediately
  def increment_request_cost(amount)
    current_cost = request.env["extra-request-cost"] || 0
    request.env["extra-request-cost"] = current_cost + amount
  end

  def assign_localizer
    I18n.localizer = lambda do
      context_hash = {
        context: @context,
        user: not_fake_student_user,
        root_account: @domain_root_account
      }
      if request.present?
        # if for some reason this gets stuck
        # as global state on I18n (cleanup failure), we don't want it to
        # explode trying to access a non-existant request.
        context_hash[:session_locale] = session[:locale]
        context_hash[:session_timezone] = session[:timezone]
        context_hash[:accept_language] = request.headers["Accept-Language"]
      else
        logger.warn("[I18N] localizer executed from context-less controller")
      end
      infer_locale context_hash
    end
  end

  def set_locale
    store_session_locale
    assign_localizer
    yield if block_given?
  ensure
    # this resets any locale set in set_locale_with_localizer (implicitly called
    # on any translation call)
    I18n.locale = I18n.default_locale # rubocop:disable Rails/I18nLocaleAssignment
    I18n.localizer = nil
  end

  def set_timezone
    store_session_timezone
    yield if block_given?
  end

  def enable_request_cache(&)
    RequestCache.enable(&)
  end

  def batch_statsd(&)
    InstStatsd::Statsd.batch(&)
  end

  def compute_http_cost
    CanvasHttp.reset_cost!
    yield
  ensure
    if CanvasHttp.cost > 0
      cost_weight = Setting.get("canvas_http_cost_weight", "1.0").to_f
      increment_request_cost(CanvasHttp.cost * cost_weight)
    end
  end

  def clear_idle_connections
    Canvas::RedisConnections.clear_idle!
  end

  def annotate_apm
    Canvas::Apm.annotate_trace(
      Shard.current,
      @domain_root_account,
      RequestContext::Generator.request_id,
      @current_user
    )
  end

  def annotate_sentry
    Sentry.set_tags({
                      db_cluster: @domain_root_account&.shard&.database_server&.id
                    })
  end

  def store_session_locale
    return unless (locale = params[:session_locale])

    supported_locales = I18n.available_locales.map(&:to_s)
    session[:locale] = locale if supported_locales.include? locale
  end

  def store_session_timezone
    return unless (timezone = params[:session_timezone])

    session[:timezone] = timezone if supported_timezones.include? params[:session_timezone]
  end

  def init_body_classes
    @body_classes = []
  end

  def set_user_id_header
    headers["X-Canvas-User-Id"] ||= @current_user.global_id.to_s if @current_user
    headers["X-Canvas-Real-User-Id"] ||= @real_current_user.global_id.to_s if @real_current_user
  end

  def append_to_header(header, value)
    headers[header] = (headers[header] || "") + value
    headers[header]
  end

  # make things requested from jQuery go to the "format.js" part of the "respond_to do |format|" block
  # see http://codetunes.com/2009/01/31/rails-222-ajax-and-respond_to/ for why
  def fix_xhr_requests
    request.format = :js if request.xhr? && request.format == :html && !params[:html_xhr]
  end

  # scopes all time objects to the user's specified time zone
  def set_time_zone
    user = not_fake_student_user
    if user && user.time_zone.present?
      Time.zone = user.time_zone
      if Time.zone&.name == "UTC" && user.time_zone&.name&.match?(/\s/)
        begin
          Time.zone = user.time_zone.name.split(/\s/)[1..].join(" ")
        rescue ArgumentError
          # ignore
        end
      end
    else
      Time.zone = @domain_root_account && @domain_root_account.default_time_zone
    end
  end

  # retrieves the root account for the given domain
  def load_account
    @domain_root_account = request.env["canvas.domain_root_account"] || LoadAccount.default_domain_root_account
    @files_domain = request.host_with_port != HostUrl.context_host(@domain_root_account) && HostUrl.is_file_host?(request.host_with_port)
    @domain_root_account
  end

  def respect_account_privacy
    return if login_request?

    return unless @domain_root_account.present? && @domain_root_account.settings[:require_user]

    require_user
  end

  # This can be appended to with << if needed
  def csp_frame_ancestors
    @csp_frame_ancestors ||= [].tap do |list|
      # Allow iframing on all vanity domains as well as the canonical one
      unless @domain_root_account.nil?
        list.concat HostUrl.context_hosts(@domain_root_account, request.host)
        list << @domain_root_account.horizon_domain if @domain_root_account.horizon_domain
      end
    end
  end

  def set_response_headers
    # we can't block frames on the files domain, since files domain requests
    # are typically embedded in an iframe in canvas, but the hostname is
    # different
    if !files_domain? && !@embeddable
      directives = "frame-ancestors 'self' #{csp_frame_ancestors&.uniq&.join(" ")};"

      append_to_header("Content-Security-Policy", directives)
    end
    RequestContext::Generator.store_request_meta(request, @context, @sentry_trace)
    true
  end

  def files_domain?
    !!@files_domain
  end

  def check_pending_otp
    if session[:pending_otp] && params[:controller] != "login/otp"
      # handle api json requests for feature flag
      if request.format.json? && @domain_root_account.feature_enabled?(:login_registration_ui_identity)
        render json: { message: I18n.t("Verification required. Please complete multi-factor authentication by entering the code sent to your device.") }, status: :forbidden
        return
      end

      # handle non-api xhr (ajax) requests
      return render plain: I18n.t("Please finish logging in"), status: :forbidden if request.xhr?

      # handle all other requests
      destroy_session
      redirect_to login_url
    end
  end

  def tab_enabled?(id, no_render: false)
    return true unless @context.respond_to?(:tabs_available)

    valid = Rails.cache.fetch(["tab_enabled4", id, @context, @current_user, @domain_root_account, session[:enrollment_uuid]].cache_key) do
      @context.tabs_available(@current_user,
                              session:,
                              include_hidden_unused: true,
                              root_account: @domain_root_account,
                              only_check: [id]).any? { |t| t[:id] == id }
    end
    render_tab_disabled unless valid || no_render
    valid
  end

  def render_tab_disabled
    msg = tab_disabled_message(@context)
    respond_to do |format|
      format.html do
        flash[:notice] = msg
        redirect_to named_context_url(@context, :context_url)
      end
      format.json do
        render json: { message: msg }, status: :not_found
      end
    end
  end

  def tab_disabled_message(context)
    case context
    when Account
      t "#application.notices.page_disabled_for_account", "That page has been disabled for this account"
    when Course
      t "#application.notices.page_disabled_for_course", "That page has been disabled for this course"
    when Group
      t "#application.notices.page_disabled_for_group", "That page has been disabled for this group"
    else
      t "#application.notices.page_disabled", "That page has been disabled"
    end
  end

  def require_password_session
    if session[:used_remember_me_token]
      flash[:warning] = t "#application.warnings.please_log_in", "For security purposes, please enter your password to continue"
      store_location
      redirect_to login_url
      return false
    end
    true
  end

  def run_login_hooks
    LoginHooks.run_hooks(request)
  end

  # checks the authorization policy for the given object using
  # the vendor/plugins/adheres_to_policy plugin.  If authorized,
  # returns true, otherwise renders unauthorized messages and returns
  # false.  To be used as follows:
  # if authorized_action(object, @current_user, :update)
  #   render
  # end
  def authorized_action(object, actor, rights, all_rights: false)
    can_do = object.send(all_rights ? :grants_all_rights? : :grants_any_right?, actor, session, *Array(rights), with_justifications: true)
    unless can_do.success?
      if can_do.justifications.present?
        # Even if there are multiple justifications, we can only reasonably handle one at a time,
        # so just arbitrarily choose the first one
        chosen = can_do.justifications.first
        send(:"render_auth_failure_#{chosen.justification}", chosen.context)
      else
        render_unauthorized_action
      end
    end
    can_do.success?
  end
  alias_method :authorized_action?, :authorized_action

  def fix_ms_office_redirects
    if ms_office?
      # Office will follow 302's internally, until it gets to a 200. _then_ it will pop it out
      # to a web browser - but you've lost your cookies! This breaks not only store_location,
      # but in the case of delegated authentication where the provider does an additional
      # redirect storing important information in session, makes it impossible to log in at all
      render plain: "", status: :ok
      return false
    end
    true
  end

  # Render a general error page with the given details.
  # Arguments of this method must be translated
  def render_error_with_details(title:, summary: nil, directions: nil)
    render(
      "shared/errors/error_with_details",
      locals: {
        title:,
        summary:,
        directions:
      }
    )
  end

  def render_unauthorized_action
    respond_to do |format|
      @show_left_side = false
      clear_crumbs
      path_params = request.path_parameters
      path_params[:format] = nil
      @headers = !!@current_user if @headers != false
      @files_domain = @account_domain && @account_domain.host_type == "files"
      format.any(:html, :pdf) do
        return unless fix_ms_office_redirects

        store_location
        return redirect_to login_url(params.permit(:authentication_provider)) if !@files_domain && !@current_user

        if @context.is_a?(Course) && @context_enrollment
          if @context_enrollment.enrollment_state&.pending?
            start_date = @context_enrollment.available_at
          end
          if @context.claimed?
            @unauthorized_message = t("#application.errors.unauthorized.unpublished", "This course has not been published by the instructor yet.")
            @unauthorized_reason = :unpublished
          elsif start_date && start_date > Time.now.utc
            @unauthorized_message = t("#application.errors.unauthorized.not_started_yet", "The course you are trying to access has not started yet.  It will start %{date}.", date: TextHelper.date_string(start_date))
            @unauthorized_reason = :unpublished
          end
        end

        return render "shared/unauthorized", status: :unauthorized, content_type: Mime::Type.lookup("text/html"), formats: :html
      end
      format.zip { redirect_to(url_for(path_params)) }
      format.json { render_json_unauthorized }
      format.all { render plain: "Unauthorized", status: :unauthorized }
    end
    set_no_cache_headers
  end

  def verified_user_check
    if @domain_root_account&.user_needs_verification?(@current_user) # disable tools before verification
      if @current_user
        render_unverified_error(
          t("user not authorized to perform that action until verifying email"),
          t("Complete registration by clicking the “finish the registration process” link sent to your email.")
        )
      else
        render_unverified_error(
          t("must be logged in and registered to perform that action"),
          t("Please Log in to view this content")
        )
      end
      false
    else
      true
    end
  end

  def render_unverified_error(json_message, flash_message)
    respond_to do |format|
      format.json do
        render json: {
                 status: "unverified",
                 errors: [{ message: json_message }]
               },
               status: :unauthorized
      end
      format.all do
        flash[:warning] = flash_message
        redirect_to_referrer_or_default(root_url)
      end
    end
    set_no_cache_headers
  end

  # To be used as a before_action, requires controller or controller actions
  # to have their urls scoped to a context in order to be valid.
  # So /courses/5/assignments or groups/1/assignments would be valid, but
  # not /assignments
  def require_context(user_scope: nil)
    get_context(user_scope:)
    unless @context
      if @context_is_current_user
        store_location
        redirect_to login_url
      elsif params[:context_id]
        raise ActiveRecord::RecordNotFound, "Cannot find #{params[:context_type] || "Context"} for ID: #{params[:context_id]}"
      else
        raise ActiveRecord::RecordNotFound, "Context is required, but none found"
      end
    end
    !@context.nil?
  end

  def require_context_and_read_access
    require_context && authorized_action(@context, @current_user, :read)
  end

  helper_method :clean_return_to

  def require_account_context
    require_context_type(Account)
  end

  def require_course_context
    require_context_type(Course)
  end

  def require_context_type(klass)
    unless require_context && @context.is_a?(klass)
      raise ActiveRecord::RecordNotFound, "Context must be of type '#{klass}'"
    end

    true
  end

  MAX_ACCOUNT_LINEAGE_TO_SHOW_IN_CRUMBS = 3

  # Can be used as a before_action, or just called from controller code.
  # Assigns the variable @context to whatever context the url is scoped
  # to.  So /courses/5/assignments would have a @context=Course.find(5).
  # Also assigns @context_membership to the membership type of @current_user
  # if @current_user is a member of the context.
  def get_context(user_scope: nil)
    GuardRail.activate(:secondary) do
      unless @context
        if params[:course_id]
          course_scope = @token ? Course : Course.active
          @context = api_find(course_scope, params[:course_id])
          @context.root_account = @domain_root_account if @context.root_account_id == @domain_root_account.id # no sense in refetching it
          params[:context_id] = params[:course_id]
          params[:context_type] = "Course"
          if @context && @current_user
            @context_enrollment = @context.enrollments.where(user_id: @current_user).joins(:enrollment_state)
                                          .order(Enrollment.state_by_date_rank_sql, Enrollment.type_rank_sql).readonly(false).first
          end
          @context_membership = @context_enrollment
          check_for_readonly_enrollment_state
        elsif params[:account_id] || (is_a?(AccountsController) && (params[:account_id] = params[:id]))
          account_scope = (params.dig(:account, :event) && params[:account][:event] == "restore") ? Account : Account.active
          @context = api_find(account_scope, params[:account_id])
          params[:context_id] = @context.id
          params[:context_type] = "Account"
          @context_enrollment = @context.account_users.active.where(user_id: @current_user.id).first if @context && @current_user
          @context_membership = @context_enrollment
          @account = @context
        elsif params[:group_id]
          @context = api_find(Group.active, params[:group_id])
          params[:context_id] = params[:group_id]
          params[:context_type] = "Group"
          @context_enrollment = @context.group_memberships.where(user_id: @current_user).first if @context && @current_user
          @context_membership = @context_enrollment
        elsif params[:user_id] || (is_a?(UsersController) && (params[:user_id] = params[:id]))
          @context = api_find(user_scope || User.active, params[:user_id])
          params[:context_id] = params[:user_id]
          params[:context_type] = "User"
          @context_membership = @context if @context == @current_user
        elsif params[:course_section_id] || (is_a?(SectionsController) && (params[:course_section_id] = params[:id]))
          params[:context_id] = params[:course_section_id]
          params[:context_type] = "CourseSection"
          @context = api_find(CourseSection, params[:course_section_id])
        elsif request.path.start_with?("/profile") || request.path == "/" || request.path.start_with?("/dashboard/files") || request.path.start_with?("/calendar") || request.path.start_with?("/assignments") || request.path.start_with?("/files") || request.path == "/api/v1/calendar_events/visible_contexts"
          # ^ this should be split out into things on the individual controllers
          @context_is_current_user = true
          @context = @current_user
          @context_membership = @context
        end

        assign_localizer if @context.present?

        if request.format.html?
          if @context.is_a?(Account) && !@context.root_account?
            account_chain = @context.account_chain.to_a.select { |a| a.grants_right?(@current_user, session, :read) }
            account_chain.slice!(0) # the first element is the current context
            count = account_chain.length
            account_chain.reverse.each_with_index do |a, idx|
              if idx == 1 && count >= MAX_ACCOUNT_LINEAGE_TO_SHOW_IN_CRUMBS
                add_crumb(I18n.t("#lib.text_helper.ellipsis", "..."), nil)
              elsif count >= MAX_ACCOUNT_LINEAGE_TO_SHOW_IN_CRUMBS && idx > 0 && idx <= count - MAX_ACCOUNT_LINEAGE_TO_SHOW_IN_CRUMBS
                next
              else
                add_crumb(a.short_name, account_url(a.id), id: "crumb_#{a.asset_string}")
              end
            end
          end

          if @context.respond_to?(:short_name)
            crumb_url = named_context_url(@context, :context_url) if @context.grants_right?(@current_user, session, :read)
            add_crumb(@context.nickname_for(@current_user, :short_name), crumb_url)
          end

          @set_badge_counts = true
        end
      end

      # There is lots of interesting information set up in here, that we want
      # to place into the live events context.
      setup_live_events_context
    end
  end

  # This is used by a number of actions to retrieve a list of all contexts
  # associated with the given context.  If the context is a user then it will
  # include all the user's current contexts.
  # Assigns it to the variable @contexts
  def get_all_pertinent_contexts(opts = {})
    return if @already_ran_get_all_pertinent_contexts

    @already_ran_get_all_pertinent_contexts = true

    raise(ArgumentError, "Need a starting context") if @context.nil?

    @contexts = [@context]
    only_contexts = ActiveRecord::Base.parse_asset_string_list(opts[:only_contexts] || params[:only_contexts])
    if @context.is_a?(User)
      # we already know the user can read these courses and groups, so skip
      # the grants_right? check to avoid querying for the various memberships
      # again.
      enrollment_scope = Enrollment
                         .shard(opts[:cross_shard] ? @context.in_region_associated_shards : Shard.current)
                         .for_user(@context)
                         .current
                         .active_by_date
      enrollment_scope = enrollment_scope.where(course_id: @observed_course_ids) if @observed_course_ids
      include_groups = !!opts[:include_groups]
      group_ids = nil

      courses = []
      if only_contexts.present?
        # find only those courses and groups passed in the only_contexts
        # parameter, but still scoped by user so we know they have rights to
        # view them.
        course_ids = only_contexts["Course"]
        if course_ids.present?
          courses = Course
                    .shard(opts[:cross_shard] ? @context.in_region_associated_shards : Shard.current)
                    .joins(enrollments: :enrollment_state)
                    .merge(enrollment_scope.except(:joins))
                    .where(id: course_ids)
        end
        if include_groups
          group_ids = only_contexts["Group"]
          include_groups = group_ids.present?
        end
      else
        courses = Course
                  .shard(opts[:cross_shard] ? @context.in_region_associated_shards : Shard.current)
                  .joins(enrollments: :enrollment_state)
                  .merge(enrollment_scope.except(:joins))
      end

      groups = []
      if include_groups
        group_scope = @context.current_groups
        group_scope = group_scope.where(context_type: "Course", context_id: @observed_course_ids) if @observed_course_ids
        if group_ids
          Shard.partition_by_shard(group_ids) do |shard_group_ids|
            groups += group_scope.shard(Shard.current).where(id: shard_group_ids).to_a
          end
        else
          groups = group_scope.shard(opts[:cross_shard] ? @context.in_region_associated_shards : Shard.current).to_a
        end
      end
      groups = @context.filter_visible_groups_for_user(groups)

      if opts[:include_accounts]
        # reload @current_user to make sure we get a current value for their :enabled_account_calendars preference
        @current_user.reload
        accounts = @current_user.enabled_account_calendars
      end

      if opts[:favorites_first]
        favorite_course_ids = @context.favorite_context_ids("Course")
        courses = courses.sort_by { |c| [favorite_course_ids.include?(c.id) ? 0 : 1, Canvas::ICU.collation_key(c.name)] }
      end

      @contexts.concat courses
      @contexts.concat groups
      @contexts.concat(accounts || [])
    end

    include_contexts = opts[:include_contexts] || params[:include_contexts]
    include_contexts&.split(",")&.each do |include_context|
      # don't load it again if we've already got it
      next if @contexts.any? { |c| c.asset_string == include_context }

      context = Context.find_by_asset_string(include_context)
      @contexts << context if context&.grants_right?(@current_user, session, :read)
    end

    @contexts = @contexts.uniq
    Course.require_assignment_groups(@contexts)
    @context_enrollment = @context.membership_for_user(@current_user) if @context.respond_to?(:membership_for_user)
    @context_membership = @context_enrollment
  end

  def check_for_readonly_enrollment_state
    return unless request.format.html?

    if @context_enrollment.is_a?(Enrollment) && ["invited", "active"].include?(@context_enrollment.workflow_state) && action_name != "enrollment_invitation"
      state = @context_enrollment.state_based_on_date
      case state
      when :invited
        flash[:html_notice] = if @context_enrollment.available_at
                                t("You'll need to *accept the enrollment invitation* before you can fully participate in this course, starting on %{date}.",
                                  wrapper: view_context.link_to('\1', "#", "data-method" => "POST", "data-url" => course_enrollment_invitation_url(@context, accept: true)),
                                  date: datetime_string(@context_enrollment.available_at))
                              else
                                t("You'll need to *accept the enrollment invitation* before you can fully participate in this course.",
                                  wrapper: view_context.link_to('\1', "#", "data-method" => "POST", "data-url" => course_enrollment_invitation_url(@context, accept: true)))
                              end
      when :accepted
        flash[:html_notice] = t("This course hasn’t started yet. You will not be able to participate in this course until %{date}.",
                                date: datetime_string(@context_enrollment.available_at))
      end
    end
  end

  def set_badge_counts_for(context, user)
    return if @js_env && @js_env[:badge_counts].present?
    return unless context.present? && user.present?
    return unless context.respond_to?(:content_participation_counts) # just Course and Group so far

    js_env(badge_counts: badge_counts_for(context, user))
  end
  helper_method :set_badge_counts_for

  def badge_counts_for(context, user)
    badge_counts = {}
    ["Submission"].each do |type|
      participation_count = context.content_participation_counts
                                   .find_by(user_id: user.id, content_type: type)
      participation_count ||= content_participation_count(context, type, user)
      badge_counts[type.underscore.pluralize] = participation_count.unread_count
    end
    badge_counts
  end

  def content_participation_count(context, type, user)
    GuardRail.activate(:primary) do
      ContentParticipationCount.create_or_update({ context:, user:, content_type: type })
    end
  end

  def get_upcoming_assignments(course)
    include_discussion_checkpoints = course.discussion_checkpoints_enabled?
    visible_assignments = AssignmentGroup.visible_assignments(
      @current_user,
      course,
      course.assignment_groups.active,
      include_discussion_checkpoints:
    )

    log_course(course)
    sorter = SortsAssignments.new(
      assignments_scope: visible_assignments,
      user: @current_user,
      session:,
      course:,
      include_discussion_checkpoints:
    )
    sorter.assignments(:upcoming) do |assignments|
      assignments.group("assignments.id").order("MIN(submissions.cached_due_date) ASC").to_a
    end
  end

  def log_course(course)
    log_asset_access(["assignments", course], "assignments", "other")
  end

  # Calculates the file storage quota for @context
  def get_quota(context = nil)
    quota_params = Attachment.get_quota(context || @context)
    @quota = quota_params[:quota]
    @quota_used = quota_params[:quota_used]
  end

  # Renders a quota exceeded message if the @context's quota is exceeded
  def quota_exceeded(context = nil, redirect = nil)
    context ||= @context
    redirect ||= root_url
    get_quota(context)
    if response.body.size + @quota_used > @quota
      error = case context
              when Account
                t "#application.errors.quota_exceeded_account", "Account storage quota exceeded"
              when Course
                t "#application.errors.quota_exceeded_course", "Course storage quota exceeded"
              when Group
                t "#application.errors.quota_exceeded_group", "Group storage quota exceeded"
              when User
                t "#application.errors.quota_exceeded_user", "User storage quota exceeded"
              else
                t "#application.errors.quota_exceeded", "Storage quota exceeded"
              end
      respond_to do |format|
        format.html do
          flash[:error] = error
          redirect_to redirect
        end
        format.json { render json: { errors: { base: error } }, status: :bad_request }
        format.text { render json: { errors: { base: error } }, status: :bad_request }
      end
      return true
    end
    false
  end

  # Used to retrieve the context from a :feed_code parameter.  These
  # :feed_code attributes are keyed off the object type and the object's
  # uuid.  Using the uuid attribute gives us an unguessable url so
  # that we can offer the feeds without requiring password authentication.
  def get_feed_context(opts = {})
    pieces = params[:feed_code].split("_", 2)
    if params[:feed_code].start_with?("group_membership")
      pieces = ["group_membership", params[:feed_code].split("_", 3)[-1]]
    end
    @context = nil
    @problem = nil
    case pieces[0]
    when "enrollment"
      @enrollment = Enrollment.where(uuid: pieces[1]).first if pieces[1]
      @context_type = "Course"
      if !@enrollment
        @problem = t "#application.errors.mismatched_verification_code", "The verification code does not match any currently enrolled user."
      elsif @enrollment.course && !@enrollment.course.available?
        @problem = t "#application.errors.feed_unpublished_course", "Feeds for this course cannot be accessed until it is published."
      end
      @context = @enrollment.course unless @problem
      @current_user = @enrollment.user unless @problem
    when "group_membership"
      @membership = GroupMembership.active.where(uuid: pieces[1]).first if pieces[1]
      @context_type = "Group"
      if !@membership
        @problem = t "#application.errors.mismatched_verification_code", "The verification code does not match any currently enrolled user."
      elsif @membership.group && !@membership.group.available?
        @problem = t "#application.errors.feed_unpublished_group", "Feeds for this group cannot be accessed until it is published."
      end
      @context = @membership.group unless @problem
      @current_user = @membership.user unless @problem
    when "user"
      find_user_from_uuid(pieces[1])
      @problem = t "#application.errors.invalid_verification_code", "The verification code is invalid." unless @current_user
      @context = @current_user
    else
      @context_type = pieces[0].classify
      if Context::CONTEXT_TYPES.include?(@context_type.to_sym)
        @context_class = Object.const_get(@context_type, false)
        @context = @context_class.where(uuid: pieces[1]).first if pieces[1]
      end
      if !@context
        @problem = t "#application.errors.invalid_verification_code", "The verification code is invalid."
      elsif @context.respond_to?(:is_public) && !@context.is_public && (!@context.respond_to?(:uuid) || pieces[1] != @context.uuid)
        @problem = case @context_type
                   when "course"
                     t "#application.errors.feed_private_course", "The matching course has gone private, so public feeds like this one will no longer be visible."
                   when "group"
                     t "#application.errors.feed_private_group", "The matching group has gone private, so public feeds like this one will no longer be visible."
                   else
                     t "#application.errors.feed_private", "The matching context has gone private, so public feeds like this one will no longer be visible."
                   end
      end
      @context = nil if @problem
      @current_user = @context if @context.is_a?(User)
    end
    if !@context || (opts[:only] && !opts[:only].include?(@context.class.to_s.underscore.to_sym))
      @problem ||= t("#application.errors.invalid_feed_parameters", "Invalid feed parameters.") if opts[:only] && !opts[:only].include?(@context.class.to_s.underscore.to_sym)
      @problem ||= t "#application.errors.feed_not_found", "Could not find feed."
      render template: "shared/unauthorized_feed", status: :bad_request, formats: [:html]
      return false
    end
    @context
  end

  def find_user_from_uuid(uuid)
    @current_user = UserPastLtiId.find_by(user_uuid: uuid)&.user
    @current_user ||= User.where(uuid:).first
  end

  def discard_flash_if_xhr
    if request.xhr? || request.format.to_s == "text/plain"
      flash.discard
    end
  end

  def cancel_cache_buster
    @cancel_cache_buster = true
  end

  def cache_buster
    # Annoying problem.  If I set the cache-control to anything other than "no-cache, no-store"
    # then the local cache is used when the user clicks the 'back' button.  I don't know how
    # to tell the browser to ALWAYS check back other than to disable caching...
    return true if @cancel_cache_buster || request.xhr? || api_request?

    set_no_cache_headers
  end

  def initiate_session_from_token
    # Login from a token generated via API
    if params[:session_token]
      token = SessionToken.parse(params[:session_token])
      if token&.valid?
        pseudonym = Pseudonym.active.find_by(id: token.pseudonym_id)

        if pseudonym
          unless pseudonym.works_for_account?(@domain_root_account, true)
            # if the logged in pseudonym doesn't work, we can only switch to another pseudonym
            # that does work if it's the same password, and it's not a managed pseudonym
            alternates = pseudonym.user.all_active_pseudonyms.select do |p|
              !p.managed_password? &&
                p.works_for_account?(@domain_root_account, true) &&
                p.password_salt == pseudonym.password_salt &&
                p.crypted_password == pseudonym.crypted_password
            end
            # prefer a site admin pseudonym, then a pseudonym in this account, and then any old
            # pseudonym
            pseudonym = alternates.find { |p| p.account_id == Account.site_admin.id }
            pseudonym ||= alternates.find { |p| p.account_id == @domain_root_account.id }
            pseudonym ||= alternates.first
          end
          if pseudonym && pseudonym != @current_pseudonym
            return_to = session.delete(:return_to)
            reset_session_saving_keys(:oauth2)
            pseudonym_session = PseudonymSession.new(pseudonym)
            # this doesn't count as a real login
            pseudonym_session.non_explicit_session = true
            pseudonym_session.save!
            session[:used_remember_me_token] = true if token.used_remember_me_token
          end
          if pseudonym && token.current_user_id
            target_user = User.find(token.current_user_id)
            session[:become_user_id] = token.current_user_id if target_user.can_masquerade?(pseudonym.user, @domain_root_account)
          end
        end
        return redirect_to return_to if return_to

        if (oauth = session[:oauth2])
          provider = Canvas::OAuth::Provider.new(oauth[:client_id], oauth[:redirect_uri], oauth[:scopes], oauth[:purpose])
          return redirect_to Canvas::OAuth::Provider.confirmation_redirect(self, provider, pseudonym.user)
        end

        # do one final redirect to get the token out of the URL
        redirect_to remove_query_params(request.original_url, "session_token")
      end
    end
  end

  def remove_query_params(url, *params)
    uri = URI.parse(url)
    return url unless uri.query

    qs = Rack::Utils.parse_query(uri.query)
    qs.except!(*params)
    uri.query = qs.empty? ? nil : Rack::Utils.build_query(qs)
    uri.to_s
  end

  def set_no_cache_headers
    response.headers["Pragma"] = "no-cache"
    response.headers["Cache-Control"] = "no-store"
  end

  def manage_robots_meta
    @allow_robot_indexing = true if @domain_root_account&.enable_search_indexing?
  end

  def set_page_view
    # We only record page_views for html page requests coming from within the
    # app, or if coming from a developer api request and specified as a
    # page_view.
    return unless @current_user && !request.xhr? && request.get? && page_views_enabled?

    ENV["RAILS_HOST_WITH_PORT"] ||= request.host_with_port
    generate_page_view
  end

  def require_reacceptance_of_terms
    if session[:require_terms] && request.get? && !api_request? && !verified_file_request?
      render "shared/terms_required", status: :unauthorized
      false
    end
  end

  def clear_policy_cache
    AdheresToPolicy::Cache.clear
  end

  def generate_page_view(user = @current_user)
    attributes = { user:, real_user: @real_current_user }
    @page_view = PageView.generate(request, attributes)
    @page_view.user_request = true if params[:user_request] || (user && !request.xhr? && request.get?)
    @page_before_render = Time.now.utc
  end

  def disable_page_views
    @log_page_views = false
    true
  end

  def update_enrollment_last_activity_at
    return unless @context_enrollment.is_a?(Enrollment)

    activity = Enrollment::RecentActivity.new(@context_enrollment, @context)
    activity.record_for_access(response)
  end

  # Asset accesses are used for generating usage statistics.  This is how
  # we say, "the user just downloaded this file" or "the user just
  # viewed this wiki page".  We can then after-the-fact build statistics
  # and reports from these accesses.  This is currently being used
  # to generate access reports per student per course.
  #
  # If asset is an AR model, then its asset_string will be used. If it's an array,
  # it should look like [ "subtype", context ], like [ "pages", course ].
  def log_asset_access(asset, asset_category, asset_group = nil, level = nil, membership_type = nil, overwrite: true, context: nil)
    user = file_access_user
    return unless user && @context && asset
    return if asset.respond_to?(:new_record?) && asset.new_record?

    shard = asset.is_a?(Array) ? asset[1].shard : asset.shard
    shard.activate do
      code = if asset.is_a?(Array)
               "#{asset[0]}:#{asset[1].asset_string}"
             else
               asset.asset_string
             end

      membership_type ||= @context_membership && @context_membership.class.to_s

      group_code = if asset_group.is_a?(String)
                     asset_group
                   elsif asset_group.respond_to?(:asset_string)
                     asset_group.asset_string
                   else
                     "unknown"
                   end

      if !@accessed_asset || overwrite
        @accessed_asset = {
          user:,
          code:,
          asset_for_root_account_id: asset.is_a?(Array) ? asset[1] : asset,
          group_code:,
          category: asset_category,
          membership_type:,
          level:,
          shard:
        }
      end

      Canvas::LiveEvents.asset_access(asset,
                                      asset_category,
                                      membership_type,
                                      level,
                                      context:,
                                      context_membership: @context_membership)

      @accessed_asset
    end
  end

  def log_api_asset_access(asset, asset_category, asset_group = nil, level = nil, membership_type = nil, overwrite: true)
    return if in_app? # don't log duplicate accesses for API calls made by the Canvas front-end
    return if params[:page].to_i > 1 # don't log duplicate accesses for pages after the first

    log_asset_access(asset, asset_category, asset_group, level, membership_type, overwrite:)
  end

  def log_page_view
    user = @current_user || (@accessed_asset && @accessed_asset[:user])
    if user && @log_page_views != false
      add_interaction_seconds
      log_participation(user)
      log_gets
      finalize_page_view
    elsif @page_view && !@page_view.new_record?
      @page_view.destroy
    end
  rescue => e
    Canvas::Errors.capture_exception(:page_view, e)
    logger.error "Pageview error!"
    raise e if Rails.env.development?

    true
  end

  def add_interaction_seconds
    updated_fields = params.slice(:interaction_seconds)
    return unless (request.xhr? || request.put?) && params[:page_view_token] && !updated_fields.empty?
    return unless page_views_enabled?

    RequestContext::Generator.store_interaction_seconds_update(
      params[:page_view_token],
      updated_fields[:interaction_seconds]
    )
    page_view_info = CanvasSecurity::PageViewJwt.decode(params[:page_view_token])
    @page_view = PageView.find_for_update(page_view_info[:request_id])
    if @page_view
      if @page_view.id
        response.headers["X-Canvas-Page-View-Update-Url"] = page_view_path(
          @page_view.id, page_view_token: @page_view.token
        )
      end
      @page_view.do_update(updated_fields)
      @page_view_update = true
    end
  end

  def log_participation(user)
    # If we're logging the asset access, and it's either a participatory action
    # or it's not an update to an already-existing page_view.  We check to make sure
    # it's not an update because if the page_view already existed, we don't want to
    # double-count it as multiple views when it's really just a single view.
    return unless @accessed_asset && (@accessed_asset[:level] == "participate" || !@page_view_update)

    @access = AssetUserAccess.log(user, @context, @accessed_asset) if @context

    if @page_view.nil? && %w[participate submit].include?(@accessed_asset[:level]) && page_views_enabled?
      generate_page_view(user)
    end

    if @page_view
      @page_view.participated = %w[participate submit].include?(@accessed_asset[:level])
      @page_view.asset_user_access = @access
    end

    @page_view_update = true
  end

  def log_gets
    if @page_view && !request.xhr? && request.get? && ((response.media_type || "").to_s.include?("html") || api_request?)
      @page_view.render_time ||= (Time.now.utc - @page_before_render) if @page_before_render
      @page_view_update = true
    end
  end

  def finalize_page_view
    if @page_view && @page_view_update
      @page_view.context = @context if !@page_view.context_id && PageView::CONTEXT_TYPES.include?(@context.class.name)
      @page_view.account_id = @domain_root_account.id
      @page_view.developer_key_id = @access_token.try(:developer_key_id)
      @page_view.store
      RequestContext::Generator.store_page_view_meta(@page_view)
    end
  end

  # order from general to specific; precedence
  # evaluates the LAST one first, so having "Exception"
  # at the end, for example, would be a problem.
  # all things would be rescued prior to any specific handlers.
  rescue_from Exception, with: :rescue_exception
  # Rails exceptions
  rescue_from ActionController::InvalidCrossOriginRequest, with: :rescue_expected_error_type
  rescue_from ActionController::ParameterMissing, with: :rescue_expected_error_type
  rescue_from ActionController::UnknownFormat, with: :rescue_expected_error_type
  rescue_from ActiveRecord::RecordInvalid, with: :rescue_expected_error_type
  rescue_from ActionView::MissingTemplate, with: :rescue_expected_error_type
  rescue_from ActiveRecord::StaleObjectError, with: :rescue_expected_error_type
  # Canvas exceptions
  rescue_from RequestError, with: :rescue_expected_error_type
  rescue_from Canvas::Security::TokenExpired, with: :rescue_expected_error_type
  rescue_from SearchTermHelper::SearchTermTooShortError, with: :rescue_expected_error_type
  rescue_from CanvasHttp::CircuitBreakerError, with: :rescue_expected_error_type
  rescue_from InstFS::ServiceError, with: :rescue_expected_error_type
  rescue_from InstFS::BadRequestError, with: :rescue_expected_error_type

  def rescue_expected_error_type(error)
    rescue_exception(error, level: :info)
  end

  # analogous to rescue_action_without_handler from ActionPack 2.3
  def rescue_exception(exception, level: :error)
    # On exception `after_action :set_response_headers` is not called.
    # This causes controller#action from not being set on x-canvas-meta header.
    set_response_headers

    if Rails.application.config.consider_all_requests_local
      rescue_action_locally(exception, level:)
    else
      rescue_action_in_public(exception, level:)
    end
  end

  def interpret_status(code)
    message = Rack::Utils::HTTP_STATUS_CODES[code]
    code, message = [500, Rack::Utils::HTTP_STATUS_CODES[500]] unless message
    "#{code} #{message}"
  end

  def response_code_for_rescue(exception)
    ActionDispatch::ExceptionWrapper.status_code_for_exception(exception.class.name)
  end

  def render_optional_error_file(status)
    path = "#{Rails.public_path}/#{status.to_s[0, 3]}"
    if File.exist?(path)
      render file: path, status:, content_type: Mime::Type.lookup("text/html"), layout: false, formats: [:html]
    else
      head status
    end
  end

  # Custom error catching and message rendering.
  def rescue_action_in_public(exception, level: :error)
    response_code = exception.response_status if exception.respond_to?(:response_status)
    @show_left_side = exception.show_left_side if exception.respond_to?(:show_left_side)
    response_code ||= response_code_for_rescue(exception) || 500
    begin
      status_code = interpret_status(response_code)
      status = status_code
      if exception.is_a?(ActionController::InvalidAuthenticityToken)
        status = "AUT"
        Rails.logger.warn "Cookie token is #{request.cookies[:_csrf_token]}"
      end
      type = nil
      type = "404" if status == "404 Not Found"
      opts = { type: }
      opts[:canvas_error_info] = exception.canvas_error_info if exception.respond_to?(:canvas_error_info)
      info = Canvas::Errors::Info.new(request, @domain_root_account, @current_user, opts)
      error_info = info.to_h
      error_info[:tags][:response_code] = response_code
      capture_outputs = Canvas::Errors.capture(exception, error_info, level)
      error = nil
      if capture_outputs[:error_report]
        error = ErrorReport.find(capture_outputs[:error_report])
      end

      # already rendered (i.e. the exception happened _after_ responding);
      # we can't do anything else useful
      return if response_body

      if api_request?
        rescue_action_in_api(exception, error, response_code)
      else
        render_rescue_action(exception, error, status, status_code)
      end
    rescue => e
      # error generating the error page? failsafe.
      Canvas::Errors.capture(e)
      render_optional_error_file response_code_for_rescue(exception)
    end
  end

  def render_xhr_exception(error, message = nil, status = "500 Internal Server Error", status_code = 500)
    message ||= "Unexpected error, ID: #{error&.id || "unknown"}"
    render status: status_code, json: {
      errors: {
        base: message
      },
      status:
    }
  end

  def render_rescue_action(exception, error, status, status_code)
    clear_crumbs
    @headers = nil
    load_account unless @domain_root_account
    session[:last_error_id] = error&.id
    if request.xhr? || request.format == :text
      message = exception.xhr_message if exception.respond_to?(:xhr_message)
      render_xhr_exception(error, message, status, status_code)
    elsif exception.is_a?(ActionController::InvalidAuthenticityToken) && cookies[:_csrf_token].blank?
      redirect_to login_url(needs_cookies: "1")
      reset_session
      nil
    else
      js_env SENTRY_BOOT_MESSAGE: "Invalid authenticity token on post" if ActionController::InvalidAuthenticityToken

      request.format = :html
      template = exception.error_template if exception.respond_to?(:error_template)
      unless template
        template = "shared/errors/#{status.to_s[0, 3]}_message"
        erbpath = Rails.root.join("app/views/#{template}.html.erb")
        template = "shared/errors/500_message" unless erbpath.file?
      end

      @status_code = status_code
      message = exception.is_a?(RequestError) ? exception.message : nil
      render template:,
             layout: "application",
             status: status_code,
             formats: [:html],
             locals: {
               error:,
               exception:,
               status:,
               message:,
             }
    end
  end

  def rescue_action_in_api(exception, error_report, response_code)
    data = exception.error_json if exception.respond_to?(:error_json)
    data ||= api_error_json(exception, response_code)

    if error_report.try(:id)
      data[:error_report_id] = error_report.id
    end

    render json: data, status: response_code
  end

  def api_error_json(exception, status_code)
    case exception
    when ActiveRecord::RecordInvalid
      data = Api::Errors::Reporter.to_hash(exception.record.errors)
    when ActiveRecord::RecordNotFound
      data = { errors: [{ message: "The specified resource does not exist." }] }
    when AuthenticationMethods::RevokedAccessTokenError
      add_www_authenticate_header
      data = { errors: [{ message: "Revoked access token." }] }
    when AuthenticationMethods::ExpiredAccessTokenError
      add_www_authenticate_header
      data = { errors: [{ message: "Expired access token.", expired_at: @access_token&.permanent_expires_at }] }
    when AuthenticationMethods::AccessTokenError
      add_www_authenticate_header
      data = { errors: [{ message: "Invalid access token." }] }
    when AuthenticationMethods::AccessTokenScopeError
      data = { errors: [{ message: "Insufficient scopes on access token." }] }
    when ActionController::ParameterMissing
      data = { errors: [{ message: "#{exception.param} is missing" }] }
    when BasicLTI::BasicOutcomes::Unauthorized,
        BasicLTI::BasicOutcomes::InvalidRequest
      data = { errors: [{ message: exception.message }] }
    else
      status_code_string = if status_code.is_a?(Symbol)
                             status_code.to_s
                           else
                             # we want to return a status string of the form "not_found", so take the rails-style "Not Found" and tweak it
                             interpret_status(status_code).sub(/\d\d\d /, "").delete(" ").underscore
                           end
      data = { errors: [{ message: "An error occurred.", error_code: status_code_string }] }
    end
    data
  end

  def rescue_action_locally(exception, level: :error)
    if api_request? || exception.is_a?(RequestError)
      # we want api requests to behave the same on error locally as in prod, to
      # ease testing and development. you can still view the backtrace, etc, in
      # the logs.
      rescue_action_in_public(exception, level:)
    else
      # this ensures the logging will still happen so you can see backtrace, etc.
      Canvas::Errors.capture(exception, {}, level)
      raise exception
    end
  end

  def claim_session_course(course, user, state = nil)
    e = course.claim_with_teacher(user)
    session[:claimed_enrollment_uuids] ||= []
    session[:claimed_enrollment_uuids] << e.uuid
    session[:claimed_enrollment_uuids].uniq!
    flash[:notice] = t "#application.notices.first_teacher", "This course is now claimed, and you've been registered as its first teacher."
    if !@current_user && state == :just_registered
      flash[:notice] = t "#application.notices.first_teacher_with_email", "This course is now claimed, and you've been registered as its first teacher. You should receive an email shortly to complete the registration process."
    end
    session[:claimed_course_uuids] ||= []
    session[:claimed_course_uuids] << course.uuid
    session[:claimed_course_uuids].uniq!
    session.delete(:claim_course_uuid)
    session.delete(:course_uuid)
  end

  API_REQUEST_REGEX = %r{\A/api/}
  def api_request?
    @api_request ||= !!request.path.match(API_REQUEST_REGEX)
  end

  def verified_file_request?
    params[:controller] == "files" && params[:action] == "show" && params[:verifier].present?
  end

  # Retrieving wiki pages needs to search either using the id or
  # the page title.
  def get_wiki_page
    GuardRail.activate((params[:action] == "edit") ? :primary : :secondary) do
      @wiki = @context.wiki

      @page_name = params[:wiki_page_id] || params[:id] || (params[:wiki_page] && params[:wiki_page][:title])
      if params[:format] && !["json", "html"].include?(params[:format])
        @page_name += ".#{params[:format]}"
        params[:format] = "html"
      end
      return if @page || !@page_name

      @page = @wiki.find_page(@page_name) if params[:action] != "create"
    end

    unless @page
      if params[:titleize].present? && !value_to_boolean(params[:titleize])
        @page_name = CGI.unescape(@page_name)
        @page = @wiki.build_wiki_page(@current_user, title: @page_name)
      else
        @page = @wiki.build_wiki_page(@current_user, url: @page_name)
      end
    end
  end

  def content_tag_redirect(context, tag, error_redirect_symbol, tag_type = nil)
    url_params = (tag.tag_type == "context_module") ? { module_item_id: tag.id } : {}
    if tag.content_type == "Assignment"
      use_edit_url = params[:build].nil? && @context.grants_right?(@current_user, :manage_assignments_edit) && tag.quiz_lti
      url_params[:quiz_lti] = true if use_edit_url
      redirect_symbol = use_edit_url ? :edit_context_assignment_url : :context_assignment_url
      redirect_to named_context_url(context, redirect_symbol, tag.content_id, url_params)
    elsif tag.content_type == "WikiPage"
      redirect_to polymorphic_url([context, tag.content], url_params)
    elsif tag.content_type == "Attachment"
      redirect_to named_context_url(context, :context_file_url, tag.content_id, url_params)
    elsif tag.content_type_quiz?
      redirect_to named_context_url(context, :context_quiz_url, tag.content_id, url_params)
    elsif tag.content_type == "DiscussionTopic"
      redirect_to named_context_url(context, :context_discussion_topic_url, tag.content_id, url_params)
    elsif tag.content_type == "Rubric"
      redirect_to named_context_url(context, :context_rubric_url, tag.content_id, url_params)
    elsif tag.content_type == "AssessmentQuestionBank"
      redirect_to named_context_url(context, :context_question_bank_url, tag.content_id, url_params)
    elsif tag.content_type == "Lti::MessageHandler"
      url_params[:module_item_id] = params[:module_item_id] if params[:module_item_id]
      url_params[:resource_link_fragment] = "ContentTag:#{tag.id}"
      redirect_to named_context_url(context, :context_basic_lti_launch_request_url, tag.content_id, url_params)
    elsif tag.content_type == "ExternalUrl"
      @tag = tag
      @module = tag.context_module
      log_asset_access(@tag, "external_urls", "external_urls")
      if tag.locked_for? @current_user
        render "context_modules/lock_explanation"
      else
        tag.context_module_action(@current_user, :read)
        render "context_modules/url_show"
      end
    elsif tag.content_type == "ContextExternalTool"
      timing_start = Process.clock_gettime(Process::CLOCK_MONOTONIC)
      @tag = tag

      if tag.locked_for? @current_user
        return render "context_modules/lock_explanation"
      end

      if @tag.context.is_a?(Assignment)
        @assignment = @tag.context

        @resource_title = @assignment.title
        @module_tag = if params[:module_item_id]
                        @context.context_module_tags.not_deleted.find(params[:module_item_id])
                      else
                        @assignment.context_module_tags.first
                      end
      else
        @module_tag = @tag
        @resource_title = @tag.title
      end
      @resource_url = @tag.url
      @tool = Lti::ToolFinder.from_content_tag(tag, context)

      @assignment&.migrate_to_1_3_if_needed!(@tool)
      tag.migrate_to_1_3_if_needed!(@tool)

      tag.context_module_action(@current_user, :read)
      if @tool
        log_asset_access(@tool, "external_tools", "external_tools", overwrite: false)
        @opaque_id = @tool.opaque_identifier_for(@tag)

        launch_settings = @tool.settings["post_only"] ? { post_only: true, tool_dimensions: } : { tool_dimensions: }
        @lti_launch = Lti::Launch.new(launch_settings)

        success_url = case tag_type
                      when :assignments
                        named_context_url(@context, :context_assignments_url, include_host: true)
                      when :modules
                        named_context_url(@context, :context_context_modules_url, include_host: true)
                      else
                        named_context_url(@context, :context_url, include_host: true)
                      end
        if tag.new_tab
          @lti_launch.launch_type = "window"
          @return_url = success_url
        else
          @return_url = if @context
                          set_return_url
                        else
                          external_content_success_url("external_tool_redirect")
                        end
          @redirect_return = true
          js_env(redirect_return_success_url: success_url,
                 redirect_return_cancel_url: success_url)
        end

        opts = {
          launch_url: @tool.login_or_launch_url(preferred_launch_url: @resource_url),
          link_code: @opaque_id,
          overrides: { "resource_link_title" => @resource_title },
          domain: HostUrl.context_host(@domain_root_account, request.host),
          include_module_context: true
        }

        @tool_form_id = random_lti_tool_form_id
        js_env(LTI_TOOL_FORM_ID: @tool_form_id)

        variable_expander = Lti::VariableExpander.new(@domain_root_account, @context, self, {
                                                        current_user: @current_user,
                                                        current_pseudonym: @current_pseudonym,
                                                        content_tag: @module_tag || tag,
                                                        assignment: @assignment,
                                                        launch: @lti_launch,
                                                        tool: @tool,
                                                        launch_url: @resource_url
                                                      })

        adapter = if @tool.use_1_3?
                    # Use the resource URL as the target_link_uri
                    opts[:launch_url] = @resource_url

                    Lti::LtiAdvantageAdapter.new(
                      tool: @tool,
                      user: @current_user,
                      context: @context,
                      return_url: @return_url,
                      expander: variable_expander,
                      include_storage_target: !in_lti_mobile_webview?,
                      opts: opts.merge(
                        resource_link: @tag.associated_asset_lti_resource_link
                      )
                    )
                  else
                    Lti::LtiOutboundAdapter.new(@tool, @current_user, @context).prepare_tool_launch(@return_url, variable_expander, opts)
                  end

        if tag.try(:context_module)
          # if you change this, see also url_show.html.erb
          cu = context_url(@context, :context_context_modules_url)
          cu = "#{cu}/#{tag.context_module.id}"
          add_crumb tag.context_module.name, cu
          add_crumb @tag.title
        end

        if @assignment
          return unless require_user

          add_crumb(@resource_title)
          @mark_done = MarkDonePresenter.new(self, @context, params["module_item_id"], @current_user, @assignment)
          @prepend_template = "assignments/lti_header" if render_external_tool_prepend_template?

          can_read_submissions = @assignment.grants_right?(@current_user, session, :read_own_submission) && @context.grants_right?(@current_user, session, :read_grades)
          if can_read_submissions
            @assigned_assessments = @current_user_submission&.assigned_assessments&.select { |request| request.submission.grants_right?(@current_user, session, :read) } || []
          end
          begin
            @lti_launch.params = lti_launch_params(adapter)
          rescue Lti::IMS::AdvantageErrors::InvalidLaunchError
            return render_error_with_details(
              title: t("LTI Launch Error"),
              summary: t("There was an error launching to the configured tool."),
              directions: t("Please try re-establishing the connection to the tool by re-selecting the tool in the assignment or module item interface and saving.")
            )
          end
        else
          @lti_launch.params = adapter.generate_post_payload
        end

        @lti_launch.resource_url = @tool.login_or_launch_url(preferred_launch_url: @resource_url)
        @lti_launch.link_text = @resource_title
        @lti_launch.analytics_id = @tool.tool_id

        Lti::LogService.new(tool: @tool, context:, user: @current_user, session_id: session[:session_id], placement: nil, launch_type: :content_item, launch_url: @resource_url).call

        @append_template = "context_modules/tool_sequence_footer" if render_external_tool_append_template?
        render Lti::AppUtil.display_template(external_tool_redirect_display_type)
      else
        flash[:error] = t "#application.errors.invalid_external_tool", "Couldn't find valid settings for this link"
        redirect_to named_context_url(context, error_redirect_symbol)
      end
      timing_end = Process.clock_gettime(Process::CLOCK_MONOTONIC)
      tags = @tool ? { lti_version: @tool.lti_version } : {}
      InstStatsd::Statsd.timing("lti.content_tag_redirect_time", timing_end - timing_start, tags:)
    else
      flash[:error] = t "#application.errors.invalid_tag_type", "Didn't recognize the item type for this tag"
      redirect_to named_context_url(context, error_redirect_symbol)
    end
  end

  def set_return_url
    ref = request.referer
    # when flag is enabled, new quizzes quiz creation can only be initiated from quizzes page
    # but we still use the assignment#new page to create the quiz.
    # also handles launch from existing quiz on quizzes page.
    if ref.present? && @assignment&.quiz_lti?
      if (ref.include?("assignments/new") || ref =~ %r{courses/(\d+/quizzes.?|.*\?quiz_lti)}) && @context.root_account.feature_enabled?(:newquizzes_on_quiz_page)
        return polymorphic_url([@context, :quizzes])
      end

      if %r{courses/\d+/gradebook}i.match?(ref)
        return polymorphic_url([@context, :gradebook])
      end

      if %r{courses/\d+$}i.match?(ref)
        return polymorphic_url([@context])
      end

      if %r{courses/(\d+/modules.?|.*\?module_item_id=)}.match?(ref)
        return polymorphic_url([@context, :context_modules])
      end

      if %r{/courses/.*\?quiz_lti}.match?(ref)
        return polymorphic_url([@context, :quizzes])
      end

      if %r{courses/\d+/assignments}.match?(ref)
        return polymorphic_url([@context, :assignments])
      end
    end
    named_context_url(@context, :context_external_content_success_url, "external_tool_redirect", include_host: true)
  end

  def lti_launch_params(adapter)
    adapter.generate_post_payload_for_assignment(@assignment, lti_grade_passback_api_url(@tool), blti_legacy_grade_passback_api_url(@tool), lti_turnitin_outcomes_placement_url(@tool.id))
  end
  private :lti_launch_params

  def external_tool_redirect_display_type
    if params["display"].present?
      params["display"]
    elsif @assignment&.quiz_lti? && @module_tag
      "in_nav_context"
    else
      @tool&.extension_setting(:assignment_selection)&.dig("display_type")
    end
  end
  private :external_tool_redirect_display_type

  def render_external_tool_prepend_template?
    display_types = %w[full_width in_nav_context borderless full_width_with_nav]

    !display_types.include?(external_tool_redirect_display_type)
  end
  private :render_external_tool_prepend_template?

  def render_external_tool_append_template?
    display_types = %w[full_width borderless full_width_with_nav]

    !display_types.include?(external_tool_redirect_display_type)
  end
  private :render_external_tool_append_template?

  # pass it a context or an array of contexts and it will give you a link to the
  # person's calendar with only those things checked.
  def calendar_url_for(contexts_to_link_to = nil, options = {})
    options[:query] ||= {}
    contexts_to_link_to = Array(contexts_to_link_to)
    if (event = options.delete(:event))
      options[:query][:event_id] = event.id
    end
    options[:query][:include_contexts] = contexts_to_link_to.map(&:asset_string).join(",") unless contexts_to_link_to.empty?
    calendar_url(options[:query])
  end

  # pass it a context or an array of contexts and it will give you a link to the
  # person's files browser for the supplied contexts.
  def files_url_for(contexts_to_link_to = nil, options = {})
    options[:query] ||= {}
    contexts_to_link_to = Array(contexts_to_link_to)
    unless contexts_to_link_to.empty?
      options[:anchor] = contexts_to_link_to.first.asset_string
    end
    options[:query][:include_contexts] = contexts_to_link_to.map { |c| c.is_a? String ? c : c.asset_string }.join(",") unless contexts_to_link_to.empty?
    url_for(
      options[:query].merge({
        controller: "files",
        action: "full_index",
      }.merge(if options[:anchor].empty?
                {}
              else
                {
                  anchor: options[:anchor]
                }
              end))
    )
  end
  helper_method :calendar_url_for, :files_url_for

  def conversations_path(params = {})
    if @current_user
      query_string = params.slice(:context_id, :user_id, :user_name).each_with_object([]) do |(k, v), res|
        res << "#{k}=#{v}"
      end.join("&")
      "/conversations?#{query_string}"
    else
      hash = params.keys.empty? ? "" : "##{params.to_json.unpack1("H*")}"
      "/conversations#{hash}"
    end
  end
  helper_method :conversations_path

  # escape everything but slashes, see http://code.google.com/p/phusion-passenger/issues/detail?id=113
  FILE_PATH_ESCAPE_PATTERN = Regexp.new("[^#{URI::PATTERN::UNRESERVED}/]")
  def safe_domain_file_url(attachment, host_and_shard: nil, verifier: nil, download: false, return_url: nil, fallback_url: nil, authorization: nil)
    host_and_shard ||= HostUrl.file_host_with_shard(@domain_root_account || Account.default, request.host_with_port)
    host, shard = host_and_shard
    config = DynamicSettings.find(tree: :private, cluster: attachment.shard.database_server.id)
    if config["attachment_specific_file_domain"] == "true"
      separator = config["attachment_specific_file_domain_separator"] || "."
      host = "a#{attachment.shard.id}-#{attachment.local_id}#{separator}#{host}"
    end
    res = "#{request.protocol}#{host}"

    shard.activate do
      # add parameters so that the other domain can create a session that
      # will authorize file access but not full app access.  We need this in
      # case there are relative URLs in the file that point to other pieces
      # of content.
      fallback_url ||= request.url
      query = URI.parse(fallback_url).query
      # i don't know if we really need this but in case these expired tokens are a client caching issue,
      # let's throw an extra param in the fallback so we hopefully don't infinite loop
      fallback_url += (query.present? ? "&" : "?") + "fallback_ts=#{Time.now.to_i}"

      opts = generate_access_verifier(return_url:, fallback_url:, authorization:)
      opts[:verifier] = verifier if verifier.present?

      if download
        # download "for realz, dude" (see later comments about :download)
        opts[:download_frd] = 1
      else
        # don't set :download here, because file_download_url won't like it. see
        # comment below for why we'd want to set :download
        opts[:inline] = 1
      end

      if @context && Attachment.relative_context?(@context.class.base_class) && @context == attachment.context
        # so yeah, this is right. :inline=>1 wants :download=>1 to go along with
        # it, so we're setting :download=>1 *because* we want to display inline.
        opts[:download] = 1 unless download

        # if the context is one that supports relative paths (which requires extra
        # routes and stuff), then we'll build an actual named_context_url with the
        # params for show_relative
        res += named_context_url(@context, :context_file_url, attachment)
        res += "/" + URI::DEFAULT_PARSER.escape(attachment.full_display_path, FILE_PATH_ESCAPE_PATTERN)
        res += "?" + opts.to_query
      else
        # otherwise, just redirect to /files/:id
        res += file_download_url(attachment, opts.merge(only_path: true))
      end
    end

    res
  end
  helper_method :safe_domain_file_url

  def feature_enabled?(feature)
    @features_enabled ||= {}
    feature = feature.to_sym
    return @features_enabled[feature] unless @features_enabled[feature].nil?

    @features_enabled[feature] ||= if [:question_banks].include?(feature)
                                     true
                                   elsif feature == :diigo
                                     !!Diigo::Connection.config
                                   elsif feature == :google_drive
                                     Canvas::Plugin.find(:google_drive).try(:enabled?)
                                   elsif feature == :etherpad
                                     !!EtherpadCollaboration.config
                                   elsif feature == :kaltura
                                     !!CanvasKaltura::ClientV3.config
                                   elsif feature == :web_conferences
                                     !!WebConference.config
                                   elsif feature == :vericite
                                     Canvas::Plugin.find(:vericite).try(:enabled?)
                                   elsif feature == :lockdown_browser
                                     Canvas::Plugin.all_for_tag(:lockdown_browser).any? { |p| p.settings[:enabled] }
                                   else
                                     !!AccountServices.allowable_services[feature]
                                   end
  end
  helper_method :feature_enabled?

  def service_enabled?(service)
    @domain_root_account&.service_enabled?(service)
  end
  helper_method :service_enabled?

  def feature_and_service_enabled?(feature)
    feature_enabled?(feature) && service_enabled?(feature)
  end
  helper_method :feature_and_service_enabled?

  def random_lti_tool_form_id
    rand(0..999).to_s
  end
  helper_method :random_lti_tool_form_id

  def temporary_user_code(generate = true)
    if generate
      session[:temporary_user_code] ||= "tmp_#{Digest::SHA256.hexdigest("#{Time.now.to_i}_#{rand}")}"
    else
      session[:temporary_user_code]
    end
  end

  def require_account_management(on_root_account = false, permissions: [:manage_account_settings])
    if (!@context.root_account? && on_root_account) || !@context.is_a?(Account)
      redirect_to named_context_url(@context, :context_url)
      return false
    else
      return false unless authorized_action(@context, @current_user, permissions)
    end
    true
  end

  def require_root_account_management
    require_account_management(true)
  end

  def require_site_admin_with_permission(permission)
    require_context_with_permission(Account.site_admin, permission)
  end

  def require_context_with_permission(context, permission)
    unless context.grants_right?(@current_user, permission)
      respond_to do |format|
        format.html do
          if @current_user
            flash[:error] = t "#application.errors.permission_denied", "You don't have permission to access that page"
            redirect_to root_url
          else
            redirect_to_login
          end
        end
        format.json { render_json_unauthorized }
      end
      false
    end
  end

  def require_registered_user
    return false if require_user == false

    unless @current_user.registered?
      respond_to do |format|
        format.html { render "shared/registration_incomplete", status: :unauthorized }
        format.json { render json: { "status" => "unauthorized", "message" => t("#errors.registration_incomplete", "You need to confirm your email address before you can view this page") }, status: :unauthorized }
      end
      false
    end
  end

  def check_incomplete_registration
    if @current_user
      js_env INCOMPLETE_REGISTRATION: incomplete_registration?, USER_EMAIL: @current_user.email
    end
  end

  def incomplete_registration?
    @current_user && params[:registration_success] && @current_user.pre_registered?
  end
  helper_method :incomplete_registration?

  def page_views_enabled?
    PageView.page_views_enabled?
  end
  helper_method :page_views_enabled?

  def verified_file_download_url(attachment, context = nil, permission_map_id = nil, *opts)
    verifier = Attachments::Verification.new(attachment).verifier_for_user(@current_user,
                                                                           context: context.try(:asset_string),
                                                                           permission_map_id:)
    file_download_url(attachment, { verifier: }, *opts)
  end
  helper_method :verified_file_download_url

  def user_content(str)
    return nil unless str
    return str.html_safe unless str.match?(/object|embed|equation_image/)

    UserContent.escape(str, request.host_with_port, use_new_math_equation_handling?)
  end
  helper_method :user_content

  def public_user_content(str, context: @context, user: @current_user, is_public: false, location: nil)
    return nil unless str

    rewriter = UserContent::HtmlRewriter.new(context, user)
    file_handler = proc do |match|
      UserContent::FilesHandler.new(
        match:,
        context:,
        user:,
        preloaded_attachments: {},
        in_app: in_app?,
        is_public:,
        location:
      ).processed_url
    end
    rewriter.set_handler("files", &file_handler)
    rewriter.set_handler("media_attachments_iframe", &file_handler)
    UserContent.escape(rewriter.translate_content(str), request.host_with_port, use_new_math_equation_handling?)
  end
  helper_method :public_user_content

  def find_bank(id, check_context_chain = true)
    bank = @context.assessment_question_banks.active.where(id:).first || @current_user.assessment_question_banks.active.where(id:).first
    if bank
      (if block_given?
         authorized_action(bank, @current_user, :read)
       else
         bank.grants_right?(@current_user, session, :read)
       end) or return nil
    elsif check_context_chain
      (if block_given?
         authorized_action(@context, @current_user, :read_question_banks)
       else
         @context.grants_right?(@current_user, session, :read_question_banks)
       end) or return nil
      bank = @context.inherited_assessment_question_banks.where(id:).first
    end

    yield if block_given? && (@bank = bank)
    bank
  end

  def in_app?
    !!(@current_user ? @pseudonym_session : session[:session_id])
  end

  def params_are_integers?(*check_params)
    begin
      check_params.each { |p| Integer(params[p]) }
    rescue ArgumentError
      return false
    end
    true
  end

  def destroy_session
    logger.info "Destroying session: #{session[:session_id]}"
    @pseudonym_session.try(:destroy)
    reset_session
  end

  def logout_current_user
    logged_in_user&.stamp_logout_time!
    InstFS.logout(logged_in_user)
    destroy_session
  end

  def set_layout_options
    @embedded_view = params[:embedded]
    @headers = false if params[:no_headers]
    (@body_classes ||= []) << "embedded" if @embedded_view
  end

  def stringify_json_ids?
    request.headers["Accept"]&.include?("application/json+canvas-string-ids")
  end

  def json_cast(obj)
    obj = obj.as_json if obj.respond_to?(:as_json)
    stringify_json_ids? ? StringifyIds.recursively_stringify_ids(obj) : obj
  end

  def render(options = nil, extra_options = {}, &)
    set_layout_options
    if options.is_a?(Hash) && options.key?(:json)
      json = options.delete(:json)
      unless json.is_a?(String)
        json = ActiveSupport::JSON.encode(json_cast(json))
      end

      options[:json] = json
    end

    # _don't_ call before_render hooks if we're not returning HTML
    if options.is_a?(Hash) &&
       (options[:json] || options[:plain] || options[:layout] == false)
      super
    else
      run_callbacks(:html_render) { super }
    end
  end

  # flash is normally only preserved for one redirect; make sure we carry
  # it along in case there are more
  def redirect_to(*)
    flash.keep
    super
  end

  def css_bundles
    @css_bundles ||= []
  end
  helper_method :css_bundles

  def css_bundle(*args)
    opts = (args.last.is_a?(Hash) ? args.pop : {})
    Array(args).flatten.each do |bundle|
      css_bundles << [bundle, opts[:plugin]] unless css_bundles.include? [bundle, opts[:plugin]]
    end
    nil
  end
  helper_method :css_bundle

  def js_bundles
    @js_bundles ||= []
  end
  helper_method :js_bundles

  # Use this method to place a bundle on the page, note that the end goal here
  # is to only ever include one bundle per page load, so use this with care and
  # ensure that the bundle you are requiring isn't simply a dependency of some
  # other bundle.
  #
  # Bundles are defined in ui/features/<bundle>.js
  #
  # usage: js_bundle :gradebook
  #
  # Only allows multiple arguments to support old usage of jammit_js
  #
  # Optional :plugin named parameter allows you to specify a plugin which
  # contains the bundle. Example:
  #
  # js_bundle :gradebook, :plugin => :my_feature
  #
  # will look for the bundle in
  # /plugins/my_feature/(optimized|javascripts)/compiled/bundles/ rather than
  # /(optimized|javascripts)/compiled/bundles/
  def js_bundle(*args)
    opts = (args.last.is_a?(Hash) ? args.pop : {})
    Array(args).flatten.each do |bundle|
      js_bundles << [bundle, opts[:plugin], false] unless js_bundles.include? [bundle, opts[:plugin], false]
    end
    nil
  end
  helper_method :js_bundle

  # Like #js_bundle but delay the execution (not necessarily the loading) of the
  # JS until the DOM is ready. Equivalent to doing:
  #
  #     $(document).ready(() => { import('path/to/bundles/profile.js') })
  #
  # This is useful when you suspect that the rendering of ERB/HTML can take a
  # long enough time for the JS to execute before it's done. For example, when
  # a page would contain a ton of DOM elements to represent DB records without
  # pagination as seen in USERS-369.
  def deferred_js_bundle(*args)
    opts = (args.last.is_a?(Hash) ? args.pop : {})
    Array(args).flatten.each do |bundle|
      js_bundles << [bundle, opts[:plugin], true] unless js_bundles.include? [bundle, opts[:plugin], true]
    end
    nil
  end
  helper_method :deferred_js_bundle

  def add_body_class(*args)
    @body_classes ||= []
    raise "call add_body_class for #{args} in the controller when using streaming templates" if @streaming_template && (args - @body_classes).any?

    @body_classes += args
  end
  helper_method :add_body_class

  def body_classes
    @body_classes ||= []
  end
  helper_method :body_classes

  def set_active_tab(active_tab)
    raise "call set_active_tab for #{active_tab.inspect} in the controller when using streaming templates" if @streaming_template && @active_tab != active_tab

    @active_tab = active_tab
  end
  helper_method :set_active_tab

  def get_active_tab
    @active_tab
  end
  helper_method :get_active_tab

  def get_course_from_section
    if params[:section_id]
      @section = api_find(CourseSection, params.delete(:section_id))
      params[:course_id] = @section.course_id
    end
  end

  def reject_student_view_student
    return unless @current_user&.fake_student?

    @unauthorized_message ||= t("#application.errors.student_view_unauthorized", "You cannot access this functionality in student view.")
    render_unauthorized_action
  end

  def check_limited_access_for_students
    return unless @domain_root_account.feature_enabled?(:allow_limited_access_for_students)
    return unless @context.present? || @current_user.present?

    limit_access = if @context.is_a?(User)
                     @context.student_in_limited_access_account?
                   elsif @context.nil? && @current_user.present?
                     @current_user.student_in_limited_access_account?
                   else
                     context_account&.limited_access_for_user?(@current_user)
                   end

    render_unauthorized_action if limit_access
  end

  def context_account
    @context_account ||= if @context.is_a?(Account)
                           @context
                         elsif @context.is_a?(Course) || @context.is_a?(Group)
                           @context.account
                         elsif @context.is_a?(User)
                           raise "Account can't be derived from a User context"
                         elsif @context.is_a?(CourseSection)
                           @context.course.account
                         else
                           a = @context.try(:account)
                           raise ActiveRecord::RecordNotFound, "No account found for context" unless a.present?

                           a
                         end
  end

  def set_site_admin_context
    @context = Account.site_admin
    add_crumb t("#crumbs.site_admin", "Site Admin"), url_for(Account.site_admin)
  end

  def flash_notices
    @notices ||= begin
      notices = []
      if !browser_supported? && !@embedded_view && !cookies["unsupported_browser_dismissed"]
        notices << { type: "warning", content: { html: unsupported_browser }, classes: "unsupported_browser" }
      end
      if (error = flash[:error])
        flash.delete(:error)
        notices << { type: "error", content: error, icon: "warning" }
      end
      if (warning = flash[:warning])
        flash.delete(:warning)
        notices << { type: "warning", content: warning, icon: "warning" }
      end
      if (info = flash[:info])
        flash.delete(:info)
        notices << { type: "info", content: info, icon: "info" }
      end
      if (notice = flash[:html_notice] ? { html: flash[:html_notice] } : flash[:notice])
        if flash[:html_notice]
          flash.delete(:html_notice)
        else
          flash.delete(:notice)
        end
        notices << { type: "success", content: notice, icon: "check" }
      end
      notices
    end
  end
  helper_method :flash_notices

  def unsupported_browser
    t("Your browser does not meet the minimum requirements for Canvas. Please visit the *Canvas Community* for a complete list of supported browsers.", wrapper: view_context.link_to('\1', t(:"#community.basics_browser_requirements")))
  end

  def browser_supported?
    key = request.user_agent.to_s.sum # keep cookie size in check. a legitimate collision here would be 1. extremely unlikely and 2. not a big deal
    if key != session[:browser_key]
      session[:browser_key] = key
      session[:browser_supported] = BrowserSupport.supported?(request.user_agent)
    end
    session[:browser_supported]
  end

  def mobile_device?
    params[:mobile] || request.user_agent.to_s =~ /ipod|iphone|ipad|Android/i
  end

  # returns true only if request is (to launch an LTI tool) from a webview inside an iOS or Android app.
  #   * android: all user agents since Lollipop include `wv)`
  #       https://developer.chrome.com/docs/multidevice/user-agent/
  #   * iOS: the embedded Safari view uses the same user agent as standard
  #       mobile Safari, but will pass platform=mobile for all LTI tool
  #       launches within that view. It's unfortunate that there isn't the
  #       same confidence level as Android, so this will have to do
  # returns false for:
  #   * non-LTI-related iOS mobile app requests
  #   * mobile browser requests (iOS Safari, Android Chrome)
  #   * all non-mobile requests
  def in_lti_mobile_webview?
    in_android_app = request.user_agent.to_s =~ /wv\)/i
    in_ios_app = params[:platform] == "mobile"

    !!(mobile_device? && (in_android_app || in_ios_app))
  end

  def ms_office?
    request.user_agent.to_s.include?("ms-office") ||
      request.user_agent.to_s.match?(%r{Word/\d+\.\d+})
  end

  def profile_data(profile, viewer, session, includes)
    extend Api::V1::UserProfile
    extend Api::V1::Course
    extend Api::V1::Group
    includes ||= []
    data = user_profile_json(profile, viewer, session, includes, profile)
    data[:can_edit] = viewer == profile.user && profile.user.user_can_edit_profile?
    data[:can_edit_channels] = viewer == profile.user && profile.user.user_can_edit_comm_channels?
    data[:can_edit_name] = viewer == profile.user && profile.user.user_can_edit_name?
    data[:can_edit_avatar] = data[:can_edit] && profile.user.avatar_state != :locked
    data[:known_user] = viewer.address_book.known_user(profile.user)
    if data[:known_user] && viewer != profile.user
      common_courses = viewer.address_book.common_courses(profile.user)
      # address book can return a fake record in common courses with course_id
      # 0 which represents an admin -> user commonality.
      common_courses.delete(0)
      common_groups = viewer.address_book.common_groups(profile.user)
    else
      common_courses = {}
      common_groups = {}
    end
    data[:common_contexts] = common_contexts(common_courses, common_groups, @current_user, session)
    data
  end

  def common_contexts(common_courses, common_groups, current_user, session)
    courses = Course.active.where(id: common_courses.keys).to_a
    groups = Group.active.where(id: common_groups.keys).collaborative.to_a

    common_courses = courses.map do |course|
      course_json(course, current_user, session, ["html_url"], false).merge({
                                                                              roles: common_courses[course.id].map { |role| Enrollment.readable_type(role) }
                                                                            })
    end

    common_groups = groups.map do |group|
      group_json(group, current_user, session, include: ["html_url"]).merge({
                                                                              # in the future groups will have more roles and we'll need soemthing similar to
                                                                              # the roles.map above in courses
                                                                              roles: [t("#group.memeber", "Member")]
                                                                            })
    end

    common_courses + common_groups
  end

  def not_found
    raise ActionController::RoutingError, "Not Found"
  end

  def set_js_rights(objtypes = nil)
    objtypes ||= js_rights if respond_to?(:js_rights)
    if objtypes
      hash = {}
      objtypes.each do |instance_symbol|
        instance_name = instance_symbol.to_s
        obj = instance_variable_get(:"@#{instance_name}")
        policy = obj.check_policy(@current_user, session) unless obj.nil? || !obj.respond_to?(:check_policy)
        hash[:"#{instance_name.upcase}_RIGHTS"] = ActiveSupport::HashWithIndifferentAccess[policy.map { |right| [right, true] }] unless policy.nil?
      end

      js_env hash
    end
  end

  def set_js_wiki_data(opts = {})
    hash = {}

    hash[:DEFAULT_EDITING_ROLES] = @context.default_wiki_editing_roles if @context.respond_to?(:default_wiki_editing_roles)
    hash[:WIKI_PAGES_PATH] = polymorphic_path([@context, :wiki_pages])
    if opts[:course_home]
      hash[:COURSE_HOME] = true
      hash[:COURSE_TITLE] = @context.name
    end

    if @page
      if @page.grants_any_right?(@current_user, session, :update, :update_content)
        mc_status = setup_master_course_restrictions(@page, @context, user_can_edit: true)
      end

      hash[:WIKI_PAGE] = wiki_page_json(@page, @current_user, session, true, deep_check_if_needed: true, master_course_status: mc_status)
      version_number = Rails.cache.fetch(["page_version", @page].cache_key) { @page.versions.maximum(:number) }
      hash[:WIKI_PAGE_REVISION] = version_number && StringifyIds.stringify_id(version_number)
      hash[:WIKI_PAGE_SHOW_PATH] = named_context_url(@context, :context_wiki_page_path, @page)
      hash[:WIKI_PAGE_EDIT_PATH] = named_context_url(@context, :edit_context_wiki_page_path, @page)
      hash[:WIKI_PAGE_HISTORY_PATH] = named_context_url(@context, :context_wiki_page_revisions_path, @page)
    end

    if @context.is_a?(Course) && @context.grants_right?(@current_user, session, :read)
      hash[:COURSE_ID] = @context.id.to_s
      hash[:MODULES_PATH] = polymorphic_path([@context, :context_modules])
    end

    js_env hash
  end

  ASSIGNMENT_GROUPS_TO_FETCH_PER_PAGE_ON_ASSIGNMENTS_INDEX = 50
  def set_js_assignment_data
    rights = [*RoleOverride::GRANULAR_MANAGE_ASSIGNMENT_PERMISSIONS, :manage_grades, :read_grades, :manage]
    permissions = @context.rights_status(@current_user, *rights)
    permissions[:manage_course] = permissions[:manage]
    permissions[:manage] = permissions[:manage_assignments_edit]
    permissions[:by_assignment_id] = @context.assignments.to_h do |assignment|
      [assignment.id,
       {
         update: assignment.user_can_update?(@current_user, session),
         delete: assignment.grants_right?(@current_user, :delete),
         manage_assign_to: assignment.grants_right?(@current_user, :manage_assign_to)
       }]
    end

    current_user_has_been_observer_in_this_course = @context.user_has_been_observer?(@current_user)

    # as of the time of this writing, there are only 2 places where set_js_assignment_data is called:
    # 1. assignments_controller (context of this will be Course)
    # 2. courses_controller (context of this will be Account)
    # discussion_checkpoints_enabled? works for either context
    account_has_discussion_checkpoints_enabled = @context.discussion_checkpoints_enabled?

    prefetch_xhr(api_v1_course_assignment_groups_url(
                   @context,
                   include: [
                     "assignments",
                     "discussion_topic",
                     account_has_discussion_checkpoints_enabled && "checkpoints",
                     (permissions[:manage] || current_user_has_been_observer_in_this_course) && "all_dates",
                     permissions[:manage] && "module_ids",
                     peer_reviews_for_a2_enabled? && "assessment_requests"
                   ].compact_blank,
                   exclude_response_fields: ["description", "rubric"],
                   exclude_assignment_submission_types: ["wiki_page"],
                   override_assignment_dates: !permissions[:manage],
                   per_page: ASSIGNMENT_GROUPS_TO_FETCH_PER_PAGE_ON_ASSIGNMENTS_INDEX
                 ),
                 id: "assignment_groups_url")

    js_env({
             COURSE_ID: @context.id.to_s,
             URLS: {
               new_assignment_url: new_polymorphic_url([@context, :assignment]),
               new_quiz_url: context_url(@context, :context_quizzes_new_url),
               course_url: api_v1_course_url(@context),
               sort_url: reorder_course_assignment_groups_url(@context),
               assignment_sort_base_url: course_assignment_groups_url(@context),
               context_modules_url: api_v1_course_context_modules_path(@context),
               course_student_submissions_url: api_v1_course_student_submissions_url(@context)
             },
             POST_TO_SIS: Assignment.sis_grade_export_enabled?(@context),
             PERMISSIONS: permissions,
             HAS_GRADING_PERIODS: @context.grading_periods?,
             VALID_DATE_RANGE: CourseDateRange.new(@context),
             assignment_menu_tools: external_tools_display_hashes(:assignment_menu),
             assignment_index_menu_tools: external_tools_display_hashes(:assignment_index_menu),
             assignment_group_menu_tools: external_tools_display_hashes(:assignment_group_menu),
             discussion_topic_menu_tools: external_tools_display_hashes(:discussion_topic_menu),
             quiz_menu_tools: external_tools_display_hashes(:quiz_menu),
             current_user_has_been_observer_in_this_course:,
             observed_student_ids: ObserverEnrollment.observed_student_ids(@context, @current_user),
             apply_assignment_group_weights: @context.apply_group_weights?,
             DISCUSSION_CHECKPOINTS_ENABLED: account_has_discussion_checkpoints_enabled
           })

    conditional_release_js_env(includes: :active_rules)

    if @context.grading_periods?
      js_env(active_grading_periods: GradingPeriod.json_for(@context, @current_user))
    end
  end

  def set_js_module_data
    js_env({
             HAS_GRADING_PERIODS: @context.grading_periods?,
             VALID_DATE_RANGE: CourseDateRange.new(@context),
             POST_TO_SIS: Assignment.sis_grade_export_enabled?(@context),
             SECTION_LIST: @context.course_sections.active.map do |section|
                             {
                               id: section.id,
                               start_at: section.start_at,
                               end_at: section.end_at,
                               override_course_and_term_dates: section.restrict_enrollments_to_section_dates
                             }
                           end,
             DUE_DATE_REQUIRED_FOR_ACCOUNT: AssignmentUtil.due_date_required_for_account?(@context),
             DISCUSSION_CHECKPOINTS_ENABLED: @context.discussion_checkpoints_enabled?,
           })
    js_env(active_grading_periods: GradingPeriod.json_for(@context, @current_user)) if @context.grading_periods?
  end

  def google_drive_connection
    return @google_drive_connection if @google_drive_connection

    ## @real_current_user first ensures that a masquerading user never sees the
    ## masqueradee's files, but in general you may want to block access to google
    ## docs for masqueraders earlier in the request
    if logged_in_user
      refresh_token, access_token = Rails.cache.fetch(["google_drive_tokens", logged_in_user].cache_key) do
        service = logged_in_user.user_services.where(service: "google_drive").first
        service && [service.token, service.secret]
      end
    else
      refresh_token = session[:oauth_gdrive_refresh_token]
      access_token = session[:oauth_gdrive_access_token]
    end

    @google_drive_connection = GoogleDrive::Connection.new(refresh_token, access_token, ApplicationController.google_drive_timeout)
  end

  def user_has_google_drive
    @user_has_google_drive ||= if logged_in_user
                                 Rails.cache.fetch_with_batched_keys("user_has_google_drive", batch_object: logged_in_user, batched_keys: :user_services) do
                                   google_drive_connection.authorized?
                                 end
                               else
                                 google_drive_connection.authorized?
                               end
  end

  def setup_live_events_context
    proc = lambda do
      benchmark("setup_live_events_context") do
        ctx = Canvas::LiveEvents.base_context_attributes(@context, @domain_root_account)

        if @current_pseudonym
          ctx[:user_login] = @current_pseudonym.unique_id
          ctx[:user_account_id] = @current_pseudonym.global_account_id
          ctx[:user_sis_id] = @current_pseudonym.sis_user_id
        end

        ctx[:user_id] = @current_user.global_id if @current_user
        ctx[:time_zone] = @current_user.time_zone if @current_user
        ctx[:developer_key_id] = @access_token.developer_key.global_id if @access_token
        ctx[:real_user_id] = @real_current_user.global_id if @real_current_user

        if @context_membership
          ctx[:context_role] =
            if @context_membership.respond_to?(:role)
              @context_membership.role.name
            elsif @context_membership.respond_to?(:type)
              @context_membership.type
            else
              @context_membership.class.to_s
            end
        end

        if (tctx = Thread.current[:context])
          ctx[:request_id] = tctx[:request_id]
          ctx[:session_id] = tctx[:session_id]
        end

        ctx[:hostname] = request.host
        ctx[:http_method] = request.method
        ctx[:user_agent] = request.headers["User-Agent"]
        ctx[:client_ip] = request.remote_ip
        ctx[:url] = request.url
        # The Caliper spec uses the spelling "referrer", so use it in the Canvas output JSON too.
        ctx[:referrer] = request.referer
        ctx[:producer] = "canvas"

        StringifyIds.recursively_stringify_ids(ctx)

        ctx
      end
    end
    LiveEvents.set_context(proc)
  end

  # makes it so you can use the prefetch_xhr erb helper from controllers. They'll be rendered in _head.html.erb
  def prefetch_xhr(*args, **kwargs)
    (@xhrs_to_prefetch_from_controller ||= []) << [args, kwargs]
  end

  def manage_live_events_context
    setup_live_events_context
    yield
  ensure
    LiveEvents.clear_context!
  end

  def can_stream_template?
    if ::Rails.env.test?
      # don't actually stream because it kills selenium
      # but still set the instance variable so we catch errors that we'd encounter streaming frd
      @streaming_template = true
      false
    else
      return value_to_boolean(params[:force_stream]) if params.key?(:force_stream)

      ::DynamicSettings.find(tree: :private)["enable_template_streaming", failsafe: false] &&
        Setting.get("disable_template_streaming_for_#{controller_name}/#{action_name}", "false") != "true"
    end
  end

  def recaptcha_enabled?(**)
    DynamicSettings.find(tree: :private)["recaptcha_server_key", **].present? && @domain_root_account.self_registration_captcha?
  end

  def peer_reviews_for_a2_enabled?
    current_user_is_student = @context.respond_to?(:user_is_student?) && @context.user_is_student?(@current_user)
    current_user_is_student && @context.respond_to?(:feature_enabled?) && @context.feature_enabled?(:peer_reviews_for_a2)
  end

  # Show Student View button on the following controller/action pages, as long as defined tabs are not hidden
  STUDENT_VIEW_PAGES = {
    "courses#show" => nil,
    "announcements#index" => Course::TAB_ANNOUNCEMENTS,
    "announcements#show" => nil,
    "assignments#index" => Course::TAB_ASSIGNMENTS,
    "assignments#show" => nil,
    "discussion_topics#index" => Course::TAB_DISCUSSIONS,
    "discussion_topics#show" => nil,
    "context_modules#index" => Course::TAB_MODULES,
    "context#roster" => Course::TAB_PEOPLE,
    "context#roster_user" => nil,
    "wiki_pages#front_page" => Course::TAB_PAGES,
    "wiki_pages#index" => Course::TAB_PAGES,
    "wiki_pages#show" => nil,
    "files#index" => Course::TAB_FILES,
    "files#show" => nil,
    "assignments#syllabus" => Course::TAB_SYLLABUS,
    "outcomes#index" => Course::TAB_OUTCOMES,
    "quizzes/quizzes#index" => Course::TAB_QUIZZES,
    "quizzes/quizzes#show" => nil
  }.freeze

  def show_student_view_button?
    return false unless @context.is_a?(Course) && can_do(@context, @current_user, :use_student_view)

    return false if new_quizzes_navigation_updates? && new_quizzes_lti_tool?

    controller_action = "#{params[:controller]}##{params[:action]}"
    STUDENT_VIEW_PAGES.key?(controller_action) && (STUDENT_VIEW_PAGES[controller_action].nil? || !@context.tab_hidden?(STUDENT_VIEW_PAGES[controller_action]))
  end
  helper_method :show_student_view_button?

  def new_quizzes_navigation_updates?
    Account.site_admin.feature_enabled?(:new_quizzes_navigation_updates)
  end

  def new_quizzes_lti_tool?
    @tool&.quiz_lti?
  end

  def show_blueprint_button?
    @context.is_a?(Course) && MasterCourses::MasterTemplate.is_master_course?(@context)
  end
  helper_method :show_blueprint_button?

  def show_immersive_reader?
    return false if @current_user.blank?

    controller_action = "#{params[:controller]}##{params[:action]}"
    immersive_reader_pages = %w[assignments#show courses#show assignments#syllabus wiki_pages#front_page wiki_pages#show].freeze

    return false unless immersive_reader_pages.include?(controller_action)

    @context&.root_account&.feature_enabled?(:immersive_reader_wiki_pages) ||
      @current_user.feature_enabled?(:user_immersive_reader_wiki_pages)
  end
  helper_method :show_immersive_reader?

  def should_show_migration_limitation_message
    @context.is_a?(Course) && @context.user_is_instructor?(@current_user) &&
      @context.quiz_migration_alert_for_user(@current_user.id).present? &&
      %r{^/courses/\d+(/assignments|/quizzes|/modules|.?)$}.match?(request.path)
  end
  helper_method :should_show_migration_limitation_message

  def show_migration_text_no_question_warning?
    !Account.site_admin.feature_enabled?(:hide_quiz_migration_text_no_question_warning)
  end
  helper_method :show_migration_text_no_question_warning?

  def k5_disabled?
    K5::UserService.new(@current_user, @domain_root_account, @selected_observed_user).k5_disabled?
  end

  def k5_user?(check_disabled: true)
    K5::UserService.new(@current_user, @domain_root_account, @selected_observed_user).k5_user?(check_disabled:)
  end
  helper_method :k5_user?

  def use_classic_font?
    observed_users(@current_user, session) if @current_user&.roles(@domain_root_account)&.include?("observer")
    K5::UserService.new(@current_user, @domain_root_account, @selected_observed_user).use_classic_font?
  end
  helper_method :use_classic_font?

  def react_discussions_post_enabled_for_preferences_use?
    !!@domain_root_account&.feature_enabled?(:discussions_reporting)
  end
  helper_method :react_discussions_post_enabled_for_preferences_use?

  # Similar to Account#recaptcha_key, but does not check the `self_registration_captcha?` setting.
  def captcha_site_key
    DynamicSettings.find(tree: :private)["recaptcha_client_key"]
  end
  helper_method :captcha_site_key

  def require_feature_enabled(feature)
    not_found unless context&.root_account&.feature_enabled?(feature)
  end
end<|MERGE_RESOLUTION|>--- conflicted
+++ resolved
@@ -459,10 +459,6 @@
     embedded_release_notes
     discussion_checkpoints
     assign_to_differentiation_tags
-<<<<<<< HEAD
-
-=======
->>>>>>> 9432ec57
   ].freeze
   JS_ENV_FEATURES_HASH = Digest::SHA256.hexdigest(
     [
