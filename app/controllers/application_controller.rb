# frozen_string_literal: true

#
# Copyright (C) 2011 - present Instructure, Inc.
#
# This file is part of Canvas.
#
# Canvas is free software: you can redistribute it and/or modify it under
# the terms of the GNU Affero General Public License as published by the Free
# Software Foundation, version 3 of the License.
#
# Canvas is distributed in the hope that it will be useful, but WITHOUT ANY
# WARRANTY; without even the implied warranty of MERCHANTABILITY or FITNESS FOR
# A PARTICULAR PURPOSE. See the GNU Affero General Public License for more
# details.
#
# You should have received a copy of the GNU Affero General Public License along
# with this program. If not, see <http://www.gnu.org/licenses/>.
#

# Filters added to this controller apply to all controllers in the application.
# Likewise, all the methods added will be available for all controllers.

class ApplicationController < ActionController::Base
  define_callbacks :html_render

  attr_accessor :active_tab
  attr_reader :context

  include Api
  include LocaleSelection
  include Api::V1::User
  include Api::V1::WikiPage
  include LegalInformationHelper
  include FullStoryHelper

  helper :all

  include AuthenticationMethods

  include Canvas::RequestForgeryProtection
  protect_from_forgery with: :exception

  # Before/around actions run in order defined (even if interleaved)
  # After actions run in REVERSE order defined. Skipped on exception raise
  #   (which is common for 401, 404, 500 responses)
  # Around action yields return (in REVERSE order) after all after actions

  prepend_before_action :load_user, :load_account
  # make sure authlogic is before load_user
  skip_before_action :activate_authlogic
  prepend_before_action :activate_authlogic

  around_action :set_locale
  around_action :set_timezone
  around_action :enable_request_cache
  around_action :batch_statsd
  around_action :compute_http_cost

  before_action :clear_idle_connections
  before_action :set_normalized_route
  before_action :set_sentry_trace
  before_action :annotate_apm
  before_action :annotate_sentry
  before_action :check_pending_otp
  before_action :set_user_id_header
  before_action :set_time_zone
  before_action :set_page_view
  before_action :require_reacceptance_of_terms
  before_action :clear_policy_cache
  around_action :manage_live_events_context
  before_action :initiate_session_from_token
  before_action :fix_xhr_requests
  before_action :init_body_classes
  # multiple actions might be called on a single controller instance in specs
  before_action :clear_js_env if Rails.env.test?

  after_action :log_page_view
  after_action :discard_flash_if_xhr
  after_action :cache_buster
  # Yes, we're calling this before and after so that we get the user id logged
  # on events that log someone in and log someone out.
  after_action :set_user_id_header
  after_action :set_response_headers
  after_action :update_enrollment_last_activity_at
  set_callback :html_render, :after, :add_csp_for_root

  class << self
    def instance_id
      nil
    end

    def region
      nil
    end

    def test_cluster_name
      nil
    end

    def test_cluster?
      false
    end

    def google_drive_timeout
      Setting.get("google_drive_timeout", 30).to_i
    end

    private

    def batch_jobs_in_actions(opts = {})
      batch_opts = opts.delete(:batch)
      around_action(opts) do |_controller, action|
        Delayed::Batch.serial_batch(batch_opts || {}, &action)
      end
    end
  end

  def supported_timezones
    ActiveSupport::TimeZone.all.map { |tz| tz.tzinfo.name }
  end

  add_crumb(proc do
    title = I18n.t("links.dashboard", "My Dashboard")
    crumb = <<~HTML
      <i class="icon-home"
         title="#{title}">
        <span class="screenreader-only">#{title}</span>
      </i>
    HTML

    crumb.html_safe
  end, :root_path, class: "home")

  def clear_js_env
    @js_env = nil
  end

  def set_normalized_route
    # Presently used only by Sentry, and not needed for API requests
    return unless request.format.html? && SentryExtensions::Settings.settings[:frontend_dsn]

    ::Rails.application.routes.router.recognize(request) { |route, _| @route ||= route }
    return unless @route

    @normalized_route = CGI.unescape(@route.format(@route.parts.excluding(:format).index_with { |part| "{#{part}}" }))
  end

  def set_sentry_trace
    @sentry_trace = Sentry&.get_current_scope&.get_transaction&.to_sentry_trace
  end

  ##
  # Sends data from rails to JavaScript
  #
  # The data you send will eventually make its way into the view by simply
  # calling `to_json` on the data.
  #
  # It won't allow you to overwrite a key that has already been set
  #
  # Please use *ALL_CAPS* for keys since these are considered constants
  # Also, please don't name it stuff from JavaScript's Object.prototype
  # like `hasOwnProperty`, `constructor`, `__defineProperty__` etc.
  #
  # This method is available in controllers and views
  #
  # example:
  #
  #     # ruby
  #     js_env :FOO_BAR => [1,2,3], :COURSE => @course
  #
  #     # coffeescript
  #     require ['ENV'], (ENV) ->
  #       ENV.FOO_BAR #> [1,2,3]
  #
  def js_env(hash = {}, overwrite = false)
    return {} unless request.format.html? || request.format == "*/*" || @include_js_env

    if hash.present? && @js_env_has_been_rendered
      add_to_js_env(hash, @js_env_data_we_need_to_render_later, overwrite)
      return
    end

    # set some defaults
    unless @js_env
      benchmark("init @js_env") do
        editor_css = [
          active_brand_config_url("css"),
          view_context.stylesheet_path(css_url_for("what_gets_loaded_inside_the_tinymce_editor"))
        ]

        editor_hc_css = [
          active_brand_config_url("css", { force_high_contrast: true }),
          view_context.stylesheet_path(css_url_for("what_gets_loaded_inside_the_tinymce_editor", false, { force_high_contrast: true }))
        ]

        editor_css << view_context.stylesheet_path(css_url_for("fonts"))
        editor_hc_css << view_context.stylesheet_path(css_url_for("fonts"))

        @js_env_data_we_need_to_render_later = {}
        @js_env = {
          ASSET_HOST: Canvas::Cdn.config.host,
          active_brand_config_json_url: active_brand_config_url("json"),
          url_to_what_gets_loaded_inside_the_tinymce_editor_css: editor_css,
          url_for_high_contrast_tinymce_editor_css: editor_hc_css,
          current_user_id: @current_user&.id,
          current_user_global_id: @current_user&.global_id,
          current_user_roles: @current_user&.roles(@domain_root_account),
          current_user_is_student: @context.respond_to?(:user_is_student?) && @context.user_is_student?(@current_user),
          current_user_types: @current_user.try { |u| u.account_users.active.map { |au| au.role.name } },
          current_user_disabled_inbox: @current_user&.disabled_inbox?,
          discussions_reporting: Account.site_admin.feature_enabled?(:discussions_reporting),
          files_domain: HostUrl.file_host(@domain_root_account || Account.default, request.host_with_port),
          DOMAIN_ROOT_ACCOUNT_ID: @domain_root_account&.global_id,
          k12: k12?,
          help_link_name: help_link_name,
          help_link_icon: help_link_icon,
          use_high_contrast: @current_user&.prefers_high_contrast?,
          auto_show_cc: @current_user&.auto_show_cc?,
          disable_celebrations: @current_user&.prefers_no_celebrations?,
          disable_keyboard_shortcuts: @current_user&.prefers_no_keyboard_shortcuts?,
          LTI_LAUNCH_FRAME_ALLOWANCES: Lti::Launch.iframe_allowances,
          DEEP_LINKING_POST_MESSAGE_ORIGIN: request.base_url,
          DEEP_LINKING_LOGGING: Setting.get("deep_linking_logging", nil),
          comment_library_suggestions_enabled: @current_user&.comment_library_suggestions_enabled?,
          SETTINGS: {
            open_registration: @domain_root_account&.open_registration?,
            collapse_global_nav: @current_user&.collapse_global_nav?,
            release_notes_badge_disabled: @current_user&.release_notes_badge_disabled?,
          },
          FULL_STORY_ENABLED: fullstory_enabled_for_session?(session),
        }

        unless SentryExtensions::Settings.settings.blank?
          @js_env[:SENTRY_FRONTEND] = {
            dsn: SentryExtensions::Settings.settings[:frontend_dsn],
            org_slug: SentryExtensions::Settings.settings[:org_slug],
            base_url: SentryExtensions::Settings.settings[:base_url],
            normalized_route: @normalized_route,

            errors_sample_rate: Setting.get("sentry_frontend_errors_sample_rate", "0.0"),
            traces_sample_rate: Setting.get("sentry_frontend_traces_sample_rate", "0.0"),
            url_deny_pattern: Setting.get("sentry_frontend_url_deny_pattern", ""), # regexp

            # these values need to correlate with the backend for Sentry features to work properly
            environment: Canvas.environment,
            revision: "canvas-lms@#{Canvas.semver_revision}"
          }
        end

        dynamic_settings_tree = DynamicSettings.find(tree: :private)
        if dynamic_settings_tree["api_gateway_enabled"] == "true"
          @js_env[:API_GATEWAY_URI] = dynamic_settings_tree["api_gateway_uri"]
        end

        if dynamic_settings_tree["frontend_data_collection_endpoint"]
          @js_env[:DATA_COLLECTION_ENDPOINT] = dynamic_settings_tree["frontend_data_collection_endpoint"]
        end

        @js_env[:flashAlertTimeout] = 1.day.in_milliseconds if @current_user&.prefers_no_toast_timeout?
        @js_env[:KILL_JOY] = @domain_root_account.kill_joy? if @domain_root_account&.kill_joy?

        cached_features = cached_js_env_account_features

        direct_share_enabled = !@context.is_a?(Group) && @current_user&.can_content_share?
        if @context.is_a?(Course)
          direct_share_enabled = @context.grants_right?(@current_user, :read_as_admin)
        end
        @js_env[:DIRECT_SHARE_ENABLED] = direct_share_enabled
        @js_env[:FEATURES] = cached_features.merge(
          canvas_k6_theme: @context.try(:feature_enabled?, :canvas_k6_theme)
        )
        @js_env[:current_user] = @current_user ? Rails.cache.fetch(["user_display_json", @current_user].cache_key, expires_in: 1.hour) { user_display_json(@current_user, :profile, [:avatar_is_fallback]) } : {}
        @js_env[:page_view_update_url] = page_view_path(@page_view.id, page_view_token: @page_view.token) if @page_view
        @js_env[:IS_LARGE_ROSTER] = true if !@js_env[:IS_LARGE_ROSTER] && @context.respond_to?(:large_roster?) && @context.large_roster?
        @js_env[:context_asset_string] = @context.try(:asset_string) unless @js_env[:context_asset_string]
        @js_env[:ping_url] = polymorphic_url([:api_v1, @context, :ping]) if @context.is_a?(Course)
        if params[:session_timezone].present? && supported_timezones.include?(params[:session_timezone])
          timezone = context_timezone = params[:session_timezone]
        else
          timezone = Time.zone.tzinfo.identifier unless @js_env[:TIMEZONE]
          context_timezone = @context.time_zone.tzinfo.identifier if !@js_env[:CONTEXT_TIMEZONE] && @context.respond_to?(:time_zone) && @context.time_zone.present?
        end
        @js_env[:TIMEZONE] = timezone
        @js_env[:CONTEXT_TIMEZONE] = context_timezone
        unless @js_env[:LOCALES]
          I18n.set_locale_with_localizer
          @js_env[:LOCALES] = I18n.fallbacks[I18n.locale].map(&:to_s)
          @js_env[:BIGEASY_LOCALE] = I18n.bigeasy_locale
          @js_env[:FULLCALENDAR_LOCALE] = I18n.fullcalendar_locale
          @js_env[:MOMENT_LOCALE] = I18n.moment_locale
        end

        @js_env[:lolcalize] = true if ENV["LOLCALIZE"]
        @js_env[:rce_auto_save_max_age_ms] = Setting.get("rce_auto_save_max_age_ms", 1.day.to_i * 1000).to_i
        @js_env[:FEATURES][:new_math_equation_handling] = use_new_math_equation_handling?
        @js_env[:K5_USER] = k5_user?
        @js_env[:K5_HOMEROOM_COURSE] = @context.is_a?(Course) && @context.elementary_homeroom_course?
        @js_env[:K5_SUBJECT_COURSE] = @context.is_a?(Course) && @context.elementary_subject_course?
      end
    end

    add_to_js_env(hash, @js_env, overwrite)

    @js_env
  end
  helper_method :js_env

  # put feature checks on Account.site_admin and @domain_root_account that we're loading for every page in here
  # so altogether we can get them faster the vast majority of the time
  JS_ENV_SITE_ADMIN_FEATURES = %i[
    featured_help_links feature_flag_filters conferencing_in_planner word_count_in_speed_grader observer_picker
    lti_platform_storage scale_equation_images new_equation_editor buttons_and_icons_cropper course_paces_blackout_dates
  ].freeze
  JS_ENV_ROOT_ACCOUNT_FEATURES = %i[
    product_tours files_dnd usage_rights_discussion_topics
    granular_permissions_manage_users create_course_subaccount_picker
    lti_deep_linking_module_index_menu_modal lti_multiple_assignment_deep_linking buttons_and_icons_root_account
  ].freeze
  JS_ENV_BRAND_ACCOUNT_FEATURES = [
    :embedded_release_notes
  ].freeze
  JS_ENV_FEATURES_HASH = Digest::MD5.hexdigest([JS_ENV_SITE_ADMIN_FEATURES + JS_ENV_ROOT_ACCOUNT_FEATURES + JS_ENV_BRAND_ACCOUNT_FEATURES].sort.join(",")).freeze
  def cached_js_env_account_features
    # can be invalidated by a flag change on site admin, the domain root account, or the brand config account
    MultiCache.fetch(["js_env_account_features", JS_ENV_FEATURES_HASH,
                      Account.site_admin.cache_key(:feature_flags), @domain_root_account&.cache_key(:feature_flags),
                      brand_config_account&.cache_key(:feature_flags)].cache_key) do
      results = {}
      JS_ENV_SITE_ADMIN_FEATURES.each do |f|
        results[f] = Account.site_admin.feature_enabled?(f)
      end
      JS_ENV_ROOT_ACCOUNT_FEATURES.each do |f|
        results[f] = !!@domain_root_account&.feature_enabled?(f)
      end
      JS_ENV_BRAND_ACCOUNT_FEATURES.each do |f|
        results[f] = !!brand_config_account&.feature_enabled?(f)
      end
      results
    end
  end

  def add_to_js_env(hash, jsenv, overwrite)
    hash.each do |k, v|
      if jsenv[k] && jsenv[k] != v && !overwrite
        raise "js_env key #{k} is already taken"
      else
        jsenv[k] = v
      end
    end
  end

  def render_js_env
    res = StringifyIds.recursively_stringify_ids(js_env.clone).to_json
    @js_env_has_been_rendered = true
    res
  end
  helper_method :render_js_env

  # add keys to JS environment necessary for the RCE at the given risk level
  def rce_js_env(domain: request.host_with_port)
    rce_env_hash = Services::RichContent.env_for(
      user: @current_user,
      domain: domain,
      real_user: @real_current_user,
      context: @context
    )
    if @context.is_a?(Course)
      rce_env_hash[:RICH_CONTENT_FILES_TAB_DISABLED] = !@context.grants_right?(@current_user, session, :read_as_admin) &&
                                                       !tab_enabled?(@context.class::TAB_FILES, no_render: true)
    end
    account = Context.get_account(@context)
    rce_env_hash[:RICH_CONTENT_INST_RECORD_TAB_DISABLED] = account ? account.disable_rce_media_uploads? : false
    js_env(rce_env_hash, true) # Allow overriding in case this gets called more than once
  end
  helper_method :rce_js_env

  def conditional_release_js_env(assignment = nil, includes: [])
    currentContext = @context
    if currentContext.is_a?(Group)
      currentContext = @context.context
    end
    return unless ConditionalRelease::Service.enabled_in_context?(currentContext)

    cr_env = ConditionalRelease::Service.env_for(
      currentContext,
      @current_user,
      session: session,
      assignment: assignment,
      includes: includes
    )
    js_env(cr_env)
  end
  helper_method :conditional_release_js_env

  def set_student_context_cards_js_env
    js_env(
      STUDENT_CONTEXT_CARDS_ENABLED: true,
      student_context_card_tools: external_tools_display_hashes(:student_context_card)
    )
  end

  def external_tools_display_hashes(type, context = @context, custom_settings = [], tool_ids: nil)
    return [] if context.is_a?(Group)

    context = context.account if context.is_a?(User)
    tools = GuardRail.activate(:secondary) do
      ContextExternalTool.all_tools_for(context, { placements: type,
                                                   root_account: @domain_root_account, current_user: @current_user,
                                                   tool_ids: tool_ids }).to_a
    end

    tools.select! do |tool|
      tool.visible_with_permission_check?(type, @current_user, context, session) &&
        tool.feature_flag_enabled?(context)
    end

    tools.map do |tool|
      external_tool_display_hash(tool, type, {}, context, custom_settings)
    end
  end
  helper_method :external_tools_display_hashes

  def external_tool_display_hash(tool, type, url_params = {}, context = @context, custom_settings = [])
    url_params = {
      id: tool.id,
      launch_type: type
    }.merge(url_params)

    hash = {
      id: tool.id,
      title: tool.label_for(type, I18n.locale),
      base_url: polymorphic_url([context, :external_tool], url_params),
    }
    hash[:tool_id] = tool.tool_id if tool.tool_id.present?

    extension_settings = [:icon_url, :canvas_icon_class] | custom_settings
    extension_settings.each do |setting|
      hash[setting] = tool.extension_setting(type, setting)
    end
    hash[:base_title] = tool.default_label(I18n.locale) if custom_settings.include?(:base_title)
    hash[:external_url] = tool.url if custom_settings.include?(:external_url)
    hash
  end
  helper_method :external_tool_display_hash

  def k12?
    @domain_root_account&.feature_enabled?(:k12)
  end
  helper_method :k12?

  def grading_periods?
    !!@context.try(:grading_periods?)
  end
  helper_method :grading_periods?

  def setup_master_course_restrictions(objects, course, user_can_edit: false)
    return unless course.is_a?(Course) && (user_can_edit || course.grants_right?(@current_user, session, :read_as_admin))

    if MasterCourses::MasterTemplate.is_master_course?(course)
      MasterCourses::Restrictor.preload_default_template_restrictions(objects, course)
      :master # return master/child status
    elsif MasterCourses::ChildSubscription.is_child_course?(course)
      MasterCourses::Restrictor.preload_child_restrictions(objects)
      :child
    end
  end
  helper_method :setup_master_course_restrictions

  def set_master_course_js_env_data(object, course)
    return unless object.respond_to?(:master_course_api_restriction_data) && object.persisted?

    status = setup_master_course_restrictions([object], course)
    return unless status

    # we might have to include more information about the object here to make it easier to plug a common component in
    data = object.master_course_api_restriction_data(status)
    if status == :master
      data[:default_restrictions] = MasterCourses::MasterTemplate.full_template_for(course).default_restrictions_for(object)
    end
    js_env(MASTER_COURSE_DATA: data)
  end
  helper_method :set_master_course_js_env_data

  def load_blueprint_courses_ui
    return if js_env[:BLUEPRINT_COURSES_DATA]
    return unless @context.is_a?(Course) && @context.grants_right?(@current_user, :manage)

    is_child = MasterCourses::ChildSubscription.is_child_course?(@context)
    is_master = MasterCourses::MasterTemplate.is_master_course?(@context)

    return unless is_master || is_child

    js_bundle(is_master ? :blueprint_course_master : :blueprint_course_child)
    css_bundle :blueprint_courses

    master_course = is_master ? @context : MasterCourses::MasterTemplate.master_course_for_child_course(@context)
    if master_course.nil?
      # somehow the is_child_course? value is cached but we can't actually find the subscription so clear the cache and bail
      Rails.cache.delete(MasterCourses::ChildSubscription.course_cache_key(@context))
      return
    end
    bc_data = {
      isMasterCourse: is_master,
      isChildCourse: is_child,
      accountId: @context.account.id,
      masterCourse: master_course.slice(:id, :name, :enrollment_term_id),
      course: @context.slice(:id, :name, :enrollment_term_id),
    }
    if is_master
      can_manage = @context.account.grants_right?(@current_user, :manage_master_courses)
      bc_data.merge!(
        subAccounts: @context.account.sub_accounts.pluck(:id, :name).map { |id, name| { id: id, name: name } },
        terms: @context.account.root_account.enrollment_terms.active.to_a.map { |term| { id: term.id, name: term.name } },
        canManageCourse: can_manage,
        canAutoPublishCourses: can_manage
      )
    end
    js_env BLUEPRINT_COURSES_DATA: bc_data
    if is_master && js_env.key?(:NEW_USER_TUTORIALS)
      js_env[:NEW_USER_TUTORIALS][:is_enabled] = false
    end
  end
  helper_method :load_blueprint_courses_ui

  def load_content_notices
    if @context.respond_to?(:content_notices)
      notices = @context.content_notices(@current_user)
      if notices.any?
        js_env CONTENT_NOTICES: notices.map { |notice|
          {
            tag: notice.tag,
            variant: notice.variant || "info",
            text: notice.text.is_a?(Proc) ? notice.text.call : notice.text,
            link_text: notice.link_text.is_a?(Proc) ? notice.link_text.call : notice.link_text,
            link_target: notice.link_target.is_a?(Proc) ? notice.link_target.call(@context) : notice.link_target
          }
        }
        js_bundle :content_notices
        return true
      end
    end
    false
  end
  helper_method :load_content_notices

  def editing_restricted?(content, edit_type = :any)
    return false unless content.respond_to?(:editing_restricted?)

    content.editing_restricted?(edit_type)
  end
  helper_method :editing_restricted?

  def tool_dimensions
    tool_dimensions = { selection_width: "100%", selection_height: "100%" }

    link_settings = @tag&.link_settings || {}

    tool_dimensions.each do |k, v|
      tool_dimensions[k] = link_settings[k.to_s] || @tool.settings[k] || v
      tool_dimensions[k] = tool_dimensions[k].to_s << "px" unless /%|px/.match?(tool_dimensions[k].to_s)
    end

    tool_dimensions
  end
  private :tool_dimensions

  # Reject the request by halting the execution of the current handler
  # and returning a helpful error message (and HTTP status code).
  #
  # @param [String] cause
  #   The reason the request is rejected for.
  # @param [Optional, Integer|Symbol, Default :bad_request] status
  #   HTTP status code or symbol.
  def reject!(cause, status = :bad_request)
    raise RequestError.new(cause, status)
  end

  # returns the user actually logged into canvas, even if they're currently masquerading
  #
  # This is used by the google docs integration, among other things --
  # having @real_current_user first ensures that a masquerading user never sees the
  # masqueradee's files, but in general you may want to block access to google
  # docs for masqueraders earlier in the request
  def logged_in_user
    @real_current_user || @current_user
  end
  helper_method :logged_in_user

  def not_fake_student_user
    @current_user&.fake_student? ? logged_in_user : @current_user
  end

  def rescue_action_dispatch_exception
    rescue_action_in_public(request.env["action_dispatch.exception"])
  end

  # used to generate context-specific urls without having to
  # check which type of context it is everywhere
  def named_context_url(context, name, *opts)
    if context.is_a?(UserProfile)
      name = name.to_s.sub(/context/, "profile")
    else
      klass = context.class.base_class
      name = name.to_s.sub(/context/, klass.name.underscore)
      opts.unshift(context)
    end
    opts.push({}) unless opts[-1].is_a?(Hash)
    include_host = opts[-1].delete(:include_host)
    unless include_host
      # rubocop:disable Style/RescueModifier
      opts[-1][:host] = context.host_name rescue nil
      # rubocop:enable Style/RescueModifier
      opts[-1][:only_path] = true unless name.end_with?("_path")
    end
    send name, *opts
  end

  def self.promote_view_path(path)
    self.view_paths = view_paths.to_ary.reject { |p| p.to_s == path }
    prepend_view_path(path)
  end

  # the way classic quizzes copies question data from the page into the
  # edit form causes the elements added for a11y to get duplicated
  # and other misadventures that caused 4 hotfixes in 3 days.
  # Let's just not use the new math handling there.
  def use_new_math_equation_handling?
    !(params[:controller] == "quizzes/quizzes" && params[:action] == "edit") &&
      params[:controller] != "question_banks"
  end

  def user_url(*opts)
    opts[0] == @current_user ? user_profile_url(@current_user) : super
  end

  protected

  # we track the cost of each request in RequestThrottle in order
  # to rate limit clients that are abusing the API.  Some actions consume
  # time or resources that are not well represented by simple time/cpu
  # benchmarks, so you can use this method to increase the perceived cost
  # of a request by an arbitrary amount.  For an anchor, rate limiting
  # kicks in when a user has exceeded 600 arbitrary units of cost (it's
  # a leaky bucket, go see RequestThrottle), so using an 'amount'
  # param of 600, for example, would max out the bucket immediately
  def increment_request_cost(amount)
    current_cost = request.env["extra-request-cost"] || 0
    request.env["extra-request-cost"] = current_cost + amount
  end

  def assign_localizer
    I18n.localizer = lambda do
      context_hash = {
        context: @context,
        user: not_fake_student_user,
        root_account: @domain_root_account
      }
      if request.present?
        # if for some reason this gets stuck
        # as global state on I18n (cleanup failure), we don't want it to
        # explode trying to access a non-existant request.
        context_hash[:session_locale] = session[:locale]
        context_hash[:session_timezone] = session[:timezone]
        context_hash[:accept_language] = request.headers["Accept-Language"]
      else
        logger.warn("[I18N] localizer executed from context-less controller")
      end
      infer_locale context_hash
    end
  end

  def set_locale
    store_session_locale
    assign_localizer
    yield if block_given?
  ensure
    I18n.localizer = nil
  end

  def set_timezone
    store_session_timezone
    yield if block_given?
  end

  def enable_request_cache(&block)
    RequestCache.enable(&block)
  end

  def batch_statsd(&block)
    InstStatsd::Statsd.batch(&block)
  end

  def compute_http_cost
    CanvasHttp.reset_cost!
    yield
  ensure
    if CanvasHttp.cost > 0
      cost_weight = Setting.get("canvas_http_cost_weight", "1.0").to_f
      increment_request_cost(CanvasHttp.cost * cost_weight)
    end
  end

  def clear_idle_connections
    Canvas::Redis.clear_idle_connections
  end

  def annotate_apm
    Canvas::Apm.annotate_trace(
      Shard.current,
      @domain_root_account,
      RequestContext::Generator.request_id,
      @current_user
    )
  end

  def annotate_sentry
    Sentry.set_tags({
                      db_cluster: @domain_root_account&.shard&.database_server&.id
                    })
  end

  def store_session_locale
    return unless (locale = params[:session_locale])

    supported_locales = I18n.available_locales.map(&:to_s)
    session[:locale] = locale if supported_locales.include? locale
  end

  def store_session_timezone
    return unless (timezone = params[:session_timezone])

    session[:timezone] = timezone if supported_timezones.include? params[:session_timezone]
  end

  def init_body_classes
    @body_classes = []
  end

  def set_user_id_header
    headers["X-Canvas-User-Id"] ||= @current_user.global_id.to_s if @current_user
    headers["X-Canvas-Real-User-Id"] ||= @real_current_user.global_id.to_s if @real_current_user
  end

  def append_to_header(header, value)
    headers[header] = (headers[header] || "") + value
    headers[header]
  end

  # make things requested from jQuery go to the "format.js" part of the "respond_to do |format|" block
  # see http://codetunes.com/2009/01/31/rails-222-ajax-and-respond_to/ for why
  def fix_xhr_requests
    request.format = :js if request.xhr? && request.format == :html && !params[:html_xhr]
  end

  # scopes all time objects to the user's specified time zone
  def set_time_zone
    user = not_fake_student_user
    if user && user.time_zone.present?
      Time.zone = user.time_zone
      if Time.zone && Time.zone.name == "UTC" && user.time_zone && user.time_zone.name.match(/\s/)
        Time.zone = user.time_zone.name.split(/\s/)[1..].join(" ") rescue nil
      end
    else
      Time.zone = @domain_root_account && @domain_root_account.default_time_zone
    end
  end

  # retrieves the root account for the given domain
  def load_account
    @domain_root_account = request.env["canvas.domain_root_account"] || LoadAccount.default_domain_root_account
    @files_domain = request.host_with_port != HostUrl.context_host(@domain_root_account) && HostUrl.is_file_host?(request.host_with_port)
    @domain_root_account
  end

  def set_response_headers
    # we can't block frames on the files domain, since files domain requests
    # are typically embedded in an iframe in canvas, but the hostname is
    # different
    if !files_domain? && Setting.get("block_html_frames", "true") == "true" && !@embeddable
      #
      # Allow iframing on all vanity domains as well as the canonical one
      #
      equivalent_domains = []
      unless @domain_root_account.nil?
        equivalent_domains = HostUrl.context_hosts(@domain_root_account, request.host)
      end

      append_to_header("Content-Security-Policy", "frame-ancestors 'self' #{equivalent_domains.join(" ")};")
    end
    headers["Strict-Transport-Security"] = "max-age=31536000" if request.ssl?
    RequestContext::Generator.store_request_meta(request, @context, @sentry_trace)
    true
  end

  def files_domain?
    !!@files_domain
  end

  def check_pending_otp
    if session[:pending_otp] && params[:controller] != "login/otp"
      return render plain: "Please finish logging in", status: :forbidden if request.xhr?

      reset_session
      redirect_to login_url
    end
  end

  def tab_enabled?(id, opts = {})
    return true unless @context.respond_to?(:tabs_available)

    valid = Rails.cache.fetch(["tab_enabled4", id, @context, @current_user, @domain_root_account, session[:enrollment_uuid]].cache_key) do
      @context.tabs_available(@current_user,
                              session: session,
                              include_hidden_unused: true,
                              root_account: @domain_root_account,
                              only_check: [id]).any? { |t| t[:id] == id }
    end
    render_tab_disabled unless valid || opts[:no_render]
    valid
  end

  def render_tab_disabled
    msg = tab_disabled_message(@context)
    respond_to do |format|
      format.html do
        flash[:notice] = msg
        redirect_to named_context_url(@context, :context_url)
      end
      format.json do
        render json: { message: msg }, status: :not_found
      end
    end
  end

  def tab_disabled_message(context)
    case context
    when Account
      t "#application.notices.page_disabled_for_account", "That page has been disabled for this account"
    when Course
      t "#application.notices.page_disabled_for_course", "That page has been disabled for this course"
    when Group
      t "#application.notices.page_disabled_for_group", "That page has been disabled for this group"
    else
      t "#application.notices.page_disabled", "That page has been disabled"
    end
  end

  def require_password_session
    if session[:used_remember_me_token]
      flash[:warning] = t "#application.warnings.please_log_in", "For security purposes, please enter your password to continue"
      store_location
      redirect_to login_url
      return false
    end
    true
  end

  def run_login_hooks
    LoginHooks.run_hooks(request)
  end

  # checks the authorization policy for the given object using
  # the vendor/plugins/adheres_to_policy plugin.  If authorized,
  # returns true, otherwise renders unauthorized messages and returns
  # false.  To be used as follows:
  # if authorized_action(object, @current_user, :update)
  #   render
  # end
  def authorized_action(object, actor, rights)
    can_do = object.grants_any_right?(actor, session, *Array(rights))
    render_unauthorized_action unless can_do
    can_do
  end
  alias_method :authorized_action?, :authorized_action

  def fix_ms_office_redirects
    if ms_office?
      # Office will follow 302's internally, until it gets to a 200. _then_ it will pop it out
      # to a web browser - but you've lost your cookies! This breaks not only store_location,
      # but in the case of delegated authentication where the provider does an additional
      # redirect storing important information in session, makes it impossible to log in at all
      render plain: "", status: :ok
      return false
    end
    true
  end

  # Render a general error page with the given details.
  # Arguments of this method must be translated
  def render_error_with_details(title:, summary: nil, directions: nil)
    render(
      "shared/errors/error_with_details",
      locals: {
        title: title,
        summary: summary,
        directions: directions
      }
    )
  end

  def render_unauthorized_action
    respond_to do |format|
      @show_left_side = false
      clear_crumbs
      path_params = request.path_parameters
      path_params[:format] = nil
      @headers = !!@current_user if @headers != false
      @files_domain = @account_domain && @account_domain.host_type == "files"
      format.any(:html, :pdf) do
        return unless fix_ms_office_redirects

        store_location
        return redirect_to login_url(params.permit(:authentication_provider)) if !@files_domain && !@current_user

        if @context.is_a?(Course) && @context_enrollment
          if @context_enrollment.inactive?
            start_date = @context_enrollment.available_at
          end
          if @context.claimed?
            @unauthorized_message = t("#application.errors.unauthorized.unpublished", "This course has not been published by the instructor yet.")
            @unauthorized_reason = :unpublished
          elsif start_date && start_date > Time.now.utc
            @unauthorized_message = t("#application.errors.unauthorized.not_started_yet", "The course you are trying to access has not started yet.  It will start %{date}.", date: TextHelper.date_string(start_date))
            @unauthorized_reason = :unpublished
          end
        end

        render "shared/unauthorized", status: :unauthorized, content_type: Mime::Type.lookup("text/html"), formats: :html
      end
      format.zip { redirect_to(url_for(path_params)) }
      format.json { render_json_unauthorized }
      format.all { render plain: "Unauthorized", status: :unauthorized }
    end
    set_no_cache_headers
  end

  def verified_user_check
    if @domain_root_account&.user_needs_verification?(@current_user) # disable tools before verification
      if @current_user
        render_unverified_error(
          t("user not authorized to perform that action until verifying email"),
          t("Complete registration by clicking the “finish the registration process” link sent to your email.")
        )
      else
        render_unverified_error(
          t("must be logged in and registered to perform that action"),
          t("Please Log in to view this content")
        )
      end
      false
    else
      true
    end
  end

  def render_unverified_error(json_message, flash_message)
    respond_to do |format|
      format.json do
        render json: {
          status: "unverified",
          errors: [{ message: json_message }]
        }, status: :unauthorized
      end
      format.all do
        flash[:warning] = flash_message
        redirect_to_referrer_or_default(root_url)
      end
    end
    set_no_cache_headers
  end

  # To be used as a before_action, requires controller or controller actions
  # to have their urls scoped to a context in order to be valid.
  # So /courses/5/assignments or groups/1/assignments would be valid, but
  # not /assignments
  def require_context
    get_context
    unless @context
      if @context_is_current_user
        store_location
        redirect_to login_url
      elsif params[:context_id]
        raise ActiveRecord::RecordNotFound, "Cannot find #{params[:context_type] || "Context"} for ID: #{params[:context_id]}"
      else
        raise ActiveRecord::RecordNotFound, "Context is required, but none found"
      end
    end
    !@context.nil?
  end

  def require_context_and_read_access
    require_context && authorized_action(@context, @current_user, :read)
  end

  helper_method :clean_return_to

  def require_account_context
    require_context_type(Account)
  end

  def require_course_context
    require_context_type(Course)
  end

  def require_context_type(klass)
    unless require_context && @context.is_a?(klass)
      raise ActiveRecord::RecordNotFound, "Context must be of type '#{klass}'"
    end

    true
  end

  MAX_ACCOUNT_LINEAGE_TO_SHOW_IN_CRUMBS = 3

  # Can be used as a before_action, or just called from controller code.
  # Assigns the variable @context to whatever context the url is scoped
  # to.  So /courses/5/assignments would have a @context=Course.find(5).
  # Also assigns @context_membership to the membership type of @current_user
  # if @current_user is a member of the context.
  def get_context(include_deleted: false)
    GuardRail.activate(:secondary) do
      unless @context
        if params[:course_id]
          @context = api_find(Course.active, params[:course_id])
          @context.root_account = @domain_root_account if @context.root_account_id == @domain_root_account.id # no sense in refetching it
          params[:context_id] = params[:course_id]
          params[:context_type] = "Course"
          if @context && @current_user
            @context_enrollment = @context.enrollments.where(user_id: @current_user).joins(:enrollment_state)
                                          .order(Enrollment.state_by_date_rank_sql, Enrollment.type_rank_sql).readonly(false).first
          end
          @context_membership = @context_enrollment
          check_for_readonly_enrollment_state
        elsif params[:account_id] || (is_a?(AccountsController) && (params[:account_id] = params[:id]))
          @context = api_find(Account.active, params[:account_id])
          params[:context_id] = @context.id
          params[:context_type] = "Account"
          @context_enrollment = @context.account_users.active.where(user_id: @current_user.id).first if @context && @current_user
          @context_membership = @context_enrollment
          @account = @context
        elsif params[:group_id]
          @context = api_find(Group.active, params[:group_id])
          params[:context_id] = params[:group_id]
          params[:context_type] = "Group"
          @context_enrollment = @context.group_memberships.where(user_id: @current_user).first if @context && @current_user
          @context_membership = @context_enrollment
        elsif params[:user_id] || (is_a?(UsersController) && (params[:user_id] = params[:id]))
          scope = include_deleted ? User : User.active
          @context = api_find(scope, params[:user_id])
          params[:context_id] = params[:user_id]
          params[:context_type] = "User"
          @context_membership = @context if @context == @current_user
        elsif params[:course_section_id] || (is_a?(SectionsController) && (params[:course_section_id] = params[:id]))
          params[:context_id] = params[:course_section_id]
          params[:context_type] = "CourseSection"
          @context = api_find(CourseSection, params[:course_section_id])
        elsif request.path.start_with?("/profile") || request.path == "/" || request.path.start_with?("/dashboard/files") || request.path.start_with?("/calendar") || request.path.start_with?("/assignments") || request.path.start_with?("/files") || request.path == "/api/v1/calendar_events/visible_contexts"
          # ^ this should be split out into things on the individual controllers
          @context_is_current_user = true
          @context = @current_user
          @context_membership = @context
        end

        assign_localizer if @context.present?

        if request.format.html?
          if @context.is_a?(Account) && !@context.root_account?
            account_chain = @context.account_chain.to_a.select { |a| a.grants_right?(@current_user, session, :read) }
            account_chain.slice!(0) # the first element is the current context
            count = account_chain.length
            account_chain.reverse.each_with_index do |a, idx|
              if idx == 1 && count >= MAX_ACCOUNT_LINEAGE_TO_SHOW_IN_CRUMBS
                add_crumb(I18n.t("#lib.text_helper.ellipsis", "..."), nil)
              elsif count >= MAX_ACCOUNT_LINEAGE_TO_SHOW_IN_CRUMBS && idx > 0 && idx <= count - MAX_ACCOUNT_LINEAGE_TO_SHOW_IN_CRUMBS
                next
              else
                add_crumb(a.short_name, account_url(a.id), id: "crumb_#{a.asset_string}")
              end
            end
          end

          if @context.respond_to?(:short_name)
            crumb_url = named_context_url(@context, :context_url) if @context.grants_right?(@current_user, session, :read)
            add_crumb(@context.nickname_for(@current_user, :short_name), crumb_url)
          end

          @set_badge_counts = true
        end
      end

      # There is lots of interesting information set up in here, that we want
      # to place into the live events context.
      setup_live_events_context
    end
  end

  # This is used by a number of actions to retrieve a list of all contexts
  # associated with the given context.  If the context is a user then it will
  # include all the user's current contexts.
  # Assigns it to the variable @contexts
  def get_all_pertinent_contexts(opts = {})
    return if @already_ran_get_all_pertinent_contexts

    @already_ran_get_all_pertinent_contexts = true

    raise(ArgumentError, "Need a starting context") if @context.nil?

    @contexts = [@context]
    only_contexts = ActiveRecord::Base.parse_asset_string_list(opts[:only_contexts] || params[:only_contexts])
    if @context.is_a?(User)
      # we already know the user can read these courses and groups, so skip
      # the grants_right? check to avoid querying for the various memberships
      # again.
      enrollment_scope = Enrollment
                         .shard(opts[:cross_shard] ? @context.in_region_associated_shards : Shard.current)
                         .for_user(@context)
                         .current
                         .active_by_date
      enrollment_scope = enrollment_scope.where(course_id: @observed_course_ids) if @observed_course_ids
      include_groups = !!opts[:include_groups]
      group_ids = nil

      courses = []
      if only_contexts.present?
        # find only those courses and groups passed in the only_contexts
        # parameter, but still scoped by user so we know they have rights to
        # view them.
        course_ids = only_contexts["Course"]
        if course_ids.present?
          courses = Course
                    .shard(opts[:cross_shard] ? @context.in_region_associated_shards : Shard.current)
                    .joins(enrollments: :enrollment_state)
                    .merge(enrollment_scope.except(:joins))
                    .where(id: course_ids)
        end
        if include_groups
          group_ids = only_contexts["Group"]
          include_groups = group_ids.present?
        end
      else
        courses = Course
                  .shard(opts[:cross_shard] ? @context.in_region_associated_shards : Shard.current)
                  .joins(enrollments: :enrollment_state)
                  .merge(enrollment_scope.except(:joins))
      end

      groups = []
      if include_groups
        group_scope = @context.current_groups
        group_scope = group_scope.where(context_type: "Course", context_id: @observed_course_ids) if @observed_course_ids
        if group_ids
          Shard.partition_by_shard(group_ids) do |shard_group_ids|
            groups += group_scope.shard(Shard.current).where(id: shard_group_ids).to_a
          end
        else
          groups = group_scope.shard(opts[:cross_shard] ? @context.in_region_associated_shards : Shard.current).to_a
        end
      end
      groups = @context.filter_visible_groups_for_user(groups)

      if opts[:favorites_first]
        favorite_course_ids = @context.favorite_context_ids("Course")
        courses = courses.sort_by { |c| [favorite_course_ids.include?(c.id) ? 0 : 1, Canvas::ICU.collation_key(c.name)] }
      end

      @contexts.concat courses
      @contexts.concat groups
    end

    include_contexts = opts[:include_contexts] || params[:include_contexts]
    include_contexts&.split(",")&.each do |include_context|
      # don't load it again if we've already got it
      next if @contexts.any? { |c| c.asset_string == include_context }

      context = Context.find_by_asset_string(include_context)
      @contexts << context if context&.grants_right?(@current_user, session, :read)
    end

    @contexts = @contexts.uniq
    Course.require_assignment_groups(@contexts)
    @context_enrollment = @context.membership_for_user(@current_user) if @context.respond_to?(:membership_for_user)
    @context_membership = @context_enrollment
  end

  def check_for_readonly_enrollment_state
    return unless request.format.html?

    if @context_enrollment.is_a?(Enrollment) && ["invited", "active"].include?(@context_enrollment.workflow_state) && action_name != "enrollment_invitation"
      state = @context_enrollment.state_based_on_date
      case state
      when :invited
        flash[:html_notice] = if @context_enrollment.available_at
                                t("You'll need to *accept the enrollment invitation* before you can fully participate in this course, starting on %{date}.",
                                  wrapper: view_context.link_to('\1', "#", "data-method" => "POST", "data-url" => course_enrollment_invitation_url(@context, accept: true)),
                                  date: datetime_string(@context_enrollment.available_at))
                              else
                                t("You'll need to *accept the enrollment invitation* before you can fully participate in this course.",
                                  wrapper: view_context.link_to('\1', "#", "data-method" => "POST", "data-url" => course_enrollment_invitation_url(@context, accept: true)))
                              end
      when :accepted
        flash[:html_notice] = t("This course hasn’t started yet. You will not be able to participate in this course until %{date}.",
                                date: datetime_string(@context_enrollment.available_at))
      end
    end
  end

  def set_badge_counts_for(context, user)
    return if @js_env && @js_env[:badge_counts].present?
    return unless context.present? && user.present?
    return unless context.respond_to?(:content_participation_counts) # just Course and Group so far

    js_env(badge_counts: badge_counts_for(context, user))
  end
  helper_method :set_badge_counts_for

  def badge_counts_for(context, user)
    badge_counts = {}
    ["Submission"].each do |type|
      participation_count = context.content_participation_counts
                                   .where(user_id: user.id, content_type: type).take
      participation_count ||= content_participation_count(context, type, user)
      badge_counts[type.underscore.pluralize] = participation_count.unread_count
    end
    badge_counts
  end

  def content_participation_count(context, type, user)
    GuardRail.activate(:primary) do
      ContentParticipationCount.create_or_update({ context: context, user: user, content_type: type })
    end
  end

  def get_upcoming_assignments(course)
    assignments = AssignmentGroup.visible_assignments(
      @current_user,
      course,
      course.assignment_groups.active
    ).to_a

    log_course(course)

    assignments.map! { |a| a.overridden_for(@current_user) }
    sorted = SortsAssignments.by_due_date({
                                            assignments: assignments,
                                            user: @current_user,
                                            session: session,
                                            upcoming_limit: 1.week.from_now
                                          })

    sorted.upcoming.call.sort
  end

  def log_course(course)
    log_asset_access(["assignments", course], "assignments", "other")
  end

  # Calculates the file storage quota for @context
  def get_quota(context = nil)
    quota_params = Attachment.get_quota(context || @context)
    @quota = quota_params[:quota]
    @quota_used = quota_params[:quota_used]
  end

  # Renders a quota exceeded message if the @context's quota is exceeded
  def quota_exceeded(context = nil, redirect = nil)
    context ||= @context
    redirect ||= root_url
    get_quota(context)
    if response.body.size + @quota_used > @quota
      error = case context
              when Account
                t "#application.errors.quota_exceeded_account", "Account storage quota exceeded"
              when Course
                t "#application.errors.quota_exceeded_course", "Course storage quota exceeded"
              when Group
                t "#application.errors.quota_exceeded_group", "Group storage quota exceeded"
              when User
                t "#application.errors.quota_exceeded_user", "User storage quota exceeded"
              else
                t "#application.errors.quota_exceeded", "Storage quota exceeded"
              end
      respond_to do |format|
        flash[:error] = error unless request.format.to_s == "text/plain"
        format.html { redirect_to redirect }
        format.json { render json: { errors: { base: error } }, status: :bad_request }
        format.text { render json: { errors: { base: error } }, status: :bad_request }
      end
      return true
    end
    false
  end

  # Used to retrieve the context from a :feed_code parameter.  These
  # :feed_code attributes are keyed off the object type and the object's
  # uuid.  Using the uuid attribute gives us an unguessable url so
  # that we can offer the feeds without requiring password authentication.
  def get_feed_context(opts = {})
    pieces = params[:feed_code].split("_", 2)
    if params[:feed_code].start_with?("group_membership")
      pieces = ["group_membership", params[:feed_code].split("_", 3)[-1]]
    end
    @context = nil
    @problem = nil
    case pieces[0]
    when "enrollment"
      @enrollment = Enrollment.where(uuid: pieces[1]).first if pieces[1]
      @context_type = "Course"
      if !@enrollment
        @problem = t "#application.errors.mismatched_verification_code", "The verification code does not match any currently enrolled user."
      elsif @enrollment.course && !@enrollment.course.available?
        @problem = t "#application.errors.feed_unpublished_course", "Feeds for this course cannot be accessed until it is published."
      end
      @context = @enrollment.course unless @problem
      @current_user = @enrollment.user unless @problem
    when "group_membership"
      @membership = GroupMembership.active.where(uuid: pieces[1]).first if pieces[1]
      @context_type = "Group"
      if !@membership
        @problem = t "#application.errors.mismatched_verification_code", "The verification code does not match any currently enrolled user."
      elsif @membership.group && !@membership.group.available?
        @problem = t "#application.errors.feed_unpublished_group", "Feeds for this group cannot be accessed until it is published."
      end
      @context = @membership.group unless @problem
      @current_user = @membership.user unless @problem
    when "user"
      find_user_from_uuid(pieces[1])
      @problem = t "#application.errors.invalid_verification_code", "The verification code is invalid." unless @current_user
      @context = @current_user
    else
      @context_type = pieces[0].classify
      if Context::CONTEXT_TYPES.include?(@context_type.to_sym)
        @context_class = Object.const_get(@context_type, false)
        @context = @context_class.where(uuid: pieces[1]).first if pieces[1]
      end
      if !@context
        @problem = t "#application.errors.invalid_verification_code", "The verification code is invalid."
      elsif (!@context.is_public rescue false) && (!@context.respond_to?(:uuid) || pieces[1] != @context.uuid)
        @problem = case @context_type
                   when "course"
                     t "#application.errors.feed_private_course", "The matching course has gone private, so public feeds like this one will no longer be visible."
                   when "group"
                     t "#application.errors.feed_private_group", "The matching group has gone private, so public feeds like this one will no longer be visible."
                   else
                     t "#application.errors.feed_private", "The matching context has gone private, so public feeds like this one will no longer be visible."
                   end
      end
      @context = nil if @problem
      @current_user = @context if @context.is_a?(User)
    end
    if !@context || (opts[:only] && !opts[:only].include?(@context.class.to_s.underscore.to_sym))
      @problem ||= t("#application.errors.invalid_feed_parameters", "Invalid feed parameters.") if opts[:only] && !opts[:only].include?(@context.class.to_s.underscore.to_sym)
      @problem ||= t "#application.errors.feed_not_found", "Could not find feed."
      render template: "shared/unauthorized_feed", status: :bad_request, formats: [:html]
      return false
    end
    @context
  end

  def find_user_from_uuid(uuid)
    @current_user = UserPastLtiId.where(user_uuid: uuid).take&.user
    @current_user ||= User.where(uuid: uuid).first
  end

  def discard_flash_if_xhr
    if request.xhr? || request.format.to_s == "text/plain"
      flash.discard
    end
  end

  def cancel_cache_buster
    @cancel_cache_buster = true
  end

  def cache_buster
    # Annoying problem.  If I set the cache-control to anything other than "no-cache, no-store"
    # then the local cache is used when the user clicks the 'back' button.  I don't know how
    # to tell the browser to ALWAYS check back other than to disable caching...
    return true if @cancel_cache_buster || request.xhr? || api_request?

    set_no_cache_headers
  end

  def initiate_session_from_token
    # Login from a token generated via API
    if params[:session_token]
      token = SessionToken.parse(params[:session_token])
      if token&.valid?
        pseudonym = Pseudonym.active.find_by(id: token.pseudonym_id)

        if pseudonym
          unless pseudonym.works_for_account?(@domain_root_account, true)
            # if the logged in pseudonym doesn't work, we can only switch to another pseudonym
            # that does work if it's the same password, and it's not a managed pseudonym
            alternates = pseudonym.user.all_active_pseudonyms.select do |p|
              !p.managed_password? &&
                p.works_for_account?(@domain_root_account, true) &&
                p.password_salt == pseudonym.password_salt &&
                p.crypted_password == pseudonym.crypted_password
            end
            # prefer a site admin pseudonym, then a pseudonym in this account, and then any old
            # pseudonym
            pseudonym = alternates.find { |p| p.account_id == Account.site_admin.id }
            pseudonym ||= alternates.find { |p| p.account_id == @domain_root_account.id }
            pseudonym ||= alternates.first
          end
          if pseudonym && pseudonym != @current_pseudonym
            return_to = session.delete(:return_to)
            reset_session_saving_keys(:oauth2)
            PseudonymSession.create!(pseudonym)
            session[:used_remember_me_token] = true if token.used_remember_me_token
          end
          if pseudonym && token.current_user_id
            target_user = User.find(token.current_user_id)
            session[:become_user_id] = token.current_user_id if target_user.can_masquerade?(pseudonym.user, @domain_root_account)
          end
        end
        return redirect_to return_to if return_to

        if (oauth = session[:oauth2])
          provider = Canvas::OAuth::Provider.new(oauth[:client_id], oauth[:redirect_uri], oauth[:scopes], oauth[:purpose])
          return redirect_to Canvas::OAuth::Provider.confirmation_redirect(self, provider, pseudonym.user)
        end

        # do one final redirect to get the token out of the URL
        redirect_to remove_query_params(request.original_url, "session_token")
      end
    end
  end

  def remove_query_params(url, *params)
    uri = URI.parse(url)
    return url unless uri.query

    qs = Rack::Utils.parse_query(uri.query)
    qs.except!(*params)
    uri.query = qs.empty? ? nil : Rack::Utils.build_query(qs)
    uri.to_s
  end

  def set_no_cache_headers
    response.headers["Pragma"] = "no-cache"
    response.headers["Cache-Control"] = if Setting.get("legacy_cache_control", "false") == "true"
                                          "no-cache, no-store"
                                        else
                                          "no-store"
                                        end
  end

  def set_page_view
    # We only record page_views for html page requests coming from within the
    # app, or if coming from a developer api request and specified as a
    # page_view.
    return unless @current_user && !request.xhr? && request.get? && page_views_enabled?

    ENV["RAILS_HOST_WITH_PORT"] ||= request.host_with_port rescue nil
    generate_page_view
  end

  def require_reacceptance_of_terms
    if session[:require_terms] && request.get? && !api_request? && !verified_file_request?
      render "shared/terms_required", status: :unauthorized
      false
    end
  end

  def clear_policy_cache
    AdheresToPolicy::Cache.clear
  end

  def generate_page_view(user = @current_user)
    attributes = { user: user, real_user: @real_current_user }
    @page_view = PageView.generate(request, attributes)
    @page_view.user_request = true if params[:user_request] || (user && !request.xhr? && request.get?)
    @page_before_render = Time.now.utc
  end

  def disable_page_views
    @log_page_views = false
    true
  end

  def update_enrollment_last_activity_at
    return unless @context_enrollment.is_a?(Enrollment)

    activity = Enrollment::RecentActivity.new(@context_enrollment, @context)
    activity.record_for_access(response)
  end

  # Asset accesses are used for generating usage statistics.  This is how
  # we say, "the user just downloaded this file" or "the user just
  # viewed this wiki page".  We can then after-the-fact build statistics
  # and reports from these accesses.  This is currently being used
  # to generate access reports per student per course.
  #
  # If asset is an AR model, then its asset_string will be used. If it's an array,
  # it should look like [ "subtype", context ], like [ "pages", course ].
  def log_asset_access(asset, asset_category, asset_group = nil, level = nil, membership_type = nil, overwrite: true, context: nil)
    user = file_access_user
    return unless user && @context && asset
    return if asset.respond_to?(:new_record?) && asset.new_record?

    shard = asset.is_a?(Array) ? asset[1].shard : asset.shard
    shard.activate do
      code = if asset.is_a?(Array)
               "#{asset[0]}:#{asset[1].asset_string}"
             else
               asset.asset_string
             end

      membership_type ||= @context_membership && @context_membership.class.to_s

      group_code = if asset_group.is_a?(String)
                     asset_group
                   elsif asset_group.respond_to?(:asset_string)
                     asset_group.asset_string
                   else
                     "unknown"
                   end

      if !@accessed_asset || overwrite
        @accessed_asset = {
          user: user,
          code: code,
          asset_for_root_account_id: asset.is_a?(Array) ? asset[1] : asset,
          group_code: group_code,
          category: asset_category,
          membership_type: membership_type,
          level: level,
          shard: shard
        }
      end

      Canvas::LiveEvents.asset_access(asset, asset_category, membership_type, level,
                                      context: context, context_membership: @context_membership)

      @accessed_asset
    end
  end

  def log_api_asset_access(asset, asset_category, asset_group = nil, level = nil, membership_type = nil, overwrite: true)
    return if in_app? # don't log duplicate accesses for API calls made by the Canvas front-end
    return if params[:page].to_i > 1 # don't log duplicate accesses for pages after the first

    log_asset_access(asset, asset_category, asset_group, level, membership_type, overwrite: overwrite)
  end

  def log_page_view
    user = @current_user || (@accessed_asset && @accessed_asset[:user])
    if user && @log_page_views != false
      add_interaction_seconds
      log_participation(user)
      log_gets
      finalize_page_view
    elsif @page_view && !@page_view.new_record?
      @page_view.destroy
    end
  rescue StandardError, CassandraCQL::Error::InvalidRequestException => e
    Canvas::Errors.capture_exception(:page_view, e)
    logger.error "Pageview error!"
    raise e if Rails.env.development?

    true
  end

  def add_interaction_seconds
    updated_fields = params.slice(:interaction_seconds)
    return unless (request.xhr? || request.put?) && params[:page_view_token] && !updated_fields.empty?
    return unless page_views_enabled?

    RequestContext::Generator.store_interaction_seconds_update(
      params[:page_view_token],
      updated_fields[:interaction_seconds]
    )
    page_view_info = CanvasSecurity::PageViewJwt.decode(params[:page_view_token])
    @page_view = PageView.find_for_update(page_view_info[:request_id])
    if @page_view
      if @page_view.id
        response.headers["X-Canvas-Page-View-Update-Url"] = page_view_path(
          @page_view.id, page_view_token: @page_view.token
        )
      end
      @page_view.do_update(updated_fields)
      @page_view_update = true
    end
  end

  def log_participation(user)
    # If we're logging the asset access, and it's either a participatory action
    # or it's not an update to an already-existing page_view.  We check to make sure
    # it's not an update because if the page_view already existed, we don't want to
    # double-count it as multiple views when it's really just a single view.
    return unless @accessed_asset && (@accessed_asset[:level] == "participate" || !@page_view_update)

    @access = AssetUserAccess.log(user, @context, @accessed_asset) if @context

    if @page_view.nil? && %w[participate submit].include?(@accessed_asset[:level]) && page_views_enabled?
      generate_page_view(user)
    end

    if @page_view
      @page_view.participated = %w[participate submit].include?(@accessed_asset[:level])
      @page_view.asset_user_access = @access
    end

    @page_view_update = true
  end

  def log_gets
    if @page_view && !request.xhr? && request.get? && ((response.media_type || "").to_s.include?("html") ||
      ((Setting.get("create_get_api_page_views", "true") == "true") && api_request?))
      @page_view.render_time ||= (Time.now.utc - @page_before_render) rescue nil
      @page_view_update = true
    end
  end

  def finalize_page_view
    if @page_view && @page_view_update
      @page_view.context = @context if !@page_view.context_id && PageView::CONTEXT_TYPES.include?(@context.class.name)
      @page_view.account_id = @domain_root_account.id
      @page_view.developer_key_id = @access_token.try(:developer_key_id)
      @page_view.store
      RequestContext::Generator.store_page_view_meta(@page_view)
    end
  end

  # order from general to specific; precedence
  # evaluates the LAST one first, so having "Exception"
  # at the end, for example, would be a problem.
  # all things would be rescued prior to any specific handlers.
  rescue_from Exception, with: :rescue_exception
  # Rails exceptions
  rescue_from ActionController::InvalidCrossOriginRequest, with: :rescue_expected_error_type
  rescue_from ActionController::ParameterMissing, with: :rescue_expected_error_type
  rescue_from ActionController::UnknownFormat, with: :rescue_expected_error_type
  rescue_from ActiveRecord::RecordInvalid, with: :rescue_expected_error_type
  rescue_from ActionView::MissingTemplate, with: :rescue_expected_error_type
  rescue_from ActiveRecord::StaleObjectError, with: :rescue_expected_error_type
  # Canvas exceptions
  rescue_from RequestError, with: :rescue_expected_error_type
  rescue_from Canvas::Security::TokenExpired, with: :rescue_expected_error_type
  rescue_from SearchTermHelper::SearchTermTooShortError, with: :rescue_expected_error_type
  rescue_from CanvasHttp::CircuitBreakerError, with: :rescue_expected_error_type
  rescue_from InstFS::ServiceError, with: :rescue_expected_error_type
  rescue_from InstFS::BadRequestError, with: :rescue_expected_error_type

  def rescue_expected_error_type(error)
    rescue_exception(error, level: :info)
  end

  # analogous to rescue_action_without_handler from ActionPack 2.3
  def rescue_exception(exception, level: :error)
    # On exception `after_action :set_response_headers` is not called.
    # This causes controller#action from not being set on x-canvas-meta header.
    set_response_headers

    if Rails.application.config.consider_all_requests_local
      rescue_action_locally(exception, level: level)
    else
      rescue_action_in_public(exception, level: level)
    end
  end

  def interpret_status(code)
    message = Rack::Utils::HTTP_STATUS_CODES[code]
    code, message = [500, Rack::Utils::HTTP_STATUS_CODES[500]] unless message
    "#{code} #{message}"
  end

  def response_code_for_rescue(exception)
    ActionDispatch::ExceptionWrapper.status_code_for_exception(exception.class.name)
  end

  def render_optional_error_file(status)
    path = "#{Rails.public_path}/#{status.to_s[0, 3]}"
    if File.exist?(path)
      render file: path, status: status, content_type: Mime::Type.lookup("text/html"), layout: false, formats: [:html]
    else
      head status
    end
  end

  # Custom error catching and message rendering.
  def rescue_action_in_public(exception, level: :error)
    response_code = exception.response_status if exception.respond_to?(:response_status)
    @show_left_side = exception.show_left_side if exception.respond_to?(:show_left_side)
    response_code ||= response_code_for_rescue(exception) || 500
    begin
      status_code = interpret_status(response_code)
      status = status_code
      status = "AUT" if exception.is_a?(ActionController::InvalidAuthenticityToken)
      type = nil
      type = "404" if status == "404 Not Found"
      opts = { type: type }
      opts[:canvas_error_info] = exception.canvas_error_info if exception.respond_to?(:canvas_error_info)
      info = Canvas::Errors::Info.new(request, @domain_root_account, @current_user, opts)
      error_info = info.to_h
      error_info[:tags][:response_code] = response_code
      capture_outputs = Canvas::Errors.capture(exception, error_info, level)
      error = nil
      if capture_outputs[:error_report]
        error = ErrorReport.find(capture_outputs[:error_report])
      end
      if api_request?
        rescue_action_in_api(exception, error, response_code)
      else
        render_rescue_action(exception, error, status, status_code)
      end
    rescue => e
      # error generating the error page? failsafe.
      Canvas::Errors.capture(e)
      render_optional_error_file response_code_for_rescue(exception)
    end
  end

  def render_xhr_exception(error, message = nil, status = "500 Internal Server Error", status_code = 500)
    message ||= "Unexpected error, ID: #{error.id rescue "unknown"}"
    render status: status_code, json: {
      errors: {
        base: message
      },
      status: status
    }
  end

  def render_rescue_action(exception, error, status, status_code)
    clear_crumbs
    @headers = nil
    load_account unless @domain_root_account
    session[:last_error_id] = error.id rescue nil
    if request.xhr? || request.format == :text
      message = exception.xhr_message if exception.respond_to?(:xhr_message)
      render_xhr_exception(error, message, status, status_code)
    elsif exception.is_a?(ActionController::InvalidAuthenticityToken) && cookies[:_csrf_token].blank?
      redirect_to login_url(needs_cookies: "1")
      reset_session
      nil
    else
      request.format = :html
      template = exception.error_template if exception.respond_to?(:error_template)
      unless template
        template = "shared/errors/#{status.to_s[0, 3]}_message"
        erbpath = Rails.root.join("app/views/#{template}.html.erb")
        template = "shared/errors/500_message" unless erbpath.file?
      end

      @status_code = status_code
      message = exception.is_a?(RequestError) ? exception.message : nil
      render template: template,
             layout: "application",
             status: status_code,
             formats: [:html],
             locals: {
               error: error,
               exception: exception,
               status: status,
               message: message,
             }
    end
  end

  def rescue_action_in_api(exception, error_report, response_code)
    data = exception.error_json if exception.respond_to?(:error_json)
    data ||= api_error_json(exception, response_code)

    if error_report.try(:id)
      data[:error_report_id] = error_report.id
    end

    render json: data, status: response_code
  end

  def api_error_json(exception, status_code)
    case exception
    when ActiveRecord::RecordInvalid
      errors = exception.record.errors
      errors.set_reporter(:hash, Api::Errors::Reporter)
      data = errors.to_hash
    when Api::Error
      errors = ActiveModel::BetterErrors::Errors.new(nil)
      errors.error_collection.add(:base, exception.error_id, message: exception.message)
      errors.set_reporter(:hash, Api::Errors::Reporter)
      data = errors.to_hash
    when ActiveRecord::RecordNotFound
      data = { errors: [{ message: "The specified resource does not exist." }] }
    when AuthenticationMethods::AccessTokenError
      add_www_authenticate_header
      data = { errors: [{ message: "Invalid access token." }] }
    when AuthenticationMethods::AccessTokenScopeError
      data = { errors: [{ message: "Insufficient scopes on access token." }] }
    when ActionController::ParameterMissing
      data = { errors: [{ message: "#{exception.param} is missing" }] }
    when BasicLTI::BasicOutcomes::Unauthorized,
        BasicLTI::BasicOutcomes::InvalidRequest
      data = { errors: [{ message: exception.message }] }
    else
      status_code_string = if status_code.is_a?(Symbol)
                             status_code.to_s
                           else
                             # we want to return a status string of the form "not_found", so take the rails-style "Not Found" and tweak it
                             interpret_status(status_code).sub(/\d\d\d /, "").delete(" ").underscore
                           end
      data = { errors: [{ message: "An error occurred.", error_code: status_code_string }] }
    end
    data
  end

  def rescue_action_locally(exception, level: :error)
    if api_request? || exception.is_a?(RequestError)
      # we want api requests to behave the same on error locally as in prod, to
      # ease testing and development. you can still view the backtrace, etc, in
      # the logs.
      rescue_action_in_public(exception, level: level)
    else
      # this ensures the logging will still happen so you can see backtrace, etc.
      Canvas::Errors.capture(exception, {}, level)
      raise exception
    end
  end

  def claim_session_course(course, user, state = nil)
    e = course.claim_with_teacher(user)
    session[:claimed_enrollment_uuids] ||= []
    session[:claimed_enrollment_uuids] << e.uuid
    session[:claimed_enrollment_uuids].uniq!
    flash[:notice] = t "#application.notices.first_teacher", "This course is now claimed, and you've been registered as its first teacher."
    if !@current_user && state == :just_registered
      flash[:notice] = t "#application.notices.first_teacher_with_email", "This course is now claimed, and you've been registered as its first teacher. You should receive an email shortly to complete the registration process."
    end
    session[:claimed_course_uuids] ||= []
    session[:claimed_course_uuids] << course.uuid
    session[:claimed_course_uuids].uniq!
    session.delete(:claim_course_uuid)
    session.delete(:course_uuid)
  end

  API_REQUEST_REGEX = %r{\A/api/}.freeze
  def api_request?
    @api_request ||= !!request.path.match(API_REQUEST_REGEX)
  end

  def verified_file_request?
    params[:controller] == "files" && params[:action] == "show" && params[:verifier].present?
  end

  # Retrieving wiki pages needs to search either using the id or
  # the page title.
  def get_wiki_page
    GuardRail.activate(params[:action] == "edit" ? :primary : :secondary) do
      @wiki = @context.wiki

      @page_name = params[:wiki_page_id] || params[:id] || (params[:wiki_page] && params[:wiki_page][:title])
      if params[:format] && !["json", "html"].include?(params[:format])
        @page_name += ".#{params[:format]}"
        params[:format] = "html"
      end
      return if @page || !@page_name

      @page = @wiki.find_page(@page_name) if params[:action] != "create"
    end

    unless @page
      if params[:titleize].present? && !value_to_boolean(params[:titleize])
        @page_name = CGI.unescape(@page_name)
        @page = @wiki.build_wiki_page(@current_user, title: @page_name)
      else
        @page = @wiki.build_wiki_page(@current_user, url: @page_name)
      end
    end
  end

  def content_tag_redirect(context, tag, error_redirect_symbol, tag_type = nil)
    url_params = tag.tag_type == "context_module" ? { module_item_id: tag.id } : {}
    if tag.content_type == "Assignment"
      use_edit_url = params[:build].nil? &&
                     Account.site_admin.feature_enabled?(:new_quizzes_modules_support) &&
                     @context.grants_right?(@current_user, :manage) &&
                     tag.quiz_lti
      url_params[:quiz_lti] = true if use_edit_url
      redirect_symbol = use_edit_url ? :edit_context_assignment_url : :context_assignment_url
      redirect_to named_context_url(context, redirect_symbol, tag.content_id, url_params)
    elsif tag.content_type == "WikiPage"
      redirect_to polymorphic_url([context, tag.content], url_params)
    elsif tag.content_type == "Attachment"
      redirect_to named_context_url(context, :context_file_url, tag.content_id, url_params)
    elsif tag.content_type_quiz?
      redirect_to named_context_url(context, :context_quiz_url, tag.content_id, url_params)
    elsif tag.content_type == "DiscussionTopic"
      redirect_to named_context_url(context, :context_discussion_topic_url, tag.content_id, url_params)
    elsif tag.content_type == "Rubric"
      redirect_to named_context_url(context, :context_rubric_url, tag.content_id, url_params)
    elsif tag.content_type == "AssessmentQuestionBank"
      redirect_to named_context_url(context, :context_question_bank_url, tag.content_id, url_params)
    elsif tag.content_type == "Lti::MessageHandler"
      url_params[:module_item_id] = params[:module_item_id] if params[:module_item_id]
      url_params[:resource_link_fragment] = "ContentTag:#{tag.id}"
      redirect_to named_context_url(context, :context_basic_lti_launch_request_url, tag.content_id, url_params)
    elsif tag.content_type == "ExternalUrl"
      @tag = tag
      @module = tag.context_module
      log_asset_access(@tag, "external_urls", "external_urls")
      if tag.locked_for? @current_user
        render "context_modules/lock_explanation"
      else
        tag.context_module_action(@current_user, :read)
        render "context_modules/url_show"
      end
    elsif tag.content_type == "ContextExternalTool"
      @tag = tag

      if tag.locked_for? @current_user
        return render "context_modules/lock_explanation"
      end

      if @tag.context.is_a?(Assignment)
        @assignment = @tag.context

        @resource_title = @assignment.title
        @module_tag = if params[:module_item_id]
                        @context.context_module_tags.not_deleted.find(params[:module_item_id])
                      else
                        @assignment.context_module_tags.first
                      end
      else
        @module_tag = @tag
        @resource_title = @tag.title
      end
      @resource_url = @tag.url
      @tool = ContextExternalTool.find_external_tool(tag.url, context, tag.content_id)

      @assignment&.prepare_for_ags_if_needed!(@tool)

      tag.context_module_action(@current_user, :read)
      if @tool
        log_asset_access(@tool, "external_tools", "external_tools", overwrite: false)
        @opaque_id = @tool.opaque_identifier_for(@tag)

        launch_settings = @tool.settings["post_only"] ? { post_only: true, tool_dimensions: tool_dimensions } : { tool_dimensions: tool_dimensions }
        @lti_launch = Lti::Launch.new(launch_settings)

        success_url = case tag_type
                      when :assignments
                        named_context_url(@context, :context_assignments_url, include_host: true)
                      when :modules
                        named_context_url(@context, :context_context_modules_url, include_host: true)
                      else
                        named_context_url(@context, :context_url, include_host: true)
                      end
        if tag.new_tab
          @lti_launch.launch_type = "window"
          @return_url = success_url
        else
          @return_url = if @context
                          set_return_url
                        else
                          external_content_success_url("external_tool_redirect")
                        end
          @redirect_return = true
          js_env(redirect_return_success_url: success_url,
                 redirect_return_cancel_url: success_url)
        end

        opts = {
          launch_url: @tool.login_or_launch_url(content_tag_uri: @resource_url),
          link_code: @opaque_id,
          overrides: { "resource_link_title" => @resource_title },
          domain: HostUrl.context_host(@domain_root_account, request.host),
          include_module_context: true
        }
        variable_expander = Lti::VariableExpander.new(@domain_root_account, @context, self, {
                                                        current_user: @current_user,
                                                        current_pseudonym: @current_pseudonym,
                                                        content_tag: @module_tag || tag,
                                                        assignment: @assignment,
                                                        launch: @lti_launch,
                                                        tool: @tool
                                                      })

        adapter = if @tool.use_1_3?
                    # Use the resource URL as the target_link_uri
                    opts[:launch_url] = @resource_url

                    Lti::LtiAdvantageAdapter.new(
                      tool: @tool,
                      user: @current_user,
                      context: @context,
                      return_url: @return_url,
                      expander: variable_expander,
                      opts: opts.merge(
                        resource_link: @tag.associated_asset_lti_resource_link
                      )
                    )
                  else
                    Lti::LtiOutboundAdapter.new(@tool, @current_user, @context).prepare_tool_launch(@return_url, variable_expander, opts)
                  end

        if tag.try(:context_module)
          # if you change this, see also url_show.html.erb
          cu = context_url(@context, :context_context_modules_url)
          cu = "#{cu}/#{tag.context_module.id}"
          add_crumb tag.context_module.name, cu
          add_crumb @tag.title
        end

        if @assignment
          return unless require_user

          add_crumb(@resource_title)
          @mark_done = MarkDonePresenter.new(self, @context, params["module_item_id"], @current_user, @assignment)
          @prepend_template = "assignments/lti_header" if render_external_tool_prepend_template?
          begin
            @lti_launch.params = lti_launch_params(adapter)
          rescue Lti::IMS::AdvantageErrors::InvalidLaunchError
            return render_error_with_details(
              title: t("LTI Launch Error"),
              summary: t("There was an error launching to the configured tool."),
              directions: t("Please try re-establishing the connection to the tool by re-selecting the tool in the assignment or module item interface and saving.")
            )
          end
        else
          @lti_launch.params = adapter.generate_post_payload
        end

        @lti_launch.resource_url = @tool.login_or_launch_url(content_tag_uri: @resource_url)
        @lti_launch.link_text = @resource_title
        @lti_launch.analytics_id = @tool.tool_id

        @append_template = "context_modules/tool_sequence_footer" if render_external_tool_append_template?
        render Lti::AppUtil.display_template(external_tool_redirect_display_type)
      else
        flash[:error] = t "#application.errors.invalid_external_tool", "Couldn't find valid settings for this link"
        redirect_to named_context_url(context, error_redirect_symbol)
      end
    else
      flash[:error] = t "#application.errors.invalid_tag_type", "Didn't recognize the item type for this tag"
      redirect_to named_context_url(context, error_redirect_symbol)
    end
  end

  def set_return_url
    ref = request.referer
    # when flag is enabled, new quizzes quiz creation can only be initiated from quizzes page
    # but we still use the assignment#new page to create the quiz.
    # also handles launch from existing quiz on quizzes page.
    if ref.present? && @assignment&.quiz_lti?
      if (ref.include?("assignments/new") || ref =~ %r{courses/(\d+/quizzes.?|.*\?quiz_lti)}) && @context.root_account.feature_enabled?(:newquizzes_on_quiz_page)
        return polymorphic_url([@context, :quizzes])
      end

      if %r{courses/\d+/gradebook}i.match?(ref)
        return polymorphic_url([@context, :gradebook])
      end

      if %r{courses/\d+$}i.match?(ref)
        return polymorphic_url([@context])
      end

      if %r{courses/(\d+/modules.?|.*\?module_item_id=)}.match?(ref)
        return polymorphic_url([@context, :context_modules])
      end

      if %r{/courses/.*\?quiz_lti}.match?(ref)
        return polymorphic_url([@context, :quizzes])
      end

      if %r{courses/\d+/assignments}.match?(ref)
        return polymorphic_url([@context, :assignments])
      end
    end
    named_context_url(@context, :context_external_content_success_url, "external_tool_redirect", include_host: true)
  end

  def lti_launch_params(adapter)
    adapter.generate_post_payload_for_assignment(@assignment, lti_grade_passback_api_url(@tool), blti_legacy_grade_passback_api_url(@tool), lti_turnitin_outcomes_placement_url(@tool.id))
  end
  private :lti_launch_params

  def external_tool_redirect_display_type
    if params["display"].present?
      params["display"]
    elsif @assignment&.quiz_lti? && @module_tag
      "in_nav_context"
    else
      @tool&.extension_setting(:assignment_selection)&.dig("display_type")
    end
  end
  private :external_tool_redirect_display_type

  def render_external_tool_prepend_template?
    !%w[full_width in_nav_context].include?(external_tool_redirect_display_type)
  end
  private :render_external_tool_prepend_template?

  def render_external_tool_append_template?
    external_tool_redirect_display_type != "full_width"
  end
  private :render_external_tool_append_template?

  # pass it a context or an array of contexts and it will give you a link to the
  # person's calendar with only those things checked.
  def calendar_url_for(contexts_to_link_to = nil, options = {})
    options[:query] ||= {}
    contexts_to_link_to = Array(contexts_to_link_to)
    if (event = options.delete(:event))
      options[:query][:event_id] = event.id
    end
    options[:query][:include_contexts] = contexts_to_link_to.map(&:asset_string).join(",") unless contexts_to_link_to.empty?
    calendar_url(options[:query])
  end

  # pass it a context or an array of contexts and it will give you a link to the
  # person's files browser for the supplied contexts.
  def files_url_for(contexts_to_link_to = nil, options = {})
    options[:query] ||= {}
    contexts_to_link_to = Array(contexts_to_link_to)
    unless contexts_to_link_to.empty?
      options[:anchor] = contexts_to_link_to.first.asset_string
    end
    options[:query][:include_contexts] = contexts_to_link_to.map { |c| c.is_a? String ? c : c.asset_string }.join(",") unless contexts_to_link_to.empty?
    url_for(
      options[:query].merge({
        controller: "files",
        action: "full_index",
      }.merge(if options[:anchor].empty?
                {}
              else
                {
                  anchor: options[:anchor]
                }
              end))
    )
  end
  helper_method :calendar_url_for, :files_url_for

  def conversations_path(params = {})
    if @current_user
      query_string = params.slice(:context_id, :user_id, :user_name).each_with_object([]) do |(k, v), res|
        res << "#{k}=#{v}"
      end.join("&")
      "/conversations?#{query_string}"
    else
      hash = params.keys.empty? ? "" : "##{params.to_json.unpack1("H*")}"
      "/conversations#{hash}"
    end
  end
  helper_method :conversations_path

  # escape everything but slashes, see http://code.google.com/p/phusion-passenger/issues/detail?id=113
  FILE_PATH_ESCAPE_PATTERN = Regexp.new("[^#{URI::PATTERN::UNRESERVED}/]")
  def safe_domain_file_url(attachment, host_and_shard: nil, verifier: nil, download: false, return_url: nil, fallback_url: nil) # TODO: generalize this
    host_and_shard ||= HostUrl.file_host_with_shard(@domain_root_account || Account.default, request.host_with_port)
    host, shard = host_and_shard
    config = DynamicSettings.find(tree: :private, cluster: attachment.shard.database_server.id)
    if config["attachment_specific_file_domain"] == "true"
      separator = config["attachment_specific_file_domain_separator"] || "."
      host = "a#{attachment.shard.id}-#{attachment.local_id}#{separator}#{host}"
    end
    res = "#{request.protocol}#{host}"

    shard.activate do
      # add parameters so that the other domain can create a session that
      # will authorize file access but not full app access.  We need this in
      # case there are relative URLs in the file that point to other pieces
      # of content.
      fallback_url ||= request.url
      query = URI.parse(fallback_url).query
      # i don't know if we really need this but in case these expired tokens are a client caching issue,
      # let's throw an extra param in the fallback so we hopefully don't infinite loop
      fallback_url += (query.present? ? "&" : "?") + "fallback_ts=#{Time.now.to_i}"

      opts = generate_access_verifier(return_url: return_url, fallback_url: fallback_url)
      opts[:verifier] = verifier if verifier.present?

      if download
        # download "for realz, dude" (see later comments about :download)
        opts[:download_frd] = 1
      else
        # don't set :download here, because file_download_url won't like it. see
        # comment below for why we'd want to set :download
        opts[:inline] = 1
      end

      if @context && Attachment.relative_context?(@context.class.base_class) && @context == attachment.context
        # so yeah, this is right. :inline=>1 wants :download=>1 to go along with
        # it, so we're setting :download=>1 *because* we want to display inline.
        opts[:download] = 1 unless download

        # if the context is one that supports relative paths (which requires extra
        # routes and stuff), then we'll build an actual named_context_url with the
        # params for show_relative
        res += named_context_url(@context, :context_file_url, attachment)
        res += "/" + URI.escape(attachment.full_display_path, FILE_PATH_ESCAPE_PATTERN)
        res += "?" + opts.to_query
      else
        # otherwise, just redirect to /files/:id
        res += file_download_url(attachment, opts.merge(only_path: true))
      end
    end

    res
  end
  helper_method :safe_domain_file_url

  def feature_enabled?(feature)
    @features_enabled ||= {}
    feature = feature.to_sym
    return @features_enabled[feature] unless @features_enabled[feature].nil?

    @features_enabled[feature] ||= if [:question_banks].include?(feature)
                                     true
                                   elsif feature == :twitter
                                     !!Twitter::Connection.config
                                   elsif feature == :diigo
                                     !!Diigo::Connection.config
                                   elsif feature == :google_drive
                                     Canvas::Plugin.find(:google_drive).try(:enabled?)
                                   elsif feature == :etherpad
                                     !!EtherpadCollaboration.config
                                   elsif feature == :kaltura
                                     !!CanvasKaltura::ClientV3.config
                                   elsif feature == :web_conferences
                                     !!WebConference.config
                                   elsif feature == :vericite
                                     Canvas::Plugin.find(:vericite).try(:enabled?)
                                   elsif feature == :lockdown_browser
                                     Canvas::Plugin.all_for_tag(:lockdown_browser).any? { |p| p.settings[:enabled] }
                                   else
                                     !!AccountServices.allowable_services[feature]
                                   end
  end
  helper_method :feature_enabled?

  def service_enabled?(service)
    @domain_root_account&.service_enabled?(service)
  end
  helper_method :service_enabled?

  def feature_and_service_enabled?(feature)
    feature_enabled?(feature) && service_enabled?(feature)
  end
  helper_method :feature_and_service_enabled?

  def temporary_user_code(generate = true)
    if generate
      session[:temporary_user_code] ||= "tmp_#{Digest::MD5.hexdigest("#{Time.now.to_i}_#{rand}")}"
    else
      session[:temporary_user_code]
    end
  end

  def require_account_management(on_root_account = false, permissions: [:manage_account_settings])
    if (!@context.root_account? && on_root_account) || !@context.is_a?(Account)
      redirect_to named_context_url(@context, :context_url)
      return false
    else
      return false unless authorized_action(@context, @current_user, permissions)
    end
    true
  end

  def require_root_account_management
    require_account_management(true)
  end

  def require_site_admin_with_permission(permission)
    require_context_with_permission(Account.site_admin, permission)
  end

  def require_context_with_permission(context, permission)
    unless context.grants_right?(@current_user, permission)
      respond_to do |format|
        format.html do
          if @current_user
            flash[:error] = t "#application.errors.permission_denied", "You don't have permission to access that page"
            redirect_to root_url
          else
            redirect_to_login
          end
        end
        format.json { render_json_unauthorized }
      end
      false
    end
  end

  def require_registered_user
    return false if require_user == false

    unless @current_user.registered?
      respond_to do |format|
        format.html { render "shared/registration_incomplete", status: :unauthorized }
        format.json { render json: { "status" => "unauthorized", "message" => t("#errors.registration_incomplete", "You need to confirm your email address before you can view this page") }, status: :unauthorized }
      end
      false
    end
  end

  def check_incomplete_registration
    if @current_user
      js_env INCOMPLETE_REGISTRATION: incomplete_registration?, USER_EMAIL: @current_user.email
    end
  end

  def incomplete_registration?
    @current_user && params[:registration_success] && @current_user.pre_registered?
  end
  helper_method :incomplete_registration?

  def page_views_enabled?
    PageView.page_views_enabled?
  end
  helper_method :page_views_enabled?

  def verified_file_download_url(attachment, context = nil, permission_map_id = nil, *opts)
    verifier = Attachments::Verification.new(attachment).verifier_for_user(@current_user,
                                                                           context: context.try(:asset_string), permission_map_id: permission_map_id)
    file_download_url(attachment, { verifier: verifier }, *opts)
  end
  helper_method :verified_file_download_url

  def user_content(str)
    return nil unless str
    return str.html_safe unless str.match?(/object|embed|equation_image/)

    UserContent.escape(str, request.host_with_port, use_new_math_equation_handling?)
  end
  helper_method :user_content

  def public_user_content(str, context = @context, user = @current_user, is_public = false)
    return nil unless str

    rewriter = UserContent::HtmlRewriter.new(context, user)
    rewriter.set_handler("files") do |match|
      UserContent::FilesHandler.new(
        match: match,
        context: context,
        user: user,
        preloaded_attachments: {},
        in_app: in_app?,
        is_public: is_public
      ).processed_url
    end
    UserContent.escape(rewriter.translate_content(str), request.host_with_port, use_new_math_equation_handling?)
  end
  helper_method :public_user_content

  def find_bank(id, check_context_chain = true)
    bank = @context.assessment_question_banks.active.where(id: id).first || @current_user.assessment_question_banks.active.where(id: id).first
    if bank
      (if block_given?
         authorized_action(bank, @current_user, :read)
       else
         bank.grants_right?(@current_user, session, :read)
       end) or return nil
    elsif check_context_chain
      (if block_given?
         authorized_action(@context, @current_user, :read_question_banks)
       else
         @context.grants_right?(@current_user, session, :read_question_banks)
       end) or return nil
      bank = @context.inherited_assessment_question_banks.where(id: id).first
    end

    yield if block_given? && (@bank = bank)
    bank
  end

  def in_app?
    !!(@current_user ? @pseudonym_session : session[:session_id])
  end

  def json_as_text?
    request.headers["CONTENT_TYPE"].to_s.include?("multipart/form-data") &&
      (params[:format].to_s != "json" || in_app?)
  end

  def params_are_integers?(*check_params)
    begin
      check_params.each { |p| Integer(params[p]) }
    rescue ArgumentError
      return false
    end
    true
  end

  def destroy_session
    logger.info "Destroying session: #{session[:session_id]}"
    @pseudonym_session.destroy rescue true
    reset_session
  end

  def logout_current_user
    logged_in_user.try(:stamp_logout_time!)
    InstFS.logout(logged_in_user) rescue nil
    destroy_session
  end

  def set_layout_options
    @embedded_view = params[:embedded]
    @headers = false if params[:no_headers]
    (@body_classes ||= []) << "embedded" if @embedded_view
  end

  def stringify_json_ids?
    request.headers["Accept"]&.include?("application/json+canvas-string-ids")
  end

  def json_cast(obj)
    obj = obj.as_json if obj.respond_to?(:as_json)
    stringify_json_ids? ? StringifyIds.recursively_stringify_ids(obj) : obj
  end

  def render(options = nil, extra_options = {}, &block)
    set_layout_options
    if options.is_a?(Hash) && options.key?(:json)
      json = options.delete(:json)
      unless json.is_a?(String)
        json = ActiveSupport::JSON.encode(json_cast(json))
      end

      # fix for some browsers not properly handling json responses to multipart
      # file upload forms and s3 upload success redirects -- we'll respond with text instead.
      if options[:as_text] || json_as_text?
        options[:html] = json.html_safe
      else
        options[:json] = json
      end
    end

    # _don't_ call before_render hooks if we're not returning HTML
    if options.is_a?(Hash) &&
       (options[:json] || options[:plain] || options[:layout] == false)
      super
    else
      run_callbacks(:html_render) { super }
    end
  end

  # flash is normally only preserved for one redirect; make sure we carry
  # it along in case there are more
  def redirect_to(*)
    flash.keep
    super
  end

  def css_bundles
    @css_bundles ||= []
  end
  helper_method :css_bundles

  def css_bundle(*args)
    opts = (args.last.is_a?(Hash) ? args.pop : {})
    Array(args).flatten.each do |bundle|
      css_bundles << [bundle, opts[:plugin]] unless css_bundles.include? [bundle, opts[:plugin]]
    end
    nil
  end
  helper_method :css_bundle

  def js_bundles
    @js_bundles ||= []
  end
  helper_method :js_bundles

  # Use this method to place a bundle on the page, note that the end goal here
  # is to only ever include one bundle per page load, so use this with care and
  # ensure that the bundle you are requiring isn't simply a dependency of some
  # other bundle.
  #
  # Bundles are defined in ui/bundles/<bundle>.coffee
  #
  # usage: js_bundle :gradebook
  #
  # Only allows multiple arguments to support old usage of jammit_js
  #
  # Optional :plugin named parameter allows you to specify a plugin which
  # contains the bundle. Example:
  #
  # js_bundle :gradebook, :plugin => :my_feature
  #
  # will look for the bundle in
  # /plugins/my_feature/(optimized|javascripts)/compiled/bundles/ rather than
  # /(optimized|javascripts)/compiled/bundles/
  def js_bundle(*args)
    opts = (args.last.is_a?(Hash) ? args.pop : {})
    Array(args).flatten.each do |bundle|
      js_bundles << [bundle, opts[:plugin], false] unless js_bundles.include? [bundle, opts[:plugin], false]
    end
    nil
  end
  helper_method :js_bundle

  # Like #js_bundle but delay the execution (not necessarily the loading) of the
  # JS until the DOM is ready. Equivalent to doing:
  #
  #     $(document).ready(() => { import('path/to/bundles/profile.js') })
  #
  # This is useful when you suspect that the rendering of ERB/HTML can take a
  # long enough time for the JS to execute before it's done. For example, when
  # a page would contain a ton of DOM elements to represent DB records without
  # pagination as seen in USERS-369.
  def deferred_js_bundle(*args)
    opts = (args.last.is_a?(Hash) ? args.pop : {})
    Array(args).flatten.each do |bundle|
      js_bundles << [bundle, opts[:plugin], true] unless js_bundles.include? [bundle, opts[:plugin], true]
    end
    nil
  end
  helper_method :deferred_js_bundle

  def add_body_class(*args)
    @body_classes ||= []
    raise "call add_body_class for #{args} in the controller when using streaming templates" if @streaming_template && (args - @body_classes).any?

    @body_classes += args
  end
  helper_method :add_body_class

  def body_classes
    @body_classes ||= []
  end
  helper_method :body_classes

  def set_active_tab(active_tab)
    raise "call set_active_tab for #{active_tab.inspect} in the controller when using streaming templates" if @streaming_template && @active_tab != active_tab

    @active_tab = active_tab
  end
  helper_method :set_active_tab

  def get_active_tab
    @active_tab
  end
  helper_method :get_active_tab

  def get_course_from_section
    if params[:section_id]
      @section = api_find(CourseSection, params.delete(:section_id))
      params[:course_id] = @section.course_id
    end
  end

  def reject_student_view_student
    return unless @current_user&.fake_student?

    @unauthorized_message ||= t("#application.errors.student_view_unauthorized", "You cannot access this functionality in student view.")
    render_unauthorized_action
  end

  def set_site_admin_context
    @context = Account.site_admin
    add_crumb t("#crumbs.site_admin", "Site Admin"), url_for(Account.site_admin)
  end

  def flash_notices
    @notices ||= begin
      notices = []
      if !browser_supported? && !@embedded_view && !cookies["unsupported_browser_dismissed"]
        notices << { type: "warning", content: { html: unsupported_browser }, classes: "unsupported_browser" }
      end
      if (error = flash[:error])
        flash.delete(:error)
        notices << { type: "error", content: error, icon: "warning" }
      end
      if (warning = flash[:warning])
        flash.delete(:warning)
        notices << { type: "warning", content: warning, icon: "warning" }
      end
      if (info = flash[:info])
        flash.delete(:info)
        notices << { type: "info", content: info, icon: "info" }
      end
      if (notice = flash[:html_notice] ? { html: flash[:html_notice] } : flash[:notice])
        if flash[:html_notice]
          flash.delete(:html_notice)
        else
          flash.delete(:notice)
        end
        notices << { type: "success", content: notice, icon: "check" }
      end
      notices
    end
  end
  helper_method :flash_notices

  def unsupported_browser
    t("Your browser does not meet the minimum requirements for Canvas. Please visit the *Canvas Community* for a complete list of supported browsers.", wrapper: view_context.link_to('\1', t(:"#community.basics_browser_requirements")))
  end

  def browser_supported?
    key = request.user_agent.to_s.sum # keep cookie size in check. a legitimate collision here would be 1. extremely unlikely and 2. not a big deal
    if key != session[:browser_key]
      session[:browser_key] = key
      session[:browser_supported] = BrowserSupport.supported?(request.user_agent)
    end
    session[:browser_supported]
  end

  def mobile_device?
    params[:mobile] || request.user_agent.to_s =~ /ipod|iphone|ipad|Android/i
  end

  def ms_office?
    request.user_agent.to_s.include?("ms-office") ||
      request.user_agent.to_s.match?(%r{Word/\d+\.\d+})
  end

  def profile_data(profile, viewer, session, includes)
    extend Api::V1::UserProfile
    extend Api::V1::Course
    extend Api::V1::Group
    includes ||= []
    data = user_profile_json(profile, viewer, session, includes, profile)
    data[:can_edit] = viewer == profile.user
    data[:can_edit_name] = data[:can_edit] && profile.user.user_can_edit_name?
    data[:can_edit_avatar] = data[:can_edit] && profile.user.avatar_state != :locked
    data[:known_user] = viewer.address_book.known_user(profile.user)
    if data[:known_user] && viewer != profile.user
      common_courses = viewer.address_book.common_courses(profile.user)
      # address book can return a fake record in common courses with course_id
      # 0 which represents an admin -> user commonality.
      common_courses.delete(0)
      common_groups = viewer.address_book.common_groups(profile.user)
    else
      common_courses = {}
      common_groups = {}
    end
    data[:common_contexts] = common_contexts(common_courses, common_groups, @current_user, session)
    data
  end

  def common_contexts(common_courses, common_groups, current_user, session)
    courses = Course.active.where(id: common_courses.keys).to_a
    groups = Group.active.where(id: common_groups.keys).to_a

    common_courses = courses.map do |course|
      course_json(course, current_user, session, ["html_url"], false).merge({
                                                                              roles: common_courses[course.id].map { |role| Enrollment.readable_type(role) }
                                                                            })
    end

    common_groups = groups.map do |group|
      group_json(group, current_user, session, include: ["html_url"]).merge({
                                                                              # in the future groups will have more roles and we'll need soemthing similar to
                                                                              # the roles.map above in courses
                                                                              roles: [t("#group.memeber", "Member")]
                                                                            })
    end

    common_courses + common_groups
  end

  def not_found
    raise ActionController::RoutingError, "Not Found"
  end

  def set_js_rights(objtypes = nil)
    objtypes ||= js_rights if respond_to?(:js_rights)
    if objtypes
      hash = {}
      objtypes.each do |instance_symbol|
        instance_name = instance_symbol.to_s
        obj = instance_variable_get("@#{instance_name}")
        policy = obj.check_policy(@current_user, session) unless obj.nil? || !obj.respond_to?(:check_policy)
        hash["#{instance_name.upcase}_RIGHTS".to_sym] = HashWithIndifferentAccess[policy.map { |right| [right, true] }] unless policy.nil?
      end

      js_env hash
    end
  end

  def set_js_wiki_data(opts = {})
    hash = {}

    hash[:DEFAULT_EDITING_ROLES] = @context.default_wiki_editing_roles if @context.respond_to?(:default_wiki_editing_roles)
    hash[:WIKI_PAGES_PATH] = polymorphic_path([@context, :wiki_pages])
    if opts[:course_home]
      hash[:COURSE_HOME] = true
      hash[:COURSE_TITLE] = @context.name
    end

    if @page
      if @page.grants_any_right?(@current_user, session, :update, :update_content)
        mc_status = setup_master_course_restrictions(@page, @context, user_can_edit: true)
      end

      hash[:WIKI_PAGE] = wiki_page_json(@page, @current_user, session, true, deep_check_if_needed: true, master_course_status: mc_status)
      version_number = Rails.cache.fetch(["page_version", @page].cache_key) { @page.versions.maximum(:number) }
      hash[:WIKI_PAGE_REVISION] = version_number && StringifyIds.stringify_id(version_number)
      hash[:WIKI_PAGE_SHOW_PATH] = named_context_url(@context, :context_wiki_page_path, @page)
      hash[:WIKI_PAGE_EDIT_PATH] = named_context_url(@context, :edit_context_wiki_page_path, @page)
      hash[:WIKI_PAGE_HISTORY_PATH] = named_context_url(@context, :context_wiki_page_revisions_path, @page)
    end

    if @context.is_a?(Course) && @context.grants_right?(@current_user, session, :read)
      hash[:COURSE_ID] = @context.id.to_s
      hash[:MODULES_PATH] = polymorphic_path([@context, :context_modules])
    end

    js_env hash
  end

  ASSIGNMENT_GROUPS_TO_FETCH_PER_PAGE_ON_ASSIGNMENTS_INDEX = 50
  def set_js_assignment_data
    rights = [*RoleOverride::GRANULAR_MANAGE_ASSIGNMENT_PERMISSIONS, :manage_grades, :read_grades, :manage]
    permissions = @context.rights_status(@current_user, *rights)
    permissions[:manage_course] = permissions[:manage]
    if @context.root_account.feature_enabled?(:granular_permissions_manage_assignments)
      permissions[:manage_assignments] = permissions[:manage_assignments_edit]
      permissions[:manage] = permissions[:manage_assignments_edit]
    else
      permissions[:manage_assignments_add] = permissions[:manage_assignments]
      permissions[:manage_assignments_delete] = permissions[:manage_assignments]
      permissions[:manage] = permissions[:manage_assignments]
    end
    permissions[:by_assignment_id] = @context.assignments.map do |assignment|
      [assignment.id, {
        update: assignment.user_can_update?(@current_user, session),
        delete: assignment.grants_right?(@current_user, :delete)
      }]
    end.to_h

    current_user_has_been_observer_in_this_course = @context.user_has_been_observer?(@current_user)

    prefetch_xhr(api_v1_course_assignment_groups_url(
                   @context,
                   include: [
                     "assignments",
                     "discussion_topic",
                     (permissions[:manage] || current_user_has_been_observer_in_this_course) && "all_dates",
                     permissions[:manage] && "module_ids"
                   ].reject(&:blank?),
                   exclude_response_fields: ["description", "rubric"],
                   exclude_assignment_submission_types: ["wiki_page"],
                   override_assignment_dates: !permissions[:manage],
                   per_page: ASSIGNMENT_GROUPS_TO_FETCH_PER_PAGE_ON_ASSIGNMENTS_INDEX
                 ), id: "assignment_groups_url")

    js_env({
             COURSE_ID: @context.id.to_s,
             URLS: {
               new_assignment_url: new_polymorphic_url([@context, :assignment]),
               new_quiz_url: context_url(@context, :context_quizzes_new_url),
               course_url: api_v1_course_url(@context),
               sort_url: reorder_course_assignment_groups_url(@context),
               assignment_sort_base_url: course_assignment_groups_url(@context),
               context_modules_url: api_v1_course_context_modules_path(@context),
               course_student_submissions_url: api_v1_course_student_submissions_url(@context)
             },
             POST_TO_SIS: Assignment.sis_grade_export_enabled?(@context),
             PERMISSIONS: permissions,
             HAS_GRADING_PERIODS: @context.grading_periods?,
             VALID_DATE_RANGE: CourseDateRange.new(@context),
             assignment_menu_tools: external_tools_display_hashes(:assignment_menu),
             assignment_index_menu_tools: (if @domain_root_account&.feature_enabled?(:commons_favorites)
                                             external_tools_display_hashes(:assignment_index_menu)
                                           else
                                             []
                                           end),
             assignment_group_menu_tools: (if @domain_root_account&.feature_enabled?(:commons_favorites)
                                             external_tools_display_hashes(:assignment_group_menu)
                                           else
                                             []
                                           end),
             discussion_topic_menu_tools: external_tools_display_hashes(:discussion_topic_menu),
             quiz_menu_tools: external_tools_display_hashes(:quiz_menu),
             current_user_has_been_observer_in_this_course: current_user_has_been_observer_in_this_course,
             observed_student_ids: ObserverEnrollment.observed_student_ids(@context, @current_user),
             apply_assignment_group_weights: @context.apply_group_weights?,
           })

    conditional_release_js_env(includes: :active_rules)

    if @context.grading_periods?
      js_env(active_grading_periods: GradingPeriod.json_for(@context, @current_user))
    end
  end

  def google_drive_connection
    return @google_drive_connection if @google_drive_connection

    ## @real_current_user first ensures that a masquerading user never sees the
    ## masqueradee's files, but in general you may want to block access to google
    ## docs for masqueraders earlier in the request
    if logged_in_user
      refresh_token, access_token = Rails.cache.fetch(["google_drive_tokens", logged_in_user].cache_key) do
        service = logged_in_user.user_services.where(service: "google_drive").first
        service && [service.token, service.secret]
      end
    else
      refresh_token = session[:oauth_gdrive_refresh_token]
      access_token = session[:oauth_gdrive_access_token]
    end

    @google_drive_connection = GoogleDrive::Connection.new(refresh_token, access_token, ApplicationController.google_drive_timeout)
  end

  def google_drive_client(refresh_token = nil, access_token = nil)
    settings = Canvas::Plugin.find(:google_drive).try(:settings) || {}
    client_secrets = {
      client_id: settings[:client_id],
      client_secret: settings[:client_secret_dec],
      redirect_uri: settings[:redirect_uri]
    }.with_indifferent_access
    GoogleDrive::Client.create(client_secrets, refresh_token, access_token)
  end

  def user_has_google_drive
    @user_has_google_drive ||= if logged_in_user
                                 Rails.cache.fetch_with_batched_keys("user_has_google_drive", batch_object: logged_in_user, batched_keys: :user_services) do
                                   google_drive_connection.authorized?
                                 end
                               else
                                 google_drive_connection.authorized?
                               end
  end

  def setup_live_events_context
    proc = lambda do
      ctx = {}

      benchmark("setup_live_events_context") do
        if @domain_root_account
          ctx[:root_account_uuid] = @domain_root_account.uuid
          ctx[:root_account_id] = @domain_root_account.global_id
          ctx[:root_account_lti_guid] = @domain_root_account.lti_guid
        end

        if @current_pseudonym
          ctx[:user_login] = @current_pseudonym.unique_id
          ctx[:user_account_id] = @current_pseudonym.global_account_id
          ctx[:user_sis_id] = @current_pseudonym.sis_user_id
        end

        ctx[:user_id] = @current_user.global_id if @current_user
        ctx[:time_zone] = @current_user.time_zone if @current_user
        ctx[:developer_key_id] = @access_token.developer_key.global_id if @access_token
        ctx[:real_user_id] = @real_current_user.global_id if @real_current_user
        ctx[:context_type] = @context.class.to_s if @context
        ctx[:context_id] = @context.global_id if @context
        ctx[:context_sis_source_id] = @context.sis_source_id if @context.respond_to?(:sis_source_id)
        ctx[:context_account_id] = Context.get_account_or_parent_account_global_id(@context) if @context

        if @context_membership
          ctx[:context_role] =
            if @context_membership.respond_to?(:role)
              @context_membership.role.name
            elsif @context_membership.respond_to?(:type)
              @context_membership.type
            else
              @context_membership.class.to_s
            end
        end

        if (tctx = Thread.current[:context])
          ctx[:request_id] = tctx[:request_id]
          ctx[:session_id] = tctx[:session_id]
        end

        ctx[:hostname] = request.host
        ctx[:http_method] = request.method
        ctx[:user_agent] = request.headers["User-Agent"]
        ctx[:client_ip] = request.remote_ip
        ctx[:url] = request.url
        # The Caliper spec uses the spelling "referrer", so use it in the Canvas output JSON too.
        ctx[:referrer] = request.referer
        ctx[:producer] = "canvas"

        if @domain_root_account&.feature_enabled?(:compact_live_event_payloads)
          ctx[:compact_live_events] = true
        end

        StringifyIds.recursively_stringify_ids(ctx)
      end

      ctx
    end
    LiveEvents.set_context(proc)
  end

  # makes it so you can use the prefetch_xhr erb helper from controllers. They'll be rendered in _head.html.erb
  def prefetch_xhr(*args, **kwargs)
    (@xhrs_to_prefetch_from_controller ||= []) << [args, kwargs]
  end

  def manage_live_events_context
    setup_live_events_context
    yield
  ensure
    LiveEvents.clear_context!
  end

  def can_stream_template?
    if ::Rails.env.test?
      # don't actually stream because it kills selenium
      # but still set the instance variable so we catch errors that we'd encounter streaming frd
      @streaming_template = true
      false
    else
      return value_to_boolean(params[:force_stream]) if params.key?(:force_stream)

      ::DynamicSettings.find(tree: :private)["enable_template_streaming", failsafe: false] &&
        Setting.get("disable_template_streaming_for_#{controller_name}/#{action_name}", "false") != "true"
    end
  end

  def recaptcha_enabled?
    DynamicSettings.find(tree: :private)["recaptcha_server_key"].present? && @domain_root_account.self_registration_captcha?
  end

  # Show Student View button on the following controller/action pages, as long as defined tabs are not hidden
  STUDENT_VIEW_PAGES = {
    "courses#show" => nil,
    "announcements#index" => Course::TAB_ANNOUNCEMENTS,
    "announcements#show" => nil,
    "assignments#index" => Course::TAB_ASSIGNMENTS,
    "assignments#show" => nil,
    "discussion_topics#index" => Course::TAB_DISCUSSIONS,
    "discussion_topics#show" => nil,
    "context_modules#index" => Course::TAB_MODULES,
    "context#roster" => Course::TAB_PEOPLE,
    "context#roster_user" => nil,
    "wiki_pages#front_page" => Course::TAB_PAGES,
    "wiki_pages#index" => Course::TAB_PAGES,
    "wiki_pages#show" => nil,
    "files#index" => Course::TAB_FILES,
    "files#show" => nil,
    "assignments#syllabus" => Course::TAB_SYLLABUS,
    "outcomes#index" => Course::TAB_OUTCOMES,
    "quizzes/quizzes#index" => Course::TAB_QUIZZES,
    "quizzes/quizzes#show" => nil
  }.freeze

  def show_student_view_button?
    return false unless @context.is_a?(Course) && can_do(@context, @current_user, :use_student_view)

    controller_action = "#{params[:controller]}##{params[:action]}"
    STUDENT_VIEW_PAGES.key?(controller_action) && (STUDENT_VIEW_PAGES[controller_action].nil? || !@context.tab_hidden?(STUDENT_VIEW_PAGES[controller_action]))
  end
  helper_method :show_student_view_button?

  def show_immersive_reader?
    return false if @current_user.blank?

    controller_action = "#{params[:controller]}##{params[:action]}"
    immersive_reader_pages = if Account.site_admin.feature_enabled?(:more_immersive_reader)
                               ["assignments#show", "courses#show", "assignments#syllabus", "wiki_pages#front_page", "wiki_pages#show"].freeze
                             else
                               ["wiki_pages#show"].freeze
                             end

    return false unless immersive_reader_pages.include?(controller_action)

    @context&.root_account&.feature_enabled?(:immersive_reader_wiki_pages) ||
      @current_user.feature_enabled?(:user_immersive_reader_wiki_pages)
  end
  helper_method :show_immersive_reader?

  def should_show_migration_limitation_message
    @context.is_a?(Course) && @context.user_is_instructor?(@current_user) &&
      @context.quiz_migration_alert_for_user(@current_user.id).present? &&
      %r{^/courses/\d+(/assignments|/quizzes|/modules|.?)$}.match?(request.path)
  end
  helper_method :should_show_migration_limitation_message

<<<<<<< HEAD
  def uncached_k5_user?(user = @current_user)
=======
  def uncached_k5_user?(user, course_ids: nil)
>>>>>>> 9378b4e4
    if user
      # Collect global ids of all accounts in current region with k5 enabled
      global_k5_account_ids = []
      Account.shard(user.in_region_associated_shards).root_accounts.active.non_shadow
             .where("settings LIKE '%k5_accounts:\n- %'").select(:settings).each do |account|
        account.settings[:k5_accounts]&.each do |k5_account_id|
          global_k5_account_ids << Shard.global_id_for(k5_account_id, account.shard)
        end
      end
      return false if global_k5_account_ids.blank?

      provided_global_account_ids = course_ids.present? ? Course.where(id: course_ids).distinct.pluck(:account_id).map { |account_id| Shard.global_id_for(account_id) } : []

      # See if the user has associations with any k5-enabled accounts on each shard
      k5_associations = Shard.partition_by_shard(global_k5_account_ids) do |k5_account_ids|
<<<<<<< HEAD
        enrolled_course_ids = user.enrollments.shard(Shard.current).new_or_active_by_date.select(:course_id)
        enrolled_account_ids = Course.where(id: enrolled_course_ids).distinct.pluck(:account_id)
        break true if (enrolled_account_ids & k5_account_ids).any?

        enrolled_account_ids += user.account_users.shard(Shard.current).active.pluck(:account_id)
        break true if (enrolled_account_ids & k5_account_ids).any?
=======
        if course_ids.present?
          # Use only provided course_ids' account ids if passed
          provided_account_ids = provided_global_account_ids.select { |account_id| Shard.shard_for(account_id) == Shard.current }.map { |global_id| Shard.local_id_for(global_id)[0] }
          break true if (provided_account_ids & k5_account_ids).any?

          provided_account_chain_ids = Account.multi_account_chain_ids(provided_account_ids)
          break true if (provided_account_chain_ids & k5_account_ids).any?
        else
          # If course_ids isn't passed, check all their enrollments and account_users
          enrolled_course_ids = user.enrollments.shard(Shard.current).new_or_active_by_date.select(:course_id)
          enrolled_account_ids = Course.where(id: enrolled_course_ids).distinct.pluck(:account_id)
          break true if (enrolled_account_ids & k5_account_ids).any?

          enrolled_account_ids += user.account_users.shard(Shard.current).active.pluck(:account_id)
          break true if (enrolled_account_ids & k5_account_ids).any?
>>>>>>> 9378b4e4

          enrolled_account_chain_ids = Account.multi_account_chain_ids(enrolled_account_ids)
          break true if (enrolled_account_chain_ids & k5_account_ids).any?
        end
      end
      k5_associations == true
    else
      # Default to classic canvas if the user isn't logged in
      false
    end
  end

  def k5_disabled?
    # Only admins and teachers can opt-out of being considered a k5 user
    can_disable = @current_user.roles(@domain_root_account).any? { |role| %w[admin teacher].include?(role) }
<<<<<<< HEAD
    can_disable && @current_user.elementary_dashboard_disabled?
  end

  def k5_user?(check_disabled: true, user: @current_user)
    RequestCache.cache("k5_user", user, @current_user, @domain_root_account, check_disabled, @current_user&.elementary_dashboard_disabled?) do
=======
    manually_disabled = can_disable && @current_user.elementary_dashboard_disabled?
    disabled_for_observer = @current_user.roles(@domain_root_account).include?("observer") &&
                            Account.site_admin.feature_enabled?(:observer_picker) &&
                            @selected_observed_user.present? &&
                            @selected_observed_user != @current_user &&
                            !k5_user?(user: @selected_observed_user, check_disabled: false)
    manually_disabled || disabled_for_observer
  end

  # When course_ids is provided, use only those course ids to determine k5 status
  def k5_user?(user: @current_user, course_ids: nil, check_disabled: true)
    RequestCache.cache("k5_user", user, @current_user, @domain_root_account, @selected_observed_user, check_disabled, @current_user&.elementary_dashboard_disabled?) do
>>>>>>> 9378b4e4
      if user
        next false if check_disabled && k5_disabled?

        # This key is also invalidated when the k5 setting is toggled at the account level or when enrollments change
<<<<<<< HEAD
        Rails.cache.fetch_with_batched_keys("k5_user", batch_object: user, batched_keys: %i[k5_user enrollments account_users], expires_in: 12.hours) do
          uncached_k5_user?(user)
        end
      else
        uncached_k5_user?(user)
=======
        Rails.cache.fetch_with_batched_keys(["k5_user", course_ids].cache_key, batch_object: user, batched_keys: %i[k5_user enrollments account_users], expires_in: 12.hours) do
          uncached_k5_user?(user, course_ids: course_ids)
        end
      else
        uncached_k5_user?(user, course_ids: course_ids)
>>>>>>> 9378b4e4
      end
    end
  end
  helper_method :k5_user?
end<|MERGE_RESOLUTION|>--- conflicted
+++ resolved
@@ -2963,11 +2963,7 @@
   end
   helper_method :should_show_migration_limitation_message
 
-<<<<<<< HEAD
-  def uncached_k5_user?(user = @current_user)
-=======
   def uncached_k5_user?(user, course_ids: nil)
->>>>>>> 9378b4e4
     if user
       # Collect global ids of all accounts in current region with k5 enabled
       global_k5_account_ids = []
@@ -2983,14 +2979,6 @@
 
       # See if the user has associations with any k5-enabled accounts on each shard
       k5_associations = Shard.partition_by_shard(global_k5_account_ids) do |k5_account_ids|
-<<<<<<< HEAD
-        enrolled_course_ids = user.enrollments.shard(Shard.current).new_or_active_by_date.select(:course_id)
-        enrolled_account_ids = Course.where(id: enrolled_course_ids).distinct.pluck(:account_id)
-        break true if (enrolled_account_ids & k5_account_ids).any?
-
-        enrolled_account_ids += user.account_users.shard(Shard.current).active.pluck(:account_id)
-        break true if (enrolled_account_ids & k5_account_ids).any?
-=======
         if course_ids.present?
           # Use only provided course_ids' account ids if passed
           provided_account_ids = provided_global_account_ids.select { |account_id| Shard.shard_for(account_id) == Shard.current }.map { |global_id| Shard.local_id_for(global_id)[0] }
@@ -3006,7 +2994,6 @@
 
           enrolled_account_ids += user.account_users.shard(Shard.current).active.pluck(:account_id)
           break true if (enrolled_account_ids & k5_account_ids).any?
->>>>>>> 9378b4e4
 
           enrolled_account_chain_ids = Account.multi_account_chain_ids(enrolled_account_ids)
           break true if (enrolled_account_chain_ids & k5_account_ids).any?
@@ -3022,13 +3009,6 @@
   def k5_disabled?
     # Only admins and teachers can opt-out of being considered a k5 user
     can_disable = @current_user.roles(@domain_root_account).any? { |role| %w[admin teacher].include?(role) }
-<<<<<<< HEAD
-    can_disable && @current_user.elementary_dashboard_disabled?
-  end
-
-  def k5_user?(check_disabled: true, user: @current_user)
-    RequestCache.cache("k5_user", user, @current_user, @domain_root_account, check_disabled, @current_user&.elementary_dashboard_disabled?) do
-=======
     manually_disabled = can_disable && @current_user.elementary_dashboard_disabled?
     disabled_for_observer = @current_user.roles(@domain_root_account).include?("observer") &&
                             Account.site_admin.feature_enabled?(:observer_picker) &&
@@ -3041,24 +3021,15 @@
   # When course_ids is provided, use only those course ids to determine k5 status
   def k5_user?(user: @current_user, course_ids: nil, check_disabled: true)
     RequestCache.cache("k5_user", user, @current_user, @domain_root_account, @selected_observed_user, check_disabled, @current_user&.elementary_dashboard_disabled?) do
->>>>>>> 9378b4e4
       if user
         next false if check_disabled && k5_disabled?
 
         # This key is also invalidated when the k5 setting is toggled at the account level or when enrollments change
-<<<<<<< HEAD
-        Rails.cache.fetch_with_batched_keys("k5_user", batch_object: user, batched_keys: %i[k5_user enrollments account_users], expires_in: 12.hours) do
-          uncached_k5_user?(user)
-        end
-      else
-        uncached_k5_user?(user)
-=======
         Rails.cache.fetch_with_batched_keys(["k5_user", course_ids].cache_key, batch_object: user, batched_keys: %i[k5_user enrollments account_users], expires_in: 12.hours) do
           uncached_k5_user?(user, course_ids: course_ids)
         end
       else
         uncached_k5_user?(user, course_ids: course_ids)
->>>>>>> 9378b4e4
       end
     end
   end
