--- conflicted
+++ resolved
@@ -33,7 +33,6 @@
   include Api::V1::WikiPage
   include LegalInformationHelper
   include ObserverEnrollmentsHelper
-  include IgniteAgentHelper
 
   helper :all
 
@@ -389,10 +388,7 @@
                                     end
         if @context.is_a?(Course)
           @js_env[:FEATURES][:youtube_overlay] = @context.account.feature_enabled?(:youtube_overlay)
-<<<<<<< HEAD
-=======
           @js_env[:FEATURES][:rce_studio_embed_improvements] = @context.feature_enabled?(:rce_studio_embed_improvements)
->>>>>>> 34de21f6
         end
 
         # partner context data
@@ -3504,9 +3500,6 @@
     js_env(AI_FEEDBACK_LINK: Setting.get("ai_feedback_link", "https://inst.bid/ai/feedback"))
   end
 
-<<<<<<< HEAD
-  helper_method :add_ignite_agent_bundle
-=======
   def add_ignite_agent_bundle?
     return false unless @domain_root_account&.feature_enabled?(:ignite_agent_enabled)
     return false unless @domain_root_account&.grants_right?(@current_user, session, :access_ignite_agent)
@@ -3514,5 +3507,4 @@
     true
   end
   helper_method :add_ignite_agent_bundle?
->>>>>>> 34de21f6
 end