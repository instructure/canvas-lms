# frozen_string_literal: true

#
# Copyright (C) 2011 - present Instructure, Inc.
#
# This file is part of Canvas.
#
# Canvas is free software: you can redistribute it and/or modify it under
# the terms of the GNU Affero General Public License as published by the Free
# Software Foundation, version 3 of the License.
#
# Canvas is distributed in the hope that it will be useful, but WITHOUT ANY
# WARRANTY; without even the implied warranty of MERCHANTABILITY or FITNESS FOR
# A PARTICULAR PURPOSE. See the GNU Affero General Public License for more
# details.
#
# You should have received a copy of the GNU Affero General Public License along
# with this program. If not, see <http://www.gnu.org/licenses/>.
#

# Filters added to this controller apply to all controllers in the application.
# Likewise, all the methods added will be available for all controllers.

class ApplicationController < ActionController::Base
  define_callbacks :html_render

  attr_accessor :active_tab
  attr_reader :context

  include Api
  include LocaleSelection
  include Api::V1::User
  include Api::V1::WikiPage
  include LegalInformationHelper
  include FullStoryHelper

  helper :all

  include AuthenticationMethods

  include Canvas::RequestForgeryProtection
  protect_from_forgery with: :exception

  # Before/around actions run in order defined (even if interleaved)
  # After actions run in REVERSE order defined. Skipped on exception raise
  #   (which is common for 401, 404, 500 responses)
  # Around action yields return (in REVERSE order) after all after actions

  prepend_before_action :load_user, :load_account
  # make sure authlogic is before load_user
  skip_before_action :activate_authlogic
  prepend_before_action :activate_authlogic
  before_action :respect_account_privacy

  around_action :set_locale
  around_action :set_timezone
  around_action :enable_request_cache
  around_action :batch_statsd
  around_action :compute_http_cost

  before_action :clear_idle_connections
  before_action :set_normalized_route
  before_action :set_sentry_trace
  before_action :annotate_apm
  before_action :annotate_sentry
  before_action :check_pending_otp
  before_action :set_user_id_header
  before_action :set_time_zone
  before_action :set_page_view
  before_action :require_reacceptance_of_terms
  before_action :clear_policy_cache
  around_action :manage_live_events_context
  before_action :initiate_session_from_token
  before_action :fix_xhr_requests
  before_action :init_body_classes
  before_action :manage_robots_meta
  # multiple actions might be called on a single controller instance in specs
  before_action :clear_js_env if Rails.env.test?

  after_action :log_page_view
  after_action :discard_flash_if_xhr
  after_action :cache_buster
  # Yes, we're calling this before and after so that we get the user id logged
  # on events that log someone in and log someone out.
  after_action :set_user_id_header
  after_action :set_response_headers
  after_action :update_enrollment_last_activity_at
  set_callback :html_render, :after, :add_csp_for_root

  class << self
    def instance_id
      nil
    end

    def region
      nil
    end

    def test_cluster_name
      nil
    end

    def test_cluster?
      false
    end

    def google_drive_timeout
      Setting.get("google_drive_timeout", 30).to_i
    end

    private

    def batch_jobs_in_actions(opts = {})
      batch_opts = opts.delete(:batch)
      around_action(opts) do |_controller, action|
        Delayed::Batch.serial_batch(batch_opts || {}, &action)
      end
    end
  end

  def supported_timezones
    ActiveSupport::TimeZone.all.map { |tz| tz.tzinfo.name }
  end

  add_crumb(proc do
    title = I18n.t("links.dashboard", "My Dashboard")
    crumb = <<~HTML
      <i class="icon-home"
         title="#{title}">
        <span class="screenreader-only">#{title}</span>
      </i>
    HTML

    crumb.html_safe
  end, :root_path, class: "home")

  def clear_js_env
    @js_env = nil
  end

  def set_normalized_route
    # Presently used only by Sentry, and not needed for API requests
    return unless request.format.html? && SentryExtensions::Settings.settings[:frontend_dsn]

    ::Rails.application.routes.router.recognize(request) { |route, _| @route ||= route }
    return unless @route

    @normalized_route = CGI.unescape(@route.format(@route.parts.excluding(:format).index_with { |part| "{#{part}}" }))
  end

  def set_sentry_trace
    @sentry_trace = Sentry&.get_current_scope&.get_transaction&.to_sentry_trace
  end

  ##
  # Sends data from rails to JavaScript
  #
  # The data you send will eventually make its way into the view by simply
  # calling `to_json` on the data.
  #
  # It won't allow you to overwrite a key that has already been set
  #
  # Please use *ALL_CAPS* for keys since these are considered constants
  # Also, please don't name it stuff from JavaScript's Object.prototype
  # like `hasOwnProperty`, `constructor`, `__defineProperty__` etc.
  #
  # This method is available in controllers and views
  #
  # example:
  #
  #     # ruby
  #     js_env :FOO_BAR => [1,2,3], :COURSE => @course
  #
  #     # coffeescript
  #     require ['ENV'], (ENV) ->
  #       ENV.FOO_BAR #> [1,2,3]
  #
  def js_env(hash = {}, overwrite = false)
    return {} unless request.format.html? || request.format == "*/*" || @include_js_env

    if hash.present? && @js_env_has_been_rendered
      add_to_js_env(hash, @js_env_data_we_need_to_render_later, overwrite)
      return
    end

    # set some defaults
    unless @js_env
      benchmark("init @js_env") do
        editor_css = [
          active_brand_config_url("css"),
          view_context.stylesheet_path(css_url_for("what_gets_loaded_inside_the_tinymce_editor"))
        ]

        editor_hc_css = [
          active_brand_config_url("css", { force_high_contrast: true }),
          view_context.stylesheet_path(css_url_for("what_gets_loaded_inside_the_tinymce_editor", false, { force_high_contrast: true }))
        ]

        editor_css << view_context.stylesheet_path(css_url_for("fonts"))
        editor_hc_css << view_context.stylesheet_path(css_url_for("fonts"))

        @js_env_data_we_need_to_render_later = {}
        @js_env = {
          ASSET_HOST: Canvas::Cdn.config.host,
          active_brand_config_json_url: active_brand_config_url("json"),
          active_brand_config: active_brand_config.as_json(include_root: false),
          confetti_branding_enabled: Account.site_admin.feature_enabled?(:confetti_branding),
          url_to_what_gets_loaded_inside_the_tinymce_editor_css: editor_css,
          url_for_high_contrast_tinymce_editor_css: editor_hc_css,
          current_user_id: @current_user&.id,
          current_user_global_id: @current_user&.global_id,
          current_user_roles: @current_user&.roles(@domain_root_account),
          current_user_is_student: @context.respond_to?(:user_is_student?) && @context.user_is_student?(@current_user),
          current_user_types: @current_user.try { |u| u.account_users.active.map { |au| au.role.name } },
          current_user_disabled_inbox: @current_user&.disabled_inbox?,
          current_user_visited_tabs: @current_user&.get_preference(:visited_tabs),
          discussions_reporting: react_discussions_post_enabled_for_preferences_use?,
          files_domain: HostUrl.file_host(@domain_root_account || Account.default, request.host_with_port),
          DOMAIN_ROOT_ACCOUNT_ID: @domain_root_account&.global_id,
          k12: k12?,
          help_link_name: help_link_name,
          help_link_icon: help_link_icon,
          use_high_contrast: @current_user&.prefers_high_contrast?,
          auto_show_cc: @current_user&.auto_show_cc?,
          disable_celebrations: @current_user&.prefers_no_celebrations?,
          disable_keyboard_shortcuts: @current_user&.prefers_no_keyboard_shortcuts?,
          LTI_LAUNCH_FRAME_ALLOWANCES: Lti::Launch.iframe_allowances,
          DEEP_LINKING_POST_MESSAGE_ORIGIN: request.base_url,
          DEEP_LINKING_LOGGING: Setting.get("deep_linking_logging", nil),
          comment_library_suggestions_enabled: @current_user&.comment_library_suggestions_enabled?,
          SETTINGS: {
            open_registration: @domain_root_account&.open_registration?,
            collapse_global_nav: @current_user&.collapse_global_nav?,
            release_notes_badge_disabled: @current_user&.release_notes_badge_disabled?,
          },
          FULL_STORY_ENABLED: fullstory_enabled_for_session?(session),
          RAILS_ENVIRONMENT: Canvas.environment
        }
        @js_env[:IN_PACED_COURSE] = @context.enable_course_paces? if @context.try(:enable_course_paces?)

        unless SentryExtensions::Settings.settings.blank?
          @js_env[:SENTRY_FRONTEND] = {
            dsn: SentryExtensions::Settings.settings[:frontend_dsn],
            org_slug: SentryExtensions::Settings.settings[:org_slug],
            base_url: SentryExtensions::Settings.settings[:base_url],
            normalized_route: @normalized_route,

            errors_sample_rate: Setting.get("sentry_frontend_errors_sample_rate", "0.0"),
            traces_sample_rate: Setting.get("sentry_frontend_traces_sample_rate", "0.0"),
            url_deny_pattern: Setting.get("sentry_frontend_url_deny_pattern", ""), # regexp

            # these values need to correlate with the backend for Sentry features to work properly
            revision: "canvas-lms@#{Canvas.semver_revision}"
          }
        end

        dynamic_settings_tree = DynamicSettings.find(tree: :private)
        if dynamic_settings_tree["api_gateway_enabled"] == "true"
          @js_env[:API_GATEWAY_URI] = dynamic_settings_tree["api_gateway_uri"]
        end

        if dynamic_settings_tree["frontend_data_collection_endpoint"]
          @js_env[:DATA_COLLECTION_ENDPOINT] = dynamic_settings_tree["frontend_data_collection_endpoint"]
        end

        @js_env[:flashAlertTimeout] = 1.day.in_milliseconds if @current_user&.prefers_no_toast_timeout?
        @js_env[:KILL_JOY] = @domain_root_account.kill_joy? if @domain_root_account&.kill_joy?

        cached_features = cached_js_env_account_features

        @js_env[:DIRECT_SHARE_ENABLED] = @context.respond_to?(:grants_right?) && @context.grants_right?(@current_user, session, :direct_share)
        @js_env[:CAN_VIEW_CONTENT_SHARES] = @current_user&.can_view_content_shares?
        @js_env[:FEATURES] = cached_features.merge(
          canvas_k6_theme: @context.try(:feature_enabled?, :canvas_k6_theme)
        )
        @js_env[:current_user] = @current_user ? Rails.cache.fetch(["user_display_json", @current_user].cache_key, expires_in: 1.hour) { user_display_json(@current_user, :profile, [:avatar_is_fallback]) } : {}
        @js_env[:page_view_update_url] = page_view_path(@page_view.id, page_view_token: @page_view.token) if @page_view
        @js_env[:IS_LARGE_ROSTER] = true if !@js_env[:IS_LARGE_ROSTER] && @context.respond_to?(:large_roster?) && @context.large_roster?
        @js_env[:context_asset_string] = @context.try(:asset_string) unless @js_env[:context_asset_string]
        @js_env[:ping_url] = polymorphic_url([:api_v1, @context, :ping]) if @context.is_a?(Course)
        if params[:session_timezone].present? && supported_timezones.include?(params[:session_timezone])
          timezone = context_timezone = params[:session_timezone]
        else
          timezone = Time.zone.tzinfo.identifier unless @js_env[:TIMEZONE]
          context_timezone = @context.time_zone.tzinfo.identifier if !@js_env[:CONTEXT_TIMEZONE] && @context.respond_to?(:time_zone) && @context.time_zone.present?
        end
        @js_env[:TIMEZONE] = timezone
        @js_env[:CONTEXT_TIMEZONE] = context_timezone
        unless @js_env[:LOCALES]
          I18n.set_locale_with_localizer
          @js_env[:LOCALES] = I18n.fallbacks[I18n.locale].map(&:to_s)
          @js_env[:BIGEASY_LOCALE] = I18n.bigeasy_locale
          @js_env[:FULLCALENDAR_LOCALE] = I18n.fullcalendar_locale
          @js_env[:MOMENT_LOCALE] = I18n.moment_locale
        end

        @js_env[:lolcalize] = true if ENV["LOLCALIZE"]
        @js_env[:rce_auto_save_max_age_ms] = Setting.get("rce_auto_save_max_age_ms", 1.day.to_i * 1000).to_i
        @js_env[:FEATURES][:new_math_equation_handling] = use_new_math_equation_handling?
        @js_env[:K5_USER] = k5_user?
        @js_env[:K5_HOMEROOM_COURSE] = @context.is_a?(Course) && @context.elementary_homeroom_course?
        @js_env[:K5_SUBJECT_COURSE] = @context.is_a?(Course) && @context.elementary_subject_course?
        @js_env[:LOCALE_TRANSLATION_FILE] = ::Canvas::Cdn.registry.url_for("javascripts/translations/#{@js_env[:LOCALES].first}.json")
      end
    end

    add_to_js_env(hash, @js_env, overwrite)

    @js_env
  end
  helper_method :js_env

  # put feature checks on Account.site_admin and @domain_root_account that we're loading for every page in here
  # so altogether we can get them faster the vast majority of the time
  JS_ENV_SITE_ADMIN_FEATURES = %i[
<<<<<<< HEAD
    featured_help_links lti_platform_storage scale_equation_images new_equation_editor buttons_and_icons_cropper
    calendar_series account_level_blackout_dates account_calendar_events rce_ux_improvements render_both_to_do_lists
=======
    featured_help_links lti_platform_storage scale_equation_images buttons_and_icons_cropper calendar_series
    account_level_blackout_dates account_calendar_events rce_ux_improvements render_both_to_do_lists
>>>>>>> 27534700
    course_paces_redesign course_paces_for_students rce_better_paste
  ].freeze
  JS_ENV_ROOT_ACCOUNT_FEATURES = %i[
    product_tours files_dnd usage_rights_discussion_topics
    granular_permissions_manage_users create_course_subaccount_picker
    lti_deep_linking_module_index_menu_modal lti_multiple_assignment_deep_linking buttons_and_icons_root_account
    extended_submission_state scheduled_page_publication send_usage_metrics
  ].freeze
  JS_ENV_BRAND_ACCOUNT_FEATURES = [
    :embedded_release_notes
  ].freeze
  JS_ENV_FEATURES_HASH = Digest::MD5.hexdigest([JS_ENV_SITE_ADMIN_FEATURES + JS_ENV_ROOT_ACCOUNT_FEATURES + JS_ENV_BRAND_ACCOUNT_FEATURES].sort.join(",")).freeze
  def cached_js_env_account_features
    # can be invalidated by a flag change on site admin, the domain root account, or the brand config account
    MultiCache.fetch(["js_env_account_features", JS_ENV_FEATURES_HASH,
                      Account.site_admin.cache_key(:feature_flags), @domain_root_account&.cache_key(:feature_flags),
                      brand_config_account&.cache_key(:feature_flags)].cache_key) do
      results = {}
      JS_ENV_SITE_ADMIN_FEATURES.each do |f|
        results[f] = Account.site_admin.feature_enabled?(f)
      end
      JS_ENV_ROOT_ACCOUNT_FEATURES.each do |f|
        results[f] = !!@domain_root_account&.feature_enabled?(f)
      end
      JS_ENV_BRAND_ACCOUNT_FEATURES.each do |f|
        results[f] = !!brand_config_account&.feature_enabled?(f)
      end
      results
    end
  end

  def add_to_js_env(hash, jsenv, overwrite)
    hash.each do |k, v|
      if jsenv[k] && jsenv[k] != v && !overwrite
        raise "js_env key #{k} is already taken"
      else
        jsenv[k] = v
      end
    end
  end

  def render_js_env
    res = StringifyIds.recursively_stringify_ids(js_env.clone).to_json
    @js_env_has_been_rendered = true
    res
  end
  helper_method :render_js_env

  # add keys to JS environment necessary for the RCE at the given risk level
  def rce_js_env_base(domain: request.host_with_port)
    Services::RichContent.env_for(
      user: @current_user,
      domain: domain,
      real_user: @real_current_user,
      context: @context
    )
  end

  def rce_js_env(domain: request.host_with_port)
    rce_env_hash = rce_js_env_base
    if @context.is_a?(Course)
      rce_env_hash[:RICH_CONTENT_FILES_TAB_DISABLED] = !@context.grants_right?(@current_user, session, :read_as_admin) &&
                                                       !tab_enabled?(@context.class::TAB_FILES, no_render: true)
    end
    account = Context.get_account(@context)
    rce_env_hash[:RICH_CONTENT_INST_RECORD_TAB_DISABLED] = account ? account.disable_rce_media_uploads? : false
    js_env(rce_env_hash, true) # Allow overriding in case this gets called more than once
  end
  helper_method :rce_js_env

  def conditional_release_js_env(assignment = nil, includes: [])
    currentContext = @context
    if currentContext.is_a?(Group)
      currentContext = @context.context
    end
    return unless ConditionalRelease::Service.enabled_in_context?(currentContext)

    cr_env = ConditionalRelease::Service.env_for(
      currentContext,
      @current_user,
      session: session,
      assignment: assignment,
      includes: includes
    )
    js_env(cr_env)
  end
  helper_method :conditional_release_js_env

  def set_student_context_cards_js_env
    js_env(
      STUDENT_CONTEXT_CARDS_ENABLED: true,
      student_context_card_tools: external_tools_display_hashes(:student_context_card)
    )
  end

  def external_tools_display_hashes(type, context = @context, custom_settings = [], tool_ids: nil)
    return [] if context.is_a?(Group)

    context = context.account if context.is_a?(User)
    tools = GuardRail.activate(:secondary) do
      Lti::ContextToolFinder.all_tools_for(context, { placements: type,
                                                      root_account: @domain_root_account, current_user: @current_user,
                                                      tool_ids: tool_ids }).to_a
    end

    tools.select! do |tool|
      tool.visible_with_permission_check?(type, @current_user, context, session) &&
        tool.feature_flag_enabled?(context)
    end

    tools.map do |tool|
      external_tool_display_hash(tool, type, {}, context, custom_settings)
    end
  end
  helper_method :external_tools_display_hashes

  def external_tool_display_hash(tool, type, url_params = {}, context = @context, custom_settings = [])
    url_params = {
      id: tool.id,
      launch_type: type
    }.merge(url_params)

    hash = {
      id: tool.id,
      title: tool.label_for(type, I18n.locale),
      base_url: polymorphic_url([context, :external_tool], url_params),
    }
    hash[:tool_id] = tool.tool_id if tool.tool_id.present?

    extension_settings = [:icon_url, :canvas_icon_class] | custom_settings
    extension_settings.each do |setting|
      hash[setting] = tool.extension_setting(type, setting)
    end
    hash[:base_title] = tool.default_label(I18n.locale) if custom_settings.include?(:base_title)
    hash[:external_url] = tool.url if custom_settings.include?(:external_url)
    hash
  end
  helper_method :external_tool_display_hash

  def k12?
    @domain_root_account&.feature_enabled?(:k12)
  end
  helper_method :k12?

  def grading_periods?
    !!@context.try(:grading_periods?)
  end
  helper_method :grading_periods?

  def setup_master_course_restrictions(objects, course, user_can_edit: false)
    return unless course.is_a?(Course) && (user_can_edit || course.grants_right?(@current_user, session, :read_as_admin))

    if MasterCourses::MasterTemplate.is_master_course?(course)
      MasterCourses::Restrictor.preload_default_template_restrictions(objects, course)
      :master # return master/child status
    elsif MasterCourses::ChildSubscription.is_child_course?(course)
      MasterCourses::Restrictor.preload_child_restrictions(objects)
      :child
    end
  end
  helper_method :setup_master_course_restrictions

  def set_master_course_js_env_data(object, course)
    return unless object.respond_to?(:master_course_api_restriction_data) && object.persisted?

    status = setup_master_course_restrictions([object], course)
    return unless status

    # we might have to include more information about the object here to make it easier to plug a common component in
    data = object.master_course_api_restriction_data(status)
    if status == :master
      data[:default_restrictions] = MasterCourses::MasterTemplate.full_template_for(course).default_restrictions_for(object)
    end
    js_env(MASTER_COURSE_DATA: data)
  end
  helper_method :set_master_course_js_env_data

  def load_blueprint_courses_ui
    return if js_env[:BLUEPRINT_COURSES_DATA]
    return unless @context.is_a?(Course) && @context.grants_right?(@current_user, :manage)

    is_child = MasterCourses::ChildSubscription.is_child_course?(@context)
    is_master = MasterCourses::MasterTemplate.is_master_course?(@context)

    return unless is_master || is_child

    js_bundle(is_master ? :blueprint_course_master : :blueprint_course_child)
    css_bundle :blueprint_courses

    master_course = is_master ? @context : MasterCourses::MasterTemplate.master_course_for_child_course(@context)
    if master_course.nil?
      # somehow the is_child_course? value is cached but we can't actually find the subscription so clear the cache and bail
      Rails.cache.delete(MasterCourses::ChildSubscription.course_cache_key(@context))
      return
    end
    bc_data = {
      isMasterCourse: is_master,
      isChildCourse: is_child,
      accountId: @context.account.id,
      masterCourse: master_course.slice(:id, :name, :enrollment_term_id),
      course: @context.slice(:id, :name, :enrollment_term_id),
    }
    if is_master
      can_manage = @context.account.grants_right?(@current_user, :manage_master_courses)
      bc_data.merge!(
        subAccounts: @context.account.sub_accounts.pluck(:id, :name).map { |id, name| { id: id, name: name } },
        terms: @context.account.root_account.enrollment_terms.active.to_a.map { |term| { id: term.id, name: term.name } },
        canManageCourse: can_manage,
        canAutoPublishCourses: can_manage
      )
    end
    js_env BLUEPRINT_COURSES_DATA: bc_data
    if is_master && js_env.key?(:NEW_USER_TUTORIALS)
      js_env[:NEW_USER_TUTORIALS][:is_enabled] = false
    end
  end
  helper_method :load_blueprint_courses_ui

  def load_content_notices
    if @context.respond_to?(:content_notices)
      notices = @context.content_notices(@current_user)
      if notices.any?
        js_env CONTENT_NOTICES: notices.map { |notice|
          {
            tag: notice.tag,
            variant: notice.variant || "info",
            text: notice.text.is_a?(Proc) ? notice.text.call : notice.text,
            link_text: notice.link_text.is_a?(Proc) ? notice.link_text.call : notice.link_text,
            link_target: notice.link_target.is_a?(Proc) ? notice.link_target.call(@context) : notice.link_target
          }
        }
        js_bundle :content_notices
        return true
      end
    end
    false
  end
  helper_method :load_content_notices

  def editing_restricted?(content, edit_type = :any)
    return false unless content.respond_to?(:editing_restricted?)

    content.editing_restricted?(edit_type)
  end
  helper_method :editing_restricted?

  def tool_dimensions
    tool_dimensions = { selection_width: "100%", selection_height: "100%" }

    link_settings = @tag&.link_settings || {}

    tool_dimensions.each do |k, _v|
      # it may happen that we get "link_settings"=>{"selection_width"=>"", "selection_height"=>""}
      if link_settings[k.to_s].present?
        tool_dimensions[k] = link_settings[k.to_s]
      elsif @tool.settings[k] && @tool.settings[k] != 0
        # ContextExternalTool#normalize_sizes! converts settings[:selection_width] and settings[:selection_height] to integer
        tool_dimensions[k] = @tool.settings[k]
      end

      tool_dimensions[k] = tool_dimensions[k].to_s << "px" unless /%|px/.match?(tool_dimensions[k].to_s)
    end

    tool_dimensions
  end
  private :tool_dimensions

  # Reject the request by halting the execution of the current handler
  # and returning a helpful error message (and HTTP status code).
  #
  # @param [String] cause
  #   The reason the request is rejected for.
  # @param [Optional, Integer|Symbol, Default :bad_request] status
  #   HTTP status code or symbol.
  def reject!(cause, status = :bad_request)
    raise RequestError.new(cause, status)
  end

  # returns the user actually logged into canvas, even if they're currently masquerading
  #
  # This is used by the google docs integration, among other things --
  # having @real_current_user first ensures that a masquerading user never sees the
  # masqueradee's files, but in general you may want to block access to google
  # docs for masqueraders earlier in the request
  def logged_in_user
    @real_current_user || @current_user
  end
  helper_method :logged_in_user

  def not_fake_student_user
    @current_user&.fake_student? ? logged_in_user : @current_user
  end

  def rescue_action_dispatch_exception
    rescue_action_in_public(request.env["action_dispatch.exception"])
  end

  # used to generate context-specific urls without having to
  # check which type of context it is everywhere
  def named_context_url(context, name, *opts)
    if context.is_a?(UserProfile)
      name = name.to_s.sub(/context/, "profile")
    else
      klass = context.class.base_class
      name = name.to_s.sub(/context/, klass.name.underscore)
      opts.unshift(context)
    end
    opts.push({}) unless opts[-1].is_a?(Hash)
    include_host = opts[-1].delete(:include_host)
    unless include_host
      # rubocop:disable Style/RescueModifier
      opts[-1][:host] = context.host_name rescue nil
      # rubocop:enable Style/RescueModifier
      opts[-1][:only_path] = true unless name.end_with?("_path")
    end
    send name, *opts
  end

  def self.promote_view_path(path)
    self.view_paths = view_paths.to_ary.reject { |p| p.to_s == path }
    prepend_view_path(path)
  end

  # the way classic quizzes copies question data from the page into the
  # edit form causes the elements added for a11y to get duplicated
  # and other misadventures that caused 4 hotfixes in 3 days.
  # Let's just not use the new math handling there.
  def use_new_math_equation_handling?
    !(params[:controller] == "quizzes/quizzes" && params[:action] == "edit") &&
      params[:controller] != "question_banks" &&
      params[:controller] != "eportfolio_entries"
  end

  def user_url(*opts)
    opts[0] == @current_user ? user_profile_url(@current_user) : super
  end

  protected

  # we track the cost of each request in RequestThrottle in order
  # to rate limit clients that are abusing the API.  Some actions consume
  # time or resources that are not well represented by simple time/cpu
  # benchmarks, so you can use this method to increase the perceived cost
  # of a request by an arbitrary amount.  For an anchor, rate limiting
  # kicks in when a user has exceeded 600 arbitrary units of cost (it's
  # a leaky bucket, go see RequestThrottle), so using an 'amount'
  # param of 600, for example, would max out the bucket immediately
  def increment_request_cost(amount)
    current_cost = request.env["extra-request-cost"] || 0
    request.env["extra-request-cost"] = current_cost + amount
  end

  def assign_localizer
    I18n.localizer = lambda do
      context_hash = {
        context: @context,
        user: not_fake_student_user,
        root_account: @domain_root_account
      }
      if request.present?
        # if for some reason this gets stuck
        # as global state on I18n (cleanup failure), we don't want it to
        # explode trying to access a non-existant request.
        context_hash[:session_locale] = session[:locale]
        context_hash[:session_timezone] = session[:timezone]
        context_hash[:accept_language] = request.headers["Accept-Language"]
      else
        logger.warn("[I18N] localizer executed from context-less controller")
      end
      infer_locale context_hash
    end
  end

  def set_locale
    store_session_locale
    assign_localizer
    yield if block_given?
  ensure
    I18n.localizer = nil
  end

  def set_timezone
    store_session_timezone
    yield if block_given?
  end

  def enable_request_cache(&block)
    RequestCache.enable(&block)
  end

  def batch_statsd(&block)
    InstStatsd::Statsd.batch(&block)
  end

  def compute_http_cost
    CanvasHttp.reset_cost!
    yield
  ensure
    if CanvasHttp.cost > 0
      cost_weight = Setting.get("canvas_http_cost_weight", "1.0").to_f
      increment_request_cost(CanvasHttp.cost * cost_weight)
    end
  end

  def clear_idle_connections
    Canvas::Redis.clear_idle_connections
  end

  def annotate_apm
    Canvas::Apm.annotate_trace(
      Shard.current,
      @domain_root_account,
      RequestContext::Generator.request_id,
      @current_user
    )
  end

  def annotate_sentry
    Sentry.set_tags({
                      db_cluster: @domain_root_account&.shard&.database_server&.id
                    })
  end

  def store_session_locale
    return unless (locale = params[:session_locale])

    supported_locales = I18n.available_locales.map(&:to_s)
    session[:locale] = locale if supported_locales.include? locale
  end

  def store_session_timezone
    return unless (timezone = params[:session_timezone])

    session[:timezone] = timezone if supported_timezones.include? params[:session_timezone]
  end

  def init_body_classes
    @body_classes = []
  end

  def set_user_id_header
    headers["X-Canvas-User-Id"] ||= @current_user.global_id.to_s if @current_user
    headers["X-Canvas-Real-User-Id"] ||= @real_current_user.global_id.to_s if @real_current_user
  end

  def append_to_header(header, value)
    headers[header] = (headers[header] || "") + value
    headers[header]
  end

  # make things requested from jQuery go to the "format.js" part of the "respond_to do |format|" block
  # see http://codetunes.com/2009/01/31/rails-222-ajax-and-respond_to/ for why
  def fix_xhr_requests
    request.format = :js if request.xhr? && request.format == :html && !params[:html_xhr]
  end

  # scopes all time objects to the user's specified time zone
  def set_time_zone
    user = not_fake_student_user
    if user && user.time_zone.present?
      Time.zone = user.time_zone
      if Time.zone && Time.zone.name == "UTC" && user.time_zone && user.time_zone.name.match(/\s/)
        Time.zone = user.time_zone.name.split(/\s/)[1..].join(" ") rescue nil
      end
    else
      Time.zone = @domain_root_account && @domain_root_account.default_time_zone
    end
  end

  # retrieves the root account for the given domain
  def load_account
    @domain_root_account = request.env["canvas.domain_root_account"] || LoadAccount.default_domain_root_account
    @files_domain = request.host_with_port != HostUrl.context_host(@domain_root_account) && HostUrl.is_file_host?(request.host_with_port)
    @domain_root_account
  end

  def respect_account_privacy
    return if login_request?

    return unless @domain_root_account.present? && @domain_root_account.settings[:require_user]

    require_user
  end

  # This can be appended to with << if needed
  def csp_frame_ancestors
    @csp_frame_ancestors ||= [].tap do |list|
      # Allow iframing on all vanity domains as well as the canonical one
      unless @domain_root_account.nil?
        list.concat HostUrl.context_hosts(@domain_root_account, request.host)
      end
    end
  end

  def set_response_headers
    # we can't block frames on the files domain, since files domain requests
    # are typically embedded in an iframe in canvas, but the hostname is
    # different
    if !files_domain? && Setting.get("block_html_frames", "true") == "true" && !@embeddable
      append_to_header("Content-Security-Policy", "frame-ancestors 'self' #{csp_frame_ancestors&.uniq&.join(" ")};")
    end
    headers["Strict-Transport-Security"] = "max-age=31536000" if request.ssl?
    RequestContext::Generator.store_request_meta(request, @context, @sentry_trace)
    true
  end

  def files_domain?
    !!@files_domain
  end

  def check_pending_otp
    if session[:pending_otp] && params[:controller] != "login/otp"
      return render plain: "Please finish logging in", status: :forbidden if request.xhr?

      reset_session
      redirect_to login_url
    end
  end

  def tab_enabled?(id, opts = {})
    return true unless @context.respond_to?(:tabs_available)

    valid = Rails.cache.fetch(["tab_enabled4", id, @context, @current_user, @domain_root_account, session[:enrollment_uuid]].cache_key) do
      @context.tabs_available(@current_user,
                              session: session,
                              include_hidden_unused: true,
                              root_account: @domain_root_account,
                              only_check: [id]).any? { |t| t[:id] == id }
    end
    render_tab_disabled unless valid || opts[:no_render]
    valid
  end

  def render_tab_disabled
    msg = tab_disabled_message(@context)
    respond_to do |format|
      format.html do
        flash[:notice] = msg
        redirect_to named_context_url(@context, :context_url)
      end
      format.json do
        render json: { message: msg }, status: :not_found
      end
    end
  end

  def tab_disabled_message(context)
    case context
    when Account
      t "#application.notices.page_disabled_for_account", "That page has been disabled for this account"
    when Course
      t "#application.notices.page_disabled_for_course", "That page has been disabled for this course"
    when Group
      t "#application.notices.page_disabled_for_group", "That page has been disabled for this group"
    else
      t "#application.notices.page_disabled", "That page has been disabled"
    end
  end

  def require_password_session
    if session[:used_remember_me_token]
      flash[:warning] = t "#application.warnings.please_log_in", "For security purposes, please enter your password to continue"
      store_location
      redirect_to login_url
      return false
    end
    true
  end

  def run_login_hooks
    LoginHooks.run_hooks(request)
  end

  # checks the authorization policy for the given object using
  # the vendor/plugins/adheres_to_policy plugin.  If authorized,
  # returns true, otherwise renders unauthorized messages and returns
  # false.  To be used as follows:
  # if authorized_action(object, @current_user, :update)
  #   render
  # end
  def authorized_action(object, actor, rights)
    can_do = object.grants_any_right?(actor, session, *Array(rights))
    render_unauthorized_action unless can_do
    can_do
  end
  alias_method :authorized_action?, :authorized_action

  def fix_ms_office_redirects
    if ms_office?
      # Office will follow 302's internally, until it gets to a 200. _then_ it will pop it out
      # to a web browser - but you've lost your cookies! This breaks not only store_location,
      # but in the case of delegated authentication where the provider does an additional
      # redirect storing important information in session, makes it impossible to log in at all
      render plain: "", status: :ok
      return false
    end
    true
  end

  # Render a general error page with the given details.
  # Arguments of this method must be translated
  def render_error_with_details(title:, summary: nil, directions: nil)
    render(
      "shared/errors/error_with_details",
      locals: {
        title: title,
        summary: summary,
        directions: directions
      }
    )
  end

  def render_unauthorized_action
    respond_to do |format|
      @show_left_side = false
      clear_crumbs
      path_params = request.path_parameters
      path_params[:format] = nil
      @headers = !!@current_user if @headers != false
      @files_domain = @account_domain && @account_domain.host_type == "files"
      format.any(:html, :pdf) do
        return unless fix_ms_office_redirects

        store_location
        return redirect_to login_url(params.permit(:authentication_provider)) if !@files_domain && !@current_user

        if @context.is_a?(Course) && @context_enrollment
          if @context_enrollment.enrollment_state&.pending?
            start_date = @context_enrollment.available_at
          end
          if @context.claimed?
            @unauthorized_message = t("#application.errors.unauthorized.unpublished", "This course has not been published by the instructor yet.")
            @unauthorized_reason = :unpublished
          elsif start_date && start_date > Time.now.utc
            @unauthorized_message = t("#application.errors.unauthorized.not_started_yet", "The course you are trying to access has not started yet.  It will start %{date}.", date: TextHelper.date_string(start_date))
            @unauthorized_reason = :unpublished
          end
        end

        render "shared/unauthorized", status: :unauthorized, content_type: Mime::Type.lookup("text/html"), formats: :html
      end
      format.zip { redirect_to(url_for(path_params)) }
      format.json { render_json_unauthorized }
      format.all { render plain: "Unauthorized", status: :unauthorized }
    end
    set_no_cache_headers
  end

  def verified_user_check
    if @domain_root_account&.user_needs_verification?(@current_user) # disable tools before verification
      if @current_user
        render_unverified_error(
          t("user not authorized to perform that action until verifying email"),
          t("Complete registration by clicking the “finish the registration process” link sent to your email.")
        )
      else
        render_unverified_error(
          t("must be logged in and registered to perform that action"),
          t("Please Log in to view this content")
        )
      end
      false
    else
      true
    end
  end

  def render_unverified_error(json_message, flash_message)
    respond_to do |format|
      format.json do
        render json: {
          status: "unverified",
          errors: [{ message: json_message }]
        }, status: :unauthorized
      end
      format.all do
        flash[:warning] = flash_message
        redirect_to_referrer_or_default(root_url)
      end
    end
    set_no_cache_headers
  end

  # To be used as a before_action, requires controller or controller actions
  # to have their urls scoped to a context in order to be valid.
  # So /courses/5/assignments or groups/1/assignments would be valid, but
  # not /assignments
  def require_context
    get_context
    unless @context
      if @context_is_current_user
        store_location
        redirect_to login_url
      elsif params[:context_id]
        raise ActiveRecord::RecordNotFound, "Cannot find #{params[:context_type] || "Context"} for ID: #{params[:context_id]}"
      else
        raise ActiveRecord::RecordNotFound, "Context is required, but none found"
      end
    end
    !@context.nil?
  end

  def require_context_and_read_access
    require_context && authorized_action(@context, @current_user, :read)
  end

  helper_method :clean_return_to

  def require_account_context
    require_context_type(Account)
  end

  def require_course_context
    require_context_type(Course)
  end

  def require_context_type(klass)
    unless require_context && @context.is_a?(klass)
      raise ActiveRecord::RecordNotFound, "Context must be of type '#{klass}'"
    end

    true
  end

  MAX_ACCOUNT_LINEAGE_TO_SHOW_IN_CRUMBS = 3

  # Can be used as a before_action, or just called from controller code.
  # Assigns the variable @context to whatever context the url is scoped
  # to.  So /courses/5/assignments would have a @context=Course.find(5).
  # Also assigns @context_membership to the membership type of @current_user
  # if @current_user is a member of the context.
  def get_context(include_deleted: false)
    GuardRail.activate(:secondary) do
      unless @context
        if params[:course_id] || (request.url.include?("/graphql") && params[:operationName] == "CreateSubmission")

          @context = params[:course_id] ? api_find(Course.active, params[:course_id]) : pull_context_course
          @context.root_account = @domain_root_account if @context.root_account_id == @domain_root_account.id # no sense in refetching it
          params[:context_id] = params[:course_id]
          params[:context_type] = "Course"
          if @context && @current_user
            @context_enrollment = @context.enrollments.where(user_id: @current_user).joins(:enrollment_state)
                                          .order(Enrollment.state_by_date_rank_sql, Enrollment.type_rank_sql).readonly(false).first
          end
          @context_membership = @context_enrollment
          check_for_readonly_enrollment_state
        elsif params[:account_id] || (is_a?(AccountsController) && (params[:account_id] = params[:id]))
          @context = api_find(Account.active, params[:account_id])
          params[:context_id] = @context.id
          params[:context_type] = "Account"
          @context_enrollment = @context.account_users.active.where(user_id: @current_user.id).first if @context && @current_user
          @context_membership = @context_enrollment
          @account = @context
        elsif params[:group_id]
          @context = api_find(Group.active, params[:group_id])
          params[:context_id] = params[:group_id]
          params[:context_type] = "Group"
          @context_enrollment = @context.group_memberships.where(user_id: @current_user).first if @context && @current_user
          @context_membership = @context_enrollment
        elsif params[:user_id] || (is_a?(UsersController) && (params[:user_id] = params[:id]))
          scope = include_deleted ? User : User.active
          @context = api_find(scope, params[:user_id])
          params[:context_id] = params[:user_id]
          params[:context_type] = "User"
          @context_membership = @context if @context == @current_user
        elsif params[:course_section_id] || (is_a?(SectionsController) && (params[:course_section_id] = params[:id]))
          params[:context_id] = params[:course_section_id]
          params[:context_type] = "CourseSection"
          @context = api_find(CourseSection, params[:course_section_id])
        elsif request.path.start_with?("/profile") || request.path == "/" || request.path.start_with?("/dashboard/files") || request.path.start_with?("/calendar") || request.path.start_with?("/assignments") || request.path.start_with?("/files") || request.path == "/api/v1/calendar_events/visible_contexts"
          # ^ this should be split out into things on the individual controllers
          @context_is_current_user = true
          @context = @current_user
          @context_membership = @context
        end

        assign_localizer if @context.present?

        if request.format.html?
          if @context.is_a?(Account) && !@context.root_account?
            account_chain = @context.account_chain.to_a.select { |a| a.grants_right?(@current_user, session, :read) }
            account_chain.slice!(0) # the first element is the current context
            count = account_chain.length
            account_chain.reverse.each_with_index do |a, idx|
              if idx == 1 && count >= MAX_ACCOUNT_LINEAGE_TO_SHOW_IN_CRUMBS
                add_crumb(I18n.t("#lib.text_helper.ellipsis", "..."), nil)
              elsif count >= MAX_ACCOUNT_LINEAGE_TO_SHOW_IN_CRUMBS && idx > 0 && idx <= count - MAX_ACCOUNT_LINEAGE_TO_SHOW_IN_CRUMBS
                next
              else
                add_crumb(a.short_name, account_url(a.id), id: "crumb_#{a.asset_string}")
              end
            end
          end

          if @context.respond_to?(:short_name)
            crumb_url = named_context_url(@context, :context_url) if @context.grants_right?(@current_user, session, :read)
            add_crumb(@context.nickname_for(@current_user, :short_name), crumb_url)
          end

          @set_badge_counts = true
        end
      end

      # There is lots of interesting information set up in here, that we want
      # to place into the live events context.
      setup_live_events_context
    end
  end

  # This is used by a number of actions to retrieve a list of all contexts
  # associated with the given context.  If the context is a user then it will
  # include all the user's current contexts.
  # Assigns it to the variable @contexts
  def get_all_pertinent_contexts(opts = {})
    return if @already_ran_get_all_pertinent_contexts

    @already_ran_get_all_pertinent_contexts = true

    raise(ArgumentError, "Need a starting context") if @context.nil?

    @contexts = [@context]
    only_contexts = ActiveRecord::Base.parse_asset_string_list(opts[:only_contexts] || params[:only_contexts])
    if @context.is_a?(User)
      # we already know the user can read these courses and groups, so skip
      # the grants_right? check to avoid querying for the various memberships
      # again.
      enrollment_scope = Enrollment
                         .shard(opts[:cross_shard] ? @context.in_region_associated_shards : Shard.current)
                         .for_user(@context)
                         .current
                         .active_by_date
      enrollment_scope = enrollment_scope.where(course_id: @observed_course_ids) if @observed_course_ids
      include_groups = !!opts[:include_groups]
      group_ids = nil

      courses = []
      if only_contexts.present?
        # find only those courses and groups passed in the only_contexts
        # parameter, but still scoped by user so we know they have rights to
        # view them.
        course_ids = only_contexts["Course"]
        if course_ids.present?
          courses = Course
                    .shard(opts[:cross_shard] ? @context.in_region_associated_shards : Shard.current)
                    .joins(enrollments: :enrollment_state)
                    .merge(enrollment_scope.except(:joins))
                    .where(id: course_ids)
        end
        if include_groups
          group_ids = only_contexts["Group"]
          include_groups = group_ids.present?
        end
      else
        courses = Course
                  .shard(opts[:cross_shard] ? @context.in_region_associated_shards : Shard.current)
                  .joins(enrollments: :enrollment_state)
                  .merge(enrollment_scope.except(:joins))
      end

      groups = []
      if include_groups
        group_scope = @context.current_groups
        group_scope = group_scope.where(context_type: "Course", context_id: @observed_course_ids) if @observed_course_ids
        if group_ids
          Shard.partition_by_shard(group_ids) do |shard_group_ids|
            groups += group_scope.shard(Shard.current).where(id: shard_group_ids).to_a
          end
        else
          groups = group_scope.shard(opts[:cross_shard] ? @context.in_region_associated_shards : Shard.current).to_a
        end
      end
      groups = @context.filter_visible_groups_for_user(groups)

      if opts[:include_accounts]
        account_ids = @current_user.get_preference(:enabled_account_calendars) || []
        accounts = @current_user.associated_accounts.active.where(id: account_ids, account_calendar_visible: true)
      end

      if opts[:favorites_first]
        favorite_course_ids = @context.favorite_context_ids("Course")
        courses = courses.sort_by { |c| [favorite_course_ids.include?(c.id) ? 0 : 1, Canvas::ICU.collation_key(c.name)] }
      end

      @contexts.concat courses
      @contexts.concat groups
      @contexts.concat(accounts || [])
    end

    include_contexts = opts[:include_contexts] || params[:include_contexts]
    include_contexts&.split(",")&.each do |include_context|
      # don't load it again if we've already got it
      next if @contexts.any? { |c| c.asset_string == include_context }

      context = Context.find_by_asset_string(include_context)
      @contexts << context if context&.grants_right?(@current_user, session, :read)
    end

    @contexts = @contexts.uniq
    Course.require_assignment_groups(@contexts)
    @context_enrollment = @context.membership_for_user(@current_user) if @context.respond_to?(:membership_for_user)
    @context_membership = @context_enrollment
  end

  def check_for_readonly_enrollment_state
    return unless request.format.html?

    if @context_enrollment.is_a?(Enrollment) && ["invited", "active"].include?(@context_enrollment.workflow_state) && action_name != "enrollment_invitation"
      state = @context_enrollment.state_based_on_date
      case state
      when :invited
        flash[:html_notice] = if @context_enrollment.available_at
                                t("You'll need to *accept the enrollment invitation* before you can fully participate in this course, starting on %{date}.",
                                  wrapper: view_context.link_to('\1', "#", "data-method" => "POST", "data-url" => course_enrollment_invitation_url(@context, accept: true)),
                                  date: datetime_string(@context_enrollment.available_at))
                              else
                                t("You'll need to *accept the enrollment invitation* before you can fully participate in this course.",
                                  wrapper: view_context.link_to('\1', "#", "data-method" => "POST", "data-url" => course_enrollment_invitation_url(@context, accept: true)))
                              end
      when :accepted
        flash[:html_notice] = t("This course hasn’t started yet. You will not be able to participate in this course until %{date}.",
                                date: datetime_string(@context_enrollment.available_at))
      end
    end
  end

  def set_badge_counts_for(context, user)
    return if @js_env && @js_env[:badge_counts].present?
    return unless context.present? && user.present?
    return unless context.respond_to?(:content_participation_counts) # just Course and Group so far

    js_env(badge_counts: badge_counts_for(context, user))
  end
  helper_method :set_badge_counts_for

  def badge_counts_for(context, user)
    badge_counts = {}
    ["Submission"].each do |type|
      participation_count = context.content_participation_counts
                                   .where(user_id: user.id, content_type: type).take
      participation_count ||= content_participation_count(context, type, user)
      badge_counts[type.underscore.pluralize] = participation_count.unread_count
    end
    badge_counts
  end

  def content_participation_count(context, type, user)
    GuardRail.activate(:primary) do
      ContentParticipationCount.create_or_update({ context: context, user: user, content_type: type })
    end
  end

  def get_upcoming_assignments(course)
    assignments = AssignmentGroup.visible_assignments(
      @current_user,
      course,
      course.assignment_groups.active
    ).to_a

    log_course(course)

    assignments.map! { |a| a.overridden_for(@current_user) }
    sorted = SortsAssignments.by_due_date({
                                            assignments: assignments,
                                            user: @current_user,
                                            session: session,
                                            upcoming_limit: 1.week.from_now
                                          })

    sorted.upcoming.call.sort
  end

  def log_course(course)
    log_asset_access(["assignments", course], "assignments", "other")
  end

  # Calculates the file storage quota for @context
  def get_quota(context = nil)
    quota_params = Attachment.get_quota(context || @context)
    @quota = quota_params[:quota]
    @quota_used = quota_params[:quota_used]
  end

  # Renders a quota exceeded message if the @context's quota is exceeded
  def quota_exceeded(context = nil, redirect = nil)
    context ||= @context
    redirect ||= root_url
    get_quota(context)
    if response.body.size + @quota_used > @quota
      error = case context
              when Account
                t "#application.errors.quota_exceeded_account", "Account storage quota exceeded"
              when Course
                t "#application.errors.quota_exceeded_course", "Course storage quota exceeded"
              when Group
                t "#application.errors.quota_exceeded_group", "Group storage quota exceeded"
              when User
                t "#application.errors.quota_exceeded_user", "User storage quota exceeded"
              else
                t "#application.errors.quota_exceeded", "Storage quota exceeded"
              end
      respond_to do |format|
        flash[:error] = error unless request.format.to_s == "text/plain"
        format.html { redirect_to redirect }
        format.json { render json: { errors: { base: error } }, status: :bad_request }
        format.text { render json: { errors: { base: error } }, status: :bad_request }
      end
      return true
    end
    false
  end

  # Used to retrieve the context from a :feed_code parameter.  These
  # :feed_code attributes are keyed off the object type and the object's
  # uuid.  Using the uuid attribute gives us an unguessable url so
  # that we can offer the feeds without requiring password authentication.
  def get_feed_context(opts = {})
    pieces = params[:feed_code].split("_", 2)
    if params[:feed_code].start_with?("group_membership")
      pieces = ["group_membership", params[:feed_code].split("_", 3)[-1]]
    end
    @context = nil
    @problem = nil
    case pieces[0]
    when "enrollment"
      @enrollment = Enrollment.where(uuid: pieces[1]).first if pieces[1]
      @context_type = "Course"
      if !@enrollment
        @problem = t "#application.errors.mismatched_verification_code", "The verification code does not match any currently enrolled user."
      elsif @enrollment.course && !@enrollment.course.available?
        @problem = t "#application.errors.feed_unpublished_course", "Feeds for this course cannot be accessed until it is published."
      end
      @context = @enrollment.course unless @problem
      @current_user = @enrollment.user unless @problem
    when "group_membership"
      @membership = GroupMembership.active.where(uuid: pieces[1]).first if pieces[1]
      @context_type = "Group"
      if !@membership
        @problem = t "#application.errors.mismatched_verification_code", "The verification code does not match any currently enrolled user."
      elsif @membership.group && !@membership.group.available?
        @problem = t "#application.errors.feed_unpublished_group", "Feeds for this group cannot be accessed until it is published."
      end
      @context = @membership.group unless @problem
      @current_user = @membership.user unless @problem
    when "user"
      find_user_from_uuid(pieces[1])
      @problem = t "#application.errors.invalid_verification_code", "The verification code is invalid." unless @current_user
      @context = @current_user
    else
      @context_type = pieces[0].classify
      if Context::CONTEXT_TYPES.include?(@context_type.to_sym)
        @context_class = Object.const_get(@context_type, false)
        @context = @context_class.where(uuid: pieces[1]).first if pieces[1]
      end
      if !@context
        @problem = t "#application.errors.invalid_verification_code", "The verification code is invalid."
      elsif (!@context.is_public rescue false) && (!@context.respond_to?(:uuid) || pieces[1] != @context.uuid)
        @problem = case @context_type
                   when "course"
                     t "#application.errors.feed_private_course", "The matching course has gone private, so public feeds like this one will no longer be visible."
                   when "group"
                     t "#application.errors.feed_private_group", "The matching group has gone private, so public feeds like this one will no longer be visible."
                   else
                     t "#application.errors.feed_private", "The matching context has gone private, so public feeds like this one will no longer be visible."
                   end
      end
      @context = nil if @problem
      @current_user = @context if @context.is_a?(User)
    end
    if !@context || (opts[:only] && !opts[:only].include?(@context.class.to_s.underscore.to_sym))
      @problem ||= t("#application.errors.invalid_feed_parameters", "Invalid feed parameters.") if opts[:only] && !opts[:only].include?(@context.class.to_s.underscore.to_sym)
      @problem ||= t "#application.errors.feed_not_found", "Could not find feed."
      render template: "shared/unauthorized_feed", status: :bad_request, formats: [:html]
      return false
    end
    @context
  end

  def find_user_from_uuid(uuid)
    @current_user = UserPastLtiId.where(user_uuid: uuid).take&.user
    @current_user ||= User.where(uuid: uuid).first
  end

  def discard_flash_if_xhr
    if request.xhr? || request.format.to_s == "text/plain"
      flash.discard
    end
  end

  def cancel_cache_buster
    @cancel_cache_buster = true
  end

  def cache_buster
    # Annoying problem.  If I set the cache-control to anything other than "no-cache, no-store"
    # then the local cache is used when the user clicks the 'back' button.  I don't know how
    # to tell the browser to ALWAYS check back other than to disable caching...
    return true if @cancel_cache_buster || request.xhr? || api_request?

    set_no_cache_headers
  end

  def initiate_session_from_token
    # Login from a token generated via API
    if params[:session_token]
      token = SessionToken.parse(params[:session_token])
      if token&.valid?
        pseudonym = Pseudonym.active.find_by(id: token.pseudonym_id)

        if pseudonym
          unless pseudonym.works_for_account?(@domain_root_account, true)
            # if the logged in pseudonym doesn't work, we can only switch to another pseudonym
            # that does work if it's the same password, and it's not a managed pseudonym
            alternates = pseudonym.user.all_active_pseudonyms.select do |p|
              !p.managed_password? &&
                p.works_for_account?(@domain_root_account, true) &&
                p.password_salt == pseudonym.password_salt &&
                p.crypted_password == pseudonym.crypted_password
            end
            # prefer a site admin pseudonym, then a pseudonym in this account, and then any old
            # pseudonym
            pseudonym = alternates.find { |p| p.account_id == Account.site_admin.id }
            pseudonym ||= alternates.find { |p| p.account_id == @domain_root_account.id }
            pseudonym ||= alternates.first
          end
          if pseudonym && pseudonym != @current_pseudonym
            return_to = session.delete(:return_to)
            reset_session_saving_keys(:oauth2)
            PseudonymSession.create!(pseudonym)
            session[:used_remember_me_token] = true if token.used_remember_me_token
          end
          if pseudonym && token.current_user_id
            target_user = User.find(token.current_user_id)
            session[:become_user_id] = token.current_user_id if target_user.can_masquerade?(pseudonym.user, @domain_root_account)
          end
        end
        return redirect_to return_to if return_to

        if (oauth = session[:oauth2])
          provider = Canvas::OAuth::Provider.new(oauth[:client_id], oauth[:redirect_uri], oauth[:scopes], oauth[:purpose])
          return redirect_to Canvas::OAuth::Provider.confirmation_redirect(self, provider, pseudonym.user)
        end

        # do one final redirect to get the token out of the URL
        redirect_to remove_query_params(request.original_url, "session_token")
      end
    end
  end

  def remove_query_params(url, *params)
    uri = URI.parse(url)
    return url unless uri.query

    qs = Rack::Utils.parse_query(uri.query)
    qs.except!(*params)
    uri.query = qs.empty? ? nil : Rack::Utils.build_query(qs)
    uri.to_s
  end

  def set_no_cache_headers
    response.headers["Pragma"] = "no-cache"
    response.headers["Cache-Control"] = if Setting.get("legacy_cache_control", "false") == "true"
                                          "no-cache, no-store"
                                        else
                                          "no-store"
                                        end
  end

  def manage_robots_meta
    @allow_robot_indexing = true if @domain_root_account&.enable_search_indexing? || Setting.get("enable_search_indexing", "false") == "true"
  end

  def set_page_view
    # We only record page_views for html page requests coming from within the
    # app, or if coming from a developer api request and specified as a
    # page_view.
    return unless @current_user && !request.xhr? && request.get? && page_views_enabled?

    ENV["RAILS_HOST_WITH_PORT"] ||= request.host_with_port rescue nil
    generate_page_view
  end

  def require_reacceptance_of_terms
    if session[:require_terms] && request.get? && !api_request? && !verified_file_request?
      render "shared/terms_required", status: :unauthorized
      false
    end
  end

  def clear_policy_cache
    AdheresToPolicy::Cache.clear
  end

  def generate_page_view(user = @current_user)
    attributes = { user: user, real_user: @real_current_user }
    @page_view = PageView.generate(request, attributes)
    @page_view.user_request = true if params[:user_request] || (user && !request.xhr? && request.get?)
    @page_before_render = Time.now.utc
  end

  def disable_page_views
    @log_page_views = false
    true
  end

  def update_enrollment_last_activity_at
    return unless @context_enrollment.is_a?(Enrollment)

    activity = Enrollment::RecentActivity.new(@context_enrollment, @context)
    activity.record_for_access(response)
  end

  # Asset accesses are used for generating usage statistics.  This is how
  # we say, "the user just downloaded this file" or "the user just
  # viewed this wiki page".  We can then after-the-fact build statistics
  # and reports from these accesses.  This is currently being used
  # to generate access reports per student per course.
  #
  # If asset is an AR model, then its asset_string will be used. If it's an array,
  # it should look like [ "subtype", context ], like [ "pages", course ].
  def log_asset_access(asset, asset_category, asset_group = nil, level = nil, membership_type = nil, overwrite: true, context: nil)
    user = file_access_user
    return unless user && @context && asset
    return if asset.respond_to?(:new_record?) && asset.new_record?

    shard = asset.is_a?(Array) ? asset[1].shard : asset.shard
    shard.activate do
      code = if asset.is_a?(Array)
               "#{asset[0]}:#{asset[1].asset_string}"
             else
               asset.asset_string
             end

      membership_type ||= @context_membership && @context_membership.class.to_s

      group_code = if asset_group.is_a?(String)
                     asset_group
                   elsif asset_group.respond_to?(:asset_string)
                     asset_group.asset_string
                   else
                     "unknown"
                   end

      if !@accessed_asset || overwrite
        @accessed_asset = {
          user: user,
          code: code,
          asset_for_root_account_id: asset.is_a?(Array) ? asset[1] : asset,
          group_code: group_code,
          category: asset_category,
          membership_type: membership_type,
          level: level,
          shard: shard
        }
      end

      Canvas::LiveEvents.asset_access(asset, asset_category, membership_type, level,
                                      context: context, context_membership: @context_membership)

      @accessed_asset
    end
  end

  def log_api_asset_access(asset, asset_category, asset_group = nil, level = nil, membership_type = nil, overwrite: true)
    return if in_app? # don't log duplicate accesses for API calls made by the Canvas front-end
    return if params[:page].to_i > 1 # don't log duplicate accesses for pages after the first

    log_asset_access(asset, asset_category, asset_group, level, membership_type, overwrite: overwrite)
  end

  def log_page_view
    user = @current_user || (@accessed_asset && @accessed_asset[:user])
    if user && @log_page_views != false
      add_interaction_seconds
      log_participation(user)
      log_gets
      finalize_page_view
    elsif @page_view && !@page_view.new_record?
      @page_view.destroy
    end
  rescue StandardError, CassandraCQL::Error::InvalidRequestException => e
    Canvas::Errors.capture_exception(:page_view, e)
    logger.error "Pageview error!"
    raise e if Rails.env.development?

    true
  end

  def add_interaction_seconds
    updated_fields = params.slice(:interaction_seconds)
    return unless (request.xhr? || request.put?) && params[:page_view_token] && !updated_fields.empty?
    return unless page_views_enabled?

    RequestContext::Generator.store_interaction_seconds_update(
      params[:page_view_token],
      updated_fields[:interaction_seconds]
    )
    page_view_info = CanvasSecurity::PageViewJwt.decode(params[:page_view_token])
    @page_view = PageView.find_for_update(page_view_info[:request_id])
    if @page_view
      if @page_view.id
        response.headers["X-Canvas-Page-View-Update-Url"] = page_view_path(
          @page_view.id, page_view_token: @page_view.token
        )
      end
      @page_view.do_update(updated_fields)
      @page_view_update = true
    end
  end

  def log_participation(user)
    # If we're logging the asset access, and it's either a participatory action
    # or it's not an update to an already-existing page_view.  We check to make sure
    # it's not an update because if the page_view already existed, we don't want to
    # double-count it as multiple views when it's really just a single view.
    return unless @accessed_asset && (@accessed_asset[:level] == "participate" || !@page_view_update)

    @access = AssetUserAccess.log(user, @context, @accessed_asset) if @context

    if @page_view.nil? && %w[participate submit].include?(@accessed_asset[:level]) && page_views_enabled?
      generate_page_view(user)
    end

    if @page_view
      @page_view.participated = %w[participate submit].include?(@accessed_asset[:level])
      @page_view.asset_user_access = @access
    end

    @page_view_update = true
  end

  def log_gets
    if @page_view && !request.xhr? && request.get? && ((response.media_type || "").to_s.include?("html") ||
      ((Setting.get("create_get_api_page_views", "true") == "true") && api_request?))
      @page_view.render_time ||= (Time.now.utc - @page_before_render) rescue nil
      @page_view_update = true
    end
  end

  def finalize_page_view
    if @page_view && @page_view_update
      @page_view.context = @context if !@page_view.context_id && PageView::CONTEXT_TYPES.include?(@context.class.name)
      @page_view.account_id = @domain_root_account.id
      @page_view.developer_key_id = @access_token.try(:developer_key_id)
      @page_view.store
      RequestContext::Generator.store_page_view_meta(@page_view)
    end
  end

  # order from general to specific; precedence
  # evaluates the LAST one first, so having "Exception"
  # at the end, for example, would be a problem.
  # all things would be rescued prior to any specific handlers.
  rescue_from Exception, with: :rescue_exception
  # Rails exceptions
  rescue_from ActionController::InvalidCrossOriginRequest, with: :rescue_expected_error_type
  rescue_from ActionController::ParameterMissing, with: :rescue_expected_error_type
  rescue_from ActionController::UnknownFormat, with: :rescue_expected_error_type
  rescue_from ActiveRecord::RecordInvalid, with: :rescue_expected_error_type
  rescue_from ActionView::MissingTemplate, with: :rescue_expected_error_type
  rescue_from ActiveRecord::StaleObjectError, with: :rescue_expected_error_type
  # Canvas exceptions
  rescue_from RequestError, with: :rescue_expected_error_type
  rescue_from Canvas::Security::TokenExpired, with: :rescue_expected_error_type
  rescue_from SearchTermHelper::SearchTermTooShortError, with: :rescue_expected_error_type
  rescue_from CanvasHttp::CircuitBreakerError, with: :rescue_expected_error_type
  rescue_from InstFS::ServiceError, with: :rescue_expected_error_type
  rescue_from InstFS::BadRequestError, with: :rescue_expected_error_type

  def rescue_expected_error_type(error)
    rescue_exception(error, level: :info)
  end

  # analogous to rescue_action_without_handler from ActionPack 2.3
  def rescue_exception(exception, level: :error)
    # On exception `after_action :set_response_headers` is not called.
    # This causes controller#action from not being set on x-canvas-meta header.
    set_response_headers

    if Rails.application.config.consider_all_requests_local
      rescue_action_locally(exception, level: level)
    else
      rescue_action_in_public(exception, level: level)
    end
  end

  def interpret_status(code)
    message = Rack::Utils::HTTP_STATUS_CODES[code]
    code, message = [500, Rack::Utils::HTTP_STATUS_CODES[500]] unless message
    "#{code} #{message}"
  end

  def response_code_for_rescue(exception)
    ActionDispatch::ExceptionWrapper.status_code_for_exception(exception.class.name)
  end

  def render_optional_error_file(status)
    path = "#{Rails.public_path}/#{status.to_s[0, 3]}"
    if File.exist?(path)
      render file: path, status: status, content_type: Mime::Type.lookup("text/html"), layout: false, formats: [:html]
    else
      head status
    end
  end

  # Custom error catching and message rendering.
  def rescue_action_in_public(exception, level: :error)
    response_code = exception.response_status if exception.respond_to?(:response_status)
    @show_left_side = exception.show_left_side if exception.respond_to?(:show_left_side)
    response_code ||= response_code_for_rescue(exception) || 500
    begin
      status_code = interpret_status(response_code)
      status = status_code
      status = "AUT" if exception.is_a?(ActionController::InvalidAuthenticityToken)
      type = nil
      type = "404" if status == "404 Not Found"
      opts = { type: type }
      opts[:canvas_error_info] = exception.canvas_error_info if exception.respond_to?(:canvas_error_info)
      info = Canvas::Errors::Info.new(request, @domain_root_account, @current_user, opts)
      error_info = info.to_h
      error_info[:tags][:response_code] = response_code
      capture_outputs = Canvas::Errors.capture(exception, error_info, level)
      error = nil
      if capture_outputs[:error_report]
        error = ErrorReport.find(capture_outputs[:error_report])
      end
      if api_request?
        rescue_action_in_api(exception, error, response_code)
      else
        render_rescue_action(exception, error, status, status_code)
      end
    rescue => e
      # error generating the error page? failsafe.
      Canvas::Errors.capture(e)
      render_optional_error_file response_code_for_rescue(exception)
    end
  end

  def render_xhr_exception(error, message = nil, status = "500 Internal Server Error", status_code = 500)
    message ||= "Unexpected error, ID: #{error.id rescue "unknown"}"
    render status: status_code, json: {
      errors: {
        base: message
      },
      status: status
    }
  end

  def render_rescue_action(exception, error, status, status_code)
    clear_crumbs
    @headers = nil
    load_account unless @domain_root_account
    session[:last_error_id] = error.id rescue nil
    if request.xhr? || request.format == :text
      message = exception.xhr_message if exception.respond_to?(:xhr_message)
      render_xhr_exception(error, message, status, status_code)
    elsif exception.is_a?(ActionController::InvalidAuthenticityToken) && cookies[:_csrf_token].blank?
      redirect_to login_url(needs_cookies: "1")
      reset_session
      nil
    else
      request.format = :html
      template = exception.error_template if exception.respond_to?(:error_template)
      unless template
        template = "shared/errors/#{status.to_s[0, 3]}_message"
        erbpath = Rails.root.join("app/views/#{template}.html.erb")
        template = "shared/errors/500_message" unless erbpath.file?
      end

      @status_code = status_code
      message = exception.is_a?(RequestError) ? exception.message : nil
      render template: template,
             layout: "application",
             status: status_code,
             formats: [:html],
             locals: {
               error: error,
               exception: exception,
               status: status,
               message: message,
             }
    end
  end

  def rescue_action_in_api(exception, error_report, response_code)
    data = exception.error_json if exception.respond_to?(:error_json)
    data ||= api_error_json(exception, response_code)

    if error_report.try(:id)
      data[:error_report_id] = error_report.id
    end

    render json: data, status: response_code
  end

  def api_error_json(exception, status_code)
    case exception
    when ActiveRecord::RecordInvalid
      errors = exception.record.errors
      errors.set_reporter(:hash, Api::Errors::Reporter)
      data = errors.to_hash
    when Api::Error
      errors = ActiveModel::BetterErrors::Errors.new(nil)
      errors.error_collection.add(:base, exception.error_id, message: exception.message)
      errors.set_reporter(:hash, Api::Errors::Reporter)
      data = errors.to_hash
    when ActiveRecord::RecordNotFound
      data = { errors: [{ message: "The specified resource does not exist." }] }
    when AuthenticationMethods::AccessTokenError
      add_www_authenticate_header
      data = { errors: [{ message: "Invalid access token." }] }
    when AuthenticationMethods::AccessTokenScopeError
      data = { errors: [{ message: "Insufficient scopes on access token." }] }
    when ActionController::ParameterMissing
      data = { errors: [{ message: "#{exception.param} is missing" }] }
    when BasicLTI::BasicOutcomes::Unauthorized,
        BasicLTI::BasicOutcomes::InvalidRequest
      data = { errors: [{ message: exception.message }] }
    else
      status_code_string = if status_code.is_a?(Symbol)
                             status_code.to_s
                           else
                             # we want to return a status string of the form "not_found", so take the rails-style "Not Found" and tweak it
                             interpret_status(status_code).sub(/\d\d\d /, "").delete(" ").underscore
                           end
      data = { errors: [{ message: "An error occurred.", error_code: status_code_string }] }
    end
    data
  end

  def rescue_action_locally(exception, level: :error)
    if api_request? || exception.is_a?(RequestError)
      # we want api requests to behave the same on error locally as in prod, to
      # ease testing and development. you can still view the backtrace, etc, in
      # the logs.
      rescue_action_in_public(exception, level: level)
    else
      # this ensures the logging will still happen so you can see backtrace, etc.
      Canvas::Errors.capture(exception, {}, level)
      raise exception
    end
  end

  def claim_session_course(course, user, state = nil)
    e = course.claim_with_teacher(user)
    session[:claimed_enrollment_uuids] ||= []
    session[:claimed_enrollment_uuids] << e.uuid
    session[:claimed_enrollment_uuids].uniq!
    flash[:notice] = t "#application.notices.first_teacher", "This course is now claimed, and you've been registered as its first teacher."
    if !@current_user && state == :just_registered
      flash[:notice] = t "#application.notices.first_teacher_with_email", "This course is now claimed, and you've been registered as its first teacher. You should receive an email shortly to complete the registration process."
    end
    session[:claimed_course_uuids] ||= []
    session[:claimed_course_uuids] << course.uuid
    session[:claimed_course_uuids].uniq!
    session.delete(:claim_course_uuid)
    session.delete(:course_uuid)
  end

  API_REQUEST_REGEX = %r{\A/api/}.freeze
  def api_request?
    @api_request ||= !!request.path.match(API_REQUEST_REGEX)
  end

  def verified_file_request?
    params[:controller] == "files" && params[:action] == "show" && params[:verifier].present?
  end

  # Retrieving wiki pages needs to search either using the id or
  # the page title.
  def get_wiki_page
    GuardRail.activate(params[:action] == "edit" ? :primary : :secondary) do
      @wiki = @context.wiki

      @page_name = params[:wiki_page_id] || params[:id] || (params[:wiki_page] && params[:wiki_page][:title])
      if params[:format] && !["json", "html"].include?(params[:format])
        @page_name += ".#{params[:format]}"
        params[:format] = "html"
      end
      return if @page || !@page_name

      @page = @wiki.find_page(@page_name) if params[:action] != "create"
    end

    unless @page
      if params[:titleize].present? && !value_to_boolean(params[:titleize])
        @page_name = CGI.unescape(@page_name)
        @page = @wiki.build_wiki_page(@current_user, title: @page_name)
      else
        @page = @wiki.build_wiki_page(@current_user, url: @page_name)
      end
    end
  end

  def content_tag_redirect(context, tag, error_redirect_symbol, tag_type = nil)
    url_params = tag.tag_type == "context_module" ? { module_item_id: tag.id } : {}
    if tag.content_type == "Assignment"
      use_edit_url = params[:build].nil? &&
                     Account.site_admin.feature_enabled?(:new_quizzes_modules_support) &&
                     @context.grants_right?(@current_user, :manage) &&
                     tag.quiz_lti
      url_params[:quiz_lti] = true if use_edit_url
      redirect_symbol = use_edit_url ? :edit_context_assignment_url : :context_assignment_url
      redirect_to named_context_url(context, redirect_symbol, tag.content_id, url_params)
    elsif tag.content_type == "WikiPage"
      redirect_to polymorphic_url([context, tag.content], url_params)
    elsif tag.content_type == "Attachment"
      redirect_to named_context_url(context, :context_file_url, tag.content_id, url_params)
    elsif tag.content_type_quiz?
      redirect_to named_context_url(context, :context_quiz_url, tag.content_id, url_params)
    elsif tag.content_type == "DiscussionTopic"
      redirect_to named_context_url(context, :context_discussion_topic_url, tag.content_id, url_params)
    elsif tag.content_type == "Rubric"
      redirect_to named_context_url(context, :context_rubric_url, tag.content_id, url_params)
    elsif tag.content_type == "AssessmentQuestionBank"
      redirect_to named_context_url(context, :context_question_bank_url, tag.content_id, url_params)
    elsif tag.content_type == "Lti::MessageHandler"
      url_params[:module_item_id] = params[:module_item_id] if params[:module_item_id]
      url_params[:resource_link_fragment] = "ContentTag:#{tag.id}"
      redirect_to named_context_url(context, :context_basic_lti_launch_request_url, tag.content_id, url_params)
    elsif tag.content_type == "ExternalUrl"
      @tag = tag
      @module = tag.context_module
      log_asset_access(@tag, "external_urls", "external_urls")
      if tag.locked_for? @current_user
        render "context_modules/lock_explanation"
      else
        tag.context_module_action(@current_user, :read)
        render "context_modules/url_show"
      end
    elsif tag.content_type == "ContextExternalTool"
      timing_start = Process.clock_gettime(Process::CLOCK_MONOTONIC)
      @tag = tag

      if tag.locked_for? @current_user
        return render "context_modules/lock_explanation"
      end

      if @tag.context.is_a?(Assignment)
        @assignment = @tag.context

        @resource_title = @assignment.title
        @module_tag = if params[:module_item_id]
                        @context.context_module_tags.not_deleted.find(params[:module_item_id])
                      else
                        @assignment.context_module_tags.first
                      end
      else
        @module_tag = @tag
        @resource_title = @tag.title
      end
      @resource_url = @tag.url
      @tool = ContextExternalTool.find_external_tool(tag.url, context, tag.content_id)

      @assignment&.prepare_for_ags_if_needed!(@tool)

      tag.context_module_action(@current_user, :read)
      if @tool
        log_asset_access(@tool, "external_tools", "external_tools", overwrite: false)
        @opaque_id = @tool.opaque_identifier_for(@tag)

        launch_settings = @tool.settings["post_only"] ? { post_only: true, tool_dimensions: tool_dimensions } : { tool_dimensions: tool_dimensions }
        @lti_launch = Lti::Launch.new(launch_settings)

        success_url = case tag_type
                      when :assignments
                        named_context_url(@context, :context_assignments_url, include_host: true)
                      when :modules
                        named_context_url(@context, :context_context_modules_url, include_host: true)
                      else
                        named_context_url(@context, :context_url, include_host: true)
                      end
        if tag.new_tab
          @lti_launch.launch_type = "window"
          @return_url = success_url
        else
          @return_url = if @context
                          set_return_url
                        else
                          external_content_success_url("external_tool_redirect")
                        end
          @redirect_return = true
          js_env(redirect_return_success_url: success_url,
                 redirect_return_cancel_url: success_url)
        end

        opts = {
          launch_url: @tool.login_or_launch_url(content_tag_uri: @resource_url),
          link_code: @opaque_id,
          overrides: { "resource_link_title" => @resource_title },
          domain: HostUrl.context_host(@domain_root_account, request.host),
          include_module_context: true
        }
        variable_expander = Lti::VariableExpander.new(@domain_root_account, @context, self, {
                                                        current_user: @current_user,
                                                        current_pseudonym: @current_pseudonym,
                                                        content_tag: @module_tag || tag,
                                                        assignment: @assignment,
                                                        launch: @lti_launch,
                                                        tool: @tool,
                                                        launch_url: @resource_url
                                                      })

        adapter = if @tool.use_1_3?
                    # Use the resource URL as the target_link_uri
                    opts[:launch_url] = @resource_url

                    Lti::LtiAdvantageAdapter.new(
                      tool: @tool,
                      user: @current_user,
                      context: @context,
                      return_url: @return_url,
                      expander: variable_expander,
                      opts: opts.merge(
                        resource_link: @tag.associated_asset_lti_resource_link
                      )
                    )
                  else
                    Lti::LtiOutboundAdapter.new(@tool, @current_user, @context).prepare_tool_launch(@return_url, variable_expander, opts)
                  end

        if tag.try(:context_module)
          # if you change this, see also url_show.html.erb
          cu = context_url(@context, :context_context_modules_url)
          cu = "#{cu}/#{tag.context_module.id}"
          add_crumb tag.context_module.name, cu
          add_crumb @tag.title
        end

        if @assignment
          return unless require_user

          add_crumb(@resource_title)
          @mark_done = MarkDonePresenter.new(self, @context, params["module_item_id"], @current_user, @assignment)
          @prepend_template = "assignments/lti_header" if render_external_tool_prepend_template?
          begin
            @lti_launch.params = lti_launch_params(adapter)
          rescue Lti::IMS::AdvantageErrors::InvalidLaunchError
            return render_error_with_details(
              title: t("LTI Launch Error"),
              summary: t("There was an error launching to the configured tool."),
              directions: t("Please try re-establishing the connection to the tool by re-selecting the tool in the assignment or module item interface and saving.")
            )
          end
        else
          @lti_launch.params = adapter.generate_post_payload
        end

        @lti_launch.resource_url = @tool.login_or_launch_url(content_tag_uri: @resource_url)
        @lti_launch.link_text = @resource_title
        @lti_launch.analytics_id = @tool.tool_id

        @append_template = "context_modules/tool_sequence_footer" if render_external_tool_append_template?
        render Lti::AppUtil.display_template(external_tool_redirect_display_type)
      else
        flash[:error] = t "#application.errors.invalid_external_tool", "Couldn't find valid settings for this link"
        redirect_to named_context_url(context, error_redirect_symbol)
      end
      timing_end = Process.clock_gettime(Process::CLOCK_MONOTONIC)
      tags = @tool ? { lti_version: @tool.lti_version } : {}
      InstStatsd::Statsd.timing("lti.content_tag_redirect_time", timing_end - timing_start, tags: tags)
    else
      flash[:error] = t "#application.errors.invalid_tag_type", "Didn't recognize the item type for this tag"
      redirect_to named_context_url(context, error_redirect_symbol)
    end
  end

  def set_return_url
    ref = request.referer
    # when flag is enabled, new quizzes quiz creation can only be initiated from quizzes page
    # but we still use the assignment#new page to create the quiz.
    # also handles launch from existing quiz on quizzes page.
    if ref.present? && @assignment&.quiz_lti?
      if (ref.include?("assignments/new") || ref =~ %r{courses/(\d+/quizzes.?|.*\?quiz_lti)}) && @context.root_account.feature_enabled?(:newquizzes_on_quiz_page)
        return polymorphic_url([@context, :quizzes])
      end

      if %r{courses/\d+/gradebook}i.match?(ref)
        return polymorphic_url([@context, :gradebook])
      end

      if %r{courses/\d+$}i.match?(ref)
        return polymorphic_url([@context])
      end

      if %r{courses/(\d+/modules.?|.*\?module_item_id=)}.match?(ref)
        return polymorphic_url([@context, :context_modules])
      end

      if %r{/courses/.*\?quiz_lti}.match?(ref)
        return polymorphic_url([@context, :quizzes])
      end

      if %r{courses/\d+/assignments}.match?(ref)
        return polymorphic_url([@context, :assignments])
      end
    end
    named_context_url(@context, :context_external_content_success_url, "external_tool_redirect", include_host: true)
  end

  def lti_launch_params(adapter)
    adapter.generate_post_payload_for_assignment(@assignment, lti_grade_passback_api_url(@tool), blti_legacy_grade_passback_api_url(@tool), lti_turnitin_outcomes_placement_url(@tool.id))
  end
  private :lti_launch_params

  def external_tool_redirect_display_type
    if params["display"].present?
      params["display"]
    elsif @assignment&.quiz_lti? && @module_tag
      "in_nav_context"
    else
      @tool&.extension_setting(:assignment_selection)&.dig("display_type")
    end
  end
  private :external_tool_redirect_display_type

  def render_external_tool_prepend_template?
    !%w[full_width in_nav_context].include?(external_tool_redirect_display_type)
  end
  private :render_external_tool_prepend_template?

  def render_external_tool_append_template?
    external_tool_redirect_display_type != "full_width"
  end
  private :render_external_tool_append_template?

  # pass it a context or an array of contexts and it will give you a link to the
  # person's calendar with only those things checked.
  def calendar_url_for(contexts_to_link_to = nil, options = {})
    options[:query] ||= {}
    contexts_to_link_to = Array(contexts_to_link_to)
    if (event = options.delete(:event))
      options[:query][:event_id] = event.id
    end
    options[:query][:include_contexts] = contexts_to_link_to.map(&:asset_string).join(",") unless contexts_to_link_to.empty?
    calendar_url(options[:query])
  end

  # pass it a context or an array of contexts and it will give you a link to the
  # person's files browser for the supplied contexts.
  def files_url_for(contexts_to_link_to = nil, options = {})
    options[:query] ||= {}
    contexts_to_link_to = Array(contexts_to_link_to)
    unless contexts_to_link_to.empty?
      options[:anchor] = contexts_to_link_to.first.asset_string
    end
    options[:query][:include_contexts] = contexts_to_link_to.map { |c| c.is_a? String ? c : c.asset_string }.join(",") unless contexts_to_link_to.empty?
    url_for(
      options[:query].merge({
        controller: "files",
        action: "full_index",
      }.merge(if options[:anchor].empty?
                {}
              else
                {
                  anchor: options[:anchor]
                }
              end))
    )
  end
  helper_method :calendar_url_for, :files_url_for

  def conversations_path(params = {})
    if @current_user
      query_string = params.slice(:context_id, :user_id, :user_name).each_with_object([]) do |(k, v), res|
        res << "#{k}=#{v}"
      end.join("&")
      "/conversations?#{query_string}"
    else
      hash = params.keys.empty? ? "" : "##{params.to_json.unpack1("H*")}"
      "/conversations#{hash}"
    end
  end
  helper_method :conversations_path

  # escape everything but slashes, see http://code.google.com/p/phusion-passenger/issues/detail?id=113
  FILE_PATH_ESCAPE_PATTERN = Regexp.new("[^#{URI::PATTERN::UNRESERVED}/]")
  def safe_domain_file_url(attachment, host_and_shard: nil, verifier: nil, download: false, return_url: nil, fallback_url: nil) # TODO: generalize this
    host_and_shard ||= HostUrl.file_host_with_shard(@domain_root_account || Account.default, request.host_with_port)
    host, shard = host_and_shard
    config = DynamicSettings.find(tree: :private, cluster: attachment.shard.database_server.id)
    if config["attachment_specific_file_domain"] == "true"
      separator = config["attachment_specific_file_domain_separator"] || "."
      host = "a#{attachment.shard.id}-#{attachment.local_id}#{separator}#{host}"
    end
    res = "#{request.protocol}#{host}"

    shard.activate do
      # add parameters so that the other domain can create a session that
      # will authorize file access but not full app access.  We need this in
      # case there are relative URLs in the file that point to other pieces
      # of content.
      fallback_url ||= request.url
      query = URI.parse(fallback_url).query
      # i don't know if we really need this but in case these expired tokens are a client caching issue,
      # let's throw an extra param in the fallback so we hopefully don't infinite loop
      fallback_url += (query.present? ? "&" : "?") + "fallback_ts=#{Time.now.to_i}"

      opts = generate_access_verifier(return_url: return_url, fallback_url: fallback_url)
      opts[:verifier] = verifier if verifier.present?

      if download
        # download "for realz, dude" (see later comments about :download)
        opts[:download_frd] = 1
      else
        # don't set :download here, because file_download_url won't like it. see
        # comment below for why we'd want to set :download
        opts[:inline] = 1
      end

      if @context && Attachment.relative_context?(@context.class.base_class) && @context == attachment.context
        # so yeah, this is right. :inline=>1 wants :download=>1 to go along with
        # it, so we're setting :download=>1 *because* we want to display inline.
        opts[:download] = 1 unless download

        # if the context is one that supports relative paths (which requires extra
        # routes and stuff), then we'll build an actual named_context_url with the
        # params for show_relative
        res += named_context_url(@context, :context_file_url, attachment)
        res += "/" + URI::DEFAULT_PARSER.escape(attachment.full_display_path, FILE_PATH_ESCAPE_PATTERN)
        res += "?" + opts.to_query
      else
        # otherwise, just redirect to /files/:id
        res += file_download_url(attachment, opts.merge(only_path: true))
      end
    end

    res
  end
  helper_method :safe_domain_file_url

  def feature_enabled?(feature)
    @features_enabled ||= {}
    feature = feature.to_sym
    return @features_enabled[feature] unless @features_enabled[feature].nil?

    @features_enabled[feature] ||= if [:question_banks].include?(feature)
                                     true
                                   elsif feature == :twitter
                                     !!Twitter::Connection.config
                                   elsif feature == :diigo
                                     !!Diigo::Connection.config
                                   elsif feature == :google_drive
                                     Canvas::Plugin.find(:google_drive).try(:enabled?)
                                   elsif feature == :etherpad
                                     !!EtherpadCollaboration.config
                                   elsif feature == :kaltura
                                     !!CanvasKaltura::ClientV3.config
                                   elsif feature == :web_conferences
                                     !!WebConference.config
                                   elsif feature == :vericite
                                     Canvas::Plugin.find(:vericite).try(:enabled?)
                                   elsif feature == :lockdown_browser
                                     Canvas::Plugin.all_for_tag(:lockdown_browser).any? { |p| p.settings[:enabled] }
                                   else
                                     !!AccountServices.allowable_services[feature]
                                   end
  end
  helper_method :feature_enabled?

  def service_enabled?(service)
    @domain_root_account&.service_enabled?(service)
  end
  helper_method :service_enabled?

  def feature_and_service_enabled?(feature)
    feature_enabled?(feature) && service_enabled?(feature)
  end
  helper_method :feature_and_service_enabled?

  def temporary_user_code(generate = true)
    if generate
      session[:temporary_user_code] ||= "tmp_#{Digest::MD5.hexdigest("#{Time.now.to_i}_#{rand}")}"
    else
      session[:temporary_user_code]
    end
  end

  def require_account_management(on_root_account = false, permissions: [:manage_account_settings])
    if (!@context.root_account? && on_root_account) || !@context.is_a?(Account)
      redirect_to named_context_url(@context, :context_url)
      return false
    else
      return false unless authorized_action(@context, @current_user, permissions)
    end
    true
  end

  def require_root_account_management
    require_account_management(true)
  end

  def require_site_admin_with_permission(permission)
    require_context_with_permission(Account.site_admin, permission)
  end

  def require_context_with_permission(context, permission)
    unless context.grants_right?(@current_user, permission)
      respond_to do |format|
        format.html do
          if @current_user
            flash[:error] = t "#application.errors.permission_denied", "You don't have permission to access that page"
            redirect_to root_url
          else
            redirect_to_login
          end
        end
        format.json { render_json_unauthorized }
      end
      false
    end
  end

  def require_registered_user
    return false if require_user == false

    unless @current_user.registered?
      respond_to do |format|
        format.html { render "shared/registration_incomplete", status: :unauthorized }
        format.json { render json: { "status" => "unauthorized", "message" => t("#errors.registration_incomplete", "You need to confirm your email address before you can view this page") }, status: :unauthorized }
      end
      false
    end
  end

  def check_incomplete_registration
    if @current_user
      js_env INCOMPLETE_REGISTRATION: incomplete_registration?, USER_EMAIL: @current_user.email
    end
  end

  def incomplete_registration?
    @current_user && params[:registration_success] && @current_user.pre_registered?
  end
  helper_method :incomplete_registration?

  def page_views_enabled?
    PageView.page_views_enabled?
  end
  helper_method :page_views_enabled?

  def verified_file_download_url(attachment, context = nil, permission_map_id = nil, *opts)
    verifier = Attachments::Verification.new(attachment).verifier_for_user(@current_user,
                                                                           context: context.try(:asset_string), permission_map_id: permission_map_id)
    file_download_url(attachment, { verifier: verifier }, *opts)
  end
  helper_method :verified_file_download_url

  def user_content(str)
    return nil unless str
    return str.html_safe unless str.match?(/object|embed|equation_image/)

    UserContent.escape(str, request.host_with_port, use_new_math_equation_handling?)
  end
  helper_method :user_content

  def public_user_content(str, context = @context, user = @current_user, is_public = false)
    return nil unless str

    rewriter = UserContent::HtmlRewriter.new(context, user)
    rewriter.set_handler("files") do |match|
      UserContent::FilesHandler.new(
        match: match,
        context: context,
        user: user,
        preloaded_attachments: {},
        in_app: in_app?,
        is_public: is_public
      ).processed_url
    end
    UserContent.escape(rewriter.translate_content(str), request.host_with_port, use_new_math_equation_handling?)
  end
  helper_method :public_user_content

  def find_bank(id, check_context_chain = true)
    bank = @context.assessment_question_banks.active.where(id: id).first || @current_user.assessment_question_banks.active.where(id: id).first
    if bank
      (if block_given?
         authorized_action(bank, @current_user, :read)
       else
         bank.grants_right?(@current_user, session, :read)
       end) or return nil
    elsif check_context_chain
      (if block_given?
         authorized_action(@context, @current_user, :read_question_banks)
       else
         @context.grants_right?(@current_user, session, :read_question_banks)
       end) or return nil
      bank = @context.inherited_assessment_question_banks.where(id: id).first
    end

    yield if block_given? && (@bank = bank)
    bank
  end

  def in_app?
    !!(@current_user ? @pseudonym_session : session[:session_id])
  end

  def json_as_text?
    request.headers["CONTENT_TYPE"].to_s.include?("multipart/form-data") &&
      (params[:format].to_s != "json" || in_app?)
  end

  def params_are_integers?(*check_params)
    begin
      check_params.each { |p| Integer(params[p]) }
    rescue ArgumentError
      return false
    end
    true
  end

  def destroy_session
    logger.info "Destroying session: #{session[:session_id]}"
    @pseudonym_session.destroy rescue true
    reset_session
  end

  def logout_current_user
    logged_in_user.try(:stamp_logout_time!)
    InstFS.logout(logged_in_user) rescue nil
    destroy_session
  end

  def set_layout_options
    @embedded_view = params[:embedded]
    @headers = false if params[:no_headers]
    (@body_classes ||= []) << "embedded" if @embedded_view
  end

  def stringify_json_ids?
    request.headers["Accept"]&.include?("application/json+canvas-string-ids")
  end

  def json_cast(obj)
    obj = obj.as_json if obj.respond_to?(:as_json)
    stringify_json_ids? ? StringifyIds.recursively_stringify_ids(obj) : obj
  end

  def render(options = nil, extra_options = {}, &block)
    set_layout_options
    if options.is_a?(Hash) && options.key?(:json)
      json = options.delete(:json)
      unless json.is_a?(String)
        json = ActiveSupport::JSON.encode(json_cast(json))
      end

      # fix for some browsers not properly handling json responses to multipart
      # file upload forms and s3 upload success redirects -- we'll respond with text instead.
      if options[:as_text] || json_as_text?
        options[:html] = json.html_safe
      else
        options[:json] = json
      end
    end

    # _don't_ call before_render hooks if we're not returning HTML
    if options.is_a?(Hash) &&
       (options[:json] || options[:plain] || options[:layout] == false)
      super
    else
      run_callbacks(:html_render) { super }
    end
  end

  # flash is normally only preserved for one redirect; make sure we carry
  # it along in case there are more
  def redirect_to(*)
    flash.keep
    super
  end

  def css_bundles
    @css_bundles ||= []
  end
  helper_method :css_bundles

  def css_bundle(*args)
    opts = (args.last.is_a?(Hash) ? args.pop : {})
    Array(args).flatten.each do |bundle|
      css_bundles << [bundle, opts[:plugin]] unless css_bundles.include? [bundle, opts[:plugin]]
    end
    nil
  end
  helper_method :css_bundle

  def js_bundles
    @js_bundles ||= []
  end
  helper_method :js_bundles

  # Use this method to place a bundle on the page, note that the end goal here
  # is to only ever include one bundle per page load, so use this with care and
  # ensure that the bundle you are requiring isn't simply a dependency of some
  # other bundle.
  #
  # Bundles are defined in ui/features/<bundle>.coffee
  #
  # usage: js_bundle :gradebook
  #
  # Only allows multiple arguments to support old usage of jammit_js
  #
  # Optional :plugin named parameter allows you to specify a plugin which
  # contains the bundle. Example:
  #
  # js_bundle :gradebook, :plugin => :my_feature
  #
  # will look for the bundle in
  # /plugins/my_feature/(optimized|javascripts)/compiled/bundles/ rather than
  # /(optimized|javascripts)/compiled/bundles/
  def js_bundle(*args)
    opts = (args.last.is_a?(Hash) ? args.pop : {})
    Array(args).flatten.each do |bundle|
      js_bundles << [bundle, opts[:plugin], false] unless js_bundles.include? [bundle, opts[:plugin], false]
    end
    nil
  end
  helper_method :js_bundle

  # Like #js_bundle but delay the execution (not necessarily the loading) of the
  # JS until the DOM is ready. Equivalent to doing:
  #
  #     $(document).ready(() => { import('path/to/bundles/profile.js') })
  #
  # This is useful when you suspect that the rendering of ERB/HTML can take a
  # long enough time for the JS to execute before it's done. For example, when
  # a page would contain a ton of DOM elements to represent DB records without
  # pagination as seen in USERS-369.
  def deferred_js_bundle(*args)
    opts = (args.last.is_a?(Hash) ? args.pop : {})
    Array(args).flatten.each do |bundle|
      js_bundles << [bundle, opts[:plugin], true] unless js_bundles.include? [bundle, opts[:plugin], true]
    end
    nil
  end
  helper_method :deferred_js_bundle

  def add_body_class(*args)
    @body_classes ||= []
    raise "call add_body_class for #{args} in the controller when using streaming templates" if @streaming_template && (args - @body_classes).any?

    @body_classes += args
  end
  helper_method :add_body_class

  def body_classes
    @body_classes ||= []
  end
  helper_method :body_classes

  def set_active_tab(active_tab)
    raise "call set_active_tab for #{active_tab.inspect} in the controller when using streaming templates" if @streaming_template && @active_tab != active_tab

    @active_tab = active_tab
  end
  helper_method :set_active_tab

  def get_active_tab
    @active_tab
  end
  helper_method :get_active_tab

  def get_course_from_section
    if params[:section_id]
      @section = api_find(CourseSection, params.delete(:section_id))
      params[:course_id] = @section.course_id
    end
  end

  def reject_student_view_student
    return unless @current_user&.fake_student?

    @unauthorized_message ||= t("#application.errors.student_view_unauthorized", "You cannot access this functionality in student view.")
    render_unauthorized_action
  end

  def set_site_admin_context
    @context = Account.site_admin
    add_crumb t("#crumbs.site_admin", "Site Admin"), url_for(Account.site_admin)
  end

  def flash_notices
    @notices ||= begin
      notices = []
      if !browser_supported? && !@embedded_view && !cookies["unsupported_browser_dismissed"]
        notices << { type: "warning", content: { html: unsupported_browser }, classes: "unsupported_browser" }
      end
      if (error = flash[:error])
        flash.delete(:error)
        notices << { type: "error", content: error, icon: "warning" }
      end
      if (warning = flash[:warning])
        flash.delete(:warning)
        notices << { type: "warning", content: warning, icon: "warning" }
      end
      if (info = flash[:info])
        flash.delete(:info)
        notices << { type: "info", content: info, icon: "info" }
      end
      if (notice = flash[:html_notice] ? { html: flash[:html_notice] } : flash[:notice])
        if flash[:html_notice]
          flash.delete(:html_notice)
        else
          flash.delete(:notice)
        end
        notices << { type: "success", content: notice, icon: "check" }
      end
      notices
    end
  end
  helper_method :flash_notices

  def unsupported_browser
    t("Your browser does not meet the minimum requirements for Canvas. Please visit the *Canvas Community* for a complete list of supported browsers.", wrapper: view_context.link_to('\1', t(:"#community.basics_browser_requirements")))
  end

  def browser_supported?
    key = request.user_agent.to_s.sum # keep cookie size in check. a legitimate collision here would be 1. extremely unlikely and 2. not a big deal
    if key != session[:browser_key]
      session[:browser_key] = key
      session[:browser_supported] = BrowserSupport.supported?(request.user_agent)
    end
    session[:browser_supported]
  end

  def mobile_device?
    params[:mobile] || request.user_agent.to_s =~ /ipod|iphone|ipad|Android/i
  end

  def ms_office?
    request.user_agent.to_s.include?("ms-office") ||
      request.user_agent.to_s.match?(%r{Word/\d+\.\d+})
  end

  def profile_data(profile, viewer, session, includes)
    extend Api::V1::UserProfile
    extend Api::V1::Course
    extend Api::V1::Group
    includes ||= []
    data = user_profile_json(profile, viewer, session, includes, profile)
    data[:can_edit] = viewer == profile.user && profile.user.user_can_edit_profile?
    data[:can_edit_channels] = viewer == profile.user && profile.user.user_can_edit_comm_channels?
    data[:can_edit_name] = viewer == profile.user && profile.user.user_can_edit_name?
    data[:can_edit_avatar] = data[:can_edit] && profile.user.avatar_state != :locked
    data[:known_user] = viewer.address_book.known_user(profile.user)
    if data[:known_user] && viewer != profile.user
      common_courses = viewer.address_book.common_courses(profile.user)
      # address book can return a fake record in common courses with course_id
      # 0 which represents an admin -> user commonality.
      common_courses.delete(0)
      common_groups = viewer.address_book.common_groups(profile.user)
    else
      common_courses = {}
      common_groups = {}
    end
    data[:common_contexts] = common_contexts(common_courses, common_groups, @current_user, session)
    data
  end

  def common_contexts(common_courses, common_groups, current_user, session)
    courses = Course.active.where(id: common_courses.keys).to_a
    groups = Group.active.where(id: common_groups.keys).to_a

    common_courses = courses.map do |course|
      course_json(course, current_user, session, ["html_url"], false).merge({
                                                                              roles: common_courses[course.id].map { |role| Enrollment.readable_type(role) }
                                                                            })
    end

    common_groups = groups.map do |group|
      group_json(group, current_user, session, include: ["html_url"]).merge({
                                                                              # in the future groups will have more roles and we'll need soemthing similar to
                                                                              # the roles.map above in courses
                                                                              roles: [t("#group.memeber", "Member")]
                                                                            })
    end

    common_courses + common_groups
  end

  def not_found
    raise ActionController::RoutingError, "Not Found"
  end

  def set_js_rights(objtypes = nil)
    objtypes ||= js_rights if respond_to?(:js_rights)
    if objtypes
      hash = {}
      objtypes.each do |instance_symbol|
        instance_name = instance_symbol.to_s
        obj = instance_variable_get("@#{instance_name}")
        policy = obj.check_policy(@current_user, session) unless obj.nil? || !obj.respond_to?(:check_policy)
        hash["#{instance_name.upcase}_RIGHTS".to_sym] = HashWithIndifferentAccess[policy.map { |right| [right, true] }] unless policy.nil?
      end

      js_env hash
    end
  end

  def set_js_wiki_data(opts = {})
    hash = {}

    hash[:DEFAULT_EDITING_ROLES] = @context.default_wiki_editing_roles if @context.respond_to?(:default_wiki_editing_roles)
    hash[:WIKI_PAGES_PATH] = polymorphic_path([@context, :wiki_pages])
    if opts[:course_home]
      hash[:COURSE_HOME] = true
      hash[:COURSE_TITLE] = @context.name
    end

    if @page
      if @page.grants_any_right?(@current_user, session, :update, :update_content)
        mc_status = setup_master_course_restrictions(@page, @context, user_can_edit: true)
      end

      hash[:WIKI_PAGE] = wiki_page_json(@page, @current_user, session, true, deep_check_if_needed: true, master_course_status: mc_status)
      version_number = Rails.cache.fetch(["page_version", @page].cache_key) { @page.versions.maximum(:number) }
      hash[:WIKI_PAGE_REVISION] = version_number && StringifyIds.stringify_id(version_number)
      hash[:WIKI_PAGE_SHOW_PATH] = named_context_url(@context, :context_wiki_page_path, @page)
      hash[:WIKI_PAGE_EDIT_PATH] = named_context_url(@context, :edit_context_wiki_page_path, @page)
      hash[:WIKI_PAGE_HISTORY_PATH] = named_context_url(@context, :context_wiki_page_revisions_path, @page)
    end

    if @context.is_a?(Course) && @context.grants_right?(@current_user, session, :read)
      hash[:COURSE_ID] = @context.id.to_s
      hash[:MODULES_PATH] = polymorphic_path([@context, :context_modules])
    end

    js_env hash
  end

  ASSIGNMENT_GROUPS_TO_FETCH_PER_PAGE_ON_ASSIGNMENTS_INDEX = 50
  def set_js_assignment_data
    rights = [*RoleOverride::GRANULAR_MANAGE_ASSIGNMENT_PERMISSIONS, :manage_grades, :read_grades, :manage]
    permissions = @context.rights_status(@current_user, *rights)
    permissions[:manage_course] = permissions[:manage]
    if @context.root_account.feature_enabled?(:granular_permissions_manage_assignments)
      permissions[:manage_assignments] = permissions[:manage_assignments_edit]
      permissions[:manage] = permissions[:manage_assignments_edit]
    else
      permissions[:manage_assignments_add] = permissions[:manage_assignments]
      permissions[:manage_assignments_delete] = permissions[:manage_assignments]
      permissions[:manage] = permissions[:manage_assignments]
    end
    permissions[:by_assignment_id] = @context.assignments.map do |assignment|
      [assignment.id, {
        update: assignment.user_can_update?(@current_user, session),
        delete: assignment.grants_right?(@current_user, :delete)
      }]
    end.to_h

    current_user_has_been_observer_in_this_course = @context.user_has_been_observer?(@current_user)

    prefetch_xhr(api_v1_course_assignment_groups_url(
                   @context,
                   include: [
                     "assignments",
                     "discussion_topic",
                     (permissions[:manage] || current_user_has_been_observer_in_this_course) && "all_dates",
                     permissions[:manage] && "module_ids",
                     peer_reviews_for_a2_enabled? && "assessment_requests"
                   ].reject(&:blank?),
                   exclude_response_fields: ["description", "rubric"],
                   exclude_assignment_submission_types: ["wiki_page"],
                   override_assignment_dates: !permissions[:manage],
                   per_page: ASSIGNMENT_GROUPS_TO_FETCH_PER_PAGE_ON_ASSIGNMENTS_INDEX
                 ), id: "assignment_groups_url")

    js_env({
             COURSE_ID: @context.id.to_s,
             URLS: {
               new_assignment_url: new_polymorphic_url([@context, :assignment]),
               new_quiz_url: context_url(@context, :context_quizzes_new_url),
               course_url: api_v1_course_url(@context),
               sort_url: reorder_course_assignment_groups_url(@context),
               assignment_sort_base_url: course_assignment_groups_url(@context),
               context_modules_url: api_v1_course_context_modules_path(@context),
               course_student_submissions_url: api_v1_course_student_submissions_url(@context)
             },
             POST_TO_SIS: Assignment.sis_grade_export_enabled?(@context),
             PERMISSIONS: permissions,
             HAS_GRADING_PERIODS: @context.grading_periods?,
             VALID_DATE_RANGE: CourseDateRange.new(@context),
             assignment_menu_tools: external_tools_display_hashes(:assignment_menu),
             assignment_index_menu_tools: (if @domain_root_account&.feature_enabled?(:commons_favorites)
                                             external_tools_display_hashes(:assignment_index_menu)
                                           else
                                             []
                                           end),
             assignment_group_menu_tools: (if @domain_root_account&.feature_enabled?(:commons_favorites)
                                             external_tools_display_hashes(:assignment_group_menu)
                                           else
                                             []
                                           end),
             discussion_topic_menu_tools: external_tools_display_hashes(:discussion_topic_menu),
             quiz_menu_tools: external_tools_display_hashes(:quiz_menu),
             current_user_has_been_observer_in_this_course: current_user_has_been_observer_in_this_course,
             observed_student_ids: ObserverEnrollment.observed_student_ids(@context, @current_user),
             apply_assignment_group_weights: @context.apply_group_weights?,
           })

    conditional_release_js_env(includes: :active_rules)

    if @context.grading_periods?
      js_env(active_grading_periods: GradingPeriod.json_for(@context, @current_user))
    end
  end

  def google_drive_connection
    return @google_drive_connection if @google_drive_connection

    ## @real_current_user first ensures that a masquerading user never sees the
    ## masqueradee's files, but in general you may want to block access to google
    ## docs for masqueraders earlier in the request
    if logged_in_user
      refresh_token, access_token = Rails.cache.fetch(["google_drive_tokens", logged_in_user].cache_key) do
        service = logged_in_user.user_services.where(service: "google_drive").first
        service && [service.token, service.secret]
      end
    else
      refresh_token = session[:oauth_gdrive_refresh_token]
      access_token = session[:oauth_gdrive_access_token]
    end

    @google_drive_connection = GoogleDrive::Connection.new(refresh_token, access_token, ApplicationController.google_drive_timeout)
  end

  def google_drive_client(refresh_token = nil, access_token = nil)
    settings = Canvas::Plugin.find(:google_drive).try(:settings) || {}
    client_secrets = {
      client_id: settings[:client_id],
      client_secret: settings[:client_secret_dec],
      redirect_uri: settings[:redirect_uri]
    }.with_indifferent_access
    GoogleDrive::Client.create(client_secrets, refresh_token, access_token)
  end

  def user_has_google_drive
    @user_has_google_drive ||= if logged_in_user
                                 Rails.cache.fetch_with_batched_keys("user_has_google_drive", batch_object: logged_in_user, batched_keys: :user_services) do
                                   google_drive_connection.authorized?
                                 end
                               else
                                 google_drive_connection.authorized?
                               end
  end

  def setup_live_events_context
    proc = lambda do
      ctx = {}

      benchmark("setup_live_events_context") do
        if @domain_root_account
          ctx[:root_account_uuid] = @domain_root_account.uuid
          ctx[:root_account_id] = @domain_root_account.global_id
          ctx[:root_account_lti_guid] = @domain_root_account.lti_guid
        end

        if @current_pseudonym
          ctx[:user_login] = @current_pseudonym.unique_id
          ctx[:user_account_id] = @current_pseudonym.global_account_id
          ctx[:user_sis_id] = @current_pseudonym.sis_user_id
        end

        ctx[:user_id] = @current_user.global_id if @current_user
        ctx[:time_zone] = @current_user.time_zone if @current_user
        ctx[:developer_key_id] = @access_token.developer_key.global_id if @access_token
        ctx[:real_user_id] = @real_current_user.global_id if @real_current_user
        ctx[:context_type] = @context.class.to_s if @context
        ctx[:context_id] = @context.global_id if @context
        ctx[:context_sis_source_id] = @context.sis_source_id if @context.respond_to?(:sis_source_id)
        ctx[:context_account_id] = Context.get_account_or_parent_account_global_id(@context) if @context

        if @context_membership
          ctx[:context_role] =
            if @context_membership.respond_to?(:role)
              @context_membership.role.name
            elsif @context_membership.respond_to?(:type)
              @context_membership.type
            else
              @context_membership.class.to_s
            end
        end

        if (tctx = Thread.current[:context])
          ctx[:request_id] = tctx[:request_id]
          ctx[:session_id] = tctx[:session_id]
        end

        ctx[:hostname] = request.host
        ctx[:http_method] = request.method
        ctx[:user_agent] = request.headers["User-Agent"]
        ctx[:client_ip] = request.remote_ip
        ctx[:url] = request.url
        # The Caliper spec uses the spelling "referrer", so use it in the Canvas output JSON too.
        ctx[:referrer] = request.referer
        ctx[:producer] = "canvas"

        if @domain_root_account&.feature_enabled?(:compact_live_event_payloads)
          ctx[:compact_live_events] = true
        end

        StringifyIds.recursively_stringify_ids(ctx)
      end

      ctx
    end
    LiveEvents.set_context(proc)
  end

  # makes it so you can use the prefetch_xhr erb helper from controllers. They'll be rendered in _head.html.erb
  def prefetch_xhr(*args, **kwargs)
    (@xhrs_to_prefetch_from_controller ||= []) << [args, kwargs]
  end

  def manage_live_events_context
    setup_live_events_context
    yield
  ensure
    LiveEvents.clear_context!
  end

  def can_stream_template?
    if ::Rails.env.test?
      # don't actually stream because it kills selenium
      # but still set the instance variable so we catch errors that we'd encounter streaming frd
      @streaming_template = true
      false
    else
      return value_to_boolean(params[:force_stream]) if params.key?(:force_stream)

      ::DynamicSettings.find(tree: :private)["enable_template_streaming", failsafe: false] &&
        Setting.get("disable_template_streaming_for_#{controller_name}/#{action_name}", "false") != "true"
    end
  end

  def recaptcha_enabled?
    DynamicSettings.find(tree: :private)["recaptcha_server_key"].present? && @domain_root_account.self_registration_captcha?
  end

  def peer_reviews_for_a2_enabled?
    current_user_is_student = @context.respond_to?(:user_is_student?) && @context.user_is_student?(@current_user)
    current_user_is_student && @context.respond_to?(:feature_enabled?) && @context.feature_enabled?(:peer_reviews_for_a2)
  end

  # Show Student View button on the following controller/action pages, as long as defined tabs are not hidden
  STUDENT_VIEW_PAGES = {
    "courses#show" => nil,
    "announcements#index" => Course::TAB_ANNOUNCEMENTS,
    "announcements#show" => nil,
    "assignments#index" => Course::TAB_ASSIGNMENTS,
    "assignments#show" => nil,
    "discussion_topics#index" => Course::TAB_DISCUSSIONS,
    "discussion_topics#show" => nil,
    "context_modules#index" => Course::TAB_MODULES,
    "context#roster" => Course::TAB_PEOPLE,
    "context#roster_user" => nil,
    "wiki_pages#front_page" => Course::TAB_PAGES,
    "wiki_pages#index" => Course::TAB_PAGES,
    "wiki_pages#show" => nil,
    "files#index" => Course::TAB_FILES,
    "files#show" => nil,
    "assignments#syllabus" => Course::TAB_SYLLABUS,
    "outcomes#index" => Course::TAB_OUTCOMES,
    "quizzes/quizzes#index" => Course::TAB_QUIZZES,
    "quizzes/quizzes#show" => nil
  }.freeze

  def show_student_view_button?
    return false unless @context.is_a?(Course) && can_do(@context, @current_user, :use_student_view)

    controller_action = "#{params[:controller]}##{params[:action]}"
    STUDENT_VIEW_PAGES.key?(controller_action) && (STUDENT_VIEW_PAGES[controller_action].nil? || !@context.tab_hidden?(STUDENT_VIEW_PAGES[controller_action]))
  end
  helper_method :show_student_view_button?

  def show_immersive_reader?
    return false if @current_user.blank?

    controller_action = "#{params[:controller]}##{params[:action]}"
    immersive_reader_pages = if Account.site_admin.feature_enabled?(:more_immersive_reader)
                               ["assignments#show", "courses#show", "assignments#syllabus", "wiki_pages#front_page", "wiki_pages#show"].freeze
                             else
                               ["wiki_pages#show"].freeze
                             end

    return false unless immersive_reader_pages.include?(controller_action)

    @context&.root_account&.feature_enabled?(:immersive_reader_wiki_pages) ||
      @current_user.feature_enabled?(:user_immersive_reader_wiki_pages)
  end
  helper_method :show_immersive_reader?

  def should_show_migration_limitation_message
    @context.is_a?(Course) && @context.user_is_instructor?(@current_user) &&
      @context.quiz_migration_alert_for_user(@current_user.id).present? &&
      %r{^/courses/\d+(/assignments|/quizzes|/modules|.?)$}.match?(request.path)
  end
  helper_method :should_show_migration_limitation_message

  def uncached_k5_user?(user, course_ids: nil)
    # Collect global ids of all accounts in current region with k5 enabled
    global_k5_account_ids = []
    Account.shard(user.in_region_associated_shards).root_accounts.active.non_shadow
           .where("settings LIKE '%k5_accounts:\n- %'").select(:settings).each do |account|
      account.settings[:k5_accounts]&.each do |k5_account_id|
        global_k5_account_ids << Shard.global_id_for(k5_account_id, account.shard)
      end
    end
    return false if global_k5_account_ids.blank?

    provided_global_account_ids = course_ids.present? ? Course.where(id: course_ids).distinct.pluck(:account_id).map { |account_id| Shard.global_id_for(account_id) } : []

    # See if the user has associations with any k5-enabled accounts on each shard
    k5_associations = Shard.partition_by_shard(global_k5_account_ids) do |k5_account_ids|
      if course_ids.present?
        # Use only provided course_ids' account ids if passed
        provided_account_ids = provided_global_account_ids.select { |account_id| Shard.shard_for(account_id) == Shard.current }.map { |global_id| Shard.local_id_for(global_id)[0] }
        break true if (provided_account_ids & k5_account_ids).any?

        provided_account_chain_ids = Account.multi_account_chain_ids(provided_account_ids)
        break true if (provided_account_chain_ids & k5_account_ids).any?
      else
        # If course_ids isn't passed, check all their (non-observer and unlinked observer) enrollments and account_users
        # i.e., ignore observer enrollments with a linked student - the observer picker filters out these courses
        enrolled_courses_scope = user.enrollments.shard(Shard.current).new_or_active_by_date
        enrolled_courses_scope = enrolled_courses_scope.not_of_observer_type.or(enrolled_courses_scope.of_observer_type.where(associated_user_id: nil))
        enrolled_course_ids = enrolled_courses_scope.select(:course_id)
        enrolled_account_ids = Course.where(id: enrolled_course_ids).distinct.pluck(:account_id)
        break true if (enrolled_account_ids & k5_account_ids).any?

        enrolled_account_ids += user.account_users.shard(Shard.current).active.pluck(:account_id)
        break true if (enrolled_account_ids & k5_account_ids).any?

        enrolled_account_chain_ids = Account.multi_account_chain_ids(enrolled_account_ids)
        break true if (enrolled_account_chain_ids & k5_account_ids).any?
      end
    end
    k5_associations == true
  end

  def k5_disabled?
    # Only admins and teachers can opt-out of being considered a k5 user
    # Observers can't disable if they have a student selected in the picker
    can_disable = @current_user.roles(@domain_root_account).any? { |role| %w[admin teacher].include?(role) } && !currently_observing?
    can_disable && @current_user.elementary_dashboard_disabled?
  end

  def currently_observing?
    @current_user.roles(@domain_root_account).include?("observer") &&
      @selected_observed_user.present? &&
      @selected_observed_user != @current_user
  end

  def k5_user?(check_disabled: true)
    # unauthenticated users get classic canvas
    return false unless @current_user

    RequestCache.cache("k5_user", @current_user, @selected_observed_user, @domain_root_account, check_disabled, @current_user&.elementary_dashboard_disabled?) do
      next false if check_disabled && k5_disabled?

      user = @current_user
      course_ids = nil
      if currently_observing?
        user = @selected_observed_user
        # pass course_ids since we should only consider the subset of courses where the
        # observer is observing the student when determining k5_user?
        course_ids = @current_user
                     .observer_enrollments
                     .active_or_pending_by_date
                     .where(associated_user: user)
                     .shard(@current_user.in_region_associated_shards)
                     .pluck(:course_id)
      end

      # This key is also invalidated when the k5 setting is toggled at the account level or when enrollments change
      Rails.cache.fetch_with_batched_keys(["k5_user3", course_ids].cache_key, batch_object: user, batched_keys: %i[k5_user enrollments account_users], expires_in: 12.hours) do
        uncached_k5_user?(user, course_ids: course_ids)
      end
    end
  end
  helper_method :k5_user?

  def pull_context_course
    assignment_id = params[:variables][:assignmentLid]
    ::Assignment.active.find(assignment_id).course
  end

  def react_discussions_post_enabled_for_preferences_use?
    if @context.instance_of?(UserProfile) && Account.default.feature_enabled?(:react_discussions_post)
      return true
    end

    @context.respond_to?(:feature_enabled?) && @context.feature_enabled?(:react_discussions_post)
  end
  helper_method :react_discussions_post_enabled_for_preferences_use?
end<|MERGE_RESOLUTION|>--- conflicted
+++ resolved
@@ -313,13 +313,8 @@
   # put feature checks on Account.site_admin and @domain_root_account that we're loading for every page in here
   # so altogether we can get them faster the vast majority of the time
   JS_ENV_SITE_ADMIN_FEATURES = %i[
-<<<<<<< HEAD
-    featured_help_links lti_platform_storage scale_equation_images new_equation_editor buttons_and_icons_cropper
-    calendar_series account_level_blackout_dates account_calendar_events rce_ux_improvements render_both_to_do_lists
-=======
     featured_help_links lti_platform_storage scale_equation_images buttons_and_icons_cropper calendar_series
     account_level_blackout_dates account_calendar_events rce_ux_improvements render_both_to_do_lists
->>>>>>> 27534700
     course_paces_redesign course_paces_for_students rce_better_paste
   ].freeze
   JS_ENV_ROOT_ACCOUNT_FEATURES = %i[
