--- conflicted
+++ resolved
@@ -411,10 +411,7 @@
     rce_lite_enabled_speedgrader_comments
     lti_toggle_placements
     login_registration_ui_identity
-<<<<<<< HEAD
-=======
     lti_apps_page_instructors
->>>>>>> d6e31a27
   ].freeze
   JS_ENV_BRAND_ACCOUNT_FEATURES = [
     :embedded_release_notes,
