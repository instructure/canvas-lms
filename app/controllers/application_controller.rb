#
# Copyright (C) 2011 - present Instructure, Inc.
#
# This file is part of Canvas.
#
# Canvas is free software: you can redistribute it and/or modify it under
# the terms of the GNU Affero General Public License as published by the Free
# Software Foundation, version 3 of the License.
#
# Canvas is distributed in the hope that it will be useful, but WITHOUT ANY
# WARRANTY; without even the implied warranty of MERCHANTABILITY or FITNESS FOR
# A PARTICULAR PURPOSE. See the GNU Affero General Public License for more
# details.
#
# You should have received a copy of the GNU Affero General Public License along
# with this program. If not, see <http://www.gnu.org/licenses/>.
#

# Filters added to this controller apply to all controllers in the application.
# Likewise, all the methods added will be available for all controllers.

class ApplicationController < ActionController::Base
  define_callbacks :html_render

  attr_accessor :active_tab
  attr_reader :context

  include Api
  include LocaleSelection
  include Api::V1::User
  include Api::V1::WikiPage
  include LegalInformationHelper

  helper :all

  include AuthenticationMethods

  include Canvas::RequestForgeryProtection
  protect_from_forgery with: :exception

  # Before/around actions run in order defined (even if interleaved)
  # After actions run in REVERSE order defined. Skipped on exception raise
  #   (which is common for 401, 404, 500 responses)
  # Around action yields return (in REVERSE order) after all after actions

  prepend_before_action :load_user, :load_account
  # make sure authlogic is before load_user
  skip_before_action :activate_authlogic
  prepend_before_action :activate_authlogic

  around_action :set_locale
  around_action :enable_request_cache
  around_action :batch_statsd
  around_action :report_to_datadog
  around_action :compute_http_cost

  before_action :clear_idle_connections
  before_action :annotate_apm
  before_action :check_pending_otp
  before_action :set_user_id_header
  before_action :set_time_zone
  before_action :set_page_view
  before_action :require_reacceptance_of_terms
  before_action :clear_policy_cache
  around_action :manage_live_events_context
  before_action :initiate_session_from_token
  before_action :fix_xhr_requests
  before_action :init_body_classes
  # multiple actions might be called on a single controller instance in specs
  before_action :clear_js_env if Rails.env.test?

  after_action :log_page_view
  after_action :discard_flash_if_xhr
  after_action :cache_buster
  # Yes, we're calling this before and after so that we get the user id logged
  # on events that log someone in and log someone out.
  after_action :set_user_id_header
  after_action :set_response_headers
  after_action :update_enrollment_last_activity_at
  set_callback :html_render, :before, :add_csp_for_root


  add_crumb(proc {
    title = I18n.t('links.dashboard', 'My Dashboard')
    crumb = <<-END
      <i class="icon-home"
         title="#{title}">
        <span class="screenreader-only">#{title}</span>
      </i>
    END

    crumb.html_safe
  }, :root_path, class: 'home')

  def clear_js_env
    @js_env = nil
  end

  ##
  # Sends data from rails to JavaScript
  #
  # The data you send will eventually make its way into the view by simply
  # calling `to_json` on the data.
  #
  # It won't allow you to overwrite a key that has already been set
  #
  # Please use *ALL_CAPS* for keys since these are considered constants
  # Also, please don't name it stuff from JavaScript's Object.prototype
  # like `hasOwnProperty`, `constructor`, `__defineProperty__` etc.
  #
  # This method is available in controllers and views
  #
  # example:
  #
  #     # ruby
  #     js_env :FOO_BAR => [1,2,3], :COURSE => @course
  #
  #     # coffeescript
  #     require ['ENV'], (ENV) ->
  #       ENV.FOO_BAR #> [1,2,3]
  #
  def js_env(hash = {}, overwrite = false)

    return {} unless request.format.html? || request.format == "*/*" || @include_js_env

    if hash.present? && @js_env_has_been_rendered
      add_to_js_env(hash, @js_env_data_we_need_to_render_later, overwrite)
      return
    end

    # set some defaults
    unless @js_env
      benchmark("init @js_env") do
        editor_css = [
          active_brand_config_url('css'),
          view_context.stylesheet_path(css_url_for('what_gets_loaded_inside_the_tinymce_editor'))
        ]

        editor_hc_css = [
          active_brand_config_url('css', { force_high_contrast: true }),
          view_context.stylesheet_path(css_url_for('what_gets_loaded_inside_the_tinymce_editor', false, { force_high_contrast: true }))
        ]

        # Cisco doesn't want to load lato extended. see LS-1559
        if (Setting.get('disable_lato_extended', 'false') == 'false')
          editor_css << view_context.stylesheet_path(css_url_for('lato_extended'))
          editor_hc_css << view_context.stylesheet_path(css_url_for('lato_extended'))
        else
          editor_css << view_context.stylesheet_path(css_url_for('lato'))
          editor_hc_css << view_context.stylesheet_path(css_url_for('lato'))
        end

        @js_env_data_we_need_to_render_later = {}
        @js_env = {
          ASSET_HOST: Canvas::Cdn.add_brotli_to_host_if_supported(request),
          active_brand_config_json_url: active_brand_config_url('json'),
          url_to_what_gets_loaded_inside_the_tinymce_editor_css: editor_css,
          url_for_high_contrast_tinymce_editor_css: editor_hc_css,
          current_user_id: @current_user.try(:id),
          current_user_roles: @current_user.try(:roles, @domain_root_account),
          current_user_types: @current_user.try{|u| u.account_users.map{|t| t.readable_type }},
          current_user_disabled_inbox: @current_user.try(:disabled_inbox?),
          files_domain: HostUrl.file_host(@domain_root_account || Account.default, request.host_with_port),
          DOMAIN_ROOT_ACCOUNT_ID: @domain_root_account.try(:global_id),
          k12: k12?,
          use_responsive_layout: use_responsive_layout?,
          use_rce_enhancements: (@context.is_a?(User) ? @domain_root_account : @context).try(:feature_enabled?, :rce_enhancements),
          rce_auto_save: @context.try(:feature_enabled?, :rce_auto_save),
          help_link_name: help_link_name,
          help_link_icon: help_link_icon,
          use_high_contrast: @current_user.try(:prefers_high_contrast?),
          disable_celebrations: @current_user.try(:prefers_no_celebrations?),
          disable_keyboard_shortcuts: @current_user.try(:prefers_no_keyboard_shortcuts?),
          LTI_LAUNCH_FRAME_ALLOWANCES: Lti::Launch.iframe_allowances(request.user_agent),
          DEEP_LINKING_POST_MESSAGE_ORIGIN: request.base_url,
          DEEP_LINKING_LOGGING: Setting.get('deep_linking_logging', nil),
          SETTINGS: {
            open_registration: @domain_root_account.try(:open_registration?),
            collapse_global_nav: @current_user.try(:collapse_global_nav?),
            show_feedback_link: show_feedback_link?
          },
        }

        @js_env[:flashAlertTimeout] = 1.day.in_milliseconds if @current_user.try(:prefers_no_toast_timeout?)
        @js_env[:KILL_JOY] = @domain_root_account.kill_joy? if @domain_root_account&.kill_joy?

        cached_features = cached_js_env_account_features
        @js_env[:DIRECT_SHARE_ENABLED] = cached_features.delete(:direct_share) && !@context.is_a?(Group) && @current_user&.can_content_share?
        @js_env[:FEATURES] = cached_features.merge(
          canvas_k6_theme: @context.try(:feature_enabled?, :canvas_k6_theme)
        )
        @js_env[:current_user] = @current_user ? Rails.cache.fetch(['user_display_json', @current_user].cache_key, :expires_in => 1.hour) { user_display_json(@current_user, :profile, [:avatar_is_fallback]) } : {}
        @js_env[:page_view_update_url] = page_view_path(@page_view.id, page_view_token: @page_view.token) if @page_view
        @js_env[:IS_LARGE_ROSTER] = true if !@js_env[:IS_LARGE_ROSTER] && @context.respond_to?(:large_roster?) && @context.large_roster?
        @js_env[:context_asset_string] = @context.try(:asset_string) if !@js_env[:context_asset_string]
        @js_env[:ping_url] = polymorphic_url([:api_v1, @context, :ping]) if @context.is_a?(Course)
        @js_env[:TIMEZONE] = Time.zone.tzinfo.identifier if !@js_env[:TIMEZONE]
        @js_env[:CONTEXT_TIMEZONE] = @context.time_zone.tzinfo.identifier if !@js_env[:CONTEXT_TIMEZONE] && @context.respond_to?(:time_zone) && @context.time_zone.present?
        unless @js_env[:LOCALE]
          I18n.set_locale_with_localizer
          @js_env[:LOCALE] = I18n.locale.to_s
          @js_env[:BIGEASY_LOCALE] = I18n.bigeasy_locale
          @js_env[:FULLCALENDAR_LOCALE] = I18n.fullcalendar_locale
          @js_env[:MOMENT_LOCALE] = I18n.moment_locale
        end

        @js_env[:lolcalize] = true if ENV['LOLCALIZE']
        @js_env[:rce_auto_save_max_age_ms] = Setting.get('rce_auto_save_max_age_ms', 1.day.to_i * 1000).to_i if @js_env[:rce_auto_save]
        @js_env[:FEATURES][:new_math_equation_handling] = use_new_math_equation_handling?
      end
    end

    add_to_js_env(hash, @js_env, overwrite)

    @js_env
  end
  helper_method :js_env

  # put feature checks on Account.site_admin and @domain_root_account that we're loading for every page in here
  # so altogether we can get them faster the vast majority of the time
  JS_ENV_SITE_ADMIN_FEATURES = [:cc_in_rce_video_tray, :featured_help_links, :rce_lti_favorites].freeze
  JS_ENV_ROOT_ACCOUNT_FEATURES = [
    :direct_share, :assignment_bulk_edit, :responsive_awareness, :recent_history,
    :responsive_misc, :product_tours, :module_dnd, :files_dnd, :unpublished_courses, :bulk_delete_pages,
    :usage_rights_discussion_topics, :inline_math_everywhere
  ].freeze
  JS_ENV_FEATURES_HASH = Digest::MD5.hexdigest([JS_ENV_SITE_ADMIN_FEATURES + JS_ENV_ROOT_ACCOUNT_FEATURES].sort.join(",")).freeze
  def cached_js_env_account_features
    # can be invalidated by a flag change on either site admin or the domain root account
    MultiCache.fetch(["js_env_account_features", JS_ENV_FEATURES_HASH,
        Account.site_admin.cache_key(:feature_flags), @domain_root_account&.cache_key(:feature_flags)].cache_key) do
      results = {}
      JS_ENV_SITE_ADMIN_FEATURES.each do |f|
        results[f] = Account.site_admin.feature_enabled?(f)
      end
      JS_ENV_ROOT_ACCOUNT_FEATURES.each do |f|
        results[f] = !!@domain_root_account&.feature_enabled?(f)
      end
      results
    end
  end

  def add_to_js_env(hash, jsenv, overwrite)
    hash.each do |k,v|
      if jsenv[k] && !overwrite
        raise "js_env key #{k} is already taken"
      else
        jsenv[k] = v
      end
    end
  end

  def render_js_env
    res = StringifyIds.recursively_stringify_ids(js_env.clone).to_json
    @js_env_has_been_rendered = true
    res
  end
  helper_method :render_js_env

  # add keys to JS environment necessary for the RCE at the given risk level
  def rce_js_env(domain: request.env['HTTP_HOST'])
    rce_env_hash = Services::RichContent.env_for(
        user: @current_user,
        domain: domain,
        real_user: @real_current_user,
        context: @context
    )
    rce_env_hash[:RICH_CONTENT_FILES_TAB_DISABLED] = !@context.grants_right?(@current_user, session, :read_as_admin) &&
                                                     !tab_enabled?(@context.class::TAB_FILES, :no_render => true) if @context.is_a?(Course)
    account = Context.get_account(@context)
    rce_env_hash[:RICH_CONTENT_INST_RECORD_TAB_DISABLED] = account ? account.disable_rce_media_uploads? : false
    js_env(rce_env_hash, true) # Allow overriding in case this gets called more than once
  end
  helper_method :rce_js_env

  def conditional_release_js_env(assignment = nil, includes: [])
    currentContext = @context
    if currentContext.is_a?(Group)
      currentContext = @context.context
    end
    return unless ConditionalRelease::Service.enabled_in_context?(currentContext)
    cr_env = ConditionalRelease::Service.env_for(
      currentContext,
      @current_user,
      session: session,
      assignment: assignment,
      includes: includes
    )
    js_env(cr_env)
  end
  helper_method :conditional_release_js_env

  def set_student_context_cards_js_env
    if @domain_root_account.feature_enabled?(:student_context_cards)
      js_env(
        STUDENT_CONTEXT_CARDS_ENABLED: true,
        student_context_card_tools: external_tools_display_hashes(:student_context_card)
      )
    end
  end

  def external_tools_display_hashes(type, context=@context, custom_settings=[], tool_ids: nil)
    return [] if context.is_a?(Group)

    context = context.account if context.is_a?(User)
    tools = GuardRail.activate(:secondary) do
      ContextExternalTool.all_tools_for(context, {:placements => type,
      :root_account => @domain_root_account, :current_user => @current_user,
      :tool_ids => tool_ids}).to_a
    end

    tools.select! do |tool|
      tool.visible_with_permission_check?(type, @current_user, context, session) &&
        tool.feature_flag_enabled?(context)
    end

    tools.map do |tool|
      external_tool_display_hash(tool, type, {}, context, custom_settings)
    end
  end
  helper_method :external_tools_display_hashes

  def external_tool_display_hash(tool, type, url_params={}, context=@context, custom_settings=[])
    url_params = {
      id: tool.id,
      launch_type: type
    }.merge(url_params)

    hash = {
      :id => tool.id,
      :title => tool.label_for(type, I18n.locale),
      :base_url =>  polymorphic_url([context, :external_tool], url_params),
    }
    hash.merge!(:tool_id => tool.tool_id) if tool.tool_id.present?

    extension_settings = [:icon_url, :canvas_icon_class] | custom_settings
    extension_settings.each do |setting|
      hash[setting] = tool.extension_setting(type, setting)
    end
    hash[:base_title] = tool.default_label(I18n.locale) if custom_settings.include?(:base_title)
    hash[:external_url] = tool.url if custom_settings.include?(:external_url)
    hash
  end
  helper_method :external_tool_display_hash

  def k12?
    @domain_root_account && @domain_root_account.feature_enabled?(:k12)
  end
  helper_method :k12?

  def use_responsive_layout?
    @domain_root_account&.feature_enabled?(:responsive_layout)
  end
  helper_method :use_responsive_layout?

  def grading_periods?
    !!@context.try(:grading_periods?)
  end
  helper_method :grading_periods?

  def setup_master_course_restrictions(objects, course, user_can_edit: false)
    return unless course.is_a?(Course) && (user_can_edit || course.grants_right?(@current_user, session, :read_as_admin))

    if MasterCourses::MasterTemplate.is_master_course?(course)
      MasterCourses::Restrictor.preload_default_template_restrictions(objects, course)
      return :master # return master/child status
    elsif MasterCourses::ChildSubscription.is_child_course?(course)
      MasterCourses::Restrictor.preload_child_restrictions(objects)
      return :child
    end
  end
  helper_method :setup_master_course_restrictions

  def set_master_course_js_env_data(object, course)
    return unless object.respond_to?(:master_course_api_restriction_data) && object.persisted?
    status = setup_master_course_restrictions([object], course)
    return unless status
    # we might have to include more information about the object here to make it easier to plug a common component in
    data = object.master_course_api_restriction_data(status)
    if status == :master
      data[:default_restrictions] = MasterCourses::MasterTemplate.full_template_for(course).default_restrictions_for(object)
    end
    js_env(:MASTER_COURSE_DATA => data)
  end
  helper_method :set_master_course_js_env_data

  def load_blueprint_courses_ui
    return unless @context && @context.is_a?(Course) && @context.grants_right?(@current_user, :manage)

    is_child = MasterCourses::ChildSubscription.is_child_course?(@context)
    is_master = MasterCourses::MasterTemplate.is_master_course?(@context)

    return unless is_master || is_child

    js_bundle(is_master ? :blueprint_course_master : :blueprint_course_child)
    css_bundle :blueprint_courses

    master_course = is_master ? @context : MasterCourses::MasterTemplate.master_course_for_child_course(@context)
    if master_course.nil?
      # somehow the is_child_course? value is cached but we can't actually find the subscription so clear the cache and bail
      Rails.cache.delete(MasterCourses::ChildSubscription.course_cache_key(@context))
      return
    end
    bc_data = {
      isMasterCourse: is_master,
      isChildCourse: is_child,
      accountId: @context.account.id,
      masterCourse: master_course.slice(:id, :name, :enrollment_term_id),
      course: @context.slice(:id, :name, :enrollment_term_id),
    }
    if is_master
      can_manage = @context.account.grants_right?(@current_user, :manage_master_courses)
      bc_data.merge!(
        subAccounts: @context.account.sub_accounts.pluck(:id, :name).map{|id, name| {id: id, name: name}},
        terms: @context.account.root_account.enrollment_terms.active.to_a.map{|term| {id: term.id, name: term.name}},
        canManageCourse: can_manage,
        canAutoPublishCourses: can_manage && @domain_root_account.feature_enabled?(:uxs_4_omg_a_scary_blueprint_checkbox)
      )
    end
    js_env :BLUEPRINT_COURSES_DATA => bc_data
    if is_master && js_env.key?(:NEW_USER_TUTORIALS)
      js_env[:NEW_USER_TUTORIALS][:is_enabled] = false
    end
  end
  helper_method :load_blueprint_courses_ui

  def load_content_notices
    if @context && @context.respond_to?(:content_notices)
      notices = @context.content_notices(@current_user)
      if notices.any?
        js_env :CONTENT_NOTICES => notices.map { |notice|
          {
            tag: notice.tag,
            variant: notice.variant || 'info',
            text: notice.text.is_a?(Proc) ? notice.text.call : notice.text,
            link_text: notice.link_text.is_a?(Proc) ? notice.link_text.call : notice.link_text,
            link_target: notice.link_target.is_a?(Proc) ? notice.link_target.call(@context) : notice.link_target
          }
        }
        js_bundle :content_notices
        return true
      end
    end
    false
  end
  helper_method :load_content_notices

  def editing_restricted?(content, edit_type=:any)
    return false unless content.respond_to?(:editing_restricted?)
    content.editing_restricted?(edit_type)
  end
  helper_method :editing_restricted?

  def tool_dimensions
    tool_dimensions = {selection_width: '100%', selection_height: '100%'}

    link_settings = @tag&.link_settings || {}

    tool_dimensions.each do |k, v|
      tool_dimensions[k] = link_settings[k.to_s] || @tool.settings[k] || v
      tool_dimensions[k] = tool_dimensions[k].to_s << 'px' unless tool_dimensions[k].to_s =~ /%|px/
    end

    tool_dimensions
  end
  private :tool_dimensions

  # Reject the request by halting the execution of the current handler
  # and returning a helpful error message (and HTTP status code).
  #
  # @param [String] cause
  #   The reason the request is rejected for.
  # @param [Optional, Integer|Symbol, Default :bad_request] status
  #   HTTP status code or symbol.
  def reject!(cause, status=:bad_request)
    raise RequestError.new(cause, status)
  end

  # returns the user actually logged into canvas, even if they're currently masquerading
  #
  # This is used by the google docs integration, among other things --
  # having @real_current_user first ensures that a masquerading user never sees the
  # masqueradee's files, but in general you may want to block access to google
  # docs for masqueraders earlier in the request
  def logged_in_user
    @real_current_user || @current_user
  end
  helper_method :logged_in_user

  def not_fake_student_user
    @current_user && @current_user.fake_student? ? logged_in_user : @current_user
  end

  def rescue_action_dispatch_exception
    rescue_action_in_public(request.env['action_dispatch.exception'])
  end

  # used to generate context-specific urls without having to
  # check which type of context it is everywhere
  def named_context_url(context, name, *opts)
    if context.is_a?(UserProfile)
      name = name.to_s.sub(/context/, "profile")
    else
      klass = context.class.base_class
      name = name.to_s.sub(/context/, klass.name.underscore)
      opts.unshift(context)
    end
    opts.push({}) unless opts[-1].is_a?(Hash)
    include_host = opts[-1].delete(:include_host)
    unless include_host
      # rubocop:disable Style/RescueModifier
      opts[-1][:host] = context.host_name rescue nil
      # rubocop:enable Style/RescueModifier
      opts[-1][:only_path] = true unless name.end_with?("_path")
    end
    self.send name, *opts
  end

  def self.promote_view_path(path)
    self.view_paths = self.view_paths.to_ary.reject{ |p| p.to_s == path }
    prepend_view_path(path)
  end

  protected

  # we track the cost of each request in RequestThrottle in order
  # to rate limit clients that are abusing the API.  Some actions consume
  # time or resources that are not well represented by simple time/cpu
  # benchmarks, so you can use this method to increase the perceived cost
  # of a request by an arbitrary amount.  For an anchor, rate limiting
  # kicks in when a user has exceeded 600 arbitrary units of cost (it's
  # a leaky bucket, go see RequestThrottle), so using an 'amount'
  # param of 600, for example, would max out the bucket immediately
  def increment_request_cost(amount)
    current_cost = request.env['extra-request-cost'] || 0
    request.env['extra-request-cost'] = current_cost + amount
  end

  def assign_localizer
    I18n.localizer = lambda {
      context_hash = {
        context: @context,
        user: not_fake_student_user,
        root_account: @domain_root_account
      }
      if request.present?
        # if for some reason this gets stuck
        # as global state on I18n (cleanup failure), we don't want it to
        # explode trying to access a non-existant request.
        context_hash.merge!({
          session_locale: session[:locale],
          accept_language: request.headers['Accept-Language']
        })
      else
        logger.warn("[I18N] localizer executed from context-less controller")
      end
      infer_locale context_hash
    }
  end

  def set_locale
    store_session_locale
    assign_localizer
    yield if block_given?
  ensure
    I18n.localizer = nil
  end

  def enable_request_cache(&block)
    RequestCache.enable(&block)
  end

  def batch_statsd(&block)
    InstStatsd::Statsd.batch(&block)
  end

  def compute_http_cost(&block)
    CanvasHttp.reset_cost!
    yield
  ensure
    if CanvasHttp.cost > 0
      cost_weight = Setting.get('canvas_http_cost_weight', '1.0').to_f
      increment_request_cost(CanvasHttp.cost * cost_weight)
    end
  end

  def report_to_datadog(&block)
    if (metric = params[:datadog_metric]) && metric.present?
      tags = {
        domain: request.host_with_port.sub(':', '_'),
        action: "#{controller_name}.#{action_name}",
      }
      InstStatsd::Statsd.increment("graphql.rest_comparison.#{metric}.count", tags: tags)
      InstStatsd::Statsd.time("graphql.rest_comparison.#{metric}.time", tags: tags, &block)
    else
      yield
    end
  end

  def clear_idle_connections
    Canvas::Redis.clear_idle_connections
  end

  def annotate_apm
    Canvas::Apm.annotate_trace(
      Shard.current,
      @domain_root_account,
      RequestContextGenerator.request_id,
      @current_user
    )
  end

  def store_session_locale
    return unless (locale = params[:session_locale])
    supported_locales = I18n.available_locales.map(&:to_s)
    session[:locale] = locale if supported_locales.include? locale
  end

  def init_body_classes
    @body_classes = []
  end

  def set_user_id_header
    headers['X-Canvas-User-Id'] ||= @current_user.global_id.to_s if @current_user
    headers['X-Canvas-Real-User-Id'] ||= @real_current_user.global_id.to_s if @real_current_user
  end

  # make things requested from jQuery go to the "format.js" part of the "respond_to do |format|" block
  # see http://codetunes.com/2009/01/31/rails-222-ajax-and-respond_to/ for why
  def fix_xhr_requests
    request.format = :js if request.xhr? && request.format == :html && !params[:html_xhr]
  end

  # scopes all time objects to the user's specified time zone
  def set_time_zone
    user = not_fake_student_user
    if user && !user.time_zone.blank?
      Time.zone = user.time_zone
      if Time.zone && Time.zone.name == "UTC" && user.time_zone && user.time_zone.name.match(/\s/)
        Time.zone = user.time_zone.name.split(/\s/)[1..-1].join(" ") rescue nil
      end
    else
      Time.zone = @domain_root_account && @domain_root_account.default_time_zone
    end
  end

  # retrieves the root account for the given domain
  def load_account
    @domain_root_account = request.env['canvas.domain_root_account'] || LoadAccount.default_domain_root_account
    @files_domain = request.host_with_port != HostUrl.context_host(@domain_root_account) && HostUrl.is_file_host?(request.host_with_port)
    @domain_root_account
  end

  def set_response_headers
    # we can't block frames on the files domain, since files domain requests
    # are typically embedded in an iframe in canvas, but the hostname is
    # different
    if !files_domain? && Setting.get('block_html_frames', 'true') == 'true' && !@embeddable
      headers['X-Frame-Options'] = 'SAMEORIGIN'
    end
    headers['Strict-Transport-Security'] = 'max-age=31536000' if request.ssl?
    RequestContextGenerator.store_request_meta(request, @context)
    true
  end

  def files_domain?
    !!@files_domain
  end

  def check_pending_otp
    if session[:pending_otp] && params[:controller] != 'login/otp'
      return render plain: "Please finish logging in", status: 403 if request.xhr?

      reset_session
      redirect_to login_url
    end
  end

  def user_url(*opts)
    opts[0] == @current_user ? user_profile_url(@current_user) : super
  end

  def tab_enabled?(id, opts = {})
    return true unless @context&.respond_to?(:tabs_available)

    valid = Rails.cache.fetch(['tab_enabled3', id, @context, @current_user, @domain_root_account, session[:enrollment_uuid]].cache_key) do
      @context.tabs_available(@current_user,
        session: session,
        include_hidden_unused: true,
        root_account: @domain_root_account,
        only_check: [id]
      ).any?{|t| t[:id] == id }
    end
    render_tab_disabled unless valid || opts[:no_render]
    return valid
  end

  def render_tab_disabled
    msg = tab_disabled_message(@context)
    respond_to do |format|
      format.html {
        flash[:notice] = msg
        redirect_to named_context_url(@context, :context_url)
      }
      format.json {
        render :json => { :message => msg }, :status => :not_found
      }
    end
  end

  def tab_disabled_message(context)
    if context.is_a?(Account)
      t "#application.notices.page_disabled_for_account", "That page has been disabled for this account"
    elsif context.is_a?(Course)
      t "#application.notices.page_disabled_for_course", "That page has been disabled for this course"
    elsif context.is_a?(Group)
      t "#application.notices.page_disabled_for_group", "That page has been disabled for this group"
    else
      t "#application.notices.page_disabled", "That page has been disabled"
    end
  end

  def require_password_session
    if session[:used_remember_me_token]
      flash[:warning] = t "#application.warnings.please_log_in", "For security purposes, please enter your password to continue"
      store_location
      redirect_to login_url
      return false
    end
    true
  end

  def run_login_hooks
    LoginHooks.run_hooks(request)
  end

  # checks the authorization policy for the given object using
  # the vendor/plugins/adheres_to_policy plugin.  If authorized,
  # returns true, otherwise renders unauthorized messages and returns
  # false.  To be used as follows:
  # if authorized_action(object, @current_user, :update)
  #   render
  # end
  def authorized_action(object, actor, rights)
    can_do = object.grants_any_right?(actor, session, *Array(rights))
    render_unauthorized_action unless can_do
    can_do
  end
  alias :authorized_action? :authorized_action

  def fix_ms_office_redirects
    if ms_office?
      # Office will follow 302's internally, until it gets to a 200. _then_ it will pop it out
      # to a web browser - but you've lost your cookies! This breaks not only store_location,
      # but in the case of delegated authentication where the provider does an additional
      # redirect storing important information in session, makes it impossible to log in at all
      render plain: '', status: 200
      return false
    end
    true
  end

  # Render a general error page with the given details.
  # Arguments of this method must be translated
  def render_error_with_details(title:, summary: nil, directions: nil)
    render(
      'shared/errors/error_with_details',
      locals: {
        title: title,
        summary: summary,
        directions: directions
      }
    )
  end

  def render_unauthorized_action
    respond_to do |format|
      @show_left_side = false
      clear_crumbs
      path_params = request.path_parameters
      path_params[:format] = nil
      @headers = !!@current_user if @headers != false
      @files_domain = @account_domain && @account_domain.host_type == 'files'
      format.any(:html, :pdf) do
        return unless fix_ms_office_redirects
        store_location
        return redirect_to login_url(params.permit(:authentication_provider)) if !@files_domain && !@current_user

        if @context.is_a?(Course) && @context_enrollment
          if @context_enrollment.inactive?
            start_date = @context_enrollment.available_at
          end
          if @context.claimed?
            @unauthorized_message = t('#application.errors.unauthorized.unpublished', "This course has not been published by the instructor yet.")
            @unauthorized_reason = :unpublished
          elsif start_date && start_date > Time.now.utc
            @unauthorized_message = t('#application.errors.unauthorized.not_started_yet', "The course you are trying to access has not started yet.  It will start %{date}.", :date => TextHelper.date_string(start_date))
            @unauthorized_reason = :unpublished
          end
        end

        render "shared/unauthorized", status: :unauthorized, content_type: Mime::Type.lookup('text/html'), formats: :html
      end
      format.zip { redirect_to(url_for(path_params)) }
      format.json { render_json_unauthorized }
      format.all { render plain: 'Unauthorized', status: :unauthorized }
    end
    set_no_cache_headers
  end

  def verified_user_check
    if @domain_root_account&.user_needs_verification?(@current_user) # disable tools before verification
      if @current_user
        render_unverified_error(
          t("user not authorized to perform that action until verifying email"),
          t("Complete registration by clicking the “finish the registration process” link sent to your email."))
      else
        render_unverified_error(
          t("must be logged in and registered to perform that action"),
          t("Please Log in to view this content"))
      end
      false
    else
      true
    end
  end

  def render_unverified_error(json_message, flash_message)
    respond_to do |format|
      format.json do
        render json: {
          status: 'unverified',
          errors: [{ message: json_message }]
        }, status: :unauthorized
      end
      format.all do
        flash[:warning] = flash_message
        redirect_to_referrer_or_default(root_url)
      end
    end
    set_no_cache_headers
  end

  # To be used as a before_action, requires controller or controller actions
  # to have their urls scoped to a context in order to be valid.
  # So /courses/5/assignments or groups/1/assignments would be valid, but
  # not /assignments
  def require_context
    get_context
    if !@context
      if @context_is_current_user
        store_location
        redirect_to login_url
      elsif params[:context_id]
        raise ActiveRecord::RecordNotFound.new("Cannot find #{params[:context_type] || 'Context'} for ID: #{params[:context_id]}")
      else
        raise ActiveRecord::RecordNotFound.new("Context is required, but none found")
      end
    end
    return @context != nil
  end

  def require_context_and_read_access
    require_context && authorized_action(@context, @current_user, :read)
  end

  helper_method :clean_return_to

  def require_account_context
    require_context_type(Account)
  end

  def require_course_context
    require_context_type(Course)
  end

  def require_context_type(klass)
    unless require_context && @context.is_a?(klass)
      raise ActiveRecord::RecordNotFound.new("Context must be of type '#{klass}'")
    end
    true
  end

  MAX_ACCOUNT_LINEAGE_TO_SHOW_IN_CRUMBS = 3

  # Can be used as a before_action, or just called from controller code.
  # Assigns the variable @context to whatever context the url is scoped
  # to.  So /courses/5/assignments would have a @context=Course.find(5).
  # Also assigns @context_membership to the membership type of @current_user
  # if @current_user is a member of the context.
  def get_context
    GuardRail.activate(:secondary) do
      unless @context
        if params[:course_id]
          @context = api_find(Course.active, params[:course_id])
          @context.root_account = @domain_root_account if @context.root_account_id == @domain_root_account.id # no sense in refetching it
          params[:context_id] = params[:course_id]
          params[:context_type] = "Course"
          if @context && @current_user
            @context_enrollment = @context.enrollments.where(user_id: @current_user).joins(:enrollment_state).
              order(Enrollment.state_by_date_rank_sql, Enrollment.type_rank_sql).readonly(false).first
          end
          @context_membership = @context_enrollment
          check_for_readonly_enrollment_state
        elsif params[:account_id] || (self.is_a?(AccountsController) && params[:account_id] = params[:id])
          @context = api_find(Account.active, params[:account_id])
          params[:context_id] = @context.id
          params[:context_type] = "Account"
          @context_enrollment = @context.account_users.active.where(user_id: @current_user.id).first if @context && @current_user
          @context_membership = @context_enrollment
          @account = @context
        elsif params[:group_id]
          @context = api_find(Group.active, params[:group_id])
          params[:context_id] = params[:group_id]
          params[:context_type] = "Group"
          @context_enrollment = @context.group_memberships.where(user_id: @current_user).first if @context && @current_user
          @context_membership = @context_enrollment
        elsif params[:user_id] || (self.is_a?(UsersController) && params[:user_id] = params[:id])
          @context = api_find(User, params[:user_id])
          params[:context_id] = params[:user_id]
          params[:context_type] = "User"
          @context_membership = @context if @context == @current_user
        elsif params[:course_section_id] || (self.is_a?(SectionsController) && params[:course_section_id] = params[:id])
          params[:context_id] = params[:course_section_id]
          params[:context_type] = "CourseSection"
          @context = api_find(CourseSection, params[:course_section_id])
        elsif request.path.match(/\A\/profile/) || request.path == '/' || request.path.match(/\A\/dashboard\/files/) || request.path.match(/\A\/calendar/) || request.path.match(/\A\/assignments/) || request.path.match(/\A\/files/) || request.path == '/api/v1/calendar_events/visible_contexts'
          # ^ this should be split out into things on the individual controllers
          @context_is_current_user = true
          @context = @current_user
          @context_membership = @context
        end

        assign_localizer if @context.present?

        if request.format.html?
          if @context.is_a?(Account) && !@context.root_account?
            account_chain = @context.account_chain.to_a.select {|a| a.grants_right?(@current_user, session, :read) }
            account_chain.slice!(0) # the first element is the current context
            count = account_chain.length
            account_chain.reverse.each_with_index do |a, idx|
              if idx == 1 && count >= MAX_ACCOUNT_LINEAGE_TO_SHOW_IN_CRUMBS
                add_crumb(I18n.t('#lib.text_helper.ellipsis', '...'), nil)
              elsif count >= MAX_ACCOUNT_LINEAGE_TO_SHOW_IN_CRUMBS && idx > 0 && idx <= count - MAX_ACCOUNT_LINEAGE_TO_SHOW_IN_CRUMBS
                next
              else
                add_crumb(a.short_name, account_url(a.id), :id => "crumb_#{a.asset_string}")
              end
            end
          end

          if @context && @context.respond_to?(:short_name)
            crumb_url = named_context_url(@context, :context_url) if @context.grants_right?(@current_user, session, :read)
            add_crumb(@context.nickname_for(@current_user, :short_name), crumb_url)
          end

          @set_badge_counts = true
        end
      end

      # There is lots of interesting information set up in here, that we want
      # to place into the live events context.
      setup_live_events_context
    end
  end

  # This is used by a number of actions to retrieve a list of all contexts
  # associated with the given context.  If the context is a user then it will
  # include all the user's current contexts.
  # Assigns it to the variable @contexts
  def get_all_pertinent_contexts(opts = {})
    return if @already_ran_get_all_pertinent_contexts
    @already_ran_get_all_pertinent_contexts = true

    raise(ArgumentError, "Need a starting context") if @context.nil?

    @contexts = [@context]
    only_contexts = ActiveRecord::Base.parse_asset_string_list(opts[:only_contexts] || params[:only_contexts])
    if @context && @context.is_a?(User)
      # we already know the user can read these courses and groups, so skip
      # the grants_right? check to avoid querying for the various memberships
      # again.
      enrollment_scope = Enrollment
        .shard(opts[:cross_shard] ? @context.in_region_associated_shards : Shard.current)
        .for_user(@context)
        .current
        .active_by_date
      enrollment_scope = enrollment_scope.where(:course_id => @observed_course_ids) if @observed_course_ids
      include_groups = !!opts[:include_groups]
      group_ids = nil

      courses = []
      if only_contexts.present?
        # find only those courses and groups passed in the only_contexts
        # parameter, but still scoped by user so we know they have rights to
        # view them.
        course_ids = only_contexts.select { |c| c.first == "Course" }.map(&:last)
        unless course_ids.empty?
          courses = Course.
            shard(opts[:cross_shard] ? @context.in_region_associated_shards : Shard.current).
            joins(enrollments: :enrollment_state).
            merge(enrollment_scope.except(:joins)).
            where(id: course_ids)
        end
        if include_groups
          group_ids = only_contexts.select { |c| c.first == "Group" }.map(&:last)
          include_groups = !group_ids.empty?
        end
      else
        courses = Course.
          shard(opts[:cross_shard] ? @context.in_region_associated_shards : Shard.current).
          joins(enrollments: :enrollment_state).
          merge(enrollment_scope.except(:joins))
      end

      groups = []
      if include_groups
        group_scope = @context.current_groups
        group_scope = group_scope.where(:context_type => "Course", :context_id => @observed_course_ids) if @observed_course_ids
        if group_ids
          Shard.partition_by_shard(group_ids) do |shard_group_ids|
            groups += group_scope.shard(Shard.current).where(:id => shard_group_ids).to_a
          end
        else
          groups = group_scope.shard(opts[:cross_shard] ? @context.in_region_associated_shards : Shard.current).to_a
        end
      end
      groups = @context.filter_visible_groups_for_user(groups)

      if opts[:favorites_first]
        favorite_course_ids = @context.favorite_context_ids("Course")
        courses = courses.sort_by {|c| [favorite_course_ids.include?(c.id) ? 0 : 1, Canvas::ICU.collation_key(c.name)]}
      end

      @contexts.concat courses
      @contexts.concat groups
    end

    include_contexts = opts[:include_contexts] || params[:include_contexts]
    if include_contexts
      include_contexts.split(",").each do |include_context|
        # don't load it again if we've already got it
        next if @contexts.any? { |c| c.asset_string == include_context }
        context = Context.find_by_asset_string(include_context)
        @contexts << context if context && context.grants_right?(@current_user, session, :read)
      end
    end

    @contexts = @contexts.uniq
    Course.require_assignment_groups(@contexts)
    @context_enrollment = @context.membership_for_user(@current_user) if @context.respond_to?(:membership_for_user)
    @context_membership = @context_enrollment
  end

  def check_for_readonly_enrollment_state
    return unless request.format.html?
    if @context_enrollment && @context_enrollment.is_a?(Enrollment) && ['invited', 'active'].include?(@context_enrollment.workflow_state) && action_name != "enrollment_invitation"
      state = @context_enrollment.state_based_on_date
      case state
      when :invited
        if @context_enrollment.available_at
          flash[:html_notice] = t("You'll need to *accept the enrollment invitation* before you can fully participate in this course, starting on %{date}.",
            :wrapper => view_context.link_to('\1', '#', 'data-method' => 'POST', 'data-url' => course_enrollment_invitation_url(@context, accept: true)),
            :date => datetime_string(@context_enrollment.available_at))
        else
          flash[:html_notice] = t("You'll need to *accept the enrollment invitation* before you can fully participate in this course.",
            :wrapper => view_context.link_to('\1', '#', 'data-method' => 'POST', 'data-url' => course_enrollment_invitation_url(@context, accept: true)))
        end
      when :accepted
        flash[:html_notice] = t("This course hasn’t started yet. You will not be able to participate in this course until %{date}.",
          :date => datetime_string(@context_enrollment.available_at))
      end
    end
  end

  def set_badge_counts_for(context, user, enrollment=nil)
    return if @js_env && @js_env[:badge_counts].present?
    return unless context.present? && user.present?
    return unless context.respond_to?(:content_participation_counts) # just Course and Group so far
    js_env(:badge_counts => badge_counts_for(context, user, enrollment))
  end
  helper_method :set_badge_counts_for

  def badge_counts_for(context, user, enrollment=nil)
    badge_counts = {}
    ['Submission'].each do |type|
      participation_count = context.content_participation_counts.
          where(:user_id => user.id, :content_type => type).take
      participation_count ||= content_participation_count(context, type, user)
      badge_counts[type.underscore.pluralize] = participation_count.unread_count
    end
    badge_counts
  end

  def content_participation_count(context, type, user)
    GuardRail.activate(:primary) do
      ContentParticipationCount.create_or_update({context: context, user: user, content_type: type})
    end
  end

  def get_upcoming_assignments(course)
    assignments = AssignmentGroup.visible_assignments(
      @current_user,
      course,
      course.assignment_groups.active
    ).to_a

    log_course(course)

    assignments.map! {|a| a.overridden_for(@current_user)}
    sorted = SortsAssignments.by_due_date({
      :assignments => assignments,
      :user => @current_user,
      :session => session,
      :upcoming_limit => 1.week.from_now
    })

    sorted.upcoming.call.sort
  end

  def log_course(course)
    log_asset_access([ "assignments", course ], "assignments", "other")
  end

  # Calculates the file storage quota for @context
  def get_quota(context=nil)
    quota_params = Attachment.get_quota(context || @context)
    @quota = quota_params[:quota]
    @quota_used = quota_params[:quota_used]
  end

  # Renders a quota exceeded message if the @context's quota is exceeded
  def quota_exceeded(context=nil, redirect=nil)
    context ||= @context
    redirect ||= root_url
    get_quota(context)
    if response.body.size + @quota_used > @quota
      if context.is_a?(Account)
        error = t "#application.errors.quota_exceeded_account", "Account storage quota exceeded"
      elsif context.is_a?(Course)
        error = t "#application.errors.quota_exceeded_course", "Course storage quota exceeded"
      elsif context.is_a?(Group)
        error = t "#application.errors.quota_exceeded_group", "Group storage quota exceeded"
      elsif context.is_a?(User)
        error = t "#application.errors.quota_exceeded_user", "User storage quota exceeded"
      else
        error = t "#application.errors.quota_exceeded", "Storage quota exceeded"
      end
      respond_to do |format|
        flash[:error] = error unless request.format.to_s == "text/plain"
        format.html {redirect_to redirect }
        format.json {render :json => {:errors => {:base => error}}, :status => :bad_request }
        format.text {render :json => {:errors => {:base => error}}, :status => :bad_request }
      end
      return true
    end
    false
  end

  # Used to retrieve the context from a :feed_code parameter.  These
  # :feed_code attributes are keyed off the object type and the object's
  # uuid.  Using the uuid attribute gives us an unguessable url so
  # that we can offer the feeds without requiring password authentication.
  def get_feed_context(opts={})
    pieces = params[:feed_code].split("_", 2)
    if params[:feed_code].match(/\Agroup_membership/)
      pieces = ["group_membership", params[:feed_code].split("_", 3)[-1]]
    end
    @context = nil
    @problem = nil
    if pieces[0] == "enrollment"
      @enrollment = Enrollment.where(uuid: pieces[1]).first if pieces[1]
      @context_type = "Course"
      if !@enrollment
        @problem = t "#application.errors.mismatched_verification_code", "The verification code does not match any currently enrolled user."
      elsif @enrollment.course && !@enrollment.course.available?
        @problem = t "#application.errors.feed_unpublished_course", "Feeds for this course cannot be accessed until it is published."
      end
      @context = @enrollment.course unless @problem
      @current_user = @enrollment.user unless @problem
    elsif pieces[0] == 'group_membership'
      @membership = GroupMembership.active.where(uuid: pieces[1]).first if pieces[1]
      @context_type = "Group"
      if !@membership
        @problem = t "#application.errors.mismatched_verification_code", "The verification code does not match any currently enrolled user."
      elsif @membership.group && !@membership.group.available?
        @problem = t "#application.errors.feed_unpublished_group", "Feeds for this group cannot be accessed until it is published."
      end
      @context = @membership.group unless @problem
      @current_user = @membership.user unless @problem
    elsif pieces[0] == 'user'
      find_user_from_uuid(pieces[1])
      @problem = t "#application.errors.invalid_verification_code", "The verification code is invalid." unless @current_user
      @context = @current_user
    else
      @context_type = pieces[0].classify
      if Context::CONTEXT_TYPES.include?(@context_type.to_sym)
        @context_class = Object.const_get(@context_type, false)
        @context = @context_class.where(uuid: pieces[1]).first if pieces[1]
      end
      if !@context
        @problem = t "#application.errors.invalid_verification_code", "The verification code is invalid."
      elsif (!@context.is_public rescue false) && (!@context.respond_to?(:uuid) || pieces[1] != @context.uuid)
        if @context_type == 'course'
          @problem = t "#application.errors.feed_private_course", "The matching course has gone private, so public feeds like this one will no longer be visible."
        elsif @context_type == 'group'
          @problem = t "#application.errors.feed_private_group", "The matching group has gone private, so public feeds like this one will no longer be visible."
        else
          @problem = t "#application.errors.feed_private", "The matching context has gone private, so public feeds like this one will no longer be visible."
        end
      end
      @context = nil if @problem
      @current_user = @context if @context.is_a?(User)
    end
    if !@context || (opts[:only] && !opts[:only].include?(@context.class.to_s.underscore.to_sym))
      @problem ||= t("#application.errors.invalid_feed_parameters", "Invalid feed parameters.") if (opts[:only] && !opts[:only].include?(@context.class.to_s.underscore.to_sym))
      @problem ||= t "#application.errors.feed_not_found", "Could not find feed."
      render template: "shared/unauthorized_feed", status: :bad_request, formats: [:html]
      return false
    end
    @context
  end

  def find_user_from_uuid(uuid)
    @current_user = UserPastLtiId.where(user_uuid: uuid).take&.user
    @current_user ||= User.where(uuid: uuid).first
  end

  def discard_flash_if_xhr
    if request.xhr? || request.format.to_s == 'text/plain'
      flash.discard
    end
  end

  def cancel_cache_buster
    @cancel_cache_buster = true
  end

  def cache_buster
    # Annoying problem.  If I set the cache-control to anything other than "no-cache, no-store"
    # then the local cache is used when the user clicks the 'back' button.  I don't know how
    # to tell the browser to ALWAYS check back other than to disable caching...
    return true if @cancel_cache_buster || request.xhr? || api_request?
    set_no_cache_headers
  end

  def initiate_session_from_token
    # Login from a token generated via API
    if params[:session_token]
      token = SessionToken.parse(params[:session_token])
      if token&.valid?
        pseudonym = Pseudonym.active.find_by(id: token.pseudonym_id)

        if pseudonym
          unless pseudonym.works_for_account?(@domain_root_account, true)
            # if the logged in pseudonym doesn't work, we can only switch to another pseudonym
            # that does work if it's the same password, and it's not a managed pseudonym
            alternates = pseudonym.user.all_active_pseudonyms.select { |p|
              !p.managed_password? &&
                p.works_for_account?(@domain_root_account, true) &&
                p.password_salt == pseudonym.password_salt &&
                p.crypted_password == pseudonym.crypted_password }
            # prefer a site admin pseudonym, then a pseudonym in this account, and then any old
            # pseudonym
            pseudonym = alternates.find { |p| p.account_id == Account.site_admin.id }
            pseudonym ||= alternates.find { |p| p.account_id == @domain_root_account.id }
            pseudonym ||= alternates.first
          end
          if pseudonym && pseudonym != @current_pseudonym
            return_to = session.delete(:return_to)
            reset_session_saving_keys(:oauth2)
            PseudonymSession.create!(pseudonym)
            session[:used_remember_me_token] = true if token.used_remember_me_token
          end
          if pseudonym && token.current_user_id
            target_user = User.find(token.current_user_id)
            session[:become_user_id] = token.current_user_id if target_user.can_masquerade?(pseudonym.user, @domain_root_account)
          end
        end
        return redirect_to return_to if return_to
        if (oauth = session[:oauth2])
          provider = Canvas::Oauth::Provider.new(oauth[:client_id], oauth[:redirect_uri], oauth[:scopes], oauth[:purpose])
          return redirect_to Canvas::Oauth::Provider.confirmation_redirect(self, provider, pseudonym.user)
        end

        # do one final redirect to get the token out of the URL
        redirect_to remove_query_params(request.original_url, 'session_token')
      end
    end
  end

  def remove_query_params(url, *params)
    uri = URI.parse(url)
    return url unless uri.query
    qs = Rack::Utils.parse_query(uri.query)
    qs.except!(*params)
    uri.query = qs.empty? ? nil : Rack::Utils.build_query(qs)
    uri.to_s
  end

  def set_no_cache_headers
    response.headers["Pragma"] = "no-cache"
    response.headers["Cache-Control"] = "no-cache, no-store"
  end

  def set_page_view
    # We only record page_views for html page requests coming from within the
    # app, or if coming from a developer api request and specified as a
    # page_view.
    return unless @current_user && !request.xhr? && request.get? && page_views_enabled?

    ENV['RAILS_HOST_WITH_PORT'] ||= request.host_with_port rescue nil
    generate_page_view
  end

  def require_reacceptance_of_terms
    if session[:require_terms] && request.get? && !api_request? && !verified_file_request?
      render "shared/terms_required", status: :unauthorized
      false
    end
  end

  def clear_policy_cache
    AdheresToPolicy::Cache.clear
  end

  def generate_page_view(user=@current_user)
    attributes = { :user => user, :real_user => @real_current_user }
    @page_view = PageView.generate(request, attributes)
    @page_view.user_request = true if params[:user_request] || (user && !request.xhr? && request.get?)
    @page_before_render = Time.now.utc
  end

  def disable_page_views
    @log_page_views = false
    true
  end

  def update_enrollment_last_activity_at
    return unless @context_enrollment.is_a?(Enrollment)
    activity = Enrollment::RecentActivity.new(@context_enrollment, @context)
    activity.record_for_access(response)
  end

  # Asset accesses are used for generating usage statistics.  This is how
  # we say, "the user just downloaded this file" or "the user just
  # viewed this wiki page".  We can then after-the-fact build statistics
  # and reports from these accesses.  This is currently being used
  # to generate access reports per student per course.
  #
  # If asset is an AR model, then its asset_string will be used. If it's an array,
  # it should look like [ "subtype", context ], like [ "pages", course ].
  def log_asset_access(asset, asset_category, asset_group=nil, level=nil, membership_type=nil, overwrite:true, context: nil)
    # ideally this could just be `user = file_access_user` now, but that causes
    # problems with some integration specs where getting @files_domain set
    # reliably is... difficult
    user = @current_user
    user ||= User.where(id: session['file_access_user_id']).first if session['file_access_user_id'].present?
    return unless user && @context && asset
    return if asset.respond_to?(:new_record?) && asset.new_record?

    shard = asset.is_a?(Array) ? asset[1].shard : asset.shard
    shard.activate do
      code = if asset.is_a?(Array)
               "#{asset[0]}:#{asset[1].asset_string}"
             else
               asset.asset_string
             end

      membership_type ||= @context_membership && @context_membership.class.to_s

      group_code = if asset_group.is_a?(String)
                     asset_group
                   elsif asset_group.respond_to?(:asset_string)
                     asset_group.asset_string
                   else
                     'unknown'
                   end

      if !@accessed_asset || overwrite
        @accessed_asset = {
          :user => user,
          :code => code,
          :asset_for_root_account_id => asset.is_a?(Array) ? asset[1] : asset,
          :group_code => group_code,
          :category => asset_category,
          :membership_type => membership_type,
          :level => level,
          :shard => shard
        }
      end

      Canvas::LiveEvents.asset_access(asset, asset_category, membership_type, level,
        context: context, context_membership: @context_membership)

      @accessed_asset
    end
  end

  def log_api_asset_access(asset, asset_category, asset_group=nil, level=nil, membership_type=nil, overwrite:true)
    return if in_app? # don't log duplicate accesses for API calls made by the Canvas front-end
    return if params[:page].to_i > 1 # don't log duplicate accesses for pages after the first
    log_asset_access(asset, asset_category, asset_group, level, membership_type, overwrite: overwrite)
  end

  def log_page_view
    begin
      user = @current_user || (@accessed_asset && @accessed_asset[:user])
      if user && @log_page_views != false
        add_interaction_seconds
        log_participation(user)
        log_gets
        finalize_page_view
      else
        @page_view.destroy if @page_view && !@page_view.new_record?
      end
    rescue StandardError, CassandraCQL::Error::InvalidRequestException => e
      Canvas::Errors.capture_exception(:page_view, e)
      logger.error "Pageview error!"
      raise e if Rails.env.development?
      true
    end
  end

  def add_interaction_seconds
    updated_fields = params.slice(:interaction_seconds)
    return unless (request.xhr? || request.put?) && params[:page_view_token] && !updated_fields.empty?
    return unless page_views_enabled?

    RequestContextGenerator.store_interaction_seconds_update(
      params[:page_view_token],
      updated_fields[:interaction_seconds]
    )
    page_view_info = PageView.decode_token(params[:page_view_token])
    @page_view = PageView.find_for_update(page_view_info[:request_id])
    if @page_view
      if @page_view.id
        response.headers["X-Canvas-Page-View-Update-Url"] = page_view_path(
          @page_view.id, page_view_token: @page_view.token
        )
      end
      @page_view.do_update(updated_fields)
      @page_view_update = true
    end
  end

  def log_participation(user)
    # If we're logging the asset access, and it's either a participatory action
    # or it's not an update to an already-existing page_view.  We check to make sure
    # it's not an update because if the page_view already existed, we don't want to
    # double-count it as multiple views when it's really just a single view.
    return unless @accessed_asset && (@accessed_asset[:level] == 'participate' || !@page_view_update)
    @access = AssetUserAccess.log(user, @context, @accessed_asset) if @context

    if @page_view.nil? && %w{participate submit}.include?(@accessed_asset[:level]) && page_views_enabled?
      generate_page_view(user)
    end

    if @page_view
      @page_view.participated = %w{participate submit}.include?(@accessed_asset[:level])
      @page_view.asset_user_access = @access
    end

    @page_view_update = true
  end

  def log_gets
    if @page_view && !request.xhr? && request.get? && (((response.media_type || "").to_s.match(/html/)) ||
      (Setting.get('create_get_api_page_views', 'true') == 'true') && api_request?)
      @page_view.render_time ||= (Time.now.utc - @page_before_render) rescue nil
      @page_view_update = true
    end
  end

  def finalize_page_view
    if @page_view && @page_view_update
      @page_view.context = @context if !@page_view.context_id && PageView::CONTEXT_TYPES.include?(@context.class.name)
      @page_view.account_id = @domain_root_account.id
      @page_view.developer_key_id = @access_token.try(:developer_key_id)
      @page_view.store
      RequestContextGenerator.store_page_view_meta(@page_view)
    end
  end

  # order from general to specific; precedence
  # evaluates the LAST one first, so having "Exception"
  # at the end, for example, would be a problem.
  # all things would be rescued prior to any specific handlers.
  rescue_from Exception, with: :rescue_exception
<<<<<<< HEAD
  rescue_from RequestError, with: :rescue_expected_error_type
  rescue_from ActiveRecord::RecordInvalid, with: :rescue_expected_error_type
  rescue_from ActionController::UnknownFormat, with: :rescue_expected_error_type
  rescue_from Canvas::Security::TokenExpired, with: :rescue_expected_error_type
  rescue_from ActionView::MissingTemplate, with: :rescue_expected_error_type
=======
  # Rails exceptions
  rescue_from ActionController::InvalidCrossOriginRequest, with: :rescue_expected_error_type
  rescue_from ActionController::UnknownFormat, with: :rescue_expected_error_type
  rescue_from ActiveRecord::RecordInvalid, with: :rescue_expected_error_type
  rescue_from ActionView::MissingTemplate, with: :rescue_expected_error_type
  # Canvas exceptions
  rescue_from RequestError, with: :rescue_expected_error_type
  rescue_from Canvas::Security::TokenExpired, with: :rescue_expected_error_type
>>>>>>> 4afd4784
  rescue_from SearchTermHelper::SearchTermTooShortError, with: :rescue_expected_error_type

  def rescue_expected_error_type(error)
    rescue_exception(error, level: :info)
  end

  # analogous to rescue_action_without_handler from ActionPack 2.3
  def rescue_exception(exception, level: :error)
    # On exception `after_action :set_response_headers` is not called.
    # This causes controller#action from not being set on x-canvas-meta header.
    set_response_headers

    if config.consider_all_requests_local
      rescue_action_locally(exception, level: level)
    else
      rescue_action_in_public(exception, level: level)
    end
  end

  def interpret_status(code)
    message = Rack::Utils::HTTP_STATUS_CODES[code]
    code, message = [500, Rack::Utils::HTTP_STATUS_CODES[500]] unless message
    "#{code} #{message}"
  end

  def response_code_for_rescue(exception)
    ActionDispatch::ExceptionWrapper.status_code_for_exception(exception.class.name)
  end

  def render_optional_error_file(status)
    path = "#{Rails.public_path}/#{status.to_s[0,3]}"
    if File.exist?(path)
      render :file => path, :status => status, :content_type => Mime::Type.lookup('text/html'), :layout => false, :formats => [:html]
    else
      head status
    end
  end

  # Custom error catching and message rendering.
  def rescue_action_in_public(exception, level: :error)
    response_code = exception.response_status if exception.respond_to?(:response_status)
    @show_left_side = exception.show_left_side if exception.respond_to?(:show_left_side)
    response_code ||= response_code_for_rescue(exception) || 500
    begin
      status_code = interpret_status(response_code)
      status = status_code
      status = 'AUT' if exception.is_a?(ActionController::InvalidAuthenticityToken)
      type = nil
      type = '404' if status == '404 Not Found'
      opts = {type: type}
      opts[:canvas_error_info] = exception.canvas_error_info if exception.respond_to?(:canvas_error_info)
      info = Canvas::Errors::Info.new(request, @domain_root_account, @current_user, opts)
      error_info = info.to_h
      error_info[:tags][:response_code] = response_code
      capture_outputs = Canvas::Errors.capture(exception, error_info, level)
      error = nil
      if capture_outputs[:error_report]
        error = ErrorReport.find(capture_outputs[:error_report])
      end
      if api_request?
        rescue_action_in_api(exception, error, response_code)
      else
        render_rescue_action(exception, error, status, status_code)
      end
    rescue => e
      # error generating the error page? failsafe.
      Canvas::Errors.capture(e)
      render_optional_error_file response_code_for_rescue(exception)
    end
  end

  def render_xhr_exception(error, message = nil, status = "500 Internal Server Error", status_code = 500)
    message ||= "Unexpected error, ID: #{error.id rescue "unknown"}"
    render status: status_code, json: {
      errors: {
        base: message
      },
      status: status
    }
  end

  def render_rescue_action(exception, error, status, status_code)
    clear_crumbs
    @headers = nil
    load_account unless @domain_root_account
    session[:last_error_id] = error.id rescue nil
    if request.xhr? || request.format == :text
      message = exception.xhr_message if exception.respond_to?(:xhr_message)
      render_xhr_exception(error, message, status, status_code)
    elsif exception.is_a?(ActionController::InvalidAuthenticityToken) && cookies[:_csrf_token].blank?
      redirect_to login_url(needs_cookies: '1')
      reset_session
      return
    else
      request.format = :html
      template = exception.error_template if exception.respond_to?(:error_template)
      unless template
        template = "shared/errors/#{status.to_s[0,3]}_message"
        erbpath = Rails.root.join('app', 'views', "#{template}.html.erb")
        template = "shared/errors/500_message" unless erbpath.file?
      end

      @status_code = status_code
      message = exception.is_a?(RequestError) ? exception.message : nil
      render template: template,
        layout: 'application',
        status: status_code,
        formats: [:html],
        locals: {
          error: error,
          exception: exception,
          status: status,
          message: message,
        }
    end
  end

  def rescue_action_in_api(exception, error_report, response_code)
    data = exception.error_json if exception.respond_to?(:error_json)
    data ||= api_error_json(exception, response_code)

    if error_report.try(:id)
      data[:error_report_id] = error_report.id
    end

    render :json => data, :status => response_code
  end

  def api_error_json(exception, status_code)
    case exception
    when ActiveRecord::RecordInvalid
      errors = exception.record.errors
      errors.set_reporter(:hash, Api::Errors::Reporter)
      data = errors.to_hash
    when Api::Error
      errors = ActiveModel::BetterErrors::Errors.new(nil)
      errors.error_collection.add(:base, exception.error_id, message: exception.message)
      errors.set_reporter(:hash, Api::Errors::Reporter)
      data = errors.to_hash
    when ActiveRecord::RecordNotFound
      data = { errors: [{message: 'The specified resource does not exist.'}] }
    when AuthenticationMethods::AccessTokenError
      add_www_authenticate_header
      data = { errors: [{message: 'Invalid access token.'}] }
    when AuthenticationMethods::AccessTokenScopeError
      data = { errors: [{message: 'Insufficient scopes on access token.'}] }
    when ActionController::ParameterMissing
      data = { errors: [{message: "#{exception.param} is missing"}] }
    when BasicLTI::BasicOutcomes::Unauthorized,
        BasicLTI::BasicOutcomes::InvalidRequest
      data = { errors: [{message: exception.message}] }
    else
      if status_code.is_a?(Symbol)
        status_code_string = status_code.to_s
      else
        # we want to return a status string of the form "not_found", so take the rails-style "Not Found" and tweak it
        status_code_string = interpret_status(status_code).sub(/\d\d\d /, '').gsub(' ', '').underscore
      end
      data = { errors: [{message: "An error occurred.", error_code: status_code_string}] }
    end
    data
  end

  def rescue_action_locally(exception, level: :error)
    if api_request? or exception.is_a? RequestError
      # we want api requests to behave the same on error locally as in prod, to
      # ease testing and development. you can still view the backtrace, etc, in
      # the logs.
      rescue_action_in_public(exception, level: level)
    else
      # this ensures the logging will still happen so you can see backtrace, etc.
      Canvas::Errors.capture(exception, {}, level)
      super
    end
  end

  def claim_session_course(course, user, state=nil)
    e = course.claim_with_teacher(user)
    session[:claimed_enrollment_uuids] ||= []
    session[:claimed_enrollment_uuids] << e.uuid
    session[:claimed_enrollment_uuids].uniq!
    flash[:notice] = t "#application.notices.first_teacher", "This course is now claimed, and you've been registered as its first teacher."
    if !@current_user && state == :just_registered
      flash[:notice] = t "#application.notices.first_teacher_with_email", "This course is now claimed, and you've been registered as its first teacher. You should receive an email shortly to complete the registration process."
    end
    session[:claimed_course_uuids] ||= []
    session[:claimed_course_uuids] << course.uuid
    session[:claimed_course_uuids].uniq!
    session.delete(:claim_course_uuid)
    session.delete(:course_uuid)
  end

  API_REQUEST_REGEX = %r{\A/api/}
  def api_request?
    @api_request ||= !!request.path.match(API_REQUEST_REGEX)
  end

  def verified_file_request?
    params[:controller] == 'files' && params[:action] == 'show' && params[:verifier].present?
  end

  # Retrieving wiki pages needs to search either using the id or
  # the page title.
  def get_wiki_page
    GuardRail.activate(params[:action] == "edit" ? :primary : :secondary) do
      @wiki = @context.wiki

      @page_name = params[:wiki_page_id] || params[:id] || (params[:wiki_page] && params[:wiki_page][:title])
      if(params[:format] && !['json', 'html'].include?(params[:format]))
        @page_name += ".#{params[:format]}"
        params[:format] = 'html'
      end
      return if @page || !@page_name

      @page = @wiki.find_page(@page_name) if params[:action] != 'create'
    end

    unless @page
      if params[:titleize].present? && !value_to_boolean(params[:titleize])
        @page_name = CGI.unescape(@page_name)
        @page = @wiki.build_wiki_page(@current_user, :title => @page_name)
      else
        @page = @wiki.build_wiki_page(@current_user, :url => @page_name)
      end
    end
  end

  def content_tag_redirect(context, tag, error_redirect_symbol, tag_type=nil)
    url_params = tag.tag_type == 'context_module' ? { :module_item_id => tag.id } : {}
    if tag.content_type == 'Assignment'
      redirect_to named_context_url(context, :context_assignment_url, tag.content_id, url_params)
    elsif tag.content_type == 'WikiPage'
      redirect_to polymorphic_url([context, tag.content], url_params)
    elsif tag.content_type == 'Attachment'
      redirect_to named_context_url(context, :context_file_url, tag.content_id, url_params)
    elsif tag.content_type_quiz?
      redirect_to named_context_url(context, :context_quiz_url, tag.content_id, url_params)
    elsif tag.content_type == 'DiscussionTopic'
      redirect_to named_context_url(context, :context_discussion_topic_url, tag.content_id, url_params)
    elsif tag.content_type == 'Rubric'
      redirect_to named_context_url(context, :context_rubric_url, tag.content_id, url_params)
    elsif tag.content_type == 'AssessmentQuestionBank'
      redirect_to named_context_url(context, :context_question_bank_url, tag.content_id, url_params)
    elsif tag.content_type == 'Lti::MessageHandler'
      url_params[:module_item_id] = params[:module_item_id] if params[:module_item_id]
      url_params[:resource_link_fragment] = "ContentTag:#{tag.id}"
      redirect_to named_context_url(context, :context_basic_lti_launch_request_url, tag.content_id, url_params)
    elsif tag.content_type == 'ExternalUrl'
      @tag = tag
      @module = tag.context_module
      log_asset_access(@tag, "external_urls", "external_urls")
      if tag.locked_for? @current_user
        render 'context_modules/lock_explanation'
      else
        tag.context_module_action(@current_user, :read)
        render 'context_modules/url_show'
      end
    elsif tag.content_type == 'ContextExternalTool'
      @tag = tag

      if tag.locked_for? @current_user
        return render 'context_modules/lock_explanation'
      end

      if @tag.context.is_a?(Assignment)
        @assignment = @tag.context

        @resource_title = @assignment.title
        @module_tag = params[:module_item_id] ?
          @context.context_module_tags.not_deleted.find(params[:module_item_id]) :
          @assignment.context_module_tags.first
      else
        @module_tag = @tag
        @resource_title = @tag.title
      end
      @resource_url = @tag.url
      @tool = ContextExternalTool.find_external_tool(tag.url, context, tag.content_id)

      @assignment&.prepare_for_ags_if_needed!(@tool)

      tag.context_module_action(@current_user, :read)
      if !@tool
        flash[:error] = t "#application.errors.invalid_external_tool", "Couldn't find valid settings for this link"
        redirect_to named_context_url(context, error_redirect_symbol)
      else
        log_asset_access(@tool, "external_tools", "external_tools", overwrite: false)
        @opaque_id = @tool.opaque_identifier_for(@tag)

        launch_settings = @tool.settings['post_only'] ? {post_only: true, tool_dimensions: tool_dimensions} : {tool_dimensions: tool_dimensions}
        @lti_launch = Lti::Launch.new(launch_settings)

        success_url = case tag_type
        when :assignments
          named_context_url(@context, :context_assignments_url, include_host: true)
        when :modules
          named_context_url(@context, :context_context_modules_url, include_host: true)
        else
          named_context_url(@context, :context_url, include_host: true)
        end
        if tag.new_tab
          @lti_launch.launch_type = 'window'
          @return_url = success_url
        else
          if @context
            @return_url = set_return_url
          else
            @return_url = external_content_success_url('external_tool_redirect')
          end
          @redirect_return = true
          js_env(:redirect_return_success_url => success_url,
                 :redirect_return_cancel_url => success_url)
        end

        opts = {
            launch_url: @tool.login_or_launch_url(content_tag_uri: @resource_url),
            link_code: @opaque_id,
            overrides: {'resource_link_title' => @resource_title},
            domain: HostUrl.context_host(@domain_root_account, request.host)
        }
        variable_expander = Lti::VariableExpander.new(@domain_root_account, @context, self,{
                                                        current_user: @current_user,
                                                        current_pseudonym: @current_pseudonym,
                                                        content_tag: @module_tag || tag,
                                                        assignment: @assignment,
                                                        launch: @lti_launch,
                                                        tool: @tool})

        adapter = if @tool.use_1_3?
          # Use the resource URL as the target_link_uri
          opts[:launch_url] = @resource_url

          Lti::LtiAdvantageAdapter.new(
            tool: @tool,
            user: @current_user,
            context: @context,
            return_url: @return_url,
            expander: variable_expander,
            opts: opts
          )
        else
          Lti::LtiOutboundAdapter.new(@tool, @current_user, @context).prepare_tool_launch(@return_url, variable_expander, opts)
        end

        if tag.try(:context_module)
          # if you change this, see also url_show.html.erb
          cu = context_url(@context, :context_context_modules_url)
          cu = "#{cu}/#{tag.context_module.id}"
          add_crumb tag.context_module.name, cu
          add_crumb @tag.title
        end

        if @assignment
          return unless require_user
          add_crumb(@resource_title)
          @mark_done = MarkDonePresenter.new(self, @context, params["module_item_id"], @current_user, @assignment)
          @prepend_template = 'assignments/lti_header' unless render_external_tool_full_width?
          begin
            @lti_launch.params = lti_launch_params(adapter)
          rescue Lti::Ims::AdvantageErrors::InvalidLaunchError
            return render_error_with_details(
              title: t('LTI Launch Error'),
              summary: t('There was an error launching to the configured tool.'),
              directions: t('Please try re-establishing the connection to the tool by re-selecting the tool in the assignment or module item interface and saving.')
            )
          end
        else
          @lti_launch.params = adapter.generate_post_payload
        end

        @lti_launch.resource_url = @tool.login_or_launch_url(content_tag_uri: @resource_url)
        @lti_launch.link_text = @resource_title
        @lti_launch.analytics_id = @tool.tool_id

        @append_template = 'context_modules/tool_sequence_footer' unless render_external_tool_full_width?
        render Lti::AppUtil.display_template(external_tool_redirect_display_type)
      end
    else
      flash[:error] = t "#application.errors.invalid_tag_type", "Didn't recognize the item type for this tag"
      redirect_to named_context_url(context, error_redirect_symbol)
    end
  end

  def set_return_url
    ref = request.referer
    # when flag is enabled, new quizzes quiz creation can only be initiated from quizzes page
    # but we still use the assignment#new page to create the quiz.
    # also handles launch from existing quiz on quizzes page.
    if ref.present? && @assignment&.quiz_lti?
      if (ref.include?('assignments/new') || ref =~ /courses\/\d+\/quizzes/i) && @context.root_account.feature_enabled?(:newquizzes_on_quiz_page)
        return polymorphic_url([@context, :quizzes])
      end

      if ref =~ /courses\/\d+\/gradebook/i
        return polymorphic_url([@context, :gradebook])
      end

      if ref =~ /courses\/\d+$/i
        return polymorphic_url([@context])
      end
    end
    named_context_url(@context, :context_external_content_success_url, 'external_tool_redirect', include_host: true)
  end

  def lti_launch_params(adapter)
    adapter.generate_post_payload_for_assignment(@assignment, lti_grade_passback_api_url(@tool), blti_legacy_grade_passback_api_url(@tool), lti_turnitin_outcomes_placement_url(@tool.id))
  end
  private :lti_launch_params

  def external_tool_redirect_display_type
    params['display'] || @tool&.extension_setting(:assignment_selection)&.dig('display_type')
  end
  private :external_tool_redirect_display_type

  def render_external_tool_full_width?
    external_tool_redirect_display_type == 'full_width'
  end
  private :render_external_tool_full_width?

  # pass it a context or an array of contexts and it will give you a link to the
  # person's calendar with only those things checked.
  def calendar_url_for(contexts_to_link_to = nil, options={})
    options[:query] ||= {}
    contexts_to_link_to = Array(contexts_to_link_to)
    if event = options.delete(:event)
      options[:query][:event_id] = event.id
    end
    options[:query][:include_contexts] = contexts_to_link_to.map{|c| c.asset_string}.join(",") unless contexts_to_link_to.empty?
    calendar_url(options[:query])
  end

  # pass it a context or an array of contexts and it will give you a link to the
  # person's files browser for the supplied contexts.
  def files_url_for(contexts_to_link_to = nil, options={})
    options[:query] ||= {}
    contexts_to_link_to = Array(contexts_to_link_to)
    unless contexts_to_link_to.empty?
      options[:anchor] = contexts_to_link_to.first.asset_string
    end
    options[:query][:include_contexts] = contexts_to_link_to.map{|c| c.is_a? String ? c : c.asset_string}.join(",") unless contexts_to_link_to.empty?
    url_for(
      options[:query].merge({
        :controller => 'files',
        :action => "full_index",
        }.merge(options[:anchor].empty? ? {} : {
          :anchor => options[:anchor]
        })
      )
    )
  end
  helper_method :calendar_url_for, :files_url_for

  def conversations_path(params={})
    if @current_user
      query_string = params.slice(:context_id, :user_id, :user_name).inject([]) do |res, (k, v)|
        res << "#{k}=#{v}"
        res
      end.join('&')
      "/conversations?#{query_string}"
    else
      hash = params.keys.empty? ? '' : "##{params.to_json.unpack('H*').first}"
      "/conversations#{hash}"
    end
  end
  helper_method :conversations_path

  # escape everything but slashes, see http://code.google.com/p/phusion-passenger/issues/detail?id=113
  FILE_PATH_ESCAPE_PATTERN = Regexp.new("[^#{URI::PATTERN::UNRESERVED}/]")
  def safe_domain_file_url(attachment, host_and_shard: nil, verifier: nil, download: false, return_url: nil, fallback_url: nil) # TODO: generalize this
    if !host_and_shard
      host_and_shard = HostUrl.file_host_with_shard(@domain_root_account || Account.default, request.host_with_port)
    end
    host, shard = host_and_shard
    config = Canvas::DynamicSettings.find(tree: :private, cluster: attachment.shard.database_server.id)
    if config['attachment_specific_file_domain'] == 'true'
      separator = config['attachment_specific_file_domain_separator'] || '.'
      host = "a#{attachment.shard.id}-#{attachment.local_id}#{separator}#{host}"
    end
    res = "#{request.protocol}#{host}"

    shard.activate do
      # add parameters so that the other domain can create a session that
      # will authorize file access but not full app access.  We need this in
      # case there are relative URLs in the file that point to other pieces
      # of content.
      fallback_url ||= request.url
      query = URI.parse(fallback_url).query
      # i don't know if we really need this but in case these expired tokens are a client caching issue,
      # let's throw an extra param in the fallback so we hopefully don't infinite loop
      fallback_url += (query.present? ? '&' : '?') + "fallback_ts=#{Time.now.to_i}"

      opts = generate_access_verifier(return_url: return_url, fallback_url: fallback_url)
      opts[:verifier] = verifier if verifier.present?

      if download
        # download "for realz, dude" (see later comments about :download)
        opts[:download_frd] = 1
      else
        # don't set :download here, because file_download_url won't like it. see
        # comment below for why we'd want to set :download
        opts[:inline] = 1
      end

      if @context && Attachment.relative_context?(@context.class.base_class) && @context == attachment.context
        # so yeah, this is right. :inline=>1 wants :download=>1 to go along with
        # it, so we're setting :download=>1 *because* we want to display inline.
        opts[:download] = 1 unless download

        # if the context is one that supports relative paths (which requires extra
        # routes and stuff), then we'll build an actual named_context_url with the
        # params for show_relative
        res += named_context_url(@context, :context_file_url, attachment)
        res += '/' + URI.escape(attachment.full_display_path, FILE_PATH_ESCAPE_PATTERN)
        res += '?' + opts.to_query
      else
        # otherwise, just redirect to /files/:id
        res += file_download_url(attachment, opts.merge(:only_path => true))
      end
    end

    res
  end
  helper_method :safe_domain_file_url

  def feature_enabled?(feature)
    @features_enabled ||= {}
    feature = feature.to_sym
    return @features_enabled[feature] if @features_enabled[feature] != nil
    @features_enabled[feature] ||= begin
      if [:question_banks].include?(feature)
        true
      elsif feature == :twitter
        !!Twitter::Connection.config
      elsif feature == :diigo
        !!Diigo::Connection.config
      elsif feature == :google_drive
        Canvas::Plugin.find(:google_drive).try(:enabled?)
      elsif feature == :etherpad
        !!EtherpadCollaboration.config
      elsif feature == :kaltura
        !!CanvasKaltura::ClientV3.config
      elsif feature == :web_conferences
        !!WebConference.config
      elsif feature == :crocodoc
        !!Canvas::Crocodoc.config
      elsif feature == :vericite
        Canvas::Plugin.find(:vericite).try(:enabled?)
      elsif feature == :lockdown_browser
        Canvas::Plugin.all_for_tag(:lockdown_browser).any? { |p| p.settings[:enabled] }
      elsif AccountServices.allowable_services[feature]
        true
      else
        false
      end
    end
  end
  helper_method :feature_enabled?

  def service_enabled?(service)
    @domain_root_account && @domain_root_account.service_enabled?(service)
  end
  helper_method :service_enabled?

  def feature_and_service_enabled?(feature)
    feature_enabled?(feature) && service_enabled?(feature)
  end
  helper_method :feature_and_service_enabled?

  def temporary_user_code(generate=true)
    if generate
      session[:temporary_user_code] ||= "tmp_#{Digest::MD5.hexdigest("#{Time.now.to_i}_#{rand}")}"
    else
      session[:temporary_user_code]
    end
  end

  def require_account_management(on_root_account = false)
    if (!@context.root_account? && on_root_account) || !@context.is_a?(Account)
      redirect_to named_context_url(@context, :context_url)
      return false
    else
      return false unless authorized_action(@context, @current_user, :manage_account_settings)
    end
    true
  end

  def require_root_account_management
    require_account_management(true)
  end

  def require_site_admin_with_permission(permission)
    require_context_with_permission(Account.site_admin, permission)
  end

  def require_context_with_permission(context, permission)
    unless context.grants_right?(@current_user, permission)
      respond_to do |format|
        format.html do
          if @current_user
            flash[:error] = t "#application.errors.permission_denied", "You don't have permission to access that page"
            redirect_to root_url
          else
            redirect_to_login
          end
        end
        format.json { render_json_unauthorized }
      end
      return false
    end
  end

  def require_registered_user
    return false if require_user == false
    unless @current_user.registered?
      respond_to do |format|
        format.html { render "shared/registration_incomplete", status: :unauthorized }
        format.json { render :json => { 'status' => 'unauthorized', 'message' => t('#errors.registration_incomplete', 'You need to confirm your email address before you can view this page') }, :status => :unauthorized }
      end
      return false
    end
  end

  def check_incomplete_registration
    if @current_user
      js_env :INCOMPLETE_REGISTRATION => incomplete_registration?, :USER_EMAIL => @current_user.email
    end
  end

  def incomplete_registration?
    @current_user && params[:registration_success] && @current_user.pre_registered?
  end
  helper_method :incomplete_registration?

  def page_views_enabled?
    PageView.page_views_enabled?
  end
  helper_method :page_views_enabled?

  def verified_file_download_url(attachment, context = nil, permission_map_id = nil, *opts)
    verifier = Attachments::Verification.new(attachment).verifier_for_user(@current_user,
        context: context.try(:asset_string), permission_map_id: permission_map_id)
    file_download_url(attachment, { :verifier => verifier }, *opts)
  end
  helper_method :verified_file_download_url

  def user_content(str, cache_key = nil)
    return nil unless str
    return str.html_safe unless str.match(/object|embed|equation_image/)

    UserContent.escape(str, request.host_with_port, use_new_math_equation_handling?)
  end
  helper_method :user_content

  def public_user_content(str, context=@context, user=@current_user, is_public=false)
    return nil unless str

    rewriter = UserContent::HtmlRewriter.new(context, user)
    rewriter.set_handler('files') do |match|
      UserContent::FilesHandler.new(
        match: match,
        context: context,
        user: user,
        preloaded_attachments: {},
        in_app: in_app?,
        is_public: is_public
      ).processed_url
    end
<<<<<<< HEAD
    UserContent.escape(rewriter.translate_content(str), request.host_with_port)
=======
    UserContent.escape(rewriter.translate_content(str), request.host_with_port, use_new_math_equation_handling?)
>>>>>>> 4afd4784
  end
  helper_method :public_user_content

  def find_bank(id, check_context_chain=true)
    bank = @context.assessment_question_banks.active.where(id: id).first || @current_user.assessment_question_banks.active.where(id: id).first
    if bank
      (block_given? ?
        authorized_action(bank, @current_user, :read) :
        bank.grants_right?(@current_user, session, :read)) or return nil
    elsif check_context_chain
      (block_given? ?
        authorized_action(@context, @current_user, :read_question_banks) :
        @context.grants_right?(@current_user, session, :read_question_banks)) or return nil
      bank = @context.inherited_assessment_question_banks.where(id: id).first
    end
    yield if block_given? && (@bank = bank)
    bank
  end

  def prepend_json_csrf?
    requested_json = request.headers['Accept'] =~ %r{application/json}
    request.get? && !requested_json && in_app?
  end

  def in_app?
    !!(@current_user ? @pseudonym_session : session[:session_id])
  end

  def json_as_text?
    (request.headers['CONTENT_TYPE'].to_s =~ %r{multipart/form-data}) &&
    (params[:format].to_s != 'json' || in_app?)
  end

  def params_are_integers?(*check_params)
    begin
      check_params.each{ |p| Integer(params[p]) }
    rescue ArgumentError
      return false
    end
    true
  end

  # the way classic quizzes copies question data from the page into the
  # edit form causes the elements added for a11y to get duplicated
  # and other misadventures that caused 4 hotfixes in 3 days.
  # Let's just not use the new math handling there.
  def use_new_math_equation_handling?
    Account.site_admin.feature_enabled?(:new_math_equation_handling) &&
    !(params[:controller] == "quizzes/quizzes" && params[:action] == "edit")
  end

  def destroy_session
    logger.info "Destroying session: #{session[:session_id]}"
    @pseudonym_session.destroy rescue true
    reset_session
  end

  def logout_current_user
    logged_in_user.try(:stamp_logout_time!)
    InstFS.logout(logged_in_user) rescue nil
    destroy_session
  end

  def set_layout_options
    @embedded_view = params[:embedded]
    @headers = false if params[:no_headers]
    (@body_classes ||= []) << 'embedded' if @embedded_view
  end

  def stringify_json_ids?
    request.headers['Accept'] =~ %r{application/json\+canvas-string-ids}
  end

  def json_cast(obj)
    obj = obj.as_json if obj.respond_to?(:as_json)
    stringify_json_ids? ? StringifyIds.recursively_stringify_ids(obj) : obj
  end

  def render(options = nil, extra_options = {}, &block)
    set_layout_options
    if options.is_a?(Hash) && options.key?(:json)
      json = options.delete(:json)
      unless json.is_a?(String)
        json = ActiveSupport::JSON.encode(json_cast(json))
      end

      # prepend our CSRF protection to the JSON response, unless this is an API
      # call that didn't use session auth, or a non-GET request.
      if prepend_json_csrf?
        json = "while(1);#{json}"
      end

      # fix for some browsers not properly handling json responses to multipart
      # file upload forms and s3 upload success redirects -- we'll respond with text instead.
      if options[:as_text] || json_as_text?
        options[:html] = json.html_safe
      else
        options[:json] = json
      end
    end

    # _don't_ call before_render hooks if we're not returning HTML
    unless options.is_a?(Hash) &&
      (options[:json] || options[:plain] || options[:layout] == false)
      run_callbacks(:html_render) { super }
    else
      super
    end
  end

  # flash is normally only preserved for one redirect; make sure we carry
  # it along in case there are more
  def redirect_to(*)
    flash.keep
    super
  end

  def css_bundles
    @css_bundles ||= []
  end
  helper_method :css_bundles

  def css_bundle(*args)
    opts = (args.last.is_a?(Hash) ? args.pop : {})
    Array(args).flatten.each do |bundle|
      css_bundles << [bundle, opts[:plugin]] unless css_bundles.include? [bundle, opts[:plugin]]
    end
    nil
  end
  helper_method :css_bundle

  def js_bundles; @js_bundles ||= []; end
  helper_method :js_bundles

  # Use this method to place a bundle on the page, note that the end goal here
  # is to only ever include one bundle per page load, so use this with care and
  # ensure that the bundle you are requiring isn't simply a dependency of some
  # other bundle.
  #
  # Bundles are defined in app/coffeescripts/bundles/<bundle>.coffee
  #
  # usage: js_bundle :gradebook
  #
  # Only allows multiple arguments to support old usage of jammit_js
  #
  # Optional :plugin named parameter allows you to specify a plugin which
  # contains the bundle. Example:
  #
  # js_bundle :gradebook, :plugin => :my_feature
  #
  # will look for the bundle in
  # /plugins/my_feature/(optimized|javascripts)/compiled/bundles/ rather than
  # /(optimized|javascripts)/compiled/bundles/
  def js_bundle(*args)
    opts = (args.last.is_a?(Hash) ? args.pop : {})
    Array(args).flatten.each do |bundle|
      js_bundles << [bundle, opts[:plugin], false] unless js_bundles.include? [bundle, opts[:plugin], false]
    end
    nil
  end
  helper_method :js_bundle

  # Like #js_bundle but delay the execution (not necessarily the loading) of the
  # JS until the DOM is ready. Equivalent to doing:
  #
  #     $(document).ready(() => { import('path/to/bundles/profile.js') })
  #
  # This is useful when you suspect that the rendering of ERB/HTML can take a
  # long enough time for the JS to execute before it's done. For example, when
  # a page would contain a ton of DOM elements to represent DB records without
  # pagination as seen in USERS-369.
  def deferred_js_bundle(*args)
    opts = (args.last.is_a?(Hash) ? args.pop : {})
    Array(args).flatten.each do |bundle|
      js_bundles << [bundle, opts[:plugin], true] unless js_bundles.include? [bundle, opts[:plugin], true]
    end
    nil
  end
  helper_method :deferred_js_bundle

  def add_body_class(*args)
    @body_classes ||= []
    raise "call add_body_class for #{args} in the controller when using streaming templates" if @streaming_template && (args - @body_classes).any?
    @body_classes += args
  end
  helper_method :add_body_class

  def body_classes; @body_classes ||= []; end
  helper_method :body_classes

  def set_active_tab(active_tab)
    raise "call set_active_tab for #{active_tab.inspect} in the controller when using streaming templates" if @streaming_template && @active_tab != active_tab
    @active_tab = active_tab
  end
  helper_method :set_active_tab

  def get_active_tab
    @active_tab
  end
  helper_method :get_active_tab

  def get_course_from_section
    if params[:section_id]
      @section = api_find(CourseSection, params.delete(:section_id))
      params[:course_id] = @section.course_id
    end
  end

  def reject_student_view_student
    return unless @current_user && @current_user.fake_student?
    @unauthorized_message ||= t('#application.errors.student_view_unauthorized', "You cannot access this functionality in student view.")
    render_unauthorized_action
  end

  def set_site_admin_context
    @context = Account.site_admin
    add_crumb t('#crumbs.site_admin', "Site Admin"), url_for(Account.site_admin)
  end

  def flash_notices
    @notices ||= begin
      notices = []
      if !browser_supported? && !@embedded_view && !cookies['unsupported_browser_dismissed']
        notices << {:type => 'warning', :content => {html: unsupported_browser}, :classes => 'unsupported_browser'}
      end
      if error = flash[:error]
        flash.delete(:error)
        notices << {:type => 'error', :content => error, :icon => 'warning'}
      end
      if warning = flash[:warning]
        flash.delete(:warning)
        notices << {:type => 'warning', :content => warning, :icon => 'warning'}
      end
      if info = flash[:info]
        flash.delete(:info)
        notices << {:type => 'info', :content => info, :icon => 'info'}
      end
      if notice = (flash[:html_notice] ? {html: flash[:html_notice]} : flash[:notice])
        if flash[:html_notice]
          flash.delete(:html_notice)
        else
          flash.delete(:notice)
        end
        notices << {:type => 'success', :content => notice, :icon => 'check'}
      end
      notices
    end
  end
  helper_method :flash_notices

  def unsupported_browser
    t("Your browser does not meet the minimum requirements for Canvas. Please visit the *Canvas Community* for a complete list of supported browsers.", :wrapper => view_context.link_to('\1', 'https://community.canvaslms.com/t5/Canvas-Basics-Guide/What-are-the-browser-and-computer-requirements-for-Canvas/ta-p/66'))
  end

  def browser_supported?
    key = request.user_agent.to_s.sum # keep cookie size in check. a legitimate collision here would be 1. extremely unlikely and 2. not a big deal
    if key != session[:browser_key]
      session[:browser_key] = key
      session[:browser_supported] = BrowserSupport.supported?(request.user_agent)
    end
    session[:browser_supported]
  end

  def mobile_device?
    params[:mobile] || request.user_agent.to_s =~ /ipod|iphone|ipad|Android/i
  end

  def ms_office?
    !!(request.user_agent.to_s =~ /ms-office/) ||
        !!(request.user_agent.to_s =~ %r{Word/\d+\.\d+})
  end

  def profile_data(profile, viewer, session, includes)
    extend Api::V1::UserProfile
    extend Api::V1::Course
    extend Api::V1::Group
    includes ||= []
    data = user_profile_json(profile, viewer, session, includes, profile)
    data[:can_edit] = viewer == profile.user
    data[:can_edit_name] = data[:can_edit] && profile.user.user_can_edit_name?
    data[:can_edit_avatar] = data[:can_edit] && profile.user.avatar_state != :locked
    data[:known_user] = viewer.address_book.known_user(profile.user)
    if data[:known_user] && viewer != profile.user
      common_courses = viewer.address_book.common_courses(profile.user)
      common_groups = viewer.address_book.common_groups(profile.user)
    else
      common_courses = {}
      common_groups = {}
    end
    data[:common_contexts] = common_contexts(common_courses, common_groups, @current_user, session)
    data
  end

  def common_contexts(common_courses, common_groups, current_user, session)
    courses = Course.where(id: common_courses.keys).to_a
    groups = Group.where(id: common_groups.keys).to_a

    common_courses = courses.map do |course|
      course_json(course, current_user, session, ['html_url'], false).merge({
        roles: common_courses[course.id].map { |role| Enrollment.readable_type(role) }
      })
    end

    common_groups = groups.map do |group|
      group_json(group, current_user, session, include: ['html_url']).merge({
        # in the future groups will have more roles and we'll need soemthing similar to
        # the roles.map above in courses
        roles: [t('#group.memeber', "Member")]
      })
    end

    common_courses + common_groups
  end

  def self.batch_jobs_in_actions(opts = {})
    batch_opts = opts.delete(:batch)
    around_action(opts) do |controller, action|
      Delayed::Batch.serial_batch(batch_opts || {}) do
        action.call
      end
    end
  end

  def not_found
    raise ActionController::RoutingError.new('Not Found')
  end

  def set_js_rights(objtypes = nil)
    objtypes ||= js_rights if respond_to?(:js_rights)
    if objtypes
      hash = {}
      objtypes.each do |instance_symbol|
        instance_name = instance_symbol.to_s
        obj = instance_variable_get("@#{instance_name}")
        policy = obj.check_policy(@current_user, session) unless obj.nil? || !obj.respond_to?(:check_policy)
        hash["#{instance_name.upcase}_RIGHTS".to_sym] = HashWithIndifferentAccess[policy.map { |right| [right, true] }] unless policy.nil?
      end

      js_env hash
    end
  end

  def set_js_wiki_data(opts = {})
    hash = {}

    hash[:DEFAULT_EDITING_ROLES] = @context.default_wiki_editing_roles if @context.respond_to?(:default_wiki_editing_roles)
    hash[:WIKI_PAGES_PATH] = polymorphic_path([@context, :wiki_pages])
    if opts[:course_home]
      hash[:COURSE_HOME] = true
      hash[:COURSE_TITLE] = @context.name
    end

    if @page
      if @page.grants_any_right?(@current_user, session, :update, :update_content)
        mc_status = setup_master_course_restrictions(@page, @context, user_can_edit: true)
      end

      hash[:WIKI_PAGE] = wiki_page_json(@page, @current_user, session, true, :deep_check_if_needed => true, :master_course_status => mc_status)
      version_number = Rails.cache.fetch(['page_version', @page].cache_key) { @page.versions.maximum(:number) }
      hash[:WIKI_PAGE_REVISION] = version_number && StringifyIds.stringify_id(version_number)
      hash[:WIKI_PAGE_SHOW_PATH] = named_context_url(@context, :context_wiki_page_path, @page)
      hash[:WIKI_PAGE_EDIT_PATH] = named_context_url(@context, :edit_context_wiki_page_path, @page)
      hash[:WIKI_PAGE_HISTORY_PATH] = named_context_url(@context, :context_wiki_page_revisions_path, @page)
    end

    if @context.is_a?(Course) && @context.grants_right?(@current_user, session, :read)
      hash[:COURSE_ID] = @context.id.to_s
      hash[:MODULES_PATH] = polymorphic_path([@context, :context_modules])
    end

    js_env hash
  end

  ASSIGNMENT_GROUPS_TO_FETCH_PER_PAGE_ON_ASSIGNMENTS_INDEX = 50
  def set_js_assignment_data
    rights = [:manage_assignments, :manage_grades, :read_grades, :manage]
    permissions = @context.rights_status(@current_user, *rights)
    permissions[:manage_course] = permissions[:manage]
    permissions[:manage] = permissions[:manage_assignments]
    permissions[:by_assignment_id] = @context.assignments.map do |assignment|
      [assignment.id, {update: assignment.user_can_update?(@current_user, session)}]
    end.to_h

    current_user_has_been_observer_in_this_course = @context.user_has_been_observer?(@current_user)

    prefetch_xhr(api_v1_course_assignment_groups_url(
      @context,
      include: [
        'assignments',
        'discussion_topic',
        (permissions[:manage] || current_user_has_been_observer_in_this_course) && 'all_dates',
        permissions[:manage] && 'module_ids'
      ].reject(&:blank?),
      exclude_response_fields: ['description', 'rubric'],
      override_assignment_dates: !permissions[:manage],
      per_page: ASSIGNMENT_GROUPS_TO_FETCH_PER_PAGE_ON_ASSIGNMENTS_INDEX
    ), id: 'assignment_groups_url')

    js_env({
      :COURSE_ID => @context.id.to_s,
      :URLS => {
        :new_assignment_url => new_polymorphic_url([@context, :assignment]),
        :new_quiz_url => context_url(@context, :context_quizzes_new_url),
        :course_url => api_v1_course_url(@context),
        :sort_url => reorder_course_assignment_groups_url(@context),
        :assignment_sort_base_url => course_assignment_groups_url(@context),
        :context_modules_url => api_v1_course_context_modules_path(@context),
        :course_student_submissions_url => api_v1_course_student_submissions_url(@context)
      },
      :POST_TO_SIS => Assignment.sis_grade_export_enabled?(@context),
      :PERMISSIONS => permissions,
      :HAS_GRADING_PERIODS => @context.grading_periods?,
      :VALID_DATE_RANGE => CourseDateRange.new(@context),
      :assignment_menu_tools => external_tools_display_hashes(:assignment_menu),
      :assignment_index_menu_tools => (@domain_root_account&.feature_enabled?(:commons_favorites) ?
        external_tools_display_hashes(:assignment_index_menu) : []),
      :assignment_group_menu_tools => (@domain_root_account&.feature_enabled?(:commons_favorites) ?
        external_tools_display_hashes(:assignment_group_menu) : []),
      :discussion_topic_menu_tools => external_tools_display_hashes(:discussion_topic_menu),
      :quiz_menu_tools => external_tools_display_hashes(:quiz_menu),
      :current_user_has_been_observer_in_this_course => current_user_has_been_observer_in_this_course,
      :observed_student_ids => ObserverEnrollment.observed_student_ids(@context, @current_user),
      apply_assignment_group_weights: @context.apply_group_weights?,
    })

    conditional_release_js_env(includes: :active_rules)

    if @context.grading_periods?
      js_env(:active_grading_periods => GradingPeriod.json_for(@context, @current_user))
    end
  end

  def self.google_drive_timeout
    Setting.get('google_drive_timeout', 30).to_i
  end

  def google_drive_connection
    return @google_drive_connection if @google_drive_connection

    ## @real_current_user first ensures that a masquerading user never sees the
    ## masqueradee's files, but in general you may want to block access to google
    ## docs for masqueraders earlier in the request
    if logged_in_user
      refresh_token, access_token = Rails.cache.fetch(['google_drive_tokens', logged_in_user].cache_key) do
        service = logged_in_user.user_services.where(service: "google_drive").first
        service && [service.token, service.secret]
      end
    else
      refresh_token = session[:oauth_gdrive_refresh_token]
      access_token = session[:oauth_gdrive_access_token]
    end

    @google_drive_connection = GoogleDrive::Connection.new(refresh_token, access_token, ApplicationController.google_drive_timeout)
  end

  def google_drive_client(refresh_token=nil, access_token=nil)
    settings = Canvas::Plugin.find(:google_drive).try(:settings) || {}
    client_secrets = {
      client_id: settings[:client_id],
      client_secret: settings[:client_secret_dec],
      redirect_uri: settings[:redirect_uri]
    }.with_indifferent_access
    GoogleDrive::Client.create(client_secrets, refresh_token, access_token)
  end

  def user_has_google_drive
    @user_has_google_drive ||= begin
      if logged_in_user
        Rails.cache.fetch_with_batched_keys('user_has_google_drive', batch_object: logged_in_user, batched_keys: :user_services) do
          google_drive_connection.authorized?
        end
      else
        google_drive_connection.authorized?
      end
    end
  end

  def self.instance_id
    nil
  end

  def self.region
    nil
  end

  def self.test_cluster_name
    nil
  end

  def self.test_cluster?
    false
  end

  def setup_live_events_context
    proc = -> do
      ctx = {}

      benchmark("setup_live_events_context") do

        if @domain_root_account
          ctx[:root_account_uuid] = @domain_root_account.uuid
          ctx[:root_account_id] = @domain_root_account.global_id
          ctx[:root_account_lti_guid] = @domain_root_account.lti_guid
        end

        if @current_pseudonym
          ctx[:user_login] = @current_pseudonym.unique_id
          ctx[:user_account_id] = @current_pseudonym.global_account_id
          ctx[:user_sis_id] = @current_pseudonym.sis_user_id
        end

        ctx[:user_id] = @current_user.global_id if @current_user
        ctx[:time_zone] = @current_user.time_zone if @current_user
        ctx[:developer_key_id] = @access_token.developer_key.global_id if @access_token
        ctx[:real_user_id] = @real_current_user.global_id if @real_current_user
        ctx[:context_type] = @context.class.to_s if @context
        ctx[:context_id] = @context.global_id if @context
        ctx[:context_sis_source_id] = @context.sis_source_id if @context.respond_to?(:sis_source_id)
        ctx[:context_account_id] = Context.get_account_or_parent_account_global_id(@context) if @context

        if @context_membership
          ctx[:context_role] =
            if @context_membership.respond_to?(:role)
              @context_membership.role.name
            elsif @context_membership.respond_to?(:type)
              @context_membership.type
            else
              @context_membership.class.to_s
            end
        end

        if tctx = Thread.current[:context]
          ctx[:request_id] = tctx[:request_id]
          ctx[:session_id] = tctx[:session_id]
        end

        ctx[:hostname] = request.host
        ctx[:http_method] = request.method
        ctx[:user_agent] = request.headers['User-Agent']
        ctx[:client_ip] = request.remote_ip
        ctx[:url] = request.url
        # The Caliper spec uses the spelling "referrer", so use it in the Canvas output JSON too.
        ctx[:referrer] = request.referer
        ctx[:producer] = 'canvas'

        if @domain_root_account&.feature_enabled?(:compact_live_event_payloads)
          ctx[:compact_live_events] = true
        end

        StringifyIds.recursively_stringify_ids(ctx)
      end

      ctx
    end
    LiveEvents.set_context(proc)
  end

  # makes it so you can use the prefetch_xhr erb helper from controllers. They'll be rendered in _head.html.erb
  def prefetch_xhr(*args, **kwargs)
    (@xhrs_to_prefetch_from_controller ||= []) << [args, kwargs]
  end

  def manage_live_events_context
    setup_live_events_context
    yield
  ensure
    LiveEvents.clear_context!
  end

  def can_stream_template?
    if ::Rails.env.test?
      # don't actually stream because it kills selenium
      # but still set the instance variable so we catch errors that we'd encounter streaming frd
      @streaming_template = true
      false
    else
      return value_to_boolean(params[:force_stream]) if params.key?(:force_stream)
      ::Canvas::DynamicSettings.find(tree: :private)["enable_template_streaming"] &&
        Setting.get("disable_template_streaming_for_#{controller_name}/#{action_name}", "false") != "true"
    end
  end

  def recaptcha_enabled?
    Canvas::DynamicSettings.find(tree: :private)['recaptcha_server_key'].present? && @domain_root_account.self_registration_captcha?
  end

  # Show Student View button on the following controller/action pages, as long as defined tabs are not hidden
  STUDENT_VIEW_PAGES = {
      "courses#show" => nil,
      "announcements#index" => Course::TAB_ANNOUNCEMENTS,
      "announcements#show" => nil,
      "assignments#index" => Course::TAB_ASSIGNMENTS,
      "assignments#show" => nil,
      "discussion_topics#index" => Course::TAB_DISCUSSIONS,
      "discussion_topics#show" => nil,
      "context_modules#index" => Course::TAB_MODULES,
      "context#roster" => Course::TAB_PEOPLE,
      "context#roster_user" => nil,
      "wiki_pages#front_page" => Course::TAB_PAGES,
      "wiki_pages#index" => Course::TAB_PAGES,
      "wiki_pages#show" => nil,
      "files#index" => Course::TAB_FILES,
      "files#show" => nil,
      "assignments#syllabus" => Course::TAB_SYLLABUS,
      "outcomes#index" => Course::TAB_OUTCOMES,
      "quizzes/quizzes#index" => Course::TAB_QUIZZES,
      "quizzes/quizzes#show" => nil
  }.freeze

  def show_student_view_button?
    return false unless @context&.is_a?(Course) && @context&.feature_enabled?(:easy_student_view) && can_do(@context, @current_user, :use_student_view)

    controller_action = "#{params[:controller]}##{params[:action]}"
    STUDENT_VIEW_PAGES.key?(controller_action) && (STUDENT_VIEW_PAGES[controller_action].nil? || !@context.tab_hidden?(STUDENT_VIEW_PAGES[controller_action]))
  end
  helper_method :show_student_view_button?
end<|MERGE_RESOLUTION|>--- conflicted
+++ resolved
@@ -1487,13 +1487,6 @@
   # at the end, for example, would be a problem.
   # all things would be rescued prior to any specific handlers.
   rescue_from Exception, with: :rescue_exception
-<<<<<<< HEAD
-  rescue_from RequestError, with: :rescue_expected_error_type
-  rescue_from ActiveRecord::RecordInvalid, with: :rescue_expected_error_type
-  rescue_from ActionController::UnknownFormat, with: :rescue_expected_error_type
-  rescue_from Canvas::Security::TokenExpired, with: :rescue_expected_error_type
-  rescue_from ActionView::MissingTemplate, with: :rescue_expected_error_type
-=======
   # Rails exceptions
   rescue_from ActionController::InvalidCrossOriginRequest, with: :rescue_expected_error_type
   rescue_from ActionController::UnknownFormat, with: :rescue_expected_error_type
@@ -1502,7 +1495,6 @@
   # Canvas exceptions
   rescue_from RequestError, with: :rescue_expected_error_type
   rescue_from Canvas::Security::TokenExpired, with: :rescue_expected_error_type
->>>>>>> 4afd4784
   rescue_from SearchTermHelper::SearchTermTooShortError, with: :rescue_expected_error_type
 
   def rescue_expected_error_type(error)
@@ -2169,11 +2161,7 @@
         is_public: is_public
       ).processed_url
     end
-<<<<<<< HEAD
-    UserContent.escape(rewriter.translate_content(str), request.host_with_port)
-=======
     UserContent.escape(rewriter.translate_content(str), request.host_with_port, use_new_math_equation_handling?)
->>>>>>> 4afd4784
   end
   helper_method :public_user_content
 
