--- conflicted
+++ resolved
@@ -1011,9 +1011,6 @@
     unless @domain_root_account.enable_draft?
       @page.set_as_front_page! if !@wiki.has_front_page? and @page.url == Wiki::DEFAULT_FRONT_PAGE_URL
     end
-<<<<<<< HEAD
-    if @page.is_front_page? && @page.new_record?
-=======
 
     is_privileged_user = is_authorized_action?(@page.wiki, @current_user, :manage)
     if is_privileged_user && @domain_root_account.enable_draft? && !@context.is_a?(Group)
@@ -1025,7 +1022,6 @@
     @page.editing_roles = (@context.default_wiki_editing_roles rescue nil) || @page.default_roles
 
     if @page.is_front_page?
->>>>>>> dcc67c78
       @page.body = t "#application.wiki_front_page_default_content_course", "Welcome to your new course wiki!" if @context.is_a?(Course)
       @page.body = t "#application.wiki_front_page_default_content_group", "Welcome to your new group wiki!" if @context.is_a?(Group)
     end
