# frozen_string_literal: true

#
# Copyright (C) 2011 - present Instructure, Inc.
#
# This file is part of Canvas.
#
# Canvas is free software: you can redistribute it and/or modify it under
# the terms of the GNU Affero General Public License as published by the Free
# Software Foundation, version 3 of the License.
#
# Canvas is distributed in the hope that it will be useful, but WITHOUT ANY
# WARRANTY; without even the implied warranty of MERCHANTABILITY or FITNESS FOR
# A PARTICULAR PURPOSE. See the GNU Affero General Public License for more
# details.
#
# You should have received a copy of the GNU Affero General Public License along
# with this program. If not, see <http://www.gnu.org/licenses/>.
#

# Filters added to this controller apply to all controllers in the application.
# Likewise, all the methods added will be available for all controllers.

class ApplicationController < ActionController::Base
  define_callbacks :html_render

  attr_accessor :active_tab
  attr_reader :context

  include Api
  include LocaleSelection
  include Api::V1::User
  include Api::V1::WikiPage
  include LegalInformationHelper
  include FullStoryHelper
  include ObserverEnrollmentsHelper

  helper :all

  include AuthenticationMethods

  include Canvas::RequestForgeryProtection
  protect_from_forgery with: :exception

  # Before/around actions run in order defined (even if interleaved)
  # After actions run in REVERSE order defined. Skipped on exception raise
  #   (which is common for 401, 404, 500 responses)
  # Around action yields return (in REVERSE order) after all after actions

  if !Rails.env.production? && Canvas::Plugin.value_to_boolean(ENV["N_PLUS_ONE_DETECTION"])
    around_action :n_plus_one_detection

    def n_plus_one_detection
      Prosopite.scan
      yield
    ensure
      Prosopite.finish
    end
  end

  prepend_before_action :load_user, :load_account
  # make sure authlogic is before load_user
  skip_before_action :activate_authlogic
  prepend_before_action :activate_authlogic
  before_action :respect_account_privacy

  around_action :set_locale
  around_action :set_timezone
  around_action :enable_request_cache
  around_action :batch_statsd
  around_action :compute_http_cost

  before_action :clear_idle_connections
  before_action :set_normalized_route
  before_action :set_sentry_trace
  before_action :annotate_apm
  before_action :annotate_sentry
  before_action :check_pending_otp
  before_action :set_user_id_header
  before_action :set_time_zone
  before_action :set_page_view
  before_action :require_reacceptance_of_terms
  before_action :clear_policy_cache
  around_action :manage_live_events_context
  before_action :initiate_session_from_token
  before_action :fix_xhr_requests
  before_action :init_body_classes
  before_action :manage_robots_meta
  # multiple actions might be called on a single controller instance in specs
  before_action :clear_js_env if Rails.env.test?

  after_action :log_page_view
  after_action :discard_flash_if_xhr
  after_action :cache_buster
  # Yes, we're calling this before and after so that we get the user id logged
  # on events that log someone in and log someone out.
  after_action :set_user_id_header
  after_action :set_response_headers
  after_action :update_enrollment_last_activity_at
  set_callback :html_render, :after, :add_csp_for_root

  class << self
    def instance_id
      nil
    end

    def region
      nil
    end

    def test_cluster_name
      nil
    end

    def test_cluster?
      false
    end

    def google_drive_timeout
      Setting.get("google_drive_timeout", 30).to_i
    end

    private

    def batch_jobs_in_actions(opts = {})
      batch_opts = opts.delete(:batch)
      around_action(opts) do |_controller, action|
        Delayed::Batch.serial_batch(batch_opts || {}, &action)
      end
    end
  end

  def supported_timezones
    ActiveSupport::TimeZone.all.map { |tz| tz.tzinfo.name }
  end

  add_crumb(proc do
    title = I18n.t("links.dashboard", "My Dashboard")
    crumb = <<~HTML
      <i class="icon-home"
         title="#{title}">
        <span class="screenreader-only">#{title}</span>
      </i>
    HTML

    crumb.html_safe
  end,
            :root_path,
            class: "home")

  def clear_js_env
    @js_env = nil
  end

  def set_normalized_route
    # Presently used only by Sentry, and not needed for API requests
    return unless request.format.html? && SentryExtensions::Settings.settings[:frontend_dsn]

    ::Rails.application.routes.router.recognize(request) { |route, _| @route ||= route }
    return unless @route

    @normalized_route = CGI.unescape(@route.format(@route.parts.excluding(:format).index_with { |part| "{#{part}}" }))
  end

  def set_sentry_trace
    @sentry_trace = Sentry.get_current_scope&.get_transaction&.to_sentry_trace
  end

  ##
  # Sends data from rails to JavaScript
  #
  # The data you send will eventually make its way into the view by simply
  # calling `to_json` on the data.
  #
  # It won't allow you to overwrite a key that has already been set
  #
  # Please use *ALL_CAPS* for keys since these are considered constants
  # Also, please don't name it stuff from JavaScript's Object.prototype
  # like `hasOwnProperty`, `constructor`, `__defineProperty__` etc.
  #
  # This method is available in controllers and views
  #
  # example:
  #
  #     # ruby
  #     js_env :FOO_BAR => [1,2,3], :COURSE => @course
  #
  #     # coffeescript
  #     require ['ENV'], (ENV) ->
  #       ENV.FOO_BAR #> [1,2,3]
  #
  def js_env(hash = {}, overwrite = false)
    return {} unless request.format.html? || request.format == "*/*" || @include_js_env

    if hash.present? && @js_env_has_been_rendered
      add_to_js_env(hash, @js_env_data_we_need_to_render_later, overwrite)
      return
    end

    # set some defaults
    unless @js_env
      benchmark("init @js_env") do
        editor_css = [
          active_brand_config_url("css"),
          view_context.stylesheet_path(css_url_for("what_gets_loaded_inside_the_tinymce_editor"))
        ]

        editor_hc_css = [
          active_brand_config_url("css", { force_high_contrast: true }),
          view_context.stylesheet_path(css_url_for("what_gets_loaded_inside_the_tinymce_editor", false, { force_high_contrast: true }))
        ]

        editor_css << view_context.stylesheet_path(css_url_for("fonts"))
        editor_hc_css << view_context.stylesheet_path(css_url_for("fonts"))

        @js_env_data_we_need_to_render_later = {}
        @js_env = {
          ASSET_HOST: Canvas::Cdn.config.host,
          active_brand_config_json_url: active_brand_config_url("json"),
          active_brand_config: active_brand_config.as_json(include_root: false),
          confetti_branding_enabled: Account.site_admin.feature_enabled?(:confetti_branding),
          url_to_what_gets_loaded_inside_the_tinymce_editor_css: editor_css,
          url_for_high_contrast_tinymce_editor_css: editor_hc_css,
          current_user_id: @current_user&.id,
          current_user_global_id: @current_user&.global_id,
          current_user_heap_id: @current_user&.heap_id(root_account: @domain_root_account),
          current_user_roles: @current_user&.roles(@domain_root_account),
          current_user_is_student: @context.respond_to?(:user_is_student?) && @context.user_is_student?(@current_user),
          current_user_types: @current_user.try { |u| u.account_users.active.map { |au| au.role.name } },
          current_user_disabled_inbox: @current_user&.disabled_inbox?,
          current_user_visited_tabs: @current_user&.get_preference(:visited_tabs),
          discussions_reporting: react_discussions_post_enabled_for_preferences_use?,
          files_domain: HostUrl.file_host(@domain_root_account || Account.default, request.host_with_port),
          group_information:,
          DOMAIN_ROOT_ACCOUNT_ID: @domain_root_account&.global_id,
          DOMAIN_ROOT_ACCOUNT_UUID: @domain_root_account&.uuid,
          k12: k12?,
          help_link_name:,
          help_link_icon:,
          use_high_contrast: @current_user&.prefers_high_contrast?,
          auto_show_cc: @current_user&.auto_show_cc?,
          disable_celebrations: @current_user&.prefers_no_celebrations?,
          disable_keyboard_shortcuts: @current_user&.prefers_no_keyboard_shortcuts?,
          LTI_LAUNCH_FRAME_ALLOWANCES: Lti::Launch.iframe_allowances,
          DEEP_LINKING_POST_MESSAGE_ORIGIN: request.base_url,
          DEEP_LINKING_LOGGING: Setting.get("deep_linking_logging", nil),
          comment_library_suggestions_enabled: @current_user&.comment_library_suggestions_enabled?,
          SETTINGS: {
            open_registration: @domain_root_account&.open_registration?,
            collapse_global_nav: @current_user&.collapse_global_nav?,
            release_notes_badge_disabled: @current_user&.release_notes_badge_disabled?,
          },
          FULL_STORY_ENABLED: fullstory_enabled_for_session?(session),
          RAILS_ENVIRONMENT: Canvas.environment
        }
        @js_env[:IN_PACED_COURSE] = @context.account.feature_enabled?(:course_paces) && @context.enable_course_paces? if @context.is_a?(Course)
        unless SentryExtensions::Settings.settings.blank?
          @js_env[:SENTRY_FRONTEND] = {
            dsn: SentryExtensions::Settings.settings[:frontend_dsn],
            org_slug: SentryExtensions::Settings.settings[:org_slug],
            base_url: SentryExtensions::Settings.settings[:base_url],
            normalized_route: @normalized_route,

            errors_sample_rate: Setting.get("sentry_frontend_errors_sample_rate", "0.0"),
            traces_sample_rate: Setting.get("sentry_frontend_traces_sample_rate", "0.0"),
            url_deny_pattern: Setting.get("sentry_frontend_url_deny_pattern", ""), # regexp

            # these values need to correlate with the backend for Sentry features to work properly
            revision: "canvas-lms@#{Canvas.semver_revision}"
          }
        end

        dynamic_settings_tree = DynamicSettings.find(tree: :private)
        if dynamic_settings_tree["api_gateway_enabled", failsafe: nil] == "true"
          @js_env[:API_GATEWAY_URI] = dynamic_settings_tree["api_gateway_uri"]
        end

        if dynamic_settings_tree["frontend_data_collection_endpoint", failsafe: nil]
          @js_env[:DATA_COLLECTION_ENDPOINT] = dynamic_settings_tree["frontend_data_collection_endpoint"]
        end

        @js_env[:flashAlertTimeout] = 1.day.in_milliseconds if @current_user&.prefers_no_toast_timeout?
        @js_env[:KILL_JOY] = @domain_root_account.kill_joy? if @domain_root_account&.kill_joy?

        cached_features = cached_js_env_account_features
        @js_env[:DOMAIN_ROOT_ACCOUNT_SFID] = Rails.cache.fetch(["sfid", @domain_root_account].cache_key) { @domain_root_account.salesforce_id } if @domain_root_account.respond_to?(:salesforce_id)
        @js_env[:DIRECT_SHARE_ENABLED] = @context.respond_to?(:grants_right?) && @context.grants_right?(@current_user, session, :direct_share)
        @js_env[:CAN_VIEW_CONTENT_SHARES] = @current_user&.can_view_content_shares?
        @js_env[:FEATURES] = cached_features.merge(
          canvas_k6_theme: @context.try(:feature_enabled?, :canvas_k6_theme)
        )
        @js_env[:current_user] = @current_user ? Rails.cache.fetch(["user_display_json", @current_user].cache_key, expires_in: 1.hour) { user_display_json(@current_user, :profile, [:avatar_is_fallback]) } : {}
        @js_env[:page_view_update_url] = page_view_path(@page_view.id, page_view_token: @page_view.token) if @page_view
        @js_env[:IS_LARGE_ROSTER] = true if !@js_env[:IS_LARGE_ROSTER] && @context.respond_to?(:large_roster?) && @context.large_roster?
        @js_env[:context_asset_string] = @context.try(:asset_string) unless @js_env[:context_asset_string]
        @js_env[:ping_url] = polymorphic_url([:api_v1, @context, :ping]) if @context.is_a?(Course)
        if params[:session_timezone].present? && supported_timezones.include?(params[:session_timezone])
          timezone = context_timezone = params[:session_timezone]
        else
          timezone = Time.zone.tzinfo.identifier unless @js_env[:TIMEZONE]
          context_timezone = @context.time_zone.tzinfo.identifier if !@js_env[:CONTEXT_TIMEZONE] && @context.respond_to?(:time_zone) && @context.time_zone.present?
        end
        @js_env[:TIMEZONE] = timezone
        @js_env[:CONTEXT_TIMEZONE] = context_timezone
        unless @js_env[:LOCALES]
          I18n.set_locale_with_localizer
          @js_env[:LOCALES] = I18n.fallbacks[I18n.locale].map(&:to_s)
          @js_env[:BIGEASY_LOCALE] = I18n.bigeasy_locale
          @js_env[:FULLCALENDAR_LOCALE] = I18n.fullcalendar_locale
          @js_env[:MOMENT_LOCALE] = I18n.moment_locale
        end

        @js_env[:lolcalize] = true if ENV["LOLCALIZE"]
        @js_env[:rce_auto_save_max_age_ms] = Setting.get("rce_auto_save_max_age_ms", 1.day.to_i * 1000).to_i
        @js_env[:FEATURES][:new_math_equation_handling] = use_new_math_equation_handling?
        @js_env[:K5_USER] = k5_user?
        @js_env[:USE_CLASSIC_FONT] = @context.is_a?(Course) ? @context.account.use_classic_font_in_k5? : use_classic_font?
        @js_env[:K5_HOMEROOM_COURSE] = @context.is_a?(Course) && @context.elementary_homeroom_course?
        @js_env[:K5_SUBJECT_COURSE] = @context.is_a?(Course) && @context.elementary_subject_course?
        @js_env[:LOCALE_TRANSLATION_FILE] = ::Canvas::Cdn.registry.url_for("javascripts/translations/#{@js_env[:LOCALES].first}.json")
        @js_env[:ACCOUNT_ID] = effective_account_id(@context)
        @js_env[:user_cache_key] = Base64.encode64("#{@current_user.uuid}vyfW=;[p-0?:{P_=HUpgraqe;njalkhpvoiulkimmaqewg") if @current_user&.workflow_state
      end
    end

    add_to_js_env(hash, @js_env, overwrite)

    @js_env
  end
  helper_method :js_env

  def group_information
    if @context.is_a?(Group) &&
       can_do(@context, @current_user, :manage) &&
       @context.group_category &&
       @context.group_category.groups &&
       @context.group_category.groups.active

      @context.group_category.groups.active.sort_by(&:name).pluck(:id, :name).map { |item| { id: item[0], label: item[1] } }
    end
  end
  private :group_information

  # put feature checks on Account.site_admin and @domain_root_account that we're loading for every page in here
  # so altogether we can get them faster the vast majority of the time
  JS_ENV_SITE_ADMIN_FEATURES = %i[
    featured_help_links
    lti_platform_storage
    calendar_series
    account_level_blackout_dates
    render_both_to_do_lists
    course_paces_redesign
    course_paces_for_students
    module_publish_menu
    explicit_latex_typesetting
    dev_key_oidc_alert
    media_links_use_attachment_id
    permanent_page_links
    differentiated_modules
    enhanced_course_creation_account_fetching
    instui_for_import_page
  ].freeze
  JS_ENV_ROOT_ACCOUNT_FEATURES = %i[
    product_tours
    usage_rights_discussion_topics
    granular_permissions_manage_users
    create_course_subaccount_picker
    lti_deep_linking_module_index_menu_modal
    lti_multiple_assignment_deep_linking
    lti_overwrite_user_url_input_select_content_dialog
    buttons_and_icons_root_account
    extended_submission_state
    scheduled_page_publication
    send_usage_metrics
    rce_transform_loaded_content
    lti_assignment_page_line_items
    mobile_offline_mode
    react_discussions_post
    instui_nav
  ].freeze
  JS_ENV_BRAND_ACCOUNT_FEATURES = [
    :embedded_release_notes
  ].freeze
  JS_ENV_FEATURES_HASH = Digest::SHA256.hexdigest([JS_ENV_SITE_ADMIN_FEATURES + JS_ENV_ROOT_ACCOUNT_FEATURES + JS_ENV_BRAND_ACCOUNT_FEATURES].sort.join(",")).freeze
  def cached_js_env_account_features
    # can be invalidated by a flag change on site admin, the domain root account, or the brand config account
    MultiCache.fetch(["js_env_account_features",
                      JS_ENV_FEATURES_HASH,
                      Account.site_admin.cache_key(:feature_flags),
                      @domain_root_account&.cache_key(:feature_flags),
                      brand_config_account&.cache_key(:feature_flags)].cache_key) do
      results = {}
      JS_ENV_SITE_ADMIN_FEATURES.each do |f|
        results[f] = Account.site_admin.feature_enabled?(f)
      end
      JS_ENV_ROOT_ACCOUNT_FEATURES.each do |f|
        results[f] = !!@domain_root_account&.feature_enabled?(f)
      end
      JS_ENV_BRAND_ACCOUNT_FEATURES.each do |f|
        results[f] = !!brand_config_account&.feature_enabled?(f)
      end
      results
    end
  end

  def add_to_js_env(hash, jsenv, overwrite)
    hash.each do |k, v|
      if jsenv[k] && jsenv[k] != v && !overwrite
        raise "js_env key #{k} is already taken"
      else
        jsenv[k] = v
      end
    end
  end

  def render_js_env
    res = StringifyIds.recursively_stringify_ids(js_env.clone).to_json
    @js_env_has_been_rendered = true
    res
  end
  helper_method :render_js_env

  def effective_account_id(context)
    if context.is_a?(Account)
      context.id
    elsif context.is_a?(Course)
      context.account_id
    elsif context.respond_to?(:context)
      effective_account_id(context.context)
    else
      @domain_root_account&.id
    end
  end

  # add keys to JS environment necessary for the RCE at the given risk level
  def rce_js_env_base(domain: request.host_with_port, user: @current_user, context: @context)
    Services::RichContent.env_for(
      user:,
      domain:,
      real_user: @real_current_user,
      context:
    )
  end

  def rce_js_env(domain: request.host_with_port)
    rce_env_hash = rce_js_env_base
    if @context.is_a?(Course)
      rce_env_hash[:RICH_CONTENT_FILES_TAB_DISABLED] = !@context.grants_right?(@current_user, session, :read_as_admin) &&
                                                       !tab_enabled?(@context.class::TAB_FILES, no_render: true)
    end
    account = Context.get_account(@context)
    rce_env_hash[:RICH_CONTENT_INST_RECORD_TAB_DISABLED] = account ? account.disable_rce_media_uploads? : false
    js_env(rce_env_hash, true) # Allow overriding in case this gets called more than once
  end
  helper_method :rce_js_env

  def conditional_release_js_env(assignment = nil, includes: [])
    currentContext = @context
    if currentContext.is_a?(Group)
      currentContext = @context.context
    end
    return unless ConditionalRelease::Service.enabled_in_context?(currentContext)

    cr_env = ConditionalRelease::Service.env_for(
      currentContext,
      @current_user,
      session:,
      assignment:,
      includes:
    )
    js_env(cr_env)
  end
  helper_method :conditional_release_js_env

  def set_student_context_cards_js_env
    js_env(
      STUDENT_CONTEXT_CARDS_ENABLED: true,
      student_context_card_tools: external_tools_display_hashes(:student_context_card)
    )
  end

  def external_tools_display_hashes(type, context = @context, custom_settings = [], tool_ids: nil)
    return [] if context.is_a?(Group)

    context = context.account if context.is_a?(User)
    tools = GuardRail.activate(:secondary) do
      Lti::ContextToolFinder.all_tools_for(context, { placements: type,
                                                      root_account: @domain_root_account,
                                                      current_user: @current_user,
                                                      tool_ids: }).to_a
    end

    tools.select! do |tool|
      tool.visible_with_permission_check?(type, @current_user, context, session) &&
        tool.feature_flag_enabled?(context)
    end

    tools.map do |tool|
      external_tool_display_hash(tool, type, {}, context, custom_settings)
    end
  end
  helper_method :external_tools_display_hashes

  def external_tool_display_hash(tool, type, url_params = {}, context = @context, custom_settings = [])
    url_params = {
      id: tool.id,
      launch_type: type
    }.merge(url_params)

    hash = {
      id: tool.id,
      title: tool.label_for(type, I18n.locale),
      base_url: polymorphic_url([context, :external_tool], url_params),
    }
    hash[:tool_id] = tool.tool_id if tool.tool_id.present?

    extension_settings = [:icon_url, :canvas_icon_class] | custom_settings
    extension_settings.each do |setting|
      hash[setting] = tool.extension_setting(type, setting)
    end
    hash[:base_title] = tool.default_label(I18n.locale) if custom_settings.include?(:base_title)
    hash[:external_url] = tool.url if custom_settings.include?(:external_url)
    hash
  end
  helper_method :external_tool_display_hash

  def k12?
    @domain_root_account&.feature_enabled?(:k12)
  end
  helper_method :k12?

  def grading_periods?
    !!@context.try(:grading_periods?)
  end
  helper_method :grading_periods?

  def setup_master_course_restrictions(objects, course, user_can_edit: false)
    return unless course.is_a?(Course) && (user_can_edit || course.grants_right?(@current_user, session, :read_as_admin))

    if MasterCourses::MasterTemplate.is_master_course?(course)
      MasterCourses::Restrictor.preload_default_template_restrictions(objects, course)
      :master # return master/child status
    elsif MasterCourses::ChildSubscription.is_child_course?(course)
      MasterCourses::Restrictor.preload_child_restrictions(objects)
      :child
    end
  end
  helper_method :setup_master_course_restrictions

  def set_master_course_js_env_data(object, course)
    return unless object.respond_to?(:master_course_api_restriction_data) && object.persisted?

    status = setup_master_course_restrictions([object], course)
    return unless status

    # we might have to include more information about the object here to make it easier to plug a common component in
    data = object.master_course_api_restriction_data(status)
    if status == :master
      data[:default_restrictions] = MasterCourses::MasterTemplate.full_template_for(course).default_restrictions_for(object)
    end
    js_env(MASTER_COURSE_DATA: data)
  end
  helper_method :set_master_course_js_env_data

  def load_blueprint_courses_ui
    return if js_env[:BLUEPRINT_COURSES_DATA]
    return unless @context.is_a?(Course) && @context.grants_right?(@current_user, :manage)

    is_child = MasterCourses::ChildSubscription.is_child_course?(@context)
    is_master = MasterCourses::MasterTemplate.is_master_course?(@context)

    return unless is_master || is_child

    js_bundle(is_master ? :blueprint_course_master : :blueprint_course_child)
    css_bundle :blueprint_courses

    master_course = is_master ? @context : MasterCourses::MasterTemplate.master_course_for_child_course(@context)
    if master_course.nil?
      # somehow the is_child_course? value is cached but we can't actually find the subscription so clear the cache and bail
      Rails.cache.delete(MasterCourses::ChildSubscription.course_cache_key(@context))
      return
    end
    bc_data = {
      isMasterCourse: is_master,
      isChildCourse: is_child,
      accountId: @context.account.id,
      masterCourse: master_course.slice(:id, :name, :enrollment_term_id),
      course: @context.slice(:id, :name, :enrollment_term_id),
    }
    if is_master
      can_manage = @context.account.grants_right?(@current_user, :manage_master_courses)
      bc_data.merge!(
        subAccounts: @context.account.sub_accounts.pluck(:id, :name).map { |id, name| { id:, name: } },
        terms: @context.account.root_account.enrollment_terms.active.to_a.map { |term| { id: term.id, name: term.name } },
        canManageCourse: can_manage,
        canAutoPublishCourses: can_manage
      )
    end
<<<<<<< HEAD
=======

>>>>>>> 82f3398e
    js_env BLUEPRINT_COURSES_DATA: bc_data
    if is_master && js_env.key?(:NEW_USER_TUTORIALS)
      js_env[:NEW_USER_TUTORIALS][:is_enabled] = false
    end
  end
  helper_method :load_blueprint_courses_ui

  def load_content_notices
    if @context.respond_to?(:content_notices)
      notices = @context.content_notices(@current_user)
      if notices.any?
        js_env CONTENT_NOTICES: notices.map { |notice|
          {
            tag: notice.tag,
            variant: notice.variant || "info",
            text: notice.text.is_a?(Proc) ? notice.text.call : notice.text,
            link_text: notice.link_text.is_a?(Proc) ? notice.link_text.call : notice.link_text,
            link_target: notice.link_target.is_a?(Proc) ? notice.link_target.call(@context) : notice.link_target
          }
        }
        js_bundle :content_notices
        return true
      end
    end
    false
  end
  helper_method :load_content_notices

  def editing_restricted?(content, edit_type = :any)
    return false unless content.respond_to?(:editing_restricted?)

    content.editing_restricted?(edit_type)
  end
  helper_method :editing_restricted?

  def tool_dimensions
    tool_dimensions = { selection_width: "100%", selection_height: "100%" }

    link_settings = @tag&.link_settings || {}

    tool_dimensions.each do |k, _v|
      # it may happen that we get "link_settings"=>{"selection_width"=>"", "selection_height"=>""}
      if link_settings[k.to_s].present?
        tool_dimensions[k] = link_settings[k.to_s]
      elsif @tool.settings[k] && @tool.settings[k] != 0
        # ContextExternalTool#normalize_sizes! converts settings[:selection_width] and settings[:selection_height] to integer
        tool_dimensions[k] = @tool.settings[k]
      end

      tool_dimensions[k] = tool_dimensions[k].to_s << "px" unless /%|px/.match?(tool_dimensions[k].to_s)
    end

    tool_dimensions
  end
  private :tool_dimensions

  # Reject the request by halting the execution of the current handler
  # and returning a helpful error message (and HTTP status code).
  #
  # @param [String] cause
  #   The reason the request is rejected for.
  # @param [Optional, Integer|Symbol, Default :bad_request] status
  #   HTTP status code or symbol.
  def reject!(cause, status = :bad_request)
    raise RequestError.new(cause, status)
  end

  # returns the user actually logged into canvas, even if they're currently masquerading
  #
  # This is used by the google docs integration, among other things --
  # having @real_current_user first ensures that a masquerading user never sees the
  # masqueradee's files, but in general you may want to block access to google
  # docs for masqueraders earlier in the request
  def logged_in_user
    @real_current_user || @current_user
  end
  helper_method :logged_in_user

  def not_fake_student_user
    @current_user&.fake_student? ? logged_in_user : @current_user
  end

  def rescue_action_dispatch_exception
    rescue_action_in_public(request.env["action_dispatch.exception"])
  end

  # used to generate context-specific urls without having to
  # check which type of context it is everywhere
  def named_context_url(context, name, *opts)
    if context.is_a?(UserProfile)
      name = name.to_s.sub("context", "profile")
    else
      klass = context.class.base_class
      name = name.to_s.sub("context", klass.name.underscore)
      opts.unshift(context)
    end
    opts.push({}) unless opts[-1].is_a?(Hash)
    include_host = opts[-1].delete(:include_host)
    unless include_host
      # rubocop:disable Style/RescueModifier
      opts[-1][:host] = context.host_name rescue nil
      # rubocop:enable Style/RescueModifier
      opts[-1][:only_path] = true unless name.end_with?("_path")
    end
    send name, *opts
  end

  def self.promote_view_path(path)
    self.view_paths = view_paths.to_ary.reject { |p| p.to_s == path }
    prepend_view_path(path)
  end

  # the way classic quizzes copies question data from the page into the
  # edit form causes the elements added for a11y to get duplicated
  # and other misadventures that caused 4 hotfixes in 3 days.
  # Let's just not use the new math handling there.
  def use_new_math_equation_handling?
    !(params[:controller] == "quizzes/quizzes" && params[:action] == "edit") &&
      params[:controller] != "question_banks" &&
      params[:controller] != "eportfolio_entries"
  end

  def user_url(*opts)
    (opts[0] == @current_user) ? user_profile_url(@current_user) : super
  end

  protected

  # we track the cost of each request in RequestThrottle in order
  # to rate limit clients that are abusing the API.  Some actions consume
  # time or resources that are not well represented by simple time/cpu
  # benchmarks, so you can use this method to increase the perceived cost
  # of a request by an arbitrary amount.  For an anchor, rate limiting
  # kicks in when a user has exceeded 600 arbitrary units of cost (it's
  # a leaky bucket, go see RequestThrottle), so using an 'amount'
  # param of 600, for example, would max out the bucket immediately
  def increment_request_cost(amount)
    current_cost = request.env["extra-request-cost"] || 0
    request.env["extra-request-cost"] = current_cost + amount
  end

  def assign_localizer
    I18n.localizer = lambda do
      context_hash = {
        context: @context,
        user: not_fake_student_user,
        root_account: @domain_root_account
      }
      if request.present?
        # if for some reason this gets stuck
        # as global state on I18n (cleanup failure), we don't want it to
        # explode trying to access a non-existant request.
        context_hash[:session_locale] = session[:locale]
        context_hash[:session_timezone] = session[:timezone]
        context_hash[:accept_language] = request.headers["Accept-Language"]
      else
        logger.warn("[I18N] localizer executed from context-less controller")
      end
      infer_locale context_hash
    end
  end

  def set_locale
    store_session_locale
    assign_localizer
    yield if block_given?
  ensure
    # this resets any locale set in set_locale_with_localizer (implicitly called
    # on any translation call)
    I18n.locale = I18n.default_locale # rubocop:disable Rails/I18nLocaleAssignment
    I18n.localizer = nil
  end

  def set_timezone
    store_session_timezone
    yield if block_given?
  end

  def enable_request_cache(&)
    RequestCache.enable(&)
  end

  def batch_statsd(&)
    InstStatsd::Statsd.batch(&)
  end

  def compute_http_cost
    CanvasHttp.reset_cost!
    yield
  ensure
    if CanvasHttp.cost > 0
      cost_weight = Setting.get("canvas_http_cost_weight", "1.0").to_f
      increment_request_cost(CanvasHttp.cost * cost_weight)
    end
  end

  def clear_idle_connections
    Canvas::RedisConnections.clear_idle!
  end

  def annotate_apm
    Canvas::Apm.annotate_trace(
      Shard.current,
      @domain_root_account,
      RequestContext::Generator.request_id,
      @current_user
    )
  end

  def annotate_sentry
    Sentry.set_tags({
                      db_cluster: @domain_root_account&.shard&.database_server&.id
                    })
  end

  def store_session_locale
    return unless (locale = params[:session_locale])

    supported_locales = I18n.available_locales.map(&:to_s)
    session[:locale] = locale if supported_locales.include? locale
  end

  def store_session_timezone
    return unless (timezone = params[:session_timezone])

    session[:timezone] = timezone if supported_timezones.include? params[:session_timezone]
  end

  def init_body_classes
    @body_classes = []
  end

  def set_user_id_header
    headers["X-Canvas-User-Id"] ||= @current_user.global_id.to_s if @current_user
    headers["X-Canvas-Real-User-Id"] ||= @real_current_user.global_id.to_s if @real_current_user
  end

  def append_to_header(header, value)
    headers[header] = (headers[header] || "") + value
    headers[header]
  end

  # make things requested from jQuery go to the "format.js" part of the "respond_to do |format|" block
  # see http://codetunes.com/2009/01/31/rails-222-ajax-and-respond_to/ for why
  def fix_xhr_requests
    request.format = :js if request.xhr? && request.format == :html && !params[:html_xhr]
  end

  # scopes all time objects to the user's specified time zone
  def set_time_zone
    user = not_fake_student_user
    if user && user.time_zone.present?
      Time.zone = user.time_zone
      if Time.zone && Time.zone.name == "UTC" && user.time_zone && user.time_zone.name.match(/\s/)
        Time.zone = user.time_zone.name.split(/\s/)[1..].join(" ") rescue nil
      end
    else
      Time.zone = @domain_root_account && @domain_root_account.default_time_zone
    end
  end

  # retrieves the root account for the given domain
  def load_account
    @domain_root_account = request.env["canvas.domain_root_account"] || LoadAccount.default_domain_root_account
    @files_domain = request.host_with_port != HostUrl.context_host(@domain_root_account) && HostUrl.is_file_host?(request.host_with_port)
    @domain_root_account
  end

  def respect_account_privacy
    return if login_request?

    return unless @domain_root_account.present? && @domain_root_account.settings[:require_user]

    require_user
  end

  # This can be appended to with << if needed
  def csp_frame_ancestors
    @csp_frame_ancestors ||= [].tap do |list|
      # Allow iframing on all vanity domains as well as the canonical one
      unless @domain_root_account.nil?
        list.concat HostUrl.context_hosts(@domain_root_account, request.host)
      end
    end
  end

  def set_response_headers
    # we can't block frames on the files domain, since files domain requests
    # are typically embedded in an iframe in canvas, but the hostname is
    # different
    if !files_domain? && Setting.get("block_html_frames", "true") == "true" && !@embeddable
      append_to_header("Content-Security-Policy", "frame-ancestors 'self' #{csp_frame_ancestors&.uniq&.join(" ")};")
    end
    RequestContext::Generator.store_request_meta(request, @context, @sentry_trace)
    true
  end

  def files_domain?
    !!@files_domain
  end

  def check_pending_otp
    if session[:pending_otp] && params[:controller] != "login/otp"
      return render plain: "Please finish logging in", status: :forbidden if request.xhr?

      destroy_session
      redirect_to login_url
    end
  end

  def tab_enabled?(id, no_render: false)
    return true unless @context.respond_to?(:tabs_available)

    valid = Rails.cache.fetch(["tab_enabled4", id, @context, @current_user, @domain_root_account, session[:enrollment_uuid]].cache_key) do
      @context.tabs_available(@current_user,
                              session:,
                              include_hidden_unused: true,
                              root_account: @domain_root_account,
                              only_check: [id]).any? { |t| t[:id] == id }
    end
    render_tab_disabled unless valid || no_render
    valid
  end

  def render_tab_disabled
    msg = tab_disabled_message(@context)
    respond_to do |format|
      format.html do
        flash[:notice] = msg
        redirect_to named_context_url(@context, :context_url)
      end
      format.json do
        render json: { message: msg }, status: :not_found
      end
    end
  end

  def tab_disabled_message(context)
    case context
    when Account
      t "#application.notices.page_disabled_for_account", "That page has been disabled for this account"
    when Course
      t "#application.notices.page_disabled_for_course", "That page has been disabled for this course"
    when Group
      t "#application.notices.page_disabled_for_group", "That page has been disabled for this group"
    else
      t "#application.notices.page_disabled", "That page has been disabled"
    end
  end

  def require_password_session
    if session[:used_remember_me_token]
      flash[:warning] = t "#application.warnings.please_log_in", "For security purposes, please enter your password to continue"
      store_location
      redirect_to login_url
      return false
    end
    true
  end

  def run_login_hooks
    LoginHooks.run_hooks(request)
  end

  # checks the authorization policy for the given object using
  # the vendor/plugins/adheres_to_policy plugin.  If authorized,
  # returns true, otherwise renders unauthorized messages and returns
  # false.  To be used as follows:
  # if authorized_action(object, @current_user, :update)
  #   render
  # end
  def authorized_action(object, actor, rights, all_rights: false)
    can_do = object.send(all_rights ? :grants_all_rights? : :grants_any_right?, actor, session, *Array(rights), with_justifications: true)
    unless can_do.success?
      if can_do.justifications.present?
        # Even if there are multiple justifications, we can only reasonably handle one at a time,
        # so just arbitrarily choose the first one
        chosen = can_do.justifications.first
        send("render_auth_failure_#{chosen.justification}".to_s, chosen.context)
      else
        render_unauthorized_action
      end
    end
    can_do.success?
  end
  alias_method :authorized_action?, :authorized_action

  def fix_ms_office_redirects
    if ms_office?
      # Office will follow 302's internally, until it gets to a 200. _then_ it will pop it out
      # to a web browser - but you've lost your cookies! This breaks not only store_location,
      # but in the case of delegated authentication where the provider does an additional
      # redirect storing important information in session, makes it impossible to log in at all
      render plain: "", status: :ok
      return false
    end
    true
  end

  # Render a general error page with the given details.
  # Arguments of this method must be translated
  def render_error_with_details(title:, summary: nil, directions: nil)
    render(
      "shared/errors/error_with_details",
      locals: {
        title:,
        summary:,
        directions:
      }
    )
  end

  def render_unauthorized_action
    respond_to do |format|
      @show_left_side = false
      clear_crumbs
      path_params = request.path_parameters
      path_params[:format] = nil
      @headers = !!@current_user if @headers != false
      @files_domain = @account_domain && @account_domain.host_type == "files"
      format.any(:html, :pdf) do
        return unless fix_ms_office_redirects

        store_location
        return redirect_to login_url(params.permit(:authentication_provider)) if !@files_domain && !@current_user

        if @context.is_a?(Course) && @context_enrollment
          if @context_enrollment.enrollment_state&.pending?
            start_date = @context_enrollment.available_at
          end
          if @context.claimed?
            @unauthorized_message = t("#application.errors.unauthorized.unpublished", "This course has not been published by the instructor yet.")
            @unauthorized_reason = :unpublished
          elsif start_date && start_date > Time.now.utc
            @unauthorized_message = t("#application.errors.unauthorized.not_started_yet", "The course you are trying to access has not started yet.  It will start %{date}.", date: TextHelper.date_string(start_date))
            @unauthorized_reason = :unpublished
          end
        end

        render "shared/unauthorized", status: :unauthorized, content_type: Mime::Type.lookup("text/html"), formats: :html
      end
      format.zip { redirect_to(url_for(path_params)) }
      format.json { render_json_unauthorized }
      format.all { render plain: "Unauthorized", status: :unauthorized }
    end
    set_no_cache_headers
  end

  def verified_user_check
    if @domain_root_account&.user_needs_verification?(@current_user) # disable tools before verification
      if @current_user
        render_unverified_error(
          t("user not authorized to perform that action until verifying email"),
          t("Complete registration by clicking the “finish the registration process” link sent to your email.")
        )
      else
        render_unverified_error(
          t("must be logged in and registered to perform that action"),
          t("Please Log in to view this content")
        )
      end
      false
    else
      true
    end
  end

  def render_unverified_error(json_message, flash_message)
    respond_to do |format|
      format.json do
        render json: {
                 status: "unverified",
                 errors: [{ message: json_message }]
               },
               status: :unauthorized
      end
      format.all do
        flash[:warning] = flash_message
        redirect_to_referrer_or_default(root_url)
      end
    end
    set_no_cache_headers
  end

  # To be used as a before_action, requires controller or controller actions
  # to have their urls scoped to a context in order to be valid.
  # So /courses/5/assignments or groups/1/assignments would be valid, but
  # not /assignments
  def require_context(user_scope: nil)
    get_context(user_scope:)
    unless @context
      if @context_is_current_user
        store_location
        redirect_to login_url
      elsif params[:context_id]
        raise ActiveRecord::RecordNotFound, "Cannot find #{params[:context_type] || "Context"} for ID: #{params[:context_id]}"
      else
        raise ActiveRecord::RecordNotFound, "Context is required, but none found"
      end
    end
    !@context.nil?
  end

  def require_context_and_read_access
    require_context && authorized_action(@context, @current_user, :read)
  end

  helper_method :clean_return_to

  def require_account_context
    require_context_type(Account)
  end

  def require_course_context
    require_context_type(Course)
  end

  def require_context_type(klass)
    unless require_context && @context.is_a?(klass)
      raise ActiveRecord::RecordNotFound, "Context must be of type '#{klass}'"
    end

    true
  end

  MAX_ACCOUNT_LINEAGE_TO_SHOW_IN_CRUMBS = 3

  GET_CONTEXT_GRAPHQL_OPERATION_NAMES = %w[CreateSubmission CreateDiscussionEntry].freeze

  # Can be used as a before_action, or just called from controller code.
  # Assigns the variable @context to whatever context the url is scoped
  # to.  So /courses/5/assignments would have a @context=Course.find(5).
  # Also assigns @context_membership to the membership type of @current_user
  # if @current_user is a member of the context.
  def get_context(user_scope: nil)
    GuardRail.activate(:secondary) do
      unless @context
        if params[:course_id] || (request.url.include?("/graphql") && GET_CONTEXT_GRAPHQL_OPERATION_NAMES.include?(params[:operationName]))

          @context = params[:course_id] ? api_find(Course.active, params[:course_id]) : pull_context_course
          return if @context.nil? # When doing pull_context_course it's possible to get a nil context, if that happen, we don't want to continue.

          @context.root_account = @domain_root_account if @context.root_account_id == @domain_root_account.id # no sense in refetching it
          params[:context_id] = params[:course_id]
          params[:context_type] = "Course"
          if @context && @current_user
            @context_enrollment = @context.enrollments.where(user_id: @current_user).joins(:enrollment_state)
                                          .order(Enrollment.state_by_date_rank_sql, Enrollment.type_rank_sql).readonly(false).first
          end
          @context_membership = @context_enrollment
          check_for_readonly_enrollment_state
        elsif params[:account_id] || (is_a?(AccountsController) && (params[:account_id] = params[:id]))
          @context = api_find(Account.active, params[:account_id])
          params[:context_id] = @context.id
          params[:context_type] = "Account"
          @context_enrollment = @context.account_users.active.where(user_id: @current_user.id).first if @context && @current_user
          @context_membership = @context_enrollment
          @account = @context
        elsif params[:group_id]
          @context = api_find(Group.active, params[:group_id])
          params[:context_id] = params[:group_id]
          params[:context_type] = "Group"
          @context_enrollment = @context.group_memberships.where(user_id: @current_user).first if @context && @current_user
          @context_membership = @context_enrollment
        elsif params[:user_id] || (is_a?(UsersController) && (params[:user_id] = params[:id]))
          @context = api_find(user_scope || User.active, params[:user_id])
          params[:context_id] = params[:user_id]
          params[:context_type] = "User"
          @context_membership = @context if @context == @current_user
        elsif params[:course_section_id] || (is_a?(SectionsController) && (params[:course_section_id] = params[:id]))
          params[:context_id] = params[:course_section_id]
          params[:context_type] = "CourseSection"
          @context = api_find(CourseSection, params[:course_section_id])
        elsif request.path.start_with?("/profile") || request.path == "/" || request.path.start_with?("/dashboard/files") || request.path.start_with?("/calendar") || request.path.start_with?("/assignments") || request.path.start_with?("/files") || request.path == "/api/v1/calendar_events/visible_contexts"
          # ^ this should be split out into things on the individual controllers
          @context_is_current_user = true
          @context = @current_user
          @context_membership = @context
        end

        assign_localizer if @context.present?

        if request.format.html?
          if @context.is_a?(Account) && !@context.root_account?
            account_chain = @context.account_chain.to_a.select { |a| a.grants_right?(@current_user, session, :read) }
            account_chain.slice!(0) # the first element is the current context
            count = account_chain.length
            account_chain.reverse.each_with_index do |a, idx|
              if idx == 1 && count >= MAX_ACCOUNT_LINEAGE_TO_SHOW_IN_CRUMBS
                add_crumb(I18n.t("#lib.text_helper.ellipsis", "..."), nil)
              elsif count >= MAX_ACCOUNT_LINEAGE_TO_SHOW_IN_CRUMBS && idx > 0 && idx <= count - MAX_ACCOUNT_LINEAGE_TO_SHOW_IN_CRUMBS
                next
              else
                add_crumb(a.short_name, account_url(a.id), id: "crumb_#{a.asset_string}")
              end
            end
          end

          if @context.respond_to?(:short_name)
            crumb_url = named_context_url(@context, :context_url) if @context.grants_right?(@current_user, session, :read)
            add_crumb(@context.nickname_for(@current_user, :short_name), crumb_url)
          end

          @set_badge_counts = true
        end
      end

      # There is lots of interesting information set up in here, that we want
      # to place into the live events context.
      setup_live_events_context
    end
  end

  # This is used by a number of actions to retrieve a list of all contexts
  # associated with the given context.  If the context is a user then it will
  # include all the user's current contexts.
  # Assigns it to the variable @contexts
  def get_all_pertinent_contexts(opts = {})
    return if @already_ran_get_all_pertinent_contexts

    @already_ran_get_all_pertinent_contexts = true

    raise(ArgumentError, "Need a starting context") if @context.nil?

    @contexts = [@context]
    only_contexts = ActiveRecord::Base.parse_asset_string_list(opts[:only_contexts] || params[:only_contexts])
    if @context.is_a?(User)
      # we already know the user can read these courses and groups, so skip
      # the grants_right? check to avoid querying for the various memberships
      # again.
      enrollment_scope = Enrollment
                         .shard(opts[:cross_shard] ? @context.in_region_associated_shards : Shard.current)
                         .for_user(@context)
                         .current
                         .active_by_date
      enrollment_scope = enrollment_scope.where(course_id: @observed_course_ids) if @observed_course_ids
      include_groups = !!opts[:include_groups]
      group_ids = nil

      courses = []
      if only_contexts.present?
        # find only those courses and groups passed in the only_contexts
        # parameter, but still scoped by user so we know they have rights to
        # view them.
        course_ids = only_contexts["Course"]
        if course_ids.present?
          courses = Course
                    .shard(opts[:cross_shard] ? @context.in_region_associated_shards : Shard.current)
                    .joins(enrollments: :enrollment_state)
                    .merge(enrollment_scope.except(:joins))
                    .where(id: course_ids)
        end
        if include_groups
          group_ids = only_contexts["Group"]
          include_groups = group_ids.present?
        end
      else
        courses = Course
                  .shard(opts[:cross_shard] ? @context.in_region_associated_shards : Shard.current)
                  .joins(enrollments: :enrollment_state)
                  .merge(enrollment_scope.except(:joins))
      end

      groups = []
      if include_groups
        group_scope = @context.current_groups
        group_scope = group_scope.where(context_type: "Course", context_id: @observed_course_ids) if @observed_course_ids
        if group_ids
          Shard.partition_by_shard(group_ids) do |shard_group_ids|
            groups += group_scope.shard(Shard.current).where(id: shard_group_ids).to_a
          end
        else
          groups = group_scope.shard(opts[:cross_shard] ? @context.in_region_associated_shards : Shard.current).to_a
        end
      end
      groups = @context.filter_visible_groups_for_user(groups)

      if opts[:include_accounts]
        # reload @current_user to make sure we get a current value for their :enabled_account_calendars preference
        @current_user.reload
        accounts = @current_user.enabled_account_calendars
      end

      if opts[:favorites_first]
        favorite_course_ids = @context.favorite_context_ids("Course")
        courses = courses.sort_by { |c| [favorite_course_ids.include?(c.id) ? 0 : 1, Canvas::ICU.collation_key(c.name)] }
      end

      @contexts.concat courses
      @contexts.concat groups
      @contexts.concat(accounts || [])
    end

    include_contexts = opts[:include_contexts] || params[:include_contexts]
    include_contexts&.split(",")&.each do |include_context|
      # don't load it again if we've already got it
      next if @contexts.any? { |c| c.asset_string == include_context }

      context = Context.find_by_asset_string(include_context)
      @contexts << context if context&.grants_right?(@current_user, session, :read)
    end

    @contexts = @contexts.uniq
    Course.require_assignment_groups(@contexts)
    @context_enrollment = @context.membership_for_user(@current_user) if @context.respond_to?(:membership_for_user)
    @context_membership = @context_enrollment
  end

  def check_for_readonly_enrollment_state
    return unless request.format.html?

    if @context_enrollment.is_a?(Enrollment) && ["invited", "active"].include?(@context_enrollment.workflow_state) && action_name != "enrollment_invitation"
      state = @context_enrollment.state_based_on_date
      case state
      when :invited
        flash[:html_notice] = if @context_enrollment.available_at
                                t("You'll need to *accept the enrollment invitation* before you can fully participate in this course, starting on %{date}.",
                                  wrapper: view_context.link_to('\1', "#", "data-method" => "POST", "data-url" => course_enrollment_invitation_url(@context, accept: true)),
                                  date: datetime_string(@context_enrollment.available_at))
                              else
                                t("You'll need to *accept the enrollment invitation* before you can fully participate in this course.",
                                  wrapper: view_context.link_to('\1', "#", "data-method" => "POST", "data-url" => course_enrollment_invitation_url(@context, accept: true)))
                              end
      when :accepted
        flash[:html_notice] = t("This course hasn’t started yet. You will not be able to participate in this course until %{date}.",
                                date: datetime_string(@context_enrollment.available_at))
      end
    end
  end

  def set_badge_counts_for(context, user)
    return if @js_env && @js_env[:badge_counts].present?
    return unless context.present? && user.present?
    return unless context.respond_to?(:content_participation_counts) # just Course and Group so far

    js_env(badge_counts: badge_counts_for(context, user))
  end
  helper_method :set_badge_counts_for

  def badge_counts_for(context, user)
    badge_counts = {}
    ["Submission"].each do |type|
      participation_count = context.content_participation_counts
                                   .where(user_id: user.id, content_type: type).take
      participation_count ||= content_participation_count(context, type, user)
      badge_counts[type.underscore.pluralize] = participation_count.unread_count
    end
    badge_counts
  end

  def content_participation_count(context, type, user)
    GuardRail.activate(:primary) do
      ContentParticipationCount.create_or_update({ context:, user:, content_type: type })
    end
  end

  def get_upcoming_assignments(course)
    visible_assignments = AssignmentGroup.visible_assignments(
      @current_user,
      course,
      course.assignment_groups.active
    )

    log_course(course)
    sorter = SortsAssignments.new(
      assignments_scope: visible_assignments,
      user: @current_user,
      session:,
      course:
    )
    sorter.assignments(:upcoming) do |assignments|
      assignments.group("assignments.id").order("MIN(submissions.cached_due_date) ASC").to_a
    end
  end

  def log_course(course)
    log_asset_access(["assignments", course], "assignments", "other")
  end

  # Calculates the file storage quota for @context
  def get_quota(context = nil)
    quota_params = Attachment.get_quota(context || @context)
    @quota = quota_params[:quota]
    @quota_used = quota_params[:quota_used]
  end

  # Renders a quota exceeded message if the @context's quota is exceeded
  def quota_exceeded(context = nil, redirect = nil)
    context ||= @context
    redirect ||= root_url
    get_quota(context)
    if response.body.size + @quota_used > @quota
      error = case context
              when Account
                t "#application.errors.quota_exceeded_account", "Account storage quota exceeded"
              when Course
                t "#application.errors.quota_exceeded_course", "Course storage quota exceeded"
              when Group
                t "#application.errors.quota_exceeded_group", "Group storage quota exceeded"
              when User
                t "#application.errors.quota_exceeded_user", "User storage quota exceeded"
              else
                t "#application.errors.quota_exceeded", "Storage quota exceeded"
              end
      respond_to do |format|
        flash[:error] = error unless request.format.to_s == "text/plain"
        format.html { redirect_to redirect }
        format.json { render json: { errors: { base: error } }, status: :bad_request }
        format.text { render json: { errors: { base: error } }, status: :bad_request }
      end
      return true
    end
    false
  end

  # Used to retrieve the context from a :feed_code parameter.  These
  # :feed_code attributes are keyed off the object type and the object's
  # uuid.  Using the uuid attribute gives us an unguessable url so
  # that we can offer the feeds without requiring password authentication.
  def get_feed_context(opts = {})
    pieces = params[:feed_code].split("_", 2)
    if params[:feed_code].start_with?("group_membership")
      pieces = ["group_membership", params[:feed_code].split("_", 3)[-1]]
    end
    @context = nil
    @problem = nil
    case pieces[0]
    when "enrollment"
      @enrollment = Enrollment.where(uuid: pieces[1]).first if pieces[1]
      @context_type = "Course"
      if !@enrollment
        @problem = t "#application.errors.mismatched_verification_code", "The verification code does not match any currently enrolled user."
      elsif @enrollment.course && !@enrollment.course.available?
        @problem = t "#application.errors.feed_unpublished_course", "Feeds for this course cannot be accessed until it is published."
      end
      @context = @enrollment.course unless @problem
      @current_user = @enrollment.user unless @problem
    when "group_membership"
      @membership = GroupMembership.active.where(uuid: pieces[1]).first if pieces[1]
      @context_type = "Group"
      if !@membership
        @problem = t "#application.errors.mismatched_verification_code", "The verification code does not match any currently enrolled user."
      elsif @membership.group && !@membership.group.available?
        @problem = t "#application.errors.feed_unpublished_group", "Feeds for this group cannot be accessed until it is published."
      end
      @context = @membership.group unless @problem
      @current_user = @membership.user unless @problem
    when "user"
      find_user_from_uuid(pieces[1])
      @problem = t "#application.errors.invalid_verification_code", "The verification code is invalid." unless @current_user
      @context = @current_user
    else
      @context_type = pieces[0].classify
      if Context::CONTEXT_TYPES.include?(@context_type.to_sym)
        @context_class = Object.const_get(@context_type, false)
        @context = @context_class.where(uuid: pieces[1]).first if pieces[1]
      end
      if !@context
        @problem = t "#application.errors.invalid_verification_code", "The verification code is invalid."
      elsif (!@context.is_public rescue false) && (!@context.respond_to?(:uuid) || pieces[1] != @context.uuid)
        @problem = case @context_type
                   when "course"
                     t "#application.errors.feed_private_course", "The matching course has gone private, so public feeds like this one will no longer be visible."
                   when "group"
                     t "#application.errors.feed_private_group", "The matching group has gone private, so public feeds like this one will no longer be visible."
                   else
                     t "#application.errors.feed_private", "The matching context has gone private, so public feeds like this one will no longer be visible."
                   end
      end
      @context = nil if @problem
      @current_user = @context if @context.is_a?(User)
    end
    if !@context || (opts[:only] && !opts[:only].include?(@context.class.to_s.underscore.to_sym))
      @problem ||= t("#application.errors.invalid_feed_parameters", "Invalid feed parameters.") if opts[:only] && !opts[:only].include?(@context.class.to_s.underscore.to_sym)
      @problem ||= t "#application.errors.feed_not_found", "Could not find feed."
      render template: "shared/unauthorized_feed", status: :bad_request, formats: [:html]
      return false
    end
    @context
  end

  def find_user_from_uuid(uuid)
    @current_user = UserPastLtiId.where(user_uuid: uuid).take&.user
    @current_user ||= User.where(uuid:).first
  end

  def discard_flash_if_xhr
    if request.xhr? || request.format.to_s == "text/plain"
      flash.discard
    end
  end

  def cancel_cache_buster
    @cancel_cache_buster = true
  end

  def cache_buster
    # Annoying problem.  If I set the cache-control to anything other than "no-cache, no-store"
    # then the local cache is used when the user clicks the 'back' button.  I don't know how
    # to tell the browser to ALWAYS check back other than to disable caching...
    return true if @cancel_cache_buster || request.xhr? || api_request?

    set_no_cache_headers
  end

  def initiate_session_from_token
    # Login from a token generated via API
    if params[:session_token]
      token = SessionToken.parse(params[:session_token])
      if token&.valid?
        pseudonym = Pseudonym.active.find_by(id: token.pseudonym_id)

        if pseudonym
          unless pseudonym.works_for_account?(@domain_root_account, true)
            # if the logged in pseudonym doesn't work, we can only switch to another pseudonym
            # that does work if it's the same password, and it's not a managed pseudonym
            alternates = pseudonym.user.all_active_pseudonyms.select do |p|
              !p.managed_password? &&
                p.works_for_account?(@domain_root_account, true) &&
                p.password_salt == pseudonym.password_salt &&
                p.crypted_password == pseudonym.crypted_password
            end
            # prefer a site admin pseudonym, then a pseudonym in this account, and then any old
            # pseudonym
            pseudonym = alternates.find { |p| p.account_id == Account.site_admin.id }
            pseudonym ||= alternates.find { |p| p.account_id == @domain_root_account.id }
            pseudonym ||= alternates.first
          end
          if pseudonym && pseudonym != @current_pseudonym
            return_to = session.delete(:return_to)
            reset_session_saving_keys(:oauth2)
            PseudonymSession.create!(pseudonym)
            session[:used_remember_me_token] = true if token.used_remember_me_token
          end
          if pseudonym && token.current_user_id
            target_user = User.find(token.current_user_id)
            session[:become_user_id] = token.current_user_id if target_user.can_masquerade?(pseudonym.user, @domain_root_account)
          end
        end
        return redirect_to return_to if return_to

        if (oauth = session[:oauth2])
          provider = Canvas::OAuth::Provider.new(oauth[:client_id], oauth[:redirect_uri], oauth[:scopes], oauth[:purpose])
          return redirect_to Canvas::OAuth::Provider.confirmation_redirect(self, provider, pseudonym.user)
        end

        redirect_url = remove_query_params(request.original_url, "session_token")
        # do one final redirect to get the token out of the URL
        canvas_domain = HostUrl.context_host(@domain_root_account, request.host)
        if Setting.get("interop_8200_session_token_redirect", nil) == "true" ||
           Setting.get("interop_8200_session_token_redirect/#{canvas_domain}", nil) == "true"
          # html redirect?
          render template: "shared/html_redirect",
                 layout: false,
                 locals: {
                   url: redirect_url
                 }
        else
          redirect_to redirect_url
        end
      end
    end
  end

  def remove_query_params(url, *params)
    uri = URI.parse(url)
    return url unless uri.query

    qs = Rack::Utils.parse_query(uri.query)
    qs.except!(*params)
    uri.query = qs.empty? ? nil : Rack::Utils.build_query(qs)
    uri.to_s
  end

  def set_no_cache_headers
    response.headers["Pragma"] = "no-cache"
    response.headers["Cache-Control"] = if Setting.get("legacy_cache_control", "false") == "true"
                                          "no-cache, no-store"
                                        else
                                          "no-store"
                                        end
  end

  def manage_robots_meta
    @allow_robot_indexing = true if @domain_root_account&.enable_search_indexing? || Setting.get("enable_search_indexing", "false") == "true"
  end

  def set_page_view
    # We only record page_views for html page requests coming from within the
    # app, or if coming from a developer api request and specified as a
    # page_view.
    return unless @current_user && !request.xhr? && request.get? && page_views_enabled?

    ENV["RAILS_HOST_WITH_PORT"] ||= request.host_with_port rescue nil
    generate_page_view
  end

  def require_reacceptance_of_terms
    if session[:require_terms] && request.get? && !api_request? && !verified_file_request?
      render "shared/terms_required", status: :unauthorized
      false
    end
  end

  def clear_policy_cache
    AdheresToPolicy::Cache.clear
  end

  def generate_page_view(user = @current_user)
    attributes = { user:, real_user: @real_current_user }
    @page_view = PageView.generate(request, attributes)
    @page_view.user_request = true if params[:user_request] || (user && !request.xhr? && request.get?)
    @page_before_render = Time.now.utc
  end

  def disable_page_views
    @log_page_views = false
    true
  end

  def update_enrollment_last_activity_at
    return unless @context_enrollment.is_a?(Enrollment)

    activity = Enrollment::RecentActivity.new(@context_enrollment, @context)
    activity.record_for_access(response)
  end

  # Asset accesses are used for generating usage statistics.  This is how
  # we say, "the user just downloaded this file" or "the user just
  # viewed this wiki page".  We can then after-the-fact build statistics
  # and reports from these accesses.  This is currently being used
  # to generate access reports per student per course.
  #
  # If asset is an AR model, then its asset_string will be used. If it's an array,
  # it should look like [ "subtype", context ], like [ "pages", course ].
  def log_asset_access(asset, asset_category, asset_group = nil, level = nil, membership_type = nil, overwrite: true, context: nil)
    user = file_access_user
    return unless user && @context && asset
    return if asset.respond_to?(:new_record?) && asset.new_record?

    shard = asset.is_a?(Array) ? asset[1].shard : asset.shard
    shard.activate do
      code = if asset.is_a?(Array)
               "#{asset[0]}:#{asset[1].asset_string}"
             else
               asset.asset_string
             end

      membership_type ||= @context_membership && @context_membership.class.to_s

      group_code = if asset_group.is_a?(String)
                     asset_group
                   elsif asset_group.respond_to?(:asset_string)
                     asset_group.asset_string
                   else
                     "unknown"
                   end

      if !@accessed_asset || overwrite
        @accessed_asset = {
          user:,
          code:,
          asset_for_root_account_id: asset.is_a?(Array) ? asset[1] : asset,
          group_code:,
          category: asset_category,
          membership_type:,
          level:,
          shard:
        }
      end

      Canvas::LiveEvents.asset_access(asset,
                                      asset_category,
                                      membership_type,
                                      level,
                                      context:,
                                      context_membership: @context_membership)

      @accessed_asset
    end
  end

  def log_api_asset_access(asset, asset_category, asset_group = nil, level = nil, membership_type = nil, overwrite: true)
    return if in_app? # don't log duplicate accesses for API calls made by the Canvas front-end
    return if params[:page].to_i > 1 # don't log duplicate accesses for pages after the first

    log_asset_access(asset, asset_category, asset_group, level, membership_type, overwrite:)
  end

  def log_page_view
    user = @current_user || (@accessed_asset && @accessed_asset[:user])
    if user && @log_page_views != false
      add_interaction_seconds
      log_participation(user)
      log_gets
      finalize_page_view
    elsif @page_view && !@page_view.new_record?
      @page_view.destroy
    end
  rescue StandardError, CassandraCQL::Error::InvalidRequestException => e
    Canvas::Errors.capture_exception(:page_view, e)
    logger.error "Pageview error!"
    raise e if Rails.env.development?

    true
  end

  def add_interaction_seconds
    updated_fields = params.slice(:interaction_seconds)
    return unless (request.xhr? || request.put?) && params[:page_view_token] && !updated_fields.empty?
    return unless page_views_enabled?

    RequestContext::Generator.store_interaction_seconds_update(
      params[:page_view_token],
      updated_fields[:interaction_seconds]
    )
    page_view_info = CanvasSecurity::PageViewJwt.decode(params[:page_view_token])
    @page_view = PageView.find_for_update(page_view_info[:request_id])
    if @page_view
      if @page_view.id
        response.headers["X-Canvas-Page-View-Update-Url"] = page_view_path(
          @page_view.id, page_view_token: @page_view.token
        )
      end
      @page_view.do_update(updated_fields)
      @page_view_update = true
    end
  end

  def log_participation(user)
    # If we're logging the asset access, and it's either a participatory action
    # or it's not an update to an already-existing page_view.  We check to make sure
    # it's not an update because if the page_view already existed, we don't want to
    # double-count it as multiple views when it's really just a single view.
    return unless @accessed_asset && (@accessed_asset[:level] == "participate" || !@page_view_update)

    @access = AssetUserAccess.log(user, @context, @accessed_asset) if @context

    if @page_view.nil? && %w[participate submit].include?(@accessed_asset[:level]) && page_views_enabled?
      generate_page_view(user)
    end

    if @page_view
      @page_view.participated = %w[participate submit].include?(@accessed_asset[:level])
      @page_view.asset_user_access = @access
    end

    @page_view_update = true
  end

  def log_gets
    if @page_view && !request.xhr? && request.get? && ((response.media_type || "").to_s.include?("html") ||
      ((Setting.get("create_get_api_page_views", "true") == "true") && api_request?))
      @page_view.render_time ||= (Time.now.utc - @page_before_render) rescue nil
      @page_view_update = true
    end
  end

  def finalize_page_view
    if @page_view && @page_view_update
      @page_view.context = @context if !@page_view.context_id && PageView::CONTEXT_TYPES.include?(@context.class.name)
      @page_view.account_id = @domain_root_account.id
      @page_view.developer_key_id = @access_token.try(:developer_key_id)
      @page_view.store
      RequestContext::Generator.store_page_view_meta(@page_view)
    end
  end

  # order from general to specific; precedence
  # evaluates the LAST one first, so having "Exception"
  # at the end, for example, would be a problem.
  # all things would be rescued prior to any specific handlers.
  rescue_from Exception, with: :rescue_exception
  # Rails exceptions
  rescue_from ActionController::InvalidCrossOriginRequest, with: :rescue_expected_error_type
  rescue_from ActionController::ParameterMissing, with: :rescue_expected_error_type
  rescue_from ActionController::UnknownFormat, with: :rescue_expected_error_type
  rescue_from ActiveRecord::RecordInvalid, with: :rescue_expected_error_type
  rescue_from ActionView::MissingTemplate, with: :rescue_expected_error_type
  rescue_from ActiveRecord::StaleObjectError, with: :rescue_expected_error_type
  # Canvas exceptions
  rescue_from RequestError, with: :rescue_expected_error_type
  rescue_from Canvas::Security::TokenExpired, with: :rescue_expected_error_type
  rescue_from SearchTermHelper::SearchTermTooShortError, with: :rescue_expected_error_type
  rescue_from CanvasHttp::CircuitBreakerError, with: :rescue_expected_error_type
  rescue_from InstFS::ServiceError, with: :rescue_expected_error_type
  rescue_from InstFS::BadRequestError, with: :rescue_expected_error_type

  def rescue_expected_error_type(error)
    rescue_exception(error, level: :info)
  end

  # analogous to rescue_action_without_handler from ActionPack 2.3
  def rescue_exception(exception, level: :error)
    # On exception `after_action :set_response_headers` is not called.
    # This causes controller#action from not being set on x-canvas-meta header.
    set_response_headers

    if Rails.application.config.consider_all_requests_local
      rescue_action_locally(exception, level:)
    else
      rescue_action_in_public(exception, level:)
    end
  end

  def interpret_status(code)
    message = Rack::Utils::HTTP_STATUS_CODES[code]
    code, message = [500, Rack::Utils::HTTP_STATUS_CODES[500]] unless message
    "#{code} #{message}"
  end

  def response_code_for_rescue(exception)
    ActionDispatch::ExceptionWrapper.status_code_for_exception(exception.class.name)
  end

  def render_optional_error_file(status)
    path = "#{Rails.public_path}/#{status.to_s[0, 3]}"
    if File.exist?(path)
      render file: path, status:, content_type: Mime::Type.lookup("text/html"), layout: false, formats: [:html]
    else
      head status
    end
  end

  # Custom error catching and message rendering.
  def rescue_action_in_public(exception, level: :error)
    response_code = exception.response_status if exception.respond_to?(:response_status)
    @show_left_side = exception.show_left_side if exception.respond_to?(:show_left_side)
    response_code ||= response_code_for_rescue(exception) || 500
    begin
      status_code = interpret_status(response_code)
      status = status_code
      if exception.is_a?(ActionController::InvalidAuthenticityToken)
        status = "AUT"
        Rails.logger.warn "Cookie token is #{request.cookies[:_csrf_token]}"
      end
      type = nil
      type = "404" if status == "404 Not Found"
      opts = { type: }
      opts[:canvas_error_info] = exception.canvas_error_info if exception.respond_to?(:canvas_error_info)
      info = Canvas::Errors::Info.new(request, @domain_root_account, @current_user, opts)
      error_info = info.to_h
      error_info[:tags][:response_code] = response_code
      capture_outputs = Canvas::Errors.capture(exception, error_info, level)
      error = nil
      if capture_outputs[:error_report]
        error = ErrorReport.find(capture_outputs[:error_report])
      end

      # already rendered (i.e. the exception happened _after_ responding);
      # we can't do anything else useful
      return if response_body

      if api_request?
        rescue_action_in_api(exception, error, response_code)
      else
        render_rescue_action(exception, error, status, status_code)
      end
    rescue => e
      # error generating the error page? failsafe.
      Canvas::Errors.capture(e)
      render_optional_error_file response_code_for_rescue(exception)
    end
  end

  def render_xhr_exception(error, message = nil, status = "500 Internal Server Error", status_code = 500)
    message ||= "Unexpected error, ID: #{error.id rescue "unknown"}"
    render status: status_code, json: {
      errors: {
        base: message
      },
      status:
    }
  end

  def render_rescue_action(exception, error, status, status_code)
    clear_crumbs
    @headers = nil
    load_account unless @domain_root_account
    session[:last_error_id] = error.id rescue nil
    if request.xhr? || request.format == :text
      message = exception.xhr_message if exception.respond_to?(:xhr_message)
      render_xhr_exception(error, message, status, status_code)
    elsif exception.is_a?(ActionController::InvalidAuthenticityToken) && cookies[:_csrf_token].blank?
      redirect_to login_url(needs_cookies: "1")
      reset_session
      nil
    else
      js_env SENTRY_BOOT_MESSAGE: "Invalid authenticity token on post" if ActionController::InvalidAuthenticityToken

      request.format = :html
      template = exception.error_template if exception.respond_to?(:error_template)
      unless template
        template = "shared/errors/#{status.to_s[0, 3]}_message"
        erbpath = Rails.root.join("app/views/#{template}.html.erb")
        template = "shared/errors/500_message" unless erbpath.file?
      end

      @status_code = status_code
      message = exception.is_a?(RequestError) ? exception.message : nil
      render template:,
             layout: "application",
             status: status_code,
             formats: [:html],
             locals: {
               error:,
               exception:,
               status:,
               message:,
             }
    end
  end

  def rescue_action_in_api(exception, error_report, response_code)
    data = exception.error_json if exception.respond_to?(:error_json)
    data ||= api_error_json(exception, response_code)

    if error_report.try(:id)
      data[:error_report_id] = error_report.id
    end

    render json: data, status: response_code
  end

  def api_error_json(exception, status_code)
    case exception
    when ActiveRecord::RecordInvalid
      errors = exception.record.errors
      errors.set_reporter(:hash, Api::Errors::Reporter)
      data = errors.to_hash
    when ActiveRecord::RecordNotFound
      data = { errors: [{ message: "The specified resource does not exist." }] }
    when AuthenticationMethods::AccessTokenError
      add_www_authenticate_header
      data = { errors: [{ message: "Invalid access token." }] }
    when AuthenticationMethods::AccessTokenScopeError
      data = { errors: [{ message: "Insufficient scopes on access token." }] }
    when ActionController::ParameterMissing
      data = { errors: [{ message: "#{exception.param} is missing" }] }
    when BasicLTI::BasicOutcomes::Unauthorized,
        BasicLTI::BasicOutcomes::InvalidRequest
      data = { errors: [{ message: exception.message }] }
    else
      status_code_string = if status_code.is_a?(Symbol)
                             status_code.to_s
                           else
                             # we want to return a status string of the form "not_found", so take the rails-style "Not Found" and tweak it
                             interpret_status(status_code).sub(/\d\d\d /, "").delete(" ").underscore
                           end
      data = { errors: [{ message: "An error occurred.", error_code: status_code_string }] }
    end
    data
  end

  def rescue_action_locally(exception, level: :error)
    if api_request? || exception.is_a?(RequestError)
      # we want api requests to behave the same on error locally as in prod, to
      # ease testing and development. you can still view the backtrace, etc, in
      # the logs.
      rescue_action_in_public(exception, level:)
    else
      # this ensures the logging will still happen so you can see backtrace, etc.
      Canvas::Errors.capture(exception, {}, level)
      raise exception
    end
  end

  def claim_session_course(course, user, state = nil)
    e = course.claim_with_teacher(user)
    session[:claimed_enrollment_uuids] ||= []
    session[:claimed_enrollment_uuids] << e.uuid
    session[:claimed_enrollment_uuids].uniq!
    flash[:notice] = t "#application.notices.first_teacher", "This course is now claimed, and you've been registered as its first teacher."
    if !@current_user && state == :just_registered
      flash[:notice] = t "#application.notices.first_teacher_with_email", "This course is now claimed, and you've been registered as its first teacher. You should receive an email shortly to complete the registration process."
    end
    session[:claimed_course_uuids] ||= []
    session[:claimed_course_uuids] << course.uuid
    session[:claimed_course_uuids].uniq!
    session.delete(:claim_course_uuid)
    session.delete(:course_uuid)
  end

  API_REQUEST_REGEX = %r{\A/api/}
  def api_request?
    @api_request ||= !!request.path.match(API_REQUEST_REGEX)
  end

  def verified_file_request?
    params[:controller] == "files" && params[:action] == "show" && params[:verifier].present?
  end

  # Retrieving wiki pages needs to search either using the id or
  # the page title.
  def get_wiki_page
    GuardRail.activate((params[:action] == "edit") ? :primary : :secondary) do
      @wiki = @context.wiki

      @page_name = params[:wiki_page_id] || params[:id] || (params[:wiki_page] && params[:wiki_page][:title])
      if params[:format] && !["json", "html"].include?(params[:format])
        @page_name += ".#{params[:format]}"
        params[:format] = "html"
      end
      return if @page || !@page_name

      @page = @wiki.find_page(@page_name) if params[:action] != "create"
    end

    unless @page
      if params[:titleize].present? && !value_to_boolean(params[:titleize])
        @page_name = CGI.unescape(@page_name)
        @page = @wiki.build_wiki_page(@current_user, title: @page_name)
      else
        @page = @wiki.build_wiki_page(@current_user, url: @page_name)
      end
    end
  end

  def content_tag_redirect(context, tag, error_redirect_symbol, tag_type = nil)
    url_params = (tag.tag_type == "context_module") ? { module_item_id: tag.id } : {}
    if tag.content_type == "Assignment"
      use_edit_url = params[:build].nil? && @context.grants_any_right?(@current_user, :manage_assignments, :manage_assignments_edit) && tag.quiz_lti
      url_params[:quiz_lti] = true if use_edit_url
      redirect_symbol = use_edit_url ? :edit_context_assignment_url : :context_assignment_url
      redirect_to named_context_url(context, redirect_symbol, tag.content_id, url_params)
    elsif tag.content_type == "WikiPage"
      redirect_to polymorphic_url([context, tag.content], url_params)
    elsif tag.content_type == "Attachment"
      redirect_to named_context_url(context, :context_file_url, tag.content_id, url_params)
    elsif tag.content_type_quiz?
      redirect_to named_context_url(context, :context_quiz_url, tag.content_id, url_params)
    elsif tag.content_type == "DiscussionTopic"
      redirect_to named_context_url(context, :context_discussion_topic_url, tag.content_id, url_params)
    elsif tag.content_type == "Rubric"
      redirect_to named_context_url(context, :context_rubric_url, tag.content_id, url_params)
    elsif tag.content_type == "AssessmentQuestionBank"
      redirect_to named_context_url(context, :context_question_bank_url, tag.content_id, url_params)
    elsif tag.content_type == "Lti::MessageHandler"
      url_params[:module_item_id] = params[:module_item_id] if params[:module_item_id]
      url_params[:resource_link_fragment] = "ContentTag:#{tag.id}"
      redirect_to named_context_url(context, :context_basic_lti_launch_request_url, tag.content_id, url_params)
    elsif tag.content_type == "ExternalUrl"
      @tag = tag
      @module = tag.context_module
      log_asset_access(@tag, "external_urls", "external_urls")
      if tag.locked_for? @current_user
        render "context_modules/lock_explanation"
      else
        tag.context_module_action(@current_user, :read)
        render "context_modules/url_show"
      end
    elsif tag.content_type == "ContextExternalTool"
      timing_start = Process.clock_gettime(Process::CLOCK_MONOTONIC)
      @tag = tag

      if tag.locked_for? @current_user
        return render "context_modules/lock_explanation"
      end

      if @tag.context.is_a?(Assignment)
        @assignment = @tag.context

        @resource_title = @assignment.title
        @module_tag = if params[:module_item_id]
                        @context.context_module_tags.not_deleted.find(params[:module_item_id])
                      else
                        @assignment.context_module_tags.first
                      end
      else
        @module_tag = @tag
        @resource_title = @tag.title
      end
      @resource_url = @tag.url
      @tool = ContextExternalTool.from_content_tag(tag, context)

      @assignment&.prepare_for_ags_if_needed!(@tool)

      tag.context_module_action(@current_user, :read)
      if @tool
        log_asset_access(@tool, "external_tools", "external_tools", overwrite: false)
        @opaque_id = @tool.opaque_identifier_for(@tag)

        launch_settings = @tool.settings["post_only"] ? { post_only: true, tool_dimensions: } : { tool_dimensions: }
        @lti_launch = Lti::Launch.new(launch_settings)

        success_url = case tag_type
                      when :assignments
                        named_context_url(@context, :context_assignments_url, include_host: true)
                      when :modules
                        named_context_url(@context, :context_context_modules_url, include_host: true)
                      else
                        named_context_url(@context, :context_url, include_host: true)
                      end
        if tag.new_tab
          @lti_launch.launch_type = "window"
          @return_url = success_url
        else
          @return_url = if @context
                          set_return_url
                        else
                          external_content_success_url("external_tool_redirect")
                        end
          @redirect_return = true
          js_env(redirect_return_success_url: success_url,
                 redirect_return_cancel_url: success_url)
        end

        opts = {
          launch_url: @tool.login_or_launch_url(preferred_launch_url: @resource_url),
          link_code: @opaque_id,
          overrides: { "resource_link_title" => @resource_title },
          domain: HostUrl.context_host(@domain_root_account, request.host),
          include_module_context: true
        }
        variable_expander = Lti::VariableExpander.new(@domain_root_account, @context, self, {
                                                        current_user: @current_user,
                                                        current_pseudonym: @current_pseudonym,
                                                        content_tag: @module_tag || tag,
                                                        assignment: @assignment,
                                                        launch: @lti_launch,
                                                        tool: @tool,
                                                        launch_url: @resource_url
                                                      })

        adapter = if @tool.use_1_3?
                    # Use the resource URL as the target_link_uri
                    opts[:launch_url] = @resource_url

                    Lti::LtiAdvantageAdapter.new(
                      tool: @tool,
                      user: @current_user,
                      context: @context,
                      return_url: @return_url,
                      expander: variable_expander,
                      include_storage_target: !in_lti_mobile_webview?,
                      opts: opts.merge(
                        resource_link: @tag.associated_asset_lti_resource_link
                      )
                    )
                  else
                    Lti::LtiOutboundAdapter.new(@tool, @current_user, @context).prepare_tool_launch(@return_url, variable_expander, opts)
                  end

        if tag.try(:context_module)
          # if you change this, see also url_show.html.erb
          cu = context_url(@context, :context_context_modules_url)
          cu = "#{cu}/#{tag.context_module.id}"
          add_crumb tag.context_module.name, cu
          add_crumb @tag.title
        end

        if @assignment
          return unless require_user

          add_crumb(@resource_title)
          @mark_done = MarkDonePresenter.new(self, @context, params["module_item_id"], @current_user, @assignment)
          @prepend_template = "assignments/lti_header" if render_external_tool_prepend_template?

          can_read_submissions = @assignment.grants_right?(@current_user, session, :read_own_submission) && @context.grants_right?(@current_user, session, :read_grades)
          if can_read_submissions
            @assigned_assessments = @current_user_submission&.assigned_assessments&.select { |request| request.submission.grants_right?(@current_user, session, :read) } || []
          end
          begin
            @lti_launch.params = lti_launch_params(adapter)
          rescue Lti::IMS::AdvantageErrors::InvalidLaunchError
            return render_error_with_details(
              title: t("LTI Launch Error"),
              summary: t("There was an error launching to the configured tool."),
              directions: t("Please try re-establishing the connection to the tool by re-selecting the tool in the assignment or module item interface and saving.")
            )
          end
        else
          @lti_launch.params = adapter.generate_post_payload
        end

        @lti_launch.resource_url = @tool.login_or_launch_url(preferred_launch_url: @resource_url)
        @lti_launch.link_text = @resource_title
        @lti_launch.analytics_id = @tool.tool_id
        InstStatsd::Statsd.increment("lti.launch", tags: { lti_version: @tool.lti_version, type: :content_tag_redirect })

        @append_template = "context_modules/tool_sequence_footer" if render_external_tool_append_template?
        render Lti::AppUtil.display_template(external_tool_redirect_display_type)
      else
        flash[:error] = t "#application.errors.invalid_external_tool", "Couldn't find valid settings for this link"
        redirect_to named_context_url(context, error_redirect_symbol)
      end
      timing_end = Process.clock_gettime(Process::CLOCK_MONOTONIC)
      tags = @tool ? { lti_version: @tool.lti_version } : {}
      InstStatsd::Statsd.timing("lti.content_tag_redirect_time", timing_end - timing_start, tags:)
    else
      flash[:error] = t "#application.errors.invalid_tag_type", "Didn't recognize the item type for this tag"
      redirect_to named_context_url(context, error_redirect_symbol)
    end
  end

  def set_return_url
    ref = request.referer
    # when flag is enabled, new quizzes quiz creation can only be initiated from quizzes page
    # but we still use the assignment#new page to create the quiz.
    # also handles launch from existing quiz on quizzes page.
    if ref.present? && @assignment&.quiz_lti?
      if (ref.include?("assignments/new") || ref =~ %r{courses/(\d+/quizzes.?|.*\?quiz_lti)}) && @context.root_account.feature_enabled?(:newquizzes_on_quiz_page)
        return polymorphic_url([@context, :quizzes])
      end

      if %r{courses/\d+/gradebook}i.match?(ref)
        return polymorphic_url([@context, :gradebook])
      end

      if %r{courses/\d+$}i.match?(ref)
        return polymorphic_url([@context])
      end

      if %r{courses/(\d+/modules.?|.*\?module_item_id=)}.match?(ref)
        return polymorphic_url([@context, :context_modules])
      end

      if %r{/courses/.*\?quiz_lti}.match?(ref)
        return polymorphic_url([@context, :quizzes])
      end

      if %r{courses/\d+/assignments}.match?(ref)
        return polymorphic_url([@context, :assignments])
      end
    end
    named_context_url(@context, :context_external_content_success_url, "external_tool_redirect", include_host: true)
  end

  def lti_launch_params(adapter)
    adapter.generate_post_payload_for_assignment(@assignment, lti_grade_passback_api_url(@tool), blti_legacy_grade_passback_api_url(@tool), lti_turnitin_outcomes_placement_url(@tool.id))
  end
  private :lti_launch_params

  def external_tool_redirect_display_type
    if params["display"].present?
      params["display"]
    elsif @assignment&.quiz_lti? && @module_tag
      "in_nav_context"
    else
      @tool&.extension_setting(:assignment_selection)&.dig("display_type")
    end
  end
  private :external_tool_redirect_display_type

  def render_external_tool_prepend_template?
    !%w[full_width in_nav_context borderless].include?(external_tool_redirect_display_type)
  end
  private :render_external_tool_prepend_template?

  def render_external_tool_append_template?
    !%w[full_width borderless].include?(external_tool_redirect_display_type)
  end
  private :render_external_tool_append_template?

  # pass it a context or an array of contexts and it will give you a link to the
  # person's calendar with only those things checked.
  def calendar_url_for(contexts_to_link_to = nil, options = {})
    options[:query] ||= {}
    contexts_to_link_to = Array(contexts_to_link_to)
    if (event = options.delete(:event))
      options[:query][:event_id] = event.id
    end
    options[:query][:include_contexts] = contexts_to_link_to.map(&:asset_string).join(",") unless contexts_to_link_to.empty?
    calendar_url(options[:query])
  end

  # pass it a context or an array of contexts and it will give you a link to the
  # person's files browser for the supplied contexts.
  def files_url_for(contexts_to_link_to = nil, options = {})
    options[:query] ||= {}
    contexts_to_link_to = Array(contexts_to_link_to)
    unless contexts_to_link_to.empty?
      options[:anchor] = contexts_to_link_to.first.asset_string
    end
    options[:query][:include_contexts] = contexts_to_link_to.map { |c| c.is_a? String ? c : c.asset_string }.join(",") unless contexts_to_link_to.empty?
    url_for(
      options[:query].merge({
        controller: "files",
        action: "full_index",
      }.merge(if options[:anchor].empty?
                {}
              else
                {
                  anchor: options[:anchor]
                }
              end))
    )
  end
  helper_method :calendar_url_for, :files_url_for

  def conversations_path(params = {})
    if @current_user
      query_string = params.slice(:context_id, :user_id, :user_name).each_with_object([]) do |(k, v), res|
        res << "#{k}=#{v}"
      end.join("&")
      "/conversations?#{query_string}"
    else
      hash = params.keys.empty? ? "" : "##{params.to_json.unpack1("H*")}"
      "/conversations#{hash}"
    end
  end
  helper_method :conversations_path

  # escape everything but slashes, see http://code.google.com/p/phusion-passenger/issues/detail?id=113
  FILE_PATH_ESCAPE_PATTERN = Regexp.new("[^#{URI::PATTERN::UNRESERVED}/]")
  def safe_domain_file_url(attachment, host_and_shard: nil, verifier: nil, download: false, return_url: nil, fallback_url: nil) # TODO: generalize this
    host_and_shard ||= HostUrl.file_host_with_shard(@domain_root_account || Account.default, request.host_with_port)
    host, shard = host_and_shard
    config = DynamicSettings.find(tree: :private, cluster: attachment.shard.database_server.id)
    if config["attachment_specific_file_domain"] == "true"
      separator = config["attachment_specific_file_domain_separator"] || "."
      host = "a#{attachment.shard.id}-#{attachment.local_id}#{separator}#{host}"
    end
    res = "#{request.protocol}#{host}"

    shard.activate do
      # add parameters so that the other domain can create a session that
      # will authorize file access but not full app access.  We need this in
      # case there are relative URLs in the file that point to other pieces
      # of content.
      fallback_url ||= request.url
      query = URI.parse(fallback_url).query
      # i don't know if we really need this but in case these expired tokens are a client caching issue,
      # let's throw an extra param in the fallback so we hopefully don't infinite loop
      fallback_url += (query.present? ? "&" : "?") + "fallback_ts=#{Time.now.to_i}"

      opts = generate_access_verifier(return_url:, fallback_url:)
      opts[:verifier] = verifier if verifier.present?

      if download
        # download "for realz, dude" (see later comments about :download)
        opts[:download_frd] = 1
      else
        # don't set :download here, because file_download_url won't like it. see
        # comment below for why we'd want to set :download
        opts[:inline] = 1
      end

      if @context && Attachment.relative_context?(@context.class.base_class) && @context == attachment.context
        # so yeah, this is right. :inline=>1 wants :download=>1 to go along with
        # it, so we're setting :download=>1 *because* we want to display inline.
        opts[:download] = 1 unless download

        # if the context is one that supports relative paths (which requires extra
        # routes and stuff), then we'll build an actual named_context_url with the
        # params for show_relative
        res += named_context_url(@context, :context_file_url, attachment)
        res += "/" + URI::DEFAULT_PARSER.escape(attachment.full_display_path, FILE_PATH_ESCAPE_PATTERN)
        res += "?" + opts.to_query
      else
        # otherwise, just redirect to /files/:id
        res += file_download_url(attachment, opts.merge(only_path: true))
      end
    end

    res
  end
  helper_method :safe_domain_file_url

  def feature_enabled?(feature)
    @features_enabled ||= {}
    feature = feature.to_sym
    return @features_enabled[feature] unless @features_enabled[feature].nil?

    @features_enabled[feature] ||= if [:question_banks].include?(feature)
                                     true
                                   elsif feature == :twitter
                                     !!Twitter::Connection.config
                                   elsif feature == :diigo
                                     !!Diigo::Connection.config
                                   elsif feature == :google_drive
                                     Canvas::Plugin.find(:google_drive).try(:enabled?)
                                   elsif feature == :etherpad
                                     !!EtherpadCollaboration.config
                                   elsif feature == :kaltura
                                     !!CanvasKaltura::ClientV3.config
                                   elsif feature == :web_conferences
                                     !!WebConference.config
                                   elsif feature == :vericite
                                     Canvas::Plugin.find(:vericite).try(:enabled?)
                                   elsif feature == :lockdown_browser
                                     Canvas::Plugin.all_for_tag(:lockdown_browser).any? { |p| p.settings[:enabled] }
                                   else
                                     !!AccountServices.allowable_services[feature]
                                   end
  end
  helper_method :feature_enabled?

  def service_enabled?(service)
    @domain_root_account&.service_enabled?(service)
  end
  helper_method :service_enabled?

  def feature_and_service_enabled?(feature)
    feature_enabled?(feature) && service_enabled?(feature)
  end
  helper_method :feature_and_service_enabled?

  def temporary_user_code(generate = true)
    if generate
      session[:temporary_user_code] ||= "tmp_#{Digest::SHA256.hexdigest("#{Time.now.to_i}_#{rand}")}"
    else
      session[:temporary_user_code]
    end
  end

  def require_account_management(on_root_account = false, permissions: [:manage_account_settings])
    if (!@context.root_account? && on_root_account) || !@context.is_a?(Account)
      redirect_to named_context_url(@context, :context_url)
      return false
    else
      return false unless authorized_action(@context, @current_user, permissions)
    end
    true
  end

  def require_root_account_management
    require_account_management(true)
  end

  def require_site_admin_with_permission(permission)
    require_context_with_permission(Account.site_admin, permission)
  end

  def require_context_with_permission(context, permission)
    unless context.grants_right?(@current_user, permission)
      respond_to do |format|
        format.html do
          if @current_user
            flash[:error] = t "#application.errors.permission_denied", "You don't have permission to access that page"
            redirect_to root_url
          else
            redirect_to_login
          end
        end
        format.json { render_json_unauthorized }
      end
      false
    end
  end

  def require_registered_user
    return false if require_user == false

    unless @current_user.registered?
      respond_to do |format|
        format.html { render "shared/registration_incomplete", status: :unauthorized }
        format.json { render json: { "status" => "unauthorized", "message" => t("#errors.registration_incomplete", "You need to confirm your email address before you can view this page") }, status: :unauthorized }
      end
      false
    end
  end

  def check_incomplete_registration
    if @current_user
      js_env INCOMPLETE_REGISTRATION: incomplete_registration?, USER_EMAIL: @current_user.email
    end
  end

  def incomplete_registration?
    @current_user && params[:registration_success] && @current_user.pre_registered?
  end
  helper_method :incomplete_registration?

  def page_views_enabled?
    PageView.page_views_enabled?
  end
  helper_method :page_views_enabled?

  def verified_file_download_url(attachment, context = nil, permission_map_id = nil, *opts)
    verifier = Attachments::Verification.new(attachment).verifier_for_user(@current_user,
                                                                           context: context.try(:asset_string),
                                                                           permission_map_id:)
    file_download_url(attachment, { verifier: }, *opts)
  end
  helper_method :verified_file_download_url

  def user_content(str)
    return nil unless str
    return str.html_safe unless str.match?(/object|embed|equation_image/)

    UserContent.escape(str, request.host_with_port, use_new_math_equation_handling?)
  end
  helper_method :user_content

  def public_user_content(str, context = @context, user = @current_user, is_public = false)
    return nil unless str

    rewriter = UserContent::HtmlRewriter.new(context, user)
    rewriter.set_handler("files") do |match|
      UserContent::FilesHandler.new(
        match:,
        context:,
        user:,
        preloaded_attachments: {},
        in_app: in_app?,
        is_public:
      ).processed_url
    end
    UserContent.escape(rewriter.translate_content(str), request.host_with_port, use_new_math_equation_handling?)
  end
  helper_method :public_user_content

  def find_bank(id, check_context_chain = true)
    bank = @context.assessment_question_banks.active.where(id:).first || @current_user.assessment_question_banks.active.where(id:).first
    if bank
      (if block_given?
         authorized_action(bank, @current_user, :read)
       else
         bank.grants_right?(@current_user, session, :read)
       end) or return nil
    elsif check_context_chain
      (if block_given?
         authorized_action(@context, @current_user, :read_question_banks)
       else
         @context.grants_right?(@current_user, session, :read_question_banks)
       end) or return nil
      bank = @context.inherited_assessment_question_banks.where(id:).first
    end

    yield if block_given? && (@bank = bank)
    bank
  end

  def in_app?
    !!(@current_user ? @pseudonym_session : session[:session_id])
  end

  def json_as_text?
    request.headers["CONTENT_TYPE"].to_s.include?("multipart/form-data") &&
      (params[:format].to_s != "json" || in_app?)
  end

  def params_are_integers?(*check_params)
    begin
      check_params.each { |p| Integer(params[p]) }
    rescue ArgumentError
      return false
    end
    true
  end

  def destroy_session
    logger.info "Destroying session: #{session[:session_id]}"
    @pseudonym_session.destroy rescue true
    reset_session
  end

  def logout_current_user
    logged_in_user.try(:stamp_logout_time!)
    InstFS.logout(logged_in_user) rescue nil
    destroy_session
  end

  def set_layout_options
    @embedded_view = params[:embedded]
    @headers = false if params[:no_headers]
    (@body_classes ||= []) << "embedded" if @embedded_view
  end

  def stringify_json_ids?
    request.headers["Accept"]&.include?("application/json+canvas-string-ids")
  end

  def json_cast(obj)
    obj = obj.as_json if obj.respond_to?(:as_json)
    stringify_json_ids? ? StringifyIds.recursively_stringify_ids(obj) : obj
  end

  def render(options = nil, extra_options = {}, &)
    set_layout_options
    if options.is_a?(Hash) && options.key?(:json)
      json = options.delete(:json)
      unless json.is_a?(String)
        json = ActiveSupport::JSON.encode(json_cast(json))
      end

      # fix for some browsers not properly handling json responses to multipart
      # file upload forms and s3 upload success redirects -- we'll respond with text instead.
      if options[:as_text] || json_as_text?
        options[:html] = json.html_safe
      else
        options[:json] = json
      end
    end

    # _don't_ call before_render hooks if we're not returning HTML
    if options.is_a?(Hash) &&
       (options[:json] || options[:plain] || options[:layout] == false)
      super
    else
      run_callbacks(:html_render) { super }
    end
  end

  # flash is normally only preserved for one redirect; make sure we carry
  # it along in case there are more
  def redirect_to(*)
    flash.keep
    super
  end

  def css_bundles
    @css_bundles ||= []
  end
  helper_method :css_bundles

  def css_bundle(*args)
    opts = (args.last.is_a?(Hash) ? args.pop : {})
    Array(args).flatten.each do |bundle|
      css_bundles << [bundle, opts[:plugin]] unless css_bundles.include? [bundle, opts[:plugin]]
    end
    nil
  end
  helper_method :css_bundle

  def js_bundles
    @js_bundles ||= []
  end
  helper_method :js_bundles

  # Use this method to place a bundle on the page, note that the end goal here
  # is to only ever include one bundle per page load, so use this with care and
  # ensure that the bundle you are requiring isn't simply a dependency of some
  # other bundle.
  #
  # Bundles are defined in ui/features/<bundle>.js
  #
  # usage: js_bundle :gradebook
  #
  # Only allows multiple arguments to support old usage of jammit_js
  #
  # Optional :plugin named parameter allows you to specify a plugin which
  # contains the bundle. Example:
  #
  # js_bundle :gradebook, :plugin => :my_feature
  #
  # will look for the bundle in
  # /plugins/my_feature/(optimized|javascripts)/compiled/bundles/ rather than
  # /(optimized|javascripts)/compiled/bundles/
  def js_bundle(*args)
    opts = (args.last.is_a?(Hash) ? args.pop : {})
    Array(args).flatten.each do |bundle|
      js_bundles << [bundle, opts[:plugin], false] unless js_bundles.include? [bundle, opts[:plugin], false]
    end
    nil
  end
  helper_method :js_bundle

  # Like #js_bundle but delay the execution (not necessarily the loading) of the
  # JS until the DOM is ready. Equivalent to doing:
  #
  #     $(document).ready(() => { import('path/to/bundles/profile.js') })
  #
  # This is useful when you suspect that the rendering of ERB/HTML can take a
  # long enough time for the JS to execute before it's done. For example, when
  # a page would contain a ton of DOM elements to represent DB records without
  # pagination as seen in USERS-369.
  def deferred_js_bundle(*args)
    opts = (args.last.is_a?(Hash) ? args.pop : {})
    Array(args).flatten.each do |bundle|
      js_bundles << [bundle, opts[:plugin], true] unless js_bundles.include? [bundle, opts[:plugin], true]
    end
    nil
  end
  helper_method :deferred_js_bundle

  def add_body_class(*args)
    @body_classes ||= []
    raise "call add_body_class for #{args} in the controller when using streaming templates" if @streaming_template && (args - @body_classes).any?

    @body_classes += args
  end
  helper_method :add_body_class

  def body_classes
    @body_classes ||= []
  end
  helper_method :body_classes

  def set_active_tab(active_tab)
    raise "call set_active_tab for #{active_tab.inspect} in the controller when using streaming templates" if @streaming_template && @active_tab != active_tab

    @active_tab = active_tab
  end
  helper_method :set_active_tab

  def get_active_tab
    @active_tab
  end
  helper_method :get_active_tab

  def get_course_from_section
    if params[:section_id]
      @section = api_find(CourseSection, params.delete(:section_id))
      params[:course_id] = @section.course_id
    end
  end

  def reject_student_view_student
    return unless @current_user&.fake_student?

    @unauthorized_message ||= t("#application.errors.student_view_unauthorized", "You cannot access this functionality in student view.")
    render_unauthorized_action
  end

  def set_site_admin_context
    @context = Account.site_admin
    add_crumb t("#crumbs.site_admin", "Site Admin"), url_for(Account.site_admin)
  end

  def flash_notices
    @notices ||= begin
      notices = []
      if !browser_supported? && !@embedded_view && !cookies["unsupported_browser_dismissed"]
        notices << { type: "warning", content: { html: unsupported_browser }, classes: "unsupported_browser" }
      end
      if (error = flash[:error])
        flash.delete(:error)
        notices << { type: "error", content: error, icon: "warning" }
      end
      if (warning = flash[:warning])
        flash.delete(:warning)
        notices << { type: "warning", content: warning, icon: "warning" }
      end
      if (info = flash[:info])
        flash.delete(:info)
        notices << { type: "info", content: info, icon: "info" }
      end
      if (notice = flash[:html_notice] ? { html: flash[:html_notice] } : flash[:notice])
        if flash[:html_notice]
          flash.delete(:html_notice)
        else
          flash.delete(:notice)
        end
        notices << { type: "success", content: notice, icon: "check" }
      end
      notices
    end
  end
  helper_method :flash_notices

  def unsupported_browser
    t("Your browser does not meet the minimum requirements for Canvas. Please visit the *Canvas Community* for a complete list of supported browsers.", wrapper: view_context.link_to('\1', t(:"#community.basics_browser_requirements")))
  end

  def browser_supported?
    key = request.user_agent.to_s.sum # keep cookie size in check. a legitimate collision here would be 1. extremely unlikely and 2. not a big deal
    if key != session[:browser_key]
      session[:browser_key] = key
      session[:browser_supported] = BrowserSupport.supported?(request.user_agent)
    end
    session[:browser_supported]
  end

  def mobile_device?
    params[:mobile] || request.user_agent.to_s =~ /ipod|iphone|ipad|Android/i
  end

  # returns true only if request is (to launch an LTI tool) from a webview inside an iOS or Android app.
  #   * android: all user agents since Lollipop include `wv)`
  #       https://developer.chrome.com/docs/multidevice/user-agent/
  #   * iOS: the embedded Safari view uses the same user agent as standard
  #       mobile Safari, but will pass platform=mobile for all LTI tool
  #       launches within that view. It's unfortunate that there isn't the
  #       same confidence level as Android, so this will have to do
  # returns false for:
  #   * non-LTI-related iOS mobile app requests
  #   * mobile browser requests (iOS Safari, Android Chrome)
  #   * all non-mobile requests
  def in_lti_mobile_webview?
    in_android_app = request.user_agent.to_s =~ /wv\)/i
    in_ios_app = params[:platform] == "mobile"

    !!(mobile_device? && (in_android_app || in_ios_app))
  end

  # temp: will remove in INTEROP-8277
  include Lti::Oidc
  helper_method :oidc_authorization_domain
  # end temp

  def ms_office?
    request.user_agent.to_s.include?("ms-office") ||
      request.user_agent.to_s.match?(%r{Word/\d+\.\d+})
  end

  def profile_data(profile, viewer, session, includes)
    extend Api::V1::UserProfile
    extend Api::V1::Course
    extend Api::V1::Group
    includes ||= []
    data = user_profile_json(profile, viewer, session, includes, profile)
    data[:can_edit] = viewer == profile.user && profile.user.user_can_edit_profile?
    data[:can_edit_channels] = viewer == profile.user && profile.user.user_can_edit_comm_channels?
    data[:can_edit_name] = viewer == profile.user && profile.user.user_can_edit_name?
    data[:can_edit_avatar] = data[:can_edit] && profile.user.avatar_state != :locked
    data[:known_user] = viewer.address_book.known_user(profile.user)
    if data[:known_user] && viewer != profile.user
      common_courses = viewer.address_book.common_courses(profile.user)
      # address book can return a fake record in common courses with course_id
      # 0 which represents an admin -> user commonality.
      common_courses.delete(0)
      common_groups = viewer.address_book.common_groups(profile.user)
    else
      common_courses = {}
      common_groups = {}
    end
    data[:common_contexts] = common_contexts(common_courses, common_groups, @current_user, session)
    data
  end

  def common_contexts(common_courses, common_groups, current_user, session)
    courses = Course.active.where(id: common_courses.keys).to_a
    groups = Group.active.where(id: common_groups.keys).to_a

    common_courses = courses.map do |course|
      course_json(course, current_user, session, ["html_url"], false).merge({
                                                                              roles: common_courses[course.id].map { |role| Enrollment.readable_type(role) }
                                                                            })
    end

    common_groups = groups.map do |group|
      group_json(group, current_user, session, include: ["html_url"]).merge({
                                                                              # in the future groups will have more roles and we'll need soemthing similar to
                                                                              # the roles.map above in courses
                                                                              roles: [t("#group.memeber", "Member")]
                                                                            })
    end

    common_courses + common_groups
  end

  def not_found
    raise ActionController::RoutingError, "Not Found"
  end

  def set_js_rights(objtypes = nil)
    objtypes ||= js_rights if respond_to?(:js_rights)
    if objtypes
      hash = {}
      objtypes.each do |instance_symbol|
        instance_name = instance_symbol.to_s
        obj = instance_variable_get("@#{instance_name}")
        policy = obj.check_policy(@current_user, session) unless obj.nil? || !obj.respond_to?(:check_policy)
        hash["#{instance_name.upcase}_RIGHTS".to_sym] = ActiveSupport::HashWithIndifferentAccess[policy.map { |right| [right, true] }] unless policy.nil?
      end

      js_env hash
    end
  end

  def set_js_wiki_data(opts = {})
    hash = {}

    hash[:DEFAULT_EDITING_ROLES] = @context.default_wiki_editing_roles if @context.respond_to?(:default_wiki_editing_roles)
    hash[:WIKI_PAGES_PATH] = polymorphic_path([@context, :wiki_pages])
    if opts[:course_home]
      hash[:COURSE_HOME] = true
      hash[:COURSE_TITLE] = @context.name
    end

    if @page
      if @page.grants_any_right?(@current_user, session, :update, :update_content)
        mc_status = setup_master_course_restrictions(@page, @context, user_can_edit: true)
      end

      hash[:WIKI_PAGE] = wiki_page_json(@page, @current_user, session, true, deep_check_if_needed: true, master_course_status: mc_status)
      version_number = Rails.cache.fetch(["page_version", @page].cache_key) { @page.versions.maximum(:number) }
      hash[:WIKI_PAGE_REVISION] = version_number && StringifyIds.stringify_id(version_number)
      hash[:WIKI_PAGE_SHOW_PATH] = named_context_url(@context, :context_wiki_page_path, @page)
      hash[:WIKI_PAGE_EDIT_PATH] = named_context_url(@context, :edit_context_wiki_page_path, @page)
      hash[:WIKI_PAGE_HISTORY_PATH] = named_context_url(@context, :context_wiki_page_revisions_path, @page)
    end

    if @context.is_a?(Course) && @context.grants_right?(@current_user, session, :read)
      hash[:COURSE_ID] = @context.id.to_s
      hash[:MODULES_PATH] = polymorphic_path([@context, :context_modules])
    end

    js_env hash
  end

  ASSIGNMENT_GROUPS_TO_FETCH_PER_PAGE_ON_ASSIGNMENTS_INDEX = 50
  def set_js_assignment_data
    rights = [*RoleOverride::GRANULAR_MANAGE_ASSIGNMENT_PERMISSIONS, :manage_grades, :read_grades, :manage]
    permissions = @context.rights_status(@current_user, *rights)
    permissions[:manage_course] = permissions[:manage]
    if @context.root_account.feature_enabled?(:granular_permissions_manage_assignments)
      permissions[:manage_assignments] = permissions[:manage_assignments_edit]
      permissions[:manage] = permissions[:manage_assignments_edit]
    else
      permissions[:manage_assignments_add] = permissions[:manage_assignments]
      permissions[:manage_assignments_delete] = permissions[:manage_assignments]
      permissions[:manage] = permissions[:manage_assignments]
    end
    permissions[:by_assignment_id] = @context.assignments.to_h do |assignment|
      [assignment.id,
       {
         update: assignment.user_can_update?(@current_user, session),
         delete: assignment.grants_right?(@current_user, :delete)
       }]
    end

    current_user_has_been_observer_in_this_course = @context.user_has_been_observer?(@current_user)

    prefetch_xhr(api_v1_course_assignment_groups_url(
                   @context,
                   include: [
                     "assignments",
                     "discussion_topic",
                     (permissions[:manage] || current_user_has_been_observer_in_this_course) && "all_dates",
                     permissions[:manage] && "module_ids",
                     peer_reviews_for_a2_enabled? && "assessment_requests"
                   ].compact_blank,
                   exclude_response_fields: ["description", "rubric"],
                   exclude_assignment_submission_types: ["wiki_page"],
                   override_assignment_dates: !permissions[:manage],
                   per_page: ASSIGNMENT_GROUPS_TO_FETCH_PER_PAGE_ON_ASSIGNMENTS_INDEX
                 ),
                 id: "assignment_groups_url")

    js_env({
             COURSE_ID: @context.id.to_s,
             URLS: {
               new_assignment_url: new_polymorphic_url([@context, :assignment]),
               new_quiz_url: context_url(@context, :context_quizzes_new_url),
               course_url: api_v1_course_url(@context),
               sort_url: reorder_course_assignment_groups_url(@context),
               assignment_sort_base_url: course_assignment_groups_url(@context),
               context_modules_url: api_v1_course_context_modules_path(@context),
               course_student_submissions_url: api_v1_course_student_submissions_url(@context)
             },
             POST_TO_SIS: Assignment.sis_grade_export_enabled?(@context),
             PERMISSIONS: permissions,
             HAS_GRADING_PERIODS: @context.grading_periods?,
             VALID_DATE_RANGE: CourseDateRange.new(@context),
             assignment_menu_tools: external_tools_display_hashes(:assignment_menu),
             assignment_index_menu_tools: external_tools_display_hashes(:assignment_index_menu),
             assignment_group_menu_tools: external_tools_display_hashes(:assignment_group_menu),
             discussion_topic_menu_tools: external_tools_display_hashes(:discussion_topic_menu),
             quiz_menu_tools: external_tools_display_hashes(:quiz_menu),
             current_user_has_been_observer_in_this_course:,
             observed_student_ids: ObserverEnrollment.observed_student_ids(@context, @current_user),
             apply_assignment_group_weights: @context.apply_group_weights?,
           })

    conditional_release_js_env(includes: :active_rules)

    if @context.grading_periods?
      js_env(active_grading_periods: GradingPeriod.json_for(@context, @current_user))
    end
  end

  def set_js_module_data
    js_env({
             HAS_GRADING_PERIODS: @context.grading_periods?,
             VALID_DATE_RANGE: CourseDateRange.new(@context),
             POST_TO_SIS: Assignment.sis_grade_export_enabled?(@context),
             SECTION_LIST: @context.course_sections.active.map do |section|
                             {
                               id: section.id,
                               start_at: section.start_at,
                               end_at: section.end_at,
                               override_course_and_term_dates: section.restrict_enrollments_to_section_dates
                             }
                           end,
             DUE_DATE_REQUIRED_FOR_ACCOUNT: AssignmentUtil.due_date_required_for_account?(@context),
           })
    js_env(active_grading_periods: GradingPeriod.json_for(@context, @current_user)) if @context.grading_periods?
  end

  def google_drive_connection
    return @google_drive_connection if @google_drive_connection

    ## @real_current_user first ensures that a masquerading user never sees the
    ## masqueradee's files, but in general you may want to block access to google
    ## docs for masqueraders earlier in the request
    if logged_in_user
      refresh_token, access_token = Rails.cache.fetch(["google_drive_tokens", logged_in_user].cache_key) do
        service = logged_in_user.user_services.where(service: "google_drive").first
        service && [service.token, service.secret]
      end
    else
      refresh_token = session[:oauth_gdrive_refresh_token]
      access_token = session[:oauth_gdrive_access_token]
    end

    @google_drive_connection = GoogleDrive::Connection.new(refresh_token, access_token, ApplicationController.google_drive_timeout)
  end

  def user_has_google_drive
    @user_has_google_drive ||= if logged_in_user
                                 Rails.cache.fetch_with_batched_keys("user_has_google_drive", batch_object: logged_in_user, batched_keys: :user_services) do
                                   google_drive_connection.authorized?
                                 end
                               else
                                 google_drive_connection.authorized?
                               end
  end

  def setup_live_events_context
    proc = lambda do
      benchmark("setup_live_events_context") do
        ctx = Canvas::LiveEvents.base_context_attributes(@context, @domain_root_account)

        if @current_pseudonym
          ctx[:user_login] = @current_pseudonym.unique_id
          ctx[:user_account_id] = @current_pseudonym.global_account_id
          ctx[:user_sis_id] = @current_pseudonym.sis_user_id
        end

        ctx[:user_id] = @current_user.global_id if @current_user
        ctx[:time_zone] = @current_user.time_zone if @current_user
        ctx[:developer_key_id] = @access_token.developer_key.global_id if @access_token
        ctx[:real_user_id] = @real_current_user.global_id if @real_current_user

        if @context_membership
          ctx[:context_role] =
            if @context_membership.respond_to?(:role)
              @context_membership.role.name
            elsif @context_membership.respond_to?(:type)
              @context_membership.type
            else
              @context_membership.class.to_s
            end
        end

        if (tctx = Thread.current[:context])
          ctx[:request_id] = tctx[:request_id]
          ctx[:session_id] = tctx[:session_id]
        end

        ctx[:hostname] = request.host
        ctx[:http_method] = request.method
        ctx[:user_agent] = request.headers["User-Agent"]
        ctx[:client_ip] = request.remote_ip
        ctx[:url] = request.url
        # The Caliper spec uses the spelling "referrer", so use it in the Canvas output JSON too.
        ctx[:referrer] = request.referer
        ctx[:producer] = "canvas"

        if @domain_root_account&.feature_enabled?(:compact_live_event_payloads)
          ctx[:compact_live_events] = true
        end

        StringifyIds.recursively_stringify_ids(ctx)

        ctx
      end
    end
    LiveEvents.set_context(proc)
  end

  # makes it so you can use the prefetch_xhr erb helper from controllers. They'll be rendered in _head.html.erb
  def prefetch_xhr(*args, **kwargs)
    (@xhrs_to_prefetch_from_controller ||= []) << [args, kwargs]
  end

  def manage_live_events_context
    setup_live_events_context
    yield
  ensure
    LiveEvents.clear_context!
  end

  def can_stream_template?
    if ::Rails.env.test?
      # don't actually stream because it kills selenium
      # but still set the instance variable so we catch errors that we'd encounter streaming frd
      @streaming_template = true
      false
    else
      return value_to_boolean(params[:force_stream]) if params.key?(:force_stream)

      ::DynamicSettings.find(tree: :private)["enable_template_streaming", failsafe: false] &&
        Setting.get("disable_template_streaming_for_#{controller_name}/#{action_name}", "false") != "true"
    end
  end

  def recaptcha_enabled?(**kwargs)
    DynamicSettings.find(tree: :private)["recaptcha_server_key", **kwargs].present? && @domain_root_account.self_registration_captcha?
  end

  def peer_reviews_for_a2_enabled?
    current_user_is_student = @context.respond_to?(:user_is_student?) && @context.user_is_student?(@current_user)
    current_user_is_student && @context.respond_to?(:feature_enabled?) && @context.feature_enabled?(:peer_reviews_for_a2)
  end

  # Show Student View button on the following controller/action pages, as long as defined tabs are not hidden
  STUDENT_VIEW_PAGES = {
    "courses#show" => nil,
    "announcements#index" => Course::TAB_ANNOUNCEMENTS,
    "announcements#show" => nil,
    "assignments#index" => Course::TAB_ASSIGNMENTS,
    "assignments#show" => nil,
    "discussion_topics#index" => Course::TAB_DISCUSSIONS,
    "discussion_topics#show" => nil,
    "context_modules#index" => Course::TAB_MODULES,
    "context#roster" => Course::TAB_PEOPLE,
    "context#roster_user" => nil,
    "wiki_pages#front_page" => Course::TAB_PAGES,
    "wiki_pages#index" => Course::TAB_PAGES,
    "wiki_pages#show" => nil,
    "files#index" => Course::TAB_FILES,
    "files#show" => nil,
    "assignments#syllabus" => Course::TAB_SYLLABUS,
    "outcomes#index" => Course::TAB_OUTCOMES,
    "quizzes/quizzes#index" => Course::TAB_QUIZZES,
    "quizzes/quizzes#show" => nil
  }.freeze

  def show_student_view_button?
    return false unless @context.is_a?(Course) && can_do(@context, @current_user, :use_student_view)

    controller_action = "#{params[:controller]}##{params[:action]}"
    STUDENT_VIEW_PAGES.key?(controller_action) && (STUDENT_VIEW_PAGES[controller_action].nil? || !@context.tab_hidden?(STUDENT_VIEW_PAGES[controller_action]))
  end
  helper_method :show_student_view_button?

  def show_blueprint_button?
    @context.is_a?(Course) && MasterCourses::MasterTemplate.is_master_course?(@context)
  end
  helper_method :show_blueprint_button?

  def show_immersive_reader?
    return false if @current_user.blank?

    controller_action = "#{params[:controller]}##{params[:action]}"
    immersive_reader_pages = %w[assignments#show courses#show assignments#syllabus wiki_pages#front_page wiki_pages#show].freeze

    return false unless immersive_reader_pages.include?(controller_action)

    @context&.root_account&.feature_enabled?(:immersive_reader_wiki_pages) ||
      @current_user.feature_enabled?(:user_immersive_reader_wiki_pages)
  end
  helper_method :show_immersive_reader?

  def should_show_migration_limitation_message
    @context.is_a?(Course) && @context.user_is_instructor?(@current_user) &&
      @context.quiz_migration_alert_for_user(@current_user.id).present? &&
      %r{^/courses/\d+(/assignments|/quizzes|/modules|.?)$}.match?(request.path)
  end
  helper_method :should_show_migration_limitation_message

  def k5_disabled?
    K5::UserService.new(@current_user, @domain_root_account, @selected_observed_user).k5_disabled?
  end

  def k5_user?(check_disabled: true)
    K5::UserService.new(@current_user, @domain_root_account, @selected_observed_user).k5_user?(check_disabled:)
  end
  helper_method :k5_user?

  def use_classic_font?
    observed_users(@current_user, session) if @current_user&.roles(@domain_root_account)&.include?("observer")
    K5::UserService.new(@current_user, @domain_root_account, @selected_observed_user).use_classic_font?
  end
  helper_method :use_classic_font?

  def pull_context_course
    if params[:operationName] == "CreateSubmission"
      assignment_id = params[:variables][:assignmentLid]
      return ::Assignment.active.find(assignment_id).course
    elsif params[:operationName] == "CreateDiscussionEntry"
      discussion_topic_id = params[:variables][:discussionTopicId]
      return DiscussionTopic.find(discussion_topic_id).course
    end

    nil
  end

  def react_discussions_post_enabled_for_preferences_use?
    if @context.instance_of?(UserProfile) && Account.default.feature_enabled?(:react_discussions_post)
      return true
    end

    @context.respond_to?(:feature_enabled?) && @context.feature_enabled?(:react_discussions_post)
  end
  helper_method :react_discussions_post_enabled_for_preferences_use?
end<|MERGE_RESOLUTION|>--- conflicted
+++ resolved
@@ -596,10 +596,7 @@
         canAutoPublishCourses: can_manage
       )
     end
-<<<<<<< HEAD
-=======
-
->>>>>>> 82f3398e
+
     js_env BLUEPRINT_COURSES_DATA: bc_data
     if is_master && js_env.key?(:NEW_USER_TUTORIALS)
       js_env[:NEW_USER_TUTORIALS][:is_enabled] = false
