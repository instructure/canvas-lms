--- conflicted
+++ resolved
@@ -365,11 +365,6 @@
     render_both_to_do_lists
     commons_new_quizzes
     consolidated_media_player
-<<<<<<< HEAD
-    course_paces_redesign
-    course_paces_for_students
-=======
->>>>>>> e54868b5
     explicit_latex_typesetting
     media_links_use_attachment_id
     permanent_page_links
