--- conflicted
+++ resolved
@@ -388,10 +388,7 @@
     file_verifiers_for_quiz_links
     lti_deep_linking_module_index_menu_modal
     lti_registrations_next
-<<<<<<< HEAD
-=======
     lti_registrations_page
->>>>>>> 438cae6b
     lti_asset_processor
     buttons_and_icons_root_account
     extended_submission_state
@@ -415,16 +412,11 @@
     course_pace_draft_state
     course_pace_time_selection
     course_pace_pacing_status_labels
-<<<<<<< HEAD
-    modules_requirements_allow_percentage
-    discussion_checkpoints
-=======
     course_pace_pacing_with_mastery_paths
     course_pace_weighted_assignments
     modules_requirements_allow_percentage
     discussion_checkpoints
     course_pace_allow_bulk_pace_assign
->>>>>>> 438cae6b
   ].freeze
   JS_ENV_BRAND_ACCOUNT_FEATURES = %i[
     embedded_release_notes
