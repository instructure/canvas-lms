# frozen_string_literal: true

#
# Copyright (C) 2011 - present Instructure, Inc.
#
# This file is part of Canvas.
#
# Canvas is free software: you can redistribute it and/or modify it under
# the terms of the GNU Affero General Public License as published by the Free
# Software Foundation, version 3 of the License.
#
# Canvas is distributed in the hope that it will be useful, but WITHOUT ANY
# WARRANTY; without even the implied warranty of MERCHANTABILITY or FITNESS FOR
# A PARTICULAR PURPOSE. See the GNU Affero General Public License for more
# details.
#
# You should have received a copy of the GNU Affero General Public License along
# with this program. If not, see <http://www.gnu.org/licenses/>.
#

# Filters added to this controller apply to all controllers in the application.
# Likewise, all the methods added will be available for all controllers.

class ApplicationController < ActionController::Base
  define_callbacks :html_render

  attr_accessor :active_tab
  attr_reader :context

  include Api
  include LocaleSelection
  include Api::V1::User
  include Api::V1::WikiPage
  include LegalInformationHelper
  include ObserverEnrollmentsHelper
<<<<<<< HEAD
=======
  include NewQuizzesHelper
>>>>>>> e69b96c5

  helper :all

  include AuthenticationMethods

  include Canvas::RequestForgeryProtection

  protect_from_forgery with: :exception

  # Before/around actions run in order defined (even if interleaved)
  # After actions run in REVERSE order defined. Skipped on exception raise
  #   (which is common for 401, 404, 500 responses)
  # Around action yields return (in REVERSE order) after all after actions

  # If both a flamegraph and n+1 detection are requested, the flamegraph will take precedence.
  # This is because otherwise, the flamegraph would also capture the N+1 detection code, which results
  # in a bad flamegraph and can often lead to stack overflows, as the report is simply too deeply nested.
  around_action :generate_flamegraph, if: :flamegraph_requested_and_permitted?
  around_action :n_plus_one_detection, if: :enable_n_plus_one_detection?

  prepend_before_action :load_user, :load_account
  # make sure authlogic is before load_user
  skip_before_action :activate_authlogic
  prepend_before_action :activate_authlogic
  before_action :respect_account_privacy

  around_action :set_locale
  around_action :set_timezone
  around_action :enable_request_cache
  around_action :batch_statsd
  around_action :compute_http_cost

  before_action :clear_idle_connections
  before_action :set_normalized_route
  before_action :set_sentry_trace
  before_action :annotate_apm
  before_action :annotate_sentry
  before_action :check_pending_otp
  before_action :set_user_id_header
  before_action :set_time_zone
  before_action :set_page_view
  before_action :require_reacceptance_of_terms
  before_action :clear_policy_cache
  around_action :manage_live_events_context
  before_action :initiate_session_from_token
  before_action :fix_xhr_requests
  before_action :init_body_classes
  before_action :manage_robots_meta
  # multiple actions might be called on a single controller instance in specs
  before_action :clear_js_env if Rails.env.test?

  after_action :log_page_view
  after_action :discard_flash_if_xhr
  after_action :cache_buster
  # Yes, we're calling this before and after so that we get the user id logged
  # on events that log someone in and log someone out.
  after_action :set_user_id_header
  after_action :set_response_headers
  after_action :set_default_source_csp_directive_if_enabled
  after_action :update_enrollment_last_activity_at
  set_callback :html_render, :after, :add_csp_for_root

  class << self
    def instance_id
      nil
    end

    def region
      nil
    end

    def test_cluster_name
      nil
    end

    def test_cluster?
      false
    end

    def google_drive_timeout
      Setting.get("google_drive_timeout", 30).to_i
    end

    private

    def batch_jobs_in_actions(opts = {})
      batch_opts = opts.delete(:batch)
      around_action(opts) do |_controller, action|
        Delayed::Batch.serial_batch(batch_opts || {}, &action)
      end
    end
  end

  def flamegraph_requested_and_permitted?
    return false unless @current_user

    flamegraph_requested = value_to_boolean(params.fetch(:flamegraph, false))
    flamegraph_requested && Account.site_admin.grants_right?(@current_user, :update)
  end
  private :flamegraph_requested_and_permitted?

  def enable_n_plus_one_detection?
    if flamegraph_requested_and_permitted? || @current_user.blank?
      false
    elsif Rails.env.local?
      !Canvas::Plugin.value_to_boolean(ENV["DISABLE_N_PLUS_ONE_DETECTION"])
    else
      value_to_boolean(params.fetch(:n_plus_one_detection, false)) && Account.site_admin.grants_right?(@current_user, :update)
    end
  end
  private :enable_n_plus_one_detection?

  def n_plus_one_detection(&)
    if Rails.env.local?
      begin
        Prosopite.scan
        yield
      ensure
        Prosopite.finish
      end
    else
      NPlusOneDetection::NPlusOneDetectionService.call(
        user: @current_user,
        source_name: "#{controller_name}##{action_name}",
        custom_name: params[:n_plus_one_name],
        &
      )
    end
  end

  def generate_flamegraph(&)
    Flamegraphs::FlamegraphService.call(
      user: @current_user,
      source_name: "#{controller_name}##{action_name}",
      custom_name: params[:flamename],
      &
    )
  end

  def supported_timezones
    ActiveSupport::TimeZone.all.map { |tz| tz.tzinfo.name }
  end

  add_crumb(proc do
    title = I18n.t("links.dashboard", "My Dashboard")
    crumb = <<~HTML
      <i class="icon-home"
         title="#{title}">
        <span class="screenreader-only">#{title}</span>
      </i>
    HTML

    crumb.html_safe
  end,
            :root_path,
            class: "home")

  def clear_js_env
    @js_env = nil
  end

  def page_has_instui_topnav
    return unless @domain_root_account.try(:feature_enabled?, :instui_nav)

    yield if block_given?
    @instui_topnav = true
    js_env breadcrumbs: crumbs[1..]&.map { |crumb| { name: crumb[0], url: crumb[1] } }
  end

  def set_normalized_route
    # Presently used only by Sentry, and not needed for API requests
    return unless request.format.html? && SentryExtensions::Settings.settings[:frontend_dsn]

    ::Rails.application.routes.router.recognize(request) { |route, _| @route ||= route }
    return unless @route

    @normalized_route = CGI.unescape(@route.format(@route.parts.excluding(:format).index_with { |part| "{#{part}}" }))
  end

  def set_sentry_trace
    @sentry_trace = Sentry.get_current_scope&.get_transaction&.to_sentry_trace
  end

  ##
  # Sends data from rails to JavaScript
  #
  # The data you send will eventually make its way into the view by simply
  # calling `to_json` on the data.
  #
  # It won't allow you to overwrite a key that has already been set
  #
  # Please use *ALL_CAPS* for keys since these are considered constants
  # Also, please don't name it stuff from JavaScript's Object.prototype
  # like `hasOwnProperty`, `constructor`, `__defineProperty__` etc.
  #
  # This method is available in controllers and views
  #
  # example:
  #
  #     # ruby
  #     js_env :FOO_BAR => [1,2,3], :COURSE => @course
  #
  #     # coffeescript
  #     require ['ENV'], (ENV) ->
  #       ENV.FOO_BAR #> [1,2,3]
  #
  def js_env(hash = {}, overwrite = false)
    return {} unless request.format.html? || request.format == "*/*" || @include_js_env

    if hash.present? && @js_env_has_been_rendered
      add_to_js_env(hash, @js_env_data_we_need_to_render_later, overwrite)
      return
    end

    # set some defaults
    unless @js_env
      benchmark("init @js_env") do
        editor_css = [
          active_brand_config_url("css"),
          view_context.stylesheet_path(css_url_for("what_gets_loaded_inside_the_tinymce_editor"))
        ]

        editor_hc_css = [
          active_brand_config_url("css", { force_high_contrast: true }),
          view_context.stylesheet_path(css_url_for("what_gets_loaded_inside_the_tinymce_editor", plugin: false, force_high_contrast: true))
        ]

        editor_css << view_context.stylesheet_path(css_url_for("fonts"))
        editor_hc_css << view_context.stylesheet_path(css_url_for("fonts"))

        @js_env_data_we_need_to_render_later = {}
        @js_env = {
          ASSET_HOST: Canvas::Cdn.config.host,
          active_brand_config_json_url: active_brand_config_url("json"),
          active_brand_config: active_brand_config.as_json(include_root: false),
          confetti_branding_enabled: Account.site_admin.feature_enabled?(:confetti_branding),
          url_to_what_gets_loaded_inside_the_tinymce_editor_css: editor_css,
          url_for_high_contrast_tinymce_editor_css: editor_hc_css,
          captcha_site_key:,
          current_user_id: @current_user&.id,
          current_user_global_id: @current_user&.global_id,
          current_user_usage_metrics_id: @current_user&.usage_metrics_id,
          current_user_roles: @current_user&.roles(@domain_root_account),
          current_user_is_student: @context.respond_to?(:user_is_student?) && @context.user_is_student?(@current_user),
          current_user_types: @current_user.try { |u| u.account_users.active.map { |au| au.role.name } },
          current_user_disabled_inbox: @current_user&.disabled_inbox?,
          current_user_visited_tabs: @current_user&.get_preference(:visited_tabs),
          discussions_reporting: react_discussions_post_enabled_for_preferences_use?,
          files_domain: HostUrl.file_host(@domain_root_account || Account.default, request.host_with_port),
          group_information:,
          DOMAIN_ROOT_ACCOUNT_ID: @domain_root_account&.global_id,
          DOMAIN_ROOT_ACCOUNT_UUID: @domain_root_account&.uuid,
          CAREER_THEME_URL: CanvasCareer::ExperienceResolver.career_affiliated_institution?(@domain_root_account) ? CanvasCareer::Config.new(@domain_root_account).theme_url : nil,
          CAREER_DARK_THEME_URL: CanvasCareer::ExperienceResolver.career_affiliated_institution?(@domain_root_account) ? CanvasCareer::Config.new(@domain_root_account).dark_theme_url : nil,
          k12: k12?,
          help_link_name:,
          help_link_icon:,
          use_high_contrast: @current_user&.prefers_high_contrast?,
          auto_show_cc: @current_user&.auto_show_cc?,
          disable_celebrations: @current_user&.prefers_no_celebrations?,
          disable_keyboard_shortcuts: @current_user&.prefers_no_keyboard_shortcuts?,
          LTI_LAUNCH_FRAME_ALLOWANCES: Lti::Launch.iframe_allowances,
          DEEP_LINKING_POST_MESSAGE_ORIGIN: request.base_url,
          comment_library_suggestions_enabled: @current_user&.comment_library_suggestions_enabled?,
          SETTINGS: {
            open_registration: @domain_root_account&.open_registration?,
            collapse_global_nav: @current_user&.collapse_global_nav?,
            release_notes_badge_disabled: @current_user&.release_notes_badge_disabled?,
            can_add_pronouns: @domain_root_account&.can_add_pronouns?,
            show_sections_in_course_tray: @domain_root_account&.show_sections_in_course_tray?,
            enable_content_a11y_checker: @context.try(:a11y_checker_enabled?) || false,
            suppress_assignments: @domain_root_account&.suppress_assignments?
          },
          RAILS_ENVIRONMENT: Canvas.environment
        }
        @js_env[:use_dyslexic_font] = @current_user&.prefers_dyslexic_font? if @current_user&.can_see_dyslexic_font_feature_flag?(session) && !mobile_device?
        @js_env[:widget_dashboard_overridable] = @current_user&.prefers_widget_dashboard? if widget_dashboard_allowed_for_user? && !mobile_device?
        if @domain_root_account&.feature_enabled?(:restrict_student_access)
          @js_env[:current_user_has_teacher_enrollment] = @current_user&.teacher_enrollment?
        end
        @js_env[:IN_PACED_COURSE] = @context.enable_course_paces? if @context.is_a?(Course)
        unless SentryExtensions::Settings.settings.blank?
          @js_env[:SENTRY_FRONTEND] = {
            dsn: SentryExtensions::Settings.settings[:frontend_dsn],
            org_slug: SentryExtensions::Settings.settings[:org_slug],
            base_url: SentryExtensions::Settings.settings[:base_url],
            normalized_route: @normalized_route,

            errors_sample_rate: Setting.get("sentry_frontend_errors_sample_rate", "0.0"),
            traces_sample_rate: Setting.get("sentry_frontend_traces_sample_rate", "0.0"),
            url_deny_pattern: Setting.get("sentry_frontend_url_deny_pattern", ""), # regexp

            # these values need to correlate with the backend for Sentry features to work properly
            revision: "canvas-lms@#{Canvas.semver_revision}"
          }
        end

        dynamic_settings_tree = DynamicSettings.find(tree: :private)
        if dynamic_settings_tree["frontend_data_collection_endpoint", failsafe: nil]
          @js_env[:DATA_COLLECTION_ENDPOINT] = dynamic_settings_tree["frontend_data_collection_endpoint"]
        end

        @js_env[:flashAlertTimeout] = 1.day.in_milliseconds if @current_user&.prefers_no_toast_timeout?
        @js_env[:KILL_JOY] = @domain_root_account.kill_joy? if @domain_root_account&.kill_joy?

        cached_features = cached_js_env_account_features
        @js_env[:DOMAIN_ROOT_ACCOUNT_SFID] = Rails.cache.fetch(["sfid", @domain_root_account].cache_key) { @domain_root_account.salesforce_id } if @domain_root_account.respond_to?(:salesforce_id)
        @js_env[:DIRECT_SHARE_ENABLED] = @context.respond_to?(:grants_right?) && @context.grants_right?(@current_user, session, :direct_share)
        @js_env[:CAN_VIEW_CONTENT_SHARES] = @current_user&.can_view_content_shares?
        @js_env[:FEATURES] = cached_features.merge(
          canvas_k6_theme: @context.try(:feature_enabled?, :canvas_k6_theme),
          lti_asset_processor_course: @context.try(:feature_enabled?, :lti_asset_processor_course)
        )
        @js_env[:PENDO_APP_ID] = usage_metrics_api_key if load_usage_metrics?
        @js_env[:current_user] = @current_user ? Rails.cache.fetch(["user_display_json", @current_user].cache_key, expires_in: 1.hour) { user_display_json(@current_user, :profile, [:avatar_is_fallback, :email]) } : {}
        @js_env[:current_user_is_admin] = @context.account_membership_allows(@current_user) if @context.is_a?(Course)
        @js_env[:page_view_update_url] = page_view_path(@page_view.id, page_view_token: @page_view.token) if @page_view
        @js_env[:IS_LARGE_ROSTER] = true if !@js_env[:IS_LARGE_ROSTER] && @context.respond_to?(:large_roster?) && @context.large_roster?
        @js_env[:context_asset_string] = @context.try(:asset_string) unless @js_env[:context_asset_string]
        @js_env[:ping_url] = polymorphic_url([:api_v1, @context, :ping]) if @context.is_a?(Course)
        if params[:session_timezone].present? && supported_timezones.include?(params[:session_timezone])
          timezone = context_timezone = params[:session_timezone]
        else
          timezone = Time.zone.tzinfo.identifier unless @js_env[:TIMEZONE]
          context_timezone = @context.time_zone.tzinfo.identifier if !@js_env[:CONTEXT_TIMEZONE] && @context.respond_to?(:time_zone) && @context.time_zone.present?
        end
        @js_env[:TIMEZONE] = timezone
        @js_env[:CONTEXT_TIMEZONE] = context_timezone
        unless @js_env[:LOCALES]
          I18n.set_locale_with_localizer
          @js_env[:LOCALES] = I18n.fallbacks[I18n.locale].map(&:to_s)
          @js_env[:BIGEASY_LOCALE] = I18n.bigeasy_locale
          @js_env[:FULLCALENDAR_LOCALE] = I18n.fullcalendar_locale
          @js_env[:MOMENT_LOCALE] = I18n.moment_locale
        end

        @js_env[:lolcalize] = true if ENV["LOLCALIZE"]
        @js_env[:rce_auto_save_max_age_ms] = Setting.get("rce_auto_save_max_age_ms", 1.day.to_i * 1000).to_i
        @js_env[:FEATURES][:new_math_equation_handling] = use_new_math_equation_handling?
        @js_env[:K5_USER] = k5_user?
        @js_env[:USE_CLASSIC_FONT] = @context.is_a?(Course) ? @context.account.use_classic_font_in_k5? : use_classic_font?
        @js_env[:K5_HOMEROOM_COURSE] = @context.is_a?(Course) && @context.elementary_homeroom_course?
        @js_env[:K5_SUBJECT_COURSE] = @context.is_a?(Course) && @context.elementary_subject_course?
        @js_env[:LOCALE_TRANSLATION_FILE] = helpers.path_to_asset("javascripts/translations/#{@js_env[:LOCALES].first}.json")
        @js_env[:ACCOUNT_ID] = effective_account_id(@context)
        @js_env[:user_cache_key] = CanvasSecurity.hmac_sha512(@current_user.uuid) if @current_user.present?
        @js_env[:top_navigation_tools] = external_tools_display_hashes(:top_navigation) if !!@domain_root_account&.feature_enabled?(:top_navigation_placement)
        @js_env[:horizon_course] = @context.is_a?(Course) && @context.horizon_course?
        @js_env[:has_courses] = @context.associated_courses.not_deleted.any? if @context.is_a?(Account)
        @js_env[:horizon_account_locked] = @context.horizon_account_locked? if @context.is_a?(Account)
        @js_env[:HORIZON_ACCOUNT] = if @context.is_a?(Account)
                                      @context.horizon_account?
                                    elsif @context.is_a?(Course)
                                      @context.account.horizon_account?
                                    end
        if @context.is_a?(Course)
          @js_env[:FEATURES][:youtube_overlay] = @context.account.feature_enabled?(:youtube_overlay)
          @js_env[:FEATURES][:rce_studio_embed_improvements] = @context.feature_enabled?(:rce_studio_embed_improvements)
        end

        # partner context data
        if @context&.grants_any_right?(@current_user, session, :read, :read_as_admin)
          @js_env[:current_context] = {
            id: @context.id,
            name: @context.name,
            type: @context.class.name,
            url: named_context_url(@context, :context_url, include_host: true)
          }
        end
      end
    end

    add_to_js_env(hash, @js_env, overwrite)

    @js_env
  end
  helper_method :js_env

  # Determines whether the Canvas Career switch button should be displayed in the
  # global navigation header.
  def show_career_switch?
    return false unless @current_user

    resolver = CanvasCareer::ExperienceResolver.new(@current_user, @context, @domain_root_account, session)
    resolver.available_apps.intersect?(CanvasCareer::Constants::CAREER_APPS)
  end
  helper_method :show_career_switch?

  def group_information
    if @context.is_a?(Group) &&
       can_do(@context, @current_user, :manage) &&
       @context.group_category

      @context.group_category.groups.active.sort_by(&:name).pluck(:id, :name).map { |item| { id: item[0], label: item[1] } }
    end
  end
  private :group_information

  # put feature checks on Account.site_admin and @domain_root_account that we're loading for every page in here
  # so altogether we can get them faster the vast majority of the time
  JS_ENV_SITE_ADMIN_FEATURES = %i[
    account_level_blackout_dates
    assignment_edit_placement_not_on_announcements
    accessibility_issues_in_full_page
    block_content_editor_toolbar_reorder
    commons_new_quizzes
    consolidated_media_player
    courses_popout_sisid
    create_external_apps_side_tray_overrides
    dashboard_graphql_integration
    developer_key_user_agent_alert
    disallow_threaded_replies_fix_alert
    disallow_threaded_replies_manage
    discussion_ai_survey_link
    discussion_checkpoints
    discussion_permalink
    enhanced_course_creation_account_fetching
    explicit_latex_typesetting
    files_a11y_rewrite
    files_a11y_rewrite_toggle
    horizon_course_setting
    instui_for_import_page
    instui_header
    media_links_use_attachment_id
    multiselect_gradebook_filters
    new_quizzes_media_type
    new_quizzes_navigation_updates
    new_quizzes_surveys
    permanent_page_links
    rce_a11y_resize
    rce_find_replace
    render_both_to_do_lists
    scheduled_feedback_releases
    speedgrader_studio_media_capture
    student_access_token_management
    top_navigation_placement_a11y_fixes
    validate_call_to_action
    block_content_editor_ai_alt_text
    ux_list_concluded_courses_in_bp
  ].freeze
  JS_ENV_ROOT_ACCOUNT_FEATURES = %i[
    account_level_mastery_scales
    ams_root_account_integration
    api_rate_limits
    buttons_and_icons_root_account
    course_pace_allow_bulk_pace_assign
    course_pace_download_document
    course_pace_draft_state
    course_pace_pacing_status_labels
    course_pace_pacing_with_mastery_paths
    course_pace_time_selection
    course_pace_weighted_assignments
    course_paces_skip_selected_days
    create_course_subaccount_picker
    disable_iframe_sandbox_file_show
    extended_submission_state
    file_verifiers_for_quiz_links
    increased_top_nav_pane_size
    instui_nav
    login_registration_ui_identity
    lti_apps_page_ai_translation
    lti_apps_page_instructors
    lti_asset_processor
    lti_asset_processor_discussions
    lti_link_to_apps_from_developer_keys
    lti_registrations_discover_page
    lti_registrations_next
    lti_registrations_page
    lti_registrations_usage_data
    lti_registrations_usage_data_dev
    lti_registrations_usage_data_low_usage
    lti_registrations_usage_tab
    lti_toggle_placements
    mobile_offline_mode
    modules_requirements_allow_percentage
    non_scoring_rubrics
    open_tools_in_new_tab
    product_tours
    rce_lite_enabled_speedgrader_comments
    rce_transform_loaded_content
    react_discussions_post
    restrict_student_access
    rubric_criterion_range
    scheduled_page_publication
    send_usage_metrics
    top_navigation_placement
    youtube_migration
    widget_dashboard
  ].freeze
  JS_ENV_ROOT_ACCOUNT_SERVICES = %i[account_survey_notifications].freeze
  JS_ENV_BRAND_ACCOUNT_FEATURES = %i[
    discussion_checkpoints
    embedded_release_notes
  ].freeze
  JS_ENV_FEATURES_HASH = Digest::SHA256.hexdigest(
    [
      JS_ENV_SITE_ADMIN_FEATURES +
      JS_ENV_ROOT_ACCOUNT_FEATURES +
      JS_ENV_ROOT_ACCOUNT_SERVICES +
      JS_ENV_BRAND_ACCOUNT_FEATURES
    ].sort.join(",")
  ).freeze

  def cached_js_env_account_features
    # can be invalidated by a flag change on site admin, the domain root account, or the brand config account
    MultiCache.fetch(["js_env_account_features",
                      JS_ENV_FEATURES_HASH,
                      Account.site_admin.cache_key(:feature_flags),
                      @domain_root_account&.cache_key(:feature_flags),
                      brand_config_account&.cache_key(:feature_flags)].cache_key) do
      results = {}
      JS_ENV_SITE_ADMIN_FEATURES.each do |f|
        results[f] = Account.site_admin.feature_enabled?(f)
      end
      JS_ENV_ROOT_ACCOUNT_FEATURES.each do |f|
        results[f] = !!@domain_root_account&.feature_enabled?(f)
      end
      JS_ENV_ROOT_ACCOUNT_SERVICES.each do |s|
        results[s] = !!@domain_root_account&.service_enabled?(s)
      end
      JS_ENV_BRAND_ACCOUNT_FEATURES.each do |f|
        results[f] = !!brand_config_account&.feature_enabled?(f)
      end
      results
    end
  end

  def js_env_root_account_settings
    default_settings = %i[calendar_contexts_limit open_registration]
    if Account.site_admin.feature_enabled?(:inbox_settings)
      inbox_settings = %i[
        enable_inbox_signature_block
        disable_inbox_signature_block_for_students
        enable_inbox_auto_response
        disable_inbox_auto_response_for_students
      ]
    end
    settings = default_settings
    settings += inbox_settings if inbox_settings

    settings.uniq.freeze
  end

  def cached_js_env_root_account_settings
    js_env_settings = js_env_root_account_settings
    js_env_settings_hash = Digest::SHA256.hexdigest(js_env_settings.sort.join(","))
    account_settings_hash = Digest::SHA256.hexdigest(@domain_root_account[:settings].to_s)
    # can be invalidated by a settings change on the domain root account
    # or an update to js_env_root_account_settings
    MultiCache.fetch(["js_env_root_account_settings", js_env_settings_hash, account_settings_hash].cache_key) do
      results = {}
      js_env_settings.each do |setting|
        next unless @domain_root_account.settings.key?(setting.to_sym)

        results[setting] = @domain_root_account.settings[setting.to_sym]
      end
      results
    end
  end

  def add_to_js_env(hash, jsenv, overwrite)
    hash.each do |k, v|
      if jsenv[k] && jsenv[k] != v && !overwrite
        raise "js_env key #{k} is already taken"
      else
        jsenv[k] = v
      end
    end
  end

  def render_js_env
    res = StringifyIds.recursively_stringify_ids(js_env.clone).to_json
    @js_env_has_been_rendered = true
    res
  end
  helper_method :render_js_env

  def effective_account_id(context)
    if context.is_a?(Account)
      context.id
    elsif context.is_a?(Course)
      context.account_id
    elsif context.respond_to?(:context)
      effective_account_id(context.context)
    else
      @domain_root_account&.id
    end
  end

  # add keys to JS environment necessary for the RCE at the given risk level
  def rce_js_env_base(domain: request.host_with_port, user: @current_user, context: @context)
    Services::RichContent.env_for(
      user:,
      domain:,
      real_user: @real_current_user,
      context:
    )
  end

  def rce_js_env(domain: request.host_with_port)
    rce_env_hash = rce_js_env_base
    if @context.is_a?(Course)
      rce_env_hash[:RICH_CONTENT_FILES_TAB_DISABLED] = !@context.grants_right?(@current_user, session, :read_as_admin) &&
                                                       !tab_enabled?(@context.class::TAB_FILES, no_render: true)
    end
    account = Context.get_account(@context)
    rce_env_hash[:RICH_CONTENT_INST_RECORD_TAB_DISABLED] = account ? account.disable_rce_media_uploads? : false
    rce_env_hash[:RICH_CONTENT_AI_TEXT_TOOLS] = account ? account.feature_enabled?(:ai_text_tools) : false
    js_env(rce_env_hash, true) # Allow overriding in case this gets called more than once
  end
  helper_method :rce_js_env

  def conditional_release_js_env(assignment = nil, includes: [])
    currentContext = @context
    if currentContext.is_a?(Group)
      currentContext = @context.context
    end
    return unless ConditionalRelease::Service.enabled_in_context?(currentContext)

    cr_env = ConditionalRelease::Service.env_for(
      currentContext,
      @current_user,
      session:,
      assignment:,
      includes:
    )
    js_env(cr_env)
  end
  helper_method :conditional_release_js_env

  def set_student_context_cards_js_env
    js_env(
      STUDENT_CONTEXT_CARDS_ENABLED: true,
      student_context_card_tools: external_tools_display_hashes(:student_context_card)
    )
  end

  def external_tools_display_hashes(type, context = @context, custom_settings = [], tool_ids: nil)
    return [] if context.is_a?(Group)

    context = context.account if context.is_a?(User)
    tools = GuardRail.activate(:secondary) do
      Lti::ContextToolFinder.all_tools_for(context,
                                           placements: type,
                                           current_user: @current_user,
                                           tool_ids:).to_a
    end

    tools.select! do |tool|
      tool.visible_with_permission_check?(type, @current_user, context, session) &&
        tool.feature_flag_enabled?(context)
    end

    tools.select! { |tool| tool.placement_allowed?(type) }
    tools.map do |tool|
      external_tool_display_hash(tool, type, {}, context, custom_settings)
    end
  end
  helper_method :external_tools_display_hashes

  def external_tool_display_hash(tool, type, url_params = {}, context = @context, custom_settings = [])
    hash = {
      id: tool.id,
      title: tool.label_for(type, I18n.locale),
      base_url: polymorphic_url(
        [context, :external_tool],
        { id: tool.id, launch_type: type }.merge(url_params)
      ),
      tool_id: tool.tool_id.presence
    }.compact

    extension_settings = [:icon_url, :canvas_icon_class] | custom_settings
    extension_settings.each do |setting|
      hash[setting] = tool.extension_setting(type, setting)
    end

    hash[:base_title] = tool.default_label(I18n.locale) if custom_settings.include?(:base_title)
    hash[:external_url] = tool.url if custom_settings.include?(:external_url)

    if type == :submission_type_selection
      hash.merge!({
        description: tool.submission_type_selection[:description].presence,
        require_resource_selection:
          tool.submission_type_selection[:require_resource_selection]
      }.compact)
    end

    if type == :top_navigation
      hash[:pinned] = tool.top_nav_favorite_in_context?(context)
      allow_fullscreen = tool.extension_setting(:top_navigation, "allow_fullscreen")
      hash[:allow_fullscreen] = allow_fullscreen if allow_fullscreen.present?
    end

    # Add the tool's postmessage scopes to the JS environment, if present.
    # These are used to authorize access to certain postMessage APIs.
    tool_postmessage_scopes = tool.developer_key&.scopes&.intersection(TokenScopes::LTI_POSTMESSAGE_SCOPES)
    if tool_postmessage_scopes.present?
      add_lti_tool_scopes_to_js_env(tool.launch_url(extension_type: type), tool_postmessage_scopes)
    end
    launch_method = tool.extension_setting(type, "launch_method")
    hash[:launch_method] = launch_method if launch_method

    hash
  end
  helper_method :external_tool_display_hash

  def add_lti_tool_scopes_to_js_env(tool_url, tool_scopes)
    return unless tool_url && tool_scopes

    uri = URI.parse(tool_url)
    origin = URI("#{uri.scheme}://#{uri.host}:#{uri.port}").to_s

    js_env_scopes = js_env[:LTI_TOOL_SCOPES] || {}
    js_env_scopes[origin] = tool_scopes

    js_env[:LTI_TOOL_SCOPES] = js_env_scopes
  end

  def k12?
    @domain_root_account&.feature_enabled?(:k12)
  end
  helper_method :k12?

  def widget_dashboard_allowed_for_user?
    return false unless @current_user && @domain_root_account

    # Check if the feature is allowed in any of the user's associated accounts
    # This allows sub-accounts to independently enable the feature
    @current_user.associated_accounts.any? { |account| account.feature_allowed?(:widget_dashboard) }
  end

  def grading_periods?
    !!@context.try(:grading_periods?)
  end
  helper_method :grading_periods?

  def setup_master_course_restrictions(objects, course, user_can_edit: false)
    return unless course.is_a?(Course) && (user_can_edit || course.grants_right?(@current_user, session, :read_as_admin))

    if MasterCourses::MasterTemplate.is_master_course?(course)
      MasterCourses::Restrictor.preload_default_template_restrictions(objects, course)
      :master # return master/child status
    elsif MasterCourses::ChildSubscription.is_child_course?(course)
      MasterCourses::Restrictor.preload_child_restrictions(objects)
      :child
    end
  end
  helper_method :setup_master_course_restrictions

  def set_master_course_js_env_data(object, course)
    return unless object.respond_to?(:master_course_api_restriction_data) && object.persisted?

    status = setup_master_course_restrictions([object], course)
    return unless status

    # we might have to include more information about the object here to make it easier to plug a common component in
    data = object.master_course_api_restriction_data(status)
    if status == :master
      data[:default_restrictions] = MasterCourses::MasterTemplate.full_template_for(course).default_restrictions_for(object)
    end
    js_env(MASTER_COURSE_DATA: data)
  end
  helper_method :set_master_course_js_env_data

  def load_blueprint_courses_ui
    return if js_env[:BLUEPRINT_COURSES_DATA]
    return unless @context.is_a?(Course) && @context.grants_right?(@current_user, :manage)

    is_child = MasterCourses::ChildSubscription.is_child_course?(@context)
    is_master = MasterCourses::MasterTemplate.is_master_course?(@context)

    return unless is_master || is_child

    js_bundle(is_master ? :blueprint_course_master : :blueprint_course_child)
    css_bundle :blueprint_courses

    master_course = is_master ? @context : MasterCourses::MasterTemplate.master_course_for_child_course(@context)
    if master_course.nil?
      # somehow the is_child_course? value is cached but we can't actually find the subscription so clear the cache and bail
      Rails.cache.delete(MasterCourses::ChildSubscription.course_cache_key(@context))
      return
    end
    bc_data = {
      isMasterCourse: is_master,
      isChildCourse: is_child,
      accountId: @context.account.id,
      masterCourse: master_course.slice(:id, :name, :enrollment_term_id),
      course: @context.slice(:id, :name, :enrollment_term_id),
    }
    if is_master
      can_manage = @context.account.grants_right?(@current_user, :manage_master_courses)
      bc_data.merge!(
        subAccounts: @context.account.sub_accounts.pluck(:id, :name).map { |id, name| { id:, name: } },
        terms: @context.account.root_account.enrollment_terms.active.to_a.map { |term| { id: term.id, name: term.name } },
        canManageCourse: can_manage,
        canAutoPublishCourses: can_manage,
        itemNotificationFeatureEnabled: @context.account.feature_enabled?(:blueprint_item_notifications)
      )
    end

    js_env BLUEPRINT_COURSES_DATA: bc_data
    if is_master && js_env.key?(:NEW_USER_TUTORIALS)
      js_env[:NEW_USER_TUTORIALS][:is_enabled] = false
    end
  end
  helper_method :load_blueprint_courses_ui

  def load_content_notices
    if @context.respond_to?(:content_notices)
      notices = @context.content_notices(@current_user)
      if notices.any?
        js_env CONTENT_NOTICES: notices.map { |notice|
          {
            tag: notice.tag,
            variant: notice.variant || "info",
            text: notice.text.is_a?(Proc) ? notice.text.call : notice.text,
            link_text: notice.link_text.is_a?(Proc) ? notice.link_text.call : notice.link_text,
            link_target: notice.link_target.is_a?(Proc) ? notice.link_target.call(@context) : notice.link_target
          }
        }
        js_bundle :content_notices
        return true
      end
    end
    false
  end
  helper_method :load_content_notices

  def editing_restricted?(content, edit_type = :any)
    return false unless content.respond_to?(:editing_restricted?)

    content.editing_restricted?(edit_type)
  end
  helper_method :editing_restricted?

  def tool_dimensions
    tool_dimensions = { selection_width: "100%", selection_height: "100%" }

    link_settings = @tag&.link_settings || {}

    tool_dimensions.each_key do |k|
      # it may happen that we get "link_settings"=>{"selection_width"=>"", "selection_height"=>""}
      if link_settings[k.to_s].present?
        tool_dimensions[k] = link_settings[k.to_s]
      elsif @tool.settings[k] && @tool.settings[k] != 0
        # ContextExternalTool#normalize_sizes! converts settings[:selection_width] and settings[:selection_height] to integer
        tool_dimensions[k] = @tool.settings[k]
      end

      tool_dimensions[k] = tool_dimensions[k].to_s << "px" unless /%|px/.match?(tool_dimensions[k].to_s)
    end

    tool_dimensions
  end
  private :tool_dimensions

  # Reject the request by halting the execution of the current handler
  # and returning a helpful error message (and HTTP status code).
  #
  # @param [String] cause
  #   The reason the request is rejected for.
  # @param [Optional, Integer|Symbol, Default :bad_request] status
  #   HTTP status code or symbol.
  def reject!(cause, status = :bad_request)
    raise RequestError.new(cause, status)
  end

  # returns the user actually logged into canvas, even if they're currently masquerading
  #
  # This is used by the google docs integration, among other things --
  # having @real_current_user first ensures that a masquerading user never sees the
  # masqueradee's files, but in general you may want to block access to google
  # docs for masqueraders earlier in the request
  def logged_in_user
    @real_current_user || @current_user
  end
  helper_method :logged_in_user

  def not_fake_student_user
    @current_user&.fake_student? ? logged_in_user : @current_user
  end

  def rescue_action_dispatch_exception
    rescue_action_in_public(request.env["action_dispatch.exception"])
  end

  # used to generate context-specific urls without having to
  # check which type of context it is everywhere
  def named_context_url(context, name, *opts)
    if context.is_a?(UserProfile)
      name = name.to_s.sub("context", "profile")
    else
      klass = context.class.url_context_class
      name = name.to_s.sub("context", klass.name.underscore)
      opts.unshift(context)
    end
    opts.push({}) unless opts[-1].is_a?(Hash)
    include_host = opts[-1].delete(:include_host)
    unless include_host
      opts[-1][:host] = context.try(:host_name)
      opts[-1][:only_path] = true unless name.end_with?("_path")
    end
    send name, *opts
  end

  def self.promote_view_path(path)
    self.view_paths = view_paths.to_ary.reject { |p| p.to_s == path }
    prepend_view_path(path)
  end

  # the way classic quizzes copies question data from the page into the
  # edit form causes the elements added for a11y to get duplicated
  # and other misadventures that caused 4 hotfixes in 3 days.
  # Let's just not use the new math handling there.
  def use_new_math_equation_handling?
    !(params[:controller] == "quizzes/quizzes" && params[:action] == "edit") &&
      params[:controller] != "question_banks" &&
      params[:controller] != "eportfolio_entries"
  end

  def user_url(*opts)
    (opts[0] == @current_user) ? user_profile_url(@current_user) : super
  end

  protected

  # we track the cost of each request in RequestThrottle in order
  # to rate limit clients that are abusing the API.  Some actions consume
  # time or resources that are not well represented by simple time/cpu
  # benchmarks, so you can use this method to increase the perceived cost
  # of a request by an arbitrary amount.  For an anchor, rate limiting
  # kicks in when a user has exceeded 600 arbitrary units of cost (it's
  # a leaky bucket, go see RequestThrottle), so using an 'amount'
  # param of 600, for example, would max out the bucket immediately
  def increment_request_cost(amount)
    current_cost = request.env["extra-request-cost"] || 0
    request.env["extra-request-cost"] = current_cost + amount
  end

  def assign_localizer
    I18n.localizer = lambda do
      context_hash = {
        context: @context,
        user: not_fake_student_user,
        root_account: @domain_root_account
      }
      if request.present?
        # if for some reason this gets stuck
        # as global state on I18n (cleanup failure), we don't want it to
        # explode trying to access a non-existant request.
        context_hash[:session_locale] = session[:locale]
        context_hash[:session_timezone] = session[:timezone]
        context_hash[:accept_language] = request.headers["Accept-Language"]
      else
        logger.warn("[I18N] localizer executed from context-less controller")
      end
      infer_locale context_hash
    end
  end

  def set_locale
    store_session_locale
    assign_localizer
    yield if block_given?
  ensure
    # this resets any locale set in set_locale_with_localizer (implicitly called
    # on any translation call)
    I18n.locale = I18n.default_locale
    I18n.localizer = nil
  end

  def set_timezone
    store_session_timezone
    yield if block_given?
  end

  def enable_request_cache(&)
    RequestCache.enable(&)
  end

  def batch_statsd(&)
    InstStatsd::Statsd.batch(&)
  end

  def compute_http_cost
    CanvasHttp.reset_cost!
    yield
  ensure
    if CanvasHttp.cost > 0
      cost_weight = Setting.get("canvas_http_cost_weight", "1.0").to_f
      increment_request_cost(CanvasHttp.cost * cost_weight)
    end
  end

  def clear_idle_connections
    Canvas::RedisConnections.clear_idle!
  end

  def annotate_apm
    Canvas::Apm.annotate_trace(
      Shard.current,
      @domain_root_account,
      RequestContext::Generator.request_id,
      @current_user
    )
  end

  def annotate_sentry
    Sentry.set_tags({
                      db_cluster: @domain_root_account&.shard&.database_server&.id
                    })
  end

  def store_session_locale
    return unless (locale = params[:session_locale])

    supported_locales = I18n.available_locales.map(&:to_s)
    session[:locale] = locale if supported_locales.include? locale
  end

  def store_session_timezone
    return unless (timezone = params[:session_timezone])

    session[:timezone] = timezone if supported_timezones.include? params[:session_timezone]
  end

  def init_body_classes
    @body_classes = []
  end

  def set_user_id_header
    headers["X-Canvas-User-Id"] ||= @current_user.global_id.to_s if @current_user
    headers["X-Canvas-Real-User-Id"] ||= @real_current_user.global_id.to_s if @real_current_user
  end

  def append_to_header(header, value)
    headers[header] = (headers[header] || "") + value
    headers[header]
  end

  # make things requested from jQuery go to the "format.js" part of the "respond_to do |format|" block
  # see http://codetunes.com/2009/01/31/rails-222-ajax-and-respond_to/ for why
  def fix_xhr_requests
    request.format = :js if request.xhr? && request.format == :html && !params[:html_xhr]
  end

  # scopes all time objects to the user's specified time zone
  def set_time_zone
    user = not_fake_student_user
    if user && user.time_zone.present?
      Time.zone = user.time_zone
      if Time.zone&.name == "UTC" && user.time_zone&.name&.match?(/\s/)
        begin
          Time.zone = user.time_zone.name.split(/\s/)[1..].join(" ")
        rescue ArgumentError
          # ignore
        end
      end
    else
      Time.zone = @domain_root_account && @domain_root_account.default_time_zone
    end
  end

  # retrieves the root account for the given domain
  def load_account
    @domain_root_account = request.env["canvas.domain_root_account"] || LoadAccount.default_domain_root_account
    @files_domain = request.host_with_port != HostUrl.context_host(@domain_root_account) && HostUrl.is_file_host?(request.host_with_port)
    @domain_root_account
  end

  def respect_account_privacy
    return if login_request?

    return unless @domain_root_account.present? && @domain_root_account.settings[:require_user]

    require_user
  end

  # This can be appended to with << if needed
  def csp_frame_ancestors
    @csp_frame_ancestors ||= [].tap do |list|
      # Allow iframing on all vanity domains as well as the canonical one
      unless @domain_root_account.nil?
        list.concat HostUrl.context_hosts(@domain_root_account, request.host)
      end
    end
  end

  def set_response_headers
    # we can't block frames on the files domain, since files domain requests
    # are typically embedded in an iframe in canvas, but the hostname is
    # different
    if !files_domain? && !@embeddable
      directives = "frame-ancestors 'self' #{csp_frame_ancestors&.uniq&.join(" ")};"

      append_to_header("Content-Security-Policy", directives)
    end
    RequestContext::Generator.store_request_meta(request, @context, @sentry_trace)
    true
  end

  def files_domain?
    !!@files_domain
  end

  def check_pending_otp
    if session[:pending_otp] && params[:controller] != "login/otp"
      # handle api json requests for feature flag
      if request.format.json? && @domain_root_account.feature_enabled?(:login_registration_ui_identity)
        render json: { message: I18n.t("Verification required. Please complete multi-factor authentication by entering the code sent to your device.") }, status: :forbidden
        return
      end

      # handle non-api xhr (ajax) requests
      return render plain: I18n.t("Please finish logging in"), status: :forbidden if request.xhr?

      # handle all other requests
      destroy_session
      redirect_to login_url
    end
  end

  def tab_enabled?(id, no_render: false)
    return true unless @context.respond_to?(:tabs_available)

    valid = Rails.cache.fetch(["tab_enabled4", id, @context, @current_user, @domain_root_account, session[:enrollment_uuid]].cache_key) do
      @context.tabs_available(@current_user,
                              session:,
                              include_hidden_unused: true,
                              root_account: @domain_root_account,
                              only_check: [id]).any? { |t| t[:id] == id }
    end
    render_tab_disabled unless valid || no_render
    valid
  end

  def render_tab_disabled
    msg = tab_disabled_message(@context)
    respond_to do |format|
      format.html do
        flash[:notice] = msg
        redirect_to named_context_url(@context, :context_url)
      end
      format.json do
        render json: { message: msg }, status: :not_found
      end
    end
  end

  def tab_disabled_message(context)
    case context
    when Account
      t "#application.notices.page_disabled_for_account", "That page has been disabled for this account"
    when Course
      t "#application.notices.page_disabled_for_course", "That page has been disabled for this course"
    when Group
      t "#application.notices.page_disabled_for_group", "That page has been disabled for this group"
    else
      t "#application.notices.page_disabled", "That page has been disabled"
    end
  end

  def require_password_session
    if session[:used_remember_me_token]
      flash[:warning] = t "#application.warnings.please_log_in", "For security purposes, please enter your password to continue"
      store_location
      redirect_to login_url
      return false
    end
    true
  end

  def run_login_hooks
    LoginHooks.run_hooks(request)
  end

  # checks the authorization policy for the given object using
  # the vendor/plugins/adheres_to_policy plugin.  If authorized,
  # returns true, otherwise renders unauthorized messages and returns
  # false.  To be used as follows:
  # if authorized_action(object, @current_user, :update)
  #   render
  # end
  def authorized_action(object, actor, rights, all_rights: false)
    can_do = object.send(all_rights ? :grants_all_rights? : :grants_any_right?, actor, session, *Array(rights), with_justifications: true)
    unless can_do.success?
      if can_do.justifications.present?
        # Even if there are multiple justifications, we can only reasonably handle one at a time,
        # so just arbitrarily choose the first one
        chosen = can_do.justifications.first
        send(:"render_auth_failure_#{chosen.justification}", chosen.context)
      else
        render_unauthorized_action
      end
    end
    can_do.success?
  end
  alias_method :authorized_action?, :authorized_action

  def fix_ms_office_redirects
    if ms_office?
      # Office will follow 302's internally, until it gets to a 200. _then_ it will pop it out
      # to a web browser - but you've lost your cookies! This breaks not only store_location,
      # but in the case of delegated authentication where the provider does an additional
      # redirect storing important information in session, makes it impossible to log in at all
      render plain: "", status: :ok
      return false
    end
    true
  end

  # Render a general error page with the given details.
  # Arguments of this method must be translated
  def render_error_with_details(title:, summary: nil, directions: nil)
    render(
      "shared/errors/error_with_details",
      locals: {
        title:,
        summary:,
        directions:
      }
    )
  end

  def render_unauthorized_action
    respond_to do |format|
      @show_left_side = false
      clear_crumbs
      path_params = request.path_parameters
      path_params[:format] = nil
      @headers = !!@current_user if @headers != false
      @files_domain = @account_domain && @account_domain.host_type == "files"
      format.any(:html, :pdf) do
        return unless fix_ms_office_redirects

        store_location
        return redirect_to login_url(params.permit(:authentication_provider)) if !@files_domain && !@current_user

        if @context.is_a?(Course) && @context_enrollment
          if @context_enrollment.enrollment_state&.pending?
            start_date = @context_enrollment.available_at
          end
          if @context.claimed?
            @unauthorized_message = t("#application.errors.unauthorized.unpublished", "This course has not been published by the instructor yet.")
            @unauthorized_reason = :unpublished
          elsif start_date && start_date > Time.now.utc
            @unauthorized_message = t("#application.errors.unauthorized.not_started_yet", "The course you are trying to access has not started yet.  It will start %{date}.", date: TextHelper.date_string(start_date))
            @unauthorized_reason = :unpublished
          end
        end

        return render "shared/unauthorized", status: :unauthorized, content_type: Mime::Type.lookup("text/html"), formats: :html
      end
      format.zip { redirect_to(url_for(path_params)) }
      format.json { render_json_unauthorized }
      format.all { render plain: "Unauthorized", status: :unauthorized }
    end
    set_no_cache_headers
  end

  def verified_user_check
    if @domain_root_account&.user_needs_verification?(@current_user) # disable tools before verification
      if @current_user
        render_unverified_error(
          t("user not authorized to perform that action until verifying email"),
          t("Complete registration by clicking the “finish the registration process” link sent to your email.")
        )
      else
        render_unverified_error(
          t("must be logged in and registered to perform that action"),
          t("Please Log in to view this content")
        )
      end
      false
    else
      true
    end
  end

  def render_unverified_error(json_message, flash_message)
    respond_to do |format|
      format.json do
        render json: {
                 status: "unverified",
                 errors: [{ message: json_message }]
               },
               status: :unauthorized
      end
      format.all do
        flash[:warning] = flash_message
        redirect_to_referrer_or_default(root_url)
      end
    end
    set_no_cache_headers
  end

  # To be used as a before_action, requires controller or controller actions
  # to have their urls scoped to a context in order to be valid.
  # So /courses/5/assignments or groups/1/assignments would be valid, but
  # not /assignments
  def require_context(user_scope: nil)
    get_context(user_scope:)
    unless @context
      if @context_is_current_user
        store_location
        redirect_to login_url
      elsif params[:context_id]
        raise ActiveRecord::RecordNotFound, "Cannot find #{params[:context_type] || "Context"} for ID: #{params[:context_id]}"
      else
        raise ActiveRecord::RecordNotFound, "Context is required, but none found"
      end
    end
    !@context.nil?
  end

  def require_context_and_read_access
    require_context && authorized_action(@context, @current_user, :read)
  end

  helper_method :clean_return_to

  def require_account_context
    require_context_type(Account)
  end

  def require_course_context
    require_context_type(Course)
  end

  def require_context_type(klass)
    unless require_context && @context.is_a?(klass)
      raise ActiveRecord::RecordNotFound, "Context must be of type '#{klass}'"
    end

    true
  end

  MAX_ACCOUNT_LINEAGE_TO_SHOW_IN_CRUMBS = 3

  # Can be used as a before_action, or just called from controller code.
  # Assigns the variable @context to whatever context the url is scoped
  # to.  So /courses/5/assignments would have a @context=Course.find(5).
  # Also assigns @context_membership to the membership type of @current_user
  # if @current_user is a member of the context.
  def get_context(user_scope: nil)
    GuardRail.activate(:secondary) do
      unless @context
        if params[:course_id]
          course_scope = @token ? Course : Course.active
          @context = api_find(course_scope, params[:course_id])
          @context.root_account = @domain_root_account if @context.root_account_id == @domain_root_account.id # no sense in refetching it
          params[:context_id] = params[:course_id]
          params[:context_type] = "Course"
          if @context && @current_user
            @context_enrollment = @context.enrollments.where(user_id: @current_user).joins(:enrollment_state)
                                          .order(Enrollment.state_by_date_rank_sql, Enrollment.type_rank_sql).readonly(false).first
          end
          @context_membership = @context_enrollment
          check_for_readonly_enrollment_state
        elsif params[:account_id] || (is_a?(AccountsController) && (params[:account_id] = params[:id]))
          account_scope = (params.dig(:account, :event) && params[:account][:event] == "restore") ? Account : Account.active
          @context = api_find(account_scope, params[:account_id])
          params[:context_id] = @context.id
          params[:context_type] = "Account"
          @context_enrollment = @context.account_users.active.where(user_id: @current_user.id).first if @context && @current_user
          @context_membership = @context_enrollment
          @account = @context
        elsif params[:group_id]
          @context = api_find(Group.active, params[:group_id])
          params[:context_id] = params[:group_id]
          params[:context_type] = "Group"
          @context_enrollment = @context.group_memberships.where(user_id: @current_user).first if @context && @current_user
          @context_membership = @context_enrollment
        elsif params[:user_id] || (is_a?(UsersController) && (params[:user_id] = params[:id]))
          @context = api_find(user_scope || User.active, params[:user_id])
          params[:context_id] = params[:user_id]
          params[:context_type] = "User"
          @context_membership = @context if @context == @current_user
        elsif params[:course_section_id] || (is_a?(SectionsController) && (params[:course_section_id] = params[:id]))
          params[:context_id] = params[:course_section_id]
          params[:context_type] = "CourseSection"
          @context = api_find(CourseSection, params[:course_section_id])
        elsif params[:assessment_question_id]
          params[:context_id] = params[:assessment_question_id]
          params[:context_type] = "AssessmentQuestion"
          @context = api_find(AssessmentQuestion, params[:assessment_question_id])
        elsif request.path.start_with?("/profile") || request.path == "/" || request.path.start_with?("/dashboard/files") || request.path.start_with?("/calendar") || request.path.start_with?("/assignments") || request.path.start_with?("/files") || request.path == "/api/v1/calendar_events/visible_contexts"
          # ^ this should be split out into things on the individual controllers
          @context_is_current_user = true
          @context = @current_user
          @context_membership = @context
        end

        assign_localizer if @context.present?

        if request.format.html?
          if @context.is_a?(Account) && !@context.root_account?
            account_chain = @context.account_chain.to_a.select { |a| a.grants_right?(@current_user, session, :read) }
            account_chain.slice!(0) # the first element is the current context
            count = account_chain.length
            account_chain.reverse.each_with_index do |a, idx|
              if idx == 1 && count >= MAX_ACCOUNT_LINEAGE_TO_SHOW_IN_CRUMBS
                add_crumb(I18n.t("#lib.text_helper.ellipsis", "..."), nil)
              elsif count >= MAX_ACCOUNT_LINEAGE_TO_SHOW_IN_CRUMBS && idx > 0 && idx <= count - MAX_ACCOUNT_LINEAGE_TO_SHOW_IN_CRUMBS
                next
              else
                add_crumb(a.short_name, account_url(a.id), id: "crumb_#{a.asset_string}")
              end
            end
          end

          if @context.respond_to?(:short_name)
            crumb_url = named_context_url(@context, :context_url) if @context.grants_right?(@current_user, session, :read)
            add_crumb(@context.nickname_for(@current_user, :short_name), crumb_url)
          end

          if @context.is_a?(AssessmentQuestion)
            @skip_crumb = true if params[:controller] == "files" && params[:action] == "show"
          end

          @set_badge_counts = true
        end
      end

      # There is lots of interesting information set up in here, that we want
      # to place into the live events context.
      setup_live_events_context
    end
  end

  # This is used by a number of actions to retrieve a list of all contexts
  # associated with the given context.  If the context is a user then it will
  # include all the user's current contexts.
  # Assigns it to the variable @contexts
  def get_all_pertinent_contexts(opts = {})
    return if @already_ran_get_all_pertinent_contexts

    @already_ran_get_all_pertinent_contexts = true

    raise(ArgumentError, "Need a starting context") if @context.nil?

    @contexts = [@context]
    only_contexts = ActiveRecord::Base.parse_asset_string_list(opts[:only_contexts] || params[:only_contexts])
    if @context.is_a?(User)
      # we already know the user can read these courses and groups, so skip
      # the grants_right? check to avoid querying for the various memberships
      # again.
      enrollment_scope = Enrollment
                         .shard(opts[:cross_shard] ? @context.in_region_associated_shards : Shard.current)
                         .for_user(@context)
                         .current
                         .active_by_date
      enrollment_scope = enrollment_scope.where(course_id: @observed_course_ids) if @observed_course_ids
      include_groups = !!opts[:include_groups]
      group_ids = nil

      courses = []
      if only_contexts.present?
        # find only those courses and groups passed in the only_contexts
        # parameter, but still scoped by user so we know they have rights to
        # view them.
        course_ids = only_contexts["Course"]
        if course_ids.present?
          courses = Course
                    .shard(opts[:cross_shard] ? @context.in_region_associated_shards : Shard.current)
                    .joins(enrollments: :enrollment_state)
                    .merge(enrollment_scope.except(:joins))
                    .where(id: course_ids)
        end
        if include_groups
          group_ids = only_contexts["Group"]
          include_groups = group_ids.present?
        end
      else
        courses = Course
                  .shard(opts[:cross_shard] ? @context.in_region_associated_shards : Shard.current)
                  .joins(enrollments: :enrollment_state)
                  .merge(enrollment_scope.except(:joins))
      end

      groups = []
      if include_groups
        group_scope = @context.current_groups
        group_scope = group_scope.where(context_type: "Course", context_id: @observed_course_ids) if @observed_course_ids
        if group_ids
          Shard.partition_by_shard(group_ids) do |shard_group_ids|
            groups += group_scope.shard(Shard.current).where(id: shard_group_ids).to_a
          end
        else
          groups = group_scope.shard(opts[:cross_shard] ? @context.in_region_associated_shards : Shard.current).to_a
        end
      end
      groups = @context.filter_visible_groups_for_user(groups)

      if opts[:include_accounts]
        # reload @current_user to make sure we get a current value for their :enabled_account_calendars preference
        @current_user.reload
        accounts = @current_user.enabled_account_calendars
      end

      if opts[:favorites_first]
        favorite_course_ids = @context.favorite_context_ids("Course")
        courses = courses.sort_by { |c| [favorite_course_ids.include?(c.id) ? 0 : 1, Canvas::ICU.collation_key(c.name)] }
      end

      @contexts.concat courses
      @contexts.concat groups
      @contexts.concat(accounts || [])
    end

    include_contexts = opts[:include_contexts] || params[:include_contexts]
    include_contexts&.split(",")&.each do |include_context|
      # don't load it again if we've already got it
      next if @contexts.any? { |c| c.asset_string == include_context }

      context = Context.find_by_asset_string(include_context)
      @contexts << context if context&.grants_right?(@current_user, session, :read)
    end

    @contexts = @contexts.uniq
    Course.require_assignment_groups(@contexts)
    @context_enrollment = @context.membership_for_user(@current_user) if @context.respond_to?(:membership_for_user)
    @context_membership = @context_enrollment
  end

  def check_for_readonly_enrollment_state
    return unless request.format.html?

    if @context_enrollment.is_a?(Enrollment) && ["invited", "active"].include?(@context_enrollment.workflow_state) && action_name != "enrollment_invitation"
      state = @context_enrollment.state_based_on_date
      case state
      when :invited
        flash[:html_notice] = if @context_enrollment.available_at
                                t("You'll need to *accept the enrollment invitation* before you can fully participate in this course, starting on %{date}.",
                                  wrapper: view_context.link_to('\1', "#", "data-method" => "POST", "data-url" => course_enrollment_invitation_url(@context, accept: true)),
                                  date: datetime_string(@context_enrollment.available_at))
                              else
                                t("You'll need to *accept the enrollment invitation* before you can fully participate in this course.",
                                  wrapper: view_context.link_to('\1', "#", "data-method" => "POST", "data-url" => course_enrollment_invitation_url(@context, accept: true)))
                              end
      when :accepted
        flash[:html_notice] = t("This course hasn’t started yet. You will not be able to participate in this course until %{date}.",
                                date: datetime_string(@context_enrollment.available_at))
      end
    end
  end

  def set_badge_counts_for(context, user)
    return if @js_env && @js_env[:badge_counts].present?
    return unless context.present? && user.present?
    return unless context.respond_to?(:content_participation_counts) # just Course and Group so far

    js_env(badge_counts: badge_counts_for(context, user))
  end
  helper_method :set_badge_counts_for

  def badge_counts_for(context, user)
    badge_counts = {}
    ["Submission"].each do |type|
      participation_count = context.content_participation_counts
                                   .find_by(user_id: user.id, content_type: type)
      participation_count ||= content_participation_count(context, type, user)
      badge_counts[type.underscore.pluralize] = participation_count.unread_count
    end
    badge_counts
  end

  def content_participation_count(context, type, user)
    GuardRail.activate(:primary) do
      ContentParticipationCount.create_or_update({ context:, user:, content_type: type })
    end
  end

  def get_upcoming_assignments(course)
    include_discussion_checkpoints = course.discussion_checkpoints_enabled?
    visible_assignments = AssignmentGroup.visible_assignments(
      @current_user,
      course,
      course.assignment_groups.active,
      include_discussion_checkpoints:
    )

    log_course(course)
    sorter = SortsAssignments.new(
      assignments_scope: visible_assignments,
      user: @current_user,
      session:,
      course:,
      include_discussion_checkpoints:
    )
    sorter.assignments(:upcoming) do |assignments|
      assignments.group("assignments.id").order("MIN(submissions.cached_due_date) ASC").to_a
    end
  end

  def log_course(course)
    log_asset_access(["assignments", course], "assignments", "other")
  end

  # Calculates the file storage quota for @context
  def get_quota(context = nil)
    quota_params = Attachment.get_quota(context || @context)
    @quota = quota_params[:quota]
    @quota_used = quota_params[:quota_used]
  end

  # Renders a quota exceeded message if the @context's quota is exceeded
  def quota_exceeded(context = nil, redirect = nil)
    context ||= @context
    redirect ||= root_url
    get_quota(context)
    if response.body.size + @quota_used > @quota
      error = case context
              when Account
                t "#application.errors.quota_exceeded_account", "Account storage quota exceeded"
              when Course
                t "#application.errors.quota_exceeded_course", "Course storage quota exceeded"
              when Group
                t "#application.errors.quota_exceeded_group", "Group storage quota exceeded"
              when User
                t "#application.errors.quota_exceeded_user", "User storage quota exceeded"
              else
                t "#application.errors.quota_exceeded", "Storage quota exceeded"
              end
      respond_to do |format|
        format.html do
          flash[:error] = error
          redirect_to redirect
        end
        format.json { render json: { errors: { base: error } }, status: :bad_request }
        format.text { render json: { errors: { base: error } }, status: :bad_request }
      end
      return true
    end
    false
  end

  # Used to retrieve the context from a :feed_code parameter.  These
  # :feed_code attributes are keyed off the object type and the object's
  # uuid.  Using the uuid attribute gives us an unguessable url so
  # that we can offer the feeds without requiring password authentication.
  def get_feed_context(opts = {})
    pieces = params[:feed_code].split("_", 2)
    if params[:feed_code].start_with?("group_membership")
      pieces = ["group_membership", params[:feed_code].split("_", 3)[-1]]
    end
    @context = nil
    @problem = nil
    case pieces[0]
    when "enrollment"
      @enrollment = Enrollment.where(uuid: pieces[1]).first if pieces[1]
      @context_type = "Course"
      if !@enrollment
        @problem = t "#application.errors.mismatched_verification_code", "The verification code does not match any currently enrolled user."
      elsif @enrollment.course && !@enrollment.course.available?
        @problem = t "#application.errors.feed_unpublished_course", "Feeds for this course cannot be accessed until it is published."
      end
      @context = @enrollment.course unless @problem
      @current_user = @enrollment.user unless @problem
    when "group_membership"
      @membership = GroupMembership.active.where(uuid: pieces[1]).first if pieces[1]
      @context_type = "Group"
      if !@membership
        @problem = t "#application.errors.mismatched_verification_code", "The verification code does not match any currently enrolled user."
      elsif @membership.group && !@membership.group.available?
        @problem = t "#application.errors.feed_unpublished_group", "Feeds for this group cannot be accessed until it is published."
      end
      @context = @membership.group unless @problem
      @current_user = @membership.user unless @problem
    when "user"
      find_user_from_uuid(pieces[1])
      @problem = t "#application.errors.invalid_verification_code", "The verification code is invalid." unless @current_user
      @context = @current_user
    else
      @context_type = pieces[0].classify
      if Context::CONTEXT_TYPES.include?(@context_type.to_sym)
        @context_class = Object.const_get(@context_type, false)
        @context = @context_class.where(uuid: pieces[1]).first if pieces[1]
      end
      if !@context
        @problem = t "#application.errors.invalid_verification_code", "The verification code is invalid."
      elsif @context.respond_to?(:is_public) && !@context.is_public && (!@context.respond_to?(:uuid) || pieces[1] != @context.uuid)
        @problem = case @context_type
                   when "course"
                     t "#application.errors.feed_private_course", "The matching course has gone private, so public feeds like this one will no longer be visible."
                   when "group"
                     t "#application.errors.feed_private_group", "The matching group has gone private, so public feeds like this one will no longer be visible."
                   else
                     t "#application.errors.feed_private", "The matching context has gone private, so public feeds like this one will no longer be visible."
                   end
      end
      @context = nil if @problem
      @current_user = @context if @context.is_a?(User)
    end
    if !@context || (opts[:only] && !opts[:only].include?(@context.class.to_s.underscore.to_sym))
      @problem ||= t("#application.errors.invalid_feed_parameters", "Invalid feed parameters.") if opts[:only] && !opts[:only].include?(@context.class.to_s.underscore.to_sym)
      @problem ||= t "#application.errors.feed_not_found", "Could not find feed."
      render template: "shared/unauthorized_feed", status: :bad_request, formats: [:html]
      return false
    end
    @context
  end

  def find_user_from_uuid(uuid)
    @current_user = UserPastLtiId.find_by(user_uuid: uuid)&.user
    @current_user ||= User.where(uuid:).first
  end

  def discard_flash_if_xhr
    if request.xhr? || request.format.to_s == "text/plain"
      flash.discard
    end
  end

  def cancel_cache_buster
    @cancel_cache_buster = true
  end

  def cache_buster
    # Annoying problem.  If I set the cache-control to anything other than "no-cache, no-store"
    # then the local cache is used when the user clicks the 'back' button.  I don't know how
    # to tell the browser to ALWAYS check back other than to disable caching...
    return true if @cancel_cache_buster || request.xhr? || api_request?

    set_no_cache_headers
  end

  def initiate_session_from_token
    # Login from a token generated via API
    if params[:session_token]
      token = SessionToken.parse(params[:session_token])
      if token&.valid?
        pseudonym = Pseudonym.active.find_by(id: token.pseudonym_id)

        if pseudonym
          unless pseudonym.works_for_account?(@domain_root_account, true)
            # if the logged in pseudonym doesn't work, we can only switch to another pseudonym
            # that does work if it's the same password, and it's not a managed pseudonym
            alternates = pseudonym.user.all_active_pseudonyms.select do |p|
              !p.managed_password? &&
                p.works_for_account?(@domain_root_account, true) &&
                p.password_salt == pseudonym.password_salt &&
                p.crypted_password == pseudonym.crypted_password
            end
            # prefer a site admin pseudonym, then a pseudonym in this account, and then any old
            # pseudonym
            pseudonym = alternates.find { |p| p.account_id == Account.site_admin.id }
            pseudonym ||= alternates.find { |p| p.account_id == @domain_root_account.id }
            pseudonym ||= alternates.first
          end
          if pseudonym && pseudonym != @current_pseudonym
            return_to = session.delete(:return_to)
            reset_session_saving_keys(:oauth2)
            pseudonym_session = PseudonymSession.new(pseudonym)
            # this doesn't count as a real login
            pseudonym_session.non_explicit_session = true
            pseudonym_session.save!
            session[:used_remember_me_token] = true if token.used_remember_me_token
            @session_token = token
          end
          if pseudonym && token.current_user_id
            target_user = User.find(token.current_user_id)
            session[:become_user_id] = token.current_user_id if target_user.can_masquerade?(pseudonym.user, @domain_root_account)
          end
        end
        return redirect_to return_to if return_to

        if (oauth = session[:oauth2])
          provider = Canvas::OAuth::Provider.new(oauth[:client_id], oauth[:redirect_uri], oauth[:scopes], oauth[:purpose])
          return redirect_to Canvas::OAuth::Provider.confirmation_redirect(self, provider, pseudonym.user)
        end

        # do one final redirect to get the token out of the URL
        redirect_to remove_query_params(request.original_url, "session_token")
      end
    end
  end

  def remove_query_params(url, *params)
    uri = URI.parse(url)
    return url unless uri.query

    qs = Rack::Utils.parse_query(uri.query)
    qs.except!(*params)
    uri.query = qs.empty? ? nil : Rack::Utils.build_query(qs)
    uri.to_s
  end

  def set_no_cache_headers
    response.headers["Pragma"] = "no-cache"
    response.headers["Cache-Control"] = "no-store"
  end

  def manage_robots_meta
    @allow_robot_indexing = true if @domain_root_account&.enable_search_indexing?
  end

  def set_page_view
    # We only record page_views for html page requests coming from within the
    # app, or if coming from a developer api request and specified as a
    # page_view.
    return unless @current_user && !request.xhr? && request.get? && page_views_enabled?

    ENV["RAILS_HOST_WITH_PORT"] ||= request.host_with_port
    generate_page_view
  end

  def require_reacceptance_of_terms
    if session[:require_terms] && request.get? && !api_request? && !verified_file_request?
      render "shared/terms_required", status: :unauthorized
      false
    end
  end

  def clear_policy_cache
    AdheresToPolicy::Cache.clear
  end

  def generate_page_view(user = @current_user)
    attributes = { user:, real_user: @real_current_user }
    @page_view = PageView.generate(request, attributes)
    @page_view.user_request = true if params[:user_request] || (user && !request.xhr? && request.get?)
    @page_before_render = Time.now.utc
  end

  def disable_page_views
    @log_page_views = false
    true
  end

  def update_enrollment_last_activity_at
    return unless @context_enrollment.is_a?(Enrollment)

    activity = Enrollment::RecentActivity.new(@context_enrollment, @context)
    activity.record_for_access(response)
  end

  # Asset accesses are used for generating usage statistics.  This is how
  # we say, "the user just downloaded this file" or "the user just
  # viewed this wiki page".  We can then after-the-fact build statistics
  # and reports from these accesses.  This is currently being used
  # to generate access reports per student per course.
  #
  # If asset is an AR model, then its asset_string will be used. If it's an array,
  # it should look like [ "subtype", context ], like [ "pages", course ].
  def log_asset_access(asset, asset_category, asset_group = nil, level = nil, membership_type = nil, overwrite: true, context: nil)
    user = file_access_user
    return unless user && @context && asset
    return if asset.respond_to?(:new_record?) && asset.new_record?

    shard = asset.is_a?(Array) ? asset[1].shard : asset.shard
    shard.activate do
      code = if asset.is_a?(Array)
               "#{asset[0]}:#{asset[1].asset_string}"
             else
               asset.asset_string
             end

      membership_type ||= @context_membership && @context_membership.class.to_s

      group_code = if asset_group.is_a?(String)
                     asset_group
                   elsif asset_group.respond_to?(:asset_string)
                     asset_group.asset_string
                   else
                     "unknown"
                   end

      if !@accessed_asset || overwrite
        @accessed_asset = {
          user:,
          code:,
          asset_for_root_account_id: asset.is_a?(Array) ? asset[1] : asset,
          group_code:,
          category: asset_category,
          membership_type:,
          level:,
          shard:
        }
      end

      Canvas::LiveEvents.asset_access(asset,
                                      asset_category,
                                      membership_type,
                                      level,
                                      context:,
                                      context_membership: @context_membership)

      @accessed_asset
    end
  end

  def log_api_asset_access(asset, asset_category, asset_group = nil, level = nil, membership_type = nil, overwrite: true)
    return if in_app? # don't log duplicate accesses for API calls made by the Canvas front-end
    return if params[:page].to_i > 1 # don't log duplicate accesses for pages after the first

    log_asset_access(asset, asset_category, asset_group, level, membership_type, overwrite:)
  end

  def log_page_view
    user = @current_user || (@accessed_asset && @accessed_asset[:user])
    if user && @log_page_views != false
      add_interaction_seconds
      log_participation(user)
      log_gets
      finalize_page_view
    elsif @page_view && !@page_view.new_record?
      @page_view.destroy
    end
  rescue => e
    Canvas::Errors.capture_exception(:page_view, e)
    logger.error "Pageview error!"
    raise e if Rails.env.development?

    true
  end

  def add_interaction_seconds
    updated_fields = params.slice(:interaction_seconds)
    return unless (request.xhr? || request.put?) && params[:page_view_token] && !updated_fields.empty?
    return unless page_views_enabled?

    page_view_info = CanvasSecurity::PageViewJwt.decode(params[:page_view_token])
    @page_view = PageView.find_for_update(page_view_info[:request_id])
    if @page_view
      if @page_view.id
        response.headers["X-Canvas-Page-View-Update-Url"] = page_view_path(
          @page_view.id, page_view_token: @page_view.token
        )
      end
      @page_view.do_update(updated_fields)
      @page_view_update = true

      RequestContext::Generator.store_interaction_seconds_update(
        @page_view,
        updated_fields[:interaction_seconds]
      )
    end
  end

  def log_participation(user)
    # If we're logging the asset access, and it's either a participatory action
    # or it's not an update to an already-existing page_view.  We check to make sure
    # it's not an update because if the page_view already existed, we don't want to
    # double-count it as multiple views when it's really just a single view.
    return unless @accessed_asset && (@accessed_asset[:level] == "participate" || !@page_view_update)

    @access = AssetUserAccess.log(user, @context, @accessed_asset) if @context

    if @page_view.nil? && %w[participate submit].include?(@accessed_asset[:level]) && page_views_enabled?
      generate_page_view(user)
    end

    if @page_view
      @page_view.participated = %w[participate submit].include?(@accessed_asset[:level])
      @page_view.asset_user_access = @access
    end

    @page_view_update = true
  end

  def log_gets
    if @page_view && !request.xhr? && request.get? && ((response.media_type || "").to_s.include?("html") || api_request?)
      @page_view.render_time ||= (Time.now.utc - @page_before_render) if @page_before_render
      @page_view_update = true
    end
  end

  def finalize_page_view
    if @page_view && @page_view_update
      @page_view.context = @context if !@page_view.context_id && PageView::CONTEXT_TYPES.include?(@context.class.name)
      @page_view.account_id = @domain_root_account.id
      @page_view.developer_key_id = @access_token.try(:developer_key_id)
      @page_view.store
      RequestContext::Generator.store_page_view_meta(@page_view)
    end
  end

  # order from general to specific; precedence
  # evaluates the LAST one first, so having "Exception"
  # at the end, for example, would be a problem.
  # all things would be rescued prior to any specific handlers.
  rescue_from Exception, with: :rescue_exception
  # Rails exceptions
  rescue_from ActionController::InvalidCrossOriginRequest, with: :rescue_expected_error_type
  rescue_from ActionController::ParameterMissing, with: :rescue_expected_error_type
  rescue_from ActionController::UnknownFormat, with: :rescue_expected_error_type
  rescue_from ActiveRecord::RecordInvalid, with: :rescue_expected_error_type
  rescue_from ActionView::MissingTemplate, with: :rescue_expected_error_type
  rescue_from ActiveRecord::StaleObjectError, with: :rescue_expected_error_type
  # Canvas exceptions
  rescue_from RequestError, with: :rescue_expected_error_type
  rescue_from Canvas::Security::TokenExpired, with: :rescue_expected_error_type
  rescue_from SearchTermHelper::SearchTermTooShortError, with: :rescue_expected_error_type
  rescue_from CanvasHttp::CircuitBreakerError, with: :rescue_expected_error_type
  rescue_from InstFS::ServiceError, with: :rescue_expected_error_type
  rescue_from InstFS::BadRequestError, with: :rescue_expected_error_type

  def rescue_expected_error_type(error)
    rescue_exception(error, level: :info)
  end

  # analogous to rescue_action_without_handler from ActionPack 2.3
  def rescue_exception(exception, level: :error)
    # On exception `after_action :set_response_headers` is not called.
    # This causes controller#action from not being set on x-canvas-meta header.
    set_response_headers

    if Rails.application.config.consider_all_requests_local
      rescue_action_locally(exception, level:)
    else
      rescue_action_in_public(exception, level:)
    end
  end

  def interpret_status(code)
    message = Rack::Utils::HTTP_STATUS_CODES[code]
    code, message = [500, Rack::Utils::HTTP_STATUS_CODES[500]] unless message
    "#{code} #{message}"
  end

  def response_code_for_rescue(exception)
    ActionDispatch::ExceptionWrapper.status_code_for_exception(exception.class.name)
  end

  def render_optional_error_file(status)
    path = "#{Rails.public_path}/#{status.to_s[0, 3]}"
    if File.exist?(path)
      render file: path, status:, content_type: Mime::Type.lookup("text/html"), layout: false, formats: [:html]
    else
      head status
    end
  end

  # Custom error catching and message rendering.
  def rescue_action_in_public(exception, level: :error)
    response_code = exception.response_status if exception.respond_to?(:response_status)
    @show_left_side = exception.show_left_side if exception.respond_to?(:show_left_side)
    response_code ||= response_code_for_rescue(exception) || 500
    begin
      status_code = interpret_status(response_code)
      status = status_code
      if exception.is_a?(ActionController::InvalidAuthenticityToken)
        status = "AUT"
        Rails.logger.warn "Cookie token is #{request.cookies[:_csrf_token]}"
      end
      type = nil
      type = "404" if status == "404 Not Found"
      opts = { type: }
      opts[:canvas_error_info] = exception.canvas_error_info if exception.respond_to?(:canvas_error_info)
      info = Canvas::Errors::Info.new(request, @domain_root_account, @current_user, opts)
      error_info = info.to_h
      error_info[:tags][:response_code] = response_code
      capture_outputs = Canvas::Errors.capture(exception, error_info, level)
      error = nil
      if capture_outputs[:error_report]
        error = ErrorReport.find(capture_outputs[:error_report])
      end

      # already rendered (i.e. the exception happened _after_ responding);
      # we can't do anything else useful
      return if response_body

      if api_request?
        rescue_action_in_api(exception, error, response_code)
      else
        render_rescue_action(exception, error, status, status_code)
      end
    rescue => e
      # error generating the error page? failsafe.
      Canvas::Errors.capture(e)
      render_optional_error_file response_code_for_rescue(exception)
    end
  end

  def render_xhr_exception(error, message = nil, status = "500 Internal Server Error", status_code = 500)
    message ||= "Unexpected error, ID: #{error&.id || "unknown"}"
    render status: status_code, json: {
      errors: {
        base: message
      },
      status:
    }
  end

  def render_rescue_action(exception, error, status, status_code)
    clear_crumbs
    @headers = nil
    load_account unless @domain_root_account
    session[:last_error_id] = error&.id
    if request.xhr? || request.format == :text
      message = exception.xhr_message if exception.respond_to?(:xhr_message)
      render_xhr_exception(error, message, status, status_code)
    elsif exception.is_a?(ActionController::InvalidAuthenticityToken) && cookies[:_csrf_token].blank?
      redirect_to login_url(needs_cookies: "1")
      reset_session
      nil
    else
      js_env SENTRY_BOOT_MESSAGE: "Invalid authenticity token on post" if ActionController::InvalidAuthenticityToken

      request.format = :html
      template = exception.error_template if exception.respond_to?(:error_template)
      unless template
        template = "shared/errors/#{status.to_s[0, 3]}_message"
        erbpath = Rails.root.join("app/views/#{template}.html.erb")
        template = "shared/errors/500_message" unless erbpath.file?
      end

      @status_code = status_code
      message = exception.is_a?(RequestError) ? exception.message : nil
      render template:,
             layout: "application",
             status: status_code,
             formats: [:html],
             locals: {
               error:,
               exception:,
               status:,
               message:,
             }
    end
  end

  def rescue_action_in_api(exception, error_report, response_code)
    data = exception.error_json if exception.respond_to?(:error_json)
    data ||= api_error_json(exception, response_code)

    if error_report.try(:id)
      data[:error_report_id] = error_report.id
    end

    render json: data, status: response_code
  end

  def api_error_json(exception, status_code)
    case exception
    when ActiveRecord::RecordInvalid
      data = Api::Errors::Reporter.to_hash(exception.record.errors)
    when ActiveRecord::RecordNotFound
      data = { errors: [{ message: "The specified resource does not exist." }] }
    when AuthenticationMethods::RevokedAccessTokenError
      add_www_authenticate_header
      data = { errors: [{ message: "Revoked access token." }] }
    when AuthenticationMethods::ExpiredAccessTokenError
      add_www_authenticate_header
      data = { errors: [{ message: "Expired access token.", expired_at: @access_token&.permanent_expires_at }] }
    when AuthenticationMethods::AccessTokenError
      add_www_authenticate_header
      data = { errors: [{ message: "Invalid access token." }] }
    when AuthenticationMethods::AccessTokenScopeError
      data = { errors: [{ message: "Insufficient scopes on access token." }] }
    when ActionController::ParameterMissing
      data = { errors: [{ message: "#{exception.param} is missing" }] }
    when BasicLTI::BasicOutcomes::Unauthorized,
        BasicLTI::BasicOutcomes::InvalidRequest
      data = { errors: [{ message: exception.message }] }
    else
      status_code_string = if status_code.is_a?(Symbol)
                             status_code.to_s
                           else
                             # we want to return a status string of the form "not_found", so take the rails-style "Not Found" and tweak it
                             interpret_status(status_code).sub(/\d\d\d /, "").delete(" ").underscore
                           end
      data = { errors: [{ message: "An error occurred.", error_code: status_code_string }] }
    end
    data
  end

  def rescue_action_locally(exception, level: :error)
    if api_request? || exception.is_a?(RequestError)
      # we want api requests to behave the same on error locally as in prod, to
      # ease testing and development. you can still view the backtrace, etc, in
      # the logs.
      rescue_action_in_public(exception, level:)
    else
      # this ensures the logging will still happen so you can see backtrace, etc.
      Canvas::Errors.capture(exception, {}, level)
      raise exception
    end
  end

  def claim_session_course(course, user, state = nil)
    e = course.claim_with_teacher(user)
    session[:claimed_enrollment_uuids] ||= []
    session[:claimed_enrollment_uuids] << e.uuid
    session[:claimed_enrollment_uuids].uniq!
    flash[:notice] = t "#application.notices.first_teacher", "This course is now claimed, and you've been registered as its first teacher."
    if !@current_user && state == :just_registered
      flash[:notice] = t "#application.notices.first_teacher_with_email", "This course is now claimed, and you've been registered as its first teacher. You should receive an email shortly to complete the registration process."
    end
    session[:claimed_course_uuids] ||= []
    session[:claimed_course_uuids] << course.uuid
    session[:claimed_course_uuids].uniq!
    session.delete(:claim_course_uuid)
    session.delete(:course_uuid)
  end

  API_REQUEST_REGEX = %r{\A/api/}
  def api_request?
    @api_request ||= !!request.path.match(API_REQUEST_REGEX)
  end

  def verified_file_request?
    params[:controller] == "files" && params[:action] == "show" && params[:verifier].present?
  end

  # Retrieving wiki pages needs to search either using the id or
  # the page title.
  def get_wiki_page
    GuardRail.activate((params[:action] == "edit") ? :primary : :secondary) do
      @wiki = @context.wiki

      @page_name = params[:wiki_page_id] || params[:id] || (params[:wiki_page] && params[:wiki_page][:title])
      if params[:format] && !["json", "html"].include?(params[:format])
        @page_name += ".#{params[:format]}"
        params[:format] = "html"
      end
      return if @page || !@page_name

      @page = @wiki.find_page(@page_name) if params[:action] != "create"
    end

    unless @page
      if params[:titleize].present? && !value_to_boolean(params[:titleize])
        @page_name = CGI.unescape(@page_name)
        @page = @wiki.build_wiki_page(@current_user, title: @page_name)
      else
        @page = @wiki.build_wiki_page(@current_user, url: @page_name)
      end
    end
  end

  def content_tag_redirect(context, tag, error_redirect_symbol, tag_type = nil)
    url_params = (tag.tag_type == "context_module") ? { module_item_id: tag.id } : {}
    if tag.content_type == "Assignment"
      use_edit_url = params[:build].nil? && @context.grants_right?(@current_user, :manage_assignments_edit) && tag.quiz_lti
      url_params[:quiz_lti] = true if use_edit_url
      redirect_symbol = use_edit_url ? :edit_context_assignment_url : :context_assignment_url
      redirect_to named_context_url(context, redirect_symbol, tag.content_id, url_params)
    elsif tag.content_type == "WikiPage"
      redirect_to polymorphic_url([context, tag.content], url_params)
    elsif tag.content_type == "Attachment"
      redirect_to named_context_url(context, :context_file_url, tag.content_id, url_params)
    elsif tag.content_type_quiz?
      redirect_to named_context_url(context, :context_quiz_url, tag.content_id, url_params)
    elsif tag.content_type == "DiscussionTopic"
      redirect_to named_context_url(context, :context_discussion_topic_url, tag.content_id, url_params)
    elsif tag.content_type == "Rubric"
      redirect_to named_context_url(context, :context_rubric_url, tag.content_id, url_params)
    elsif tag.content_type == "AssessmentQuestionBank"
      redirect_to named_context_url(context, :context_question_bank_url, tag.content_id, url_params)
    elsif tag.content_type == "Lti::MessageHandler"
      url_params[:module_item_id] = params[:module_item_id] if params[:module_item_id]
      url_params[:resource_link_fragment] = "ContentTag:#{tag.id}"
      redirect_to named_context_url(context, :context_basic_lti_launch_request_url, tag.content_id, url_params)
    elsif tag.content_type == "ExternalUrl"
      @tag = tag
      @module = tag.context_module
      log_asset_access(@tag, "external_urls", "external_urls")
      if tag.locked_for? @current_user
        render "context_modules/lock_explanation"
      else
        tag.context_module_action(@current_user, :read)
        render "context_modules/url_show"
      end
    elsif tag.content_type == "ContextExternalTool"
      timing_start = Process.clock_gettime(Process::CLOCK_MONOTONIC)
      @tag = tag

      if tag.locked_for? @current_user
        return render "context_modules/lock_explanation"
      end

      if @tag.context.is_a?(Assignment)
        @assignment = @tag.context

        @resource_title = @assignment.title
        @module_tag = if params[:module_item_id]
                        @context.context_module_tags.not_deleted.find(params[:module_item_id])
                      else
                        @assignment.context_module_tags.first
                      end
      else
        @module_tag = @tag
        @resource_title = @tag.title
      end
      @resource_url = @tag.url
      @tool = Lti::ToolFinder.from_content_tag(tag, context)

      @assignment&.migrate_to_1_3_if_needed!(@tool)
      tag.migrate_to_1_3_if_needed!(@tool)

      tag.context_module_action(@current_user, :read)
      if @tool
        # Check if we should use native New Quizzes experience
        if @tool.quiz_lti? && new_quizzes_native_experience_enabled?
          return render_native_new_quizzes
        end

        log_asset_access(@tool, "external_tools", "external_tools", overwrite: false)
        @opaque_id = @tool.opaque_identifier_for(@tag)

        launch_settings = @tool.settings["post_only"] ? { post_only: true, tool_dimensions: } : { tool_dimensions: }
        @lti_launch = Lti::Launch.new(launch_settings)

        success_url = case tag_type
                      when :assignments
                        named_context_url(@context, :context_assignments_url, include_host: true)
                      when :modules
                        named_context_url(@context, :context_context_modules_url, include_host: true)
                      else
                        named_context_url(@context, :context_url, include_host: true)
                      end
        if tag.new_tab
          @lti_launch.launch_type = "window"
          @return_url = success_url
        else
          @return_url = if @context
                          set_return_url
                        else
                          external_content_success_url("external_tool_redirect")
                        end
          @redirect_return = true
          js_env(redirect_return_success_url: success_url,
                 redirect_return_cancel_url: success_url)
        end

        opts = {
          launch_url: @tool.login_or_launch_url(preferred_launch_url: @resource_url),
          link_code: @opaque_id,
          overrides: { "resource_link_title" => @resource_title },
          domain: HostUrl.context_host(@domain_root_account, request.host),
          include_module_context: true
        }

        @tool_form_id = random_lti_tool_form_id
        js_env(LTI_TOOL_FORM_ID: @tool_form_id)

        variable_expander = Lti::VariableExpander.new(@domain_root_account, @context, self, {
                                                        current_user: @current_user,
                                                        current_pseudonym: @current_pseudonym,
                                                        content_tag: @module_tag || tag,
                                                        assignment: @assignment,
                                                        launch: @lti_launch,
                                                        tool: @tool,
                                                        launch_url: @resource_url
                                                      })

        adapter = if @tool.use_1_3?
                    # Use the resource URL as the target_link_uri
                    opts[:launch_url] = @resource_url

                    Lti::LtiAdvantageAdapter.new(
                      tool: @tool,
                      user: @current_user,
                      context: @context,
                      return_url: @return_url,
                      expander: variable_expander,
                      include_storage_target: !in_lti_mobile_webview?,
                      opts: opts.merge(
                        resource_link: @tag.associated_asset_lti_resource_link
                      )
                    )
                  else
                    Lti::LtiOutboundAdapter.new(@tool, @current_user, @context).prepare_tool_launch(@return_url, variable_expander, opts)
                  end

        if tag.try(:context_module)
          # if you change this, see also url_show.html.erb
          cu = context_url(@context, :context_context_modules_url)
          cu = "#{cu}/#{tag.context_module.id}"
          add_crumb tag.context_module.name, cu
          add_crumb @tag.title
        end

        if @assignment
          return unless require_user

          add_crumb(@resource_title)
          @mark_done = MarkDonePresenter.new(self, @context, params["module_item_id"], @current_user, @assignment)
          @prepend_template = "assignments/lti_header" if render_external_tool_prepend_template?

          can_read_submissions = @assignment.grants_right?(@current_user, session, :read_own_submission) && @context.grants_right?(@current_user, session, :read_grades)
          if can_read_submissions
            @assigned_assessments = @current_user_submission&.assigned_assessments&.select { |request| request.submission.grants_right?(@current_user, session, :read) } || []
          end
          begin
            @lti_launch.params = lti_launch_params(adapter)
          rescue Lti::IMS::AdvantageErrors::InvalidLaunchError
            return render_error_with_details(
              title: t("LTI Launch Error"),
              summary: t("There was an error launching to the configured tool."),
              directions: t("Please try re-establishing the connection to the tool by re-selecting the tool in the assignment or module item interface and saving.")
            )
          end
        else
          @lti_launch.params = adapter.generate_post_payload
        end

        @lti_launch.resource_url = @tool.login_or_launch_url(preferred_launch_url: @resource_url)
        @lti_launch.link_text = @resource_title
        @lti_launch.analytics_id = @tool.tool_id

        Lti::LogService.new(tool: @tool, context:, user: @current_user, session_id: session[:session_id], placement: nil, launch_type: :content_item, launch_url: @resource_url).call

        @append_template = "context_modules/tool_sequence_footer" if render_external_tool_append_template?
        render Lti::AppUtil.display_template(external_tool_redirect_display_type)
      else
        flash[:error] = t "#application.errors.invalid_external_tool", "Couldn't find valid settings for this link"
        redirect_to named_context_url(context, error_redirect_symbol)
      end
      timing_end = Process.clock_gettime(Process::CLOCK_MONOTONIC)
      tags = @tool ? { lti_version: @tool.lti_version } : {}
      InstStatsd::Statsd.timing("lti.content_tag_redirect_time", timing_end - timing_start, tags:)
    else
      flash[:error] = t "#application.errors.invalid_tag_type", "Didn't recognize the item type for this tag"
      redirect_to named_context_url(context, error_redirect_symbol)
    end
  end

  def set_return_url
    ref = request.referer
    # when flag is enabled, new quizzes quiz creation can only be initiated from quizzes page
    # but we still use the assignment#new page to create the quiz.
    # also handles launch from existing quiz on quizzes page.
    if ref.present? && @assignment&.quiz_lti?
      if (ref.include?("assignments/new") || ref =~ %r{courses/(\d+/quizzes.?|.*\?quiz_lti)}) && @context.root_account.feature_enabled?(:newquizzes_on_quiz_page)
        return polymorphic_url([@context, :quizzes])
      end

      if %r{courses/\d+/gradebook}i.match?(ref)
        return polymorphic_url([@context, :gradebook])
      end

      if %r{courses/\d+$}i.match?(ref)
        return polymorphic_url([@context])
      end

      if %r{courses/(\d+/modules.?|.*\?module_item_id=)}.match?(ref)
        return polymorphic_url([@context, :context_modules])
      end

      if %r{/courses/.*\?quiz_lti}.match?(ref)
        return polymorphic_url([@context, :quizzes])
      end

      if %r{courses/\d+/assignments}.match?(ref)
        return polymorphic_url([@context, :assignments])
      end
    end
    named_context_url(@context, :context_external_content_success_url, "external_tool_redirect", include_host: true)
  end

  def lti_launch_params(adapter)
    adapter.generate_post_payload_for_assignment(@assignment, lti_grade_passback_api_url(@tool), blti_legacy_grade_passback_api_url(@tool), lti_turnitin_outcomes_placement_url(@tool.id))
  end
  private :lti_launch_params

  def external_tool_redirect_display_type
    if params["display"].present?
      params["display"]
    elsif @assignment&.quiz_lti? && @module_tag
      "in_nav_context"
    else
      @tool&.extension_setting(:assignment_selection)&.dig("display_type")
    end
  end
  private :external_tool_redirect_display_type

  def render_external_tool_prepend_template?
    display_types = %w[full_width in_nav_context borderless full_width_with_nav]

    !display_types.include?(external_tool_redirect_display_type)
  end
  private :render_external_tool_prepend_template?

  def render_external_tool_append_template?
    display_types = %w[full_width borderless full_width_with_nav]

    !display_types.include?(external_tool_redirect_display_type)
  end
  private :render_external_tool_append_template?

  # pass it a context or an array of contexts and it will give you a link to the
  # person's calendar with only those things checked.
  def calendar_url_for(contexts_to_link_to = nil, options = {})
    options[:query] ||= {}
    contexts_to_link_to = Array(contexts_to_link_to)
    if (event = options.delete(:event))
      options[:query][:event_id] = event.id
    end
    options[:query][:include_contexts] = contexts_to_link_to.map(&:asset_string).join(",") unless contexts_to_link_to.empty?
    calendar_url(options[:query])
  end

  # pass it a context or an array of contexts and it will give you a link to the
  # person's files browser for the supplied contexts.
  def files_url_for(contexts_to_link_to = nil, options = {})
    options[:query] ||= {}
    contexts_to_link_to = Array(contexts_to_link_to)
    unless contexts_to_link_to.empty?
      options[:anchor] = contexts_to_link_to.first.asset_string
    end
    options[:query][:include_contexts] = contexts_to_link_to.map { |c| c.is_a? String ? c : c.asset_string }.join(",") unless contexts_to_link_to.empty?
    url_for(
      options[:query].merge({
        controller: "files",
        action: "full_index",
      }.merge(if options[:anchor].empty?
                {}
              else
                {
                  anchor: options[:anchor]
                }
              end))
    )
  end
  helper_method :calendar_url_for, :files_url_for

  def conversations_path(params = {})
    if @current_user
      query_string = params.slice(:context_id, :user_id, :user_name).each_with_object([]) do |(k, v), res|
        res << "#{k}=#{v}"
      end.join("&")
      "/conversations?#{query_string}"
    else
      hash = params.keys.empty? ? "" : "##{params.to_json.unpack1("H*")}"
      "/conversations#{hash}"
    end
  end
  helper_method :conversations_path

  # escape everything but slashes, see http://code.google.com/p/phusion-passenger/issues/detail?id=113
  FILE_PATH_ESCAPE_PATTERN = Regexp.new("[^#{URI::PATTERN::UNRESERVED}/]")
  def safe_domain_file_url(attachment, host_and_shard: nil, verifier: nil, download: false, return_url: nil, fallback_url: nil, authorization: nil)
    host_and_shard ||= HostUrl.file_host_with_shard(@domain_root_account || Account.default, request.host_with_port)
    host, shard = host_and_shard
    config = DynamicSettings.find(tree: :private, cluster: attachment.shard.database_server.id)
    if config["attachment_specific_file_domain"] == "true"
      separator = config["attachment_specific_file_domain_separator"] || "."
      host = "a#{attachment.shard.id}-#{attachment.local_id}#{separator}#{host}"
    end
    res = "#{request.protocol}#{host}"

    shard.activate do
      # add parameters so that the other domain can create a session that
      # will authorize file access but not full app access.  We need this in
      # case there are relative URLs in the file that point to other pieces
      # of content.
      fallback_url ||= request.url
      query = URI.parse(fallback_url).query
      # i don't know if we really need this but in case these expired tokens are a client caching issue,
      # let's throw an extra param in the fallback so we hopefully don't infinite loop
      fallback_url += (query.present? ? "&" : "?") + "fallback_ts=#{Time.now.to_i}"
      authorization ||= { attachment: }
      opts = generate_access_verifier(return_url:, fallback_url:, authorization:)
      opts[:verifier] = verifier if verifier.present?

      if download
        # download "for realz, dude" (see later comments about :download)
        opts[:download_frd] = 1
      else
        # don't set :download here, because file_download_url won't like it. see
        # comment below for why we'd want to set :download
        opts[:inline] = 1
      end

      if @context && Attachment.relative_context?(@context.class.base_class) && @context == attachment.context
        # so yeah, this is right. :inline=>1 wants :download=>1 to go along with
        # it, so we're setting :download=>1 *because* we want to display inline.
        opts[:download] = 1 unless download

        # if the context is one that supports relative paths (which requires extra
        # routes and stuff), then we'll build an actual named_context_url with the
        # params for show_relative
        res += named_context_url(@context, :context_file_url, attachment)
        res += "/" + URI::DEFAULT_PARSER.escape(attachment.full_display_path, FILE_PATH_ESCAPE_PATTERN)
        res += "?" + opts.to_query
      else
        # otherwise, just redirect to /files/:id
        res += file_download_url(attachment, opts.merge(only_path: true))
      end
    end

    res
  end
  helper_method :safe_domain_file_url

  def feature_enabled?(feature)
    @features_enabled ||= {}
    feature = feature.to_sym
    return @features_enabled[feature] unless @features_enabled[feature].nil?

    @features_enabled[feature] ||= if [:question_banks].include?(feature)
                                     true
                                   elsif feature == :diigo
                                     !!Diigo::Connection.config
                                   elsif feature == :google_drive
                                     Canvas::Plugin.find(:google_drive).try(:enabled?)
                                   elsif feature == :etherpad
                                     !!EtherpadCollaboration.config
                                   elsif feature == :kaltura
                                     !!CanvasKaltura::ClientV3.config
                                   elsif feature == :web_conferences
                                     !!WebConference.config
                                   elsif feature == :vericite
                                     Canvas::Plugin.find(:vericite).try(:enabled?)
                                   elsif feature == :lockdown_browser
                                     Canvas::Plugin.all_for_tag(:lockdown_browser).any? { |p| p.settings[:enabled] }
                                   else
                                     !!AccountServices.allowable_services[feature]
                                   end
  end
  helper_method :feature_enabled?

  def service_enabled?(service)
    @domain_root_account&.service_enabled?(service)
  end
  helper_method :service_enabled?

  def feature_and_service_enabled?(feature)
    feature_enabled?(feature) && service_enabled?(feature)
  end
  helper_method :feature_and_service_enabled?

  def random_lti_tool_form_id
    rand(0..999).to_s
  end
  helper_method :random_lti_tool_form_id

  def temporary_user_code(generate = true)
    if generate
      session[:temporary_user_code] ||= "tmp_#{Digest::SHA256.hexdigest("#{Time.now.to_i}_#{rand}")}"
    else
      session[:temporary_user_code]
    end
  end

  def require_account_management(on_root_account = false, permissions: [:manage_account_settings])
    if (!@context.root_account? && on_root_account) || !@context.is_a?(Account)
      redirect_to named_context_url(@context, :context_url)
      return false
    else
      return false unless authorized_action(@context, @current_user, permissions)
    end
    true
  end

  def require_root_account_management
    require_account_management(true)
  end

  def require_site_admin_with_permission(permission)
    require_context_with_permission(Account.site_admin, permission)
  end

  def require_context_with_permission(context, permission)
    unless context.grants_right?(@current_user, permission)
      respond_to do |format|
        format.html do
          if @current_user
            flash[:error] = t "#application.errors.permission_denied", "You don't have permission to access that page"
            redirect_to root_url
          else
            redirect_to_login
          end
        end
        format.json { render_json_unauthorized }
      end
      false
    end
  end

  def require_registered_user
    return false if require_user == false

    unless @current_user.registered?
      respond_to do |format|
        format.html { render "shared/registration_incomplete", status: :unauthorized }
        format.json { render json: { "status" => "unauthorized", "message" => t("#errors.registration_incomplete", "You need to confirm your email address before you can view this page") }, status: :unauthorized }
      end
      false
    end
  end

  def check_incomplete_registration
    if @current_user
      js_env INCOMPLETE_REGISTRATION: incomplete_registration?, USER_EMAIL: @current_user.email
    end
  end

  def incomplete_registration?
    @current_user && params[:registration_success] && @current_user.pre_registered?
  end
  helper_method :incomplete_registration?

  def page_views_enabled?
    PageView.page_views_enabled?
  end
  helper_method :page_views_enabled?

  def verified_file_download_url(attachment, context = nil, permission_map_id = nil, *opts)
    verifier = Attachments::Verification.new(attachment).verifier_for_user(@current_user,
                                                                           context: context.try(:asset_string),
                                                                           permission_map_id:)
    file_download_url(attachment, { verifier: }, *opts)
  end
  helper_method :verified_file_download_url

  # safe_html is used to indicate that the HTML is already safe and should not be escaped,
  # please also note that if the html has any attachments, safe_html should be set to true!!!
  # since we neet to process the attachments in the html.
  def user_content(str, context: @context, user: @current_user, is_public: false, location: nil, safe_html: false)
    return nil unless str
    return AttachmentLocationTagger.tag_url(str, location).html_safe if safe_html && !location.nil?
    return str.html_safe if safe_html

    file_association_access_ff_enabled = if context.instance_of?(::User)
                                           context.associated_root_accounts.any? { |a| a.feature_enabled?(:file_association_access) }
                                         else
                                           context.root_account.feature_enabled?(:file_association_access)
                                         end

    is_course_syllabus = location&.include?("course_syllabus_") && context.root_account.feature_enabled?(:disable_file_verifiers_in_public_syllabus)
    render_location_tag = if is_course_syllabus || (location && file_association_access_ff_enabled)
                            location
                          else
                            nil
                          end

    rewriter = UserContent::HtmlRewriter.new(context, user)
    file_handler = proc do |match|
      UserContent::FilesHandler.new(
        match:,
        context:,
        user:,
        preloaded_attachments: {},
        in_app: in_app?,
        is_public:,
        location: render_location_tag
      ).processed_url
    end
    rewriter.set_handler("files", &file_handler)
    rewriter.set_handler("media_attachments_iframe", &file_handler)
    UserContent.escape(rewriter.translate_content(str), request.host_with_port, use_new_math_equation_handling?)
  end
  helper_method :user_content

  def find_bank(id, check_context_chain = true)
    bank = @context.assessment_question_banks.active.where(id:).first || @current_user.assessment_question_banks.active.where(id:).first
    if bank
      (if block_given?
         authorized_action(bank, @current_user, :read)
       else
         bank.grants_right?(@current_user, session, :read)
       end) or return nil
    elsif check_context_chain
      (if block_given?
         authorized_action(@context, @current_user, :read_question_banks)
       else
         @context.grants_right?(@current_user, session, :read_question_banks)
       end) or return nil
      bank = @context.inherited_assessment_question_banks.where(id:).first
    end

    yield if block_given? && (@bank = bank)
    bank
  end

  def in_app?
    !!(@current_user ? @pseudonym_session : session[:session_id])
  end

  def params_are_integers?(*check_params)
    begin
      check_params.each { |p| Integer(params[p]) }
    rescue ArgumentError
      return false
    end
    true
  end

  def destroy_session
    logger.info "Destroying session: #{session[:session_id]}"
    @pseudonym_session.try(:destroy)
    reset_session
  end

  def logout_current_user
    logged_in_user&.stamp_logout_time!
    InstFS.logout(logged_in_user)
    destroy_session
  end

  def set_layout_options
    @embedded_view = params[:embedded]
    @headers = false if params[:no_headers]
    (@body_classes ||= []) << "embedded" if @embedded_view
  end

  def stringify_json_ids?
    request.headers["Accept"]&.include?("application/json+canvas-string-ids")
  end

  def json_cast(obj)
    obj = recursively_transform_errors(obj)
    stringify_json_ids? ? StringifyIds.recursively_stringify_ids(obj) : obj
  end

  def render(options = nil, extra_options = {}, &)
    set_layout_options
    if options.is_a?(Hash) && options.key?(:json)
      json = options.delete(:json)
      unless json.is_a?(String)
        json = ActiveSupport::JSON.encode(json_cast(json))
      end

      options[:json] = json
    end

    # _don't_ call before_render hooks if we're not returning HTML
    if options.is_a?(Hash) &&
       (options[:json] || options[:plain] || options[:layout] == false)
      super
    else
      run_callbacks(:html_render) { super }
    end
  end

  # flash is normally only preserved for one redirect; make sure we carry
  # it along in case there are more
  def redirect_to(*)
    flash.keep
    super
  end

  def css_bundles
    @css_bundles ||= []
  end
  helper_method :css_bundles

  def css_bundle(*args)
    opts = (args.last.is_a?(Hash) ? args.pop : {})
    Array(args).flatten.each do |bundle|
      css_bundles << [bundle, opts[:plugin]] unless css_bundles.include? [bundle, opts[:plugin]]
    end
    nil
  end
  helper_method :css_bundle

  def js_bundles
    @js_bundles ||= []
  end
  helper_method :js_bundles

  # Use this method to place a bundle on the page, note that the end goal here
  # is to only ever include one bundle per page load, so use this with care and
  # ensure that the bundle you are requiring isn't simply a dependency of some
  # other bundle.
  #
  # Bundles are defined in ui/features/<bundle>.js
  #
  # usage: js_bundle :gradebook
  #
  # Only allows multiple arguments to support old usage of jammit_js
  #
  # Optional :plugin named parameter allows you to specify a plugin which
  # contains the bundle. Example:
  #
  # js_bundle :gradebook, :plugin => :my_feature
  #
  # will look for the bundle in
  # /plugins/my_feature/(optimized|javascripts)/compiled/bundles/ rather than
  # /(optimized|javascripts)/compiled/bundles/
  def js_bundle(*args)
    opts = (args.last.is_a?(Hash) ? args.pop : {})
    Array(args).flatten.each do |bundle|
      js_bundles << [bundle, opts[:plugin], false] unless js_bundles.include? [bundle, opts[:plugin], false]
    end
    nil
  end
  helper_method :js_bundle

  # Like #js_bundle but delay the execution (not necessarily the loading) of the
  # JS until the DOM is ready. Equivalent to doing:
  #
  #     $(document).ready(() => { import('path/to/bundles/profile.js') })
  #
  # This is useful when you suspect that the rendering of ERB/HTML can take a
  # long enough time for the JS to execute before it's done. For example, when
  # a page would contain a ton of DOM elements to represent DB records without
  # pagination as seen in USERS-369.
  def deferred_js_bundle(*args)
    opts = (args.last.is_a?(Hash) ? args.pop : {})
    Array(args).flatten.each do |bundle|
      js_bundles << [bundle, opts[:plugin], true] unless js_bundles.include? [bundle, opts[:plugin], true]
    end
    nil
  end
  helper_method :deferred_js_bundle

  def add_body_class(*args)
    @body_classes ||= []
    raise "call add_body_class for #{args} in the controller when using streaming templates" if @streaming_template && (args - @body_classes).any?

    @body_classes += args
  end
  helper_method :add_body_class

  def body_classes
    @body_classes ||= []
  end
  helper_method :body_classes

  def set_active_tab(active_tab)
    raise "call set_active_tab for #{active_tab.inspect} in the controller when using streaming templates" if @streaming_template && @active_tab != active_tab

    @active_tab = active_tab
  end
  helper_method :set_active_tab

  def get_active_tab
    @active_tab
  end
  helper_method :get_active_tab

  def get_course_from_section
    if params[:section_id]
      @section = api_find(CourseSection, params.delete(:section_id))
      params[:course_id] = @section.course_id
    end
  end

  def reject_student_view_student
    return unless @current_user&.fake_student?

    @unauthorized_message ||= t("#application.errors.student_view_unauthorized", "You cannot access this functionality in student view.")
    render_unauthorized_action
  end

  def check_limited_access_for_students
    return unless @domain_root_account.feature_enabled?(:allow_limited_access_for_students)
    return unless @context.present? || @current_user.present?

    limit_access = if @context.is_a?(User)
                     @context.student_in_limited_access_account?
                   elsif @context.nil? && @current_user.present?
                     @current_user.student_in_limited_access_account?
                   else
                     context_account&.limited_access_for_user?(@current_user)
                   end

    render_unauthorized_action if limit_access
  end

  def check_restricted_file_access_for_students
    return if @context.blank? && @current_user.blank?

    account = @context.blank? ? @current_user&.account : context_account_for_student

    if account&.restricted_file_access_for_user?(@current_user)
      render_unauthorized_action and return
    end
  end

  def check_restricted_file_access_and_return?
    check_restricted_file_access_for_students
    performed?
  end

  def context_account_for_student
    @context_account_for_student ||= resolve_context_account(allow_user_root_account: true)
  end

  def context_account
    @context_account ||= resolve_context_account(allow_user_root_account: false)
  end

  def resolve_context_account(allow_user_root_account: false)
    case @context
    when Account
      @context
    when Course, Group
      @context.account
    when User
      if allow_user_root_account
        @context.account.root_account
      else
        raise "Account can't be derived from a User context"
      end
    when CourseSection
      @context.course.account
    else
      account = @context.try(:account)
      raise ActiveRecord::RecordNotFound, "No account found for context" unless account.present?

      account
    end
  end

  private :resolve_context_account

  def set_site_admin_context
    @context = Account.site_admin
    add_crumb t("#crumbs.site_admin", "Site Admin"), url_for(Account.site_admin)
  end

  def flash_notices
    @notices ||= begin
      notices = []
      if !browser_supported? && !@embedded_view && !cookies["unsupported_browser_dismissed"]
        notices << { type: "warning", content: { html: unsupported_browser }, classes: "unsupported_browser" }
      end
      if (error = flash[:error])
        flash.delete(:error)
        notices << { type: "error", content: error, icon: "warning" }
      end
      if (warning = flash[:warning])
        flash.delete(:warning)
        notices << { type: "warning", content: warning, icon: "warning" }
      end
      if (info = flash[:info])
        flash.delete(:info)
        notices << { type: "info", content: info, icon: "info" }
      end
      if (notice = flash[:html_notice] ? { html: flash[:html_notice] } : flash[:notice])
        if flash[:html_notice]
          flash.delete(:html_notice)
        else
          flash.delete(:notice)
        end
        notices << { type: "success", content: notice, icon: "check" }
      end
      notices
    end
  end
  helper_method :flash_notices

  def unsupported_browser
    t("Your browser does not meet the minimum requirements for Canvas. Please visit the *Canvas Community* for a complete list of supported browsers.", wrapper: view_context.link_to('\1', t(:"#community.basics_browser_requirements")))
  end

  def browser_supported?
    key = request.user_agent.to_s.sum # keep cookie size in check. a legitimate collision here would be 1. extremely unlikely and 2. not a big deal
    if key != session[:browser_key]
      session[:browser_key] = key
      session[:browser_supported] = BrowserSupport.supported?(request.user_agent)
    end
    session[:browser_supported]
  end

  def native_app?
    ios_agents = /iosTeacher|iosParent|iCanvas/i
    android_agents = /candroid|androidParent|androidTeacher/i
    request.user_agent.to_s =~ ios_agents || request.user_agent.to_s =~ android_agents
  end

  def mobile_device?
    params[:mobile] || request.user_agent.to_s =~ /ipod|iphone|ipad|Android/i
  end

  # returns true only if request is (to launch an LTI tool) from a webview inside an iOS or Android app.
  #   * android: all user agents since Lollipop include `wv)`
  #       https://developer.chrome.com/docs/multidevice/user-agent/
  #   * iOS: the embedded Safari view uses the same user agent as standard
  #       mobile Safari, but will pass platform=mobile for all LTI tool
  #       launches within that view. It's unfortunate that there isn't the
  #       same confidence level as Android, so this will have to do
  # returns false for:
  #   * non-LTI-related iOS mobile app requests
  #   * mobile browser requests (iOS Safari, Android Chrome)
  #   * all non-mobile requests
  def in_lti_mobile_webview?
    in_android_app = request.user_agent.to_s =~ /wv\)/i
    in_ios_app = params[:platform] == "mobile"

    !!(mobile_device? && (in_android_app || in_ios_app))
  end

  def ms_office?
    request.user_agent.to_s.include?("ms-office") ||
      request.user_agent.to_s.match?(%r{Word/\d+\.\d+})
  end

  def profile_data(profile, viewer, session, includes)
    extend Api::V1::UserProfile
    extend Api::V1::Course
    extend Api::V1::Group

    includes ||= []
    data = user_profile_json(profile, viewer, session, includes, profile)
    data[:can_edit] = viewer == profile.user && profile.user.user_can_edit_profile?
    data[:can_edit_channels] = viewer == profile.user && profile.user.user_can_edit_comm_channels?
    data[:can_edit_name] = viewer == profile.user && profile.user.user_can_edit_name?
    data[:can_edit_avatar] = data[:can_edit] && profile.user.avatar_state != :locked
    data[:known_user] = viewer.address_book.known_user(profile.user)
    if data[:known_user] && viewer != profile.user
      common_courses = viewer.address_book.common_courses(profile.user)
      # address book can return a fake record in common courses with course_id
      # 0 which represents an admin -> user commonality.
      common_courses.delete(0)
      common_groups = viewer.address_book.common_groups(profile.user)
    else
      common_courses = {}
      common_groups = {}
    end
    data[:common_contexts] = common_contexts(common_courses, common_groups, @current_user, session)
    data
  end

  def common_contexts(common_courses, common_groups, current_user, session)
    courses = Course.active.where(id: common_courses.keys).to_a
    groups = Group.active.where(id: common_groups.keys).collaborative.to_a

    common_courses = courses.map do |course|
      course_json(course, current_user, session, ["html_url"], false).merge({
                                                                              roles: common_courses[course.id].map { |role| Enrollment.readable_type(role) }
                                                                            })
    end

    common_groups = groups.map do |group|
      group_json(group, current_user, session, include: ["html_url"]).merge({
                                                                              # in the future groups will have more roles and we'll need soemthing similar to
                                                                              # the roles.map above in courses
                                                                              roles: [t("#group.memeber", "Member")]
                                                                            })
    end

    common_courses + common_groups
  end

  def not_found
    raise ActionController::RoutingError, "Not Found"
  end

  def set_js_rights(objtypes = nil)
    objtypes ||= js_rights if respond_to?(:js_rights)
    if objtypes
      hash = {}
      objtypes.each do |instance_symbol|
        instance_name = instance_symbol.to_s
        obj = instance_variable_get(:"@#{instance_name}")
        policy = obj.check_policy(@current_user, session) unless obj.nil? || !obj.respond_to?(:check_policy)
        hash[:"#{instance_name.upcase}_RIGHTS"] = ActiveSupport::HashWithIndifferentAccess[policy.map { |right| [right, true] }] unless policy.nil?
      end

      js_env hash
    end
  end

  def set_js_wiki_data(opts = {})
    hash = {}

    hash[:DEFAULT_EDITING_ROLES] = @context.default_wiki_editing_roles if @context.respond_to?(:default_wiki_editing_roles)
    hash[:WIKI_PAGES_PATH] = polymorphic_path([@context, :wiki_pages])
    if opts[:course_home]
      hash[:COURSE_HOME] = true
      hash[:COURSE_TITLE] = @context.name
    end

    if @page
      if @page.grants_any_right?(@current_user, session, :update, :update_content)
        mc_status = setup_master_course_restrictions(@page, @context, user_can_edit: true)
      end

      hash[:WIKI_PAGE] = wiki_page_json(@page, @current_user, session, true, deep_check_if_needed: true, master_course_status: mc_status)
      version_number = Rails.cache.fetch(["page_version", @page].cache_key) { @page.versions.maximum(:number) }
      hash[:WIKI_PAGE_REVISION] = version_number && StringifyIds.stringify_id(version_number)
      hash[:WIKI_PAGE_SHOW_PATH] = named_context_url(@context, :context_wiki_page_path, @page)
      hash[:WIKI_PAGE_EDIT_PATH] = named_context_url(@context, :edit_context_wiki_page_path, @page)
      hash[:WIKI_PAGE_HISTORY_PATH] = named_context_url(@context, :context_wiki_page_revisions_path, @page)
    end

    if @context.is_a?(Course) && @context.grants_right?(@current_user, session, :read)
      hash[:COURSE_ID] = @context.id.to_s
      hash[:MODULES_PATH] = polymorphic_path([@context, :context_modules])
    end

    js_env hash
  end

  ASSIGNMENT_GROUPS_TO_FETCH_PER_PAGE_ON_ASSIGNMENTS_INDEX = 50
  def set_js_assignment_data
    rights = [*RoleOverride::GRANULAR_MANAGE_ASSIGNMENT_PERMISSIONS, :manage_grades, :read_grades, :manage, :moderate_forum]
    permissions = @context.rights_status(@current_user, *rights)
    permissions[:manage_course] = permissions[:manage]
    permissions[:manage] = permissions[:manage_assignments_edit]
    permissions[:by_assignment_id] = @context.assignments.to_h do |assignment|
      [assignment.id,
       {
         update: assignment.user_can_update?(@current_user, session),
         delete: assignment.grants_right?(@current_user, :delete),
         manage_assign_to: assignment.grants_right?(@current_user, :manage_assign_to)
       }]
    end

    current_user_has_been_observer_in_this_course = @context.user_has_been_observer?(@current_user)

    # as of the time of this writing, there are only 2 places where set_js_assignment_data is called:
    # 1. assignments_controller (context of this will be Course)
    # 2. courses_controller (context of this will be Account)
    # discussion_checkpoints_enabled? works for either context
    account_has_discussion_checkpoints_enabled = @context.discussion_checkpoints_enabled?

    prefetch_xhr(api_v1_course_assignment_groups_url(
                   @context,
                   include: [
                     "assignments",
                     "discussion_topic",
                     account_has_discussion_checkpoints_enabled && "checkpoints",
                     (permissions[:manage] || current_user_has_been_observer_in_this_course) && "all_dates",
                     permissions[:manage] && "module_ids",
                     peer_reviews_for_a2_enabled? && "assessment_requests"
                   ].compact_blank,
                   exclude_response_fields: ["description", "rubric"],
                   exclude_assignment_submission_types: ["wiki_page"],
                   override_assignment_dates: !permissions[:manage],
                   per_page: ASSIGNMENT_GROUPS_TO_FETCH_PER_PAGE_ON_ASSIGNMENTS_INDEX
                 ),
                 id: "assignment_groups_url")

    js_env({
             COURSE_ID: @context.id.to_s,
             URLS: {
               new_assignment_url: new_polymorphic_url([@context, :assignment]),
               new_quiz_url: context_url(@context, :context_quizzes_new_url),
               course_url: api_v1_course_url(@context),
               sort_url: reorder_course_assignment_groups_url(@context),
               assignment_sort_base_url: course_assignment_groups_url(@context),
               context_modules_url: api_v1_course_context_modules_path(@context),
               course_student_submissions_url: api_v1_course_student_submissions_url(@context)
             },
             POST_TO_SIS: Assignment.sis_grade_export_enabled?(@context),
             PERMISSIONS: permissions,
             HAS_GRADING_PERIODS: @context.grading_periods?,
             VALID_DATE_RANGE: CourseDateRange.new(@context),
             assignment_menu_tools: external_tools_display_hashes(:assignment_menu),
             assignment_index_menu_tools: external_tools_display_hashes(:assignment_index_menu),
             assignment_group_menu_tools: external_tools_display_hashes(:assignment_group_menu),
             discussion_topic_menu_tools: external_tools_display_hashes(:discussion_topic_menu),
             quiz_menu_tools: external_tools_display_hashes(:quiz_menu),
             current_user_has_been_observer_in_this_course:,
             observed_student_ids: ObserverEnrollment.observed_student_ids(@context, @current_user),
             apply_assignment_group_weights: @context.apply_group_weights?,
             DISCUSSION_CHECKPOINTS_ENABLED: account_has_discussion_checkpoints_enabled
           })

    conditional_release_js_env(includes: :active_rules)

    if @context.grading_periods?
      js_env(active_grading_periods: GradingPeriod.json_for(@context, @current_user))
    end
  end

  def set_js_module_data
    js_env({
             HAS_GRADING_PERIODS: @context.grading_periods?,
             VALID_DATE_RANGE: CourseDateRange.new(@context),
             POST_TO_SIS: Assignment.sis_grade_export_enabled?(@context),
             SECTION_LIST: @context.course_sections.active.map do |section|
                             {
                               id: section.id,
                               start_at: section.start_at,
                               end_at: section.end_at,
                               override_course_and_term_dates: section.restrict_enrollments_to_section_dates
                             }
                           end,
             DUE_DATE_REQUIRED_FOR_ACCOUNT: AssignmentUtil.due_date_required_for_account?(@context),
             DISCUSSION_CHECKPOINTS_ENABLED: @context.discussion_checkpoints_enabled?,
           })
    js_env(active_grading_periods: GradingPeriod.json_for(@context, @current_user)) if @context.grading_periods?
  end

  def google_drive_connection
    return @google_drive_connection if @google_drive_connection

    ## @real_current_user first ensures that a masquerading user never sees the
    ## masqueradee's files, but in general you may want to block access to google
    ## docs for masqueraders earlier in the request
    if logged_in_user
      refresh_token, access_token = Rails.cache.fetch(["google_drive_tokens", logged_in_user].cache_key) do
        service = logged_in_user.user_services.where(service: "google_drive").first
        service && [service.token, service.secret]
      end
    else
      refresh_token = session[:oauth_gdrive_refresh_token]
      access_token = session[:oauth_gdrive_access_token]
    end

    @google_drive_connection = GoogleDrive::Connection.new(refresh_token, access_token, ApplicationController.google_drive_timeout)
  end

  def user_has_google_drive
    @user_has_google_drive ||= if logged_in_user
                                 Rails.cache.fetch_with_batched_keys("user_has_google_drive", batch_object: logged_in_user, batched_keys: :user_services) do
                                   google_drive_connection.authorized?
                                 end
                               else
                                 google_drive_connection.authorized?
                               end
  end

  def setup_live_events_context
    proc = lambda do
      benchmark("setup_live_events_context") do
        ctx = Canvas::LiveEvents.base_context_attributes(@context, @domain_root_account)

        if @current_pseudonym
          ctx[:user_login] = @current_pseudonym.unique_id
          ctx[:user_account_id] = @current_pseudonym.global_account_id
          ctx[:user_sis_id] = @current_pseudonym.sis_user_id
        end

        ctx[:user_id] = @current_user.global_id if @current_user
        ctx[:time_zone] = @current_user.time_zone if @current_user
        ctx[:developer_key_id] = @access_token.developer_key.global_id if @access_token
        ctx[:real_user_id] = @real_current_user.global_id if @real_current_user

        if @context_membership
          ctx[:context_role] =
            if @context_membership.respond_to?(:role)
              @context_membership.role.name
            elsif @context_membership.respond_to?(:type)
              @context_membership.type
            else
              @context_membership.class.to_s
            end
        end

        if (tctx = Thread.current[:context])
          ctx[:request_id] = tctx[:request_id]
          ctx[:session_id] = tctx[:session_id]
        end

        ctx[:hostname] = request.host
        ctx[:http_method] = request.method
        ctx[:user_agent] = request.headers["User-Agent"]
        ctx[:client_ip] = request.remote_ip
        ctx[:url] = request.url
        # The Caliper spec uses the spelling "referrer", so use it in the Canvas output JSON too.
        ctx[:referrer] = request.referer
        ctx[:producer] = "canvas"

        StringifyIds.recursively_stringify_ids(ctx)

        ctx
      end
    end
    LiveEvents.set_context(proc)
  end

  # makes it so you can use the prefetch_xhr erb helper from controllers. They'll be rendered in _head.html.erb
  def prefetch_xhr(*args, **kwargs)
    (@xhrs_to_prefetch_from_controller ||= []) << [args, kwargs]
  end

  def manage_live_events_context
    setup_live_events_context
    yield
  ensure
    LiveEvents.clear_context!
  end

  def can_stream_template?
    if ::Rails.env.test?
      # don't actually stream because it kills selenium
      # but still set the instance variable so we catch errors that we'd encounter streaming frd
      @streaming_template = true
      false
    else
      return value_to_boolean(params[:force_stream]) if params.key?(:force_stream)

      ::DynamicSettings.find(tree: :private)["enable_template_streaming", failsafe: false] &&
        Setting.get("disable_template_streaming_for_#{controller_name}/#{action_name}", "false") != "true"
    end
  end

  def recaptcha_enabled?(**)
    DynamicSettings.find(tree: :private)["recaptcha_server_key", **].present? && @domain_root_account.self_registration_captcha?
  end

  def peer_reviews_for_a2_enabled?
    current_user_is_student = @context.respond_to?(:user_is_student?) && @context.user_is_student?(@current_user)
    current_user_is_student && @context.respond_to?(:feature_enabled?) && @context.feature_enabled?(:peer_reviews_for_a2)
  end

  # Show Student View button on the following controller/action pages, as long as defined tabs are not hidden
  STUDENT_VIEW_PAGES = {
    "courses#show" => nil,
    "announcements#index" => Course::TAB_ANNOUNCEMENTS,
    "announcements#show" => nil,
    "assignments#index" => Course::TAB_ASSIGNMENTS,
    "assignments#show" => nil,
    "discussion_topics#index" => Course::TAB_DISCUSSIONS,
    "discussion_topics#show" => nil,
    "context_modules#index" => Course::TAB_MODULES,
    "context#roster" => Course::TAB_PEOPLE,
    "context#roster_user" => nil,
    "wiki_pages#front_page" => Course::TAB_PAGES,
    "wiki_pages#index" => Course::TAB_PAGES,
    "wiki_pages#show" => nil,
    "files#index" => Course::TAB_FILES,
    "files#react_files" => Course::TAB_FILES,
    "files#show" => nil,
    "assignments#syllabus" => Course::TAB_SYLLABUS,
    "outcomes#index" => Course::TAB_OUTCOMES,
    "quizzes/quizzes#index" => Course::TAB_QUIZZES,
    "quizzes/quizzes#show" => nil
  }.freeze

  def show_student_view_button?
    return false unless @context.is_a?(Course) && can_do(@context, @current_user, :use_student_view)

    return false if new_quizzes_navigation_updates? && new_quizzes_lti_tool?

    controller_action = "#{params[:controller]}##{params[:action]}"
    STUDENT_VIEW_PAGES.key?(controller_action) && (STUDENT_VIEW_PAGES[controller_action].nil? || !@context.tab_hidden?(STUDENT_VIEW_PAGES[controller_action]))
  end
  helper_method :show_student_view_button?

  def new_quizzes_navigation_updates?
    Account.site_admin.feature_enabled?(:new_quizzes_navigation_updates)
  end

  def new_quizzes_lti_tool?
    @tool&.quiz_lti?
  end

  def new_quizzes_native_experience_enabled?
    return false unless @context.respond_to?(:root_account)

    @context.root_account.feature_enabled?(:new_quizzes_native_experience)
  end
  helper_method :new_quizzes_native_experience_enabled?

  def render_native_new_quizzes
    add_new_quizzes_bundle

    # Build launch data with HMAC signature for tamper protection
    signed_launch_data = ::NewQuizzes::LaunchDataBuilder.new(
      context: @context,
      assignment: @assignment,
      tool: @tool,
      current_user: @current_user,
      request:
    ).build_with_signature

    js_env(NEW_QUIZZES: signed_launch_data)

    add_body_class("native-new-quizzes full-width")

    render "assignments/native_new_quizzes", layout: "application"
  end

  def show_blueprint_button?
    @context.is_a?(Course) && MasterCourses::MasterTemplate.is_master_course?(@context)
  end
  helper_method :show_blueprint_button?

  def show_immersive_reader?
    return false if @current_user.blank?

    controller_action = "#{params[:controller]}##{params[:action]}"
    immersive_reader_pages = %w[assignments#show courses#show assignments#syllabus wiki_pages#front_page wiki_pages#show].freeze

    return false unless immersive_reader_pages.include?(controller_action)

    @context&.root_account&.feature_enabled?(:immersive_reader_wiki_pages) ||
      @current_user.feature_enabled?(:user_immersive_reader_wiki_pages)
  end
  helper_method :show_immersive_reader?

  def should_show_migration_limitation_message
    @context.is_a?(Course) && @context.user_is_instructor?(@current_user) &&
      @context.quiz_migration_alert_for_user(@current_user.id).present? &&
      %r{^/courses/\d+(/assignments|/quizzes|/modules|.?)$}.match?(request.path)
  end
  helper_method :should_show_migration_limitation_message

  def k5_disabled?
    K5::UserService.new(@current_user, @domain_root_account, @selected_observed_user).k5_disabled?
  end

  def k5_user?(check_disabled: true)
    K5::UserService.new(@current_user, @domain_root_account, @selected_observed_user).k5_user?(check_disabled:)
  end
  helper_method :k5_user?

  def use_classic_font?
    observed_users(@current_user, session) if @current_user&.roles(@domain_root_account)&.include?("observer")
    K5::UserService.new(@current_user, @domain_root_account, @selected_observed_user).use_classic_font?
  end
  helper_method :use_classic_font?

  def react_discussions_post_enabled_for_preferences_use?
    !!@domain_root_account&.feature_enabled?(:discussions_reporting)
  end
  helper_method :react_discussions_post_enabled_for_preferences_use?

  # Similar to Account#recaptcha_key, but does not check the `self_registration_captcha?` setting.
  def captcha_site_key
    DynamicSettings.find(tree: :private)["recaptcha_client_key"]
  end
  helper_method :captcha_site_key

  def require_feature_enabled(feature)
    not_found unless context&.root_account&.feature_enabled?(feature)
  end

  # Make it sure the file we send is in a trusted folder
  def safe_send_file(filepath, options = {})
    full_path = Pathname.new(File.expand_path(filepath.to_s))
    allowed_dirs = [Rails.root.join("lib/cc/xsd")]
    allowed_dirs << Rails.root.join(Attachment.file_store_config["path_prefix"]) if Attachment.file_store_config["path_prefix"].present?

    allowed = allowed_dirs.any? { |base_dir| full_path.ascend.include?(base_dir) }
    reject! "Invalid file path" unless allowed
    send_file(full_path.to_s, options)
  end

  def inject_ai_feedback_link
    js_env(AI_FEEDBACK_LINK: Setting.get("ai_feedback_link", "https://inst.bid/ai/feedback"))
  end

  def add_ignite_agent_bundle?
    return false unless @domain_root_account&.feature_enabled?(:ignite_agent_enabled)
    return false unless @domain_root_account&.grants_right?(@current_user, session, :access_ignite_agent)

    true
  end
  helper_method :add_ignite_agent_bundle?

  private

  def recursively_transform_errors(obj)
    case obj.class.name
    when "ActiveModel::Errors"
      ::Api::Errors::Reporter.to_json(obj)
    when "Hash", "ActiveSupport::HashWithIndifferentAccess"
      obj.transform_values { |value| recursively_transform_errors(value) }
    when "Array"
      obj.map { |item| recursively_transform_errors(item) }
    else
      obj.respond_to?(:as_json) ? obj.as_json : obj
    end
  end
end<|MERGE_RESOLUTION|>--- conflicted
+++ resolved
@@ -33,10 +33,7 @@
   include Api::V1::WikiPage
   include LegalInformationHelper
   include ObserverEnrollmentsHelper
-<<<<<<< HEAD
-=======
   include NewQuizzesHelper
->>>>>>> e69b96c5
 
   helper :all
 
