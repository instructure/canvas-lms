# frozen_string_literal: true

#
# Copyright (C) 2011 - present Instructure, Inc.
#
# This file is part of Canvas.
#
# Canvas is free software: you can redistribute it and/or modify it under
# the terms of the GNU Affero General Public License as published by the Free
# Software Foundation, version 3 of the License.
#
# Canvas is distributed in the hope that it will be useful, but WITHOUT ANY
# WARRANTY; without even the implied warranty of MERCHANTABILITY or FITNESS FOR
# A PARTICULAR PURPOSE. See the GNU Affero General Public License for more
# details.
#
# You should have received a copy of the GNU Affero General Public License along
# with this program. If not, see <http://www.gnu.org/licenses/>.
#

# Filters added to this controller apply to all controllers in the application.
# Likewise, all the methods added will be available for all controllers.

class ApplicationController < ActionController::Base
  define_callbacks :html_render

  attr_accessor :active_tab
  attr_reader :context

  include Api
  include LocaleSelection
  include Api::V1::User
  include Api::V1::WikiPage
  include LegalInformationHelper
  include ObserverEnrollmentsHelper
  include NewQuizzesHelper

  helper :all

  include AuthenticationMethods

  include Canvas::RequestForgeryProtection

  protect_from_forgery with: :exception

  # Before/around actions run in order defined (even if interleaved)
  # After actions run in REVERSE order defined. Skipped on exception raise
  #   (which is common for 401, 404, 500 responses)
  # Around action yields return (in REVERSE order) after all after actions

  # If both a flamegraph and n+1 detection are requested, the flamegraph will take precedence.
  # This is because otherwise, the flamegraph would also capture the N+1 detection code, which results
  # in a bad flamegraph and can often lead to stack overflows, as the report is simply too deeply nested.
  around_action :generate_flamegraph, if: :flamegraph_requested_and_permitted?
  around_action :n_plus_one_detection, if: :enable_n_plus_one_detection?

  prepend_before_action :load_user, :load_account
  # make sure authlogic is before load_user
  skip_before_action :activate_authlogic
  prepend_before_action :activate_authlogic
  before_action :respect_account_privacy

  around_action :set_locale
  around_action :set_timezone
  around_action :enable_request_cache
  around_action :batch_statsd
  around_action :compute_http_cost

  before_action :clear_idle_connections
  before_action :set_normalized_route
  before_action :set_sentry_trace
  before_action :annotate_apm
  before_action :annotate_sentry
  before_action :check_pending_otp
  before_action :set_user_id_header
  before_action :set_time_zone
  before_action :set_page_view
  before_action :require_reacceptance_of_terms
  before_action :clear_policy_cache
  around_action :manage_live_events_context
  before_action :initiate_session_from_token
  before_action :fix_xhr_requests
  before_action :init_body_classes
  before_action :manage_robots_meta
  # multiple actions might be called on a single controller instance in specs
  before_action :clear_js_env if Rails.env.test?

  after_action :log_page_view
  after_action :discard_flash_if_xhr
  after_action :cache_buster
  # Yes, we're calling this before and after so that we get the user id logged
  # on events that log someone in and log someone out.
  after_action :set_user_id_header
  after_action :set_response_headers
  after_action :set_default_source_csp_directive_if_enabled
  after_action :update_enrollment_last_activity_at
  set_callback :html_render, :after, :add_csp_for_root

  class << self
    def instance_id
      nil
    end

    def region
      nil
    end

    def test_cluster_name
      nil
    end

    def test_cluster?
      false
    end

    def google_drive_timeout
      Setting.get("google_drive_timeout", 30).to_i
    end

    private

    def batch_jobs_in_actions(opts = {})
      batch_opts = opts.delete(:batch)
      around_action(opts) do |_controller, action|
        Delayed::Batch.serial_batch(batch_opts || {}, &action)
      end
    end
  end

  def flamegraph_requested_and_permitted?
    return false unless @current_user

    flamegraph_requested = value_to_boolean(params.fetch(:flamegraph, false))
    flamegraph_requested && Account.site_admin.grants_right?(@current_user, :update)
  end
  private :flamegraph_requested_and_permitted?

  def enable_n_plus_one_detection?
    if flamegraph_requested_and_permitted? || @current_user.blank?
      false
    elsif Rails.env.local?
      !Canvas::Plugin.value_to_boolean(ENV["DISABLE_N_PLUS_ONE_DETECTION"])
    else
      value_to_boolean(params.fetch(:n_plus_one_detection, false)) && Account.site_admin.grants_right?(@current_user, :update)
    end
  end
  private :enable_n_plus_one_detection?

  def n_plus_one_detection(&)
    if Rails.env.local?
      begin
        Prosopite.scan
        yield
      ensure
        Prosopite.finish
      end
    else
      NPlusOneDetection::NPlusOneDetectionService.call(
        user: @current_user,
        source_name: "#{controller_name}##{action_name}",
        custom_name: params[:n_plus_one_name],
        &
      )
    end
  end

  def generate_flamegraph(&)
    Flamegraphs::FlamegraphService.call(
      user: @current_user,
      source_name: "#{controller_name}##{action_name}",
      custom_name: params[:flamename],
      &
    )
  end

  def supported_timezones
    ActiveSupport::TimeZone.all.map { |tz| tz.tzinfo.name }
  end

  add_crumb(proc do
    title = I18n.t("links.dashboard", "My Dashboard")
    crumb = <<~HTML
      <i class="icon-home"
         title="#{title}">
        <span class="screenreader-only">#{title}</span>
      </i>
    HTML

    crumb.html_safe
  end,
            :root_path,
            class: "home")

  def clear_js_env
    @js_env = nil
  end

  def page_has_instui_topnav
    return unless @domain_root_account.try(:feature_enabled?, :instui_nav)

    yield if block_given?
    @instui_topnav = true
    js_env breadcrumbs: crumbs[1..]&.map { |crumb| { name: crumb[0], url: crumb[1] } }
  end

  def set_normalized_route
    # Presently used only by Sentry, and not needed for API requests
    return unless request.format.html? && SentryExtensions::Settings.settings[:frontend_dsn]

    ::Rails.application.routes.router.recognize(request) { |route, _| @route ||= route }
    return unless @route

    @normalized_route = CGI.unescape(@route.format(@route.parts.excluding(:format).index_with { |part| "{#{part}}" }))
  end

  def set_sentry_trace
    @sentry_trace = Sentry.get_current_scope&.get_transaction&.to_sentry_trace
  end

  ##
  # Sends data from rails to JavaScript
  #
  # The data you send will eventually make its way into the view by simply
  # calling `to_json` on the data.
  #
  # It won't allow you to overwrite a key that has already been set
  #
  # Please use *ALL_CAPS* for keys since these are considered constants
  # Also, please don't name it stuff from JavaScript's Object.prototype
  # like `hasOwnProperty`, `constructor`, `__defineProperty__` etc.
  #
  # This method is available in controllers and views
  #
  # example:
  #
  #     # ruby
  #     js_env :FOO_BAR => [1,2,3], :COURSE => @course
  #
  #     # coffeescript
  #     require ['ENV'], (ENV) ->
  #       ENV.FOO_BAR #> [1,2,3]
  #
  def js_env(hash = {}, overwrite = false)
    return {} unless request.format.html? || request.format == "*/*" || @include_js_env

    if hash.present? && @js_env_has_been_rendered
      add_to_js_env(hash, @js_env_data_we_need_to_render_later, overwrite)
      return
    end

    # set some defaults
    unless @js_env
      benchmark("init @js_env") do
        editor_css = [
          active_brand_config_url("css"),
          view_context.stylesheet_path(css_url_for("what_gets_loaded_inside_the_tinymce_editor"))
        ]

        editor_hc_css = [
          active_brand_config_url("css", { force_high_contrast: true }),
          view_context.stylesheet_path(css_url_for("what_gets_loaded_inside_the_tinymce_editor", plugin: false, force_high_contrast: true))
        ]

        editor_css << view_context.stylesheet_path(css_url_for("fonts"))
        editor_hc_css << view_context.stylesheet_path(css_url_for("fonts"))

        @js_env_data_we_need_to_render_later = {}
        @js_env = {
          ASSET_HOST: Canvas::Cdn.config.host,
          active_brand_config_json_url: active_brand_config_url("json"),
          active_brand_config: active_brand_config.as_json(include_root: false),
          confetti_branding_enabled: Account.site_admin.feature_enabled?(:confetti_branding),
          url_to_what_gets_loaded_inside_the_tinymce_editor_css: editor_css,
          url_for_high_contrast_tinymce_editor_css: editor_hc_css,
          captcha_site_key:,
          current_user_id: @current_user&.id,
          current_user_global_id: @current_user&.global_id,
          current_user_usage_metrics_id: @current_user&.usage_metrics_id,
          current_user_roles: @current_user&.roles(@domain_root_account),
          current_user_is_student: @context.respond_to?(:user_is_student?) && @context.user_is_student?(@current_user),
          current_user_types: @current_user.try { |u| u.account_users.active.map { |au| au.role.name } },
          current_user_disabled_inbox: @current_user&.disabled_inbox?,
          current_user_visited_tabs: @current_user&.get_preference(:visited_tabs),
          discussions_reporting: react_discussions_post_enabled_for_preferences_use?,
          files_domain: HostUrl.file_host(@domain_root_account || Account.default, request.host_with_port),
          group_information:,
          DOMAIN_ROOT_ACCOUNT_ID: @domain_root_account&.global_id,
          DOMAIN_ROOT_ACCOUNT_UUID: @domain_root_account&.uuid,
          CAREER_THEME_URL: CanvasCareer::ExperienceResolver.career_affiliated_institution?(@domain_root_account) ? CanvasCareer::Config.new(@domain_root_account).theme_url : nil,
          CAREER_DARK_THEME_URL: CanvasCareer::ExperienceResolver.career_affiliated_institution?(@domain_root_account) ? CanvasCareer::Config.new(@domain_root_account).dark_theme_url : nil,
          k12: k12?,
          help_link_name:,
          help_link_icon:,
          use_high_contrast: @current_user&.prefers_high_contrast?,
          auto_show_cc: @current_user&.auto_show_cc?,
          disable_celebrations: @current_user&.prefers_no_celebrations?,
          disable_keyboard_shortcuts: @current_user&.prefers_no_keyboard_shortcuts?,
          LTI_LAUNCH_FRAME_ALLOWANCES: Lti::Launch.iframe_allowances,
          DEEP_LINKING_POST_MESSAGE_ORIGIN: request.base_url,
          comment_library_suggestions_enabled: @current_user&.comment_library_suggestions_enabled?,
          SETTINGS: {
            open_registration: @domain_root_account&.open_registration?,
            collapse_global_nav: @current_user&.collapse_global_nav?,
            release_notes_badge_disabled: @current_user&.release_notes_badge_disabled?,
            can_add_pronouns: @domain_root_account&.can_add_pronouns?,
            show_sections_in_course_tray: @domain_root_account&.show_sections_in_course_tray?,
            enable_content_a11y_checker: @context.try(:a11y_checker_enabled?) || false,
            suppress_assignments: @domain_root_account&.suppress_assignments?
          },
          RAILS_ENVIRONMENT: Canvas.environment
        }
        @js_env[:use_dyslexic_font] = @current_user&.prefers_dyslexic_font? if @current_user&.can_see_dyslexic_font_feature_flag?(session) && !mobile_device?
        @js_env[:widget_dashboard_overridable] = @current_user&.prefers_widget_dashboard?(@domain_root_account) if @current_user && @domain_root_account&.feature_allowed?(:widget_dashboard) && !mobile_device?
        if @domain_root_account&.feature_enabled?(:restrict_student_access)
          @js_env[:current_user_has_teacher_enrollment] = @current_user&.teacher_enrollment?
        end
        @js_env[:IN_PACED_COURSE] = @context.enable_course_paces? if @context.is_a?(Course)
        unless SentryExtensions::Settings.settings.blank?
          @js_env[:SENTRY_FRONTEND] = {
            dsn: SentryExtensions::Settings.settings[:frontend_dsn],
            org_slug: SentryExtensions::Settings.settings[:org_slug],
            base_url: SentryExtensions::Settings.settings[:base_url],
            normalized_route: @normalized_route,

            errors_sample_rate: Setting.get("sentry_frontend_errors_sample_rate", "0.0"),
            traces_sample_rate: Setting.get("sentry_frontend_traces_sample_rate", "0.0"),
            url_deny_pattern: Setting.get("sentry_frontend_url_deny_pattern", ""), # regexp

            # these values need to correlate with the backend for Sentry features to work properly
            revision: "canvas-lms@#{Canvas.semver_revision}"
          }
        end

        dynamic_settings_tree = DynamicSettings.find(tree: :private)
        if dynamic_settings_tree["frontend_data_collection_endpoint", failsafe: nil]
          @js_env[:DATA_COLLECTION_ENDPOINT] = dynamic_settings_tree["frontend_data_collection_endpoint"]
        end

        @js_env[:flashAlertTimeout] = 1.day.in_milliseconds if @current_user&.prefers_no_toast_timeout?
        @js_env[:KILL_JOY] = @domain_root_account.kill_joy? if @domain_root_account&.kill_joy?

        cached_features = cached_js_env_account_features
        @js_env[:DOMAIN_ROOT_ACCOUNT_SFID] = Rails.cache.fetch(["sfid", @domain_root_account].cache_key) { @domain_root_account.salesforce_id } if @domain_root_account.respond_to?(:salesforce_id)
        @js_env[:DIRECT_SHARE_ENABLED] = @context.respond_to?(:grants_right?) && @context.grants_right?(@current_user, session, :direct_share)
        @js_env[:CAN_VIEW_CONTENT_SHARES] = @current_user&.can_view_content_shares?
        @js_env[:FEATURES] = cached_features.merge(
          canvas_k6_theme: @context.try(:feature_enabled?, :canvas_k6_theme),
          lti_asset_processor_course: @context.try(:feature_enabled?, :lti_asset_processor_course)
        )
        @js_env[:PENDO_APP_ID] = usage_metrics_api_key if load_usage_metrics?
        @js_env[:current_user] = @current_user ? Rails.cache.fetch(["user_display_json", @current_user].cache_key, expires_in: 1.hour) { user_display_json(@current_user, :profile, [:avatar_is_fallback, :email]) } : {}
        @js_env[:current_user_is_admin] = @context.account_membership_allows(@current_user) if @context.is_a?(Course)
        @js_env[:page_view_update_url] = page_view_path(@page_view.id, page_view_token: @page_view.token) if @page_view
        @js_env[:IS_LARGE_ROSTER] = true if !@js_env[:IS_LARGE_ROSTER] && @context.respond_to?(:large_roster?) && @context.large_roster?
        @js_env[:context_asset_string] = @context.try(:asset_string) unless @js_env[:context_asset_string]
        @js_env[:ping_url] = polymorphic_url([:api_v1, @context, :ping]) if @context.is_a?(Course)
        if params[:session_timezone].present? && supported_timezones.include?(params[:session_timezone])
          timezone = context_timezone = params[:session_timezone]
        else
          timezone = Time.zone.tzinfo.identifier unless @js_env[:TIMEZONE]
          context_timezone = @context.time_zone.tzinfo.identifier if !@js_env[:CONTEXT_TIMEZONE] && @context.respond_to?(:time_zone) && @context.time_zone.present?
        end
        @js_env[:TIMEZONE] = timezone
        @js_env[:CONTEXT_TIMEZONE] = context_timezone
        unless @js_env[:LOCALES]
          I18n.set_locale_with_localizer
          @js_env[:LOCALES] = I18n.fallbacks[I18n.locale].map(&:to_s)
          @js_env[:BIGEASY_LOCALE] = I18n.bigeasy_locale
          @js_env[:FULLCALENDAR_LOCALE] = I18n.fullcalendar_locale
          @js_env[:MOMENT_LOCALE] = I18n.moment_locale
        end

        @js_env[:lolcalize] = true if ENV["LOLCALIZE"]
        @js_env[:rce_auto_save_max_age_ms] = Setting.get("rce_auto_save_max_age_ms", 1.day.to_i * 1000).to_i
        @js_env[:FEATURES][:new_math_equation_handling] = use_new_math_equation_handling?
        @js_env[:K5_USER] = k5_user?
        @js_env[:USE_CLASSIC_FONT] = @context.is_a?(Course) ? @context.account.use_classic_font_in_k5? : use_classic_font?
        @js_env[:K5_HOMEROOM_COURSE] = @context.is_a?(Course) && @context.elementary_homeroom_course?
        @js_env[:K5_SUBJECT_COURSE] = @context.is_a?(Course) && @context.elementary_subject_course?
        @js_env[:LOCALE_TRANSLATION_FILE] = helpers.path_to_asset("javascripts/translations/#{@js_env[:LOCALES].first}.json")
        @js_env[:ACCOUNT_ID] = effective_account_id(@context)
        @js_env[:user_cache_key] = CanvasSecurity.hmac_sha512(@current_user.uuid) if @current_user.present?
        @js_env[:top_navigation_tools] = external_tools_display_hashes(:top_navigation) if !!@domain_root_account&.feature_enabled?(:top_navigation_placement)
        @js_env[:horizon_course] = @context.is_a?(Course) && @context.horizon_course?
        @js_env[:has_courses] = @context.associated_courses.not_deleted.any? if @context.is_a?(Account)
        @js_env[:horizon_account_locked] = @context.horizon_account_locked? if @context.is_a?(Account)
        @js_env[:HORIZON_ACCOUNT] = if @context.is_a?(Account)
                                      @context.horizon_account?
                                    elsif @context.is_a?(Course)
                                      @context.account.horizon_account?
                                    end
        if @context.is_a?(Course)
          @js_env[:FEATURES][:youtube_overlay] = @context.account.feature_enabled?(:youtube_overlay)
          @js_env[:FEATURES][:rce_studio_embed_improvements] = @context.feature_enabled?(:rce_studio_embed_improvements)
        end

        # partner context data
        if @context&.grants_any_right?(@current_user, session, :read, :read_as_admin)
          @js_env[:current_context] = {
            id: @context.id,
            name: @context.name,
            type: @context.class.name,
            url: named_context_url(@context, :context_url, include_host: true)
          }
        end
      end
    end

    add_to_js_env(hash, @js_env, overwrite)

    @js_env
  end
  helper_method :js_env

  # Determines whether the Canvas Career switch button should be displayed in the
  # global navigation header.
  def show_career_switch?
    return false unless @current_user

    resolver = CanvasCareer::ExperienceResolver.new(@current_user, @context, @domain_root_account, session)
    resolver.available_apps.intersect?(CanvasCareer::Constants::CAREER_APPS)
  end
  helper_method :show_career_switch?

  def group_information
    if @context.is_a?(Group) &&
       can_do(@context, @current_user, :manage) &&
       @context.group_category

      @context.group_category.groups.active.sort_by(&:name).pluck(:id, :name).map { |item| { id: item[0], label: item[1] } }
    end
  end
  private :group_information

  # put feature checks on Account.site_admin and @domain_root_account that we're loading for every page in here
  # so altogether we can get them faster the vast majority of the time
  JS_ENV_SITE_ADMIN_FEATURES = %i[
    account_level_blackout_dates
    assignment_edit_placement_not_on_announcements
    accessibility_issues_in_full_page
<<<<<<< HEAD
=======
    a11y_checker_ai_generation
>>>>>>> 10b1d53a
    block_content_editor_toolbar_reorder
    commons_new_quizzes
    consolidated_media_player
    courses_popout_sisid
    create_external_apps_side_tray_overrides
    dashboard_graphql_integration
    developer_key_user_agent_alert
    disallow_threaded_replies_fix_alert
    disallow_threaded_replies_manage
    discussion_ai_survey_link
    discussion_checkpoints
    discussion_permalink
    enhanced_course_creation_account_fetching
    explicit_latex_typesetting
    feature_flag_ui_sorting
    files_a11y_rewrite
    files_a11y_rewrite_toggle
    horizon_course_setting
    instui_for_import_page
    instui_header
    media_links_use_attachment_id
    multiselect_gradebook_filters
    new_quizzes_media_type
    new_quizzes_navigation_updates
    new_quizzes_surveys
    permanent_page_links
    rce_a11y_resize
    rce_find_replace
    render_both_to_do_lists
    scheduled_feedback_releases
    speedgrader_studio_media_capture
    student_access_token_management
    top_navigation_placement_a11y_fixes
    validate_call_to_action
    block_content_editor_ai_alt_text
    ux_list_concluded_courses_in_bp
<<<<<<< HEAD
=======
    assign_to_in_edit_pages_rewrite
>>>>>>> 10b1d53a
  ].freeze
  JS_ENV_ROOT_ACCOUNT_FEATURES = %i[
    account_level_mastery_scales
    ams_root_account_integration
<<<<<<< HEAD
=======
    ams_enhanced_rubrics
>>>>>>> 10b1d53a
    api_rate_limits
    buttons_and_icons_root_account
    course_pace_allow_bulk_pace_assign
    course_pace_download_document
    course_pace_draft_state
    course_pace_pacing_status_labels
    course_pace_pacing_with_mastery_paths
    course_pace_time_selection
    course_pace_weighted_assignments
    course_paces_skip_selected_days
    create_course_subaccount_picker
    disable_iframe_sandbox_file_show
    extended_submission_state
    file_verifiers_for_quiz_links
    increased_top_nav_pane_size
    instui_nav
    login_registration_ui_identity
    lti_apps_page_ai_translation
    lti_apps_page_instructors
    lti_asset_processor
    lti_asset_processor_discussions
    lti_link_to_apps_from_developer_keys
    lti_registrations_discover_page
    lti_registrations_next
    lti_registrations_page
    lti_registrations_usage_data
    lti_registrations_usage_data_dev
    lti_registrations_usage_data_low_usage
    lti_registrations_usage_tab
    lti_toggle_placements
    mobile_offline_mode
    modules_requirements_allow_percentage
    non_scoring_rubrics
    open_tools_in_new_tab
    product_tours
    rce_lite_enabled_speedgrader_comments
    rce_transform_loaded_content
    react_discussions_post
    restrict_student_access
    rubric_criterion_range
    scheduled_page_publication
    send_usage_metrics
    top_navigation_placement
    youtube_migration
    widget_dashboard
  ].freeze
  JS_ENV_ROOT_ACCOUNT_SERVICES = %i[account_survey_notifications].freeze
  JS_ENV_BRAND_ACCOUNT_FEATURES = %i[
    discussion_checkpoints
    embedded_release_notes
  ].freeze
  JS_ENV_FEATURES_HASH = Digest::SHA256.hexdigest(
    [
      JS_ENV_SITE_ADMIN_FEATURES +
      JS_ENV_ROOT_ACCOUNT_FEATURES +
      JS_ENV_ROOT_ACCOUNT_SERVICES +
      JS_ENV_BRAND_ACCOUNT_FEATURES
    ].sort.join(",")
  ).freeze

  def cached_js_env_account_features
    # can be invalidated by a flag change on site admin, the domain root account, or the brand config account
    MultiCache.fetch(["js_env_account_features",
                      JS_ENV_FEATURES_HASH,
                      Account.site_admin.cache_key(:feature_flags),
                      @domain_root_account&.cache_key(:feature_flags),
                      brand_config_account&.cache_key(:feature_flags)].cache_key) do
      results = {}
      JS_ENV_SITE_ADMIN_FEATURES.each do |f|
        results[f] = Account.site_admin.feature_enabled?(f)
      end
      JS_ENV_ROOT_ACCOUNT_FEATURES.each do |f|
        results[f] = !!@domain_root_account&.feature_enabled?(f)
      end
      JS_ENV_ROOT_ACCOUNT_SERVICES.each do |s|
        results[s] = !!@domain_root_account&.service_enabled?(s)
      end
      JS_ENV_BRAND_ACCOUNT_FEATURES.each do |f|
        results[f] = !!brand_config_account&.feature_enabled?(f)
      end
      results
    end
  end

  def js_env_root_account_settings
    default_settings = %i[calendar_contexts_limit open_registration]
    if Account.site_admin.feature_enabled?(:inbox_settings)
      inbox_settings = %i[
        enable_inbox_signature_block
        disable_inbox_signature_block_for_students
        enable_inbox_auto_response
        disable_inbox_auto_response_for_students
      ]
    end
    settings = default_settings
    settings += inbox_settings if inbox_settings

    settings.uniq.freeze
  end

  def cached_js_env_root_account_settings
    js_env_settings = js_env_root_account_settings
    js_env_settings_hash = Digest::SHA256.hexdigest(js_env_settings.sort.join(","))
    account_settings_hash = Digest::SHA256.hexdigest(@domain_root_account[:settings].to_s)
    # can be invalidated by a settings change on the domain root account
    # or an update to js_env_root_account_settings
    MultiCache.fetch(["js_env_root_account_settings", js_env_settings_hash, account_settings_hash].cache_key) do
      results = {}
      js_env_settings.each do |setting|
        next unless @domain_root_account.settings.key?(setting.to_sym)

        results[setting] = @domain_root_account.settings[setting.to_sym]
      end
      results
    end
  end

  def add_to_js_env(hash, jsenv, overwrite)
    hash.each do |k, v|
      if jsenv[k] && jsenv[k] != v && !overwrite
        raise "js_env key #{k} is already taken"
      else
        jsenv[k] = v
      end
    end
  end

  def render_js_env
    res = StringifyIds.recursively_stringify_ids(js_env.clone).to_json
    @js_env_has_been_rendered = true
    res
  end
  helper_method :render_js_env

  def effective_account_id(context)
    if context.is_a?(Account)
      context.id
    elsif context.is_a?(Course)
      context.account_id
    elsif context.respond_to?(:context)
      effective_account_id(context.context)
    else
      @domain_root_account&.id
    end
  end

  # add keys to JS environment necessary for the RCE at the given risk level
  def rce_js_env_base(domain: request.host_with_port, user: @current_user, context: @context)
    Services::RichContent.env_for(
      user:,
      domain:,
      real_user: @real_current_user,
      context:
    )
  end

  def rce_js_env(domain: request.host_with_port)
    rce_env_hash = rce_js_env_base
    if @context.is_a?(Course)
      rce_env_hash[:RICH_CONTENT_FILES_TAB_DISABLED] = !@context.grants_right?(@current_user, session, :read_as_admin) &&
                                                       !tab_enabled?(@context.class::TAB_FILES, no_render: true)
    end
    account = Context.get_account(@context)
    rce_env_hash[:RICH_CONTENT_INST_RECORD_TAB_DISABLED] = account ? account.disable_rce_media_uploads? : false
    rce_env_hash[:RICH_CONTENT_AI_TEXT_TOOLS] = account ? account.feature_enabled?(:ai_text_tools) : false
    js_env(rce_env_hash, true) # Allow overriding in case this gets called more than once
  end
  helper_method :rce_js_env

  def conditional_release_js_env(assignment = nil, includes: [])
    currentContext = @context
    if currentContext.is_a?(Group)
      currentContext = @context.context
    end
    return unless ConditionalRelease::Service.enabled_in_context?(currentContext)

    cr_env = ConditionalRelease::Service.env_for(
      currentContext,
      @current_user,
      session:,
      assignment:,
      includes:
    )
    js_env(cr_env)
  end
  helper_method :conditional_release_js_env

  def set_student_context_cards_js_env
    js_env(
      STUDENT_CONTEXT_CARDS_ENABLED: true,
      student_context_card_tools: external_tools_display_hashes(:student_context_card)
    )
  end

  def external_tools_display_hashes(type, context = @context, custom_settings = [], tool_ids: nil)
    return [] if context.is_a?(Group)

    context = context.account if context.is_a?(User)
    tools = GuardRail.activate(:secondary) do
      Lti::ContextToolFinder.all_tools_for(context,
                                           placements: type,
                                           current_user: @current_user,
                                           tool_ids:).to_a
    end

    tools.select! do |tool|
      tool.visible_with_permission_check?(type, @current_user, context, session) &&
        tool.feature_flag_enabled?(context)
    end

    tools.select! { |tool| tool.placement_allowed?(type) }
    tools.map do |tool|
      external_tool_display_hash(tool, type, {}, context, custom_settings)
    end
  end
  helper_method :external_tools_display_hashes

  def external_tool_display_hash(tool, type, url_params = {}, context = @context, custom_settings = [])
    hash = {
      id: tool.id,
      title: tool.label_for(type, I18n.locale),
      base_url: polymorphic_url(
        [context, :external_tool],
        { id: tool.id, launch_type: type }.merge(url_params)
      ),
      tool_id: tool.tool_id.presence
    }.compact

    extension_settings = [:icon_url, :canvas_icon_class] | custom_settings
    extension_settings.each do |setting|
      hash[setting] = tool.extension_setting(type, setting)
    end

    hash[:base_title] = tool.default_label(I18n.locale) if custom_settings.include?(:base_title)
    hash[:external_url] = tool.url if custom_settings.include?(:external_url)

    if type == :submission_type_selection
      hash.merge!({
        description: tool.submission_type_selection[:description].presence,
        require_resource_selection:
          tool.submission_type_selection[:require_resource_selection]
      }.compact)
    end

    if type == :top_navigation
      hash[:pinned] = tool.top_nav_favorite_in_context?(context)
      allow_fullscreen = tool.extension_setting(:top_navigation, "allow_fullscreen")
      hash[:allow_fullscreen] = allow_fullscreen if allow_fullscreen.present?
    end

    # Add the tool's postmessage scopes to the JS environment, if present.
    # These are used to authorize access to certain postMessage APIs.
    tool_postmessage_scopes = tool.developer_key&.scopes&.intersection(TokenScopes::LTI_POSTMESSAGE_SCOPES)
    if tool_postmessage_scopes.present?
      add_lti_tool_scopes_to_js_env(tool.launch_url(extension_type: type), tool_postmessage_scopes)
    end
    launch_method = tool.extension_setting(type, "launch_method")
    hash[:launch_method] = launch_method if launch_method

    hash
  end
  helper_method :external_tool_display_hash

  def add_lti_tool_scopes_to_js_env(tool_url, tool_scopes)
    return unless tool_url && tool_scopes

    uri = URI.parse(tool_url)
    origin = URI("#{uri.scheme}://#{uri.host}:#{uri.port}").to_s

    js_env_scopes = js_env[:LTI_TOOL_SCOPES] || {}
    js_env_scopes[origin] = tool_scopes

    js_env[:LTI_TOOL_SCOPES] = js_env_scopes
  end

  def k12?
    @domain_root_account&.feature_enabled?(:k12)
  end
  helper_method :k12?

  def grading_periods?
    !!@context.try(:grading_periods?)
  end
  helper_method :grading_periods?

  def setup_master_course_restrictions(objects, course, user_can_edit: false)
    return unless course.is_a?(Course) && (user_can_edit || course.grants_right?(@current_user, session, :read_as_admin))

    if MasterCourses::MasterTemplate.is_master_course?(course)
      MasterCourses::Restrictor.preload_default_template_restrictions(objects, course)
      :master # return master/child status
    elsif MasterCourses::ChildSubscription.is_child_course?(course)
      MasterCourses::Restrictor.preload_child_restrictions(objects)
      :child
    end
  end
  helper_method :setup_master_course_restrictions

  def set_master_course_js_env_data(object, course)
    return unless object.respond_to?(:master_course_api_restriction_data) && object.persisted?

    status = setup_master_course_restrictions([object], course)
    return unless status

    # we might have to include more information about the object here to make it easier to plug a common component in
    data = object.master_course_api_restriction_data(status)
    if status == :master
      data[:default_restrictions] = MasterCourses::MasterTemplate.full_template_for(course).default_restrictions_for(object)
    end
    js_env(MASTER_COURSE_DATA: data)
  end
  helper_method :set_master_course_js_env_data

  def load_blueprint_courses_ui
    return if js_env[:BLUEPRINT_COURSES_DATA]
    return unless @context.is_a?(Course) && @context.grants_right?(@current_user, :manage)

    is_child = MasterCourses::ChildSubscription.is_child_course?(@context)
    is_master = MasterCourses::MasterTemplate.is_master_course?(@context)

    return unless is_master || is_child

    js_bundle(is_master ? :blueprint_course_master : :blueprint_course_child)
    css_bundle :blueprint_courses

    master_course = is_master ? @context : MasterCourses::MasterTemplate.master_course_for_child_course(@context)
    if master_course.nil?
      # somehow the is_child_course? value is cached but we can't actually find the subscription so clear the cache and bail
      Rails.cache.delete(MasterCourses::ChildSubscription.course_cache_key(@context))
      return
    end
    bc_data = {
      isMasterCourse: is_master,
      isChildCourse: is_child,
      accountId: @context.account.id,
      masterCourse: master_course.slice(:id, :name, :enrollment_term_id),
      course: @context.slice(:id, :name, :enrollment_term_id),
    }
    if is_master
      can_manage = @context.account.grants_right?(@current_user, :manage_master_courses)
      bc_data.merge!(
        subAccounts: @context.account.sub_accounts.pluck(:id, :name).map { |id, name| { id:, name: } },
        terms: @context.account.root_account.enrollment_terms.active.to_a.map { |term| { id: term.id, name: term.name } },
        canManageCourse: can_manage,
        canAutoPublishCourses: can_manage,
        itemNotificationFeatureEnabled: @context.account.feature_enabled?(:blueprint_item_notifications)
      )
    end

    js_env BLUEPRINT_COURSES_DATA: bc_data
    if is_master && js_env.key?(:NEW_USER_TUTORIALS)
      js_env[:NEW_USER_TUTORIALS][:is_enabled] = false
    end
  end
  helper_method :load_blueprint_courses_ui

  def load_content_notices
    if @context.respond_to?(:content_notices)
      notices = @context.content_notices(@current_user)
      if notices.any?
        js_env CONTENT_NOTICES: notices.map { |notice|
          {
            tag: notice.tag,
            variant: notice.variant || "info",
            text: notice.text.is_a?(Proc) ? notice.text.call : notice.text,
            link_text: notice.link_text.is_a?(Proc) ? notice.link_text.call : notice.link_text,
            link_target: notice.link_target.is_a?(Proc) ? notice.link_target.call(@context) : notice.link_target
          }
        }
        js_bundle :content_notices
        return true
      end
    end
    false
  end
  helper_method :load_content_notices

  def editing_restricted?(content, edit_type = :any)
    return false unless content.respond_to?(:editing_restricted?)

    content.editing_restricted?(edit_type)
  end
  helper_method :editing_restricted?

  def tool_dimensions
    tool_dimensions = { selection_width: "100%", selection_height: "100%" }

    link_settings = @tag&.link_settings || {}

    tool_dimensions.each_key do |k|
      # it may happen that we get "link_settings"=>{"selection_width"=>"", "selection_height"=>""}
      if link_settings[k.to_s].present?
        tool_dimensions[k] = link_settings[k.to_s]
      elsif @tool.settings[k] && @tool.settings[k] != 0
        # ContextExternalTool#normalize_sizes! converts settings[:selection_width] and settings[:selection_height] to integer
        tool_dimensions[k] = @tool.settings[k]
      end

      tool_dimensions[k] = tool_dimensions[k].to_s << "px" unless /%|px/.match?(tool_dimensions[k].to_s)
    end

    tool_dimensions
  end
  private :tool_dimensions

  # Reject the request by halting the execution of the current handler
  # and returning a helpful error message (and HTTP status code).
  #
  # @param [String] cause
  #   The reason the request is rejected for.
  # @param [Optional, Integer|Symbol, Default :bad_request] status
  #   HTTP status code or symbol.
  def reject!(cause, status = :bad_request)
    raise RequestError.new(cause, status)
  end

  # returns the user actually logged into canvas, even if they're currently masquerading
  #
  # This is used by the google docs integration, among other things --
  # having @real_current_user first ensures that a masquerading user never sees the
  # masqueradee's files, but in general you may want to block access to google
  # docs for masqueraders earlier in the request
  def logged_in_user
    @real_current_user || @current_user
  end
  helper_method :logged_in_user

  def not_fake_student_user
    @current_user&.fake_student? ? logged_in_user : @current_user
  end

  def rescue_action_dispatch_exception
    rescue_action_in_public(request.env["action_dispatch.exception"])
  end

  # used to generate context-specific urls without having to
  # check which type of context it is everywhere
  def named_context_url(context, name, *opts)
    if context.is_a?(UserProfile)
      name = name.to_s.sub("context", "profile")
    else
      klass = context.class.url_context_class
      name = name.to_s.sub("context", klass.name.underscore)
      opts.unshift(context)
    end
    opts.push({}) unless opts[-1].is_a?(Hash)
    include_host = opts[-1].delete(:include_host)
    unless include_host
      opts[-1][:host] = context.try(:host_name)
      opts[-1][:only_path] = true unless name.end_with?("_path")
    end
    send name, *opts
  end

  def self.promote_view_path(path)
    self.view_paths = view_paths.to_ary.reject { |p| p.to_s == path }
    prepend_view_path(path)
  end

  # the way classic quizzes copies question data from the page into the
  # edit form causes the elements added for a11y to get duplicated
  # and other misadventures that caused 4 hotfixes in 3 days.
  # Let's just not use the new math handling there.
  def use_new_math_equation_handling?
    !(params[:controller] == "quizzes/quizzes" && params[:action] == "edit") &&
      params[:controller] != "question_banks" &&
      params[:controller] != "eportfolio_entries"
  end

  def user_url(*opts)
    (opts[0] == @current_user) ? user_profile_url(@current_user) : super
  end

  protected

  # we track the cost of each request in RequestThrottle in order
  # to rate limit clients that are abusing the API.  Some actions consume
  # time or resources that are not well represented by simple time/cpu
  # benchmarks, so you can use this method to increase the perceived cost
  # of a request by an arbitrary amount.  For an anchor, rate limiting
  # kicks in when a user has exceeded 600 arbitrary units of cost (it's
  # a leaky bucket, go see RequestThrottle), so using an 'amount'
  # param of 600, for example, would max out the bucket immediately
  def increment_request_cost(amount)
    current_cost = request.env["extra-request-cost"] || 0
    request.env["extra-request-cost"] = current_cost + amount
  end

  def assign_localizer
    I18n.localizer = lambda do
      context_hash = {
        context: @context,
        user: not_fake_student_user,
        root_account: @domain_root_account
      }
      if request.present?
        # if for some reason this gets stuck
        # as global state on I18n (cleanup failure), we don't want it to
        # explode trying to access a non-existant request.
        context_hash[:session_locale] = session[:locale]
        context_hash[:session_timezone] = session[:timezone]
        context_hash[:accept_language] = request.headers["Accept-Language"]
      else
        logger.warn("[I18N] localizer executed from context-less controller")
      end
      infer_locale context_hash
    end
  end

  def set_locale
    store_session_locale
    assign_localizer
    yield if block_given?
  ensure
    # this resets any locale set in set_locale_with_localizer (implicitly called
    # on any translation call)
    I18n.locale = I18n.default_locale
    I18n.localizer = nil
  end

  def set_timezone
    store_session_timezone
    yield if block_given?
  end

  def enable_request_cache(&)
    RequestCache.enable(&)
  end

  def batch_statsd(&)
    InstStatsd::Statsd.batch(&)
  end

  def compute_http_cost
    CanvasHttp.reset_cost!
    yield
  ensure
    if CanvasHttp.cost > 0
      cost_weight = Setting.get("canvas_http_cost_weight", "1.0").to_f
      increment_request_cost(CanvasHttp.cost * cost_weight)
    end
  end

  def clear_idle_connections
    Canvas::RedisConnections.clear_idle!
  end

  def annotate_apm
    Canvas::Apm.annotate_trace(
      Shard.current,
      @domain_root_account,
      RequestContext::Generator.request_id,
      @current_user
    )
  end

  def annotate_sentry
    Sentry.set_tags({
                      db_cluster: @domain_root_account&.shard&.database_server&.id
                    })
  end

  def store_session_locale
    return unless (locale = params[:session_locale])

    supported_locales = I18n.available_locales.map(&:to_s)
    session[:locale] = locale if supported_locales.include? locale
  end

  def store_session_timezone
    return unless (timezone = params[:session_timezone])

    session[:timezone] = timezone if supported_timezones.include? params[:session_timezone]
  end

  def init_body_classes
    @body_classes = []
  end

  def set_user_id_header
    headers["X-Canvas-User-Id"] ||= @current_user.global_id.to_s if @current_user
    headers["X-Canvas-Real-User-Id"] ||= @real_current_user.global_id.to_s if @real_current_user
  end

  def append_to_header(header, value)
    headers[header] = (headers[header] || "") + value
    headers[header]
  end

  # make things requested from jQuery go to the "format.js" part of the "respond_to do |format|" block
  # see http://codetunes.com/2009/01/31/rails-222-ajax-and-respond_to/ for why
  def fix_xhr_requests
    request.format = :js if request.xhr? && request.format == :html && !params[:html_xhr]
  end

  # scopes all time objects to the user's specified time zone
  def set_time_zone
    user = not_fake_student_user
    if user && user.time_zone.present?
      Time.zone = user.time_zone
      if Time.zone&.name == "UTC" && user.time_zone&.name&.match?(/\s/)
        begin
          Time.zone = user.time_zone.name.split(/\s/)[1..].join(" ")
        rescue ArgumentError
          # ignore
        end
      end
    else
      Time.zone = @domain_root_account && @domain_root_account.default_time_zone
    end
  end

  # retrieves the root account for the given domain
  def load_account
    @domain_root_account = request.env["canvas.domain_root_account"] || LoadAccount.default_domain_root_account
    @files_domain = request.host_with_port != HostUrl.context_host(@domain_root_account) && HostUrl.is_file_host?(request.host_with_port)
    @domain_root_account
  end

  def respect_account_privacy
    return if login_request?

    return unless @domain_root_account.present? && @domain_root_account.settings[:require_user]

    require_user
  end

  # This can be appended to with << if needed
  def csp_frame_ancestors
    @csp_frame_ancestors ||= [].tap do |list|
      # Allow iframing on all vanity domains as well as the canonical one
      unless @domain_root_account.nil?
        list.concat HostUrl.context_hosts(@domain_root_account, request.host)
      end
    end
  end

  def set_response_headers
    # we can't block frames on the files domain, since files domain requests
    # are typically embedded in an iframe in canvas, but the hostname is
    # different
    if !files_domain? && !@embeddable
      directives = "frame-ancestors 'self' #{csp_frame_ancestors&.uniq&.join(" ")};"

      append_to_header("Content-Security-Policy", directives)
    end
    RequestContext::Generator.store_request_meta(request, @context, @sentry_trace)
    true
  end

  def files_domain?
    !!@files_domain
  end

  def check_pending_otp
    if session[:pending_otp] && params[:controller] != "login/otp"
      # handle api json requests for feature flag
      if request.format.json? && @domain_root_account.feature_enabled?(:login_registration_ui_identity)
        render json: { message: I18n.t("Verification required. Please complete multi-factor authentication by entering the code sent to your device.") }, status: :forbidden
        return
      end

      # handle non-api xhr (ajax) requests
      return render plain: I18n.t("Please finish logging in"), status: :forbidden if request.xhr?

      # handle all other requests
      destroy_session
      redirect_to login_url
    end
  end

  def tab_enabled?(id, no_render: false)
    return true unless @context.respond_to?(:tabs_available)

    valid = Rails.cache.fetch(["tab_enabled4", id, @context, @current_user, @domain_root_account, session[:enrollment_uuid]].cache_key) do
      @context.tabs_available(@current_user,
                              session:,
                              include_hidden_unused: true,
                              root_account: @domain_root_account,
                              only_check: [id]).any? { |t| t[:id] == id }
    end
    render_tab_disabled unless valid || no_render
    valid
  end

  def render_tab_disabled
    msg = tab_disabled_message(@context)
    respond_to do |format|
      format.html do
        flash[:notice] = msg
        redirect_to named_context_url(@context, :context_url)
      end
      format.json do
        render json: { message: msg }, status: :not_found
      end
    end
  end

  def tab_disabled_message(context)
    case context
    when Account
      t "#application.notices.page_disabled_for_account", "That page has been disabled for this account"
    when Course
      t "#application.notices.page_disabled_for_course", "That page has been disabled for this course"
    when Group
      t "#application.notices.page_disabled_for_group", "That page has been disabled for this group"
    else
      t "#application.notices.page_disabled", "That page has been disabled"
    end
  end

  def require_password_session
    if session[:used_remember_me_token]
      flash[:warning] = t "#application.warnings.please_log_in", "For security purposes, please enter your password to continue"
      store_location
      redirect_to login_url
      return false
    end
    true
  end

  def run_login_hooks
    LoginHooks.run_hooks(request)
  end

  # checks the authorization policy for the given object using
  # the vendor/plugins/adheres_to_policy plugin.  If authorized,
  # returns true, otherwise renders unauthorized messages and returns
  # false.  To be used as follows:
  # if authorized_action(object, @current_user, :update)
  #   render
  # end
  def authorized_action(object, actor, rights, all_rights: false)
    can_do = object.send(all_rights ? :grants_all_rights? : :grants_any_right?, actor, session, *Array(rights), with_justifications: true)
    unless can_do.success?
      if can_do.justifications.present?
        # Even if there are multiple justifications, we can only reasonably handle one at a time,
        # so just arbitrarily choose the first one
        chosen = can_do.justifications.first
        send(:"render_auth_failure_#{chosen.justification}", chosen.context)
      else
        render_unauthorized_action
      end
    end
    can_do.success?
  end
  alias_method :authorized_action?, :authorized_action

  def fix_ms_office_redirects
    if ms_office?
      # Office will follow 302's internally, until it gets to a 200. _then_ it will pop it out
      # to a web browser - but you've lost your cookies! This breaks not only store_location,
      # but in the case of delegated authentication where the provider does an additional
      # redirect storing important information in session, makes it impossible to log in at all
      render plain: "", status: :ok
      return false
    end
    true
  end

  # Render a general error page with the given details.
  # Arguments of this method must be translated
  def render_error_with_details(title:, summary: nil, directions: nil)
    render(
      "shared/errors/error_with_details",
      locals: {
        title:,
        summary:,
        directions:
      }
    )
  end

  def render_unauthorized_action
    respond_to do |format|
      @show_left_side = false
      clear_crumbs
      path_params = request.path_parameters
      path_params[:format] = nil
      @headers = !!@current_user if @headers != false
      @files_domain = @account_domain && @account_domain.host_type == "files"
      format.any(:html, :pdf) do
        return unless fix_ms_office_redirects

        store_location
        return redirect_to login_url(params.permit(:authentication_provider)) if !@files_domain && !@current_user

        if @context.is_a?(Course) && @context_enrollment
          if @context_enrollment.enrollment_state&.pending?
            start_date = @context_enrollment.available_at
          end
          if @context.claimed?
            @unauthorized_message = t("#application.errors.unauthorized.unpublished", "This course has not been published by the instructor yet.")
            @unauthorized_reason = :unpublished
          elsif start_date && start_date > Time.now.utc
            @unauthorized_message = t("#application.errors.unauthorized.not_started_yet", "The course you are trying to access has not started yet.  It will start %{date}.", date: TextHelper.date_string(start_date))
            @unauthorized_reason = :unpublished
          end
        end

        return render "shared/unauthorized", status: :unauthorized, content_type: Mime::Type.lookup("text/html"), formats: :html
      end
      format.zip { redirect_to(url_for(path_params)) }
      format.json { render_json_unauthorized }
      format.all { render plain: "Unauthorized", status: :unauthorized }
    end
    set_no_cache_headers
  end

  def verified_user_check
    if @domain_root_account&.user_needs_verification?(@current_user) # disable tools before verification
      if @current_user
        render_unverified_error(
          t("user not authorized to perform that action until verifying email"),
          t("Complete registration by clicking the “finish the registration process” link sent to your email.")
        )
      else
        render_unverified_error(
          t("must be logged in and registered to perform that action"),
          t("Please Log in to view this content")
        )
      end
      false
    else
      true
    end
  end

  def render_unverified_error(json_message, flash_message)
    respond_to do |format|
      format.json do
        render json: {
                 status: "unverified",
                 errors: [{ message: json_message }]
               },
               status: :unauthorized
      end
      format.all do
        flash[:warning] = flash_message
        redirect_to_referrer_or_default(root_url)
      end
    end
    set_no_cache_headers
  end

  # To be used as a before_action, requires controller or controller actions
  # to have their urls scoped to a context in order to be valid.
  # So /courses/5/assignments or groups/1/assignments would be valid, but
  # not /assignments
  def require_context(user_scope: nil)
    get_context(user_scope:)
    unless @context
      if @context_is_current_user
        store_location
        redirect_to login_url
      elsif params[:context_id]
        raise ActiveRecord::RecordNotFound, "Cannot find #{params[:context_type] || "Context"} for ID: #{params[:context_id]}"
      else
        raise ActiveRecord::RecordNotFound, "Context is required, but none found"
      end
    end
    !@context.nil?
  end

  def require_context_and_read_access
    require_context && authorized_action(@context, @current_user, :read)
  end

  helper_method :clean_return_to

  def require_account_context
    require_context_type(Account)
  end

  def require_course_context
    require_context_type(Course)
  end

  def require_context_type(klass)
    unless require_context && @context.is_a?(klass)
      raise ActiveRecord::RecordNotFound, "Context must be of type '#{klass}'"
    end

    true
  end

  MAX_ACCOUNT_LINEAGE_TO_SHOW_IN_CRUMBS = 3

  # Can be used as a before_action, or just called from controller code.
  # Assigns the variable @context to whatever context the url is scoped
  # to.  So /courses/5/assignments would have a @context=Course.find(5).
  # Also assigns @context_membership to the membership type of @current_user
  # if @current_user is a member of the context.
  def get_context(user_scope: nil)
    GuardRail.activate(:secondary) do
      unless @context
        if params[:course_id]
          course_scope = @token ? Course : Course.active
          @context = api_find(course_scope, params[:course_id])
          @context.root_account = @domain_root_account if @context.root_account_id == @domain_root_account.id # no sense in refetching it
          params[:context_id] = params[:course_id]
          params[:context_type] = "Course"
          if @context && @current_user
            @context_enrollment = @context.enrollments.where(user_id: @current_user).joins(:enrollment_state)
                                          .order(Enrollment.state_by_date_rank_sql, Enrollment.type_rank_sql).readonly(false).first
          end
          @context_membership = @context_enrollment
          check_for_readonly_enrollment_state
        elsif params[:account_id] || (is_a?(AccountsController) && (params[:account_id] = params[:id]))
          account_scope = (params.dig(:account, :event) && params[:account][:event] == "restore") ? Account : Account.active
          @context = api_find(account_scope, params[:account_id])
          params[:context_id] = @context.id
          params[:context_type] = "Account"
          @context_enrollment = @context.account_users.active.where(user_id: @current_user.id).first if @context && @current_user
          @context_membership = @context_enrollment
          @account = @context
        elsif params[:group_id]
          @context = api_find(Group.active, params[:group_id])
          params[:context_id] = params[:group_id]
          params[:context_type] = "Group"
          @context_enrollment = @context.group_memberships.where(user_id: @current_user).first if @context && @current_user
          @context_membership = @context_enrollment
        elsif params[:user_id] || (is_a?(UsersController) && (params[:user_id] = params[:id]))
          @context = api_find(user_scope || User.active, params[:user_id])
          params[:context_id] = params[:user_id]
          params[:context_type] = "User"
          @context_membership = @context if @context == @current_user
        elsif params[:course_section_id] || (is_a?(SectionsController) && (params[:course_section_id] = params[:id]))
          params[:context_id] = params[:course_section_id]
          params[:context_type] = "CourseSection"
          @context = api_find(CourseSection, params[:course_section_id])
        elsif params[:assessment_question_id]
          params[:context_id] = params[:assessment_question_id]
          params[:context_type] = "AssessmentQuestion"
          @context = api_find(AssessmentQuestion, params[:assessment_question_id])
        elsif request.path.start_with?("/profile") || request.path == "/" || request.path.start_with?("/dashboard/files") || request.path.start_with?("/calendar") || request.path.start_with?("/assignments") || request.path.start_with?("/files") || request.path == "/api/v1/calendar_events/visible_contexts"
          # ^ this should be split out into things on the individual controllers
          @context_is_current_user = true
          @context = @current_user
          @context_membership = @context
        end

        assign_localizer if @context.present?

        if request.format.html?
          if @context.is_a?(Account) && !@context.root_account?
            account_chain = @context.account_chain.to_a.select { |a| a.grants_right?(@current_user, session, :read) }
            account_chain.slice!(0) # the first element is the current context
            count = account_chain.length
            account_chain.reverse.each_with_index do |a, idx|
              if idx == 1 && count >= MAX_ACCOUNT_LINEAGE_TO_SHOW_IN_CRUMBS
                add_crumb(I18n.t("#lib.text_helper.ellipsis", "..."), nil)
              elsif count >= MAX_ACCOUNT_LINEAGE_TO_SHOW_IN_CRUMBS && idx > 0 && idx <= count - MAX_ACCOUNT_LINEAGE_TO_SHOW_IN_CRUMBS
                next
              else
                add_crumb(a.short_name, account_url(a.id), id: "crumb_#{a.asset_string}")
              end
            end
          end

          if @context.respond_to?(:short_name)
            crumb_url = named_context_url(@context, :context_url) if @context.grants_right?(@current_user, session, :read)
            add_crumb(@context.nickname_for(@current_user, :short_name), crumb_url)
          end

          if @context.is_a?(AssessmentQuestion)
            @skip_crumb = true if params[:controller] == "files" && params[:action] == "show"
          end

          @set_badge_counts = true
        end
      end

      # There is lots of interesting information set up in here, that we want
      # to place into the live events context.
      setup_live_events_context
    end
  end

  # This is used by a number of actions to retrieve a list of all contexts
  # associated with the given context.  If the context is a user then it will
  # include all the user's current contexts.
  # Assigns it to the variable @contexts
  def get_all_pertinent_contexts(opts = {})
    return if @already_ran_get_all_pertinent_contexts

    @already_ran_get_all_pertinent_contexts = true

    raise(ArgumentError, "Need a starting context") if @context.nil?

    @contexts = [@context]
    only_contexts = ActiveRecord::Base.parse_asset_string_list(opts[:only_contexts] || params[:only_contexts])
    if @context.is_a?(User)
      # we already know the user can read these courses and groups, so skip
      # the grants_right? check to avoid querying for the various memberships
      # again.
      enrollment_scope = Enrollment
                         .shard(opts[:cross_shard] ? @context.in_region_associated_shards : Shard.current)
                         .for_user(@context)
                         .current
                         .active_by_date
      enrollment_scope = enrollment_scope.where(course_id: @observed_course_ids) if @observed_course_ids
      include_groups = !!opts[:include_groups]
      group_ids = nil

      courses = []
      if only_contexts.present?
        # find only those courses and groups passed in the only_contexts
        # parameter, but still scoped by user so we know they have rights to
        # view them.
        course_ids = only_contexts["Course"]
        if course_ids.present?
          courses = Course
                    .shard(opts[:cross_shard] ? @context.in_region_associated_shards : Shard.current)
                    .joins(enrollments: :enrollment_state)
                    .merge(enrollment_scope.except(:joins))
                    .where(id: course_ids)
        end
        if include_groups
          group_ids = only_contexts["Group"]
          include_groups = group_ids.present?
        end
      else
        courses = Course
                  .shard(opts[:cross_shard] ? @context.in_region_associated_shards : Shard.current)
                  .joins(enrollments: :enrollment_state)
                  .merge(enrollment_scope.except(:joins))
      end

      groups = []
      if include_groups
        group_scope = @context.current_groups
        group_scope = group_scope.where(context_type: "Course", context_id: @observed_course_ids) if @observed_course_ids
        if group_ids
          Shard.partition_by_shard(group_ids) do |shard_group_ids|
            groups += group_scope.shard(Shard.current).where(id: shard_group_ids).to_a
          end
        else
          groups = group_scope.shard(opts[:cross_shard] ? @context.in_region_associated_shards : Shard.current).to_a
        end
      end
      groups = @context.filter_visible_groups_for_user(groups)

      if opts[:include_accounts]
        # reload @current_user to make sure we get a current value for their :enabled_account_calendars preference
        @current_user.reload
        accounts = @current_user.enabled_account_calendars
      end

      if opts[:favorites_first]
        favorite_course_ids = @context.favorite_context_ids("Course")
        courses = courses.sort_by { |c| [favorite_course_ids.include?(c.id) ? 0 : 1, Canvas::ICU.collation_key(c.name)] }
      end

      @contexts.concat courses
      @contexts.concat groups
      @contexts.concat(accounts || [])
    end

    include_contexts = opts[:include_contexts] || params[:include_contexts]
    include_contexts&.split(",")&.each do |include_context|
      # don't load it again if we've already got it
      next if @contexts.any? { |c| c.asset_string == include_context }

      context = Context.find_by_asset_string(include_context)
      @contexts << context if context&.grants_right?(@current_user, session, :read)
    end

    @contexts = @contexts.uniq
    Course.require_assignment_groups(@contexts)
    @context_enrollment = @context.membership_for_user(@current_user) if @context.respond_to?(:membership_for_user)
    @context_membership = @context_enrollment
  end

  def check_for_readonly_enrollment_state
    return unless request.format.html?

    if @context_enrollment.is_a?(Enrollment) && ["invited", "active"].include?(@context_enrollment.workflow_state) && action_name != "enrollment_invitation"
      state = @context_enrollment.state_based_on_date
      case state
      when :invited
        flash[:html_notice] = if @context_enrollment.available_at
                                t("You'll need to *accept the enrollment invitation* before you can fully participate in this course, starting on %{date}.",
                                  wrapper: view_context.link_to('\1', "#", "data-method" => "POST", "data-url" => course_enrollment_invitation_url(@context, accept: true)),
                                  date: datetime_string(@context_enrollment.available_at))
                              else
                                t("You'll need to *accept the enrollment invitation* before you can fully participate in this course.",
                                  wrapper: view_context.link_to('\1', "#", "data-method" => "POST", "data-url" => course_enrollment_invitation_url(@context, accept: true)))
                              end
      when :accepted
        flash[:html_notice] = t("This course hasn’t started yet. You will not be able to participate in this course until %{date}.",
                                date: datetime_string(@context_enrollment.available_at))
      end
    end
  end

  def set_badge_counts_for(context, user)
    return if @js_env && @js_env[:badge_counts].present?
    return unless context.present? && user.present?
    return unless context.respond_to?(:content_participation_counts) # just Course and Group so far

    js_env(badge_counts: badge_counts_for(context, user))
  end
  helper_method :set_badge_counts_for

  def badge_counts_for(context, user)
    badge_counts = {}
    ["Submission"].each do |type|
      participation_count = context.content_participation_counts
                                   .find_by(user_id: user.id, content_type: type)
      participation_count ||= content_participation_count(context, type, user)
      badge_counts[type.underscore.pluralize] = participation_count.unread_count
    end
    badge_counts
  end

  def content_participation_count(context, type, user)
    GuardRail.activate(:primary) do
      ContentParticipationCount.create_or_update({ context:, user:, content_type: type })
    end
  end

  def get_upcoming_assignments(course)
    include_discussion_checkpoints = course.discussion_checkpoints_enabled?
    visible_assignments = AssignmentGroup.visible_assignments(
      @current_user,
      course,
      course.assignment_groups.active,
      include_discussion_checkpoints:
    )

    log_course(course)
    sorter = SortsAssignments.new(
      assignments_scope: visible_assignments,
      user: @current_user,
      session:,
      course:,
      include_discussion_checkpoints:
    )
    sorter.assignments(:upcoming) do |assignments|
      assignments.group("assignments.id").order("MIN(submissions.cached_due_date) ASC").to_a
    end
  end

  def log_course(course)
    log_asset_access(["assignments", course], "assignments", "other")
  end

  # Calculates the file storage quota for @context
  def get_quota(context = nil)
    quota_params = Attachment.get_quota(context || @context)
    @quota = quota_params[:quota]
    @quota_used = quota_params[:quota_used]
  end

  # Renders a quota exceeded message if the @context's quota is exceeded
  def quota_exceeded(context = nil, redirect = nil)
    context ||= @context
    redirect ||= root_url
    get_quota(context)
    if response.body.size + @quota_used > @quota
      error = case context
              when Account
                t "#application.errors.quota_exceeded_account", "Account storage quota exceeded"
              when Course
                t "#application.errors.quota_exceeded_course", "Course storage quota exceeded"
              when Group
                t "#application.errors.quota_exceeded_group", "Group storage quota exceeded"
              when User
                t "#application.errors.quota_exceeded_user", "User storage quota exceeded"
              else
                t "#application.errors.quota_exceeded", "Storage quota exceeded"
              end
      respond_to do |format|
        format.html do
          flash[:error] = error
          redirect_to redirect
        end
        format.json { render json: { errors: { base: error } }, status: :bad_request }
        format.text { render json: { errors: { base: error } }, status: :bad_request }
      end
      return true
    end
    false
  end

  # Used to retrieve the context from a :feed_code parameter.  These
  # :feed_code attributes are keyed off the object type and the object's
  # uuid.  Using the uuid attribute gives us an unguessable url so
  # that we can offer the feeds without requiring password authentication.
  def get_feed_context(opts = {})
    pieces = params[:feed_code].split("_", 2)
    if params[:feed_code].start_with?("group_membership")
      pieces = ["group_membership", params[:feed_code].split("_", 3)[-1]]
    end
    @context = nil
    @problem = nil
    case pieces[0]
    when "enrollment"
      @enrollment = Enrollment.where(uuid: pieces[1]).first if pieces[1]
      @context_type = "Course"
      if !@enrollment
        @problem = t "#application.errors.mismatched_verification_code", "The verification code does not match any currently enrolled user."
      elsif @enrollment.course && !@enrollment.course.available?
        @problem = t "#application.errors.feed_unpublished_course", "Feeds for this course cannot be accessed until it is published."
      end
      @context = @enrollment.course unless @problem
      @current_user = @enrollment.user unless @problem
    when "group_membership"
      @membership = GroupMembership.active.where(uuid: pieces[1]).first if pieces[1]
      @context_type = "Group"
      if !@membership
        @problem = t "#application.errors.mismatched_verification_code", "The verification code does not match any currently enrolled user."
      elsif @membership.group && !@membership.group.available?
        @problem = t "#application.errors.feed_unpublished_group", "Feeds for this group cannot be accessed until it is published."
      end
      @context = @membership.group unless @problem
      @current_user = @membership.user unless @problem
    when "user"
      find_user_from_uuid(pieces[1])
      @problem = t "#application.errors.invalid_verification_code", "The verification code is invalid." unless @current_user
      @context = @current_user
    else
      @context_type = pieces[0].classify
      if Context::CONTEXT_TYPES.include?(@context_type.to_sym)
        @context_class = Object.const_get(@context_type, false)
        @context = @context_class.where(uuid: pieces[1]).first if pieces[1]
      end
      if !@context
        @problem = t "#application.errors.invalid_verification_code", "The verification code is invalid."
      elsif @context.respond_to?(:is_public) && !@context.is_public && (!@context.respond_to?(:uuid) || pieces[1] != @context.uuid)
        @problem = case @context_type
                   when "course"
                     t "#application.errors.feed_private_course", "The matching course has gone private, so public feeds like this one will no longer be visible."
                   when "group"
                     t "#application.errors.feed_private_group", "The matching group has gone private, so public feeds like this one will no longer be visible."
                   else
                     t "#application.errors.feed_private", "The matching context has gone private, so public feeds like this one will no longer be visible."
                   end
      end
      @context = nil if @problem
      @current_user = @context if @context.is_a?(User)
    end
    if !@context || (opts[:only] && !opts[:only].include?(@context.class.to_s.underscore.to_sym))
      @problem ||= t("#application.errors.invalid_feed_parameters", "Invalid feed parameters.") if opts[:only] && !opts[:only].include?(@context.class.to_s.underscore.to_sym)
      @problem ||= t "#application.errors.feed_not_found", "Could not find feed."
      render template: "shared/unauthorized_feed", status: :bad_request, formats: [:html]
      return false
    end
    @context
  end

  def find_user_from_uuid(uuid)
    @current_user = UserPastLtiId.find_by(user_uuid: uuid)&.user
    @current_user ||= User.where(uuid:).first
  end

  def discard_flash_if_xhr
    if request.xhr? || request.format.to_s == "text/plain"
      flash.discard
    end
  end

  def cancel_cache_buster
    @cancel_cache_buster = true
  end

  def cache_buster
    # Annoying problem.  If I set the cache-control to anything other than "no-cache, no-store"
    # then the local cache is used when the user clicks the 'back' button.  I don't know how
    # to tell the browser to ALWAYS check back other than to disable caching...
    return true if @cancel_cache_buster || request.xhr? || api_request?

    set_no_cache_headers
  end

  def initiate_session_from_token
    # Login from a token generated via API
    if params[:session_token]
      token = SessionToken.parse(params[:session_token])
      if token&.valid?
        pseudonym = Pseudonym.active.find_by(id: token.pseudonym_id)

        if pseudonym
          unless pseudonym.works_for_account?(@domain_root_account, true)
            # if the logged in pseudonym doesn't work, we can only switch to another pseudonym
            # that does work if it's the same password, and it's not a managed pseudonym
            alternates = pseudonym.user.all_active_pseudonyms.select do |p|
              !p.managed_password? &&
                p.works_for_account?(@domain_root_account, true) &&
                p.password_salt == pseudonym.password_salt &&
                p.crypted_password == pseudonym.crypted_password
            end
            # prefer a site admin pseudonym, then a pseudonym in this account, and then any old
            # pseudonym
            pseudonym = alternates.find { |p| p.account_id == Account.site_admin.id }
            pseudonym ||= alternates.find { |p| p.account_id == @domain_root_account.id }
            pseudonym ||= alternates.first
          end
          if pseudonym && pseudonym != @current_pseudonym
            return_to = session.delete(:return_to)
            reset_session_saving_keys(:oauth2)
            pseudonym_session = PseudonymSession.new(pseudonym)
            # this doesn't count as a real login
            pseudonym_session.non_explicit_session = true
            pseudonym_session.save!
            session[:used_remember_me_token] = true if token.used_remember_me_token
            @session_token = token
          end
          if pseudonym && token.current_user_id
            target_user = User.find(token.current_user_id)
            session[:become_user_id] = token.current_user_id if target_user.can_masquerade?(pseudonym.user, @domain_root_account)
          end
        end
        return redirect_to return_to if return_to

        if (oauth = session[:oauth2])
          provider = Canvas::OAuth::Provider.new(oauth[:client_id], oauth[:redirect_uri], oauth[:scopes], oauth[:purpose])
          return redirect_to Canvas::OAuth::Provider.confirmation_redirect(self, provider, pseudonym.user)
        end

        # do one final redirect to get the token out of the URL
        redirect_to remove_query_params(request.original_url, "session_token")
      end
    end
  end

  def remove_query_params(url, *params)
    uri = URI.parse(url)
    return url unless uri.query

    qs = Rack::Utils.parse_query(uri.query)
    qs.except!(*params)
    uri.query = qs.empty? ? nil : Rack::Utils.build_query(qs)
    uri.to_s
  end

  def set_no_cache_headers
    response.headers["Pragma"] = "no-cache"
    response.headers["Cache-Control"] = "no-store"
  end

  def manage_robots_meta
    @allow_robot_indexing = true if @domain_root_account&.enable_search_indexing?
  end

  def set_page_view
    # We only record page_views for html page requests coming from within the
    # app, or if coming from a developer api request and specified as a
    # page_view.
    return unless @current_user && !request.xhr? && request.get? && page_views_enabled?

    ENV["RAILS_HOST_WITH_PORT"] ||= request.host_with_port
    generate_page_view
  end

  def require_reacceptance_of_terms
    if session[:require_terms] && request.get? && !api_request? && !verified_file_request?
      render "shared/terms_required", status: :unauthorized
      false
    end
  end

  def clear_policy_cache
    AdheresToPolicy::Cache.clear
  end

  def generate_page_view(user = @current_user)
    attributes = { user:, real_user: @real_current_user }
    @page_view = PageView.generate(request, attributes)
    @page_view.user_request = true if params[:user_request] || (user && !request.xhr? && request.get?)
    @page_before_render = Time.now.utc
  end

  def disable_page_views
    @log_page_views = false
    true
  end

  def update_enrollment_last_activity_at
    return unless @context_enrollment.is_a?(Enrollment)

    activity = Enrollment::RecentActivity.new(@context_enrollment, @context)
    activity.record_for_access(response)
  end

  # Asset accesses are used for generating usage statistics.  This is how
  # we say, "the user just downloaded this file" or "the user just
  # viewed this wiki page".  We can then after-the-fact build statistics
  # and reports from these accesses.  This is currently being used
  # to generate access reports per student per course.
  #
  # If asset is an AR model, then its asset_string will be used. If it's an array,
  # it should look like [ "subtype", context ], like [ "pages", course ].
  def log_asset_access(asset, asset_category, asset_group = nil, level = nil, membership_type = nil, overwrite: true, context: nil)
    user = file_access_user
    return unless user && @context && asset
    return if asset.respond_to?(:new_record?) && asset.new_record?

    shard = asset.is_a?(Array) ? asset[1].shard : asset.shard
    shard.activate do
      code = if asset.is_a?(Array)
               "#{asset[0]}:#{asset[1].asset_string}"
             else
               asset.asset_string
             end

      membership_type ||= @context_membership && @context_membership.class.to_s

      group_code = if asset_group.is_a?(String)
                     asset_group
                   elsif asset_group.respond_to?(:asset_string)
                     asset_group.asset_string
                   else
                     "unknown"
                   end

      if !@accessed_asset || overwrite
        @accessed_asset = {
          user:,
          code:,
          asset_for_root_account_id: asset.is_a?(Array) ? asset[1] : asset,
          group_code:,
          category: asset_category,
          membership_type:,
          level:,
          shard:
        }
      end

      Canvas::LiveEvents.asset_access(asset,
                                      asset_category,
                                      membership_type,
                                      level,
                                      context:,
                                      context_membership: @context_membership)

      @accessed_asset
    end
  end

  def log_api_asset_access(asset, asset_category, asset_group = nil, level = nil, membership_type = nil, overwrite: true)
    return if in_app? # don't log duplicate accesses for API calls made by the Canvas front-end
    return if params[:page].to_i > 1 # don't log duplicate accesses for pages after the first

    log_asset_access(asset, asset_category, asset_group, level, membership_type, overwrite:)
  end

  def log_page_view
    user = @current_user || (@accessed_asset && @accessed_asset[:user])
    if user && @log_page_views != false
      add_interaction_seconds
      log_participation(user)
      log_gets
      finalize_page_view
    elsif @page_view && !@page_view.new_record?
      @page_view.destroy
    end
  rescue => e
    Canvas::Errors.capture_exception(:page_view, e)
    logger.error "Pageview error!"
    raise e if Rails.env.development?

    true
  end

  def add_interaction_seconds
    updated_fields = params.slice(:interaction_seconds)
    return unless (request.xhr? || request.put?) && params[:page_view_token] && !updated_fields.empty?
    return unless page_views_enabled?

    page_view_info = CanvasSecurity::PageViewJwt.decode(params[:page_view_token])
    @page_view = PageView.find_for_update(page_view_info[:request_id])
    if @page_view
      if @page_view.id
        response.headers["X-Canvas-Page-View-Update-Url"] = page_view_path(
          @page_view.id, page_view_token: @page_view.token
        )
      end
      @page_view.do_update(updated_fields)
      @page_view_update = true

      RequestContext::Generator.store_interaction_seconds_update(
        @page_view,
        updated_fields[:interaction_seconds]
      )
    end
  end

  def log_participation(user)
    # If we're logging the asset access, and it's either a participatory action
    # or it's not an update to an already-existing page_view.  We check to make sure
    # it's not an update because if the page_view already existed, we don't want to
    # double-count it as multiple views when it's really just a single view.
    return unless @accessed_asset && (@accessed_asset[:level] == "participate" || !@page_view_update)

    @access = AssetUserAccess.log(user, @context, @accessed_asset) if @context

    if @page_view.nil? && %w[participate submit].include?(@accessed_asset[:level]) && page_views_enabled?
      generate_page_view(user)
    end

    if @page_view
      @page_view.participated = %w[participate submit].include?(@accessed_asset[:level])
      @page_view.asset_user_access = @access
    end

    @page_view_update = true
  end

  def log_gets
    if @page_view && !request.xhr? && request.get? && ((response.media_type || "").to_s.include?("html") || api_request?)
      @page_view.render_time ||= (Time.now.utc - @page_before_render) if @page_before_render
      @page_view_update = true
    end
  end

  def finalize_page_view
    if @page_view && @page_view_update
      @page_view.context = @context if !@page_view.context_id && PageView::CONTEXT_TYPES.include?(@context.class.name)
      @page_view.account_id = @domain_root_account.id
      @page_view.developer_key_id = @access_token.try(:developer_key_id)
      @page_view.store
      RequestContext::Generator.store_page_view_meta(@page_view)
    end
  end

  # order from general to specific; precedence
  # evaluates the LAST one first, so having "Exception"
  # at the end, for example, would be a problem.
  # all things would be rescued prior to any specific handlers.
  rescue_from Exception, with: :rescue_exception
  # Rails exceptions
  rescue_from ActionController::InvalidCrossOriginRequest, with: :rescue_expected_error_type
  rescue_from ActionController::ParameterMissing, with: :rescue_expected_error_type
  rescue_from ActionController::UnknownFormat, with: :rescue_expected_error_type
  rescue_from ActiveRecord::RecordInvalid, with: :rescue_expected_error_type
  rescue_from ActionView::MissingTemplate, with: :rescue_expected_error_type
  rescue_from ActiveRecord::StaleObjectError, with: :rescue_expected_error_type
  # Canvas exceptions
  rescue_from RequestError, with: :rescue_expected_error_type
  rescue_from Canvas::Security::TokenExpired, with: :rescue_expected_error_type
  rescue_from SearchTermHelper::SearchTermTooShortError, with: :rescue_expected_error_type
  rescue_from CanvasHttp::CircuitBreakerError, with: :rescue_expected_error_type
  rescue_from InstFS::ServiceError, with: :rescue_expected_error_type
  rescue_from InstFS::BadRequestError, with: :rescue_expected_error_type
  rescue_from BookmarkedCollection::InvalidPage, with: :rescue_expected_error_type

  def rescue_expected_error_type(error)
    rescue_exception(error, level: :info)
  end

  # analogous to rescue_action_without_handler from ActionPack 2.3
  def rescue_exception(exception, level: :error)
    # On exception `after_action :set_response_headers` is not called.
    # This causes controller#action from not being set on x-canvas-meta header.
    set_response_headers

    if Rails.application.config.consider_all_requests_local
      rescue_action_locally(exception, level:)
    else
      rescue_action_in_public(exception, level:)
    end
  end

  def interpret_status(code)
    message = Rack::Utils::HTTP_STATUS_CODES[code]
    code, message = [500, Rack::Utils::HTTP_STATUS_CODES[500]] unless message
    "#{code} #{message}"
  end

  def response_code_for_rescue(exception)
    ActionDispatch::ExceptionWrapper.status_code_for_exception(exception.class.name)
  end

  def render_optional_error_file(status)
    path = "#{Rails.public_path}/#{status.to_s[0, 3]}"
    if File.exist?(path)
      render file: path, status:, content_type: Mime::Type.lookup("text/html"), layout: false, formats: [:html]
    else
      head status
    end
  end

  # Custom error catching and message rendering.
  def rescue_action_in_public(exception, level: :error)
    response_code = exception.response_status if exception.respond_to?(:response_status)
    @show_left_side = exception.show_left_side if exception.respond_to?(:show_left_side)
    response_code ||= response_code_for_rescue(exception) || 500
    begin
      status_code = interpret_status(response_code)
      status = status_code
      if exception.is_a?(ActionController::InvalidAuthenticityToken)
        status = "AUT"
        Rails.logger.warn "Cookie token is #{request.cookies[:_csrf_token]}"
      end
      type = nil
      type = "404" if status == "404 Not Found"
      opts = { type: }
      opts[:canvas_error_info] = exception.canvas_error_info if exception.respond_to?(:canvas_error_info)
      info = Canvas::Errors::Info.new(request, @domain_root_account, @current_user, opts)
      error_info = info.to_h
      error_info[:tags][:response_code] = response_code
      capture_outputs = Canvas::Errors.capture(exception, error_info, level)
      error = nil
      if capture_outputs[:error_report]
        error = ErrorReport.find(capture_outputs[:error_report])
      end

      # already rendered (i.e. the exception happened _after_ responding);
      # we can't do anything else useful
      return if response_body

      if api_request?
        rescue_action_in_api(exception, error, response_code)
      else
        render_rescue_action(exception, error, status, status_code)
      end
    rescue => e
      # error generating the error page? failsafe.
      Canvas::Errors.capture(e)
      render_optional_error_file response_code_for_rescue(exception)
    end
  end

  def render_xhr_exception(error, message = nil, status = "500 Internal Server Error", status_code = 500)
    message ||= "Unexpected error, ID: #{error&.id || "unknown"}"
    render status: status_code, json: {
      errors: {
        base: message
      },
      status:
    }
  end

  def render_rescue_action(exception, error, status, status_code)
    clear_crumbs
    @headers = nil
    load_account unless @domain_root_account
    session[:last_error_id] = error&.id
    if request.xhr? || request.format == :text
      message = exception.xhr_message if exception.respond_to?(:xhr_message)
      render_xhr_exception(error, message, status, status_code)
    elsif exception.is_a?(ActionController::InvalidAuthenticityToken) && cookies[:_csrf_token].blank?
      redirect_to login_url(needs_cookies: "1")
      reset_session
      nil
    else
      js_env SENTRY_BOOT_MESSAGE: "Invalid authenticity token on post" if ActionController::InvalidAuthenticityToken

      request.format = :html
      template = exception.error_template if exception.respond_to?(:error_template)
      unless template
        template = "shared/errors/#{status.to_s[0, 3]}_message"
        erbpath = Rails.root.join("app/views/#{template}.html.erb")
        template = "shared/errors/500_message" unless erbpath.file?
      end

      @status_code = status_code
      message = exception.is_a?(RequestError) ? exception.message : nil
      render template:,
             layout: "application",
             status: status_code,
             formats: [:html],
             locals: {
               error:,
               exception:,
               status:,
               message:,
             }
    end
  end

  def rescue_action_in_api(exception, error_report, response_code)
    data = exception.error_json if exception.respond_to?(:error_json)
    data ||= api_error_json(exception, response_code)

    if error_report.try(:id)
      data[:error_report_id] = error_report.id
    end

    render json: data, status: response_code
  end

  def api_error_json(exception, status_code)
    case exception
    when ActiveRecord::RecordInvalid
      data = Api::Errors::Reporter.to_hash(exception.record.errors)
    when ActiveRecord::RecordNotFound
      data = { errors: [{ message: "The specified resource does not exist." }] }
    when AuthenticationMethods::RevokedAccessTokenError
      add_www_authenticate_header
      data = { errors: [{ message: "Revoked access token." }] }
    when AuthenticationMethods::ExpiredAccessTokenError
      add_www_authenticate_header
      data = { errors: [{ message: "Expired access token.", expired_at: @access_token&.permanent_expires_at }] }
    when AuthenticationMethods::AccessTokenError
      add_www_authenticate_header
      data = { errors: [{ message: "Invalid access token." }] }
    when AuthenticationMethods::AccessTokenScopeError
      data = { errors: [{ message: "Insufficient scopes on access token." }] }
    when ActionController::ParameterMissing
      data = { errors: [{ message: "#{exception.param} is missing" }] }
    when BookmarkedCollection::InvalidPage
      data = { status: :bad_request, errors: [{ page: "Invalid page; please restart iteration and follow `next` links" }] }
    when BasicLTI::BasicOutcomes::Unauthorized,
        BasicLTI::BasicOutcomes::InvalidRequest
      data = { errors: [{ message: exception.message }] }
    else
      status_code_string = if status_code.is_a?(Symbol)
                             status_code.to_s
                           else
                             # we want to return a status string of the form "not_found", so take the rails-style "Not Found" and tweak it
                             interpret_status(status_code).sub(/\d\d\d /, "").delete(" ").underscore
                           end
      data = { errors: [{ message: "An error occurred.", error_code: status_code_string }] }
    end
    data
  end

  def rescue_action_locally(exception, level: :error)
    if api_request? || exception.is_a?(RequestError)
      # we want api requests to behave the same on error locally as in prod, to
      # ease testing and development. you can still view the backtrace, etc, in
      # the logs.
      rescue_action_in_public(exception, level:)
    else
      # this ensures the logging will still happen so you can see backtrace, etc.
      Canvas::Errors.capture(exception, {}, level)
      raise exception
    end
  end

  def claim_session_course(course, user, state = nil)
    e = course.claim_with_teacher(user)
    session[:claimed_enrollment_uuids] ||= []
    session[:claimed_enrollment_uuids] << e.uuid
    session[:claimed_enrollment_uuids].uniq!
    flash[:notice] = t "#application.notices.first_teacher", "This course is now claimed, and you've been registered as its first teacher."
    if !@current_user && state == :just_registered
      flash[:notice] = t "#application.notices.first_teacher_with_email", "This course is now claimed, and you've been registered as its first teacher. You should receive an email shortly to complete the registration process."
    end
    session[:claimed_course_uuids] ||= []
    session[:claimed_course_uuids] << course.uuid
    session[:claimed_course_uuids].uniq!
    session.delete(:claim_course_uuid)
    session.delete(:course_uuid)
  end

  API_REQUEST_REGEX = %r{\A/api/}
  def api_request?
    @api_request ||= !!request.path.match(API_REQUEST_REGEX)
  end

  def verified_file_request?
    params[:controller] == "files" && params[:action] == "show" && params[:verifier].present?
  end

  # Retrieving wiki pages needs to search either using the id or
  # the page title.
  def get_wiki_page
    GuardRail.activate((params[:action] == "edit") ? :primary : :secondary) do
      @wiki = @context.wiki

      @page_name = params[:wiki_page_id] || params[:id] || (params[:wiki_page] && params[:wiki_page][:title])
      if params[:format] && !["json", "html"].include?(params[:format])
        @page_name += ".#{params[:format]}"
        params[:format] = "html"
      end
      return if @page || !@page_name

      @page = @wiki.find_page(@page_name) if params[:action] != "create"
    end

    unless @page
      if params[:titleize].present? && !value_to_boolean(params[:titleize])
        @page_name = CGI.unescape(@page_name)
        @page = @wiki.build_wiki_page(@current_user, title: @page_name)
      else
        @page = @wiki.build_wiki_page(@current_user, url: @page_name)
      end
    end
  end

  def content_tag_redirect(context, tag, error_redirect_symbol, tag_type = nil)
    url_params = (tag.tag_type == "context_module") ? { module_item_id: tag.id } : {}
    if tag.content_type == "Assignment"
      use_edit_url = params[:build].nil? && @context.grants_right?(@current_user, :manage_assignments_edit) && tag.quiz_lti
      url_params[:quiz_lti] = true if use_edit_url
      redirect_symbol = use_edit_url ? :edit_context_assignment_url : :context_assignment_url
      redirect_to named_context_url(context, redirect_symbol, tag.content_id, url_params)
    elsif tag.content_type == "WikiPage"
      redirect_to polymorphic_url([context, tag.content], url_params)
    elsif tag.content_type == "Attachment"
      redirect_to named_context_url(context, :context_file_url, tag.content_id, url_params)
    elsif tag.content_type_quiz?
      redirect_to named_context_url(context, :context_quiz_url, tag.content_id, url_params)
    elsif tag.content_type == "DiscussionTopic"
      redirect_to named_context_url(context, :context_discussion_topic_url, tag.content_id, url_params)
    elsif tag.content_type == "Rubric"
      redirect_to named_context_url(context, :context_rubric_url, tag.content_id, url_params)
    elsif tag.content_type == "AssessmentQuestionBank"
      redirect_to named_context_url(context, :context_question_bank_url, tag.content_id, url_params)
    elsif tag.content_type == "Lti::MessageHandler"
      url_params[:module_item_id] = params[:module_item_id] if params[:module_item_id]
      url_params[:resource_link_fragment] = "ContentTag:#{tag.id}"
      redirect_to named_context_url(context, :context_basic_lti_launch_request_url, tag.content_id, url_params)
    elsif tag.content_type == "ExternalUrl"
      @tag = tag
      @module = tag.context_module
      log_asset_access(@tag, "external_urls", "external_urls")
      if tag.locked_for? @current_user
        render "context_modules/lock_explanation"
      else
        tag.context_module_action(@current_user, :read)
        render "context_modules/url_show"
      end
    elsif tag.content_type == "ContextExternalTool"
      timing_start = Process.clock_gettime(Process::CLOCK_MONOTONIC)
      @tag = tag

      if tag.locked_for? @current_user
        return render "context_modules/lock_explanation"
      end

      if @tag.context.is_a?(Assignment)
        @assignment = @tag.context

        @resource_title = @assignment.title
        @module_tag = if params[:module_item_id]
                        @context.context_module_tags.not_deleted.find(params[:module_item_id])
                      else
                        @assignment.context_module_tags.first
                      end
      else
        @module_tag = @tag
        @resource_title = @tag.title
      end
      @resource_url = @tag.url
      @tool = Lti::ToolFinder.from_content_tag(tag, context)

      @assignment&.migrate_to_1_3_if_needed!(@tool)
      tag.migrate_to_1_3_if_needed!(@tool)

      tag.context_module_action(@current_user, :read)
      if @tool
        # Check if we should use native New Quizzes experience
        if @tool.quiz_lti? && new_quizzes_native_experience_enabled?
          return render_native_new_quizzes
        end

        log_asset_access(@tool, "external_tools", "external_tools", overwrite: false)
        @opaque_id = @tool.opaque_identifier_for(@tag)

        launch_settings = @tool.settings["post_only"] ? { post_only: true, tool_dimensions: } : { tool_dimensions: }
        @lti_launch = Lti::Launch.new(launch_settings)

        success_url = case tag_type
                      when :assignments
                        named_context_url(@context, :context_assignments_url, include_host: true)
                      when :modules
                        named_context_url(@context, :context_context_modules_url, include_host: true)
                      else
                        named_context_url(@context, :context_url, include_host: true)
                      end
        if tag.new_tab
          @lti_launch.launch_type = "window"
          @return_url = success_url
        else
          @return_url = if @context
                          set_return_url
                        else
                          external_content_success_url("external_tool_redirect")
                        end
          @redirect_return = true
          js_env(redirect_return_success_url: success_url,
                 redirect_return_cancel_url: success_url)
        end

        opts = {
          launch_url: @tool.login_or_launch_url(preferred_launch_url: @resource_url),
          link_code: @opaque_id,
          overrides: { "resource_link_title" => @resource_title },
          domain: HostUrl.context_host(@domain_root_account, request.host),
          include_module_context: true
        }

        @tool_form_id = random_lti_tool_form_id
        js_env(LTI_TOOL_FORM_ID: @tool_form_id)

        variable_expander = Lti::VariableExpander.new(@domain_root_account, @context, self, {
                                                        current_user: @current_user,
                                                        current_pseudonym: @current_pseudonym,
                                                        content_tag: @module_tag || tag,
                                                        assignment: @assignment,
                                                        launch: @lti_launch,
                                                        tool: @tool,
                                                        launch_url: @resource_url
                                                      })

        adapter = if @tool.use_1_3?
                    # Use the resource URL as the target_link_uri
                    opts[:launch_url] = @resource_url

                    Lti::LtiAdvantageAdapter.new(
                      tool: @tool,
                      user: @current_user,
                      context: @context,
                      return_url: @return_url,
                      expander: variable_expander,
                      include_storage_target: !in_lti_mobile_webview?,
                      opts: opts.merge(
                        resource_link: @tag.associated_asset_lti_resource_link
                      )
                    )
                  else
                    Lti::LtiOutboundAdapter.new(@tool, @current_user, @context).prepare_tool_launch(@return_url, variable_expander, opts)
                  end

        if tag.try(:context_module)
          # if you change this, see also url_show.html.erb
          cu = context_url(@context, :context_context_modules_url)
          cu = "#{cu}/#{tag.context_module.id}"
          add_crumb tag.context_module.name, cu
          add_crumb @tag.title
        end

        if @assignment
          return unless require_user

          add_crumb(@resource_title)
          @mark_done = MarkDonePresenter.new(self, @context, params["module_item_id"], @current_user, @assignment)
          @prepend_template = "assignments/lti_header" if render_external_tool_prepend_template?

          can_read_submissions = @assignment.grants_right?(@current_user, session, :read_own_submission) && @context.grants_right?(@current_user, session, :read_grades)
          if can_read_submissions
            @assigned_assessments = @current_user_submission&.assigned_assessments&.select { |request| request.submission.grants_right?(@current_user, session, :read) } || []
          end
          begin
            @lti_launch.params = lti_launch_params(adapter)
          rescue Lti::IMS::AdvantageErrors::InvalidLaunchError
            return render_error_with_details(
              title: t("LTI Launch Error"),
              summary: t("There was an error launching to the configured tool."),
              directions: t("Please try re-establishing the connection to the tool by re-selecting the tool in the assignment or module item interface and saving.")
            )
          end
        else
          @lti_launch.params = adapter.generate_post_payload
        end

        @lti_launch.resource_url = @tool.login_or_launch_url(preferred_launch_url: @resource_url)
        @lti_launch.link_text = @resource_title
        @lti_launch.analytics_id = @tool.tool_id

        Lti::LogService.new(tool: @tool, context:, user: @current_user, session_id: session[:session_id], placement: nil, launch_type: :content_item, launch_url: @resource_url).call

        @append_template = "context_modules/tool_sequence_footer" if render_external_tool_append_template?
        render Lti::AppUtil.display_template(external_tool_redirect_display_type)
      else
        flash[:error] = t "#application.errors.invalid_external_tool", "Couldn't find valid settings for this link"
        redirect_to named_context_url(context, error_redirect_symbol)
      end
      timing_end = Process.clock_gettime(Process::CLOCK_MONOTONIC)
      tags = @tool ? { lti_version: @tool.lti_version } : {}
      InstStatsd::Statsd.timing("lti.content_tag_redirect_time", timing_end - timing_start, tags:)
    else
      flash[:error] = t "#application.errors.invalid_tag_type", "Didn't recognize the item type for this tag"
      redirect_to named_context_url(context, error_redirect_symbol)
    end
  end

  def set_return_url
    ref = request.referer
    # when flag is enabled, new quizzes quiz creation can only be initiated from quizzes page
    # but we still use the assignment#new page to create the quiz.
    # also handles launch from existing quiz on quizzes page.
    if ref.present? && @assignment&.quiz_lti?
      if (ref.include?("assignments/new") || ref =~ %r{courses/(\d+/quizzes.?|.*\?quiz_lti)}) && @context.root_account.feature_enabled?(:newquizzes_on_quiz_page)
        return polymorphic_url([@context, :quizzes])
      end

      if %r{courses/\d+/gradebook}i.match?(ref)
        return polymorphic_url([@context, :gradebook])
      end

      if %r{courses/\d+$}i.match?(ref)
        return polymorphic_url([@context])
      end

      if %r{courses/(\d+/modules.?|.*\?module_item_id=)}.match?(ref)
        return polymorphic_url([@context, :context_modules])
      end

      if %r{/courses/.*\?quiz_lti}.match?(ref)
        return polymorphic_url([@context, :quizzes])
      end

      if %r{courses/\d+/assignments}.match?(ref)
        return polymorphic_url([@context, :assignments])
      end
    end
    named_context_url(@context, :context_external_content_success_url, "external_tool_redirect", include_host: true)
  end

  def lti_launch_params(adapter)
    adapter.generate_post_payload_for_assignment(@assignment, lti_grade_passback_api_url(@tool), blti_legacy_grade_passback_api_url(@tool), lti_turnitin_outcomes_placement_url(@tool.id))
  end
  private :lti_launch_params

  def external_tool_redirect_display_type
    if params["display"].present?
      params["display"]
    elsif @assignment&.quiz_lti? && @module_tag
      "in_nav_context"
    else
      @tool&.extension_setting(:assignment_selection)&.dig("display_type")
    end
  end
  private :external_tool_redirect_display_type

  def render_external_tool_prepend_template?
    display_types = %w[full_width in_nav_context borderless full_width_with_nav]

    !display_types.include?(external_tool_redirect_display_type)
  end
  private :render_external_tool_prepend_template?

  def render_external_tool_append_template?
    display_types = %w[full_width borderless full_width_with_nav]

    !display_types.include?(external_tool_redirect_display_type)
  end
  private :render_external_tool_append_template?

  # pass it a context or an array of contexts and it will give you a link to the
  # person's calendar with only those things checked.
  def calendar_url_for(contexts_to_link_to = nil, options = {})
    options[:query] ||= {}
    contexts_to_link_to = Array(contexts_to_link_to)
    if (event = options.delete(:event))
      options[:query][:event_id] = event.id
    end
    options[:query][:include_contexts] = contexts_to_link_to.map(&:asset_string).join(",") unless contexts_to_link_to.empty?
    calendar_url(options[:query])
  end

  # pass it a context or an array of contexts and it will give you a link to the
  # person's files browser for the supplied contexts.
  def files_url_for(contexts_to_link_to = nil, options = {})
    options[:query] ||= {}
    contexts_to_link_to = Array(contexts_to_link_to)
    unless contexts_to_link_to.empty?
      options[:anchor] = contexts_to_link_to.first.asset_string
    end
    options[:query][:include_contexts] = contexts_to_link_to.map { |c| c.is_a? String ? c : c.asset_string }.join(",") unless contexts_to_link_to.empty?
    url_for(
      options[:query].merge({
        controller: "files",
        action: "full_index",
      }.merge(if options[:anchor].empty?
                {}
              else
                {
                  anchor: options[:anchor]
                }
              end))
    )
  end
  helper_method :calendar_url_for, :files_url_for

  def conversations_path(params = {})
    if @current_user
      query_string = params.slice(:context_id, :user_id, :user_name).each_with_object([]) do |(k, v), res|
        res << "#{k}=#{v}"
      end.join("&")
      "/conversations?#{query_string}"
    else
      hash = params.keys.empty? ? "" : "##{params.to_json.unpack1("H*")}"
      "/conversations#{hash}"
    end
  end
  helper_method :conversations_path

  # escape everything but slashes, see http://code.google.com/p/phusion-passenger/issues/detail?id=113
  FILE_PATH_ESCAPE_PATTERN = Regexp.new("[^#{URI::PATTERN::UNRESERVED}/]")
  def safe_domain_file_url(attachment, host_and_shard: nil, verifier: nil, download: false, return_url: nil, fallback_url: nil, authorization: nil)
    host_and_shard ||= HostUrl.file_host_with_shard(@domain_root_account || Account.default, request.host_with_port)
    host, shard = host_and_shard
    config = DynamicSettings.find(tree: :private, cluster: attachment.shard.database_server.id)
    if config["attachment_specific_file_domain"] == "true"
      separator = config["attachment_specific_file_domain_separator"] || "."
      host = "a#{attachment.shard.id}-#{attachment.local_id}#{separator}#{host}"
    end
    res = "#{request.protocol}#{host}"

    shard.activate do
      # add parameters so that the other domain can create a session that
      # will authorize file access but not full app access.  We need this in
      # case there are relative URLs in the file that point to other pieces
      # of content.
      fallback_url ||= request.url
      query = URI.parse(fallback_url).query
      # i don't know if we really need this but in case these expired tokens are a client caching issue,
      # let's throw an extra param in the fallback so we hopefully don't infinite loop
      fallback_url += (query.present? ? "&" : "?") + "fallback_ts=#{Time.now.to_i}"
      authorization ||= { attachment: }
      opts = generate_access_verifier(return_url:, fallback_url:, authorization:)
      opts[:verifier] = verifier if verifier.present?

      if download
        # download "for realz, dude" (see later comments about :download)
        opts[:download_frd] = 1
      else
        # don't set :download here, because file_download_url won't like it. see
        # comment below for why we'd want to set :download
        opts[:inline] = 1
      end

      if @context && Attachment.relative_context?(@context.class.base_class) && @context == attachment.context
        # so yeah, this is right. :inline=>1 wants :download=>1 to go along with
        # it, so we're setting :download=>1 *because* we want to display inline.
        opts[:download] = 1 unless download

        # if the context is one that supports relative paths (which requires extra
        # routes and stuff), then we'll build an actual named_context_url with the
        # params for show_relative
        res += named_context_url(@context, :context_file_url, attachment)
        res += "/" + URI::DEFAULT_PARSER.escape(attachment.full_display_path, FILE_PATH_ESCAPE_PATTERN)
        res += "?" + opts.to_query
      else
        # otherwise, just redirect to /files/:id
        res += file_download_url(attachment, opts.merge(only_path: true))
      end
    end

    res
  end
  helper_method :safe_domain_file_url

  def feature_enabled?(feature)
    @features_enabled ||= {}
    feature = feature.to_sym
    return @features_enabled[feature] unless @features_enabled[feature].nil?

    @features_enabled[feature] ||= if [:question_banks].include?(feature)
                                     true
                                   elsif feature == :diigo
                                     !!Diigo::Connection.config
                                   elsif feature == :google_drive
                                     Canvas::Plugin.find(:google_drive).try(:enabled?)
                                   elsif feature == :etherpad
                                     !!EtherpadCollaboration.config
                                   elsif feature == :kaltura
                                     !!CanvasKaltura::ClientV3.config
                                   elsif feature == :web_conferences
                                     !!WebConference.config
                                   elsif feature == :vericite
                                     Canvas::Plugin.find(:vericite).try(:enabled?)
                                   elsif feature == :lockdown_browser
                                     Canvas::Plugin.all_for_tag(:lockdown_browser).any? { |p| p.settings[:enabled] }
                                   else
                                     !!AccountServices.allowable_services[feature]
                                   end
  end
  helper_method :feature_enabled?

  def service_enabled?(service)
    @domain_root_account&.service_enabled?(service)
  end
  helper_method :service_enabled?

  def feature_and_service_enabled?(feature)
    feature_enabled?(feature) && service_enabled?(feature)
  end
  helper_method :feature_and_service_enabled?

  def random_lti_tool_form_id
    rand(0..999).to_s
  end
  helper_method :random_lti_tool_form_id

  def temporary_user_code(generate = true)
    if generate
      session[:temporary_user_code] ||= "tmp_#{Digest::SHA256.hexdigest("#{Time.now.to_i}_#{rand}")}"
    else
      session[:temporary_user_code]
    end
  end

  def require_account_management(on_root_account = false, permissions: [:manage_account_settings])
    if (!@context.root_account? && on_root_account) || !@context.is_a?(Account)
      redirect_to named_context_url(@context, :context_url)
      return false
    else
      return false unless authorized_action(@context, @current_user, permissions)
    end
    true
  end

  def require_root_account_management
    require_account_management(true)
  end

  def require_site_admin_with_permission(permission)
    require_context_with_permission(Account.site_admin, permission)
  end

  def require_context_with_permission(context, permission)
    unless context.grants_right?(@current_user, permission)
      respond_to do |format|
        format.html do
          if @current_user
            flash[:error] = t "#application.errors.permission_denied", "You don't have permission to access that page"
            redirect_to root_url
          else
            redirect_to_login
          end
        end
        format.json { render_json_unauthorized }
      end
      false
    end
  end

  def require_registered_user
    return false if require_user == false

    unless @current_user.registered?
      respond_to do |format|
        format.html { render "shared/registration_incomplete", status: :unauthorized }
        format.json { render json: { "status" => "unauthorized", "message" => t("#errors.registration_incomplete", "You need to confirm your email address before you can view this page") }, status: :unauthorized }
      end
      false
    end
  end

  def check_incomplete_registration
    if @current_user
      js_env INCOMPLETE_REGISTRATION: incomplete_registration?, USER_EMAIL: @current_user.email
    end
  end

  def incomplete_registration?
    @current_user && params[:registration_success] && @current_user.pre_registered?
  end
  helper_method :incomplete_registration?

  def page_views_enabled?
    PageView.page_views_enabled?
  end
  helper_method :page_views_enabled?

  def verified_file_download_url(attachment, context = nil, permission_map_id = nil, *opts)
    verifier = Attachments::Verification.new(attachment).verifier_for_user(@current_user,
                                                                           context: context.try(:asset_string),
                                                                           permission_map_id:)
    file_download_url(attachment, { verifier: }, *opts)
  end
  helper_method :verified_file_download_url

  # safe_html is used to indicate that the HTML is already safe and should not be escaped,
  # please also note that if the html has any attachments, safe_html should be set to true!!!
  # since we neet to process the attachments in the html.
  def user_content(str, context: @context, user: @current_user, is_public: false, location: nil, safe_html: false)
    return nil unless str
    return AttachmentLocationTagger.tag_url(str, location).html_safe if safe_html && !location.nil?
    return str.html_safe if safe_html

    file_association_access_ff_enabled = if context.instance_of?(::User)
                                           context.associated_root_accounts.any? { |a| a.feature_enabled?(:file_association_access) }
                                         else
                                           context.root_account.feature_enabled?(:file_association_access)
                                         end

    is_course_syllabus = location&.include?("course_syllabus_") && context.root_account.feature_enabled?(:disable_file_verifiers_in_public_syllabus)
    render_location_tag = if is_course_syllabus || (location && file_association_access_ff_enabled)
                            location
                          else
                            nil
                          end

    rewriter = UserContent::HtmlRewriter.new(context, user)
    file_handler = proc do |match|
      UserContent::FilesHandler.new(
        match:,
        context:,
        user:,
        preloaded_attachments: {},
        in_app: in_app?,
        is_public:,
        location: render_location_tag
      ).processed_url
    end
    rewriter.set_handler("files", &file_handler)
    rewriter.set_handler("media_attachments_iframe", &file_handler)
    UserContent.escape(rewriter.translate_content(str), request.host_with_port, use_new_math_equation_handling?)
  end
  helper_method :user_content

  def find_bank(id, check_context_chain = true)
    bank = @context.assessment_question_banks.active.where(id:).first || @current_user.assessment_question_banks.active.where(id:).first
    if bank
      (if block_given?
         authorized_action(bank, @current_user, :read)
       else
         bank.grants_right?(@current_user, session, :read)
       end) or return nil
    elsif check_context_chain
      (if block_given?
         authorized_action(@context, @current_user, :read_question_banks)
       else
         @context.grants_right?(@current_user, session, :read_question_banks)
       end) or return nil
      bank = @context.inherited_assessment_question_banks.where(id:).first
    end

    yield if block_given? && (@bank = bank)
    bank
  end

  def in_app?
    !!(@current_user ? @pseudonym_session : session[:session_id])
  end

  def params_are_integers?(*check_params)
    begin
      check_params.each { |p| Integer(params[p]) }
    rescue ArgumentError
      return false
    end
    true
  end

  def destroy_session
    logger.info "Destroying session: #{session[:session_id]}"
    @pseudonym_session.try(:destroy)
    reset_session
  end

  def logout_current_user
    logged_in_user&.stamp_logout_time!
    InstFS.logout(logged_in_user)
    destroy_session
  end

  def set_layout_options
    @embedded_view = params[:embedded]
    @headers = false if params[:no_headers]
    (@body_classes ||= []) << "embedded" if @embedded_view
  end

  def stringify_json_ids?
    request.headers["Accept"]&.include?("application/json+canvas-string-ids")
  end

  def json_cast(obj)
    obj = recursively_transform_errors(obj)
    stringify_json_ids? ? StringifyIds.recursively_stringify_ids(obj) : obj
  end

  def render(options = nil, extra_options = {}, &)
    set_layout_options
    if options.is_a?(Hash) && options.key?(:json)
      json = options.delete(:json)
      unless json.is_a?(String)
        json = ActiveSupport::JSON.encode(json_cast(json))
      end

      options[:json] = json
    end

    # _don't_ call before_render hooks if we're not returning HTML
    if options.is_a?(Hash) &&
       (options[:json] || options[:plain] || options[:layout] == false)
      super
    else
      run_callbacks(:html_render) { super }
    end
  end

  # flash is normally only preserved for one redirect; make sure we carry
  # it along in case there are more
  def redirect_to(*)
    flash.keep
    super
  end

  def css_bundles
    @css_bundles ||= []
  end
  helper_method :css_bundles

  def css_bundle(*args)
    opts = (args.last.is_a?(Hash) ? args.pop : {})
    Array(args).flatten.each do |bundle|
      css_bundles << [bundle, opts[:plugin]] unless css_bundles.include? [bundle, opts[:plugin]]
    end
    nil
  end
  helper_method :css_bundle

  def js_bundles
    @js_bundles ||= []
  end
  helper_method :js_bundles

  # Use this method to place a bundle on the page, note that the end goal here
  # is to only ever include one bundle per page load, so use this with care and
  # ensure that the bundle you are requiring isn't simply a dependency of some
  # other bundle.
  #
  # Bundles are defined in ui/features/<bundle>.js
  #
  # usage: js_bundle :gradebook
  #
  # Only allows multiple arguments to support old usage of jammit_js
  #
  # Optional :plugin named parameter allows you to specify a plugin which
  # contains the bundle. Example:
  #
  # js_bundle :gradebook, :plugin => :my_feature
  #
  # will look for the bundle in
  # /plugins/my_feature/(optimized|javascripts)/compiled/bundles/ rather than
  # /(optimized|javascripts)/compiled/bundles/
  def js_bundle(*args)
    opts = (args.last.is_a?(Hash) ? args.pop : {})
    Array(args).flatten.each do |bundle|
      js_bundles << [bundle, opts[:plugin], false] unless js_bundles.include? [bundle, opts[:plugin], false]
    end
    nil
  end
  helper_method :js_bundle

  # Like #js_bundle but delay the execution (not necessarily the loading) of the
  # JS until the DOM is ready. Equivalent to doing:
  #
  #     $(document).ready(() => { import('path/to/bundles/profile.js') })
  #
  # This is useful when you suspect that the rendering of ERB/HTML can take a
  # long enough time for the JS to execute before it's done. For example, when
  # a page would contain a ton of DOM elements to represent DB records without
  # pagination as seen in USERS-369.
  def deferred_js_bundle(*args)
    opts = (args.last.is_a?(Hash) ? args.pop : {})
    Array(args).flatten.each do |bundle|
      js_bundles << [bundle, opts[:plugin], true] unless js_bundles.include? [bundle, opts[:plugin], true]
    end
    nil
  end
  helper_method :deferred_js_bundle

  def add_body_class(*args)
    @body_classes ||= []
    raise "call add_body_class for #{args} in the controller when using streaming templates" if @streaming_template && (args - @body_classes).any?

    @body_classes += args
  end
  helper_method :add_body_class

  def body_classes
    @body_classes ||= []
  end
  helper_method :body_classes

  def set_active_tab(active_tab)
    raise "call set_active_tab for #{active_tab.inspect} in the controller when using streaming templates" if @streaming_template && @active_tab != active_tab

    @active_tab = active_tab
  end
  helper_method :set_active_tab

  def get_active_tab
    @active_tab
  end
  helper_method :get_active_tab

  def get_course_from_section
    if params[:section_id]
      @section = api_find(CourseSection, params.delete(:section_id))
      params[:course_id] = @section.course_id
    end
  end

  def reject_student_view_student
    return unless @current_user&.fake_student?

    @unauthorized_message ||= t("#application.errors.student_view_unauthorized", "You cannot access this functionality in student view.")
    render_unauthorized_action
  end

  def check_limited_access_for_students
    return unless @domain_root_account.feature_enabled?(:allow_limited_access_for_students)
    return unless @context.present? || @current_user.present?

    limit_access = if @context.is_a?(User)
                     @context.student_in_limited_access_account?
                   elsif @context.nil? && @current_user.present?
                     @current_user.student_in_limited_access_account?
                   else
                     context_account&.limited_access_for_user?(@current_user)
                   end

    render_unauthorized_action if limit_access
  end

  def check_restricted_file_access_for_students
    return if @context.blank? && @current_user.blank?

    account = @context.blank? ? @current_user&.account : context_account_for_student

    if account&.restricted_file_access_for_user?(@current_user)
      render_unauthorized_action and return
    end
  end

  def check_restricted_file_access_and_return?
    check_restricted_file_access_for_students
    performed?
  end

  def context_account_for_student
    @context_account_for_student ||= resolve_context_account(allow_user_root_account: true)
  end

  def context_account
    @context_account ||= resolve_context_account(allow_user_root_account: false)
  end

  def resolve_context_account(allow_user_root_account: false)
    case @context
    when Account
      @context
    when Course, Group
      @context.account
    when User
      if allow_user_root_account
        @context.account.root_account
      else
        raise "Account can't be derived from a User context"
      end
    when CourseSection
      @context.course.account
    else
      account = @context.try(:account)
      raise ActiveRecord::RecordNotFound, "No account found for context" unless account.present?

      account
    end
  end

  private :resolve_context_account

  def set_site_admin_context
    @context = Account.site_admin
    add_crumb t("#crumbs.site_admin", "Site Admin"), url_for(Account.site_admin)
  end

  def flash_notices
    @notices ||= begin
      notices = []
      if !browser_supported? && !@embedded_view && !cookies["unsupported_browser_dismissed"]
        notices << { type: "warning", content: { html: unsupported_browser }, classes: "unsupported_browser" }
      end
      if (error = flash[:error])
        flash.delete(:error)
        notices << { type: "error", content: error, icon: "warning" }
      end
      if (warning = flash[:warning])
        flash.delete(:warning)
        notices << { type: "warning", content: warning, icon: "warning" }
      end
      if (info = flash[:info])
        flash.delete(:info)
        notices << { type: "info", content: info, icon: "info" }
      end
      if (notice = flash[:html_notice] ? { html: flash[:html_notice] } : flash[:notice])
        if flash[:html_notice]
          flash.delete(:html_notice)
        else
          flash.delete(:notice)
        end
        notices << { type: "success", content: notice, icon: "check" }
      end
      notices
    end
  end
  helper_method :flash_notices

  def unsupported_browser
    t("Your browser does not meet the minimum requirements for Canvas. Please visit the *Canvas Community* for a complete list of supported browsers.", wrapper: view_context.link_to('\1', t(:"#community.basics_browser_requirements")))
  end

  def browser_supported?
    key = request.user_agent.to_s.sum # keep cookie size in check. a legitimate collision here would be 1. extremely unlikely and 2. not a big deal
    if key != session[:browser_key]
      session[:browser_key] = key
      session[:browser_supported] = BrowserSupport.supported?(request.user_agent)
    end
    session[:browser_supported]
  end

  def native_app?
    ios_agents = /iosTeacher|iosParent|iCanvas/i
    android_agents = /candroid|androidParent|androidTeacher/i
    request.user_agent.to_s =~ ios_agents || request.user_agent.to_s =~ android_agents
  end

  def mobile_device?
    params[:mobile] || request.user_agent.to_s =~ /ipod|iphone|ipad|Android/i
  end

  # returns true only if request is (to launch an LTI tool) from a webview inside an iOS or Android app.
  #   * android: all user agents since Lollipop include `wv)`
  #       https://developer.chrome.com/docs/multidevice/user-agent/
  #   * iOS: the embedded Safari view uses the same user agent as standard
  #       mobile Safari, but will pass platform=mobile for all LTI tool
  #       launches within that view. It's unfortunate that there isn't the
  #       same confidence level as Android, so this will have to do
  # returns false for:
  #   * non-LTI-related iOS mobile app requests
  #   * mobile browser requests (iOS Safari, Android Chrome)
  #   * all non-mobile requests
  def in_lti_mobile_webview?
    in_android_app = request.user_agent.to_s =~ /wv\)/i
    in_ios_app = params[:platform] == "mobile"

    !!(mobile_device? && (in_android_app || in_ios_app))
  end

  def ms_office?
    request.user_agent.to_s.include?("ms-office") ||
      request.user_agent.to_s.match?(%r{Word/\d+\.\d+})
  end

  def profile_data(profile, viewer, session, includes)
    extend Api::V1::UserProfile
    extend Api::V1::Course
    extend Api::V1::Group

    includes ||= []
    data = user_profile_json(profile, viewer, session, includes, profile)
    data[:can_edit] = viewer == profile.user && profile.user.user_can_edit_profile?
    data[:can_edit_channels] = viewer == profile.user && profile.user.user_can_edit_comm_channels?
    data[:can_edit_name] = viewer == profile.user && profile.user.user_can_edit_name?
    data[:can_edit_avatar] = data[:can_edit] && profile.user.avatar_state != :locked
    data[:known_user] = viewer.address_book.known_user(profile.user)
    if data[:known_user] && viewer != profile.user
      common_courses = viewer.address_book.common_courses(profile.user)
      # address book can return a fake record in common courses with course_id
      # 0 which represents an admin -> user commonality.
      common_courses.delete(0)
      common_groups = viewer.address_book.common_groups(profile.user)
    else
      common_courses = {}
      common_groups = {}
    end
    data[:common_contexts] = common_contexts(common_courses, common_groups, @current_user, session)
    data
  end

  def common_contexts(common_courses, common_groups, current_user, session)
    courses = Course.active.where(id: common_courses.keys).to_a
    groups = Group.active.where(id: common_groups.keys).collaborative.to_a

    common_courses = courses.map do |course|
      course_json(course, current_user, session, ["html_url"], false).merge({
                                                                              roles: common_courses[course.id].map { |role| Enrollment.readable_type(role) }
                                                                            })
    end

    common_groups = groups.map do |group|
      group_json(group, current_user, session, include: ["html_url"]).merge({
                                                                              # in the future groups will have more roles and we'll need soemthing similar to
                                                                              # the roles.map above in courses
                                                                              roles: [t("#group.memeber", "Member")]
                                                                            })
    end

    common_courses + common_groups
  end

  def not_found
    raise ActionController::RoutingError, "Not Found"
  end

  def set_js_rights(objtypes = nil)
    objtypes ||= js_rights if respond_to?(:js_rights)
    if objtypes
      hash = {}
      objtypes.each do |instance_symbol|
        instance_name = instance_symbol.to_s
        obj = instance_variable_get(:"@#{instance_name}")
        policy = obj.check_policy(@current_user, session) unless obj.nil? || !obj.respond_to?(:check_policy)
        hash[:"#{instance_name.upcase}_RIGHTS"] = ActiveSupport::HashWithIndifferentAccess[policy.map { |right| [right, true] }] unless policy.nil?
      end

      js_env hash
    end
  end

  def set_js_wiki_data(opts = {})
    hash = {}

    hash[:DEFAULT_EDITING_ROLES] = @context.default_wiki_editing_roles if @context.respond_to?(:default_wiki_editing_roles)
    hash[:WIKI_PAGES_PATH] = polymorphic_path([@context, :wiki_pages])
    if opts[:course_home]
      hash[:COURSE_HOME] = true
      hash[:COURSE_TITLE] = @context.name
    end

    if @page
      if @page.grants_any_right?(@current_user, session, :update, :update_content)
        mc_status = setup_master_course_restrictions(@page, @context, user_can_edit: true)
      end

      hash[:WIKI_PAGE] = wiki_page_json(@page, @current_user, session, true, deep_check_if_needed: true, master_course_status: mc_status)
      version_number = Rails.cache.fetch(["page_version", @page].cache_key) { @page.versions.maximum(:number) }
      hash[:WIKI_PAGE_REVISION] = version_number && StringifyIds.stringify_id(version_number)
      hash[:WIKI_PAGE_SHOW_PATH] = named_context_url(@context, :context_wiki_page_path, @page)
      hash[:WIKI_PAGE_EDIT_PATH] = named_context_url(@context, :edit_context_wiki_page_path, @page)
      hash[:WIKI_PAGE_HISTORY_PATH] = named_context_url(@context, :context_wiki_page_revisions_path, @page)
    end

    if @context.is_a?(Course) && @context.grants_right?(@current_user, session, :read)
      hash[:COURSE_ID] = @context.id.to_s
      hash[:MODULES_PATH] = polymorphic_path([@context, :context_modules])
    end

    js_env hash
  end

  ASSIGNMENT_GROUPS_TO_FETCH_PER_PAGE_ON_ASSIGNMENTS_INDEX = 50
  def set_js_assignment_data
    rights = [*RoleOverride::GRANULAR_MANAGE_ASSIGNMENT_PERMISSIONS, :manage_grades, :read_grades, :manage, :moderate_forum]
    permissions = @context.rights_status(@current_user, *rights)
    permissions[:manage_course] = permissions[:manage]
    permissions[:manage] = permissions[:manage_assignments_edit]
    permissions[:by_assignment_id] = @context.assignments.to_h do |assignment|
      [assignment.id,
       {
         update: assignment.user_can_update?(@current_user, session),
         delete: assignment.grants_right?(@current_user, :delete),
         manage_assign_to: assignment.grants_right?(@current_user, :manage_assign_to)
       }]
    end

    current_user_has_been_observer_in_this_course = @context.user_has_been_observer?(@current_user)

    # as of the time of this writing, there are only 2 places where set_js_assignment_data is called:
    # 1. assignments_controller (context of this will be Course)
    # 2. courses_controller (context of this will be Account)
    # discussion_checkpoints_enabled? works for either context
    account_has_discussion_checkpoints_enabled = @context.discussion_checkpoints_enabled?

    prefetch_xhr(api_v1_course_assignment_groups_url(
                   @context,
                   include: [
                     "assignments",
                     "discussion_topic",
                     account_has_discussion_checkpoints_enabled && "checkpoints",
                     (permissions[:manage] || current_user_has_been_observer_in_this_course) && "all_dates",
                     permissions[:manage] && "module_ids",
                     peer_reviews_for_a2_enabled? && "assessment_requests"
                   ].compact_blank,
                   exclude_response_fields: ["description", "rubric"],
                   exclude_assignment_submission_types: ["wiki_page"],
                   override_assignment_dates: !permissions[:manage],
                   per_page: ASSIGNMENT_GROUPS_TO_FETCH_PER_PAGE_ON_ASSIGNMENTS_INDEX
                 ),
                 id: "assignment_groups_url")

    js_env({
             COURSE_ID: @context.id.to_s,
             URLS: {
               new_assignment_url: new_polymorphic_url([@context, :assignment]),
               new_quiz_url: context_url(@context, :context_quizzes_new_url),
               course_url: api_v1_course_url(@context),
               sort_url: reorder_course_assignment_groups_url(@context),
               assignment_sort_base_url: course_assignment_groups_url(@context),
               context_modules_url: api_v1_course_context_modules_path(@context),
               course_student_submissions_url: api_v1_course_student_submissions_url(@context)
             },
             POST_TO_SIS: Assignment.sis_grade_export_enabled?(@context),
             PERMISSIONS: permissions,
             HAS_GRADING_PERIODS: @context.grading_periods?,
             VALID_DATE_RANGE: CourseDateRange.new(@context),
             assignment_menu_tools: external_tools_display_hashes(:assignment_menu),
             assignment_index_menu_tools: external_tools_display_hashes(:assignment_index_menu),
             assignment_group_menu_tools: external_tools_display_hashes(:assignment_group_menu),
             discussion_topic_menu_tools: external_tools_display_hashes(:discussion_topic_menu),
             quiz_menu_tools: external_tools_display_hashes(:quiz_menu),
             current_user_has_been_observer_in_this_course:,
             observed_student_ids: ObserverEnrollment.observed_student_ids(@context, @current_user),
             apply_assignment_group_weights: @context.apply_group_weights?,
             DISCUSSION_CHECKPOINTS_ENABLED: account_has_discussion_checkpoints_enabled
           })

    conditional_release_js_env(includes: :active_rules)

    if @context.grading_periods?
      js_env(active_grading_periods: GradingPeriod.json_for(@context, @current_user))
    end
  end

  def set_js_module_data
    js_env({
             HAS_GRADING_PERIODS: @context.grading_periods?,
             VALID_DATE_RANGE: CourseDateRange.new(@context),
             POST_TO_SIS: Assignment.sis_grade_export_enabled?(@context),
             SECTION_LIST: @context.course_sections.active.map do |section|
                             {
                               id: section.id,
                               start_at: section.start_at,
                               end_at: section.end_at,
                               override_course_and_term_dates: section.restrict_enrollments_to_section_dates
                             }
                           end,
             DUE_DATE_REQUIRED_FOR_ACCOUNT: AssignmentUtil.due_date_required_for_account?(@context),
             DISCUSSION_CHECKPOINTS_ENABLED: @context.discussion_checkpoints_enabled?,
           })
    js_env(active_grading_periods: GradingPeriod.json_for(@context, @current_user)) if @context.grading_periods?
  end

  def google_drive_connection
    return @google_drive_connection if @google_drive_connection

    ## @real_current_user first ensures that a masquerading user never sees the
    ## masqueradee's files, but in general you may want to block access to google
    ## docs for masqueraders earlier in the request
    if logged_in_user
      refresh_token, access_token = Rails.cache.fetch(["google_drive_tokens", logged_in_user].cache_key) do
        service = logged_in_user.user_services.where(service: "google_drive").first
        service && [service.token, service.secret]
      end
    else
      refresh_token = session[:oauth_gdrive_refresh_token]
      access_token = session[:oauth_gdrive_access_token]
    end

    @google_drive_connection = GoogleDrive::Connection.new(refresh_token, access_token, ApplicationController.google_drive_timeout)
  end

  def user_has_google_drive
    @user_has_google_drive ||= if logged_in_user
                                 Rails.cache.fetch_with_batched_keys("user_has_google_drive", batch_object: logged_in_user, batched_keys: :user_services) do
                                   google_drive_connection.authorized?
                                 end
                               else
                                 google_drive_connection.authorized?
                               end
  end

  def setup_live_events_context
    proc = lambda do
      benchmark("setup_live_events_context") do
        ctx = Canvas::LiveEvents.base_context_attributes(@context, @domain_root_account)

        if @current_pseudonym
          ctx[:user_login] = @current_pseudonym.unique_id
          ctx[:user_account_id] = @current_pseudonym.global_account_id
          ctx[:user_sis_id] = @current_pseudonym.sis_user_id
        end

        ctx[:user_id] = @current_user.global_id if @current_user
        ctx[:time_zone] = @current_user.time_zone if @current_user
        ctx[:developer_key_id] = @access_token.developer_key.global_id if @access_token
        ctx[:real_user_id] = @real_current_user.global_id if @real_current_user

        if @context_membership
          ctx[:context_role] =
            if @context_membership.respond_to?(:role)
              @context_membership.role.name
            elsif @context_membership.respond_to?(:type)
              @context_membership.type
            else
              @context_membership.class.to_s
            end
        end

        if (tctx = Thread.current[:context])
          ctx[:request_id] = tctx[:request_id]
          ctx[:session_id] = tctx[:session_id]
        end

        ctx[:hostname] = request.host
        ctx[:http_method] = request.method
        ctx[:user_agent] = request.headers["User-Agent"]
        ctx[:client_ip] = request.remote_ip
        ctx[:url] = request.url
        # The Caliper spec uses the spelling "referrer", so use it in the Canvas output JSON too.
        ctx[:referrer] = request.referer
        ctx[:producer] = "canvas"

        StringifyIds.recursively_stringify_ids(ctx)

        ctx
      end
    end
    LiveEvents.set_context(proc)
  end

  # makes it so you can use the prefetch_xhr erb helper from controllers. They'll be rendered in _head.html.erb
  def prefetch_xhr(*args, **kwargs)
    (@xhrs_to_prefetch_from_controller ||= []) << [args, kwargs]
  end

  def manage_live_events_context
    setup_live_events_context
    yield
  ensure
    LiveEvents.clear_context!
  end

  def can_stream_template?
    if ::Rails.env.test?
      # don't actually stream because it kills selenium
      # but still set the instance variable so we catch errors that we'd encounter streaming frd
      @streaming_template = true
      false
    else
      return value_to_boolean(params[:force_stream]) if params.key?(:force_stream)

      ::DynamicSettings.find(tree: :private)["enable_template_streaming", failsafe: false] &&
        Setting.get("disable_template_streaming_for_#{controller_name}/#{action_name}", "false") != "true"
    end
  end

  def recaptcha_enabled?(**)
    Rails.application.credentials.recaptcha_keys.present? && @domain_root_account.self_registration_captcha?
  end

  def peer_reviews_for_a2_enabled?
    current_user_is_student = @context.respond_to?(:user_is_student?) && @context.user_is_student?(@current_user)
    current_user_is_student && @context.respond_to?(:feature_enabled?) && @context.feature_enabled?(:peer_reviews_for_a2)
  end

  # Show Student View button on the following controller/action pages, as long as defined tabs are not hidden
  STUDENT_VIEW_PAGES = {
    "courses#show" => nil,
    "announcements#index" => Course::TAB_ANNOUNCEMENTS,
    "announcements#show" => nil,
    "assignments#index" => Course::TAB_ASSIGNMENTS,
    "assignments#show" => nil,
    "discussion_topics#index" => Course::TAB_DISCUSSIONS,
    "discussion_topics#show" => nil,
    "context_modules#index" => Course::TAB_MODULES,
    "context#roster" => Course::TAB_PEOPLE,
    "context#roster_user" => nil,
    "wiki_pages#front_page" => Course::TAB_PAGES,
    "wiki_pages#index" => Course::TAB_PAGES,
    "wiki_pages#show" => nil,
    "files#index" => Course::TAB_FILES,
    "files#react_files" => Course::TAB_FILES,
    "files#show" => nil,
    "assignments#syllabus" => Course::TAB_SYLLABUS,
    "outcomes#index" => Course::TAB_OUTCOMES,
    "quizzes/quizzes#index" => Course::TAB_QUIZZES,
    "quizzes/quizzes#show" => nil
  }.freeze

  def show_student_view_button?
    return false unless @context.is_a?(Course) && can_do(@context, @current_user, :use_student_view)

    return false if new_quizzes_navigation_updates? && new_quizzes_lti_tool?

    controller_action = "#{params[:controller]}##{params[:action]}"
    STUDENT_VIEW_PAGES.key?(controller_action) && (STUDENT_VIEW_PAGES[controller_action].nil? || !@context.tab_hidden?(STUDENT_VIEW_PAGES[controller_action]))
  end
  helper_method :show_student_view_button?

  def new_quizzes_navigation_updates?
    Account.site_admin.feature_enabled?(:new_quizzes_navigation_updates)
  end

  def new_quizzes_lti_tool?
    @tool&.quiz_lti?
  end

  def new_quizzes_native_experience_enabled?
    return false unless @context.respond_to?(:root_account)

    @context.root_account.feature_enabled?(:new_quizzes_native_experience)
  end
  helper_method :new_quizzes_native_experience_enabled?

  def render_native_new_quizzes
    add_new_quizzes_bundle

    # Build launch data with HMAC signature for tamper protection
    signed_launch_data = ::NewQuizzes::LaunchDataBuilder.new(
      context: @context,
      assignment: @assignment,
      tool: @tool,
      current_user: @current_user,
      request:
    ).build_with_signature

    js_env(NEW_QUIZZES: signed_launch_data)

    add_body_class("native-new-quizzes full-width")

    render "assignments/native_new_quizzes", layout: "application"
  end

  def show_blueprint_button?
    @context.is_a?(Course) && MasterCourses::MasterTemplate.is_master_course?(@context)
  end
  helper_method :show_blueprint_button?

  def show_immersive_reader?
    return false if @current_user.blank?

    controller_action = "#{params[:controller]}##{params[:action]}"
    immersive_reader_pages = %w[assignments#show courses#show assignments#syllabus wiki_pages#front_page wiki_pages#show].freeze

    return false unless immersive_reader_pages.include?(controller_action)

    @context&.root_account&.feature_enabled?(:immersive_reader_wiki_pages) ||
      @current_user.feature_enabled?(:user_immersive_reader_wiki_pages)
  end
  helper_method :show_immersive_reader?

  def should_show_migration_limitation_message
    @context.is_a?(Course) && @context.user_is_instructor?(@current_user) &&
      @context.quiz_migration_alert_for_user(@current_user.id).present? &&
      %r{^/courses/\d+(/assignments|/quizzes|/modules|.?)$}.match?(request.path)
  end
  helper_method :should_show_migration_limitation_message

  def k5_disabled?
    K5::UserService.new(@current_user, @domain_root_account, @selected_observed_user).k5_disabled?
  end

  def k5_user?(check_disabled: true)
    K5::UserService.new(@current_user, @domain_root_account, @selected_observed_user).k5_user?(check_disabled:)
  end
  helper_method :k5_user?

  def use_classic_font?
    observed_users(@current_user, session) if @current_user&.roles(@domain_root_account)&.include?("observer")
    K5::UserService.new(@current_user, @domain_root_account, @selected_observed_user).use_classic_font?
  end
  helper_method :use_classic_font?

  def react_discussions_post_enabled_for_preferences_use?
    !!@domain_root_account&.feature_enabled?(:discussions_reporting)
  end
  helper_method :react_discussions_post_enabled_for_preferences_use?

  # Similar to Account#recaptcha_key, but does not check the `self_registration_captcha?` setting.
  def captcha_site_key
    Rails.application.credentials.dig(:recaptcha_keys, :client_key)
  end
  helper_method :captcha_site_key

  def require_feature_enabled(feature)
    not_found unless context&.root_account&.feature_enabled?(feature)
  end

  # Make it sure the file we send is in a trusted folder
  def safe_send_file(filepath, options = {})
    full_path = Pathname.new(File.expand_path(filepath.to_s))
    allowed_dirs = [Rails.root.join("lib/cc/xsd")]
    allowed_dirs << Rails.root.join(Attachment.file_store_config["path_prefix"]) if Attachment.file_store_config["path_prefix"].present?

    allowed = allowed_dirs.any? { |base_dir| full_path.ascend.include?(base_dir) }
    reject! "Invalid file path" unless allowed
    send_file(full_path.to_s, options)
  end

  def inject_ai_feedback_link
    js_env(AI_FEEDBACK_LINK: Setting.get("ai_feedback_link", "https://inst.bid/ai/feedback"))
  end

  def add_ignite_agent_bundle?
    return false unless @domain_root_account&.feature_enabled?(:ignite_agent_enabled)
    return true if @domain_root_account&.grants_right?(@current_user, session, :manage_account_settings)
    return false unless @current_user&.feature_enabled?(:ignite_agent_enabled_for_user)

    true
  end
  helper_method :add_ignite_agent_bundle?

  private

  def recursively_transform_errors(obj)
    case obj.class.name
    when "ActiveModel::Errors"
      ::Api::Errors::Reporter.to_json(obj)
    when "Hash", "ActiveSupport::HashWithIndifferentAccess"
      obj.transform_values { |value| recursively_transform_errors(value) }
    when "Array"
      obj.map { |item| recursively_transform_errors(item) }
    else
      obj.respond_to?(:as_json) ? obj.as_json : obj
    end
  end
end<|MERGE_RESOLUTION|>--- conflicted
+++ resolved
@@ -438,10 +438,7 @@
     account_level_blackout_dates
     assignment_edit_placement_not_on_announcements
     accessibility_issues_in_full_page
-<<<<<<< HEAD
-=======
     a11y_checker_ai_generation
->>>>>>> 10b1d53a
     block_content_editor_toolbar_reorder
     commons_new_quizzes
     consolidated_media_player
@@ -478,18 +475,12 @@
     validate_call_to_action
     block_content_editor_ai_alt_text
     ux_list_concluded_courses_in_bp
-<<<<<<< HEAD
-=======
     assign_to_in_edit_pages_rewrite
->>>>>>> 10b1d53a
   ].freeze
   JS_ENV_ROOT_ACCOUNT_FEATURES = %i[
     account_level_mastery_scales
     ams_root_account_integration
-<<<<<<< HEAD
-=======
     ams_enhanced_rubrics
->>>>>>> 10b1d53a
     api_rate_limits
     buttons_and_icons_root_account
     course_pace_allow_bulk_pace_assign
