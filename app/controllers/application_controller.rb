# frozen_string_literal: true

#
# Copyright (C) 2011 - present Instructure, Inc.
#
# This file is part of Canvas.
#
# Canvas is free software: you can redistribute it and/or modify it under
# the terms of the GNU Affero General Public License as published by the Free
# Software Foundation, version 3 of the License.
#
# Canvas is distributed in the hope that it will be useful, but WITHOUT ANY
# WARRANTY; without even the implied warranty of MERCHANTABILITY or FITNESS FOR
# A PARTICULAR PURPOSE. See the GNU Affero General Public License for more
# details.
#
# You should have received a copy of the GNU Affero General Public License along
# with this program. If not, see <http://www.gnu.org/licenses/>.
#

# Filters added to this controller apply to all controllers in the application.
# Likewise, all the methods added will be available for all controllers.

class ApplicationController < ActionController::Base
  define_callbacks :html_render

  attr_accessor :active_tab
  attr_reader :context

  include Api
  include LocaleSelection
  include Api::V1::User
  include Api::V1::WikiPage
  include LegalInformationHelper
  include FullStoryHelper

  helper :all

  include AuthenticationMethods

  include Canvas::RequestForgeryProtection
  protect_from_forgery with: :exception

  # Before/around actions run in order defined (even if interleaved)
  # After actions run in REVERSE order defined. Skipped on exception raise
  #   (which is common for 401, 404, 500 responses)
  # Around action yields return (in REVERSE order) after all after actions

  prepend_before_action :load_user, :load_account
  # make sure authlogic is before load_user
  skip_before_action :activate_authlogic
  prepend_before_action :activate_authlogic
  before_action :respect_account_privacy

  around_action :set_locale
  around_action :set_timezone
  around_action :enable_request_cache
  around_action :batch_statsd
  around_action :compute_http_cost

  before_action :clear_idle_connections
  before_action :set_normalized_route
  before_action :set_sentry_trace
  before_action :annotate_apm
  before_action :annotate_sentry
  before_action :check_pending_otp
  before_action :set_user_id_header
  before_action :set_time_zone
  before_action :set_page_view
  before_action :require_reacceptance_of_terms
  before_action :clear_policy_cache
  around_action :manage_live_events_context
  before_action :initiate_session_from_token
  before_action :fix_xhr_requests
  before_action :init_body_classes
  # multiple actions might be called on a single controller instance in specs
  before_action :clear_js_env if Rails.env.test?

  after_action :log_page_view
  after_action :discard_flash_if_xhr
  after_action :cache_buster
  # Yes, we're calling this before and after so that we get the user id logged
  # on events that log someone in and log someone out.
  after_action :set_user_id_header
  after_action :set_response_headers
  after_action :update_enrollment_last_activity_at
  set_callback :html_render, :after, :add_csp_for_root

  class << self
    def instance_id
      nil
    end

    def region
      nil
    end

    def test_cluster_name
      nil
    end

    def test_cluster?
      false
    end

    def google_drive_timeout
      Setting.get("google_drive_timeout", 30).to_i
    end

    private

    def batch_jobs_in_actions(opts = {})
      batch_opts = opts.delete(:batch)
      around_action(opts) do |_controller, action|
        Delayed::Batch.serial_batch(batch_opts || {}, &action)
      end
    end
  end

  def supported_timezones
    ActiveSupport::TimeZone.all.map { |tz| tz.tzinfo.name }
  end

  add_crumb(proc do
    title = I18n.t("links.dashboard", "My Dashboard")
    crumb = <<~HTML
      <i class="icon-home"
         title="#{title}">
        <span class="screenreader-only">#{title}</span>
      </i>
    HTML

    crumb.html_safe
  end, :root_path, class: "home")

  def clear_js_env
    @js_env = nil
  end

  def set_normalized_route
    # Presently used only by Sentry, and not needed for API requests
    return unless request.format.html? && SentryExtensions::Settings.settings[:frontend_dsn]

    ::Rails.application.routes.router.recognize(request) { |route, _| @route ||= route }
    return unless @route

    @normalized_route = CGI.unescape(@route.format(@route.parts.excluding(:format).index_with { |part| "{#{part}}" }))
  end

  def set_sentry_trace
    @sentry_trace = Sentry&.get_current_scope&.get_transaction&.to_sentry_trace
  end

  ##
  # Sends data from rails to JavaScript
  #
  # The data you send will eventually make its way into the view by simply
  # calling `to_json` on the data.
  #
  # It won't allow you to overwrite a key that has already been set
  #
  # Please use *ALL_CAPS* for keys since these are considered constants
  # Also, please don't name it stuff from JavaScript's Object.prototype
  # like `hasOwnProperty`, `constructor`, `__defineProperty__` etc.
  #
  # This method is available in controllers and views
  #
  # example:
  #
  #     # ruby
  #     js_env :FOO_BAR => [1,2,3], :COURSE => @course
  #
  #     # coffeescript
  #     require ['ENV'], (ENV) ->
  #       ENV.FOO_BAR #> [1,2,3]
  #
  def js_env(hash = {}, overwrite = false)
    return {} unless request.format.html? || request.format == "*/*" || @include_js_env

    if hash.present? && @js_env_has_been_rendered
      add_to_js_env(hash, @js_env_data_we_need_to_render_later, overwrite)
      return
    end

    # set some defaults
    unless @js_env
      benchmark("init @js_env") do
        editor_css = [
          active_brand_config_url("css"),
          view_context.stylesheet_path(css_url_for("what_gets_loaded_inside_the_tinymce_editor"))
        ]

        editor_hc_css = [
          active_brand_config_url("css", { force_high_contrast: true }),
          view_context.stylesheet_path(css_url_for("what_gets_loaded_inside_the_tinymce_editor", false, { force_high_contrast: true }))
        ]

        editor_css << view_context.stylesheet_path(css_url_for("fonts"))
        editor_hc_css << view_context.stylesheet_path(css_url_for("fonts"))

        @js_env_data_we_need_to_render_later = {}
        @js_env = {
          ASSET_HOST: Canvas::Cdn.config.host,
          active_brand_config_json_url: active_brand_config_url("json"),
          url_to_what_gets_loaded_inside_the_tinymce_editor_css: editor_css,
          url_for_high_contrast_tinymce_editor_css: editor_hc_css,
          current_user_id: @current_user&.id,
          current_user_global_id: @current_user&.global_id,
          current_user_roles: @current_user&.roles(@domain_root_account),
          current_user_is_student: @context.respond_to?(:user_is_student?) && @context.user_is_student?(@current_user),
          current_user_types: @current_user.try { |u| u.account_users.active.map { |au| au.role.name } },
          current_user_disabled_inbox: @current_user&.disabled_inbox?,
          discussions_reporting: @context.respond_to?(:feature_enabled?) && @context.feature_enabled?(:react_discussions_post),
          files_domain: HostUrl.file_host(@domain_root_account || Account.default, request.host_with_port),
          DOMAIN_ROOT_ACCOUNT_ID: @domain_root_account&.global_id,
          k12: k12?,
          help_link_name: help_link_name,
          help_link_icon: help_link_icon,
          use_high_contrast: @current_user&.prefers_high_contrast?,
          auto_show_cc: @current_user&.auto_show_cc?,
          disable_celebrations: @current_user&.prefers_no_celebrations?,
          disable_keyboard_shortcuts: @current_user&.prefers_no_keyboard_shortcuts?,
          LTI_LAUNCH_FRAME_ALLOWANCES: Lti::Launch.iframe_allowances,
          DEEP_LINKING_POST_MESSAGE_ORIGIN: request.base_url,
          DEEP_LINKING_LOGGING: Setting.get("deep_linking_logging", nil),
          comment_library_suggestions_enabled: @current_user&.comment_library_suggestions_enabled?,
          SETTINGS: {
            open_registration: @domain_root_account&.open_registration?,
            collapse_global_nav: @current_user&.collapse_global_nav?,
            release_notes_badge_disabled: @current_user&.release_notes_badge_disabled?,
          },
          FULL_STORY_ENABLED: fullstory_enabled_for_session?(session),
          RAILS_ENVIRONMENT: Canvas.environment
        }
        @js_env[:IN_PACED_COURSE] = @context.enable_course_paces? if @context.try(:enable_course_paces?)

        unless SentryExtensions::Settings.settings.blank?
          @js_env[:SENTRY_FRONTEND] = {
            dsn: SentryExtensions::Settings.settings[:frontend_dsn],
            org_slug: SentryExtensions::Settings.settings[:org_slug],
            base_url: SentryExtensions::Settings.settings[:base_url],
            normalized_route: @normalized_route,

            errors_sample_rate: Setting.get("sentry_frontend_errors_sample_rate", "0.0"),
            traces_sample_rate: Setting.get("sentry_frontend_traces_sample_rate", "0.0"),
            url_deny_pattern: Setting.get("sentry_frontend_url_deny_pattern", ""), # regexp

            # these values need to correlate with the backend for Sentry features to work properly
            revision: "canvas-lms@#{Canvas.semver_revision}"
          }
        end

        dynamic_settings_tree = DynamicSettings.find(tree: :private)
        if dynamic_settings_tree["api_gateway_enabled"] == "true"
          @js_env[:API_GATEWAY_URI] = dynamic_settings_tree["api_gateway_uri"]
        end

        if dynamic_settings_tree["frontend_data_collection_endpoint"]
          @js_env[:DATA_COLLECTION_ENDPOINT] = dynamic_settings_tree["frontend_data_collection_endpoint"]
        end

        @js_env[:flashAlertTimeout] = 1.day.in_milliseconds if @current_user&.prefers_no_toast_timeout?
        @js_env[:KILL_JOY] = @domain_root_account.kill_joy? if @domain_root_account&.kill_joy?

        cached_features = cached_js_env_account_features

        direct_share_enabled = !@context.is_a?(Group) && @current_user&.can_content_share?
        if @context.is_a?(Course)
          direct_share_enabled = @context.grants_right?(@current_user, session, :manage_content) ||
                                 (@context.concluded? && @context.grants_right?(@current_user, :read_as_admin))
        end
        @js_env[:DIRECT_SHARE_ENABLED] = direct_share_enabled
        @js_env[:FEATURES] = cached_features.merge(
          canvas_k6_theme: @context.try(:feature_enabled?, :canvas_k6_theme)
        )
        @js_env[:current_user] = @current_user ? Rails.cache.fetch(["user_display_json", @current_user].cache_key, expires_in: 1.hour) { user_display_json(@current_user, :profile, [:avatar_is_fallback]) } : {}
        @js_env[:page_view_update_url] = page_view_path(@page_view.id, page_view_token: @page_view.token) if @page_view
        @js_env[:IS_LARGE_ROSTER] = true if !@js_env[:IS_LARGE_ROSTER] && @context.respond_to?(:large_roster?) && @context.large_roster?
        @js_env[:context_asset_string] = @context.try(:asset_string) unless @js_env[:context_asset_string]
        @js_env[:ping_url] = polymorphic_url([:api_v1, @context, :ping]) if @context.is_a?(Course)
        if params[:session_timezone].present? && supported_timezones.include?(params[:session_timezone])
          timezone = context_timezone = params[:session_timezone]
        else
          timezone = Time.zone.tzinfo.identifier unless @js_env[:TIMEZONE]
          context_timezone = @context.time_zone.tzinfo.identifier if !@js_env[:CONTEXT_TIMEZONE] && @context.respond_to?(:time_zone) && @context.time_zone.present?
        end
        @js_env[:TIMEZONE] = timezone
        @js_env[:CONTEXT_TIMEZONE] = context_timezone
        unless @js_env[:LOCALES]
          I18n.set_locale_with_localizer
          @js_env[:LOCALES] = I18n.fallbacks[I18n.locale].map(&:to_s)
          @js_env[:BIGEASY_LOCALE] = I18n.bigeasy_locale
          @js_env[:FULLCALENDAR_LOCALE] = I18n.fullcalendar_locale
          @js_env[:MOMENT_LOCALE] = I18n.moment_locale
        end

        @js_env[:lolcalize] = true if ENV["LOLCALIZE"]
        @js_env[:rce_auto_save_max_age_ms] = Setting.get("rce_auto_save_max_age_ms", 1.day.to_i * 1000).to_i
        @js_env[:FEATURES][:new_math_equation_handling] = use_new_math_equation_handling?
        @js_env[:K5_USER] = k5_user?
        @js_env[:K5_HOMEROOM_COURSE] = @context.is_a?(Course) && @context.elementary_homeroom_course?
        @js_env[:K5_SUBJECT_COURSE] = @context.is_a?(Course) && @context.elementary_subject_course?
        @js_env[:LOCALE_TRANSLATION_FILE] = ::Canvas::Cdn.registry.url_for("javascripts/translations/#{@js_env[:LOCALES].first}.json")
      end
    end

    add_to_js_env(hash, @js_env, overwrite)

    @js_env
  end
  helper_method :js_env

  # put feature checks on Account.site_admin and @domain_root_account that we're loading for every page in here
  # so altogether we can get them faster the vast majority of the time
  JS_ENV_SITE_ADMIN_FEATURES = %i[
    featured_help_links feature_flag_filters conferencing_in_planner word_count_in_speed_grader observer_picker
    lti_platform_storage scale_equation_images new_equation_editor buttons_and_icons_cropper course_paces_for_sections
<<<<<<< HEAD
    calendar_series
    account_level_blackout_dates
=======
    calendar_series account_level_blackout_dates account_calendar_events rce_ux_improvements
>>>>>>> b85be89e
  ].freeze
  JS_ENV_ROOT_ACCOUNT_FEATURES = %i[
    product_tours files_dnd usage_rights_discussion_topics
    granular_permissions_manage_users create_course_subaccount_picker
    lti_deep_linking_module_index_menu_modal lti_multiple_assignment_deep_linking buttons_and_icons_root_account
    extended_submission_state wrap_calendar_event_titles
  ].freeze
  JS_ENV_BRAND_ACCOUNT_FEATURES = [
    :embedded_release_notes
  ].freeze
  JS_ENV_FEATURES_HASH = Digest::MD5.hexdigest([JS_ENV_SITE_ADMIN_FEATURES + JS_ENV_ROOT_ACCOUNT_FEATURES + JS_ENV_BRAND_ACCOUNT_FEATURES].sort.join(",")).freeze
  def cached_js_env_account_features
    # can be invalidated by a flag change on site admin, the domain root account, or the brand config account
    MultiCache.fetch(["js_env_account_features", JS_ENV_FEATURES_HASH,
                      Account.site_admin.cache_key(:feature_flags), @domain_root_account&.cache_key(:feature_flags),
                      brand_config_account&.cache_key(:feature_flags)].cache_key) do
      results = {}
      JS_ENV_SITE_ADMIN_FEATURES.each do |f|
        results[f] = Account.site_admin.feature_enabled?(f)
      end
      JS_ENV_ROOT_ACCOUNT_FEATURES.each do |f|
        results[f] = !!@domain_root_account&.feature_enabled?(f)
      end
      JS_ENV_BRAND_ACCOUNT_FEATURES.each do |f|
        results[f] = !!brand_config_account&.feature_enabled?(f)
      end
      results
    end
  end

  def add_to_js_env(hash, jsenv, overwrite)
    hash.each do |k, v|
      if jsenv[k] && jsenv[k] != v && !overwrite
        raise "js_env key #{k} is already taken"
      else
        jsenv[k] = v
      end
    end
  end

  def render_js_env
    res = StringifyIds.recursively_stringify_ids(js_env.clone).to_json
    @js_env_has_been_rendered = true
    res
  end
  helper_method :render_js_env

  # add keys to JS environment necessary for the RCE at the given risk level
  def rce_js_env(domain: request.host_with_port)
    rce_env_hash = Services::RichContent.env_for(
      user: @current_user,
      domain: domain,
      real_user: @real_current_user,
      context: @context
    )
    if @context.is_a?(Course)
      rce_env_hash[:RICH_CONTENT_FILES_TAB_DISABLED] = !@context.grants_right?(@current_user, session, :read_as_admin) &&
                                                       !tab_enabled?(@context.class::TAB_FILES, no_render: true)
    end
    account = Context.get_account(@context)
    rce_env_hash[:RICH_CONTENT_INST_RECORD_TAB_DISABLED] = account ? account.disable_rce_media_uploads? : false
    js_env(rce_env_hash, true) # Allow overriding in case this gets called more than once
  end
  helper_method :rce_js_env

  def conditional_release_js_env(assignment = nil, includes: [])
    currentContext = @context
    if currentContext.is_a?(Group)
      currentContext = @context.context
    end
    return unless ConditionalRelease::Service.enabled_in_context?(currentContext)

    cr_env = ConditionalRelease::Service.env_for(
      currentContext,
      @current_user,
      session: session,
      assignment: assignment,
      includes: includes
    )
    js_env(cr_env)
  end
  helper_method :conditional_release_js_env

  def set_student_context_cards_js_env
    js_env(
      STUDENT_CONTEXT_CARDS_ENABLED: true,
      student_context_card_tools: external_tools_display_hashes(:student_context_card)
    )
  end

  def external_tools_display_hashes(type, context = @context, custom_settings = [], tool_ids: nil)
    return [] if context.is_a?(Group)

    context = context.account if context.is_a?(User)
    tools = GuardRail.activate(:secondary) do
      ContextExternalTool.all_tools_for(context, { placements: type,
                                                   root_account: @domain_root_account, current_user: @current_user,
                                                   tool_ids: tool_ids }).to_a
    end

    tools.select! do |tool|
      tool.visible_with_permission_check?(type, @current_user, context, session) &&
        tool.feature_flag_enabled?(context)
    end

    tools.map do |tool|
      external_tool_display_hash(tool, type, {}, context, custom_settings)
    end
  end
  helper_method :external_tools_display_hashes

  def external_tool_display_hash(tool, type, url_params = {}, context = @context, custom_settings = [])
    url_params = {
      id: tool.id,
      launch_type: type
    }.merge(url_params)

    hash = {
      id: tool.id,
      title: tool.label_for(type, I18n.locale),
      base_url: polymorphic_url([context, :external_tool], url_params),
    }
    hash[:tool_id] = tool.tool_id if tool.tool_id.present?

    extension_settings = [:icon_url, :canvas_icon_class] | custom_settings
    extension_settings.each do |setting|
      hash[setting] = tool.extension_setting(type, setting)
    end
    hash[:base_title] = tool.default_label(I18n.locale) if custom_settings.include?(:base_title)
    hash[:external_url] = tool.url if custom_settings.include?(:external_url)
    hash
  end
  helper_method :external_tool_display_hash

  def k12?
    @domain_root_account&.feature_enabled?(:k12)
  end
  helper_method :k12?

  def grading_periods?
    !!@context.try(:grading_periods?)
  end
  helper_method :grading_periods?

  def setup_master_course_restrictions(objects, course, user_can_edit: false)
    return unless course.is_a?(Course) && (user_can_edit || course.grants_right?(@current_user, session, :read_as_admin))

    if MasterCourses::MasterTemplate.is_master_course?(course)
      MasterCourses::Restrictor.preload_default_template_restrictions(objects, course)
      :master # return master/child status
    elsif MasterCourses::ChildSubscription.is_child_course?(course)
      MasterCourses::Restrictor.preload_child_restrictions(objects)
      :child
    end
  end
  helper_method :setup_master_course_restrictions

  def set_master_course_js_env_data(object, course)
    return unless object.respond_to?(:master_course_api_restriction_data) && object.persisted?

    status = setup_master_course_restrictions([object], course)
    return unless status

    # we might have to include more information about the object here to make it easier to plug a common component in
    data = object.master_course_api_restriction_data(status)
    if status == :master
      data[:default_restrictions] = MasterCourses::MasterTemplate.full_template_for(course).default_restrictions_for(object)
    end
    js_env(MASTER_COURSE_DATA: data)
  end
  helper_method :set_master_course_js_env_data

  def load_blueprint_courses_ui
    return if js_env[:BLUEPRINT_COURSES_DATA]
    return unless @context.is_a?(Course) && @context.grants_right?(@current_user, :manage)

    is_child = MasterCourses::ChildSubscription.is_child_course?(@context)
    is_master = MasterCourses::MasterTemplate.is_master_course?(@context)

    return unless is_master || is_child

    js_bundle(is_master ? :blueprint_course_master : :blueprint_course_child)
    css_bundle :blueprint_courses

    master_course = is_master ? @context : MasterCourses::MasterTemplate.master_course_for_child_course(@context)
    if master_course.nil?
      # somehow the is_child_course? value is cached but we can't actually find the subscription so clear the cache and bail
      Rails.cache.delete(MasterCourses::ChildSubscription.course_cache_key(@context))
      return
    end
    bc_data = {
      isMasterCourse: is_master,
      isChildCourse: is_child,
      accountId: @context.account.id,
      masterCourse: master_course.slice(:id, :name, :enrollment_term_id),
      course: @context.slice(:id, :name, :enrollment_term_id),
    }
    if is_master
      can_manage = @context.account.grants_right?(@current_user, :manage_master_courses)
      bc_data.merge!(
        subAccounts: @context.account.sub_accounts.pluck(:id, :name).map { |id, name| { id: id, name: name } },
        terms: @context.account.root_account.enrollment_terms.active.to_a.map { |term| { id: term.id, name: term.name } },
        canManageCourse: can_manage,
        canAutoPublishCourses: can_manage
      )
    end
    js_env BLUEPRINT_COURSES_DATA: bc_data
    if is_master && js_env.key?(:NEW_USER_TUTORIALS)
      js_env[:NEW_USER_TUTORIALS][:is_enabled] = false
    end
  end
  helper_method :load_blueprint_courses_ui

  def load_content_notices
    if @context.respond_to?(:content_notices)
      notices = @context.content_notices(@current_user)
      if notices.any?
        js_env CONTENT_NOTICES: notices.map { |notice|
          {
            tag: notice.tag,
            variant: notice.variant || "info",
            text: notice.text.is_a?(Proc) ? notice.text.call : notice.text,
            link_text: notice.link_text.is_a?(Proc) ? notice.link_text.call : notice.link_text,
            link_target: notice.link_target.is_a?(Proc) ? notice.link_target.call(@context) : notice.link_target
          }
        }
        js_bundle :content_notices
        return true
      end
    end
    false
  end
  helper_method :load_content_notices

  def editing_restricted?(content, edit_type = :any)
    return false unless content.respond_to?(:editing_restricted?)

    content.editing_restricted?(edit_type)
  end
  helper_method :editing_restricted?

  def tool_dimensions
    tool_dimensions = { selection_width: "100%", selection_height: "100%" }

    link_settings = @tag&.link_settings || {}

    tool_dimensions.each do |k, _v|
      # it may happen that we get "link_settings"=>{"selection_width"=>"", "selection_height"=>""}
      if link_settings[k.to_s].present?
        tool_dimensions[k] = link_settings[k.to_s]
      elsif @tool.settings[k] && @tool.settings[k] != 0
        # ContextExternalTool#normalize_sizes! converts settings[:selection_width] and settings[:selection_height] to integer
        tool_dimensions[k] = @tool.settings[k]
      end

      tool_dimensions[k] = tool_dimensions[k].to_s << "px" unless /%|px/.match?(tool_dimensions[k].to_s)
    end

    tool_dimensions
  end
  private :tool_dimensions

  # Reject the request by halting the execution of the current handler
  # and returning a helpful error message (and HTTP status code).
  #
  # @param [String] cause
  #   The reason the request is rejected for.
  # @param [Optional, Integer|Symbol, Default :bad_request] status
  #   HTTP status code or symbol.
  def reject!(cause, status = :bad_request)
    raise RequestError.new(cause, status)
  end

  # returns the user actually logged into canvas, even if they're currently masquerading
  #
  # This is used by the google docs integration, among other things --
  # having @real_current_user first ensures that a masquerading user never sees the
  # masqueradee's files, but in general you may want to block access to google
  # docs for masqueraders earlier in the request
  def logged_in_user
    @real_current_user || @current_user
  end
  helper_method :logged_in_user

  def not_fake_student_user
    @current_user&.fake_student? ? logged_in_user : @current_user
  end

  def rescue_action_dispatch_exception
    rescue_action_in_public(request.env["action_dispatch.exception"])
  end

  # used to generate context-specific urls without having to
  # check which type of context it is everywhere
  def named_context_url(context, name, *opts)
    if context.is_a?(UserProfile)
      name = name.to_s.sub(/context/, "profile")
    else
      klass = context.class.base_class
      name = name.to_s.sub(/context/, klass.name.underscore)
      opts.unshift(context)
    end
    opts.push({}) unless opts[-1].is_a?(Hash)
    include_host = opts[-1].delete(:include_host)
    unless include_host
      # rubocop:disable Style/RescueModifier
      opts[-1][:host] = context.host_name rescue nil
      # rubocop:enable Style/RescueModifier
      opts[-1][:only_path] = true unless name.end_with?("_path")
    end
    send name, *opts
  end

  def self.promote_view_path(path)
    self.view_paths = view_paths.to_ary.reject { |p| p.to_s == path }
    prepend_view_path(path)
  end

  # the way classic quizzes copies question data from the page into the
  # edit form causes the elements added for a11y to get duplicated
  # and other misadventures that caused 4 hotfixes in 3 days.
  # Let's just not use the new math handling there.
  def use_new_math_equation_handling?
    !(params[:controller] == "quizzes/quizzes" && params[:action] == "edit") &&
      params[:controller] != "question_banks" &&
      params[:controller] != "eportfolio_entries"
  end

  def user_url(*opts)
    opts[0] == @current_user ? user_profile_url(@current_user) : super
  end

  protected

  # we track the cost of each request in RequestThrottle in order
  # to rate limit clients that are abusing the API.  Some actions consume
  # time or resources that are not well represented by simple time/cpu
  # benchmarks, so you can use this method to increase the perceived cost
  # of a request by an arbitrary amount.  For an anchor, rate limiting
  # kicks in when a user has exceeded 600 arbitrary units of cost (it's
  # a leaky bucket, go see RequestThrottle), so using an 'amount'
  # param of 600, for example, would max out the bucket immediately
  def increment_request_cost(amount)
    current_cost = request.env["extra-request-cost"] || 0
    request.env["extra-request-cost"] = current_cost + amount
  end

  def assign_localizer
    I18n.localizer = lambda do
      context_hash = {
        context: @context,
        user: not_fake_student_user,
        root_account: @domain_root_account
      }
      if request.present?
        # if for some reason this gets stuck
        # as global state on I18n (cleanup failure), we don't want it to
        # explode trying to access a non-existant request.
        context_hash[:session_locale] = session[:locale]
        context_hash[:session_timezone] = session[:timezone]
        context_hash[:accept_language] = request.headers["Accept-Language"]
      else
        logger.warn("[I18N] localizer executed from context-less controller")
      end
      infer_locale context_hash
    end
  end

  def set_locale
    store_session_locale
    assign_localizer
    yield if block_given?
  ensure
    I18n.localizer = nil
  end

  def set_timezone
    store_session_timezone
    yield if block_given?
  end

  def enable_request_cache(&block)
    RequestCache.enable(&block)
  end

  def batch_statsd(&block)
    InstStatsd::Statsd.batch(&block)
  end

  def compute_http_cost
    CanvasHttp.reset_cost!
    yield
  ensure
    if CanvasHttp.cost > 0
      cost_weight = Setting.get("canvas_http_cost_weight", "1.0").to_f
      increment_request_cost(CanvasHttp.cost * cost_weight)
    end
  end

  def clear_idle_connections
    Canvas::Redis.clear_idle_connections
  end

  def annotate_apm
    Canvas::Apm.annotate_trace(
      Shard.current,
      @domain_root_account,
      RequestContext::Generator.request_id,
      @current_user
    )
  end

  def annotate_sentry
    Sentry.set_tags({
                      db_cluster: @domain_root_account&.shard&.database_server&.id
                    })
  end

  def store_session_locale
    return unless (locale = params[:session_locale])

    supported_locales = I18n.available_locales.map(&:to_s)
    session[:locale] = locale if supported_locales.include? locale
  end

  def store_session_timezone
    return unless (timezone = params[:session_timezone])

    session[:timezone] = timezone if supported_timezones.include? params[:session_timezone]
  end

  def init_body_classes
    @body_classes = []
  end

  def set_user_id_header
    headers["X-Canvas-User-Id"] ||= @current_user.global_id.to_s if @current_user
    headers["X-Canvas-Real-User-Id"] ||= @real_current_user.global_id.to_s if @real_current_user
  end

  def append_to_header(header, value)
    headers[header] = (headers[header] || "") + value
    headers[header]
  end

  # make things requested from jQuery go to the "format.js" part of the "respond_to do |format|" block
  # see http://codetunes.com/2009/01/31/rails-222-ajax-and-respond_to/ for why
  def fix_xhr_requests
    request.format = :js if request.xhr? && request.format == :html && !params[:html_xhr]
  end

  # scopes all time objects to the user's specified time zone
  def set_time_zone
    user = not_fake_student_user
    if user && user.time_zone.present?
      Time.zone = user.time_zone
      if Time.zone && Time.zone.name == "UTC" && user.time_zone && user.time_zone.name.match(/\s/)
        Time.zone = user.time_zone.name.split(/\s/)[1..].join(" ") rescue nil
      end
    else
      Time.zone = @domain_root_account && @domain_root_account.default_time_zone
    end
  end

  # retrieves the root account for the given domain
  def load_account
    @domain_root_account = request.env["canvas.domain_root_account"] || LoadAccount.default_domain_root_account
    @files_domain = request.host_with_port != HostUrl.context_host(@domain_root_account) && HostUrl.is_file_host?(request.host_with_port)
    @domain_root_account
  end

  def respect_account_privacy
    return if login_request?

    return unless @domain_root_account.present? && @domain_root_account.settings[:require_user]

    require_user
  end

  def set_response_headers
    # we can't block frames on the files domain, since files domain requests
    # are typically embedded in an iframe in canvas, but the hostname is
    # different
    if !files_domain? && Setting.get("block_html_frames", "true") == "true" && !@embeddable
      #
      # Allow iframing on all vanity domains as well as the canonical one
      #
      equivalent_domains = []
      unless @domain_root_account.nil?
        equivalent_domains = HostUrl.context_hosts(@domain_root_account, request.host)
      end

      append_to_header("Content-Security-Policy", "frame-ancestors 'self' #{equivalent_domains.join(" ")};")
    end
    headers["Strict-Transport-Security"] = "max-age=31536000" if request.ssl?
    RequestContext::Generator.store_request_meta(request, @context, @sentry_trace)
    true
  end

  def files_domain?
    !!@files_domain
  end

  def check_pending_otp
    if session[:pending_otp] && params[:controller] != "login/otp"
      return render plain: "Please finish logging in", status: :forbidden if request.xhr?

      reset_session
      redirect_to login_url
    end
  end

  def tab_enabled?(id, opts = {})
    return true unless @context.respond_to?(:tabs_available)

    valid = Rails.cache.fetch(["tab_enabled4", id, @context, @current_user, @domain_root_account, session[:enrollment_uuid]].cache_key) do
      @context.tabs_available(@current_user,
                              session: session,
                              include_hidden_unused: true,
                              root_account: @domain_root_account,
                              only_check: [id]).any? { |t| t[:id] == id }
    end
    render_tab_disabled unless valid || opts[:no_render]
    valid
  end

  def render_tab_disabled
    msg = tab_disabled_message(@context)
    respond_to do |format|
      format.html do
        flash[:notice] = msg
        redirect_to named_context_url(@context, :context_url)
      end
      format.json do
        render json: { message: msg }, status: :not_found
      end
    end
  end

  def tab_disabled_message(context)
    case context
    when Account
      t "#application.notices.page_disabled_for_account", "That page has been disabled for this account"
    when Course
      t "#application.notices.page_disabled_for_course", "That page has been disabled for this course"
    when Group
      t "#application.notices.page_disabled_for_group", "That page has been disabled for this group"
    else
      t "#application.notices.page_disabled", "That page has been disabled"
    end
  end

  def require_password_session
    if session[:used_remember_me_token]
      flash[:warning] = t "#application.warnings.please_log_in", "For security purposes, please enter your password to continue"
      store_location
      redirect_to login_url
      return false
    end
    true
  end

  def run_login_hooks
    LoginHooks.run_hooks(request)
  end

  # checks the authorization policy for the given object using
  # the vendor/plugins/adheres_to_policy plugin.  If authorized,
  # returns true, otherwise renders unauthorized messages and returns
  # false.  To be used as follows:
  # if authorized_action(object, @current_user, :update)
  #   render
  # end
  def authorized_action(object, actor, rights)
    can_do = object.grants_any_right?(actor, session, *Array(rights))
    render_unauthorized_action unless can_do
    can_do
  end
  alias_method :authorized_action?, :authorized_action

  def fix_ms_office_redirects
    if ms_office?
      # Office will follow 302's internally, until it gets to a 200. _then_ it will pop it out
      # to a web browser - but you've lost your cookies! This breaks not only store_location,
      # but in the case of delegated authentication where the provider does an additional
      # redirect storing important information in session, makes it impossible to log in at all
      render plain: "", status: :ok
      return false
    end
    true
  end

  # Render a general error page with the given details.
  # Arguments of this method must be translated
  def render_error_with_details(title:, summary: nil, directions: nil)
    render(
      "shared/errors/error_with_details",
      locals: {
        title: title,
        summary: summary,
        directions: directions
      }
    )
  end

  def render_unauthorized_action
    respond_to do |format|
      @show_left_side = false
      clear_crumbs
      path_params = request.path_parameters
      path_params[:format] = nil
      @headers = !!@current_user if @headers != false
      @files_domain = @account_domain && @account_domain.host_type == "files"
      format.any(:html, :pdf) do
        return unless fix_ms_office_redirects

        store_location
        return redirect_to login_url(params.permit(:authentication_provider)) if !@files_domain && !@current_user

        if @context.is_a?(Course) && @context_enrollment
          if @context_enrollment.inactive?
            start_date = @context_enrollment.available_at
          end
          if @context.claimed?
            @unauthorized_message = t("#application.errors.unauthorized.unpublished", "This course has not been published by the instructor yet.")
            @unauthorized_reason = :unpublished
          elsif start_date && start_date > Time.now.utc
            @unauthorized_message = t("#application.errors.unauthorized.not_started_yet", "The course you are trying to access has not started yet.  It will start %{date}.", date: TextHelper.date_string(start_date))
            @unauthorized_reason = :unpublished
          end
        end

        render "shared/unauthorized", status: :unauthorized, content_type: Mime::Type.lookup("text/html"), formats: :html
      end
      format.zip { redirect_to(url_for(path_params)) }
      format.json { render_json_unauthorized }
      format.all { render plain: "Unauthorized", status: :unauthorized }
    end
    set_no_cache_headers
  end

  def verified_user_check
    if @domain_root_account&.user_needs_verification?(@current_user) # disable tools before verification
      if @current_user
        render_unverified_error(
          t("user not authorized to perform that action until verifying email"),
          t("Complete registration by clicking the “finish the registration process” link sent to your email.")
        )
      else
        render_unverified_error(
          t("must be logged in and registered to perform that action"),
          t("Please Log in to view this content")
        )
      end
      false
    else
      true
    end
  end

  def render_unverified_error(json_message, flash_message)
    respond_to do |format|
      format.json do
        render json: {
          status: "unverified",
          errors: [{ message: json_message }]
        }, status: :unauthorized
      end
      format.all do
        flash[:warning] = flash_message
        redirect_to_referrer_or_default(root_url)
      end
    end
    set_no_cache_headers
  end

  # To be used as a before_action, requires controller or controller actions
  # to have their urls scoped to a context in order to be valid.
  # So /courses/5/assignments or groups/1/assignments would be valid, but
  # not /assignments
  def require_context
    get_context
    unless @context
      if @context_is_current_user
        store_location
        redirect_to login_url
      elsif params[:context_id]
        raise ActiveRecord::RecordNotFound, "Cannot find #{params[:context_type] || "Context"} for ID: #{params[:context_id]}"
      else
        raise ActiveRecord::RecordNotFound, "Context is required, but none found"
      end
    end
    !@context.nil?
  end

  def require_context_and_read_access
    require_context && authorized_action(@context, @current_user, :read)
  end

  helper_method :clean_return_to

  def require_account_context
    require_context_type(Account)
  end

  def require_course_context
    require_context_type(Course)
  end

  def require_context_type(klass)
    unless require_context && @context.is_a?(klass)
      raise ActiveRecord::RecordNotFound, "Context must be of type '#{klass}'"
    end

    true
  end

  MAX_ACCOUNT_LINEAGE_TO_SHOW_IN_CRUMBS = 3

  # Can be used as a before_action, or just called from controller code.
  # Assigns the variable @context to whatever context the url is scoped
  # to.  So /courses/5/assignments would have a @context=Course.find(5).
  # Also assigns @context_membership to the membership type of @current_user
  # if @current_user is a member of the context.
  def get_context(include_deleted: false)
    GuardRail.activate(:secondary) do
      unless @context
        if params[:course_id]
          @context = api_find(Course.active, params[:course_id])
          @context.root_account = @domain_root_account if @context.root_account_id == @domain_root_account.id # no sense in refetching it
          params[:context_id] = params[:course_id]
          params[:context_type] = "Course"
          if @context && @current_user
            @context_enrollment = @context.enrollments.where(user_id: @current_user).joins(:enrollment_state)
                                          .order(Enrollment.state_by_date_rank_sql, Enrollment.type_rank_sql).readonly(false).first
          end
          @context_membership = @context_enrollment
          check_for_readonly_enrollment_state
        elsif params[:account_id] || (is_a?(AccountsController) && (params[:account_id] = params[:id]))
          @context = api_find(Account.active, params[:account_id])
          params[:context_id] = @context.id
          params[:context_type] = "Account"
          @context_enrollment = @context.account_users.active.where(user_id: @current_user.id).first if @context && @current_user
          @context_membership = @context_enrollment
          @account = @context
        elsif params[:group_id]
          @context = api_find(Group.active, params[:group_id])
          params[:context_id] = params[:group_id]
          params[:context_type] = "Group"
          @context_enrollment = @context.group_memberships.where(user_id: @current_user).first if @context && @current_user
          @context_membership = @context_enrollment
        elsif params[:user_id] || (is_a?(UsersController) && (params[:user_id] = params[:id]))
          scope = include_deleted ? User : User.active
          @context = api_find(scope, params[:user_id])
          params[:context_id] = params[:user_id]
          params[:context_type] = "User"
          @context_membership = @context if @context == @current_user
        elsif params[:course_section_id] || (is_a?(SectionsController) && (params[:course_section_id] = params[:id]))
          params[:context_id] = params[:course_section_id]
          params[:context_type] = "CourseSection"
          @context = api_find(CourseSection, params[:course_section_id])
        elsif request.path.start_with?("/profile") || request.path == "/" || request.path.start_with?("/dashboard/files") || request.path.start_with?("/calendar") || request.path.start_with?("/assignments") || request.path.start_with?("/files") || request.path == "/api/v1/calendar_events/visible_contexts"
          # ^ this should be split out into things on the individual controllers
          @context_is_current_user = true
          @context = @current_user
          @context_membership = @context
        end

        assign_localizer if @context.present?

        if request.format.html?
          if @context.is_a?(Account) && !@context.root_account?
            account_chain = @context.account_chain.to_a.select { |a| a.grants_right?(@current_user, session, :read) }
            account_chain.slice!(0) # the first element is the current context
            count = account_chain.length
            account_chain.reverse.each_with_index do |a, idx|
              if idx == 1 && count >= MAX_ACCOUNT_LINEAGE_TO_SHOW_IN_CRUMBS
                add_crumb(I18n.t("#lib.text_helper.ellipsis", "..."), nil)
              elsif count >= MAX_ACCOUNT_LINEAGE_TO_SHOW_IN_CRUMBS && idx > 0 && idx <= count - MAX_ACCOUNT_LINEAGE_TO_SHOW_IN_CRUMBS
                next
              else
                add_crumb(a.short_name, account_url(a.id), id: "crumb_#{a.asset_string}")
              end
            end
          end

          if @context.respond_to?(:short_name)
            crumb_url = named_context_url(@context, :context_url) if @context.grants_right?(@current_user, session, :read)
            add_crumb(@context.nickname_for(@current_user, :short_name), crumb_url)
          end

          @set_badge_counts = true
        end
      end

      # There is lots of interesting information set up in here, that we want
      # to place into the live events context.
      setup_live_events_context
    end
  end

  # This is used by a number of actions to retrieve a list of all contexts
  # associated with the given context.  If the context is a user then it will
  # include all the user's current contexts.
  # Assigns it to the variable @contexts
  def get_all_pertinent_contexts(opts = {})
    return if @already_ran_get_all_pertinent_contexts

    @already_ran_get_all_pertinent_contexts = true

    raise(ArgumentError, "Need a starting context") if @context.nil?

    @contexts = [@context]
    only_contexts = ActiveRecord::Base.parse_asset_string_list(opts[:only_contexts] || params[:only_contexts])
    if @context.is_a?(User)
      # we already know the user can read these courses and groups, so skip
      # the grants_right? check to avoid querying for the various memberships
      # again.
      enrollment_scope = Enrollment
                         .shard(opts[:cross_shard] ? @context.in_region_associated_shards : Shard.current)
                         .for_user(@context)
                         .current
                         .active_by_date
      enrollment_scope = enrollment_scope.where(course_id: @observed_course_ids) if @observed_course_ids
      include_groups = !!opts[:include_groups]
      group_ids = nil

      courses = []
      if only_contexts.present?
        # find only those courses and groups passed in the only_contexts
        # parameter, but still scoped by user so we know they have rights to
        # view them.
        course_ids = only_contexts["Course"]
        if course_ids.present?
          courses = Course
                    .shard(opts[:cross_shard] ? @context.in_region_associated_shards : Shard.current)
                    .joins(enrollments: :enrollment_state)
                    .merge(enrollment_scope.except(:joins))
                    .where(id: course_ids)
        end
        if include_groups
          group_ids = only_contexts["Group"]
          include_groups = group_ids.present?
        end
      else
        courses = Course
                  .shard(opts[:cross_shard] ? @context.in_region_associated_shards : Shard.current)
                  .joins(enrollments: :enrollment_state)
                  .merge(enrollment_scope.except(:joins))
      end

      groups = []
      if include_groups
        group_scope = @context.current_groups
        group_scope = group_scope.where(context_type: "Course", context_id: @observed_course_ids) if @observed_course_ids
        if group_ids
          Shard.partition_by_shard(group_ids) do |shard_group_ids|
            groups += group_scope.shard(Shard.current).where(id: shard_group_ids).to_a
          end
        else
          groups = group_scope.shard(opts[:cross_shard] ? @context.in_region_associated_shards : Shard.current).to_a
        end
      end
      groups = @context.filter_visible_groups_for_user(groups)

      if opts[:include_accounts]
        account_ids = @current_user.get_preference(:enabled_account_calendars) || []
        accounts = Account.where(id: account_ids)
      end

      if opts[:favorites_first]
        favorite_course_ids = @context.favorite_context_ids("Course")
        courses = courses.sort_by { |c| [favorite_course_ids.include?(c.id) ? 0 : 1, Canvas::ICU.collation_key(c.name)] }
      end

      @contexts.concat courses
      @contexts.concat groups
      @contexts.concat(accounts || [])
    end

    include_contexts = opts[:include_contexts] || params[:include_contexts]
    include_contexts&.split(",")&.each do |include_context|
      # don't load it again if we've already got it
      next if @contexts.any? { |c| c.asset_string == include_context }

      context = Context.find_by_asset_string(include_context)
      @contexts << context if context&.grants_right?(@current_user, session, :read)
    end

    @contexts = @contexts.uniq
    Course.require_assignment_groups(@contexts)
    @context_enrollment = @context.membership_for_user(@current_user) if @context.respond_to?(:membership_for_user)
    @context_membership = @context_enrollment
  end

  def check_for_readonly_enrollment_state
    return unless request.format.html?

    if @context_enrollment.is_a?(Enrollment) && ["invited", "active"].include?(@context_enrollment.workflow_state) && action_name != "enrollment_invitation"
      state = @context_enrollment.state_based_on_date
      case state
      when :invited
        flash[:html_notice] = if @context_enrollment.available_at
                                t("You'll need to *accept the enrollment invitation* before you can fully participate in this course, starting on %{date}.",
                                  wrapper: view_context.link_to('\1', "#", "data-method" => "POST", "data-url" => course_enrollment_invitation_url(@context, accept: true)),
                                  date: datetime_string(@context_enrollment.available_at))
                              else
                                t("You'll need to *accept the enrollment invitation* before you can fully participate in this course.",
                                  wrapper: view_context.link_to('\1', "#", "data-method" => "POST", "data-url" => course_enrollment_invitation_url(@context, accept: true)))
                              end
      when :accepted
        flash[:html_notice] = t("This course hasn’t started yet. You will not be able to participate in this course until %{date}.",
                                date: datetime_string(@context_enrollment.available_at))
      end
    end
  end

  def set_badge_counts_for(context, user)
    return if @js_env && @js_env[:badge_counts].present?
    return unless context.present? && user.present?
    return unless context.respond_to?(:content_participation_counts) # just Course and Group so far

    js_env(badge_counts: badge_counts_for(context, user))
  end
  helper_method :set_badge_counts_for

  def badge_counts_for(context, user)
    badge_counts = {}
    ["Submission"].each do |type|
      participation_count = context.content_participation_counts
                                   .where(user_id: user.id, content_type: type).take
      participation_count ||= content_participation_count(context, type, user)
      badge_counts[type.underscore.pluralize] = participation_count.unread_count
    end
    badge_counts
  end

  def content_participation_count(context, type, user)
    GuardRail.activate(:primary) do
      ContentParticipationCount.create_or_update({ context: context, user: user, content_type: type })
    end
  end

  def get_upcoming_assignments(course)
    assignments = AssignmentGroup.visible_assignments(
      @current_user,
      course,
      course.assignment_groups.active
    ).to_a

    log_course(course)

    assignments.map! { |a| a.overridden_for(@current_user) }
    sorted = SortsAssignments.by_due_date({
                                            assignments: assignments,
                                            user: @current_user,
                                            session: session,
                                            upcoming_limit: 1.week.from_now
                                          })

    sorted.upcoming.call.sort
  end

  def log_course(course)
    log_asset_access(["assignments", course], "assignments", "other")
  end

  # Calculates the file storage quota for @context
  def get_quota(context = nil)
    quota_params = Attachment.get_quota(context || @context)
    @quota = quota_params[:quota]
    @quota_used = quota_params[:quota_used]
  end

  # Renders a quota exceeded message if the @context's quota is exceeded
  def quota_exceeded(context = nil, redirect = nil)
    context ||= @context
    redirect ||= root_url
    get_quota(context)
    if response.body.size + @quota_used > @quota
      error = case context
              when Account
                t "#application.errors.quota_exceeded_account", "Account storage quota exceeded"
              when Course
                t "#application.errors.quota_exceeded_course", "Course storage quota exceeded"
              when Group
                t "#application.errors.quota_exceeded_group", "Group storage quota exceeded"
              when User
                t "#application.errors.quota_exceeded_user", "User storage quota exceeded"
              else
                t "#application.errors.quota_exceeded", "Storage quota exceeded"
              end
      respond_to do |format|
        flash[:error] = error unless request.format.to_s == "text/plain"
        format.html { redirect_to redirect }
        format.json { render json: { errors: { base: error } }, status: :bad_request }
        format.text { render json: { errors: { base: error } }, status: :bad_request }
      end
      return true
    end
    false
  end

  # Used to retrieve the context from a :feed_code parameter.  These
  # :feed_code attributes are keyed off the object type and the object's
  # uuid.  Using the uuid attribute gives us an unguessable url so
  # that we can offer the feeds without requiring password authentication.
  def get_feed_context(opts = {})
    pieces = params[:feed_code].split("_", 2)
    if params[:feed_code].start_with?("group_membership")
      pieces = ["group_membership", params[:feed_code].split("_", 3)[-1]]
    end
    @context = nil
    @problem = nil
    case pieces[0]
    when "enrollment"
      @enrollment = Enrollment.where(uuid: pieces[1]).first if pieces[1]
      @context_type = "Course"
      if !@enrollment
        @problem = t "#application.errors.mismatched_verification_code", "The verification code does not match any currently enrolled user."
      elsif @enrollment.course && !@enrollment.course.available?
        @problem = t "#application.errors.feed_unpublished_course", "Feeds for this course cannot be accessed until it is published."
      end
      @context = @enrollment.course unless @problem
      @current_user = @enrollment.user unless @problem
    when "group_membership"
      @membership = GroupMembership.active.where(uuid: pieces[1]).first if pieces[1]
      @context_type = "Group"
      if !@membership
        @problem = t "#application.errors.mismatched_verification_code", "The verification code does not match any currently enrolled user."
      elsif @membership.group && !@membership.group.available?
        @problem = t "#application.errors.feed_unpublished_group", "Feeds for this group cannot be accessed until it is published."
      end
      @context = @membership.group unless @problem
      @current_user = @membership.user unless @problem
    when "user"
      find_user_from_uuid(pieces[1])
      @problem = t "#application.errors.invalid_verification_code", "The verification code is invalid." unless @current_user
      @context = @current_user
    else
      @context_type = pieces[0].classify
      if Context::CONTEXT_TYPES.include?(@context_type.to_sym)
        @context_class = Object.const_get(@context_type, false)
        @context = @context_class.where(uuid: pieces[1]).first if pieces[1]
      end
      if !@context
        @problem = t "#application.errors.invalid_verification_code", "The verification code is invalid."
      elsif (!@context.is_public rescue false) && (!@context.respond_to?(:uuid) || pieces[1] != @context.uuid)
        @problem = case @context_type
                   when "course"
                     t "#application.errors.feed_private_course", "The matching course has gone private, so public feeds like this one will no longer be visible."
                   when "group"
                     t "#application.errors.feed_private_group", "The matching group has gone private, so public feeds like this one will no longer be visible."
                   else
                     t "#application.errors.feed_private", "The matching context has gone private, so public feeds like this one will no longer be visible."
                   end
      end
      @context = nil if @problem
      @current_user = @context if @context.is_a?(User)
    end
    if !@context || (opts[:only] && !opts[:only].include?(@context.class.to_s.underscore.to_sym))
      @problem ||= t("#application.errors.invalid_feed_parameters", "Invalid feed parameters.") if opts[:only] && !opts[:only].include?(@context.class.to_s.underscore.to_sym)
      @problem ||= t "#application.errors.feed_not_found", "Could not find feed."
      render template: "shared/unauthorized_feed", status: :bad_request, formats: [:html]
      return false
    end
    @context
  end

  def find_user_from_uuid(uuid)
    @current_user = UserPastLtiId.where(user_uuid: uuid).take&.user
    @current_user ||= User.where(uuid: uuid).first
  end

  def discard_flash_if_xhr
    if request.xhr? || request.format.to_s == "text/plain"
      flash.discard
    end
  end

  def cancel_cache_buster
    @cancel_cache_buster = true
  end

  def cache_buster
    # Annoying problem.  If I set the cache-control to anything other than "no-cache, no-store"
    # then the local cache is used when the user clicks the 'back' button.  I don't know how
    # to tell the browser to ALWAYS check back other than to disable caching...
    return true if @cancel_cache_buster || request.xhr? || api_request?

    set_no_cache_headers
  end

  def initiate_session_from_token
    # Login from a token generated via API
    if params[:session_token]
      token = SessionToken.parse(params[:session_token])
      if token&.valid?
        pseudonym = Pseudonym.active.find_by(id: token.pseudonym_id)

        if pseudonym
          unless pseudonym.works_for_account?(@domain_root_account, true)
            # if the logged in pseudonym doesn't work, we can only switch to another pseudonym
            # that does work if it's the same password, and it's not a managed pseudonym
            alternates = pseudonym.user.all_active_pseudonyms.select do |p|
              !p.managed_password? &&
                p.works_for_account?(@domain_root_account, true) &&
                p.password_salt == pseudonym.password_salt &&
                p.crypted_password == pseudonym.crypted_password
            end
            # prefer a site admin pseudonym, then a pseudonym in this account, and then any old
            # pseudonym
            pseudonym = alternates.find { |p| p.account_id == Account.site_admin.id }
            pseudonym ||= alternates.find { |p| p.account_id == @domain_root_account.id }
            pseudonym ||= alternates.first
          end
          if pseudonym && pseudonym != @current_pseudonym
            return_to = session.delete(:return_to)
            reset_session_saving_keys(:oauth2)
            PseudonymSession.create!(pseudonym)
            session[:used_remember_me_token] = true if token.used_remember_me_token
          end
          if pseudonym && token.current_user_id
            target_user = User.find(token.current_user_id)
            session[:become_user_id] = token.current_user_id if target_user.can_masquerade?(pseudonym.user, @domain_root_account)
          end
        end
        return redirect_to return_to if return_to

        if (oauth = session[:oauth2])
          provider = Canvas::OAuth::Provider.new(oauth[:client_id], oauth[:redirect_uri], oauth[:scopes], oauth[:purpose])
          return redirect_to Canvas::OAuth::Provider.confirmation_redirect(self, provider, pseudonym.user)
        end

        # do one final redirect to get the token out of the URL
        redirect_to remove_query_params(request.original_url, "session_token")
      end
    end
  end

  def remove_query_params(url, *params)
    uri = URI.parse(url)
    return url unless uri.query

    qs = Rack::Utils.parse_query(uri.query)
    qs.except!(*params)
    uri.query = qs.empty? ? nil : Rack::Utils.build_query(qs)
    uri.to_s
  end

  def set_no_cache_headers
    response.headers["Pragma"] = "no-cache"
    response.headers["Cache-Control"] = if Setting.get("legacy_cache_control", "false") == "true"
                                          "no-cache, no-store"
                                        else
                                          "no-store"
                                        end
  end

  def set_page_view
    # We only record page_views for html page requests coming from within the
    # app, or if coming from a developer api request and specified as a
    # page_view.
    return unless @current_user && !request.xhr? && request.get? && page_views_enabled?

    ENV["RAILS_HOST_WITH_PORT"] ||= request.host_with_port rescue nil
    generate_page_view
  end

  def require_reacceptance_of_terms
    if session[:require_terms] && request.get? && !api_request? && !verified_file_request?
      render "shared/terms_required", status: :unauthorized
      false
    end
  end

  def clear_policy_cache
    AdheresToPolicy::Cache.clear
  end

  def generate_page_view(user = @current_user)
    attributes = { user: user, real_user: @real_current_user }
    @page_view = PageView.generate(request, attributes)
    @page_view.user_request = true if params[:user_request] || (user && !request.xhr? && request.get?)
    @page_before_render = Time.now.utc
  end

  def disable_page_views
    @log_page_views = false
    true
  end

  def update_enrollment_last_activity_at
    return unless @context_enrollment.is_a?(Enrollment)

    activity = Enrollment::RecentActivity.new(@context_enrollment, @context)
    activity.record_for_access(response)
  end

  # Asset accesses are used for generating usage statistics.  This is how
  # we say, "the user just downloaded this file" or "the user just
  # viewed this wiki page".  We can then after-the-fact build statistics
  # and reports from these accesses.  This is currently being used
  # to generate access reports per student per course.
  #
  # If asset is an AR model, then its asset_string will be used. If it's an array,
  # it should look like [ "subtype", context ], like [ "pages", course ].
  def log_asset_access(asset, asset_category, asset_group = nil, level = nil, membership_type = nil, overwrite: true, context: nil)
    user = file_access_user
    return unless user && @context && asset
    return if asset.respond_to?(:new_record?) && asset.new_record?

    shard = asset.is_a?(Array) ? asset[1].shard : asset.shard
    shard.activate do
      code = if asset.is_a?(Array)
               "#{asset[0]}:#{asset[1].asset_string}"
             else
               asset.asset_string
             end

      membership_type ||= @context_membership && @context_membership.class.to_s

      group_code = if asset_group.is_a?(String)
                     asset_group
                   elsif asset_group.respond_to?(:asset_string)
                     asset_group.asset_string
                   else
                     "unknown"
                   end

      if !@accessed_asset || overwrite
        @accessed_asset = {
          user: user,
          code: code,
          asset_for_root_account_id: asset.is_a?(Array) ? asset[1] : asset,
          group_code: group_code,
          category: asset_category,
          membership_type: membership_type,
          level: level,
          shard: shard
        }
      end

      Canvas::LiveEvents.asset_access(asset, asset_category, membership_type, level,
                                      context: context, context_membership: @context_membership)

      @accessed_asset
    end
  end

  def log_api_asset_access(asset, asset_category, asset_group = nil, level = nil, membership_type = nil, overwrite: true)
    return if in_app? # don't log duplicate accesses for API calls made by the Canvas front-end
    return if params[:page].to_i > 1 # don't log duplicate accesses for pages after the first

    log_asset_access(asset, asset_category, asset_group, level, membership_type, overwrite: overwrite)
  end

  def log_page_view
    user = @current_user || (@accessed_asset && @accessed_asset[:user])
    if user && @log_page_views != false
      add_interaction_seconds
      log_participation(user)
      log_gets
      finalize_page_view
    elsif @page_view && !@page_view.new_record?
      @page_view.destroy
    end
  rescue StandardError, CassandraCQL::Error::InvalidRequestException => e
    Canvas::Errors.capture_exception(:page_view, e)
    logger.error "Pageview error!"
    raise e if Rails.env.development?

    true
  end

  def add_interaction_seconds
    updated_fields = params.slice(:interaction_seconds)
    return unless (request.xhr? || request.put?) && params[:page_view_token] && !updated_fields.empty?
    return unless page_views_enabled?

    RequestContext::Generator.store_interaction_seconds_update(
      params[:page_view_token],
      updated_fields[:interaction_seconds]
    )
    page_view_info = CanvasSecurity::PageViewJwt.decode(params[:page_view_token])
    @page_view = PageView.find_for_update(page_view_info[:request_id])
    if @page_view
      if @page_view.id
        response.headers["X-Canvas-Page-View-Update-Url"] = page_view_path(
          @page_view.id, page_view_token: @page_view.token
        )
      end
      @page_view.do_update(updated_fields)
      @page_view_update = true
    end
  end

  def log_participation(user)
    # If we're logging the asset access, and it's either a participatory action
    # or it's not an update to an already-existing page_view.  We check to make sure
    # it's not an update because if the page_view already existed, we don't want to
    # double-count it as multiple views when it's really just a single view.
    return unless @accessed_asset && (@accessed_asset[:level] == "participate" || !@page_view_update)

    @access = AssetUserAccess.log(user, @context, @accessed_asset) if @context

    if @page_view.nil? && %w[participate submit].include?(@accessed_asset[:level]) && page_views_enabled?
      generate_page_view(user)
    end

    if @page_view
      @page_view.participated = %w[participate submit].include?(@accessed_asset[:level])
      @page_view.asset_user_access = @access
    end

    @page_view_update = true
  end

  def log_gets
    if @page_view && !request.xhr? && request.get? && ((response.media_type || "").to_s.include?("html") ||
      ((Setting.get("create_get_api_page_views", "true") == "true") && api_request?))
      @page_view.render_time ||= (Time.now.utc - @page_before_render) rescue nil
      @page_view_update = true
    end
  end

  def finalize_page_view
    if @page_view && @page_view_update
      @page_view.context = @context if !@page_view.context_id && PageView::CONTEXT_TYPES.include?(@context.class.name)
      @page_view.account_id = @domain_root_account.id
      @page_view.developer_key_id = @access_token.try(:developer_key_id)
      @page_view.store
      RequestContext::Generator.store_page_view_meta(@page_view)
    end
  end

  # order from general to specific; precedence
  # evaluates the LAST one first, so having "Exception"
  # at the end, for example, would be a problem.
  # all things would be rescued prior to any specific handlers.
  rescue_from Exception, with: :rescue_exception
  # Rails exceptions
  rescue_from ActionController::InvalidCrossOriginRequest, with: :rescue_expected_error_type
  rescue_from ActionController::ParameterMissing, with: :rescue_expected_error_type
  rescue_from ActionController::UnknownFormat, with: :rescue_expected_error_type
  rescue_from ActiveRecord::RecordInvalid, with: :rescue_expected_error_type
  rescue_from ActionView::MissingTemplate, with: :rescue_expected_error_type
  rescue_from ActiveRecord::StaleObjectError, with: :rescue_expected_error_type
  # Canvas exceptions
  rescue_from RequestError, with: :rescue_expected_error_type
  rescue_from Canvas::Security::TokenExpired, with: :rescue_expected_error_type
  rescue_from SearchTermHelper::SearchTermTooShortError, with: :rescue_expected_error_type
  rescue_from CanvasHttp::CircuitBreakerError, with: :rescue_expected_error_type
  rescue_from InstFS::ServiceError, with: :rescue_expected_error_type
  rescue_from InstFS::BadRequestError, with: :rescue_expected_error_type

  def rescue_expected_error_type(error)
    rescue_exception(error, level: :info)
  end

  # analogous to rescue_action_without_handler from ActionPack 2.3
  def rescue_exception(exception, level: :error)
    # On exception `after_action :set_response_headers` is not called.
    # This causes controller#action from not being set on x-canvas-meta header.
    set_response_headers

    if Rails.application.config.consider_all_requests_local
      rescue_action_locally(exception, level: level)
    else
      rescue_action_in_public(exception, level: level)
    end
  end

  def interpret_status(code)
    message = Rack::Utils::HTTP_STATUS_CODES[code]
    code, message = [500, Rack::Utils::HTTP_STATUS_CODES[500]] unless message
    "#{code} #{message}"
  end

  def response_code_for_rescue(exception)
    ActionDispatch::ExceptionWrapper.status_code_for_exception(exception.class.name)
  end

  def render_optional_error_file(status)
    path = "#{Rails.public_path}/#{status.to_s[0, 3]}"
    if File.exist?(path)
      render file: path, status: status, content_type: Mime::Type.lookup("text/html"), layout: false, formats: [:html]
    else
      head status
    end
  end

  # Custom error catching and message rendering.
  def rescue_action_in_public(exception, level: :error)
    response_code = exception.response_status if exception.respond_to?(:response_status)
    @show_left_side = exception.show_left_side if exception.respond_to?(:show_left_side)
    response_code ||= response_code_for_rescue(exception) || 500
    begin
      status_code = interpret_status(response_code)
      status = status_code
      status = "AUT" if exception.is_a?(ActionController::InvalidAuthenticityToken)
      type = nil
      type = "404" if status == "404 Not Found"
      opts = { type: type }
      opts[:canvas_error_info] = exception.canvas_error_info if exception.respond_to?(:canvas_error_info)
      info = Canvas::Errors::Info.new(request, @domain_root_account, @current_user, opts)
      error_info = info.to_h
      error_info[:tags][:response_code] = response_code
      capture_outputs = Canvas::Errors.capture(exception, error_info, level)
      error = nil
      if capture_outputs[:error_report]
        error = ErrorReport.find(capture_outputs[:error_report])
      end
      if api_request?
        rescue_action_in_api(exception, error, response_code)
      else
        render_rescue_action(exception, error, status, status_code)
      end
    rescue => e
      # error generating the error page? failsafe.
      Canvas::Errors.capture(e)
      render_optional_error_file response_code_for_rescue(exception)
    end
  end

  def render_xhr_exception(error, message = nil, status = "500 Internal Server Error", status_code = 500)
    message ||= "Unexpected error, ID: #{error.id rescue "unknown"}"
    render status: status_code, json: {
      errors: {
        base: message
      },
      status: status
    }
  end

  def render_rescue_action(exception, error, status, status_code)
    clear_crumbs
    @headers = nil
    load_account unless @domain_root_account
    session[:last_error_id] = error.id rescue nil
    if request.xhr? || request.format == :text
      message = exception.xhr_message if exception.respond_to?(:xhr_message)
      render_xhr_exception(error, message, status, status_code)
    elsif exception.is_a?(ActionController::InvalidAuthenticityToken) && cookies[:_csrf_token].blank?
      redirect_to login_url(needs_cookies: "1")
      reset_session
      nil
    else
      request.format = :html
      template = exception.error_template if exception.respond_to?(:error_template)
      unless template
        template = "shared/errors/#{status.to_s[0, 3]}_message"
        erbpath = Rails.root.join("app/views/#{template}.html.erb")
        template = "shared/errors/500_message" unless erbpath.file?
      end

      @status_code = status_code
      message = exception.is_a?(RequestError) ? exception.message : nil
      render template: template,
             layout: "application",
             status: status_code,
             formats: [:html],
             locals: {
               error: error,
               exception: exception,
               status: status,
               message: message,
             }
    end
  end

  def rescue_action_in_api(exception, error_report, response_code)
    data = exception.error_json if exception.respond_to?(:error_json)
    data ||= api_error_json(exception, response_code)

    if error_report.try(:id)
      data[:error_report_id] = error_report.id
    end

    render json: data, status: response_code
  end

  def api_error_json(exception, status_code)
    case exception
    when ActiveRecord::RecordInvalid
      errors = exception.record.errors
      errors.set_reporter(:hash, Api::Errors::Reporter)
      data = errors.to_hash
    when Api::Error
      errors = ActiveModel::BetterErrors::Errors.new(nil)
      errors.error_collection.add(:base, exception.error_id, message: exception.message)
      errors.set_reporter(:hash, Api::Errors::Reporter)
      data = errors.to_hash
    when ActiveRecord::RecordNotFound
      data = { errors: [{ message: "The specified resource does not exist." }] }
    when AuthenticationMethods::AccessTokenError
      add_www_authenticate_header
      data = { errors: [{ message: "Invalid access token." }] }
    when AuthenticationMethods::AccessTokenScopeError
      data = { errors: [{ message: "Insufficient scopes on access token." }] }
    when ActionController::ParameterMissing
      data = { errors: [{ message: "#{exception.param} is missing" }] }
    when BasicLTI::BasicOutcomes::Unauthorized,
        BasicLTI::BasicOutcomes::InvalidRequest
      data = { errors: [{ message: exception.message }] }
    else
      status_code_string = if status_code.is_a?(Symbol)
                             status_code.to_s
                           else
                             # we want to return a status string of the form "not_found", so take the rails-style "Not Found" and tweak it
                             interpret_status(status_code).sub(/\d\d\d /, "").delete(" ").underscore
                           end
      data = { errors: [{ message: "An error occurred.", error_code: status_code_string }] }
    end
    data
  end

  def rescue_action_locally(exception, level: :error)
    if api_request? || exception.is_a?(RequestError)
      # we want api requests to behave the same on error locally as in prod, to
      # ease testing and development. you can still view the backtrace, etc, in
      # the logs.
      rescue_action_in_public(exception, level: level)
    else
      # this ensures the logging will still happen so you can see backtrace, etc.
      Canvas::Errors.capture(exception, {}, level)
      raise exception
    end
  end

  def claim_session_course(course, user, state = nil)
    e = course.claim_with_teacher(user)
    session[:claimed_enrollment_uuids] ||= []
    session[:claimed_enrollment_uuids] << e.uuid
    session[:claimed_enrollment_uuids].uniq!
    flash[:notice] = t "#application.notices.first_teacher", "This course is now claimed, and you've been registered as its first teacher."
    if !@current_user && state == :just_registered
      flash[:notice] = t "#application.notices.first_teacher_with_email", "This course is now claimed, and you've been registered as its first teacher. You should receive an email shortly to complete the registration process."
    end
    session[:claimed_course_uuids] ||= []
    session[:claimed_course_uuids] << course.uuid
    session[:claimed_course_uuids].uniq!
    session.delete(:claim_course_uuid)
    session.delete(:course_uuid)
  end

  API_REQUEST_REGEX = %r{\A/api/}.freeze
  def api_request?
    @api_request ||= !!request.path.match(API_REQUEST_REGEX)
  end

  def verified_file_request?
    params[:controller] == "files" && params[:action] == "show" && params[:verifier].present?
  end

  # Retrieving wiki pages needs to search either using the id or
  # the page title.
  def get_wiki_page
    GuardRail.activate(params[:action] == "edit" ? :primary : :secondary) do
      @wiki = @context.wiki

      @page_name = params[:wiki_page_id] || params[:id] || (params[:wiki_page] && params[:wiki_page][:title])
      if params[:format] && !["json", "html"].include?(params[:format])
        @page_name += ".#{params[:format]}"
        params[:format] = "html"
      end
      return if @page || !@page_name

      @page = @wiki.find_page(@page_name) if params[:action] != "create"
    end

    unless @page
      if params[:titleize].present? && !value_to_boolean(params[:titleize])
        @page_name = CGI.unescape(@page_name)
        @page = @wiki.build_wiki_page(@current_user, title: @page_name)
      else
        @page = @wiki.build_wiki_page(@current_user, url: @page_name)
      end
    end
  end

  def content_tag_redirect(context, tag, error_redirect_symbol, tag_type = nil)
    url_params = tag.tag_type == "context_module" ? { module_item_id: tag.id } : {}
    if tag.content_type == "Assignment"
      use_edit_url = params[:build].nil? &&
                     Account.site_admin.feature_enabled?(:new_quizzes_modules_support) &&
                     @context.grants_right?(@current_user, :manage) &&
                     tag.quiz_lti
      url_params[:quiz_lti] = true if use_edit_url
      redirect_symbol = use_edit_url ? :edit_context_assignment_url : :context_assignment_url
      redirect_to named_context_url(context, redirect_symbol, tag.content_id, url_params)
    elsif tag.content_type == "WikiPage"
      redirect_to polymorphic_url([context, tag.content], url_params)
    elsif tag.content_type == "Attachment"
      redirect_to named_context_url(context, :context_file_url, tag.content_id, url_params)
    elsif tag.content_type_quiz?
      redirect_to named_context_url(context, :context_quiz_url, tag.content_id, url_params)
    elsif tag.content_type == "DiscussionTopic"
      redirect_to named_context_url(context, :context_discussion_topic_url, tag.content_id, url_params)
    elsif tag.content_type == "Rubric"
      redirect_to named_context_url(context, :context_rubric_url, tag.content_id, url_params)
    elsif tag.content_type == "AssessmentQuestionBank"
      redirect_to named_context_url(context, :context_question_bank_url, tag.content_id, url_params)
    elsif tag.content_type == "Lti::MessageHandler"
      url_params[:module_item_id] = params[:module_item_id] if params[:module_item_id]
      url_params[:resource_link_fragment] = "ContentTag:#{tag.id}"
      redirect_to named_context_url(context, :context_basic_lti_launch_request_url, tag.content_id, url_params)
    elsif tag.content_type == "ExternalUrl"
      @tag = tag
      @module = tag.context_module
      log_asset_access(@tag, "external_urls", "external_urls")
      if tag.locked_for? @current_user
        render "context_modules/lock_explanation"
      else
        tag.context_module_action(@current_user, :read)
        render "context_modules/url_show"
      end
    elsif tag.content_type == "ContextExternalTool"
      @tag = tag

      if tag.locked_for? @current_user
        return render "context_modules/lock_explanation"
      end

      if @tag.context.is_a?(Assignment)
        @assignment = @tag.context

        @resource_title = @assignment.title
        @module_tag = if params[:module_item_id]
                        @context.context_module_tags.not_deleted.find(params[:module_item_id])
                      else
                        @assignment.context_module_tags.first
                      end
      else
        @module_tag = @tag
        @resource_title = @tag.title
      end
      @resource_url = @tag.url
      @tool = ContextExternalTool.find_external_tool(tag.url, context, tag.content_id)

      @assignment&.prepare_for_ags_if_needed!(@tool)

      tag.context_module_action(@current_user, :read)
      if @tool
        log_asset_access(@tool, "external_tools", "external_tools", overwrite: false)
        @opaque_id = @tool.opaque_identifier_for(@tag)

        launch_settings = @tool.settings["post_only"] ? { post_only: true, tool_dimensions: tool_dimensions } : { tool_dimensions: tool_dimensions }
        @lti_launch = Lti::Launch.new(launch_settings)

        success_url = case tag_type
                      when :assignments
                        named_context_url(@context, :context_assignments_url, include_host: true)
                      when :modules
                        named_context_url(@context, :context_context_modules_url, include_host: true)
                      else
                        named_context_url(@context, :context_url, include_host: true)
                      end
        if tag.new_tab
          @lti_launch.launch_type = "window"
          @return_url = success_url
        else
          @return_url = if @context
                          set_return_url
                        else
                          external_content_success_url("external_tool_redirect")
                        end
          @redirect_return = true
          js_env(redirect_return_success_url: success_url,
                 redirect_return_cancel_url: success_url)
        end

        opts = {
          launch_url: @tool.login_or_launch_url(content_tag_uri: @resource_url),
          link_code: @opaque_id,
          overrides: { "resource_link_title" => @resource_title },
          domain: HostUrl.context_host(@domain_root_account, request.host),
          include_module_context: true
        }
        variable_expander = Lti::VariableExpander.new(@domain_root_account, @context, self, {
                                                        current_user: @current_user,
                                                        current_pseudonym: @current_pseudonym,
                                                        content_tag: @module_tag || tag,
                                                        assignment: @assignment,
                                                        launch: @lti_launch,
                                                        tool: @tool
                                                      })

        adapter = if @tool.use_1_3?
                    # Use the resource URL as the target_link_uri
                    opts[:launch_url] = @resource_url

                    Lti::LtiAdvantageAdapter.new(
                      tool: @tool,
                      user: @current_user,
                      context: @context,
                      return_url: @return_url,
                      expander: variable_expander,
                      opts: opts.merge(
                        resource_link: @tag.associated_asset_lti_resource_link
                      )
                    )
                  else
                    Lti::LtiOutboundAdapter.new(@tool, @current_user, @context).prepare_tool_launch(@return_url, variable_expander, opts)
                  end

        if tag.try(:context_module)
          # if you change this, see also url_show.html.erb
          cu = context_url(@context, :context_context_modules_url)
          cu = "#{cu}/#{tag.context_module.id}"
          add_crumb tag.context_module.name, cu
          add_crumb @tag.title
        end

        if @assignment
          return unless require_user

          add_crumb(@resource_title)
          @mark_done = MarkDonePresenter.new(self, @context, params["module_item_id"], @current_user, @assignment)
          @prepend_template = "assignments/lti_header" if render_external_tool_prepend_template?
          begin
            @lti_launch.params = lti_launch_params(adapter)
          rescue Lti::IMS::AdvantageErrors::InvalidLaunchError
            return render_error_with_details(
              title: t("LTI Launch Error"),
              summary: t("There was an error launching to the configured tool."),
              directions: t("Please try re-establishing the connection to the tool by re-selecting the tool in the assignment or module item interface and saving.")
            )
          end
        else
          @lti_launch.params = adapter.generate_post_payload
        end

        @lti_launch.resource_url = @tool.login_or_launch_url(content_tag_uri: @resource_url)
        @lti_launch.link_text = @resource_title
        @lti_launch.analytics_id = @tool.tool_id

        @append_template = "context_modules/tool_sequence_footer" if render_external_tool_append_template?
        render Lti::AppUtil.display_template(external_tool_redirect_display_type)
      else
        flash[:error] = t "#application.errors.invalid_external_tool", "Couldn't find valid settings for this link"
        redirect_to named_context_url(context, error_redirect_symbol)
      end
    else
      flash[:error] = t "#application.errors.invalid_tag_type", "Didn't recognize the item type for this tag"
      redirect_to named_context_url(context, error_redirect_symbol)
    end
  end

  def set_return_url
    ref = request.referer
    # when flag is enabled, new quizzes quiz creation can only be initiated from quizzes page
    # but we still use the assignment#new page to create the quiz.
    # also handles launch from existing quiz on quizzes page.
    if ref.present? && @assignment&.quiz_lti?
      if (ref.include?("assignments/new") || ref =~ %r{courses/(\d+/quizzes.?|.*\?quiz_lti)}) && @context.root_account.feature_enabled?(:newquizzes_on_quiz_page)
        return polymorphic_url([@context, :quizzes])
      end

      if %r{courses/\d+/gradebook}i.match?(ref)
        return polymorphic_url([@context, :gradebook])
      end

      if %r{courses/\d+$}i.match?(ref)
        return polymorphic_url([@context])
      end

      if %r{courses/(\d+/modules.?|.*\?module_item_id=)}.match?(ref)
        return polymorphic_url([@context, :context_modules])
      end

      if %r{/courses/.*\?quiz_lti}.match?(ref)
        return polymorphic_url([@context, :quizzes])
      end

      if %r{courses/\d+/assignments}.match?(ref)
        return polymorphic_url([@context, :assignments])
      end
    end
    named_context_url(@context, :context_external_content_success_url, "external_tool_redirect", include_host: true)
  end

  def lti_launch_params(adapter)
    adapter.generate_post_payload_for_assignment(@assignment, lti_grade_passback_api_url(@tool), blti_legacy_grade_passback_api_url(@tool), lti_turnitin_outcomes_placement_url(@tool.id))
  end
  private :lti_launch_params

  def external_tool_redirect_display_type
    if params["display"].present?
      params["display"]
    elsif @assignment&.quiz_lti? && @module_tag
      "in_nav_context"
    else
      @tool&.extension_setting(:assignment_selection)&.dig("display_type")
    end
  end
  private :external_tool_redirect_display_type

  def render_external_tool_prepend_template?
    !%w[full_width in_nav_context].include?(external_tool_redirect_display_type)
  end
  private :render_external_tool_prepend_template?

  def render_external_tool_append_template?
    external_tool_redirect_display_type != "full_width"
  end
  private :render_external_tool_append_template?

  # pass it a context or an array of contexts and it will give you a link to the
  # person's calendar with only those things checked.
  def calendar_url_for(contexts_to_link_to = nil, options = {})
    options[:query] ||= {}
    contexts_to_link_to = Array(contexts_to_link_to)
    if (event = options.delete(:event))
      options[:query][:event_id] = event.id
    end
    options[:query][:include_contexts] = contexts_to_link_to.map(&:asset_string).join(",") unless contexts_to_link_to.empty?
    calendar_url(options[:query])
  end

  # pass it a context or an array of contexts and it will give you a link to the
  # person's files browser for the supplied contexts.
  def files_url_for(contexts_to_link_to = nil, options = {})
    options[:query] ||= {}
    contexts_to_link_to = Array(contexts_to_link_to)
    unless contexts_to_link_to.empty?
      options[:anchor] = contexts_to_link_to.first.asset_string
    end
    options[:query][:include_contexts] = contexts_to_link_to.map { |c| c.is_a? String ? c : c.asset_string }.join(",") unless contexts_to_link_to.empty?
    url_for(
      options[:query].merge({
        controller: "files",
        action: "full_index",
      }.merge(if options[:anchor].empty?
                {}
              else
                {
                  anchor: options[:anchor]
                }
              end))
    )
  end
  helper_method :calendar_url_for, :files_url_for

  def conversations_path(params = {})
    if @current_user
      query_string = params.slice(:context_id, :user_id, :user_name).each_with_object([]) do |(k, v), res|
        res << "#{k}=#{v}"
      end.join("&")
      "/conversations?#{query_string}"
    else
      hash = params.keys.empty? ? "" : "##{params.to_json.unpack1("H*")}"
      "/conversations#{hash}"
    end
  end
  helper_method :conversations_path

  # escape everything but slashes, see http://code.google.com/p/phusion-passenger/issues/detail?id=113
  FILE_PATH_ESCAPE_PATTERN = Regexp.new("[^#{URI::PATTERN::UNRESERVED}/]")
  def safe_domain_file_url(attachment, host_and_shard: nil, verifier: nil, download: false, return_url: nil, fallback_url: nil) # TODO: generalize this
    host_and_shard ||= HostUrl.file_host_with_shard(@domain_root_account || Account.default, request.host_with_port)
    host, shard = host_and_shard
    config = DynamicSettings.find(tree: :private, cluster: attachment.shard.database_server.id)
    if config["attachment_specific_file_domain"] == "true"
      separator = config["attachment_specific_file_domain_separator"] || "."
      host = "a#{attachment.shard.id}-#{attachment.local_id}#{separator}#{host}"
    end
    res = "#{request.protocol}#{host}"

    shard.activate do
      # add parameters so that the other domain can create a session that
      # will authorize file access but not full app access.  We need this in
      # case there are relative URLs in the file that point to other pieces
      # of content.
      fallback_url ||= request.url
      query = URI.parse(fallback_url).query
      # i don't know if we really need this but in case these expired tokens are a client caching issue,
      # let's throw an extra param in the fallback so we hopefully don't infinite loop
      fallback_url += (query.present? ? "&" : "?") + "fallback_ts=#{Time.now.to_i}"

      opts = generate_access_verifier(return_url: return_url, fallback_url: fallback_url)
      opts[:verifier] = verifier if verifier.present?

      if download
        # download "for realz, dude" (see later comments about :download)
        opts[:download_frd] = 1
      else
        # don't set :download here, because file_download_url won't like it. see
        # comment below for why we'd want to set :download
        opts[:inline] = 1
      end

      if @context && Attachment.relative_context?(@context.class.base_class) && @context == attachment.context
        # so yeah, this is right. :inline=>1 wants :download=>1 to go along with
        # it, so we're setting :download=>1 *because* we want to display inline.
        opts[:download] = 1 unless download

        # if the context is one that supports relative paths (which requires extra
        # routes and stuff), then we'll build an actual named_context_url with the
        # params for show_relative
        res += named_context_url(@context, :context_file_url, attachment)
        res += "/" + URI.escape(attachment.full_display_path, FILE_PATH_ESCAPE_PATTERN)
        res += "?" + opts.to_query
      else
        # otherwise, just redirect to /files/:id
        res += file_download_url(attachment, opts.merge(only_path: true))
      end
    end

    res
  end
  helper_method :safe_domain_file_url

  def feature_enabled?(feature)
    @features_enabled ||= {}
    feature = feature.to_sym
    return @features_enabled[feature] unless @features_enabled[feature].nil?

    @features_enabled[feature] ||= if [:question_banks].include?(feature)
                                     true
                                   elsif feature == :twitter
                                     !!Twitter::Connection.config
                                   elsif feature == :diigo
                                     !!Diigo::Connection.config
                                   elsif feature == :google_drive
                                     Canvas::Plugin.find(:google_drive).try(:enabled?)
                                   elsif feature == :etherpad
                                     !!EtherpadCollaboration.config
                                   elsif feature == :kaltura
                                     !!CanvasKaltura::ClientV3.config
                                   elsif feature == :web_conferences
                                     !!WebConference.config
                                   elsif feature == :vericite
                                     Canvas::Plugin.find(:vericite).try(:enabled?)
                                   elsif feature == :lockdown_browser
                                     Canvas::Plugin.all_for_tag(:lockdown_browser).any? { |p| p.settings[:enabled] }
                                   else
                                     !!AccountServices.allowable_services[feature]
                                   end
  end
  helper_method :feature_enabled?

  def service_enabled?(service)
    @domain_root_account&.service_enabled?(service)
  end
  helper_method :service_enabled?

  def feature_and_service_enabled?(feature)
    feature_enabled?(feature) && service_enabled?(feature)
  end
  helper_method :feature_and_service_enabled?

  def temporary_user_code(generate = true)
    if generate
      session[:temporary_user_code] ||= "tmp_#{Digest::MD5.hexdigest("#{Time.now.to_i}_#{rand}")}"
    else
      session[:temporary_user_code]
    end
  end

  def require_account_management(on_root_account = false, permissions: [:manage_account_settings])
    if (!@context.root_account? && on_root_account) || !@context.is_a?(Account)
      redirect_to named_context_url(@context, :context_url)
      return false
    else
      return false unless authorized_action(@context, @current_user, permissions)
    end
    true
  end

  def require_root_account_management
    require_account_management(true)
  end

  def require_site_admin_with_permission(permission)
    require_context_with_permission(Account.site_admin, permission)
  end

  def require_context_with_permission(context, permission)
    unless context.grants_right?(@current_user, permission)
      respond_to do |format|
        format.html do
          if @current_user
            flash[:error] = t "#application.errors.permission_denied", "You don't have permission to access that page"
            redirect_to root_url
          else
            redirect_to_login
          end
        end
        format.json { render_json_unauthorized }
      end
      false
    end
  end

  def require_registered_user
    return false if require_user == false

    unless @current_user.registered?
      respond_to do |format|
        format.html { render "shared/registration_incomplete", status: :unauthorized }
        format.json { render json: { "status" => "unauthorized", "message" => t("#errors.registration_incomplete", "You need to confirm your email address before you can view this page") }, status: :unauthorized }
      end
      false
    end
  end

  def check_incomplete_registration
    if @current_user
      js_env INCOMPLETE_REGISTRATION: incomplete_registration?, USER_EMAIL: @current_user.email
    end
  end

  def incomplete_registration?
    @current_user && params[:registration_success] && @current_user.pre_registered?
  end
  helper_method :incomplete_registration?

  def page_views_enabled?
    PageView.page_views_enabled?
  end
  helper_method :page_views_enabled?

  def verified_file_download_url(attachment, context = nil, permission_map_id = nil, *opts)
    verifier = Attachments::Verification.new(attachment).verifier_for_user(@current_user,
                                                                           context: context.try(:asset_string), permission_map_id: permission_map_id)
    file_download_url(attachment, { verifier: verifier }, *opts)
  end
  helper_method :verified_file_download_url

  def user_content(str)
    return nil unless str
    return str.html_safe unless str.match?(/object|embed|equation_image/)

    UserContent.escape(str, request.host_with_port, use_new_math_equation_handling?)
  end
  helper_method :user_content

  def public_user_content(str, context = @context, user = @current_user, is_public = false)
    return nil unless str

    rewriter = UserContent::HtmlRewriter.new(context, user)
    rewriter.set_handler("files") do |match|
      UserContent::FilesHandler.new(
        match: match,
        context: context,
        user: user,
        preloaded_attachments: {},
        in_app: in_app?,
        is_public: is_public
      ).processed_url
    end
    UserContent.escape(rewriter.translate_content(str), request.host_with_port, use_new_math_equation_handling?)
  end
  helper_method :public_user_content

  def find_bank(id, check_context_chain = true)
    bank = @context.assessment_question_banks.active.where(id: id).first || @current_user.assessment_question_banks.active.where(id: id).first
    if bank
      (if block_given?
         authorized_action(bank, @current_user, :read)
       else
         bank.grants_right?(@current_user, session, :read)
       end) or return nil
    elsif check_context_chain
      (if block_given?
         authorized_action(@context, @current_user, :read_question_banks)
       else
         @context.grants_right?(@current_user, session, :read_question_banks)
       end) or return nil
      bank = @context.inherited_assessment_question_banks.where(id: id).first
    end

    yield if block_given? && (@bank = bank)
    bank
  end

  def in_app?
    !!(@current_user ? @pseudonym_session : session[:session_id])
  end

  def json_as_text?
    request.headers["CONTENT_TYPE"].to_s.include?("multipart/form-data") &&
      (params[:format].to_s != "json" || in_app?)
  end

  def params_are_integers?(*check_params)
    begin
      check_params.each { |p| Integer(params[p]) }
    rescue ArgumentError
      return false
    end
    true
  end

  def destroy_session
    logger.info "Destroying session: #{session[:session_id]}"
    @pseudonym_session.destroy rescue true
    reset_session
  end

  def logout_current_user
    logged_in_user.try(:stamp_logout_time!)
    InstFS.logout(logged_in_user) rescue nil
    destroy_session
  end

  def set_layout_options
    @embedded_view = params[:embedded]
    @headers = false if params[:no_headers]
    (@body_classes ||= []) << "embedded" if @embedded_view
  end

  def stringify_json_ids?
    request.headers["Accept"]&.include?("application/json+canvas-string-ids")
  end

  def json_cast(obj)
    obj = obj.as_json if obj.respond_to?(:as_json)
    stringify_json_ids? ? StringifyIds.recursively_stringify_ids(obj) : obj
  end

  def render(options = nil, extra_options = {}, &block)
    set_layout_options
    if options.is_a?(Hash) && options.key?(:json)
      json = options.delete(:json)
      unless json.is_a?(String)
        json = ActiveSupport::JSON.encode(json_cast(json))
      end

      # fix for some browsers not properly handling json responses to multipart
      # file upload forms and s3 upload success redirects -- we'll respond with text instead.
      if options[:as_text] || json_as_text?
        options[:html] = json.html_safe
      else
        options[:json] = json
      end
    end

    # _don't_ call before_render hooks if we're not returning HTML
    if options.is_a?(Hash) &&
       (options[:json] || options[:plain] || options[:layout] == false)
      super
    else
      run_callbacks(:html_render) { super }
    end
  end

  # flash is normally only preserved for one redirect; make sure we carry
  # it along in case there are more
  def redirect_to(*)
    flash.keep
    super
  end

  def css_bundles
    @css_bundles ||= []
  end
  helper_method :css_bundles

  def css_bundle(*args)
    opts = (args.last.is_a?(Hash) ? args.pop : {})
    Array(args).flatten.each do |bundle|
      css_bundles << [bundle, opts[:plugin]] unless css_bundles.include? [bundle, opts[:plugin]]
    end
    nil
  end
  helper_method :css_bundle

  def js_bundles
    @js_bundles ||= []
  end
  helper_method :js_bundles

  # Use this method to place a bundle on the page, note that the end goal here
  # is to only ever include one bundle per page load, so use this with care and
  # ensure that the bundle you are requiring isn't simply a dependency of some
  # other bundle.
  #
  # Bundles are defined in ui/bundles/<bundle>.coffee
  #
  # usage: js_bundle :gradebook
  #
  # Only allows multiple arguments to support old usage of jammit_js
  #
  # Optional :plugin named parameter allows you to specify a plugin which
  # contains the bundle. Example:
  #
  # js_bundle :gradebook, :plugin => :my_feature
  #
  # will look for the bundle in
  # /plugins/my_feature/(optimized|javascripts)/compiled/bundles/ rather than
  # /(optimized|javascripts)/compiled/bundles/
  def js_bundle(*args)
    opts = (args.last.is_a?(Hash) ? args.pop : {})
    Array(args).flatten.each do |bundle|
      js_bundles << [bundle, opts[:plugin], false] unless js_bundles.include? [bundle, opts[:plugin], false]
    end
    nil
  end
  helper_method :js_bundle

  # Like #js_bundle but delay the execution (not necessarily the loading) of the
  # JS until the DOM is ready. Equivalent to doing:
  #
  #     $(document).ready(() => { import('path/to/bundles/profile.js') })
  #
  # This is useful when you suspect that the rendering of ERB/HTML can take a
  # long enough time for the JS to execute before it's done. For example, when
  # a page would contain a ton of DOM elements to represent DB records without
  # pagination as seen in USERS-369.
  def deferred_js_bundle(*args)
    opts = (args.last.is_a?(Hash) ? args.pop : {})
    Array(args).flatten.each do |bundle|
      js_bundles << [bundle, opts[:plugin], true] unless js_bundles.include? [bundle, opts[:plugin], true]
    end
    nil
  end
  helper_method :deferred_js_bundle

  def add_body_class(*args)
    @body_classes ||= []
    raise "call add_body_class for #{args} in the controller when using streaming templates" if @streaming_template && (args - @body_classes).any?

    @body_classes += args
  end
  helper_method :add_body_class

  def body_classes
    @body_classes ||= []
  end
  helper_method :body_classes

  def set_active_tab(active_tab)
    raise "call set_active_tab for #{active_tab.inspect} in the controller when using streaming templates" if @streaming_template && @active_tab != active_tab

    @active_tab = active_tab
  end
  helper_method :set_active_tab

  def get_active_tab
    @active_tab
  end
  helper_method :get_active_tab

  def get_course_from_section
    if params[:section_id]
      @section = api_find(CourseSection, params.delete(:section_id))
      params[:course_id] = @section.course_id
    end
  end

  def reject_student_view_student
    return unless @current_user&.fake_student?

    @unauthorized_message ||= t("#application.errors.student_view_unauthorized", "You cannot access this functionality in student view.")
    render_unauthorized_action
  end

  def set_site_admin_context
    @context = Account.site_admin
    add_crumb t("#crumbs.site_admin", "Site Admin"), url_for(Account.site_admin)
  end

  def flash_notices
    @notices ||= begin
      notices = []
      if !browser_supported? && !@embedded_view && !cookies["unsupported_browser_dismissed"]
        notices << { type: "warning", content: { html: unsupported_browser }, classes: "unsupported_browser" }
      end
      if (error = flash[:error])
        flash.delete(:error)
        notices << { type: "error", content: error, icon: "warning" }
      end
      if (warning = flash[:warning])
        flash.delete(:warning)
        notices << { type: "warning", content: warning, icon: "warning" }
      end
      if (info = flash[:info])
        flash.delete(:info)
        notices << { type: "info", content: info, icon: "info" }
      end
      if (notice = flash[:html_notice] ? { html: flash[:html_notice] } : flash[:notice])
        if flash[:html_notice]
          flash.delete(:html_notice)
        else
          flash.delete(:notice)
        end
        notices << { type: "success", content: notice, icon: "check" }
      end
      notices
    end
  end
  helper_method :flash_notices

  def unsupported_browser
    t("Your browser does not meet the minimum requirements for Canvas. Please visit the *Canvas Community* for a complete list of supported browsers.", wrapper: view_context.link_to('\1', t(:"#community.basics_browser_requirements")))
  end

  def browser_supported?
    key = request.user_agent.to_s.sum # keep cookie size in check. a legitimate collision here would be 1. extremely unlikely and 2. not a big deal
    if key != session[:browser_key]
      session[:browser_key] = key
      session[:browser_supported] = BrowserSupport.supported?(request.user_agent)
    end
    session[:browser_supported]
  end

  def mobile_device?
    params[:mobile] || request.user_agent.to_s =~ /ipod|iphone|ipad|Android/i
  end

  def ms_office?
    request.user_agent.to_s.include?("ms-office") ||
      request.user_agent.to_s.match?(%r{Word/\d+\.\d+})
  end

  def profile_data(profile, viewer, session, includes)
    extend Api::V1::UserProfile
    extend Api::V1::Course
    extend Api::V1::Group
    includes ||= []
    data = user_profile_json(profile, viewer, session, includes, profile)
    data[:can_edit] = viewer == profile.user
    data[:can_edit_name] = data[:can_edit] && profile.user.user_can_edit_name?
    data[:can_edit_avatar] = data[:can_edit] && profile.user.avatar_state != :locked
    data[:known_user] = viewer.address_book.known_user(profile.user)
    if data[:known_user] && viewer != profile.user
      common_courses = viewer.address_book.common_courses(profile.user)
      # address book can return a fake record in common courses with course_id
      # 0 which represents an admin -> user commonality.
      common_courses.delete(0)
      common_groups = viewer.address_book.common_groups(profile.user)
    else
      common_courses = {}
      common_groups = {}
    end
    data[:common_contexts] = common_contexts(common_courses, common_groups, @current_user, session)
    data
  end

  def common_contexts(common_courses, common_groups, current_user, session)
    courses = Course.active.where(id: common_courses.keys).to_a
    groups = Group.active.where(id: common_groups.keys).to_a

    common_courses = courses.map do |course|
      course_json(course, current_user, session, ["html_url"], false).merge({
                                                                              roles: common_courses[course.id].map { |role| Enrollment.readable_type(role) }
                                                                            })
    end

    common_groups = groups.map do |group|
      group_json(group, current_user, session, include: ["html_url"]).merge({
                                                                              # in the future groups will have more roles and we'll need soemthing similar to
                                                                              # the roles.map above in courses
                                                                              roles: [t("#group.memeber", "Member")]
                                                                            })
    end

    common_courses + common_groups
  end

  def not_found
    raise ActionController::RoutingError, "Not Found"
  end

  def set_js_rights(objtypes = nil)
    objtypes ||= js_rights if respond_to?(:js_rights)
    if objtypes
      hash = {}
      objtypes.each do |instance_symbol|
        instance_name = instance_symbol.to_s
        obj = instance_variable_get("@#{instance_name}")
        policy = obj.check_policy(@current_user, session) unless obj.nil? || !obj.respond_to?(:check_policy)
        hash["#{instance_name.upcase}_RIGHTS".to_sym] = HashWithIndifferentAccess[policy.map { |right| [right, true] }] unless policy.nil?
      end

      js_env hash
    end
  end

  def set_js_wiki_data(opts = {})
    hash = {}

    hash[:DEFAULT_EDITING_ROLES] = @context.default_wiki_editing_roles if @context.respond_to?(:default_wiki_editing_roles)
    hash[:WIKI_PAGES_PATH] = polymorphic_path([@context, :wiki_pages])
    if opts[:course_home]
      hash[:COURSE_HOME] = true
      hash[:COURSE_TITLE] = @context.name
    end

    if @page
      if @page.grants_any_right?(@current_user, session, :update, :update_content)
        mc_status = setup_master_course_restrictions(@page, @context, user_can_edit: true)
      end

      hash[:WIKI_PAGE] = wiki_page_json(@page, @current_user, session, true, deep_check_if_needed: true, master_course_status: mc_status)
      version_number = Rails.cache.fetch(["page_version", @page].cache_key) { @page.versions.maximum(:number) }
      hash[:WIKI_PAGE_REVISION] = version_number && StringifyIds.stringify_id(version_number)
      hash[:WIKI_PAGE_SHOW_PATH] = named_context_url(@context, :context_wiki_page_path, @page)
      hash[:WIKI_PAGE_EDIT_PATH] = named_context_url(@context, :edit_context_wiki_page_path, @page)
      hash[:WIKI_PAGE_HISTORY_PATH] = named_context_url(@context, :context_wiki_page_revisions_path, @page)
    end

    if @context.is_a?(Course) && @context.grants_right?(@current_user, session, :read)
      hash[:COURSE_ID] = @context.id.to_s
      hash[:MODULES_PATH] = polymorphic_path([@context, :context_modules])
    end

    js_env hash
  end

  ASSIGNMENT_GROUPS_TO_FETCH_PER_PAGE_ON_ASSIGNMENTS_INDEX = 50
  def set_js_assignment_data
    rights = [*RoleOverride::GRANULAR_MANAGE_ASSIGNMENT_PERMISSIONS, :manage_grades, :read_grades, :manage]
    permissions = @context.rights_status(@current_user, *rights)
    permissions[:manage_course] = permissions[:manage]
    if @context.root_account.feature_enabled?(:granular_permissions_manage_assignments)
      permissions[:manage_assignments] = permissions[:manage_assignments_edit]
      permissions[:manage] = permissions[:manage_assignments_edit]
    else
      permissions[:manage_assignments_add] = permissions[:manage_assignments]
      permissions[:manage_assignments_delete] = permissions[:manage_assignments]
      permissions[:manage] = permissions[:manage_assignments]
    end
    permissions[:by_assignment_id] = @context.assignments.map do |assignment|
      [assignment.id, {
        update: assignment.user_can_update?(@current_user, session),
        delete: assignment.grants_right?(@current_user, :delete)
      }]
    end.to_h

    current_user_has_been_observer_in_this_course = @context.user_has_been_observer?(@current_user)

    prefetch_xhr(api_v1_course_assignment_groups_url(
                   @context,
                   include: [
                     "assignments",
                     "discussion_topic",
                     (permissions[:manage] || current_user_has_been_observer_in_this_course) && "all_dates",
                     permissions[:manage] && "module_ids",
                     peer_reviews_for_a2_enabled? && "assessment_requests"
                   ].reject(&:blank?),
                   exclude_response_fields: ["description", "rubric"],
                   exclude_assignment_submission_types: ["wiki_page"],
                   override_assignment_dates: !permissions[:manage],
                   per_page: ASSIGNMENT_GROUPS_TO_FETCH_PER_PAGE_ON_ASSIGNMENTS_INDEX
                 ), id: "assignment_groups_url")

    js_env({
             COURSE_ID: @context.id.to_s,
             URLS: {
               new_assignment_url: new_polymorphic_url([@context, :assignment]),
               new_quiz_url: context_url(@context, :context_quizzes_new_url),
               course_url: api_v1_course_url(@context),
               sort_url: reorder_course_assignment_groups_url(@context),
               assignment_sort_base_url: course_assignment_groups_url(@context),
               context_modules_url: api_v1_course_context_modules_path(@context),
               course_student_submissions_url: api_v1_course_student_submissions_url(@context)
             },
             POST_TO_SIS: Assignment.sis_grade_export_enabled?(@context),
             PERMISSIONS: permissions,
             HAS_GRADING_PERIODS: @context.grading_periods?,
             VALID_DATE_RANGE: CourseDateRange.new(@context),
             assignment_menu_tools: external_tools_display_hashes(:assignment_menu),
             assignment_index_menu_tools: (if @domain_root_account&.feature_enabled?(:commons_favorites)
                                             external_tools_display_hashes(:assignment_index_menu)
                                           else
                                             []
                                           end),
             assignment_group_menu_tools: (if @domain_root_account&.feature_enabled?(:commons_favorites)
                                             external_tools_display_hashes(:assignment_group_menu)
                                           else
                                             []
                                           end),
             discussion_topic_menu_tools: external_tools_display_hashes(:discussion_topic_menu),
             quiz_menu_tools: external_tools_display_hashes(:quiz_menu),
             current_user_has_been_observer_in_this_course: current_user_has_been_observer_in_this_course,
             observed_student_ids: ObserverEnrollment.observed_student_ids(@context, @current_user),
             apply_assignment_group_weights: @context.apply_group_weights?,
           })

    conditional_release_js_env(includes: :active_rules)

    if @context.grading_periods?
      js_env(active_grading_periods: GradingPeriod.json_for(@context, @current_user))
    end
  end

  def google_drive_connection
    return @google_drive_connection if @google_drive_connection

    ## @real_current_user first ensures that a masquerading user never sees the
    ## masqueradee's files, but in general you may want to block access to google
    ## docs for masqueraders earlier in the request
    if logged_in_user
      refresh_token, access_token = Rails.cache.fetch(["google_drive_tokens", logged_in_user].cache_key) do
        service = logged_in_user.user_services.where(service: "google_drive").first
        service && [service.token, service.secret]
      end
    else
      refresh_token = session[:oauth_gdrive_refresh_token]
      access_token = session[:oauth_gdrive_access_token]
    end

    @google_drive_connection = GoogleDrive::Connection.new(refresh_token, access_token, ApplicationController.google_drive_timeout)
  end

  def google_drive_client(refresh_token = nil, access_token = nil)
    settings = Canvas::Plugin.find(:google_drive).try(:settings) || {}
    client_secrets = {
      client_id: settings[:client_id],
      client_secret: settings[:client_secret_dec],
      redirect_uri: settings[:redirect_uri]
    }.with_indifferent_access
    GoogleDrive::Client.create(client_secrets, refresh_token, access_token)
  end

  def user_has_google_drive
    @user_has_google_drive ||= if logged_in_user
                                 Rails.cache.fetch_with_batched_keys("user_has_google_drive", batch_object: logged_in_user, batched_keys: :user_services) do
                                   google_drive_connection.authorized?
                                 end
                               else
                                 google_drive_connection.authorized?
                               end
  end

  def setup_live_events_context
    proc = lambda do
      ctx = {}

      benchmark("setup_live_events_context") do
        if @domain_root_account
          ctx[:root_account_uuid] = @domain_root_account.uuid
          ctx[:root_account_id] = @domain_root_account.global_id
          ctx[:root_account_lti_guid] = @domain_root_account.lti_guid
        end

        if @current_pseudonym
          ctx[:user_login] = @current_pseudonym.unique_id
          ctx[:user_account_id] = @current_pseudonym.global_account_id
          ctx[:user_sis_id] = @current_pseudonym.sis_user_id
        end

        ctx[:user_id] = @current_user.global_id if @current_user
        ctx[:time_zone] = @current_user.time_zone if @current_user
        ctx[:developer_key_id] = @access_token.developer_key.global_id if @access_token
        ctx[:real_user_id] = @real_current_user.global_id if @real_current_user
        ctx[:context_type] = @context.class.to_s if @context
        ctx[:context_id] = @context.global_id if @context
        ctx[:context_sis_source_id] = @context.sis_source_id if @context.respond_to?(:sis_source_id)
        ctx[:context_account_id] = Context.get_account_or_parent_account_global_id(@context) if @context

        if @context_membership
          ctx[:context_role] =
            if @context_membership.respond_to?(:role)
              @context_membership.role.name
            elsif @context_membership.respond_to?(:type)
              @context_membership.type
            else
              @context_membership.class.to_s
            end
        end

        if (tctx = Thread.current[:context])
          ctx[:request_id] = tctx[:request_id]
          ctx[:session_id] = tctx[:session_id]
        end

        ctx[:hostname] = request.host
        ctx[:http_method] = request.method
        ctx[:user_agent] = request.headers["User-Agent"]
        ctx[:client_ip] = request.remote_ip
        ctx[:url] = request.url
        # The Caliper spec uses the spelling "referrer", so use it in the Canvas output JSON too.
        ctx[:referrer] = request.referer
        ctx[:producer] = "canvas"

        if @domain_root_account&.feature_enabled?(:compact_live_event_payloads)
          ctx[:compact_live_events] = true
        end

        StringifyIds.recursively_stringify_ids(ctx)
      end

      ctx
    end
    LiveEvents.set_context(proc)
  end

  # makes it so you can use the prefetch_xhr erb helper from controllers. They'll be rendered in _head.html.erb
  def prefetch_xhr(*args, **kwargs)
    (@xhrs_to_prefetch_from_controller ||= []) << [args, kwargs]
  end

  def manage_live_events_context
    setup_live_events_context
    yield
  ensure
    LiveEvents.clear_context!
  end

  def can_stream_template?
    if ::Rails.env.test?
      # don't actually stream because it kills selenium
      # but still set the instance variable so we catch errors that we'd encounter streaming frd
      @streaming_template = true
      false
    else
      return value_to_boolean(params[:force_stream]) if params.key?(:force_stream)

      ::DynamicSettings.find(tree: :private)["enable_template_streaming", failsafe: false] &&
        Setting.get("disable_template_streaming_for_#{controller_name}/#{action_name}", "false") != "true"
    end
  end

  def recaptcha_enabled?
    DynamicSettings.find(tree: :private)["recaptcha_server_key"].present? && @domain_root_account.self_registration_captcha?
  end

  def peer_reviews_for_a2_enabled?
    current_user_is_student = @context.respond_to?(:user_is_student?) && @context.user_is_student?(@current_user)
    current_user_is_student && @context.respond_to?(:feature_enabled?) && @context.feature_enabled?(:peer_reviews_for_a2)
  end

  # Show Student View button on the following controller/action pages, as long as defined tabs are not hidden
  STUDENT_VIEW_PAGES = {
    "courses#show" => nil,
    "announcements#index" => Course::TAB_ANNOUNCEMENTS,
    "announcements#show" => nil,
    "assignments#index" => Course::TAB_ASSIGNMENTS,
    "assignments#show" => nil,
    "discussion_topics#index" => Course::TAB_DISCUSSIONS,
    "discussion_topics#show" => nil,
    "context_modules#index" => Course::TAB_MODULES,
    "context#roster" => Course::TAB_PEOPLE,
    "context#roster_user" => nil,
    "wiki_pages#front_page" => Course::TAB_PAGES,
    "wiki_pages#index" => Course::TAB_PAGES,
    "wiki_pages#show" => nil,
    "files#index" => Course::TAB_FILES,
    "files#show" => nil,
    "assignments#syllabus" => Course::TAB_SYLLABUS,
    "outcomes#index" => Course::TAB_OUTCOMES,
    "quizzes/quizzes#index" => Course::TAB_QUIZZES,
    "quizzes/quizzes#show" => nil
  }.freeze

  def show_student_view_button?
    return false unless @context.is_a?(Course) && can_do(@context, @current_user, :use_student_view)

    controller_action = "#{params[:controller]}##{params[:action]}"
    STUDENT_VIEW_PAGES.key?(controller_action) && (STUDENT_VIEW_PAGES[controller_action].nil? || !@context.tab_hidden?(STUDENT_VIEW_PAGES[controller_action]))
  end
  helper_method :show_student_view_button?

  def show_immersive_reader?
    return false if @current_user.blank?

    controller_action = "#{params[:controller]}##{params[:action]}"
    immersive_reader_pages = if Account.site_admin.feature_enabled?(:more_immersive_reader)
                               ["assignments#show", "courses#show", "assignments#syllabus", "wiki_pages#front_page", "wiki_pages#show"].freeze
                             else
                               ["wiki_pages#show"].freeze
                             end

    return false unless immersive_reader_pages.include?(controller_action)

    @context&.root_account&.feature_enabled?(:immersive_reader_wiki_pages) ||
      @current_user.feature_enabled?(:user_immersive_reader_wiki_pages)
  end
  helper_method :show_immersive_reader?

  def should_show_migration_limitation_message
    @context.is_a?(Course) && @context.user_is_instructor?(@current_user) &&
      @context.quiz_migration_alert_for_user(@current_user.id).present? &&
      %r{^/courses/\d+(/assignments|/quizzes|/modules|.?)$}.match?(request.path)
  end
  helper_method :should_show_migration_limitation_message

  def uncached_k5_user?(user, course_ids: nil)
    # Collect global ids of all accounts in current region with k5 enabled
    global_k5_account_ids = []
    Account.shard(user.in_region_associated_shards).root_accounts.active.non_shadow
           .where("settings LIKE '%k5_accounts:\n- %'").select(:settings).each do |account|
      account.settings[:k5_accounts]&.each do |k5_account_id|
        global_k5_account_ids << Shard.global_id_for(k5_account_id, account.shard)
      end
    end
    return false if global_k5_account_ids.blank?

    provided_global_account_ids = course_ids.present? ? Course.where(id: course_ids).distinct.pluck(:account_id).map { |account_id| Shard.global_id_for(account_id) } : []

    # See if the user has associations with any k5-enabled accounts on each shard
    k5_associations = Shard.partition_by_shard(global_k5_account_ids) do |k5_account_ids|
      if course_ids.present?
        # Use only provided course_ids' account ids if passed
        provided_account_ids = provided_global_account_ids.select { |account_id| Shard.shard_for(account_id) == Shard.current }.map { |global_id| Shard.local_id_for(global_id)[0] }
        break true if (provided_account_ids & k5_account_ids).any?

        provided_account_chain_ids = Account.multi_account_chain_ids(provided_account_ids)
        break true if (provided_account_chain_ids & k5_account_ids).any?
      else
        # If course_ids isn't passed, check all their (non-observer and unlinked observer) enrollments and account_users
        # i.e., ignore observer enrollments with a linked student - the observer picker filters out these courses
        enrolled_courses_scope = user.enrollments.shard(Shard.current).new_or_active_by_date
        enrolled_courses_scope = enrolled_courses_scope.not_of_observer_type.or(enrolled_courses_scope.of_observer_type.where(associated_user_id: nil)) if Account.site_admin.feature_enabled?(:observer_picker)
        enrolled_course_ids = enrolled_courses_scope.select(:course_id)
        enrolled_account_ids = Course.where(id: enrolled_course_ids).distinct.pluck(:account_id)
        break true if (enrolled_account_ids & k5_account_ids).any?

        enrolled_account_ids += user.account_users.shard(Shard.current).active.pluck(:account_id)
        break true if (enrolled_account_ids & k5_account_ids).any?

        enrolled_account_chain_ids = Account.multi_account_chain_ids(enrolled_account_ids)
        break true if (enrolled_account_chain_ids & k5_account_ids).any?
      end
    end
    k5_associations == true
  end

  def k5_disabled?
    # Only admins and teachers can opt-out of being considered a k5 user
    # Observers can't disable if they have a student selected in the picker
    can_disable = @current_user.roles(@domain_root_account).any? { |role| %w[admin teacher].include?(role) } && !currently_observing?
    can_disable && @current_user.elementary_dashboard_disabled?
  end

  def currently_observing?
    @current_user.roles(@domain_root_account).include?("observer") &&
      Account.site_admin.feature_enabled?(:observer_picker) &&
      @selected_observed_user.present? &&
      @selected_observed_user != @current_user
  end

  def k5_user?(check_disabled: true)
    # unauthenticated users get classic canvas
    return false unless @current_user

    RequestCache.cache("k5_user", @current_user, @selected_observed_user, @domain_root_account, check_disabled, @current_user&.elementary_dashboard_disabled?) do
      next false if check_disabled && k5_disabled?

      user = @current_user
      course_ids = nil
      if currently_observing?
        user = @selected_observed_user
        # pass course_ids since we should only consider the subset of courses where the
        # observer is observing the student when determining k5_user?
        course_ids = @current_user
                     .observer_enrollments
                     .active_or_pending_by_date
                     .where(associated_user: user)
                     .shard(@current_user.in_region_associated_shards)
                     .pluck(:course_id)
      end

      # This key is also invalidated when the k5 setting is toggled at the account level or when enrollments change
      Rails.cache.fetch_with_batched_keys(["k5_user3", course_ids, Account.site_admin.feature_enabled?(:observer_picker)].cache_key, batch_object: user, batched_keys: %i[k5_user enrollments account_users], expires_in: 12.hours) do
        uncached_k5_user?(user, course_ids: course_ids)
      end
    end
  end
  helper_method :k5_user?
end<|MERGE_RESOLUTION|>--- conflicted
+++ resolved
@@ -315,12 +315,7 @@
   JS_ENV_SITE_ADMIN_FEATURES = %i[
     featured_help_links feature_flag_filters conferencing_in_planner word_count_in_speed_grader observer_picker
     lti_platform_storage scale_equation_images new_equation_editor buttons_and_icons_cropper course_paces_for_sections
-<<<<<<< HEAD
-    calendar_series
-    account_level_blackout_dates
-=======
     calendar_series account_level_blackout_dates account_calendar_events rce_ux_improvements
->>>>>>> b85be89e
   ].freeze
   JS_ENV_ROOT_ACCOUNT_FEATURES = %i[
     product_tours files_dnd usage_rights_discussion_topics
