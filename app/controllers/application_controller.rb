# frozen_string_literal: true

#
# Copyright (C) 2011 - present Instructure, Inc.
#
# This file is part of Canvas.
#
# Canvas is free software: you can redistribute it and/or modify it under
# the terms of the GNU Affero General Public License as published by the Free
# Software Foundation, version 3 of the License.
#
# Canvas is distributed in the hope that it will be useful, but WITHOUT ANY
# WARRANTY; without even the implied warranty of MERCHANTABILITY or FITNESS FOR
# A PARTICULAR PURPOSE. See the GNU Affero General Public License for more
# details.
#
# You should have received a copy of the GNU Affero General Public License along
# with this program. If not, see <http://www.gnu.org/licenses/>.
#

# Filters added to this controller apply to all controllers in the application.
# Likewise, all the methods added will be available for all controllers.

class ApplicationController < ActionController::Base
  define_callbacks :html_render

  attr_accessor :active_tab
  attr_reader :context

  include Api
  include LocaleSelection
  include Api::V1::User
  include Api::V1::WikiPage
  include LegalInformationHelper
  include FullStoryHelper
  include ObserverEnrollmentsHelper

  helper :all

  include AuthenticationMethods

  include Canvas::RequestForgeryProtection
  protect_from_forgery with: :exception

  # Before/around actions run in order defined (even if interleaved)
  # After actions run in REVERSE order defined. Skipped on exception raise
  #   (which is common for 401, 404, 500 responses)
  # Around action yields return (in REVERSE order) after all after actions

  if !Rails.env.production? && Canvas::Plugin.value_to_boolean(ENV["N_PLUS_ONE_DETECTION"])
    around_action :n_plus_one_detection

    def n_plus_one_detection
      Prosopite.scan
      yield
    ensure
      Prosopite.finish
    end
  end

  prepend_before_action :load_user, :load_account
  # make sure authlogic is before load_user
  skip_before_action :activate_authlogic
  prepend_before_action :activate_authlogic
  before_action :respect_account_privacy

  around_action :set_locale
  around_action :set_timezone
  around_action :enable_request_cache
  around_action :batch_statsd
  around_action :compute_http_cost

  before_action :clear_idle_connections
  before_action :set_normalized_route
  before_action :set_sentry_trace
  before_action :annotate_apm
  before_action :annotate_sentry
  before_action :check_pending_otp
  before_action :set_user_id_header
  before_action :set_time_zone
  before_action :set_page_view
  before_action :require_reacceptance_of_terms
  before_action :clear_policy_cache
  around_action :manage_live_events_context
  before_action :initiate_session_from_token
  before_action :fix_xhr_requests
  before_action :init_body_classes
  before_action :manage_robots_meta
  # multiple actions might be called on a single controller instance in specs
  before_action :clear_js_env if Rails.env.test?

  after_action :log_page_view
  after_action :discard_flash_if_xhr
  after_action :cache_buster
  # Yes, we're calling this before and after so that we get the user id logged
  # on events that log someone in and log someone out.
  after_action :set_user_id_header
  after_action :set_response_headers
  after_action :update_enrollment_last_activity_at
  set_callback :html_render, :after, :add_csp_for_root

  class << self
    def instance_id
      nil
    end

    def region
      nil
    end

    def test_cluster_name
      nil
    end

    def test_cluster?
      false
    end

    def google_drive_timeout
      Setting.get("google_drive_timeout", 30).to_i
    end

    private

    def batch_jobs_in_actions(opts = {})
      batch_opts = opts.delete(:batch)
      around_action(opts) do |_controller, action|
        Delayed::Batch.serial_batch(batch_opts || {}, &action)
      end
    end
  end

  def supported_timezones
    ActiveSupport::TimeZone.all.map { |tz| tz.tzinfo.name }
  end

  add_crumb(proc do
    title = I18n.t("links.dashboard", "My Dashboard")
    crumb = <<~HTML
      <i class="icon-home"
         title="#{title}">
        <span class="screenreader-only">#{title}</span>
      </i>
    HTML

    crumb.html_safe
  end,
            :root_path,
            class: "home")

  def clear_js_env
    @js_env = nil
  end

  def set_normalized_route
    # Presently used only by Sentry, and not needed for API requests
    return unless request.format.html? && SentryExtensions::Settings.settings[:frontend_dsn]

    ::Rails.application.routes.router.recognize(request) { |route, _| @route ||= route }
    return unless @route

    @normalized_route = CGI.unescape(@route.format(@route.parts.excluding(:format).index_with { |part| "{#{part}}" }))
  end

  def set_sentry_trace
    @sentry_trace = Sentry&.get_current_scope&.get_transaction&.to_sentry_trace
  end

  ##
  # Sends data from rails to JavaScript
  #
  # The data you send will eventually make its way into the view by simply
  # calling `to_json` on the data.
  #
  # It won't allow you to overwrite a key that has already been set
  #
  # Please use *ALL_CAPS* for keys since these are considered constants
  # Also, please don't name it stuff from JavaScript's Object.prototype
  # like `hasOwnProperty`, `constructor`, `__defineProperty__` etc.
  #
  # This method is available in controllers and views
  #
  # example:
  #
  #     # ruby
  #     js_env :FOO_BAR => [1,2,3], :COURSE => @course
  #
  #     # coffeescript
  #     require ['ENV'], (ENV) ->
  #       ENV.FOO_BAR #> [1,2,3]
  #
  def js_env(hash = {}, overwrite = false)
    return {} unless request.format.html? || request.format == "*/*" || @include_js_env

    if hash.present? && @js_env_has_been_rendered
      add_to_js_env(hash, @js_env_data_we_need_to_render_later, overwrite)
      return
    end

    # set some defaults
    unless @js_env
      benchmark("init @js_env") do
        editor_css = [
          active_brand_config_url("css"),
          view_context.stylesheet_path(css_url_for("what_gets_loaded_inside_the_tinymce_editor"))
        ]

        editor_hc_css = [
          active_brand_config_url("css", { force_high_contrast: true }),
          view_context.stylesheet_path(css_url_for("what_gets_loaded_inside_the_tinymce_editor", false, { force_high_contrast: true }))
        ]

        editor_css << view_context.stylesheet_path(css_url_for("fonts"))
        editor_hc_css << view_context.stylesheet_path(css_url_for("fonts"))

        @js_env_data_we_need_to_render_later = {}
        @js_env = {
          ASSET_HOST: Canvas::Cdn.config.host,
          active_brand_config_json_url: active_brand_config_url("json"),
          active_brand_config: active_brand_config.as_json(include_root: false),
          confetti_branding_enabled: Account.site_admin.feature_enabled?(:confetti_branding),
          url_to_what_gets_loaded_inside_the_tinymce_editor_css: editor_css,
          url_for_high_contrast_tinymce_editor_css: editor_hc_css,
          current_user_id: @current_user&.id,
          current_user_global_id: @current_user&.global_id,
          current_user_roles: @current_user&.roles(@domain_root_account),
          current_user_is_student: @context.respond_to?(:user_is_student?) && @context.user_is_student?(@current_user),
          current_user_types: @current_user.try { |u| u.account_users.active.map { |au| au.role.name } },
          current_user_disabled_inbox: @current_user&.disabled_inbox?,
          current_user_visited_tabs: @current_user&.get_preference(:visited_tabs),
          discussions_reporting: react_discussions_post_enabled_for_preferences_use?,
          files_domain: HostUrl.file_host(@domain_root_account || Account.default, request.host_with_port),
          group_information: group_information,
          DOMAIN_ROOT_ACCOUNT_ID: @domain_root_account&.global_id,
          k12: k12?,
          help_link_name: help_link_name,
          help_link_icon: help_link_icon,
          use_high_contrast: @current_user&.prefers_high_contrast?,
          auto_show_cc: @current_user&.auto_show_cc?,
          disable_celebrations: @current_user&.prefers_no_celebrations?,
          disable_keyboard_shortcuts: @current_user&.prefers_no_keyboard_shortcuts?,
          LTI_LAUNCH_FRAME_ALLOWANCES: Lti::Launch.iframe_allowances,
          DEEP_LINKING_POST_MESSAGE_ORIGIN: request.base_url,
          DEEP_LINKING_LOGGING: Setting.get("deep_linking_logging", nil),
          comment_library_suggestions_enabled: @current_user&.comment_library_suggestions_enabled?,
          SETTINGS: {
            open_registration: @domain_root_account&.open_registration?,
            collapse_global_nav: @current_user&.collapse_global_nav?,
            release_notes_badge_disabled: @current_user&.release_notes_badge_disabled?,
          },
          FULL_STORY_ENABLED: fullstory_enabled_for_session?(session),
          RAILS_ENVIRONMENT: Canvas.environment
        }
        @js_env[:IN_PACED_COURSE] = @context.enable_course_paces? if @context.try(:enable_course_paces?)

        unless SentryExtensions::Settings.settings.blank?
          @js_env[:SENTRY_FRONTEND] = {
            dsn: SentryExtensions::Settings.settings[:frontend_dsn],
            org_slug: SentryExtensions::Settings.settings[:org_slug],
            base_url: SentryExtensions::Settings.settings[:base_url],
            normalized_route: @normalized_route,

            errors_sample_rate: Setting.get("sentry_frontend_errors_sample_rate", "0.0"),
            traces_sample_rate: Setting.get("sentry_frontend_traces_sample_rate", "0.0"),
            url_deny_pattern: Setting.get("sentry_frontend_url_deny_pattern", ""), # regexp

            # these values need to correlate with the backend for Sentry features to work properly
            revision: "canvas-lms@#{Canvas.semver_revision}"
          }
        end

        dynamic_settings_tree = DynamicSettings.find(tree: :private)
        if dynamic_settings_tree["api_gateway_enabled"] == "true"
          @js_env[:API_GATEWAY_URI] = dynamic_settings_tree["api_gateway_uri"]
        end

        if dynamic_settings_tree["frontend_data_collection_endpoint"]
          @js_env[:DATA_COLLECTION_ENDPOINT] = dynamic_settings_tree["frontend_data_collection_endpoint"]
        end

        @js_env[:flashAlertTimeout] = 1.day.in_milliseconds if @current_user&.prefers_no_toast_timeout?
        @js_env[:KILL_JOY] = @domain_root_account.kill_joy? if @domain_root_account&.kill_joy?

        cached_features = cached_js_env_account_features

        @js_env[:DIRECT_SHARE_ENABLED] = @context.respond_to?(:grants_right?) && @context.grants_right?(@current_user, session, :direct_share)
        @js_env[:CAN_VIEW_CONTENT_SHARES] = @current_user&.can_view_content_shares?
        @js_env[:FEATURES] = cached_features.merge(
          canvas_k6_theme: @context.try(:feature_enabled?, :canvas_k6_theme)
        )
        @js_env[:current_user] = @current_user ? Rails.cache.fetch(["user_display_json", @current_user].cache_key, expires_in: 1.hour) { user_display_json(@current_user, :profile, [:avatar_is_fallback]) } : {}
        @js_env[:page_view_update_url] = page_view_path(@page_view.id, page_view_token: @page_view.token) if @page_view
        @js_env[:IS_LARGE_ROSTER] = true if !@js_env[:IS_LARGE_ROSTER] && @context.respond_to?(:large_roster?) && @context.large_roster?
        @js_env[:context_asset_string] = @context.try(:asset_string) unless @js_env[:context_asset_string]
        @js_env[:ping_url] = polymorphic_url([:api_v1, @context, :ping]) if @context.is_a?(Course)
        if params[:session_timezone].present? && supported_timezones.include?(params[:session_timezone])
          timezone = context_timezone = params[:session_timezone]
        else
          timezone = Time.zone.tzinfo.identifier unless @js_env[:TIMEZONE]
          context_timezone = @context.time_zone.tzinfo.identifier if !@js_env[:CONTEXT_TIMEZONE] && @context.respond_to?(:time_zone) && @context.time_zone.present?
        end
        @js_env[:TIMEZONE] = timezone
        @js_env[:CONTEXT_TIMEZONE] = context_timezone
        unless @js_env[:LOCALES]
          I18n.set_locale_with_localizer
          @js_env[:LOCALES] = I18n.fallbacks[I18n.locale].map(&:to_s)
          @js_env[:BIGEASY_LOCALE] = I18n.bigeasy_locale
          @js_env[:FULLCALENDAR_LOCALE] = I18n.fullcalendar_locale
          @js_env[:MOMENT_LOCALE] = I18n.moment_locale
        end

        @js_env[:lolcalize] = true if ENV["LOLCALIZE"]
        @js_env[:rce_auto_save_max_age_ms] = Setting.get("rce_auto_save_max_age_ms", 1.day.to_i * 1000).to_i
        @js_env[:FEATURES][:new_math_equation_handling] = use_new_math_equation_handling?
        @js_env[:K5_USER] = k5_user?
        @js_env[:USE_CLASSIC_FONT] = @context.is_a?(Course) ? @context.account.use_classic_font_in_k5? : use_classic_font?
        @js_env[:K5_HOMEROOM_COURSE] = @context.is_a?(Course) && @context.elementary_homeroom_course?
        @js_env[:K5_SUBJECT_COURSE] = @context.is_a?(Course) && @context.elementary_subject_course?
        @js_env[:LOCALE_TRANSLATION_FILE] = ::Canvas::Cdn.registry.url_for("javascripts/translations/#{@js_env[:LOCALES].first}.json")
      end
    end

    add_to_js_env(hash, @js_env, overwrite)

    @js_env
  end
  helper_method :js_env

  def group_information
    if @context.is_a?(Group) &&
       can_do(@context, @current_user, :manage) &&
       @context.group_category &&
       @context.group_category.groups &&
       @context.group_category.groups.active

      @context.group_category.groups.active.sort_by(&:name).pluck(:id, :name).map { |item| { id: item[0], label: item[1] } }
    end
  end
  private :group_information

  # put feature checks on Account.site_admin and @domain_root_account that we're loading for every page in here
  # so altogether we can get them faster the vast majority of the time
  JS_ENV_SITE_ADMIN_FEATURES = %i[
    featured_help_links
    lti_platform_storage
<<<<<<< HEAD
    scale_equation_images
    buttons_and_icons_cropper
=======
>>>>>>> 87563733
    calendar_series
    account_level_blackout_dates
    rce_ux_improvements
    render_both_to_do_lists
    course_paces_redesign
    course_paces_for_students
<<<<<<< HEAD
    rce_better_paste
=======
>>>>>>> 87563733
    module_publish_menu
    explicit_latex_typesetting
    dev_key_oidc_alert
    rce_new_external_tool_dialog_in_canvas
    rce_show_studio_media_options
<<<<<<< HEAD
    rce_improved_placeholders
=======
>>>>>>> 87563733
    media_links_use_attachment_id
    auto_subscribe_account_calendars
    account_calendars_planner_support
  ].freeze
  JS_ENV_ROOT_ACCOUNT_FEATURES = %i[
    product_tours
<<<<<<< HEAD
    files_dnd
=======
>>>>>>> 87563733
    usage_rights_discussion_topics
    granular_permissions_manage_users
    create_course_subaccount_picker
    lti_deep_linking_module_index_menu_modal
    lti_multiple_assignment_deep_linking
    buttons_and_icons_root_account
    extended_submission_state
    scheduled_page_publication
    send_usage_metrics
    rce_transform_loaded_content
    lti_assignment_page_line_items
<<<<<<< HEAD
=======
    mobile_offline_mode
>>>>>>> 87563733
  ].freeze
  JS_ENV_BRAND_ACCOUNT_FEATURES = [
    :embedded_release_notes
  ].freeze
  JS_ENV_FEATURES_HASH = Digest::SHA256.hexdigest([JS_ENV_SITE_ADMIN_FEATURES + JS_ENV_ROOT_ACCOUNT_FEATURES + JS_ENV_BRAND_ACCOUNT_FEATURES].sort.join(",")).freeze
  def cached_js_env_account_features
    # can be invalidated by a flag change on site admin, the domain root account, or the brand config account
    MultiCache.fetch(["js_env_account_features",
                      JS_ENV_FEATURES_HASH,
                      Account.site_admin.cache_key(:feature_flags),
                      @domain_root_account&.cache_key(:feature_flags),
                      brand_config_account&.cache_key(:feature_flags)].cache_key) do
      results = {}
      JS_ENV_SITE_ADMIN_FEATURES.each do |f|
        results[f] = Account.site_admin.feature_enabled?(f)
      end
      JS_ENV_ROOT_ACCOUNT_FEATURES.each do |f|
        results[f] = !!@domain_root_account&.feature_enabled?(f)
      end
      JS_ENV_BRAND_ACCOUNT_FEATURES.each do |f|
        results[f] = !!brand_config_account&.feature_enabled?(f)
      end
      results
    end
  end

  def add_to_js_env(hash, jsenv, overwrite)
    hash.each do |k, v|
      if jsenv[k] && jsenv[k] != v && !overwrite
        raise "js_env key #{k} is already taken"
      else
        jsenv[k] = v
      end
    end
  end

  def render_js_env
    res = StringifyIds.recursively_stringify_ids(js_env.clone).to_json
    @js_env_has_been_rendered = true
    res
  end
  helper_method :render_js_env

  # add keys to JS environment necessary for the RCE at the given risk level
  def rce_js_env_base(domain: request.host_with_port, user: @current_user, context: @context)
    Services::RichContent.env_for(
      user: user,
      domain: domain,
      real_user: @real_current_user,
      context: context
    )
  end

  def rce_js_env(domain: request.host_with_port)
    rce_env_hash = rce_js_env_base
    if @context.is_a?(Course)
      rce_env_hash[:RICH_CONTENT_FILES_TAB_DISABLED] = !@context.grants_right?(@current_user, session, :read_as_admin) &&
                                                       !tab_enabled?(@context.class::TAB_FILES, no_render: true)
    end
    account = Context.get_account(@context)
    rce_env_hash[:RICH_CONTENT_INST_RECORD_TAB_DISABLED] = account ? account.disable_rce_media_uploads? : false
    js_env(rce_env_hash, true) # Allow overriding in case this gets called more than once
  end
  helper_method :rce_js_env

  def conditional_release_js_env(assignment = nil, includes: [])
    currentContext = @context
    if currentContext.is_a?(Group)
      currentContext = @context.context
    end
    return unless ConditionalRelease::Service.enabled_in_context?(currentContext)

    cr_env = ConditionalRelease::Service.env_for(
      currentContext,
      @current_user,
      session: session,
      assignment: assignment,
      includes: includes
    )
    js_env(cr_env)
  end
  helper_method :conditional_release_js_env

  def set_student_context_cards_js_env
    js_env(
      STUDENT_CONTEXT_CARDS_ENABLED: true,
      student_context_card_tools: external_tools_display_hashes(:student_context_card)
    )
  end

  def external_tools_display_hashes(type, context = @context, custom_settings = [], tool_ids: nil)
    return [] if context.is_a?(Group)

    context = context.account if context.is_a?(User)
    tools = GuardRail.activate(:secondary) do
      Lti::ContextToolFinder.all_tools_for(context, { placements: type,
                                                      root_account: @domain_root_account,
                                                      current_user: @current_user,
                                                      tool_ids: tool_ids }).to_a
    end

    tools.select! do |tool|
      tool.visible_with_permission_check?(type, @current_user, context, session) &&
        tool.feature_flag_enabled?(context)
    end

    tools.map do |tool|
      external_tool_display_hash(tool, type, {}, context, custom_settings)
    end
  end
  helper_method :external_tools_display_hashes

  def external_tool_display_hash(tool, type, url_params = {}, context = @context, custom_settings = [])
    url_params = {
      id: tool.id,
      launch_type: type
    }.merge(url_params)

    hash = {
      id: tool.id,
      title: tool.label_for(type, I18n.locale),
      base_url: polymorphic_url([context, :external_tool], url_params),
    }
    hash[:tool_id] = tool.tool_id if tool.tool_id.present?

    extension_settings = [:icon_url, :canvas_icon_class] | custom_settings
    extension_settings.each do |setting|
      hash[setting] = tool.extension_setting(type, setting)
    end
    hash[:base_title] = tool.default_label(I18n.locale) if custom_settings.include?(:base_title)
    hash[:external_url] = tool.url if custom_settings.include?(:external_url)
    hash
  end
  helper_method :external_tool_display_hash

  def k12?
    @domain_root_account&.feature_enabled?(:k12)
  end
  helper_method :k12?

  def grading_periods?
    !!@context.try(:grading_periods?)
  end
  helper_method :grading_periods?

  def setup_master_course_restrictions(objects, course, user_can_edit: false)
    return unless course.is_a?(Course) && (user_can_edit || course.grants_right?(@current_user, session, :read_as_admin))

    if MasterCourses::MasterTemplate.is_master_course?(course)
      MasterCourses::Restrictor.preload_default_template_restrictions(objects, course)
      :master # return master/child status
    elsif MasterCourses::ChildSubscription.is_child_course?(course)
      MasterCourses::Restrictor.preload_child_restrictions(objects)
      :child
    end
  end
  helper_method :setup_master_course_restrictions

  def set_master_course_js_env_data(object, course)
    return unless object.respond_to?(:master_course_api_restriction_data) && object.persisted?

    status = setup_master_course_restrictions([object], course)
    return unless status

    # we might have to include more information about the object here to make it easier to plug a common component in
    data = object.master_course_api_restriction_data(status)
    if status == :master
      data[:default_restrictions] = MasterCourses::MasterTemplate.full_template_for(course).default_restrictions_for(object)
    end
    js_env(MASTER_COURSE_DATA: data)
  end
  helper_method :set_master_course_js_env_data

  def load_blueprint_courses_ui
    return if js_env[:BLUEPRINT_COURSES_DATA]
    return unless @context.is_a?(Course) && @context.grants_right?(@current_user, :manage)

    is_child = MasterCourses::ChildSubscription.is_child_course?(@context)
    is_master = MasterCourses::MasterTemplate.is_master_course?(@context)

    return unless is_master || is_child

    js_bundle(is_master ? :blueprint_course_master : :blueprint_course_child)
    css_bundle :blueprint_courses

    master_course = is_master ? @context : MasterCourses::MasterTemplate.master_course_for_child_course(@context)
    if master_course.nil?
      # somehow the is_child_course? value is cached but we can't actually find the subscription so clear the cache and bail
      Rails.cache.delete(MasterCourses::ChildSubscription.course_cache_key(@context))
      return
    end
    bc_data = {
      isMasterCourse: is_master,
      isChildCourse: is_child,
      accountId: @context.account.id,
      masterCourse: master_course.slice(:id, :name, :enrollment_term_id),
      course: @context.slice(:id, :name, :enrollment_term_id),
    }
    if is_master
      can_manage = @context.account.grants_right?(@current_user, :manage_master_courses)
      bc_data.merge!(
        subAccounts: @context.account.sub_accounts.pluck(:id, :name).map { |id, name| { id: id, name: name } },
        terms: @context.account.root_account.enrollment_terms.active.to_a.map { |term| { id: term.id, name: term.name } },
        canManageCourse: can_manage,
        canAutoPublishCourses: can_manage
      )
    end
    js_env BLUEPRINT_COURSES_DATA: bc_data
    if is_master && js_env.key?(:NEW_USER_TUTORIALS)
      js_env[:NEW_USER_TUTORIALS][:is_enabled] = false
    end
  end
  helper_method :load_blueprint_courses_ui

  def load_content_notices
    if @context.respond_to?(:content_notices)
      notices = @context.content_notices(@current_user)
      if notices.any?
        js_env CONTENT_NOTICES: notices.map { |notice|
          {
            tag: notice.tag,
            variant: notice.variant || "info",
            text: notice.text.is_a?(Proc) ? notice.text.call : notice.text,
            link_text: notice.link_text.is_a?(Proc) ? notice.link_text.call : notice.link_text,
            link_target: notice.link_target.is_a?(Proc) ? notice.link_target.call(@context) : notice.link_target
          }
        }
        js_bundle :content_notices
        return true
      end
    end
    false
  end
  helper_method :load_content_notices

  def editing_restricted?(content, edit_type = :any)
    return false unless content.respond_to?(:editing_restricted?)

    content.editing_restricted?(edit_type)
  end
  helper_method :editing_restricted?

  def tool_dimensions
    tool_dimensions = { selection_width: "100%", selection_height: "100%" }

    link_settings = @tag&.link_settings || {}

    tool_dimensions.each do |k, _v|
      # it may happen that we get "link_settings"=>{"selection_width"=>"", "selection_height"=>""}
      if link_settings[k.to_s].present?
        tool_dimensions[k] = link_settings[k.to_s]
      elsif @tool.settings[k] && @tool.settings[k] != 0
        # ContextExternalTool#normalize_sizes! converts settings[:selection_width] and settings[:selection_height] to integer
        tool_dimensions[k] = @tool.settings[k]
      end

      tool_dimensions[k] = tool_dimensions[k].to_s << "px" unless /%|px/.match?(tool_dimensions[k].to_s)
    end

    tool_dimensions
  end
  private :tool_dimensions

  # Reject the request by halting the execution of the current handler
  # and returning a helpful error message (and HTTP status code).
  #
  # @param [String] cause
  #   The reason the request is rejected for.
  # @param [Optional, Integer|Symbol, Default :bad_request] status
  #   HTTP status code or symbol.
  def reject!(cause, status = :bad_request)
    raise RequestError.new(cause, status)
  end

  # returns the user actually logged into canvas, even if they're currently masquerading
  #
  # This is used by the google docs integration, among other things --
  # having @real_current_user first ensures that a masquerading user never sees the
  # masqueradee's files, but in general you may want to block access to google
  # docs for masqueraders earlier in the request
  def logged_in_user
    @real_current_user || @current_user
  end
  helper_method :logged_in_user

  def not_fake_student_user
    @current_user&.fake_student? ? logged_in_user : @current_user
  end

  def rescue_action_dispatch_exception
    rescue_action_in_public(request.env["action_dispatch.exception"])
  end

  # used to generate context-specific urls without having to
  # check which type of context it is everywhere
  def named_context_url(context, name, *opts)
    if context.is_a?(UserProfile)
      name = name.to_s.sub(/context/, "profile")
    else
      klass = context.class.base_class
      name = name.to_s.sub(/context/, klass.name.underscore)
      opts.unshift(context)
    end
    opts.push({}) unless opts[-1].is_a?(Hash)
    include_host = opts[-1].delete(:include_host)
    unless include_host
      # rubocop:disable Style/RescueModifier
      opts[-1][:host] = context.host_name rescue nil
      # rubocop:enable Style/RescueModifier
      opts[-1][:only_path] = true unless name.end_with?("_path")
    end
    send name, *opts
  end

  def self.promote_view_path(path)
    self.view_paths = view_paths.to_ary.reject { |p| p.to_s == path }
    prepend_view_path(path)
  end

  # the way classic quizzes copies question data from the page into the
  # edit form causes the elements added for a11y to get duplicated
  # and other misadventures that caused 4 hotfixes in 3 days.
  # Let's just not use the new math handling there.
  def use_new_math_equation_handling?
    !(params[:controller] == "quizzes/quizzes" && params[:action] == "edit") &&
      params[:controller] != "question_banks" &&
      params[:controller] != "eportfolio_entries"
  end

  def user_url(*opts)
    (opts[0] == @current_user) ? user_profile_url(@current_user) : super
  end

  protected

  # we track the cost of each request in RequestThrottle in order
  # to rate limit clients that are abusing the API.  Some actions consume
  # time or resources that are not well represented by simple time/cpu
  # benchmarks, so you can use this method to increase the perceived cost
  # of a request by an arbitrary amount.  For an anchor, rate limiting
  # kicks in when a user has exceeded 600 arbitrary units of cost (it's
  # a leaky bucket, go see RequestThrottle), so using an 'amount'
  # param of 600, for example, would max out the bucket immediately
  def increment_request_cost(amount)
    current_cost = request.env["extra-request-cost"] || 0
    request.env["extra-request-cost"] = current_cost + amount
  end

  def assign_localizer
    I18n.localizer = lambda do
      context_hash = {
        context: @context,
        user: not_fake_student_user,
        root_account: @domain_root_account
      }
      if request.present?
        # if for some reason this gets stuck
        # as global state on I18n (cleanup failure), we don't want it to
        # explode trying to access a non-existant request.
        context_hash[:session_locale] = session[:locale]
        context_hash[:session_timezone] = session[:timezone]
        context_hash[:accept_language] = request.headers["Accept-Language"]
      else
        logger.warn("[I18N] localizer executed from context-less controller")
      end
      infer_locale context_hash
    end
  end

  def set_locale
    store_session_locale
    assign_localizer
    yield if block_given?
  ensure
    I18n.localizer = nil
  end

  def set_timezone
    store_session_timezone
    yield if block_given?
  end

  def enable_request_cache(&block)
    RequestCache.enable(&block)
  end

  def batch_statsd(&block)
    InstStatsd::Statsd.batch(&block)
  end

  def compute_http_cost
    CanvasHttp.reset_cost!
    yield
  ensure
    if CanvasHttp.cost > 0
      cost_weight = Setting.get("canvas_http_cost_weight", "1.0").to_f
      increment_request_cost(CanvasHttp.cost * cost_weight)
    end
  end

  def clear_idle_connections
    Canvas::Redis.clear_idle_connections
  end

  def annotate_apm
    Canvas::Apm.annotate_trace(
      Shard.current,
      @domain_root_account,
      RequestContext::Generator.request_id,
      @current_user
    )
  end

  def annotate_sentry
    Sentry.set_tags({
                      db_cluster: @domain_root_account&.shard&.database_server&.id
                    })
  end

  def store_session_locale
    return unless (locale = params[:session_locale])

    supported_locales = I18n.available_locales.map(&:to_s)
    session[:locale] = locale if supported_locales.include? locale
  end

  def store_session_timezone
    return unless (timezone = params[:session_timezone])

    session[:timezone] = timezone if supported_timezones.include? params[:session_timezone]
  end

  def init_body_classes
    @body_classes = []
  end

  def set_user_id_header
    headers["X-Canvas-User-Id"] ||= @current_user.global_id.to_s if @current_user
    headers["X-Canvas-Real-User-Id"] ||= @real_current_user.global_id.to_s if @real_current_user
  end

  def append_to_header(header, value)
    headers[header] = (headers[header] || "") + value
    headers[header]
  end

  # make things requested from jQuery go to the "format.js" part of the "respond_to do |format|" block
  # see http://codetunes.com/2009/01/31/rails-222-ajax-and-respond_to/ for why
  def fix_xhr_requests
    request.format = :js if request.xhr? && request.format == :html && !params[:html_xhr]
  end

  # scopes all time objects to the user's specified time zone
  def set_time_zone
    user = not_fake_student_user
    if user && user.time_zone.present?
      Time.zone = user.time_zone
      if Time.zone && Time.zone.name == "UTC" && user.time_zone && user.time_zone.name.match(/\s/)
        Time.zone = user.time_zone.name.split(/\s/)[1..].join(" ") rescue nil
      end
    else
      Time.zone = @domain_root_account && @domain_root_account.default_time_zone
    end
  end

  # retrieves the root account for the given domain
  def load_account
    @domain_root_account = request.env["canvas.domain_root_account"] || LoadAccount.default_domain_root_account
    @files_domain = request.host_with_port != HostUrl.context_host(@domain_root_account) && HostUrl.is_file_host?(request.host_with_port)
    @domain_root_account
  end

  def respect_account_privacy
    return if login_request?

    return unless @domain_root_account.present? && @domain_root_account.settings[:require_user]

    require_user
  end

  # This can be appended to with << if needed
  def csp_frame_ancestors
    @csp_frame_ancestors ||= [].tap do |list|
      # Allow iframing on all vanity domains as well as the canonical one
      unless @domain_root_account.nil?
        list.concat HostUrl.context_hosts(@domain_root_account, request.host)
      end
    end
  end

  def set_response_headers
    # we can't block frames on the files domain, since files domain requests
    # are typically embedded in an iframe in canvas, but the hostname is
    # different
    if !files_domain? && Setting.get("block_html_frames", "true") == "true" && !@embeddable
      append_to_header("Content-Security-Policy", "frame-ancestors 'self' #{csp_frame_ancestors&.uniq&.join(" ")};")
    end
    headers["Strict-Transport-Security"] = "max-age=31536000" if request.ssl?
    RequestContext::Generator.store_request_meta(request, @context, @sentry_trace)
    true
  end

  def files_domain?
    !!@files_domain
  end

  def check_pending_otp
    if session[:pending_otp] && params[:controller] != "login/otp"
      return render plain: "Please finish logging in", status: :forbidden if request.xhr?

      reset_session
      redirect_to login_url
    end
  end

  def tab_enabled?(id, opts = {})
    return true unless @context.respond_to?(:tabs_available)

    valid = Rails.cache.fetch(["tab_enabled4", id, @context, @current_user, @domain_root_account, session[:enrollment_uuid]].cache_key) do
      @context.tabs_available(@current_user,
                              session: session,
                              include_hidden_unused: true,
                              root_account: @domain_root_account,
                              only_check: [id]).any? { |t| t[:id] == id }
    end
    render_tab_disabled unless valid || opts[:no_render]
    valid
  end

  def render_tab_disabled
    msg = tab_disabled_message(@context)
    respond_to do |format|
      format.html do
        flash[:notice] = msg
        redirect_to named_context_url(@context, :context_url)
      end
      format.json do
        render json: { message: msg }, status: :not_found
      end
    end
  end

  def tab_disabled_message(context)
    case context
    when Account
      t "#application.notices.page_disabled_for_account", "That page has been disabled for this account"
    when Course
      t "#application.notices.page_disabled_for_course", "That page has been disabled for this course"
    when Group
      t "#application.notices.page_disabled_for_group", "That page has been disabled for this group"
    else
      t "#application.notices.page_disabled", "That page has been disabled"
    end
  end

  def require_password_session
    if session[:used_remember_me_token]
      flash[:warning] = t "#application.warnings.please_log_in", "For security purposes, please enter your password to continue"
      store_location
      redirect_to login_url
      return false
    end
    true
  end

  def run_login_hooks
    LoginHooks.run_hooks(request)
  end

  # checks the authorization policy for the given object using
  # the vendor/plugins/adheres_to_policy plugin.  If authorized,
  # returns true, otherwise renders unauthorized messages and returns
  # false.  To be used as follows:
  # if authorized_action(object, @current_user, :update)
  #   render
  # end
  def authorized_action(object, actor, rights)
    can_do = object.grants_any_right?(actor, session, *Array(rights))
    render_unauthorized_action unless can_do
    can_do
  end
  alias_method :authorized_action?, :authorized_action

  def fix_ms_office_redirects
    if ms_office?
      # Office will follow 302's internally, until it gets to a 200. _then_ it will pop it out
      # to a web browser - but you've lost your cookies! This breaks not only store_location,
      # but in the case of delegated authentication where the provider does an additional
      # redirect storing important information in session, makes it impossible to log in at all
      render plain: "", status: :ok
      return false
    end
    true
  end

  # Render a general error page with the given details.
  # Arguments of this method must be translated
  def render_error_with_details(title:, summary: nil, directions: nil)
    render(
      "shared/errors/error_with_details",
      locals: {
        title: title,
        summary: summary,
        directions: directions
      }
    )
  end

  def render_unauthorized_action
    respond_to do |format|
      @show_left_side = false
      clear_crumbs
      path_params = request.path_parameters
      path_params[:format] = nil
      @headers = !!@current_user if @headers != false
      @files_domain = @account_domain && @account_domain.host_type == "files"
      format.any(:html, :pdf) do
        return unless fix_ms_office_redirects

        store_location
        return redirect_to login_url(params.permit(:authentication_provider)) if !@files_domain && !@current_user

        if @context.is_a?(Course) && @context_enrollment
          if @context_enrollment.enrollment_state&.pending?
            start_date = @context_enrollment.available_at
          end
          if @context.claimed?
            @unauthorized_message = t("#application.errors.unauthorized.unpublished", "This course has not been published by the instructor yet.")
            @unauthorized_reason = :unpublished
          elsif start_date && start_date > Time.now.utc
            @unauthorized_message = t("#application.errors.unauthorized.not_started_yet", "The course you are trying to access has not started yet.  It will start %{date}.", date: TextHelper.date_string(start_date))
            @unauthorized_reason = :unpublished
          end
        end

        render "shared/unauthorized", status: :unauthorized, content_type: Mime::Type.lookup("text/html"), formats: :html
      end
      format.zip { redirect_to(url_for(path_params)) }
      format.json { render_json_unauthorized }
      format.all { render plain: "Unauthorized", status: :unauthorized }
    end
    set_no_cache_headers
  end

  def verified_user_check
    if @domain_root_account&.user_needs_verification?(@current_user) # disable tools before verification
      if @current_user
        render_unverified_error(
          t("user not authorized to perform that action until verifying email"),
          t("Complete registration by clicking the “finish the registration process” link sent to your email.")
        )
      else
        render_unverified_error(
          t("must be logged in and registered to perform that action"),
          t("Please Log in to view this content")
        )
      end
      false
    else
      true
    end
  end

  def render_unverified_error(json_message, flash_message)
    respond_to do |format|
      format.json do
        render json: {
                 status: "unverified",
                 errors: [{ message: json_message }]
               },
               status: :unauthorized
      end
      format.all do
        flash[:warning] = flash_message
        redirect_to_referrer_or_default(root_url)
      end
    end
    set_no_cache_headers
  end

  # To be used as a before_action, requires controller or controller actions
  # to have their urls scoped to a context in order to be valid.
  # So /courses/5/assignments or groups/1/assignments would be valid, but
  # not /assignments
  def require_context(user_scope: nil)
    get_context(user_scope: user_scope)
    unless @context
      if @context_is_current_user
        store_location
        redirect_to login_url
      elsif params[:context_id]
        raise ActiveRecord::RecordNotFound, "Cannot find #{params[:context_type] || "Context"} for ID: #{params[:context_id]}"
      else
        raise ActiveRecord::RecordNotFound, "Context is required, but none found"
      end
    end
    !@context.nil?
  end

  def require_context_and_read_access
    require_context && authorized_action(@context, @current_user, :read)
  end

  helper_method :clean_return_to

  def require_account_context
    require_context_type(Account)
  end

  def require_course_context
    require_context_type(Course)
  end

  def require_context_type(klass)
    unless require_context && @context.is_a?(klass)
      raise ActiveRecord::RecordNotFound, "Context must be of type '#{klass}'"
    end

    true
  end

  MAX_ACCOUNT_LINEAGE_TO_SHOW_IN_CRUMBS = 3

  GET_CONTEXT_GRAPHQL_OPERATION_NAMES = %w[CreateSubmission CreateDiscussionEntry].freeze

  # Can be used as a before_action, or just called from controller code.
  # Assigns the variable @context to whatever context the url is scoped
  # to.  So /courses/5/assignments would have a @context=Course.find(5).
  # Also assigns @context_membership to the membership type of @current_user
  # if @current_user is a member of the context.
  def get_context(user_scope: nil)
    GuardRail.activate(:secondary) do
      unless @context
        if params[:course_id] || (request.url.include?("/graphql") && GET_CONTEXT_GRAPHQL_OPERATION_NAMES.include?(params[:operationName]))

          @context = params[:course_id] ? api_find(Course.active, params[:course_id]) : pull_context_course
          return if @context.nil? # When doing pull_context_course it's possible to get a nil context, if that happen, we don't want to continue.

          @context.root_account = @domain_root_account if @context.root_account_id == @domain_root_account.id # no sense in refetching it
          params[:context_id] = params[:course_id]
          params[:context_type] = "Course"
          if @context && @current_user
            @context_enrollment = @context.enrollments.where(user_id: @current_user).joins(:enrollment_state)
                                          .order(Enrollment.state_by_date_rank_sql, Enrollment.type_rank_sql).readonly(false).first
          end
          @context_membership = @context_enrollment
          check_for_readonly_enrollment_state
        elsif params[:account_id] || (is_a?(AccountsController) && (params[:account_id] = params[:id]))
          @context = api_find(Account.active, params[:account_id])
          params[:context_id] = @context.id
          params[:context_type] = "Account"
          @context_enrollment = @context.account_users.active.where(user_id: @current_user.id).first if @context && @current_user
          @context_membership = @context_enrollment
          @account = @context
        elsif params[:group_id]
          @context = api_find(Group.active, params[:group_id])
          params[:context_id] = params[:group_id]
          params[:context_type] = "Group"
          @context_enrollment = @context.group_memberships.where(user_id: @current_user).first if @context && @current_user
          @context_membership = @context_enrollment
        elsif params[:user_id] || (is_a?(UsersController) && (params[:user_id] = params[:id]))
          @context = api_find(user_scope || User.active, params[:user_id])
          params[:context_id] = params[:user_id]
          params[:context_type] = "User"
          @context_membership = @context if @context == @current_user
        elsif params[:course_section_id] || (is_a?(SectionsController) && (params[:course_section_id] = params[:id]))
          params[:context_id] = params[:course_section_id]
          params[:context_type] = "CourseSection"
          @context = api_find(CourseSection, params[:course_section_id])
        elsif request.path.start_with?("/profile") || request.path == "/" || request.path.start_with?("/dashboard/files") || request.path.start_with?("/calendar") || request.path.start_with?("/assignments") || request.path.start_with?("/files") || request.path == "/api/v1/calendar_events/visible_contexts"
          # ^ this should be split out into things on the individual controllers
          @context_is_current_user = true
          @context = @current_user
          @context_membership = @context
        end

        assign_localizer if @context.present?

        if request.format.html?
          if @context.is_a?(Account) && !@context.root_account?
            account_chain = @context.account_chain.to_a.select { |a| a.grants_right?(@current_user, session, :read) }
            account_chain.slice!(0) # the first element is the current context
            count = account_chain.length
            account_chain.reverse.each_with_index do |a, idx|
              if idx == 1 && count >= MAX_ACCOUNT_LINEAGE_TO_SHOW_IN_CRUMBS
                add_crumb(I18n.t("#lib.text_helper.ellipsis", "..."), nil)
              elsif count >= MAX_ACCOUNT_LINEAGE_TO_SHOW_IN_CRUMBS && idx > 0 && idx <= count - MAX_ACCOUNT_LINEAGE_TO_SHOW_IN_CRUMBS
                next
              else
                add_crumb(a.short_name, account_url(a.id), id: "crumb_#{a.asset_string}")
              end
            end
          end

          if @context.respond_to?(:short_name)
            crumb_url = named_context_url(@context, :context_url) if @context.grants_right?(@current_user, session, :read)
            add_crumb(@context.nickname_for(@current_user, :short_name), crumb_url)
          end

          @set_badge_counts = true
        end
      end

      # There is lots of interesting information set up in here, that we want
      # to place into the live events context.
      setup_live_events_context
    end
  end

  # This is used by a number of actions to retrieve a list of all contexts
  # associated with the given context.  If the context is a user then it will
  # include all the user's current contexts.
  # Assigns it to the variable @contexts
  def get_all_pertinent_contexts(opts = {})
    return if @already_ran_get_all_pertinent_contexts

    @already_ran_get_all_pertinent_contexts = true

    raise(ArgumentError, "Need a starting context") if @context.nil?

    @contexts = [@context]
    only_contexts = ActiveRecord::Base.parse_asset_string_list(opts[:only_contexts] || params[:only_contexts])
    if @context.is_a?(User)
      # we already know the user can read these courses and groups, so skip
      # the grants_right? check to avoid querying for the various memberships
      # again.
      enrollment_scope = Enrollment
                         .shard(opts[:cross_shard] ? @context.in_region_associated_shards : Shard.current)
                         .for_user(@context)
                         .current
                         .active_by_date
      enrollment_scope = enrollment_scope.where(course_id: @observed_course_ids) if @observed_course_ids
      include_groups = !!opts[:include_groups]
      group_ids = nil

      courses = []
      if only_contexts.present?
        # find only those courses and groups passed in the only_contexts
        # parameter, but still scoped by user so we know they have rights to
        # view them.
        course_ids = only_contexts["Course"]
        if course_ids.present?
          courses = Course
                    .shard(opts[:cross_shard] ? @context.in_region_associated_shards : Shard.current)
                    .joins(enrollments: :enrollment_state)
                    .merge(enrollment_scope.except(:joins))
                    .where(id: course_ids)
        end
        if include_groups
          group_ids = only_contexts["Group"]
          include_groups = group_ids.present?
        end
      else
        courses = Course
                  .shard(opts[:cross_shard] ? @context.in_region_associated_shards : Shard.current)
                  .joins(enrollments: :enrollment_state)
                  .merge(enrollment_scope.except(:joins))
      end

      groups = []
      if include_groups
        group_scope = @context.current_groups
        group_scope = group_scope.where(context_type: "Course", context_id: @observed_course_ids) if @observed_course_ids
        if group_ids
          Shard.partition_by_shard(group_ids) do |shard_group_ids|
            groups += group_scope.shard(Shard.current).where(id: shard_group_ids).to_a
          end
        else
          groups = group_scope.shard(opts[:cross_shard] ? @context.in_region_associated_shards : Shard.current).to_a
        end
      end
      groups = @context.filter_visible_groups_for_user(groups)

      if opts[:include_accounts]
        # reload @current_user to make sure we get a current value for their :enabled_account_calendars preference
        @current_user.reload
        accounts = @current_user.enabled_account_calendars
      end

      if opts[:favorites_first]
        favorite_course_ids = @context.favorite_context_ids("Course")
        courses = courses.sort_by { |c| [favorite_course_ids.include?(c.id) ? 0 : 1, Canvas::ICU.collation_key(c.name)] }
      end

      @contexts.concat courses
      @contexts.concat groups
      @contexts.concat(accounts || [])
    end

    include_contexts = opts[:include_contexts] || params[:include_contexts]
    include_contexts&.split(",")&.each do |include_context|
      # don't load it again if we've already got it
      next if @contexts.any? { |c| c.asset_string == include_context }

      context = Context.find_by_asset_string(include_context)
      @contexts << context if context&.grants_right?(@current_user, session, :read)
    end

    @contexts = @contexts.uniq
    Course.require_assignment_groups(@contexts)
    @context_enrollment = @context.membership_for_user(@current_user) if @context.respond_to?(:membership_for_user)
    @context_membership = @context_enrollment
  end

  def check_for_readonly_enrollment_state
    return unless request.format.html?

    if @context_enrollment.is_a?(Enrollment) && ["invited", "active"].include?(@context_enrollment.workflow_state) && action_name != "enrollment_invitation"
      state = @context_enrollment.state_based_on_date
      case state
      when :invited
        flash[:html_notice] = if @context_enrollment.available_at
                                t("You'll need to *accept the enrollment invitation* before you can fully participate in this course, starting on %{date}.",
                                  wrapper: view_context.link_to('\1', "#", "data-method" => "POST", "data-url" => course_enrollment_invitation_url(@context, accept: true)),
                                  date: datetime_string(@context_enrollment.available_at))
                              else
                                t("You'll need to *accept the enrollment invitation* before you can fully participate in this course.",
                                  wrapper: view_context.link_to('\1', "#", "data-method" => "POST", "data-url" => course_enrollment_invitation_url(@context, accept: true)))
                              end
      when :accepted
        flash[:html_notice] = t("This course hasn’t started yet. You will not be able to participate in this course until %{date}.",
                                date: datetime_string(@context_enrollment.available_at))
      end
    end
  end

  def set_badge_counts_for(context, user)
    return if @js_env && @js_env[:badge_counts].present?
    return unless context.present? && user.present?
    return unless context.respond_to?(:content_participation_counts) # just Course and Group so far

    js_env(badge_counts: badge_counts_for(context, user))
  end
  helper_method :set_badge_counts_for

  def badge_counts_for(context, user)
    badge_counts = {}
    ["Submission"].each do |type|
      participation_count = context.content_participation_counts
                                   .where(user_id: user.id, content_type: type).take
      participation_count ||= content_participation_count(context, type, user)
      badge_counts[type.underscore.pluralize] = participation_count.unread_count
    end
    badge_counts
  end

  def content_participation_count(context, type, user)
    GuardRail.activate(:primary) do
      ContentParticipationCount.create_or_update({ context: context, user: user, content_type: type })
    end
  end

  def get_upcoming_assignments(course)
    visible_assignments = AssignmentGroup.visible_assignments(
      @current_user,
      course,
      course.assignment_groups.active
    )

    log_course(course)
    sorter = SortsAssignments.new(
      assignments_scope: visible_assignments,
      user: @current_user,
      session: session,
      course: course
    )
    sorter.assignments(:upcoming) do |assignments|
      assignments.group("assignments.id").order("MIN(submissions.cached_due_date) ASC").to_a
    end
  end

  def log_course(course)
    log_asset_access(["assignments", course], "assignments", "other")
  end

  # Calculates the file storage quota for @context
  def get_quota(context = nil)
    quota_params = Attachment.get_quota(context || @context)
    @quota = quota_params[:quota]
    @quota_used = quota_params[:quota_used]
  end

  # Renders a quota exceeded message if the @context's quota is exceeded
  def quota_exceeded(context = nil, redirect = nil)
    context ||= @context
    redirect ||= root_url
    get_quota(context)
    if response.body.size + @quota_used > @quota
      error = case context
              when Account
                t "#application.errors.quota_exceeded_account", "Account storage quota exceeded"
              when Course
                t "#application.errors.quota_exceeded_course", "Course storage quota exceeded"
              when Group
                t "#application.errors.quota_exceeded_group", "Group storage quota exceeded"
              when User
                t "#application.errors.quota_exceeded_user", "User storage quota exceeded"
              else
                t "#application.errors.quota_exceeded", "Storage quota exceeded"
              end
      respond_to do |format|
        flash[:error] = error unless request.format.to_s == "text/plain"
        format.html { redirect_to redirect }
        format.json { render json: { errors: { base: error } }, status: :bad_request }
        format.text { render json: { errors: { base: error } }, status: :bad_request }
      end
      return true
    end
    false
  end

  # Used to retrieve the context from a :feed_code parameter.  These
  # :feed_code attributes are keyed off the object type and the object's
  # uuid.  Using the uuid attribute gives us an unguessable url so
  # that we can offer the feeds without requiring password authentication.
  def get_feed_context(opts = {})
    pieces = params[:feed_code].split("_", 2)
    if params[:feed_code].start_with?("group_membership")
      pieces = ["group_membership", params[:feed_code].split("_", 3)[-1]]
    end
    @context = nil
    @problem = nil
    case pieces[0]
    when "enrollment"
      @enrollment = Enrollment.where(uuid: pieces[1]).first if pieces[1]
      @context_type = "Course"
      if !@enrollment
        @problem = t "#application.errors.mismatched_verification_code", "The verification code does not match any currently enrolled user."
      elsif @enrollment.course && !@enrollment.course.available?
        @problem = t "#application.errors.feed_unpublished_course", "Feeds for this course cannot be accessed until it is published."
      end
      @context = @enrollment.course unless @problem
      @current_user = @enrollment.user unless @problem
    when "group_membership"
      @membership = GroupMembership.active.where(uuid: pieces[1]).first if pieces[1]
      @context_type = "Group"
      if !@membership
        @problem = t "#application.errors.mismatched_verification_code", "The verification code does not match any currently enrolled user."
      elsif @membership.group && !@membership.group.available?
        @problem = t "#application.errors.feed_unpublished_group", "Feeds for this group cannot be accessed until it is published."
      end
      @context = @membership.group unless @problem
      @current_user = @membership.user unless @problem
    when "user"
      find_user_from_uuid(pieces[1])
      @problem = t "#application.errors.invalid_verification_code", "The verification code is invalid." unless @current_user
      @context = @current_user
    else
      @context_type = pieces[0].classify
      if Context::CONTEXT_TYPES.include?(@context_type.to_sym)
        @context_class = Object.const_get(@context_type, false)
        @context = @context_class.where(uuid: pieces[1]).first if pieces[1]
      end
      if !@context
        @problem = t "#application.errors.invalid_verification_code", "The verification code is invalid."
      elsif (!@context.is_public rescue false) && (!@context.respond_to?(:uuid) || pieces[1] != @context.uuid)
        @problem = case @context_type
                   when "course"
                     t "#application.errors.feed_private_course", "The matching course has gone private, so public feeds like this one will no longer be visible."
                   when "group"
                     t "#application.errors.feed_private_group", "The matching group has gone private, so public feeds like this one will no longer be visible."
                   else
                     t "#application.errors.feed_private", "The matching context has gone private, so public feeds like this one will no longer be visible."
                   end
      end
      @context = nil if @problem
      @current_user = @context if @context.is_a?(User)
    end
    if !@context || (opts[:only] && !opts[:only].include?(@context.class.to_s.underscore.to_sym))
      @problem ||= t("#application.errors.invalid_feed_parameters", "Invalid feed parameters.") if opts[:only] && !opts[:only].include?(@context.class.to_s.underscore.to_sym)
      @problem ||= t "#application.errors.feed_not_found", "Could not find feed."
      render template: "shared/unauthorized_feed", status: :bad_request, formats: [:html]
      return false
    end
    @context
  end

  def find_user_from_uuid(uuid)
    @current_user = UserPastLtiId.where(user_uuid: uuid).take&.user
    @current_user ||= User.where(uuid: uuid).first
  end

  def discard_flash_if_xhr
    if request.xhr? || request.format.to_s == "text/plain"
      flash.discard
    end
  end

  def cancel_cache_buster
    @cancel_cache_buster = true
  end

  def cache_buster
    # Annoying problem.  If I set the cache-control to anything other than "no-cache, no-store"
    # then the local cache is used when the user clicks the 'back' button.  I don't know how
    # to tell the browser to ALWAYS check back other than to disable caching...
    return true if @cancel_cache_buster || request.xhr? || api_request?

    set_no_cache_headers
  end

  def initiate_session_from_token
    # Login from a token generated via API
    if params[:session_token]
      token = SessionToken.parse(params[:session_token])
      if token&.valid?
        pseudonym = Pseudonym.active.find_by(id: token.pseudonym_id)

        if pseudonym
          unless pseudonym.works_for_account?(@domain_root_account, true)
            # if the logged in pseudonym doesn't work, we can only switch to another pseudonym
            # that does work if it's the same password, and it's not a managed pseudonym
            alternates = pseudonym.user.all_active_pseudonyms.select do |p|
              !p.managed_password? &&
                p.works_for_account?(@domain_root_account, true) &&
                p.password_salt == pseudonym.password_salt &&
                p.crypted_password == pseudonym.crypted_password
            end
            # prefer a site admin pseudonym, then a pseudonym in this account, and then any old
            # pseudonym
            pseudonym = alternates.find { |p| p.account_id == Account.site_admin.id }
            pseudonym ||= alternates.find { |p| p.account_id == @domain_root_account.id }
            pseudonym ||= alternates.first
          end
          if pseudonym && pseudonym != @current_pseudonym
            return_to = session.delete(:return_to)
            reset_session_saving_keys(:oauth2)
            PseudonymSession.create!(pseudonym)
            session[:used_remember_me_token] = true if token.used_remember_me_token
          end
          if pseudonym && token.current_user_id
            target_user = User.find(token.current_user_id)
            session[:become_user_id] = token.current_user_id if target_user.can_masquerade?(pseudonym.user, @domain_root_account)
          end
        end
        return redirect_to return_to if return_to

        if (oauth = session[:oauth2])
          provider = Canvas::OAuth::Provider.new(oauth[:client_id], oauth[:redirect_uri], oauth[:scopes], oauth[:purpose])
          return redirect_to Canvas::OAuth::Provider.confirmation_redirect(self, provider, pseudonym.user)
        end

        # do one final redirect to get the token out of the URL
        redirect_to remove_query_params(request.original_url, "session_token")
      end
    end
  end

  def remove_query_params(url, *params)
    uri = URI.parse(url)
    return url unless uri.query

    qs = Rack::Utils.parse_query(uri.query)
    qs.except!(*params)
    uri.query = qs.empty? ? nil : Rack::Utils.build_query(qs)
    uri.to_s
  end

  def set_no_cache_headers
    response.headers["Pragma"] = "no-cache"
    response.headers["Cache-Control"] = if Setting.get("legacy_cache_control", "false") == "true"
                                          "no-cache, no-store"
                                        else
                                          "no-store"
                                        end
  end

  def manage_robots_meta
    @allow_robot_indexing = true if @domain_root_account&.enable_search_indexing? || Setting.get("enable_search_indexing", "false") == "true"
  end

  def set_page_view
    # We only record page_views for html page requests coming from within the
    # app, or if coming from a developer api request and specified as a
    # page_view.
    return unless @current_user && !request.xhr? && request.get? && page_views_enabled?

    ENV["RAILS_HOST_WITH_PORT"] ||= request.host_with_port rescue nil
    generate_page_view
  end

  def require_reacceptance_of_terms
    if session[:require_terms] && request.get? && !api_request? && !verified_file_request?
      render "shared/terms_required", status: :unauthorized
      false
    end
  end

  def clear_policy_cache
    AdheresToPolicy::Cache.clear
  end

  def generate_page_view(user = @current_user)
    attributes = { user: user, real_user: @real_current_user }
    @page_view = PageView.generate(request, attributes)
    @page_view.user_request = true if params[:user_request] || (user && !request.xhr? && request.get?)
    @page_before_render = Time.now.utc
  end

  def disable_page_views
    @log_page_views = false
    true
  end

  def update_enrollment_last_activity_at
    return unless @context_enrollment.is_a?(Enrollment)

    activity = Enrollment::RecentActivity.new(@context_enrollment, @context)
    activity.record_for_access(response)
  end

  # Asset accesses are used for generating usage statistics.  This is how
  # we say, "the user just downloaded this file" or "the user just
  # viewed this wiki page".  We can then after-the-fact build statistics
  # and reports from these accesses.  This is currently being used
  # to generate access reports per student per course.
  #
  # If asset is an AR model, then its asset_string will be used. If it's an array,
  # it should look like [ "subtype", context ], like [ "pages", course ].
  def log_asset_access(asset, asset_category, asset_group = nil, level = nil, membership_type = nil, overwrite: true, context: nil)
    user = file_access_user
    return unless user && @context && asset
    return if asset.respond_to?(:new_record?) && asset.new_record?

    shard = asset.is_a?(Array) ? asset[1].shard : asset.shard
    shard.activate do
      code = if asset.is_a?(Array)
               "#{asset[0]}:#{asset[1].asset_string}"
             else
               asset.asset_string
             end

      membership_type ||= @context_membership && @context_membership.class.to_s

      group_code = if asset_group.is_a?(String)
                     asset_group
                   elsif asset_group.respond_to?(:asset_string)
                     asset_group.asset_string
                   else
                     "unknown"
                   end

      if !@accessed_asset || overwrite
        @accessed_asset = {
          user: user,
          code: code,
          asset_for_root_account_id: asset.is_a?(Array) ? asset[1] : asset,
          group_code: group_code,
          category: asset_category,
          membership_type: membership_type,
          level: level,
          shard: shard
        }
      end

      Canvas::LiveEvents.asset_access(asset,
                                      asset_category,
                                      membership_type,
                                      level,
                                      context: context,
                                      context_membership: @context_membership)

      @accessed_asset
    end
  end

  def log_api_asset_access(asset, asset_category, asset_group = nil, level = nil, membership_type = nil, overwrite: true)
    return if in_app? # don't log duplicate accesses for API calls made by the Canvas front-end
    return if params[:page].to_i > 1 # don't log duplicate accesses for pages after the first

    log_asset_access(asset, asset_category, asset_group, level, membership_type, overwrite: overwrite)
  end

  def log_page_view
    user = @current_user || (@accessed_asset && @accessed_asset[:user])
    if user && @log_page_views != false
      add_interaction_seconds
      log_participation(user)
      log_gets
      finalize_page_view
    elsif @page_view && !@page_view.new_record?
      @page_view.destroy
    end
  rescue StandardError, CassandraCQL::Error::InvalidRequestException => e
    Canvas::Errors.capture_exception(:page_view, e)
    logger.error "Pageview error!"
    raise e if Rails.env.development?

    true
  end

  def add_interaction_seconds
    updated_fields = params.slice(:interaction_seconds)
    return unless (request.xhr? || request.put?) && params[:page_view_token] && !updated_fields.empty?
    return unless page_views_enabled?

    RequestContext::Generator.store_interaction_seconds_update(
      params[:page_view_token],
      updated_fields[:interaction_seconds]
    )
    page_view_info = CanvasSecurity::PageViewJwt.decode(params[:page_view_token])
    @page_view = PageView.find_for_update(page_view_info[:request_id])
    if @page_view
      if @page_view.id
        response.headers["X-Canvas-Page-View-Update-Url"] = page_view_path(
          @page_view.id, page_view_token: @page_view.token
        )
      end
      @page_view.do_update(updated_fields)
      @page_view_update = true
    end
  end

  def log_participation(user)
    # If we're logging the asset access, and it's either a participatory action
    # or it's not an update to an already-existing page_view.  We check to make sure
    # it's not an update because if the page_view already existed, we don't want to
    # double-count it as multiple views when it's really just a single view.
    return unless @accessed_asset && (@accessed_asset[:level] == "participate" || !@page_view_update)

    @access = AssetUserAccess.log(user, @context, @accessed_asset) if @context

    if @page_view.nil? && %w[participate submit].include?(@accessed_asset[:level]) && page_views_enabled?
      generate_page_view(user)
    end

    if @page_view
      @page_view.participated = %w[participate submit].include?(@accessed_asset[:level])
      @page_view.asset_user_access = @access
    end

    @page_view_update = true
  end

  def log_gets
    if @page_view && !request.xhr? && request.get? && ((response.media_type || "").to_s.include?("html") ||
      ((Setting.get("create_get_api_page_views", "true") == "true") && api_request?))
      @page_view.render_time ||= (Time.now.utc - @page_before_render) rescue nil
      @page_view_update = true
    end
  end

  def finalize_page_view
    if @page_view && @page_view_update
      @page_view.context = @context if !@page_view.context_id && PageView::CONTEXT_TYPES.include?(@context.class.name)
      @page_view.account_id = @domain_root_account.id
      @page_view.developer_key_id = @access_token.try(:developer_key_id)
      @page_view.store
      RequestContext::Generator.store_page_view_meta(@page_view)
    end
  end

  # order from general to specific; precedence
  # evaluates the LAST one first, so having "Exception"
  # at the end, for example, would be a problem.
  # all things would be rescued prior to any specific handlers.
  rescue_from Exception, with: :rescue_exception
  # Rails exceptions
  rescue_from ActionController::InvalidCrossOriginRequest, with: :rescue_expected_error_type
  rescue_from ActionController::ParameterMissing, with: :rescue_expected_error_type
  rescue_from ActionController::UnknownFormat, with: :rescue_expected_error_type
  rescue_from ActiveRecord::RecordInvalid, with: :rescue_expected_error_type
  rescue_from ActionView::MissingTemplate, with: :rescue_expected_error_type
  rescue_from ActiveRecord::StaleObjectError, with: :rescue_expected_error_type
  # Canvas exceptions
  rescue_from RequestError, with: :rescue_expected_error_type
  rescue_from Canvas::Security::TokenExpired, with: :rescue_expected_error_type
  rescue_from SearchTermHelper::SearchTermTooShortError, with: :rescue_expected_error_type
  rescue_from CanvasHttp::CircuitBreakerError, with: :rescue_expected_error_type
  rescue_from InstFS::ServiceError, with: :rescue_expected_error_type
  rescue_from InstFS::BadRequestError, with: :rescue_expected_error_type

  def rescue_expected_error_type(error)
    rescue_exception(error, level: :info)
  end

  # analogous to rescue_action_without_handler from ActionPack 2.3
  def rescue_exception(exception, level: :error)
    # On exception `after_action :set_response_headers` is not called.
    # This causes controller#action from not being set on x-canvas-meta header.
    set_response_headers

    if Rails.application.config.consider_all_requests_local
      rescue_action_locally(exception, level: level)
    else
      rescue_action_in_public(exception, level: level)
    end
  end

  def interpret_status(code)
    message = Rack::Utils::HTTP_STATUS_CODES[code]
    code, message = [500, Rack::Utils::HTTP_STATUS_CODES[500]] unless message
    "#{code} #{message}"
  end

  def response_code_for_rescue(exception)
    ActionDispatch::ExceptionWrapper.status_code_for_exception(exception.class.name)
  end

  def render_optional_error_file(status)
    path = "#{Rails.public_path}/#{status.to_s[0, 3]}"
    if File.exist?(path)
      render file: path, status: status, content_type: Mime::Type.lookup("text/html"), layout: false, formats: [:html]
    else
      head status
    end
  end

  # Custom error catching and message rendering.
  def rescue_action_in_public(exception, level: :error)
    response_code = exception.response_status if exception.respond_to?(:response_status)
    @show_left_side = exception.show_left_side if exception.respond_to?(:show_left_side)
    response_code ||= response_code_for_rescue(exception) || 500
    begin
      status_code = interpret_status(response_code)
      status = status_code
      status = "AUT" if exception.is_a?(ActionController::InvalidAuthenticityToken)
      type = nil
      type = "404" if status == "404 Not Found"
      opts = { type: type }
      opts[:canvas_error_info] = exception.canvas_error_info if exception.respond_to?(:canvas_error_info)
      info = Canvas::Errors::Info.new(request, @domain_root_account, @current_user, opts)
      error_info = info.to_h
      error_info[:tags][:response_code] = response_code
      capture_outputs = Canvas::Errors.capture(exception, error_info, level)
      error = nil
      if capture_outputs[:error_report]
        error = ErrorReport.find(capture_outputs[:error_report])
      end
      if api_request?
        rescue_action_in_api(exception, error, response_code)
      else
        render_rescue_action(exception, error, status, status_code)
      end
    rescue => e
      # error generating the error page? failsafe.
      Canvas::Errors.capture(e)
      render_optional_error_file response_code_for_rescue(exception)
    end
  end

  def render_xhr_exception(error, message = nil, status = "500 Internal Server Error", status_code = 500)
    message ||= "Unexpected error, ID: #{error.id rescue "unknown"}"
    render status: status_code, json: {
      errors: {
        base: message
      },
      status: status
    }
  end

  def render_rescue_action(exception, error, status, status_code)
    clear_crumbs
    @headers = nil
    load_account unless @domain_root_account
    session[:last_error_id] = error.id rescue nil
    if request.xhr? || request.format == :text
      message = exception.xhr_message if exception.respond_to?(:xhr_message)
      render_xhr_exception(error, message, status, status_code)
    elsif exception.is_a?(ActionController::InvalidAuthenticityToken) && cookies[:_csrf_token].blank?
      redirect_to login_url(needs_cookies: "1")
      reset_session
      nil
    else
      request.format = :html
      template = exception.error_template if exception.respond_to?(:error_template)
      unless template
        template = "shared/errors/#{status.to_s[0, 3]}_message"
        erbpath = Rails.root.join("app/views/#{template}.html.erb")
        template = "shared/errors/500_message" unless erbpath.file?
      end

      @status_code = status_code
      message = exception.is_a?(RequestError) ? exception.message : nil
      render template: template,
             layout: "application",
             status: status_code,
             formats: [:html],
             locals: {
               error: error,
               exception: exception,
               status: status,
               message: message,
             }
    end
  end

  def rescue_action_in_api(exception, error_report, response_code)
    data = exception.error_json if exception.respond_to?(:error_json)
    data ||= api_error_json(exception, response_code)

    if error_report.try(:id)
      data[:error_report_id] = error_report.id
    end

    render json: data, status: response_code
  end

  def api_error_json(exception, status_code)
    case exception
    when ActiveRecord::RecordInvalid
      errors = exception.record.errors
      errors.set_reporter(:hash, Api::Errors::Reporter)
      data = errors.to_hash
    when Api::Error
      errors = ActiveModel::BetterErrors::Errors.new(nil)
      errors.error_collection.add(:base, exception.error_id, message: exception.message)
      errors.set_reporter(:hash, Api::Errors::Reporter)
      data = errors.to_hash
    when ActiveRecord::RecordNotFound
      data = { errors: [{ message: "The specified resource does not exist." }] }
    when AuthenticationMethods::AccessTokenError
      add_www_authenticate_header
      data = { errors: [{ message: "Invalid access token." }] }
    when AuthenticationMethods::AccessTokenScopeError
      data = { errors: [{ message: "Insufficient scopes on access token." }] }
    when ActionController::ParameterMissing
      data = { errors: [{ message: "#{exception.param} is missing" }] }
    when BasicLTI::BasicOutcomes::Unauthorized,
        BasicLTI::BasicOutcomes::InvalidRequest
      data = { errors: [{ message: exception.message }] }
    else
      status_code_string = if status_code.is_a?(Symbol)
                             status_code.to_s
                           else
                             # we want to return a status string of the form "not_found", so take the rails-style "Not Found" and tweak it
                             interpret_status(status_code).sub(/\d\d\d /, "").delete(" ").underscore
                           end
      data = { errors: [{ message: "An error occurred.", error_code: status_code_string }] }
    end
    data
  end

  def rescue_action_locally(exception, level: :error)
    if api_request? || exception.is_a?(RequestError)
      # we want api requests to behave the same on error locally as in prod, to
      # ease testing and development. you can still view the backtrace, etc, in
      # the logs.
      rescue_action_in_public(exception, level: level)
    else
      # this ensures the logging will still happen so you can see backtrace, etc.
      Canvas::Errors.capture(exception, {}, level)
      raise exception
    end
  end

  def claim_session_course(course, user, state = nil)
    e = course.claim_with_teacher(user)
    session[:claimed_enrollment_uuids] ||= []
    session[:claimed_enrollment_uuids] << e.uuid
    session[:claimed_enrollment_uuids].uniq!
    flash[:notice] = t "#application.notices.first_teacher", "This course is now claimed, and you've been registered as its first teacher."
    if !@current_user && state == :just_registered
      flash[:notice] = t "#application.notices.first_teacher_with_email", "This course is now claimed, and you've been registered as its first teacher. You should receive an email shortly to complete the registration process."
    end
    session[:claimed_course_uuids] ||= []
    session[:claimed_course_uuids] << course.uuid
    session[:claimed_course_uuids].uniq!
    session.delete(:claim_course_uuid)
    session.delete(:course_uuid)
  end

  API_REQUEST_REGEX = %r{\A/api/}.freeze
  def api_request?
    @api_request ||= !!request.path.match(API_REQUEST_REGEX)
  end

  def verified_file_request?
    params[:controller] == "files" && params[:action] == "show" && params[:verifier].present?
  end

  # Retrieving wiki pages needs to search either using the id or
  # the page title.
  def get_wiki_page
    GuardRail.activate((params[:action] == "edit") ? :primary : :secondary) do
      @wiki = @context.wiki

      @page_name = params[:wiki_page_id] || params[:id] || (params[:wiki_page] && params[:wiki_page][:title])
      if params[:format] && !["json", "html"].include?(params[:format])
        @page_name += ".#{params[:format]}"
        params[:format] = "html"
      end
      return if @page || !@page_name

      @page = @wiki.find_page(@page_name) if params[:action] != "create"
    end

    unless @page
      if params[:titleize].present? && !value_to_boolean(params[:titleize])
        @page_name = CGI.unescape(@page_name)
        @page = @wiki.build_wiki_page(@current_user, title: @page_name)
      else
        @page = @wiki.build_wiki_page(@current_user, url: @page_name)
      end
    end
  end

  def content_tag_redirect(context, tag, error_redirect_symbol, tag_type = nil)
    url_params = (tag.tag_type == "context_module") ? { module_item_id: tag.id } : {}
    if tag.content_type == "Assignment"
      use_edit_url = params[:build].nil? && @context.grants_right?(@current_user, :manage) && tag.quiz_lti
      url_params[:quiz_lti] = true if use_edit_url
      redirect_symbol = use_edit_url ? :edit_context_assignment_url : :context_assignment_url
      redirect_to named_context_url(context, redirect_symbol, tag.content_id, url_params)
    elsif tag.content_type == "WikiPage"
      redirect_to polymorphic_url([context, tag.content], url_params)
    elsif tag.content_type == "Attachment"
      redirect_to named_context_url(context, :context_file_url, tag.content_id, url_params)
    elsif tag.content_type_quiz?
      redirect_to named_context_url(context, :context_quiz_url, tag.content_id, url_params)
    elsif tag.content_type == "DiscussionTopic"
      redirect_to named_context_url(context, :context_discussion_topic_url, tag.content_id, url_params)
    elsif tag.content_type == "Rubric"
      redirect_to named_context_url(context, :context_rubric_url, tag.content_id, url_params)
    elsif tag.content_type == "AssessmentQuestionBank"
      redirect_to named_context_url(context, :context_question_bank_url, tag.content_id, url_params)
    elsif tag.content_type == "Lti::MessageHandler"
      url_params[:module_item_id] = params[:module_item_id] if params[:module_item_id]
      url_params[:resource_link_fragment] = "ContentTag:#{tag.id}"
      redirect_to named_context_url(context, :context_basic_lti_launch_request_url, tag.content_id, url_params)
    elsif tag.content_type == "ExternalUrl"
      @tag = tag
      @module = tag.context_module
      log_asset_access(@tag, "external_urls", "external_urls")
      if tag.locked_for? @current_user
        render "context_modules/lock_explanation"
      else
        tag.context_module_action(@current_user, :read)
        render "context_modules/url_show"
      end
    elsif tag.content_type == "ContextExternalTool"
      timing_start = Process.clock_gettime(Process::CLOCK_MONOTONIC)
      @tag = tag

      if tag.locked_for? @current_user
        return render "context_modules/lock_explanation"
      end

      if @tag.context.is_a?(Assignment)
        @assignment = @tag.context

        @resource_title = @assignment.title
        @module_tag = if params[:module_item_id]
                        @context.context_module_tags.not_deleted.find(params[:module_item_id])
                      else
                        @assignment.context_module_tags.first
                      end
      else
        @module_tag = @tag
        @resource_title = @tag.title
      end
      @resource_url = @tag.url
      @tool = ContextExternalTool.find_external_tool(tag.url, context, tag.content_id)

      @assignment&.prepare_for_ags_if_needed!(@tool)

      tag.context_module_action(@current_user, :read)
      if @tool
        log_asset_access(@tool, "external_tools", "external_tools", overwrite: false)
        @opaque_id = @tool.opaque_identifier_for(@tag)

        launch_settings = @tool.settings["post_only"] ? { post_only: true, tool_dimensions: tool_dimensions } : { tool_dimensions: tool_dimensions }
        @lti_launch = Lti::Launch.new(launch_settings)

        success_url = case tag_type
                      when :assignments
                        named_context_url(@context, :context_assignments_url, include_host: true)
                      when :modules
                        named_context_url(@context, :context_context_modules_url, include_host: true)
                      else
                        named_context_url(@context, :context_url, include_host: true)
                      end
        if tag.new_tab
          @lti_launch.launch_type = "window"
          @return_url = success_url
        else
          @return_url = if @context
                          set_return_url
                        else
                          external_content_success_url("external_tool_redirect")
                        end
          @redirect_return = true
          js_env(redirect_return_success_url: success_url,
                 redirect_return_cancel_url: success_url)
        end

        opts = {
          launch_url: @tool.login_or_launch_url(preferred_launch_url: @resource_url),
          link_code: @opaque_id,
          overrides: { "resource_link_title" => @resource_title },
          domain: HostUrl.context_host(@domain_root_account, request.host),
          include_module_context: true
        }
        variable_expander = Lti::VariableExpander.new(@domain_root_account, @context, self, {
                                                        current_user: @current_user,
                                                        current_pseudonym: @current_pseudonym,
                                                        content_tag: @module_tag || tag,
                                                        assignment: @assignment,
                                                        launch: @lti_launch,
                                                        tool: @tool,
                                                        launch_url: @resource_url
                                                      })

        adapter = if @tool.use_1_3?
                    # Use the resource URL as the target_link_uri
                    opts[:launch_url] = @resource_url

                    Lti::LtiAdvantageAdapter.new(
                      tool: @tool,
                      user: @current_user,
                      context: @context,
                      return_url: @return_url,
                      expander: variable_expander,
                      include_storage_target: !in_lti_mobile_webview?,
                      opts: opts.merge(
                        resource_link: @tag.associated_asset_lti_resource_link
                      )
                    )
                  else
                    Lti::LtiOutboundAdapter.new(@tool, @current_user, @context).prepare_tool_launch(@return_url, variable_expander, opts)
                  end

        if tag.try(:context_module)
          # if you change this, see also url_show.html.erb
          cu = context_url(@context, :context_context_modules_url)
          cu = "#{cu}/#{tag.context_module.id}"
          add_crumb tag.context_module.name, cu
          add_crumb @tag.title
        end

        if @assignment
          return unless require_user

          add_crumb(@resource_title)
          @mark_done = MarkDonePresenter.new(self, @context, params["module_item_id"], @current_user, @assignment)
          @prepend_template = "assignments/lti_header" if render_external_tool_prepend_template?
          begin
            @lti_launch.params = lti_launch_params(adapter)
          rescue Lti::IMS::AdvantageErrors::InvalidLaunchError
            return render_error_with_details(
              title: t("LTI Launch Error"),
              summary: t("There was an error launching to the configured tool."),
              directions: t("Please try re-establishing the connection to the tool by re-selecting the tool in the assignment or module item interface and saving.")
            )
          end
        else
          @lti_launch.params = adapter.generate_post_payload
        end

        @lti_launch.resource_url = @tool.login_or_launch_url(preferred_launch_url: @resource_url)
        @lti_launch.link_text = @resource_title
        @lti_launch.analytics_id = @tool.tool_id
        InstStatsd::Statsd.increment("lti.launch", tags: { lti_version: @tool.lti_version, type: :content_tag_redirect })

        @append_template = "context_modules/tool_sequence_footer" if render_external_tool_append_template?
        render Lti::AppUtil.display_template(external_tool_redirect_display_type)
      else
        flash[:error] = t "#application.errors.invalid_external_tool", "Couldn't find valid settings for this link"
        redirect_to named_context_url(context, error_redirect_symbol)
      end
      timing_end = Process.clock_gettime(Process::CLOCK_MONOTONIC)
      tags = @tool ? { lti_version: @tool.lti_version } : {}
      InstStatsd::Statsd.timing("lti.content_tag_redirect_time", timing_end - timing_start, tags: tags)
    else
      flash[:error] = t "#application.errors.invalid_tag_type", "Didn't recognize the item type for this tag"
      redirect_to named_context_url(context, error_redirect_symbol)
    end
  end

  def set_return_url
    ref = request.referer
    # when flag is enabled, new quizzes quiz creation can only be initiated from quizzes page
    # but we still use the assignment#new page to create the quiz.
    # also handles launch from existing quiz on quizzes page.
    if ref.present? && @assignment&.quiz_lti?
      if (ref.include?("assignments/new") || ref =~ %r{courses/(\d+/quizzes.?|.*\?quiz_lti)}) && @context.root_account.feature_enabled?(:newquizzes_on_quiz_page)
        return polymorphic_url([@context, :quizzes])
      end

      if %r{courses/\d+/gradebook}i.match?(ref)
        return polymorphic_url([@context, :gradebook])
      end

      if %r{courses/\d+$}i.match?(ref)
        return polymorphic_url([@context])
      end

      if %r{courses/(\d+/modules.?|.*\?module_item_id=)}.match?(ref)
        return polymorphic_url([@context, :context_modules])
      end

      if %r{/courses/.*\?quiz_lti}.match?(ref)
        return polymorphic_url([@context, :quizzes])
      end

      if %r{courses/\d+/assignments}.match?(ref)
        return polymorphic_url([@context, :assignments])
      end
    end
    named_context_url(@context, :context_external_content_success_url, "external_tool_redirect", include_host: true)
  end

  def lti_launch_params(adapter)
    adapter.generate_post_payload_for_assignment(@assignment, lti_grade_passback_api_url(@tool), blti_legacy_grade_passback_api_url(@tool), lti_turnitin_outcomes_placement_url(@tool.id))
  end
  private :lti_launch_params

  def external_tool_redirect_display_type
    if params["display"].present?
      params["display"]
    elsif @assignment&.quiz_lti? && @module_tag
      "in_nav_context"
    else
      @tool&.extension_setting(:assignment_selection)&.dig("display_type")
    end
  end
  private :external_tool_redirect_display_type

  def render_external_tool_prepend_template?
    !%w[full_width in_nav_context].include?(external_tool_redirect_display_type)
  end
  private :render_external_tool_prepend_template?

  def render_external_tool_append_template?
    external_tool_redirect_display_type != "full_width"
  end
  private :render_external_tool_append_template?

  # pass it a context or an array of contexts and it will give you a link to the
  # person's calendar with only those things checked.
  def calendar_url_for(contexts_to_link_to = nil, options = {})
    options[:query] ||= {}
    contexts_to_link_to = Array(contexts_to_link_to)
    if (event = options.delete(:event))
      options[:query][:event_id] = event.id
    end
    options[:query][:include_contexts] = contexts_to_link_to.map(&:asset_string).join(",") unless contexts_to_link_to.empty?
    calendar_url(options[:query])
  end

  # pass it a context or an array of contexts and it will give you a link to the
  # person's files browser for the supplied contexts.
  def files_url_for(contexts_to_link_to = nil, options = {})
    options[:query] ||= {}
    contexts_to_link_to = Array(contexts_to_link_to)
    unless contexts_to_link_to.empty?
      options[:anchor] = contexts_to_link_to.first.asset_string
    end
    options[:query][:include_contexts] = contexts_to_link_to.map { |c| c.is_a? String ? c : c.asset_string }.join(",") unless contexts_to_link_to.empty?
    url_for(
      options[:query].merge({
        controller: "files",
        action: "full_index",
      }.merge(if options[:anchor].empty?
                {}
              else
                {
                  anchor: options[:anchor]
                }
              end))
    )
  end
  helper_method :calendar_url_for, :files_url_for

  def conversations_path(params = {})
    if @current_user
      query_string = params.slice(:context_id, :user_id, :user_name).each_with_object([]) do |(k, v), res|
        res << "#{k}=#{v}"
      end.join("&")
      "/conversations?#{query_string}"
    else
      hash = params.keys.empty? ? "" : "##{params.to_json.unpack1("H*")}"
      "/conversations#{hash}"
    end
  end
  helper_method :conversations_path

  # escape everything but slashes, see http://code.google.com/p/phusion-passenger/issues/detail?id=113
  FILE_PATH_ESCAPE_PATTERN = Regexp.new("[^#{URI::PATTERN::UNRESERVED}/]")
  def safe_domain_file_url(attachment, host_and_shard: nil, verifier: nil, download: false, return_url: nil, fallback_url: nil) # TODO: generalize this
    host_and_shard ||= HostUrl.file_host_with_shard(@domain_root_account || Account.default, request.host_with_port)
    host, shard = host_and_shard
    config = DynamicSettings.find(tree: :private, cluster: attachment.shard.database_server.id)
    if config["attachment_specific_file_domain"] == "true"
      separator = config["attachment_specific_file_domain_separator"] || "."
      host = "a#{attachment.shard.id}-#{attachment.local_id}#{separator}#{host}"
    end
    res = "#{request.protocol}#{host}"

    shard.activate do
      # add parameters so that the other domain can create a session that
      # will authorize file access but not full app access.  We need this in
      # case there are relative URLs in the file that point to other pieces
      # of content.
      fallback_url ||= request.url
      query = URI.parse(fallback_url).query
      # i don't know if we really need this but in case these expired tokens are a client caching issue,
      # let's throw an extra param in the fallback so we hopefully don't infinite loop
      fallback_url += (query.present? ? "&" : "?") + "fallback_ts=#{Time.now.to_i}"

      opts = generate_access_verifier(return_url: return_url, fallback_url: fallback_url)
      opts[:verifier] = verifier if verifier.present?

      if download
        # download "for realz, dude" (see later comments about :download)
        opts[:download_frd] = 1
      else
        # don't set :download here, because file_download_url won't like it. see
        # comment below for why we'd want to set :download
        opts[:inline] = 1
      end

      if @context && Attachment.relative_context?(@context.class.base_class) && @context == attachment.context
        # so yeah, this is right. :inline=>1 wants :download=>1 to go along with
        # it, so we're setting :download=>1 *because* we want to display inline.
        opts[:download] = 1 unless download

        # if the context is one that supports relative paths (which requires extra
        # routes and stuff), then we'll build an actual named_context_url with the
        # params for show_relative
        res += named_context_url(@context, :context_file_url, attachment)
        res += "/" + URI::DEFAULT_PARSER.escape(attachment.full_display_path, FILE_PATH_ESCAPE_PATTERN)
        res += "?" + opts.to_query
      else
        # otherwise, just redirect to /files/:id
        res += file_download_url(attachment, opts.merge(only_path: true))
      end
    end

    res
  end
  helper_method :safe_domain_file_url

  def feature_enabled?(feature)
    @features_enabled ||= {}
    feature = feature.to_sym
    return @features_enabled[feature] unless @features_enabled[feature].nil?

    @features_enabled[feature] ||= if [:question_banks].include?(feature)
                                     true
                                   elsif feature == :twitter
                                     !!Twitter::Connection.config
                                   elsif feature == :diigo
                                     !!Diigo::Connection.config
                                   elsif feature == :google_drive
                                     Canvas::Plugin.find(:google_drive).try(:enabled?)
                                   elsif feature == :etherpad
                                     !!EtherpadCollaboration.config
                                   elsif feature == :kaltura
                                     !!CanvasKaltura::ClientV3.config
                                   elsif feature == :web_conferences
                                     !!WebConference.config
                                   elsif feature == :vericite
                                     Canvas::Plugin.find(:vericite).try(:enabled?)
                                   elsif feature == :lockdown_browser
                                     Canvas::Plugin.all_for_tag(:lockdown_browser).any? { |p| p.settings[:enabled] }
                                   else
                                     !!AccountServices.allowable_services[feature]
                                   end
  end
  helper_method :feature_enabled?

  def service_enabled?(service)
    @domain_root_account&.service_enabled?(service)
  end
  helper_method :service_enabled?

  def feature_and_service_enabled?(feature)
    feature_enabled?(feature) && service_enabled?(feature)
  end
  helper_method :feature_and_service_enabled?

  def temporary_user_code(generate = true)
    if generate
      session[:temporary_user_code] ||= "tmp_#{Digest::SHA256.hexdigest("#{Time.now.to_i}_#{rand}")}"
    else
      session[:temporary_user_code]
    end
  end

  def require_account_management(on_root_account = false, permissions: [:manage_account_settings])
    if (!@context.root_account? && on_root_account) || !@context.is_a?(Account)
      redirect_to named_context_url(@context, :context_url)
      return false
    else
      return false unless authorized_action(@context, @current_user, permissions)
    end
    true
  end

  def require_root_account_management
    require_account_management(true)
  end

  def require_site_admin_with_permission(permission)
    require_context_with_permission(Account.site_admin, permission)
  end

  def require_context_with_permission(context, permission)
    unless context.grants_right?(@current_user, permission)
      respond_to do |format|
        format.html do
          if @current_user
            flash[:error] = t "#application.errors.permission_denied", "You don't have permission to access that page"
            redirect_to root_url
          else
            redirect_to_login
          end
        end
        format.json { render_json_unauthorized }
      end
      false
    end
  end

  def require_registered_user
    return false if require_user == false

    unless @current_user.registered?
      respond_to do |format|
        format.html { render "shared/registration_incomplete", status: :unauthorized }
        format.json { render json: { "status" => "unauthorized", "message" => t("#errors.registration_incomplete", "You need to confirm your email address before you can view this page") }, status: :unauthorized }
      end
      false
    end
  end

  def check_incomplete_registration
    if @current_user
      js_env INCOMPLETE_REGISTRATION: incomplete_registration?, USER_EMAIL: @current_user.email
    end
  end

  def incomplete_registration?
    @current_user && params[:registration_success] && @current_user.pre_registered?
  end
  helper_method :incomplete_registration?

  def page_views_enabled?
    PageView.page_views_enabled?
  end
  helper_method :page_views_enabled?

  def verified_file_download_url(attachment, context = nil, permission_map_id = nil, *opts)
    verifier = Attachments::Verification.new(attachment).verifier_for_user(@current_user,
                                                                           context: context.try(:asset_string),
                                                                           permission_map_id: permission_map_id)
    file_download_url(attachment, { verifier: verifier }, *opts)
  end
  helper_method :verified_file_download_url

  def user_content(str)
    return nil unless str
    return str.html_safe unless str.match?(/object|embed|equation_image/)

    UserContent.escape(str, request.host_with_port, use_new_math_equation_handling?)
  end
  helper_method :user_content

  def public_user_content(str, context = @context, user = @current_user, is_public = false)
    return nil unless str

    rewriter = UserContent::HtmlRewriter.new(context, user)
    rewriter.set_handler("files") do |match|
      UserContent::FilesHandler.new(
        match: match,
        context: context,
        user: user,
        preloaded_attachments: {},
        in_app: in_app?,
        is_public: is_public
      ).processed_url
    end
    UserContent.escape(rewriter.translate_content(str), request.host_with_port, use_new_math_equation_handling?)
  end
  helper_method :public_user_content

  def find_bank(id, check_context_chain = true)
    bank = @context.assessment_question_banks.active.where(id: id).first || @current_user.assessment_question_banks.active.where(id: id).first
    if bank
      (if block_given?
         authorized_action(bank, @current_user, :read)
       else
         bank.grants_right?(@current_user, session, :read)
       end) or return nil
    elsif check_context_chain
      (if block_given?
         authorized_action(@context, @current_user, :read_question_banks)
       else
         @context.grants_right?(@current_user, session, :read_question_banks)
       end) or return nil
      bank = @context.inherited_assessment_question_banks.where(id: id).first
    end

    yield if block_given? && (@bank = bank)
    bank
  end

  def in_app?
    !!(@current_user ? @pseudonym_session : session[:session_id])
  end

  def json_as_text?
    request.headers["CONTENT_TYPE"].to_s.include?("multipart/form-data") &&
      (params[:format].to_s != "json" || in_app?)
  end

  def params_are_integers?(*check_params)
    begin
      check_params.each { |p| Integer(params[p]) }
    rescue ArgumentError
      return false
    end
    true
  end

  def destroy_session
    logger.info "Destroying session: #{session[:session_id]}"
    @pseudonym_session.destroy rescue true
    reset_session
  end

  def logout_current_user
    logged_in_user.try(:stamp_logout_time!)
    InstFS.logout(logged_in_user) rescue nil
    destroy_session
  end

  def set_layout_options
    @embedded_view = params[:embedded]
    @headers = false if params[:no_headers]
    (@body_classes ||= []) << "embedded" if @embedded_view
  end

  def stringify_json_ids?
    request.headers["Accept"]&.include?("application/json+canvas-string-ids")
  end

  def json_cast(obj)
    obj = obj.as_json if obj.respond_to?(:as_json)
    stringify_json_ids? ? StringifyIds.recursively_stringify_ids(obj) : obj
  end

  def render(options = nil, extra_options = {}, &block)
    set_layout_options
    if options.is_a?(Hash) && options.key?(:json)
      json = options.delete(:json)
      unless json.is_a?(String)
        json = ActiveSupport::JSON.encode(json_cast(json))
      end

      # fix for some browsers not properly handling json responses to multipart
      # file upload forms and s3 upload success redirects -- we'll respond with text instead.
      if options[:as_text] || json_as_text?
        options[:html] = json.html_safe
      else
        options[:json] = json
      end
    end

    # _don't_ call before_render hooks if we're not returning HTML
    if options.is_a?(Hash) &&
       (options[:json] || options[:plain] || options[:layout] == false)
      super
    else
      run_callbacks(:html_render) { super }
    end
  end

  # flash is normally only preserved for one redirect; make sure we carry
  # it along in case there are more
  def redirect_to(*)
    flash.keep
    super
  end

  def css_bundles
    @css_bundles ||= []
  end
  helper_method :css_bundles

  def css_bundle(*args)
    opts = (args.last.is_a?(Hash) ? args.pop : {})
    Array(args).flatten.each do |bundle|
      css_bundles << [bundle, opts[:plugin]] unless css_bundles.include? [bundle, opts[:plugin]]
    end
    nil
  end
  helper_method :css_bundle

  def js_bundles
    @js_bundles ||= []
  end
  helper_method :js_bundles

  # Use this method to place a bundle on the page, note that the end goal here
  # is to only ever include one bundle per page load, so use this with care and
  # ensure that the bundle you are requiring isn't simply a dependency of some
  # other bundle.
  #
  # Bundles are defined in ui/features/<bundle>.js
  #
  # usage: js_bundle :gradebook
  #
  # Only allows multiple arguments to support old usage of jammit_js
  #
  # Optional :plugin named parameter allows you to specify a plugin which
  # contains the bundle. Example:
  #
  # js_bundle :gradebook, :plugin => :my_feature
  #
  # will look for the bundle in
  # /plugins/my_feature/(optimized|javascripts)/compiled/bundles/ rather than
  # /(optimized|javascripts)/compiled/bundles/
  def js_bundle(*args)
    opts = (args.last.is_a?(Hash) ? args.pop : {})
    Array(args).flatten.each do |bundle|
      js_bundles << [bundle, opts[:plugin], false] unless js_bundles.include? [bundle, opts[:plugin], false]
    end
    nil
  end
  helper_method :js_bundle

  # Like #js_bundle but delay the execution (not necessarily the loading) of the
  # JS until the DOM is ready. Equivalent to doing:
  #
  #     $(document).ready(() => { import('path/to/bundles/profile.js') })
  #
  # This is useful when you suspect that the rendering of ERB/HTML can take a
  # long enough time for the JS to execute before it's done. For example, when
  # a page would contain a ton of DOM elements to represent DB records without
  # pagination as seen in USERS-369.
  def deferred_js_bundle(*args)
    opts = (args.last.is_a?(Hash) ? args.pop : {})
    Array(args).flatten.each do |bundle|
      js_bundles << [bundle, opts[:plugin], true] unless js_bundles.include? [bundle, opts[:plugin], true]
    end
    nil
  end
  helper_method :deferred_js_bundle

  def add_body_class(*args)
    @body_classes ||= []
    raise "call add_body_class for #{args} in the controller when using streaming templates" if @streaming_template && (args - @body_classes).any?

    @body_classes += args
  end
  helper_method :add_body_class

  def body_classes
    @body_classes ||= []
  end
  helper_method :body_classes

  def set_active_tab(active_tab)
    raise "call set_active_tab for #{active_tab.inspect} in the controller when using streaming templates" if @streaming_template && @active_tab != active_tab

    @active_tab = active_tab
  end
  helper_method :set_active_tab

  def get_active_tab
    @active_tab
  end
  helper_method :get_active_tab

  def get_course_from_section
    if params[:section_id]
      @section = api_find(CourseSection, params.delete(:section_id))
      params[:course_id] = @section.course_id
    end
  end

  def reject_student_view_student
    return unless @current_user&.fake_student?

    @unauthorized_message ||= t("#application.errors.student_view_unauthorized", "You cannot access this functionality in student view.")
    render_unauthorized_action
  end

  def set_site_admin_context
    @context = Account.site_admin
    add_crumb t("#crumbs.site_admin", "Site Admin"), url_for(Account.site_admin)
  end

  def flash_notices
    @notices ||= begin
      notices = []
      if !browser_supported? && !@embedded_view && !cookies["unsupported_browser_dismissed"]
        notices << { type: "warning", content: { html: unsupported_browser }, classes: "unsupported_browser" }
      end
      if (error = flash[:error])
        flash.delete(:error)
        notices << { type: "error", content: error, icon: "warning" }
      end
      if (warning = flash[:warning])
        flash.delete(:warning)
        notices << { type: "warning", content: warning, icon: "warning" }
      end
      if (info = flash[:info])
        flash.delete(:info)
        notices << { type: "info", content: info, icon: "info" }
      end
      if (notice = flash[:html_notice] ? { html: flash[:html_notice] } : flash[:notice])
        if flash[:html_notice]
          flash.delete(:html_notice)
        else
          flash.delete(:notice)
        end
        notices << { type: "success", content: notice, icon: "check" }
      end
      notices
    end
  end
  helper_method :flash_notices

  def unsupported_browser
    t("Your browser does not meet the minimum requirements for Canvas. Please visit the *Canvas Community* for a complete list of supported browsers.", wrapper: view_context.link_to('\1', t(:"#community.basics_browser_requirements")))
  end

  def browser_supported?
    key = request.user_agent.to_s.sum # keep cookie size in check. a legitimate collision here would be 1. extremely unlikely and 2. not a big deal
    if key != session[:browser_key]
      session[:browser_key] = key
      session[:browser_supported] = BrowserSupport.supported?(request.user_agent)
    end
    session[:browser_supported]
  end

  def mobile_device?
    params[:mobile] || request.user_agent.to_s =~ /ipod|iphone|ipad|Android/i
  end

  # returns true only if request is (to launch an LTI tool) from a webview inside an iOS or Android app.
  #   * android: all user agents since Lollipop include `wv)`
  #       https://developer.chrome.com/docs/multidevice/user-agent/
  #   * iOS: the embedded Safari view uses the same user agent as standard
  #       mobile Safari, but will pass platform=mobile for all LTI tool
  #       launches within that view. It's unfortunate that there isn't the
  #       same confidence level as Android, so this will have to do
  # returns false for:
  #   * non-LTI-related iOS mobile app requests
  #   * mobile browser requests (iOS Safari, Android Chrome)
  #   * all non-mobile requests
  def in_lti_mobile_webview?
    in_android_app = request.user_agent.to_s =~ /wv\)/i
    in_ios_app = params[:platform] == "mobile"

    !!(mobile_device? && (in_android_app || in_ios_app))
  end

  def ms_office?
    request.user_agent.to_s.include?("ms-office") ||
      request.user_agent.to_s.match?(%r{Word/\d+\.\d+})
  end

  def profile_data(profile, viewer, session, includes)
    extend Api::V1::UserProfile
    extend Api::V1::Course
    extend Api::V1::Group
    includes ||= []
    data = user_profile_json(profile, viewer, session, includes, profile)
    data[:can_edit] = viewer == profile.user && profile.user.user_can_edit_profile?
    data[:can_edit_channels] = viewer == profile.user && profile.user.user_can_edit_comm_channels?
    data[:can_edit_name] = viewer == profile.user && profile.user.user_can_edit_name?
    data[:can_edit_avatar] = data[:can_edit] && profile.user.avatar_state != :locked
    data[:known_user] = viewer.address_book.known_user(profile.user)
    if data[:known_user] && viewer != profile.user
      common_courses = viewer.address_book.common_courses(profile.user)
      # address book can return a fake record in common courses with course_id
      # 0 which represents an admin -> user commonality.
      common_courses.delete(0)
      common_groups = viewer.address_book.common_groups(profile.user)
    else
      common_courses = {}
      common_groups = {}
    end
    data[:common_contexts] = common_contexts(common_courses, common_groups, @current_user, session)
    data
  end

  def common_contexts(common_courses, common_groups, current_user, session)
    courses = Course.active.where(id: common_courses.keys).to_a
    groups = Group.active.where(id: common_groups.keys).to_a

    common_courses = courses.map do |course|
      course_json(course, current_user, session, ["html_url"], false).merge({
                                                                              roles: common_courses[course.id].map { |role| Enrollment.readable_type(role) }
                                                                            })
    end

    common_groups = groups.map do |group|
      group_json(group, current_user, session, include: ["html_url"]).merge({
                                                                              # in the future groups will have more roles and we'll need soemthing similar to
                                                                              # the roles.map above in courses
                                                                              roles: [t("#group.memeber", "Member")]
                                                                            })
    end

    common_courses + common_groups
  end

  def not_found
    raise ActionController::RoutingError, "Not Found"
  end

  def set_js_rights(objtypes = nil)
    objtypes ||= js_rights if respond_to?(:js_rights)
    if objtypes
      hash = {}
      objtypes.each do |instance_symbol|
        instance_name = instance_symbol.to_s
        obj = instance_variable_get("@#{instance_name}")
        policy = obj.check_policy(@current_user, session) unless obj.nil? || !obj.respond_to?(:check_policy)
        hash["#{instance_name.upcase}_RIGHTS".to_sym] = ActiveSupport::HashWithIndifferentAccess[policy.map { |right| [right, true] }] unless policy.nil?
      end

      js_env hash
    end
  end

  def set_js_wiki_data(opts = {})
    hash = {}

    hash[:DEFAULT_EDITING_ROLES] = @context.default_wiki_editing_roles if @context.respond_to?(:default_wiki_editing_roles)
    hash[:WIKI_PAGES_PATH] = polymorphic_path([@context, :wiki_pages])
    if opts[:course_home]
      hash[:COURSE_HOME] = true
      hash[:COURSE_TITLE] = @context.name
    end

    if @page
      if @page.grants_any_right?(@current_user, session, :update, :update_content)
        mc_status = setup_master_course_restrictions(@page, @context, user_can_edit: true)
      end

      hash[:WIKI_PAGE] = wiki_page_json(@page, @current_user, session, true, deep_check_if_needed: true, master_course_status: mc_status)
      version_number = Rails.cache.fetch(["page_version", @page].cache_key) { @page.versions.maximum(:number) }
      hash[:WIKI_PAGE_REVISION] = version_number && StringifyIds.stringify_id(version_number)
      hash[:WIKI_PAGE_SHOW_PATH] = named_context_url(@context, :context_wiki_page_path, @page)
      hash[:WIKI_PAGE_EDIT_PATH] = named_context_url(@context, :edit_context_wiki_page_path, @page)
      hash[:WIKI_PAGE_HISTORY_PATH] = named_context_url(@context, :context_wiki_page_revisions_path, @page)
    end

    if @context.is_a?(Course) && @context.grants_right?(@current_user, session, :read)
      hash[:COURSE_ID] = @context.id.to_s
      hash[:MODULES_PATH] = polymorphic_path([@context, :context_modules])
    end

    js_env hash
  end

  ASSIGNMENT_GROUPS_TO_FETCH_PER_PAGE_ON_ASSIGNMENTS_INDEX = 50
  def set_js_assignment_data
    rights = [*RoleOverride::GRANULAR_MANAGE_ASSIGNMENT_PERMISSIONS, :manage_grades, :read_grades, :manage]
    permissions = @context.rights_status(@current_user, *rights)
    permissions[:manage_course] = permissions[:manage]
    if @context.root_account.feature_enabled?(:granular_permissions_manage_assignments)
      permissions[:manage_assignments] = permissions[:manage_assignments_edit]
      permissions[:manage] = permissions[:manage_assignments_edit]
    else
      permissions[:manage_assignments_add] = permissions[:manage_assignments]
      permissions[:manage_assignments_delete] = permissions[:manage_assignments]
      permissions[:manage] = permissions[:manage_assignments]
    end
    permissions[:by_assignment_id] = @context.assignments.to_h do |assignment|
      [assignment.id,
       {
         update: assignment.user_can_update?(@current_user, session),
         delete: assignment.grants_right?(@current_user, :delete)
       }]
    end

    current_user_has_been_observer_in_this_course = @context.user_has_been_observer?(@current_user)

    prefetch_xhr(api_v1_course_assignment_groups_url(
                   @context,
                   include: [
                     "assignments",
                     "discussion_topic",
                     (permissions[:manage] || current_user_has_been_observer_in_this_course) && "all_dates",
                     permissions[:manage] && "module_ids",
                     peer_reviews_for_a2_enabled? && "assessment_requests"
                   ].compact_blank,
                   exclude_response_fields: ["description", "rubric"],
                   exclude_assignment_submission_types: ["wiki_page"],
                   override_assignment_dates: !permissions[:manage],
                   per_page: ASSIGNMENT_GROUPS_TO_FETCH_PER_PAGE_ON_ASSIGNMENTS_INDEX
                 ),
                 id: "assignment_groups_url")

    js_env({
             COURSE_ID: @context.id.to_s,
             URLS: {
               new_assignment_url: new_polymorphic_url([@context, :assignment]),
               new_quiz_url: context_url(@context, :context_quizzes_new_url),
               course_url: api_v1_course_url(@context),
               sort_url: reorder_course_assignment_groups_url(@context),
               assignment_sort_base_url: course_assignment_groups_url(@context),
               context_modules_url: api_v1_course_context_modules_path(@context),
               course_student_submissions_url: api_v1_course_student_submissions_url(@context)
             },
             POST_TO_SIS: Assignment.sis_grade_export_enabled?(@context),
             PERMISSIONS: permissions,
             HAS_GRADING_PERIODS: @context.grading_periods?,
             VALID_DATE_RANGE: CourseDateRange.new(@context),
             assignment_menu_tools: external_tools_display_hashes(:assignment_menu),
             assignment_index_menu_tools: external_tools_display_hashes(:assignment_index_menu),
             assignment_group_menu_tools: external_tools_display_hashes(:assignment_group_menu),
             discussion_topic_menu_tools: external_tools_display_hashes(:discussion_topic_menu),
             quiz_menu_tools: external_tools_display_hashes(:quiz_menu),
             current_user_has_been_observer_in_this_course: current_user_has_been_observer_in_this_course,
             observed_student_ids: ObserverEnrollment.observed_student_ids(@context, @current_user),
             apply_assignment_group_weights: @context.apply_group_weights?,
           })

    conditional_release_js_env(includes: :active_rules)

    if @context.grading_periods?
      js_env(active_grading_periods: GradingPeriod.json_for(@context, @current_user))
    end
  end

  def google_drive_connection
    return @google_drive_connection if @google_drive_connection

    ## @real_current_user first ensures that a masquerading user never sees the
    ## masqueradee's files, but in general you may want to block access to google
    ## docs for masqueraders earlier in the request
    if logged_in_user
      refresh_token, access_token = Rails.cache.fetch(["google_drive_tokens", logged_in_user].cache_key) do
        service = logged_in_user.user_services.where(service: "google_drive").first
        service && [service.token, service.secret]
      end
    else
      refresh_token = session[:oauth_gdrive_refresh_token]
      access_token = session[:oauth_gdrive_access_token]
    end

    @google_drive_connection = GoogleDrive::Connection.new(refresh_token, access_token, ApplicationController.google_drive_timeout)
  end

  def google_drive_client(refresh_token = nil, access_token = nil)
    settings = Canvas::Plugin.find(:google_drive).try(:settings) || {}
    client_secrets = {
      client_id: settings[:client_id],
      client_secret: settings[:client_secret_dec],
      redirect_uri: settings[:redirect_uri]
    }.with_indifferent_access
    GoogleDrive::Client.create(client_secrets, refresh_token, access_token)
  end

  def user_has_google_drive
    @user_has_google_drive ||= if logged_in_user
                                 Rails.cache.fetch_with_batched_keys("user_has_google_drive", batch_object: logged_in_user, batched_keys: :user_services) do
                                   google_drive_connection.authorized?
                                 end
                               else
                                 google_drive_connection.authorized?
                               end
  end

  def setup_live_events_context
    proc = lambda do
      benchmark("setup_live_events_context") do
        ctx = Canvas::LiveEvents.base_context_attributes(@context, @domain_root_account)

        if @current_pseudonym
          ctx[:user_login] = @current_pseudonym.unique_id
          ctx[:user_account_id] = @current_pseudonym.global_account_id
          ctx[:user_sis_id] = @current_pseudonym.sis_user_id
        end

        ctx[:user_id] = @current_user.global_id if @current_user
        ctx[:time_zone] = @current_user.time_zone if @current_user
        ctx[:developer_key_id] = @access_token.developer_key.global_id if @access_token
        ctx[:real_user_id] = @real_current_user.global_id if @real_current_user

        if @context_membership
          ctx[:context_role] =
            if @context_membership.respond_to?(:role)
              @context_membership.role.name
            elsif @context_membership.respond_to?(:type)
              @context_membership.type
            else
              @context_membership.class.to_s
            end
        end

        if (tctx = Thread.current[:context])
          ctx[:request_id] = tctx[:request_id]
          ctx[:session_id] = tctx[:session_id]
        end

        ctx[:hostname] = request.host
        ctx[:http_method] = request.method
        ctx[:user_agent] = request.headers["User-Agent"]
        ctx[:client_ip] = request.remote_ip
        ctx[:url] = request.url
        # The Caliper spec uses the spelling "referrer", so use it in the Canvas output JSON too.
        ctx[:referrer] = request.referer
        ctx[:producer] = "canvas"

        if @domain_root_account&.feature_enabled?(:compact_live_event_payloads)
          ctx[:compact_live_events] = true
        end

        StringifyIds.recursively_stringify_ids(ctx)

        ctx
      end
    end
    LiveEvents.set_context(proc)
  end

  # makes it so you can use the prefetch_xhr erb helper from controllers. They'll be rendered in _head.html.erb
  def prefetch_xhr(*args, **kwargs)
    (@xhrs_to_prefetch_from_controller ||= []) << [args, kwargs]
  end

  def manage_live_events_context
    setup_live_events_context
    yield
  ensure
    LiveEvents.clear_context!
  end

  def can_stream_template?
    if ::Rails.env.test?
      # don't actually stream because it kills selenium
      # but still set the instance variable so we catch errors that we'd encounter streaming frd
      @streaming_template = true
      false
    else
      return value_to_boolean(params[:force_stream]) if params.key?(:force_stream)

      ::DynamicSettings.find(tree: :private)["enable_template_streaming", failsafe: false] &&
        Setting.get("disable_template_streaming_for_#{controller_name}/#{action_name}", "false") != "true"
    end
  end

  def recaptcha_enabled?
    DynamicSettings.find(tree: :private)["recaptcha_server_key"].present? && @domain_root_account.self_registration_captcha?
  end

  def peer_reviews_for_a2_enabled?
    current_user_is_student = @context.respond_to?(:user_is_student?) && @context.user_is_student?(@current_user)
    current_user_is_student && @context.respond_to?(:feature_enabled?) && @context.feature_enabled?(:peer_reviews_for_a2)
  end

  # Show Student View button on the following controller/action pages, as long as defined tabs are not hidden
  STUDENT_VIEW_PAGES = {
    "courses#show" => nil,
    "announcements#index" => Course::TAB_ANNOUNCEMENTS,
    "announcements#show" => nil,
    "assignments#index" => Course::TAB_ASSIGNMENTS,
    "assignments#show" => nil,
    "discussion_topics#index" => Course::TAB_DISCUSSIONS,
    "discussion_topics#show" => nil,
    "context_modules#index" => Course::TAB_MODULES,
    "context#roster" => Course::TAB_PEOPLE,
    "context#roster_user" => nil,
    "wiki_pages#front_page" => Course::TAB_PAGES,
    "wiki_pages#index" => Course::TAB_PAGES,
    "wiki_pages#show" => nil,
    "files#index" => Course::TAB_FILES,
    "files#show" => nil,
    "assignments#syllabus" => Course::TAB_SYLLABUS,
    "outcomes#index" => Course::TAB_OUTCOMES,
    "quizzes/quizzes#index" => Course::TAB_QUIZZES,
    "quizzes/quizzes#show" => nil
  }.freeze

  def show_student_view_button?
    return false unless @context.is_a?(Course) && can_do(@context, @current_user, :use_student_view)

    controller_action = "#{params[:controller]}##{params[:action]}"
    STUDENT_VIEW_PAGES.key?(controller_action) && (STUDENT_VIEW_PAGES[controller_action].nil? || !@context.tab_hidden?(STUDENT_VIEW_PAGES[controller_action]))
  end
  helper_method :show_student_view_button?

  def show_blueprint_button?
    @context.is_a?(Course) && MasterCourses::MasterTemplate.is_master_course?(@context)
  end
  helper_method :show_blueprint_button?

  def show_immersive_reader?
    return false if @current_user.blank?

    controller_action = "#{params[:controller]}##{params[:action]}"
    immersive_reader_pages = %w[assignments#show courses#show assignments#syllabus wiki_pages#front_page wiki_pages#show].freeze

    return false unless immersive_reader_pages.include?(controller_action)

    @context&.root_account&.feature_enabled?(:immersive_reader_wiki_pages) ||
      @current_user.feature_enabled?(:user_immersive_reader_wiki_pages)
  end
  helper_method :show_immersive_reader?

  def should_show_migration_limitation_message
    @context.is_a?(Course) && @context.user_is_instructor?(@current_user) &&
      @context.quiz_migration_alert_for_user(@current_user.id).present? &&
      %r{^/courses/\d+(/assignments|/quizzes|/modules|.?)$}.match?(request.path)
  end
  helper_method :should_show_migration_limitation_message

  def k5_disabled?
    K5::UserService.new(@current_user, @domain_root_account, @selected_observed_user).k5_disabled?
  end

  def k5_user?(check_disabled: true)
    K5::UserService.new(@current_user, @domain_root_account, @selected_observed_user).k5_user?(check_disabled: check_disabled)
  end
  helper_method :k5_user?

  def use_classic_font?
    observed_users(@current_user, session) if @current_user&.roles(@domain_root_account)&.include?("observer")
    K5::UserService.new(@current_user, @domain_root_account, @selected_observed_user).use_classic_font?
  end
  helper_method :use_classic_font?

  def pull_context_course
    if params[:operationName] == "CreateSubmission"
      assignment_id = params[:variables][:assignmentLid]
      return ::Assignment.active.find(assignment_id).course
    elsif params[:operationName] == "CreateDiscussionEntry"
      discussion_topic_id = params[:variables][:discussionTopicId]
      return DiscussionTopic.find(discussion_topic_id).course
    end

    nil
  end

  def react_discussions_post_enabled_for_preferences_use?
    if @context.instance_of?(UserProfile) && Account.default.feature_enabled?(:react_discussions_post)
      return true
    end

    @context.respond_to?(:feature_enabled?) && @context.feature_enabled?(:react_discussions_post)
  end
  helper_method :react_discussions_post_enabled_for_preferences_use?
end<|MERGE_RESOLUTION|>--- conflicted
+++ resolved
@@ -343,40 +343,23 @@
   JS_ENV_SITE_ADMIN_FEATURES = %i[
     featured_help_links
     lti_platform_storage
-<<<<<<< HEAD
-    scale_equation_images
-    buttons_and_icons_cropper
-=======
->>>>>>> 87563733
     calendar_series
     account_level_blackout_dates
     rce_ux_improvements
     render_both_to_do_lists
     course_paces_redesign
     course_paces_for_students
-<<<<<<< HEAD
-    rce_better_paste
-=======
->>>>>>> 87563733
     module_publish_menu
     explicit_latex_typesetting
     dev_key_oidc_alert
     rce_new_external_tool_dialog_in_canvas
     rce_show_studio_media_options
-<<<<<<< HEAD
-    rce_improved_placeholders
-=======
->>>>>>> 87563733
     media_links_use_attachment_id
     auto_subscribe_account_calendars
     account_calendars_planner_support
   ].freeze
   JS_ENV_ROOT_ACCOUNT_FEATURES = %i[
     product_tours
-<<<<<<< HEAD
-    files_dnd
-=======
->>>>>>> 87563733
     usage_rights_discussion_topics
     granular_permissions_manage_users
     create_course_subaccount_picker
@@ -388,10 +371,7 @@
     send_usage_metrics
     rce_transform_loaded_content
     lti_assignment_page_line_items
-<<<<<<< HEAD
-=======
     mobile_offline_mode
->>>>>>> 87563733
   ].freeze
   JS_ENV_BRAND_ACCOUNT_FEATURES = [
     :embedded_release_notes
