--- conflicted
+++ resolved
@@ -417,15 +417,9 @@
     new_quizzes_navigation_updates
     create_wiki_page_mastery_path_overrides
     create_external_apps_side_tray_overrides
-<<<<<<< HEAD
-    ams_service
-    files_a11y_rewrite_toggle
-    files_a11y_rewrite
-=======
     files_a11y_rewrite_toggle
     files_a11y_rewrite
     rce_a11y_resize
->>>>>>> f6e5b4e8
   ].freeze
   JS_ENV_ROOT_ACCOUNT_FEATURES = %i[
     product_tours
@@ -3408,11 +3402,8 @@
     reject! "Invalid file path" unless allowed
     send_file(full_path.to_s, options)
   end
-<<<<<<< HEAD
-=======
 
   def inject_ai_feedback_link
     js_env(AI_FEEDBACK_LINK: Setting.get("ai_feedback_link", "https://inst.bid/ai/feedback"))
   end
->>>>>>> f6e5b4e8
 end