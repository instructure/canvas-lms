--- conflicted
+++ resolved
@@ -160,11 +160,7 @@
           url_for_high_contrast_tinymce_editor_css: editor_hc_css,
           current_user_id: @current_user&.id,
           current_user_roles: @current_user&.roles(@domain_root_account),
-<<<<<<< HEAD
-          current_user_types: @current_user.try{|u| u.account_users.map{|t| t.readable_type }},
-=======
           current_user_types: @current_user.try{|u| u.account_users.active.map(&:readable_type)},
->>>>>>> 8a8417cc
           current_user_disabled_inbox: @current_user&.disabled_inbox?,
           files_domain: HostUrl.file_host(@domain_root_account || Account.default, request.host_with_port),
           DOMAIN_ROOT_ACCOUNT_ID: @domain_root_account&.global_id,
