--- conflicted
+++ resolved
@@ -436,18 +436,11 @@
   JS_ENV_SITE_ADMIN_FEATURES = %i[
     account_level_blackout_dates
     assignment_edit_placement_not_on_announcements
-<<<<<<< HEAD
-=======
     accessibility_issues_in_full_page
->>>>>>> 53aa8385
     commons_new_quizzes
     consolidated_media_player
     courses_popout_sisid
     create_external_apps_side_tray_overrides
-<<<<<<< HEAD
-    create_wiki_page_mastery_path_overrides
-=======
->>>>>>> 53aa8385
     dashboard_graphql_integration
     disallow_threaded_replies_fix_alert
     disallow_threaded_replies_manage
@@ -458,10 +451,6 @@
     explicit_latex_typesetting
     files_a11y_rewrite
     files_a11y_rewrite_toggle
-<<<<<<< HEAD
-    hide_legacy_course_analytics
-=======
->>>>>>> 53aa8385
     horizon_course_setting
     instui_for_import_page
     instui_header
@@ -471,10 +460,7 @@
     new_quizzes_navigation_updates
     permanent_page_links
     rce_a11y_resize
-<<<<<<< HEAD
-=======
     rce_studio_embed_improvements
->>>>>>> 53aa8385
     rce_find_replace
     render_both_to_do_lists
     scheduled_feedback_releases
