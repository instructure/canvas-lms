# frozen_string_literal: true

#
# Copyright (C) 2011 - present Instructure, Inc.
#
# This file is part of Canvas.
#
# Canvas is free software: you can redistribute it and/or modify it under
# the terms of the GNU Affero General Public License as published by the Free
# Software Foundation, version 3 of the License.
#
# Canvas is distributed in the hope that it will be useful, but WITHOUT ANY
# WARRANTY; without even the implied warranty of MERCHANTABILITY or FITNESS FOR
# A PARTICULAR PURPOSE. See the GNU Affero General Public License for more
# details.
#
# You should have received a copy of the GNU Affero General Public License along
# with this program. If not, see <http://www.gnu.org/licenses/>.
#

# Filters added to this controller apply to all controllers in the application.
# Likewise, all the methods added will be available for all controllers.

class ApplicationController < ActionController::Base
  define_callbacks :html_render

  attr_accessor :active_tab
  attr_reader :context

  include Api
  include LocaleSelection
  include Api::V1::User
  include Api::V1::WikiPage
  include LegalInformationHelper

  helper :all

  include AuthenticationMethods

  include Canvas::RequestForgeryProtection
  protect_from_forgery with: :exception

  # Before/around actions run in order defined (even if interleaved)
  # After actions run in REVERSE order defined. Skipped on exception raise
  #   (which is common for 401, 404, 500 responses)
  # Around action yields return (in REVERSE order) after all after actions

  prepend_before_action :load_user, :load_account
  # make sure authlogic is before load_user
  skip_before_action :activate_authlogic
  prepend_before_action :activate_authlogic

  around_action :set_locale
  around_action :enable_request_cache
  around_action :batch_statsd
  around_action :compute_http_cost

  before_action :clear_idle_connections
  before_action :annotate_apm
  before_action :check_pending_otp
  before_action :set_user_id_header
  before_action :set_time_zone
  before_action :set_page_view
  before_action :require_reacceptance_of_terms
  before_action :clear_policy_cache
  around_action :manage_live_events_context
  before_action :initiate_session_from_token
  before_action :fix_xhr_requests
  before_action :init_body_classes
  # multiple actions might be called on a single controller instance in specs
  before_action :clear_js_env if Rails.env.test?

  after_action :log_page_view
  after_action :discard_flash_if_xhr
  after_action :cache_buster
  # Yes, we're calling this before and after so that we get the user id logged
  # on events that log someone in and log someone out.
  after_action :set_user_id_header
  after_action :set_response_headers
  after_action :update_enrollment_last_activity_at
  set_callback :html_render, :after, :add_csp_for_root

  add_crumb(proc {
    title = I18n.t('links.dashboard', 'My Dashboard')
    crumb = <<-END
      <i class="icon-home"
         title="#{title}">
        <span class="screenreader-only">#{title}</span>
      </i>
    END

    crumb.html_safe
  }, :root_path, class: 'home')

  def clear_js_env
    @js_env = nil
  end

  ##
  # Sends data from rails to JavaScript
  #
  # The data you send will eventually make its way into the view by simply
  # calling `to_json` on the data.
  #
  # It won't allow you to overwrite a key that has already been set
  #
  # Please use *ALL_CAPS* for keys since these are considered constants
  # Also, please don't name it stuff from JavaScript's Object.prototype
  # like `hasOwnProperty`, `constructor`, `__defineProperty__` etc.
  #
  # This method is available in controllers and views
  #
  # example:
  #
  #     # ruby
  #     js_env :FOO_BAR => [1,2,3], :COURSE => @course
  #
  #     # coffeescript
  #     require ['ENV'], (ENV) ->
  #       ENV.FOO_BAR #> [1,2,3]
  #
  def js_env(hash = {}, overwrite = false)
    return {} unless request.format.html? || request.format == "*/*" || @include_js_env

    if hash.present? && @js_env_has_been_rendered
      add_to_js_env(hash, @js_env_data_we_need_to_render_later, overwrite)
      return
    end

    # set some defaults
    unless @js_env
      benchmark("init @js_env") do
        editor_css = [
          active_brand_config_url('css'),
          view_context.stylesheet_path(css_url_for('what_gets_loaded_inside_the_tinymce_editor'))
        ]

        editor_hc_css = [
          active_brand_config_url('css', { force_high_contrast: true }),
          view_context.stylesheet_path(css_url_for('what_gets_loaded_inside_the_tinymce_editor', false, { force_high_contrast: true }))
        ]

        # Cisco doesn't want to load lato extended. see LS-1559
        if (Setting.get('disable_lato_extended', 'false') == 'false')
          editor_css << view_context.stylesheet_path(css_url_for('lato_extended'))
          editor_hc_css << view_context.stylesheet_path(css_url_for('lato_extended'))
        else
          editor_css << view_context.stylesheet_path(css_url_for('lato'))
          editor_hc_css << view_context.stylesheet_path(css_url_for('lato'))
        end

        @js_env_data_we_need_to_render_later = {}
        @js_env = {
          ASSET_HOST: Canvas::Cdn.add_brotli_to_host_if_supported(request),
          active_brand_config_json_url: active_brand_config_url('json'),
          url_to_what_gets_loaded_inside_the_tinymce_editor_css: editor_css,
          url_for_high_contrast_tinymce_editor_css: editor_hc_css,
          current_user_id: @current_user&.id,
          current_user_roles: @current_user&.roles(@domain_root_account),
          current_user_types: @current_user.try { |u| u.account_users.active.map { |au| au.role.name } },
          current_user_disabled_inbox: @current_user&.disabled_inbox?,
          files_domain: HostUrl.file_host(@domain_root_account || Account.default, request.host_with_port),
          DOMAIN_ROOT_ACCOUNT_ID: @domain_root_account&.global_id,
          k12: k12?,
          use_responsive_layout: use_responsive_layout?,
          use_rce_enhancements: (@context.blank? || @context.is_a?(User) ? @domain_root_account : @context).try(:feature_enabled?, :rce_enhancements),
          rce_auto_save: @context.try(:feature_enabled?, :rce_auto_save),
          use_rce_a11y_checker_notifications: @context.try(:feature_enabled?, :rce_a11y_checker_notifications),
          help_link_name: help_link_name,
          help_link_icon: help_link_icon,
          use_high_contrast: @current_user&.prefers_high_contrast?,
          auto_show_cc: @current_user&.auto_show_cc?,
          disable_celebrations: @current_user&.prefers_no_celebrations?,
          disable_keyboard_shortcuts: @current_user&.prefers_no_keyboard_shortcuts?,
          LTI_LAUNCH_FRAME_ALLOWANCES: Lti::Launch.iframe_allowances(request.user_agent),
          DEEP_LINKING_POST_MESSAGE_ORIGIN: request.base_url,
          DEEP_LINKING_LOGGING: Setting.get('deep_linking_logging', nil),
          comment_library_suggestions_enabled: @current_user&.comment_library_suggestions_enabled?,
          SETTINGS: {
            open_registration: @domain_root_account&.open_registration?,
            collapse_global_nav: @current_user&.collapse_global_nav?,
            release_notes_badge_disabled: @current_user&.release_notes_badge_disabled?,
          },
        }

        dynamic_settings_tree = Canvas::DynamicSettings.find(tree: :private)
        if dynamic_settings_tree['api_gateway_enabled'] == 'true'
          @js_env[:API_GATEWAY_URI] = dynamic_settings_tree['api_gateway_uri']
        end

        @js_env[:flashAlertTimeout] = 1.day.in_milliseconds if @current_user&.prefers_no_toast_timeout?
        @js_env[:KILL_JOY] = @domain_root_account.kill_joy? if @domain_root_account&.kill_joy?

        cached_features = cached_js_env_account_features

        direct_share_enabled = !@context.is_a?(Group) && @current_user&.can_content_share?
        if @context.is_a?(Course)
          direct_share_enabled = @context.grants_right?(@current_user, :read_as_admin)
        end
        @js_env[:DIRECT_SHARE_ENABLED] = direct_share_enabled
        @js_env[:FEATURES] = cached_features.merge(
          canvas_k6_theme: @context.try(:feature_enabled?, :canvas_k6_theme)
        )
        @js_env[:current_user] = @current_user ? Rails.cache.fetch(['user_display_json', @current_user].cache_key, :expires_in => 1.hour) { user_display_json(@current_user, :profile, [:avatar_is_fallback]) } : {}
        @js_env[:page_view_update_url] = page_view_path(@page_view.id, page_view_token: @page_view.token) if @page_view
        @js_env[:IS_LARGE_ROSTER] = true if !@js_env[:IS_LARGE_ROSTER] && @context.respond_to?(:large_roster?) && @context.large_roster?
        @js_env[:context_asset_string] = @context.try(:asset_string) if !@js_env[:context_asset_string]
        @js_env[:ping_url] = polymorphic_url([:api_v1, @context, :ping]) if @context.is_a?(Course)
        @js_env[:TIMEZONE] = Time.zone.tzinfo.identifier if !@js_env[:TIMEZONE]
        @js_env[:CONTEXT_TIMEZONE] = @context.time_zone.tzinfo.identifier if !@js_env[:CONTEXT_TIMEZONE] && @context.respond_to?(:time_zone) && @context.time_zone.present?
        unless @js_env[:LOCALE]
          I18n.set_locale_with_localizer
          @js_env[:LOCALE] = I18n.locale.to_s
          @js_env[:BIGEASY_LOCALE] = I18n.bigeasy_locale
          @js_env[:FULLCALENDAR_LOCALE] = I18n.fullcalendar_locale
          @js_env[:MOMENT_LOCALE] = I18n.moment_locale
        end

        @js_env[:lolcalize] = true if ENV['LOLCALIZE']
        @js_env[:rce_auto_save_max_age_ms] = Setting.get('rce_auto_save_max_age_ms', 1.day.to_i * 1000).to_i if @js_env[:rce_auto_save]
        @js_env[:FEATURES][:new_math_equation_handling] = use_new_math_equation_handling?
        @js_env[:K5_USER] = k5_user?
        @js_env[:K5_HOMEROOM_COURSE] = @context.is_a?(Course) && @context.elementary_homeroom_course?
        @js_env[:K5_SUBJECT_COURSE] = @context.is_a?(Course) && @context.elementary_subject_course?
      end
    end

    add_to_js_env(hash, @js_env, overwrite)

    @js_env
  end
  helper_method :js_env

  # put feature checks on Account.site_admin and @domain_root_account that we're loading for every page in here
  # so altogether we can get them faster the vast majority of the time
  JS_ENV_SITE_ADMIN_FEATURES = [
    :cc_in_rce_video_tray, :featured_help_links, :rce_pretty_html_editor, :rce_better_file_downloading, :rce_better_file_previewing,
    :strip_origin_from_quiz_answer_file_references, :rce_buttons_and_icons, :important_dates, :feature_flag_filters, :k5_parent_support,
    :k5_homeroom_many_announcements, :conferencing_in_planner
  ].freeze
  JS_ENV_ROOT_ACCOUNT_FEATURES = [
    :responsive_awareness, :responsive_misc, :product_tours, :files_dnd, :usage_rights_discussion_topics,
    :inline_math_everywhere, :granular_permissions_manage_users, :rce_limit_init_render_on_page
  ].freeze
  JS_ENV_BRAND_ACCOUNT_FEATURES = [
    :embedded_release_notes
  ].freeze
  JS_ENV_FEATURES_HASH = Digest::MD5.hexdigest([JS_ENV_SITE_ADMIN_FEATURES + JS_ENV_ROOT_ACCOUNT_FEATURES + JS_ENV_BRAND_ACCOUNT_FEATURES].sort.join(",")).freeze
  def cached_js_env_account_features
    # can be invalidated by a flag change on site admin, the domain root account, or the brand config account
    MultiCache.fetch(["js_env_account_features", JS_ENV_FEATURES_HASH,
                      Account.site_admin.cache_key(:feature_flags), @domain_root_account&.cache_key(:feature_flags),
                      brand_config_account&.cache_key(:feature_flags)].cache_key) do
      results = {}
      JS_ENV_SITE_ADMIN_FEATURES.each do |f|
        results[f] = Account.site_admin.feature_enabled?(f)
      end
      JS_ENV_ROOT_ACCOUNT_FEATURES.each do |f|
        results[f] = !!@domain_root_account&.feature_enabled?(f)
      end
      JS_ENV_BRAND_ACCOUNT_FEATURES.each do |f|
        results[f] = !!brand_config_account&.feature_enabled?(f)
      end
      results
    end
  end

  def add_to_js_env(hash, jsenv, overwrite)
    hash.each do |k, v|
      if jsenv[k] && jsenv[k] != v && !overwrite
        raise "js_env key #{k} is already taken"
      else
        jsenv[k] = v
      end
    end
  end

  def render_js_env
    res = StringifyIds.recursively_stringify_ids(js_env.clone).to_json
    @js_env_has_been_rendered = true
    res
  end
  helper_method :render_js_env

  # add keys to JS environment necessary for the RCE at the given risk level
  def rce_js_env(domain: request.host_with_port)
    rce_env_hash = Services::RichContent.env_for(
      user: @current_user,
      domain: domain,
      real_user: @real_current_user,
      context: @context
    )
    rce_env_hash[:RICH_CONTENT_FILES_TAB_DISABLED] = !@context.grants_right?(@current_user, session, :read_as_admin) &&
                                                     !tab_enabled?(@context.class::TAB_FILES, :no_render => true) if @context.is_a?(Course)
    account = Context.get_account(@context)
    rce_env_hash[:RICH_CONTENT_INST_RECORD_TAB_DISABLED] = account ? account.disable_rce_media_uploads? : false
    js_env(rce_env_hash, true) # Allow overriding in case this gets called more than once
  end
  helper_method :rce_js_env

  def conditional_release_js_env(assignment = nil, includes: [])
    currentContext = @context
    if currentContext.is_a?(Group)
      currentContext = @context.context
    end
    return unless ConditionalRelease::Service.enabled_in_context?(currentContext)

    cr_env = ConditionalRelease::Service.env_for(
      currentContext,
      @current_user,
      session: session,
      assignment: assignment,
      includes: includes
    )
    js_env(cr_env)
  end
  helper_method :conditional_release_js_env

  def set_student_context_cards_js_env
    js_env(
      STUDENT_CONTEXT_CARDS_ENABLED: true,
      student_context_card_tools: external_tools_display_hashes(:student_context_card)
    )
  end

  def external_tools_display_hashes(type, context = @context, custom_settings = [], tool_ids: nil)
    return [] if context.is_a?(Group)

    context = context.account if context.is_a?(User)
    tools = GuardRail.activate(:secondary) do
      ContextExternalTool.all_tools_for(context, { :placements => type,
                                                   :root_account => @domain_root_account, :current_user => @current_user,
                                                   :tool_ids => tool_ids }).to_a
    end

    tools.select! do |tool|
      tool.visible_with_permission_check?(type, @current_user, context, session) &&
        tool.feature_flag_enabled?(context)
    end

    tools.map do |tool|
      external_tool_display_hash(tool, type, {}, context, custom_settings)
    end
  end
  helper_method :external_tools_display_hashes

  def external_tool_display_hash(tool, type, url_params = {}, context = @context, custom_settings = [])
    url_params = {
      id: tool.id,
      launch_type: type
    }.merge(url_params)

    hash = {
      :id => tool.id,
      :title => tool.label_for(type, I18n.locale),
      :base_url => polymorphic_url([context, :external_tool], url_params),
    }
    hash.merge!(:tool_id => tool.tool_id) if tool.tool_id.present?

    extension_settings = [:icon_url, :canvas_icon_class] | custom_settings
    extension_settings.each do |setting|
      hash[setting] = tool.extension_setting(type, setting)
    end
    hash[:base_title] = tool.default_label(I18n.locale) if custom_settings.include?(:base_title)
    hash[:external_url] = tool.url if custom_settings.include?(:external_url)
    hash
  end
  helper_method :external_tool_display_hash

  def k12?
    @domain_root_account && @domain_root_account.feature_enabled?(:k12)
  end
  helper_method :k12?

  def use_responsive_layout?
    @domain_root_account&.feature_enabled?(:responsive_layout)
  end
  helper_method :use_responsive_layout?

  def grading_periods?
    !!@context.try(:grading_periods?)
  end
  helper_method :grading_periods?

  def setup_master_course_restrictions(objects, course, user_can_edit: false)
    return unless course.is_a?(Course) && (user_can_edit || course.grants_right?(@current_user, session, :read_as_admin))

    if MasterCourses::MasterTemplate.is_master_course?(course)
      MasterCourses::Restrictor.preload_default_template_restrictions(objects, course)
      return :master # return master/child status
    elsif MasterCourses::ChildSubscription.is_child_course?(course)
      MasterCourses::Restrictor.preload_child_restrictions(objects)
      return :child
    end
  end
  helper_method :setup_master_course_restrictions

  def set_master_course_js_env_data(object, course)
    return unless object.respond_to?(:master_course_api_restriction_data) && object.persisted?

    status = setup_master_course_restrictions([object], course)
    return unless status

    # we might have to include more information about the object here to make it easier to plug a common component in
    data = object.master_course_api_restriction_data(status)
    if status == :master
      data[:default_restrictions] = MasterCourses::MasterTemplate.full_template_for(course).default_restrictions_for(object)
    end
    js_env(:MASTER_COURSE_DATA => data)
  end
  helper_method :set_master_course_js_env_data

  def load_blueprint_courses_ui
    return if js_env[:BLUEPRINT_COURSES_DATA]
    return unless @context && @context.is_a?(Course) && @context.grants_right?(@current_user, :manage)

    is_child = MasterCourses::ChildSubscription.is_child_course?(@context)
    is_master = MasterCourses::MasterTemplate.is_master_course?(@context)

    return unless is_master || is_child

    js_bundle(is_master ? :blueprint_course_master : :blueprint_course_child)
    css_bundle :blueprint_courses

    master_course = is_master ? @context : MasterCourses::MasterTemplate.master_course_for_child_course(@context)
    if master_course.nil?
      # somehow the is_child_course? value is cached but we can't actually find the subscription so clear the cache and bail
      Rails.cache.delete(MasterCourses::ChildSubscription.course_cache_key(@context))
      return
    end
    bc_data = {
      isMasterCourse: is_master,
      isChildCourse: is_child,
      accountId: @context.account.id,
      masterCourse: master_course.slice(:id, :name, :enrollment_term_id),
      course: @context.slice(:id, :name, :enrollment_term_id),
    }
    if is_master
      can_manage = @context.account.grants_right?(@current_user, :manage_master_courses)
      bc_data.merge!(
        subAccounts: @context.account.sub_accounts.pluck(:id, :name).map { |id, name| { id: id, name: name } },
        terms: @context.account.root_account.enrollment_terms.active.to_a.map { |term| { id: term.id, name: term.name } },
        canManageCourse: can_manage,
        canAutoPublishCourses: can_manage
      )
    end
    js_env :BLUEPRINT_COURSES_DATA => bc_data
    if is_master && js_env.key?(:NEW_USER_TUTORIALS)
      js_env[:NEW_USER_TUTORIALS][:is_enabled] = false
    end
  end
  helper_method :load_blueprint_courses_ui

  def load_content_notices
    if @context && @context.respond_to?(:content_notices)
      notices = @context.content_notices(@current_user)
      if notices.any?
        js_env :CONTENT_NOTICES => notices.map { |notice|
          {
            tag: notice.tag,
            variant: notice.variant || 'info',
            text: notice.text.is_a?(Proc) ? notice.text.call : notice.text,
            link_text: notice.link_text.is_a?(Proc) ? notice.link_text.call : notice.link_text,
            link_target: notice.link_target.is_a?(Proc) ? notice.link_target.call(@context) : notice.link_target
          }
        }
        js_bundle :content_notices
        return true
      end
    end
    false
  end
  helper_method :load_content_notices

  def editing_restricted?(content, edit_type = :any)
    return false unless content.respond_to?(:editing_restricted?)

    content.editing_restricted?(edit_type)
  end
  helper_method :editing_restricted?

  def tool_dimensions
    tool_dimensions = { selection_width: '100%', selection_height: '100%' }

    link_settings = @tag&.link_settings || {}

    tool_dimensions.each do |k, v|
      tool_dimensions[k] = link_settings[k.to_s] || @tool.settings[k] || v
      tool_dimensions[k] = tool_dimensions[k].to_s << 'px' unless tool_dimensions[k].to_s =~ /%|px/
    end

    tool_dimensions
  end
  private :tool_dimensions

  # Reject the request by halting the execution of the current handler
  # and returning a helpful error message (and HTTP status code).
  #
  # @param [String] cause
  #   The reason the request is rejected for.
  # @param [Optional, Integer|Symbol, Default :bad_request] status
  #   HTTP status code or symbol.
  def reject!(cause, status = :bad_request)
    raise RequestError.new(cause, status)
  end

  # returns the user actually logged into canvas, even if they're currently masquerading
  #
  # This is used by the google docs integration, among other things --
  # having @real_current_user first ensures that a masquerading user never sees the
  # masqueradee's files, but in general you may want to block access to google
  # docs for masqueraders earlier in the request
  def logged_in_user
    @real_current_user || @current_user
  end
  helper_method :logged_in_user

  def not_fake_student_user
    @current_user && @current_user.fake_student? ? logged_in_user : @current_user
  end

  def rescue_action_dispatch_exception
    rescue_action_in_public(request.env['action_dispatch.exception'])
  end

  # used to generate context-specific urls without having to
  # check which type of context it is everywhere
  def named_context_url(context, name, *opts)
    if context.is_a?(UserProfile)
      name = name.to_s.sub(/context/, "profile")
    else
      klass = context.class.base_class
      name = name.to_s.sub(/context/, klass.name.underscore)
      opts.unshift(context)
    end
    opts.push({}) unless opts[-1].is_a?(Hash)
    include_host = opts[-1].delete(:include_host)
    unless include_host
      # rubocop:disable Style/RescueModifier
      opts[-1][:host] = context.host_name rescue nil
      # rubocop:enable Style/RescueModifier
      opts[-1][:only_path] = true unless name.end_with?("_path")
    end
    self.send name, *opts
  end

  def self.promote_view_path(path)
    self.view_paths = self.view_paths.to_ary.reject { |p| p.to_s == path }
    prepend_view_path(path)
  end

  # the way classic quizzes copies question data from the page into the
  # edit form causes the elements added for a11y to get duplicated
  # and other misadventures that caused 4 hotfixes in 3 days.
  # Let's just not use the new math handling there.
  def use_new_math_equation_handling?
    @domain_root_account&.feature_enabled?(:new_math_equation_handling) &&
      !(params[:controller] == "quizzes/quizzes" && params[:action] == "edit") &&
      params[:controller] != "question_banks"
  end

  protected

  # we track the cost of each request in RequestThrottle in order
  # to rate limit clients that are abusing the API.  Some actions consume
  # time or resources that are not well represented by simple time/cpu
  # benchmarks, so you can use this method to increase the perceived cost
  # of a request by an arbitrary amount.  For an anchor, rate limiting
  # kicks in when a user has exceeded 600 arbitrary units of cost (it's
  # a leaky bucket, go see RequestThrottle), so using an 'amount'
  # param of 600, for example, would max out the bucket immediately
  def increment_request_cost(amount)
    current_cost = request.env['extra-request-cost'] || 0
    request.env['extra-request-cost'] = current_cost + amount
  end

  def assign_localizer
    I18n.localizer = lambda {
      context_hash = {
        context: @context,
        user: not_fake_student_user,
        root_account: @domain_root_account
      }
      if request.present?
        # if for some reason this gets stuck
        # as global state on I18n (cleanup failure), we don't want it to
        # explode trying to access a non-existant request.
        context_hash.merge!({
                              session_locale: session[:locale],
                              accept_language: request.headers['Accept-Language']
                            })
      else
        logger.warn("[I18N] localizer executed from context-less controller")
      end
      infer_locale context_hash
    }
  end

  def set_locale
    store_session_locale
    assign_localizer
    yield if block_given?
  ensure
    I18n.localizer = nil
  end

  def enable_request_cache(&block)
    RequestCache.enable(&block)
  end

  def batch_statsd(&block)
    InstStatsd::Statsd.batch(&block)
  end

  def compute_http_cost(&block)
    CanvasHttp.reset_cost!
    yield
  ensure
    if CanvasHttp.cost > 0
      cost_weight = Setting.get('canvas_http_cost_weight', '1.0').to_f
      increment_request_cost(CanvasHttp.cost * cost_weight)
    end
  end

  def clear_idle_connections
    Canvas::Redis.clear_idle_connections
  end

  def annotate_apm
    Canvas::Apm.annotate_trace(
      Shard.current,
      @domain_root_account,
      RequestContext::Generator.request_id,
      @current_user
    )
  end

  def store_session_locale
    return unless (locale = params[:session_locale])

    supported_locales = I18n.available_locales.map(&:to_s)
    session[:locale] = locale if supported_locales.include? locale
  end

  def init_body_classes
    @body_classes = []
  end

  def set_user_id_header
    headers['X-Canvas-User-Id'] ||= @current_user.global_id.to_s if @current_user
    headers['X-Canvas-Real-User-Id'] ||= @real_current_user.global_id.to_s if @real_current_user
  end

  # make things requested from jQuery go to the "format.js" part of the "respond_to do |format|" block
  # see http://codetunes.com/2009/01/31/rails-222-ajax-and-respond_to/ for why
  def fix_xhr_requests
    request.format = :js if request.xhr? && request.format == :html && !params[:html_xhr]
  end

  # scopes all time objects to the user's specified time zone
  def set_time_zone
    user = not_fake_student_user
    if user && !user.time_zone.blank?
      Time.zone = user.time_zone
      if Time.zone && Time.zone.name == "UTC" && user.time_zone && user.time_zone.name.match(/\s/)
        Time.zone = user.time_zone.name.split(/\s/)[1..-1].join(" ") rescue nil
      end
    else
      Time.zone = @domain_root_account && @domain_root_account.default_time_zone
    end
  end

  # retrieves the root account for the given domain
  def load_account
    @domain_root_account = request.env['canvas.domain_root_account'] || LoadAccount.default_domain_root_account
    @files_domain = request.host_with_port != HostUrl.context_host(@domain_root_account) && HostUrl.is_file_host?(request.host_with_port)
    @domain_root_account
  end

  def set_response_headers
    # we can't block frames on the files domain, since files domain requests
    # are typically embedded in an iframe in canvas, but the hostname is
    # different
    if !files_domain? && Setting.get('block_html_frames', 'true') == 'true' && !@embeddable
      headers['X-Frame-Options'] = 'SAMEORIGIN'
    end
    headers['Strict-Transport-Security'] = 'max-age=31536000' if request.ssl?
    RequestContext::Generator.store_request_meta(request, @context)
    true
  end

  def files_domain?
    !!@files_domain
  end

  def check_pending_otp
    if session[:pending_otp] && params[:controller] != 'login/otp'
      return render plain: "Please finish logging in", status: 403 if request.xhr?

      reset_session
      redirect_to login_url
    end
  end

  def user_url(*opts)
    opts[0] == @current_user ? user_profile_url(@current_user) : super
  end

  def tab_enabled?(id, opts = {})
    return true unless @context&.respond_to?(:tabs_available)

    valid = Rails.cache.fetch(['tab_enabled4', id, @context, @current_user, @domain_root_account, session[:enrollment_uuid]].cache_key) do
      @context.tabs_available(@current_user,
                              session: session,
                              include_hidden_unused: true,
                              root_account: @domain_root_account,
                              only_check: [id]).any? { |t| t[:id] == id }
    end
    render_tab_disabled unless valid || opts[:no_render]
    return valid
  end

  def render_tab_disabled
    msg = tab_disabled_message(@context)
    respond_to do |format|
      format.html {
        flash[:notice] = msg
        redirect_to named_context_url(@context, :context_url)
      }
      format.json {
        render :json => { :message => msg }, :status => :not_found
      }
    end
  end

  def tab_disabled_message(context)
    if context.is_a?(Account)
      t "#application.notices.page_disabled_for_account", "That page has been disabled for this account"
    elsif context.is_a?(Course)
      t "#application.notices.page_disabled_for_course", "That page has been disabled for this course"
    elsif context.is_a?(Group)
      t "#application.notices.page_disabled_for_group", "That page has been disabled for this group"
    else
      t "#application.notices.page_disabled", "That page has been disabled"
    end
  end

  def require_password_session
    if session[:used_remember_me_token]
      flash[:warning] = t "#application.warnings.please_log_in", "For security purposes, please enter your password to continue"
      store_location
      redirect_to login_url
      return false
    end
    true
  end

  def run_login_hooks
    LoginHooks.run_hooks(request)
  end

  # checks the authorization policy for the given object using
  # the vendor/plugins/adheres_to_policy plugin.  If authorized,
  # returns true, otherwise renders unauthorized messages and returns
  # false.  To be used as follows:
  # if authorized_action(object, @current_user, :update)
  #   render
  # end
  def authorized_action(object, actor, rights)
    can_do = object.grants_any_right?(actor, session, *Array(rights))
    render_unauthorized_action unless can_do
    can_do
  end
  alias :authorized_action? :authorized_action

  def fix_ms_office_redirects
    if ms_office?
      # Office will follow 302's internally, until it gets to a 200. _then_ it will pop it out
      # to a web browser - but you've lost your cookies! This breaks not only store_location,
      # but in the case of delegated authentication where the provider does an additional
      # redirect storing important information in session, makes it impossible to log in at all
      render plain: '', status: 200
      return false
    end
    true
  end

  # Render a general error page with the given details.
  # Arguments of this method must be translated
  def render_error_with_details(title:, summary: nil, directions: nil)
    render(
      'shared/errors/error_with_details',
      locals: {
        title: title,
        summary: summary,
        directions: directions
      }
    )
  end

  def render_unauthorized_action
    respond_to do |format|
      @show_left_side = false
      clear_crumbs
      path_params = request.path_parameters
      path_params[:format] = nil
      @headers = !!@current_user if @headers != false
      @files_domain = @account_domain && @account_domain.host_type == 'files'
      format.any(:html, :pdf) do
        return unless fix_ms_office_redirects

        store_location
        return redirect_to login_url(params.permit(:authentication_provider)) if !@files_domain && !@current_user

        if @context.is_a?(Course) && @context_enrollment
          if @context_enrollment.inactive?
            start_date = @context_enrollment.available_at
          end
          if @context.claimed?
            @unauthorized_message = t('#application.errors.unauthorized.unpublished', "This course has not been published by the instructor yet.")
            @unauthorized_reason = :unpublished
          elsif start_date && start_date > Time.now.utc
            @unauthorized_message = t('#application.errors.unauthorized.not_started_yet', "The course you are trying to access has not started yet.  It will start %{date}.", :date => TextHelper.date_string(start_date))
            @unauthorized_reason = :unpublished
          end
        end

        render "shared/unauthorized", status: :unauthorized, content_type: Mime::Type.lookup('text/html'), formats: :html
      end
      format.zip { redirect_to(url_for(path_params)) }
      format.json { render_json_unauthorized }
      format.all { render plain: 'Unauthorized', status: :unauthorized }
    end
    set_no_cache_headers
  end

  def verified_user_check
    if @domain_root_account&.user_needs_verification?(@current_user) # disable tools before verification
      if @current_user
        render_unverified_error(
          t("user not authorized to perform that action until verifying email"),
          t("Complete registration by clicking the “finish the registration process” link sent to your email.")
        )
      else
        render_unverified_error(
          t("must be logged in and registered to perform that action"),
          t("Please Log in to view this content")
        )
      end
      false
    else
      true
    end
  end

  def render_unverified_error(json_message, flash_message)
    respond_to do |format|
      format.json do
        render json: {
          status: 'unverified',
          errors: [{ message: json_message }]
        }, status: :unauthorized
      end
      format.all do
        flash[:warning] = flash_message
        redirect_to_referrer_or_default(root_url)
      end
    end
    set_no_cache_headers
  end

  # To be used as a before_action, requires controller or controller actions
  # to have their urls scoped to a context in order to be valid.
  # So /courses/5/assignments or groups/1/assignments would be valid, but
  # not /assignments
  def require_context
    get_context
    if !@context
      if @context_is_current_user
        store_location
        redirect_to login_url
      elsif params[:context_id]
        raise ActiveRecord::RecordNotFound.new("Cannot find #{params[:context_type] || 'Context'} for ID: #{params[:context_id]}")
      else
        raise ActiveRecord::RecordNotFound.new("Context is required, but none found")
      end
    end
    return @context != nil
  end

  def require_context_and_read_access
    require_context && authorized_action(@context, @current_user, :read)
  end

  helper_method :clean_return_to

  def require_account_context
    require_context_type(Account)
  end

  def require_course_context
    require_context_type(Course)
  end

  def require_context_type(klass)
    unless require_context && @context.is_a?(klass)
      raise ActiveRecord::RecordNotFound.new("Context must be of type '#{klass}'")
    end

    true
  end

  MAX_ACCOUNT_LINEAGE_TO_SHOW_IN_CRUMBS = 3

  # Can be used as a before_action, or just called from controller code.
  # Assigns the variable @context to whatever context the url is scoped
  # to.  So /courses/5/assignments would have a @context=Course.find(5).
  # Also assigns @context_membership to the membership type of @current_user
  # if @current_user is a member of the context.
  def get_context(include_deleted: false)
    GuardRail.activate(:secondary) do
      unless @context
        if params[:course_id]
          @context = api_find(Course.active, params[:course_id])
          @context.root_account = @domain_root_account if @context.root_account_id == @domain_root_account.id # no sense in refetching it
          params[:context_id] = params[:course_id]
          params[:context_type] = "Course"
          if @context && @current_user
            @context_enrollment = @context.enrollments.where(user_id: @current_user).joins(:enrollment_state)
                                          .order(Enrollment.state_by_date_rank_sql, Enrollment.type_rank_sql).readonly(false).first
          end
          @context_membership = @context_enrollment
          check_for_readonly_enrollment_state
        elsif params[:account_id] || (self.is_a?(AccountsController) && params[:account_id] = params[:id])
          @context = api_find(Account.active, params[:account_id])
          params[:context_id] = @context.id
          params[:context_type] = "Account"
          @context_enrollment = @context.account_users.active.where(user_id: @current_user.id).first if @context && @current_user
          @context_membership = @context_enrollment
          @account = @context
        elsif params[:group_id]
          @context = api_find(Group.active, params[:group_id])
          params[:context_id] = params[:group_id]
          params[:context_type] = "Group"
          @context_enrollment = @context.group_memberships.where(user_id: @current_user).first if @context && @current_user
          @context_membership = @context_enrollment
        elsif params[:user_id] || (self.is_a?(UsersController) && params[:user_id] = params[:id])
          scope = include_deleted ? User : User.active
          @context = api_find(scope, params[:user_id])
          params[:context_id] = params[:user_id]
          params[:context_type] = "User"
          @context_membership = @context if @context == @current_user
        elsif params[:course_section_id] || (self.is_a?(SectionsController) && params[:course_section_id] = params[:id])
          params[:context_id] = params[:course_section_id]
          params[:context_type] = "CourseSection"
          @context = api_find(CourseSection, params[:course_section_id])
        elsif request.path.match(/\A\/profile/) || request.path == '/' || request.path.match(/\A\/dashboard\/files/) || request.path.match(/\A\/calendar/) || request.path.match(/\A\/assignments/) || request.path.match(/\A\/files/) || request.path == '/api/v1/calendar_events/visible_contexts'
          # ^ this should be split out into things on the individual controllers
          @context_is_current_user = true
          @context = @current_user
          @context_membership = @context
        end

        assign_localizer if @context.present?

        if request.format.html?
          if @context.is_a?(Account) && !@context.root_account?
            account_chain = @context.account_chain.to_a.select { |a| a.grants_right?(@current_user, session, :read) }
            account_chain.slice!(0) # the first element is the current context
            count = account_chain.length
            account_chain.reverse.each_with_index do |a, idx|
              if idx == 1 && count >= MAX_ACCOUNT_LINEAGE_TO_SHOW_IN_CRUMBS
                add_crumb(I18n.t('#lib.text_helper.ellipsis', '...'), nil)
              elsif count >= MAX_ACCOUNT_LINEAGE_TO_SHOW_IN_CRUMBS && idx > 0 && idx <= count - MAX_ACCOUNT_LINEAGE_TO_SHOW_IN_CRUMBS
                next
              else
                add_crumb(a.short_name, account_url(a.id), :id => "crumb_#{a.asset_string}")
              end
            end
          end

          if @context && @context.respond_to?(:short_name)
            crumb_url = named_context_url(@context, :context_url) if @context.grants_right?(@current_user, session, :read)
            add_crumb(@context.nickname_for(@current_user, :short_name), crumb_url)
          end

          @set_badge_counts = true
        end
      end

      # There is lots of interesting information set up in here, that we want
      # to place into the live events context.
      setup_live_events_context
    end
  end

  # This is used by a number of actions to retrieve a list of all contexts
  # associated with the given context.  If the context is a user then it will
  # include all the user's current contexts.
  # Assigns it to the variable @contexts
  def get_all_pertinent_contexts(opts = {})
    return if @already_ran_get_all_pertinent_contexts

    @already_ran_get_all_pertinent_contexts = true

    raise(ArgumentError, "Need a starting context") if @context.nil?

    @contexts = [@context]
    only_contexts = ActiveRecord::Base.parse_asset_string_list(opts[:only_contexts] || params[:only_contexts])
    if @context && @context.is_a?(User)
      # we already know the user can read these courses and groups, so skip
      # the grants_right? check to avoid querying for the various memberships
      # again.
      enrollment_scope = Enrollment
                         .shard(opts[:cross_shard] ? @context.in_region_associated_shards : Shard.current)
                         .for_user(@context)
                         .current
                         .active_by_date
      enrollment_scope = enrollment_scope.where(:course_id => @observed_course_ids) if @observed_course_ids
      include_groups = !!opts[:include_groups]
      group_ids = nil

      courses = []
      if only_contexts.present?
        # find only those courses and groups passed in the only_contexts
        # parameter, but still scoped by user so we know they have rights to
        # view them.
        course_ids = only_contexts['Course']
        if course_ids.present?
          courses = Course
                    .shard(opts[:cross_shard] ? @context.in_region_associated_shards : Shard.current)
                    .joins(enrollments: :enrollment_state)
                    .merge(enrollment_scope.except(:joins))
                    .where(id: course_ids)
        end
        if include_groups
          group_ids = only_contexts['Group']
          include_groups = group_ids.present?
        end
      else
        courses = Course
                  .shard(opts[:cross_shard] ? @context.in_region_associated_shards : Shard.current)
                  .joins(enrollments: :enrollment_state)
                  .merge(enrollment_scope.except(:joins))
      end

      groups = []
      if include_groups
        group_scope = @context.current_groups
        group_scope = group_scope.where(:context_type => "Course", :context_id => @observed_course_ids) if @observed_course_ids
        if group_ids
          Shard.partition_by_shard(group_ids) do |shard_group_ids|
            groups += group_scope.shard(Shard.current).where(:id => shard_group_ids).to_a
          end
        else
          groups = group_scope.shard(opts[:cross_shard] ? @context.in_region_associated_shards : Shard.current).to_a
        end
      end
      groups = @context.filter_visible_groups_for_user(groups)

      if opts[:favorites_first]
        favorite_course_ids = @context.favorite_context_ids("Course")
        courses = courses.sort_by { |c| [favorite_course_ids.include?(c.id) ? 0 : 1, Canvas::ICU.collation_key(c.name)] }
      end

      @contexts.concat courses
      @contexts.concat groups
    end

    include_contexts = opts[:include_contexts] || params[:include_contexts]
    if include_contexts
      include_contexts.split(",").each do |include_context|
        # don't load it again if we've already got it
        next if @contexts.any? { |c| c.asset_string == include_context }

        context = Context.find_by_asset_string(include_context)
        @contexts << context if context && context.grants_right?(@current_user, session, :read)
      end
    end

    @contexts = @contexts.uniq
    Course.require_assignment_groups(@contexts)
    @context_enrollment = @context.membership_for_user(@current_user) if @context.respond_to?(:membership_for_user)
    @context_membership = @context_enrollment
  end

  def check_for_readonly_enrollment_state
    return unless request.format.html?

    if @context_enrollment && @context_enrollment.is_a?(Enrollment) && ['invited', 'active'].include?(@context_enrollment.workflow_state) && action_name != "enrollment_invitation"
      state = @context_enrollment.state_based_on_date
      case state
      when :invited
        if @context_enrollment.available_at
          flash[:html_notice] = t("You'll need to *accept the enrollment invitation* before you can fully participate in this course, starting on %{date}.",
                                  :wrapper => view_context.link_to('\1', '#', 'data-method' => 'POST', 'data-url' => course_enrollment_invitation_url(@context, accept: true)),
                                  :date => datetime_string(@context_enrollment.available_at))
        else
          flash[:html_notice] = t("You'll need to *accept the enrollment invitation* before you can fully participate in this course.",
                                  :wrapper => view_context.link_to('\1', '#', 'data-method' => 'POST', 'data-url' => course_enrollment_invitation_url(@context, accept: true)))
        end
      when :accepted
        flash[:html_notice] = t("This course hasn’t started yet. You will not be able to participate in this course until %{date}.",
                                :date => datetime_string(@context_enrollment.available_at))
      end
    end
  end

  def set_badge_counts_for(context, user, enrollment = nil)
    return if @js_env && @js_env[:badge_counts].present?
    return unless context.present? && user.present?
    return unless context.respond_to?(:content_participation_counts) # just Course and Group so far

    js_env(:badge_counts => badge_counts_for(context, user, enrollment))
  end
  helper_method :set_badge_counts_for

  def badge_counts_for(context, user, enrollment = nil)
    badge_counts = {}
    ['Submission'].each do |type|
      participation_count = context.content_participation_counts
                                   .where(:user_id => user.id, :content_type => type).take
      participation_count ||= content_participation_count(context, type, user)
      badge_counts[type.underscore.pluralize] = participation_count.unread_count
    end
    badge_counts
  end

  def content_participation_count(context, type, user)
    GuardRail.activate(:primary) do
      ContentParticipationCount.create_or_update({ context: context, user: user, content_type: type })
    end
  end

  def get_upcoming_assignments(course)
    assignments = AssignmentGroup.visible_assignments(
      @current_user,
      course,
      course.assignment_groups.active
    ).to_a

    log_course(course)

    assignments.map! { |a| a.overridden_for(@current_user) }
    sorted = SortsAssignments.by_due_date({
                                            :assignments => assignments,
                                            :user => @current_user,
                                            :session => session,
                                            :upcoming_limit => 1.week.from_now
                                          })

    sorted.upcoming.call.sort
  end

  def log_course(course)
    log_asset_access(["assignments", course], "assignments", "other")
  end

  # Calculates the file storage quota for @context
  def get_quota(context = nil)
    quota_params = Attachment.get_quota(context || @context)
    @quota = quota_params[:quota]
    @quota_used = quota_params[:quota_used]
  end

  # Renders a quota exceeded message if the @context's quota is exceeded
  def quota_exceeded(context = nil, redirect = nil)
    context ||= @context
    redirect ||= root_url
    get_quota(context)
    if response.body.size + @quota_used > @quota
      if context.is_a?(Account)
        error = t "#application.errors.quota_exceeded_account", "Account storage quota exceeded"
      elsif context.is_a?(Course)
        error = t "#application.errors.quota_exceeded_course", "Course storage quota exceeded"
      elsif context.is_a?(Group)
        error = t "#application.errors.quota_exceeded_group", "Group storage quota exceeded"
      elsif context.is_a?(User)
        error = t "#application.errors.quota_exceeded_user", "User storage quota exceeded"
      else
        error = t "#application.errors.quota_exceeded", "Storage quota exceeded"
      end
      respond_to do |format|
        flash[:error] = error unless request.format.to_s == "text/plain"
        format.html { redirect_to redirect }
        format.json { render :json => { :errors => { :base => error } }, :status => :bad_request }
        format.text { render :json => { :errors => { :base => error } }, :status => :bad_request }
      end
      return true
    end
    false
  end

  # Used to retrieve the context from a :feed_code parameter.  These
  # :feed_code attributes are keyed off the object type and the object's
  # uuid.  Using the uuid attribute gives us an unguessable url so
  # that we can offer the feeds without requiring password authentication.
  def get_feed_context(opts = {})
    pieces = params[:feed_code].split("_", 2)
    if params[:feed_code].match(/\Agroup_membership/)
      pieces = ["group_membership", params[:feed_code].split("_", 3)[-1]]
    end
    @context = nil
    @problem = nil
    if pieces[0] == "enrollment"
      @enrollment = Enrollment.where(uuid: pieces[1]).first if pieces[1]
      @context_type = "Course"
      if !@enrollment
        @problem = t "#application.errors.mismatched_verification_code", "The verification code does not match any currently enrolled user."
      elsif @enrollment.course && !@enrollment.course.available?
        @problem = t "#application.errors.feed_unpublished_course", "Feeds for this course cannot be accessed until it is published."
      end
      @context = @enrollment.course unless @problem
      @current_user = @enrollment.user unless @problem
    elsif pieces[0] == 'group_membership'
      @membership = GroupMembership.active.where(uuid: pieces[1]).first if pieces[1]
      @context_type = "Group"
      if !@membership
        @problem = t "#application.errors.mismatched_verification_code", "The verification code does not match any currently enrolled user."
      elsif @membership.group && !@membership.group.available?
        @problem = t "#application.errors.feed_unpublished_group", "Feeds for this group cannot be accessed until it is published."
      end
      @context = @membership.group unless @problem
      @current_user = @membership.user unless @problem
    elsif pieces[0] == 'user'
      find_user_from_uuid(pieces[1])
      @problem = t "#application.errors.invalid_verification_code", "The verification code is invalid." unless @current_user
      @context = @current_user
    else
      @context_type = pieces[0].classify
      if Context::CONTEXT_TYPES.include?(@context_type.to_sym)
        @context_class = Object.const_get(@context_type, false)
        @context = @context_class.where(uuid: pieces[1]).first if pieces[1]
      end
      if !@context
        @problem = t "#application.errors.invalid_verification_code", "The verification code is invalid."
      elsif (!@context.is_public rescue false) && (!@context.respond_to?(:uuid) || pieces[1] != @context.uuid)
        if @context_type == 'course'
          @problem = t "#application.errors.feed_private_course", "The matching course has gone private, so public feeds like this one will no longer be visible."
        elsif @context_type == 'group'
          @problem = t "#application.errors.feed_private_group", "The matching group has gone private, so public feeds like this one will no longer be visible."
        else
          @problem = t "#application.errors.feed_private", "The matching context has gone private, so public feeds like this one will no longer be visible."
        end
      end
      @context = nil if @problem
      @current_user = @context if @context.is_a?(User)
    end
    if !@context || (opts[:only] && !opts[:only].include?(@context.class.to_s.underscore.to_sym))
      @problem ||= t("#application.errors.invalid_feed_parameters", "Invalid feed parameters.") if (opts[:only] && !opts[:only].include?(@context.class.to_s.underscore.to_sym))
      @problem ||= t "#application.errors.feed_not_found", "Could not find feed."
      render template: "shared/unauthorized_feed", status: :bad_request, formats: [:html]
      return false
    end
    @context
  end

  def find_user_from_uuid(uuid)
    @current_user = UserPastLtiId.where(user_uuid: uuid).take&.user
    @current_user ||= User.where(uuid: uuid).first
  end

  def discard_flash_if_xhr
    if request.xhr? || request.format.to_s == 'text/plain'
      flash.discard
    end
  end

  def cancel_cache_buster
    @cancel_cache_buster = true
  end

  def cache_buster
    # Annoying problem.  If I set the cache-control to anything other than "no-cache, no-store"
    # then the local cache is used when the user clicks the 'back' button.  I don't know how
    # to tell the browser to ALWAYS check back other than to disable caching...
    return true if @cancel_cache_buster || request.xhr? || api_request?

    set_no_cache_headers
  end

  def initiate_session_from_token
    # Login from a token generated via API
    if params[:session_token]
      token = SessionToken.parse(params[:session_token])
      if token&.valid?
        pseudonym = Pseudonym.active.find_by(id: token.pseudonym_id)

        if pseudonym
          unless pseudonym.works_for_account?(@domain_root_account, true)
            # if the logged in pseudonym doesn't work, we can only switch to another pseudonym
            # that does work if it's the same password, and it's not a managed pseudonym
            alternates = pseudonym.user.all_active_pseudonyms.select { |p|
              !p.managed_password? &&
                p.works_for_account?(@domain_root_account, true) &&
                p.password_salt == pseudonym.password_salt &&
                p.crypted_password == pseudonym.crypted_password
            }
            # prefer a site admin pseudonym, then a pseudonym in this account, and then any old
            # pseudonym
            pseudonym = alternates.find { |p| p.account_id == Account.site_admin.id }
            pseudonym ||= alternates.find { |p| p.account_id == @domain_root_account.id }
            pseudonym ||= alternates.first
          end
          if pseudonym && pseudonym != @current_pseudonym
            return_to = session.delete(:return_to)
            reset_session_saving_keys(:oauth2)
            PseudonymSession.create!(pseudonym)
            session[:used_remember_me_token] = true if token.used_remember_me_token
          end
          if pseudonym && token.current_user_id
            target_user = User.find(token.current_user_id)
            session[:become_user_id] = token.current_user_id if target_user.can_masquerade?(pseudonym.user, @domain_root_account)
          end
        end
        return redirect_to return_to if return_to

        if (oauth = session[:oauth2])
          provider = Canvas::Oauth::Provider.new(oauth[:client_id], oauth[:redirect_uri], oauth[:scopes], oauth[:purpose])
          return redirect_to Canvas::Oauth::Provider.confirmation_redirect(self, provider, pseudonym.user)
        end

        # do one final redirect to get the token out of the URL
        redirect_to remove_query_params(request.original_url, 'session_token')
      end
    end
  end

  def remove_query_params(url, *params)
    uri = URI.parse(url)
    return url unless uri.query

    qs = Rack::Utils.parse_query(uri.query)
    qs.except!(*params)
    uri.query = qs.empty? ? nil : Rack::Utils.build_query(qs)
    uri.to_s
  end

  def set_no_cache_headers
    response.headers["Pragma"] = "no-cache"
    response.headers["Cache-Control"] = "no-cache, no-store"
  end

  def set_page_view
    # We only record page_views for html page requests coming from within the
    # app, or if coming from a developer api request and specified as a
    # page_view.
    return unless @current_user && !request.xhr? && request.get? && page_views_enabled?

    ENV['RAILS_HOST_WITH_PORT'] ||= request.host_with_port rescue nil
    generate_page_view
  end

  def require_reacceptance_of_terms
    if session[:require_terms] && request.get? && !api_request? && !verified_file_request?
      render "shared/terms_required", status: :unauthorized
      false
    end
  end

  def clear_policy_cache
    AdheresToPolicy::Cache.clear
  end

  def generate_page_view(user = @current_user)
    attributes = { :user => user, :real_user => @real_current_user }
    @page_view = PageView.generate(request, attributes)
    @page_view.user_request = true if params[:user_request] || (user && !request.xhr? && request.get?)
    @page_before_render = Time.now.utc
  end

  def disable_page_views
    @log_page_views = false
    true
  end

  def update_enrollment_last_activity_at
    return unless @context_enrollment.is_a?(Enrollment)

    activity = Enrollment::RecentActivity.new(@context_enrollment, @context)
    activity.record_for_access(response)
  end

  # Asset accesses are used for generating usage statistics.  This is how
  # we say, "the user just downloaded this file" or "the user just
  # viewed this wiki page".  We can then after-the-fact build statistics
  # and reports from these accesses.  This is currently being used
  # to generate access reports per student per course.
  #
  # If asset is an AR model, then its asset_string will be used. If it's an array,
  # it should look like [ "subtype", context ], like [ "pages", course ].
  def log_asset_access(asset, asset_category, asset_group = nil, level = nil, membership_type = nil, overwrite: true, context: nil)
    user = file_access_user
    return unless user && @context && asset
    return if asset.respond_to?(:new_record?) && asset.new_record?

    shard = asset.is_a?(Array) ? asset[1].shard : asset.shard
    shard.activate do
      code = if asset.is_a?(Array)
               "#{asset[0]}:#{asset[1].asset_string}"
             else
               asset.asset_string
             end

      membership_type ||= @context_membership && @context_membership.class.to_s

      group_code = if asset_group.is_a?(String)
                     asset_group
                   elsif asset_group.respond_to?(:asset_string)
                     asset_group.asset_string
                   else
                     'unknown'
                   end

      if !@accessed_asset || overwrite
        @accessed_asset = {
          :user => user,
          :code => code,
          :asset_for_root_account_id => asset.is_a?(Array) ? asset[1] : asset,
          :group_code => group_code,
          :category => asset_category,
          :membership_type => membership_type,
          :level => level,
          :shard => shard
        }
      end

      Canvas::LiveEvents.asset_access(asset, asset_category, membership_type, level,
                                      context: context, context_membership: @context_membership)

      @accessed_asset
    end
  end

  def log_api_asset_access(asset, asset_category, asset_group = nil, level = nil, membership_type = nil, overwrite: true)
    return if in_app? # don't log duplicate accesses for API calls made by the Canvas front-end
    return if params[:page].to_i > 1 # don't log duplicate accesses for pages after the first

    log_asset_access(asset, asset_category, asset_group, level, membership_type, overwrite: overwrite)
  end

  def log_page_view
    begin
      user = @current_user || (@accessed_asset && @accessed_asset[:user])
      if user && @log_page_views != false
        add_interaction_seconds
        log_participation(user)
        log_gets
        finalize_page_view
      else
        @page_view.destroy if @page_view && !@page_view.new_record?
      end
    rescue StandardError, CassandraCQL::Error::InvalidRequestException => e
      Canvas::Errors.capture_exception(:page_view, e)
      logger.error "Pageview error!"
      raise e if Rails.env.development?

      true
    end
  end

  def add_interaction_seconds
    updated_fields = params.slice(:interaction_seconds)
    return unless (request.xhr? || request.put?) && params[:page_view_token] && !updated_fields.empty?
    return unless page_views_enabled?

    RequestContext::Generator.store_interaction_seconds_update(
      params[:page_view_token],
      updated_fields[:interaction_seconds]
    )
    page_view_info = CanvasSecurity::PageViewJwt.decode(params[:page_view_token])
    @page_view = PageView.find_for_update(page_view_info[:request_id])
    if @page_view
      if @page_view.id
        response.headers["X-Canvas-Page-View-Update-Url"] = page_view_path(
          @page_view.id, page_view_token: @page_view.token
        )
      end
      @page_view.do_update(updated_fields)
      @page_view_update = true
    end
  end

  def log_participation(user)
    # If we're logging the asset access, and it's either a participatory action
    # or it's not an update to an already-existing page_view.  We check to make sure
    # it's not an update because if the page_view already existed, we don't want to
    # double-count it as multiple views when it's really just a single view.
    return unless @accessed_asset && (@accessed_asset[:level] == 'participate' || !@page_view_update)

    @access = AssetUserAccess.log(user, @context, @accessed_asset) if @context

    if @page_view.nil? && %w{participate submit}.include?(@accessed_asset[:level]) && page_views_enabled?
      generate_page_view(user)
    end

    if @page_view
      @page_view.participated = %w{participate submit}.include?(@accessed_asset[:level])
      @page_view.asset_user_access = @access
    end

    @page_view_update = true
  end

  def log_gets
    if @page_view && !request.xhr? && request.get? && (((response.media_type || "").to_s.match(/html/)) ||
      (Setting.get('create_get_api_page_views', 'true') == 'true') && api_request?)
      @page_view.render_time ||= (Time.now.utc - @page_before_render) rescue nil
      @page_view_update = true
    end
  end

  def finalize_page_view
    if @page_view && @page_view_update
      @page_view.context = @context if !@page_view.context_id && PageView::CONTEXT_TYPES.include?(@context.class.name)
      @page_view.account_id = @domain_root_account.id
      @page_view.developer_key_id = @access_token.try(:developer_key_id)
      @page_view.store
      RequestContext::Generator.store_page_view_meta(@page_view)
    end
  end

  # order from general to specific; precedence
  # evaluates the LAST one first, so having "Exception"
  # at the end, for example, would be a problem.
  # all things would be rescued prior to any specific handlers.
  rescue_from Exception, with: :rescue_exception
  # Rails exceptions
  rescue_from ActionController::InvalidCrossOriginRequest, with: :rescue_expected_error_type
  rescue_from ActionController::ParameterMissing, with: :rescue_expected_error_type
  rescue_from ActionController::UnknownFormat, with: :rescue_expected_error_type
  rescue_from ActiveRecord::RecordInvalid, with: :rescue_expected_error_type
  rescue_from ActionView::MissingTemplate, with: :rescue_expected_error_type
  rescue_from ActiveRecord::StaleObjectError, with: :rescue_expected_error_type
  # Canvas exceptions
  rescue_from RequestError, with: :rescue_expected_error_type
  rescue_from Canvas::Security::TokenExpired, with: :rescue_expected_error_type
  rescue_from SearchTermHelper::SearchTermTooShortError, with: :rescue_expected_error_type
  rescue_from CanvasHttp::CircuitBreakerError, with: :rescue_expected_error_type
  rescue_from InstFS::ServiceError, with: :rescue_expected_error_type
  rescue_from InstFS::BadRequestError, with: :rescue_expected_error_type

  def rescue_expected_error_type(error)
    rescue_exception(error, level: :info)
  end

  # analogous to rescue_action_without_handler from ActionPack 2.3
  def rescue_exception(exception, level: :error)
    # On exception `after_action :set_response_headers` is not called.
    # This causes controller#action from not being set on x-canvas-meta header.
    set_response_headers

    if Rails.application.config.consider_all_requests_local
      rescue_action_locally(exception, level: level)
    else
      rescue_action_in_public(exception, level: level)
    end
  end

  def interpret_status(code)
    message = Rack::Utils::HTTP_STATUS_CODES[code]
    code, message = [500, Rack::Utils::HTTP_STATUS_CODES[500]] unless message
    "#{code} #{message}"
  end

  def response_code_for_rescue(exception)
    ActionDispatch::ExceptionWrapper.status_code_for_exception(exception.class.name)
  end

  def render_optional_error_file(status)
    path = "#{Rails.public_path}/#{status.to_s[0, 3]}"
    if File.exist?(path)
      render :file => path, :status => status, :content_type => Mime::Type.lookup('text/html'), :layout => false, :formats => [:html]
    else
      head status
    end
  end

  # Custom error catching and message rendering.
  def rescue_action_in_public(exception, level: :error)
    response_code = exception.response_status if exception.respond_to?(:response_status)
    @show_left_side = exception.show_left_side if exception.respond_to?(:show_left_side)
    response_code ||= response_code_for_rescue(exception) || 500
    begin
      status_code = interpret_status(response_code)
      status = status_code
      status = 'AUT' if exception.is_a?(ActionController::InvalidAuthenticityToken)
      type = nil
      type = '404' if status == '404 Not Found'
      opts = { type: type }
      opts[:canvas_error_info] = exception.canvas_error_info if exception.respond_to?(:canvas_error_info)
      info = Canvas::Errors::Info.new(request, @domain_root_account, @current_user, opts)
      error_info = info.to_h
      error_info[:tags][:response_code] = response_code
      capture_outputs = Canvas::Errors.capture(exception, error_info, level)
      error = nil
      if capture_outputs[:error_report]
        error = ErrorReport.find(capture_outputs[:error_report])
      end
      if api_request?
        rescue_action_in_api(exception, error, response_code)
      else
        render_rescue_action(exception, error, status, status_code)
      end
    rescue => e
      # error generating the error page? failsafe.
      Canvas::Errors.capture(e)
      render_optional_error_file response_code_for_rescue(exception)
    end
  end

  def render_xhr_exception(error, message = nil, status = "500 Internal Server Error", status_code = 500)
    message ||= "Unexpected error, ID: #{error.id rescue "unknown"}"
    render status: status_code, json: {
      errors: {
        base: message
      },
      status: status
    }
  end

  def render_rescue_action(exception, error, status, status_code)
    clear_crumbs
    @headers = nil
    load_account unless @domain_root_account
    session[:last_error_id] = error.id rescue nil
    if request.xhr? || request.format == :text
      message = exception.xhr_message if exception.respond_to?(:xhr_message)
      render_xhr_exception(error, message, status, status_code)
    elsif exception.is_a?(ActionController::InvalidAuthenticityToken) && cookies[:_csrf_token].blank?
      redirect_to login_url(needs_cookies: '1')
      reset_session
      return
    else
      request.format = :html
      template = exception.error_template if exception.respond_to?(:error_template)
      unless template
        template = "shared/errors/#{status.to_s[0, 3]}_message"
        erbpath = Rails.root.join('app', 'views', "#{template}.html.erb")
        template = "shared/errors/500_message" unless erbpath.file?
      end

      @status_code = status_code
      message = exception.is_a?(RequestError) ? exception.message : nil
      render template: template,
             layout: 'application',
             status: status_code,
             formats: [:html],
             locals: {
               error: error,
               exception: exception,
               status: status,
               message: message,
             }
    end
  end

  def rescue_action_in_api(exception, error_report, response_code)
    data = exception.error_json if exception.respond_to?(:error_json)
    data ||= api_error_json(exception, response_code)

    if error_report.try(:id)
      data[:error_report_id] = error_report.id
    end

    render :json => data, :status => response_code
  end

  def api_error_json(exception, status_code)
    case exception
    when ActiveRecord::RecordInvalid
      errors = exception.record.errors
      errors.set_reporter(:hash, Api::Errors::Reporter)
      data = errors.to_hash
    when Api::Error
      errors = ActiveModel::BetterErrors::Errors.new(nil)
      errors.error_collection.add(:base, exception.error_id, message: exception.message)
      errors.set_reporter(:hash, Api::Errors::Reporter)
      data = errors.to_hash
    when ActiveRecord::RecordNotFound
      data = { errors: [{ message: 'The specified resource does not exist.' }] }
    when AuthenticationMethods::AccessTokenError
      add_www_authenticate_header
      data = { errors: [{ message: 'Invalid access token.' }] }
    when AuthenticationMethods::AccessTokenScopeError
      data = { errors: [{ message: 'Insufficient scopes on access token.' }] }
    when ActionController::ParameterMissing
      data = { errors: [{ message: "#{exception.param} is missing" }] }
    when BasicLTI::BasicOutcomes::Unauthorized,
        BasicLTI::BasicOutcomes::InvalidRequest
      data = { errors: [{ message: exception.message }] }
    else
      if status_code.is_a?(Symbol)
        status_code_string = status_code.to_s
      else
        # we want to return a status string of the form "not_found", so take the rails-style "Not Found" and tweak it
        status_code_string = interpret_status(status_code).sub(/\d\d\d /, '').gsub(' ', '').underscore
      end
      data = { errors: [{ message: "An error occurred.", error_code: status_code_string }] }
    end
    data
  end

  def rescue_action_locally(exception, level: :error)
    if api_request? or exception.is_a? RequestError
      # we want api requests to behave the same on error locally as in prod, to
      # ease testing and development. you can still view the backtrace, etc, in
      # the logs.
      rescue_action_in_public(exception, level: level)
    else
      # this ensures the logging will still happen so you can see backtrace, etc.
      Canvas::Errors.capture(exception, {}, level)
      raise exception
    end
  end

  def claim_session_course(course, user, state = nil)
    e = course.claim_with_teacher(user)
    session[:claimed_enrollment_uuids] ||= []
    session[:claimed_enrollment_uuids] << e.uuid
    session[:claimed_enrollment_uuids].uniq!
    flash[:notice] = t "#application.notices.first_teacher", "This course is now claimed, and you've been registered as its first teacher."
    if !@current_user && state == :just_registered
      flash[:notice] = t "#application.notices.first_teacher_with_email", "This course is now claimed, and you've been registered as its first teacher. You should receive an email shortly to complete the registration process."
    end
    session[:claimed_course_uuids] ||= []
    session[:claimed_course_uuids] << course.uuid
    session[:claimed_course_uuids].uniq!
    session.delete(:claim_course_uuid)
    session.delete(:course_uuid)
  end

  API_REQUEST_REGEX = %r{\A/api/}
  def api_request?
    @api_request ||= !!request.path.match(API_REQUEST_REGEX)
  end

  def verified_file_request?
    params[:controller] == 'files' && params[:action] == 'show' && params[:verifier].present?
  end

  # Retrieving wiki pages needs to search either using the id or
  # the page title.
  def get_wiki_page
    GuardRail.activate(params[:action] == "edit" ? :primary : :secondary) do
      @wiki = @context.wiki

      @page_name = params[:wiki_page_id] || params[:id] || (params[:wiki_page] && params[:wiki_page][:title])
      if (params[:format] && !['json', 'html'].include?(params[:format]))
        @page_name += ".#{params[:format]}"
        params[:format] = 'html'
      end
      return if @page || !@page_name

      @page = @wiki.find_page(@page_name) if params[:action] != 'create'
    end

    unless @page
      if params[:titleize].present? && !value_to_boolean(params[:titleize])
        @page_name = CGI.unescape(@page_name)
        @page = @wiki.build_wiki_page(@current_user, :title => @page_name)
      else
        @page = @wiki.build_wiki_page(@current_user, :url => @page_name)
      end
    end
  end

  def content_tag_redirect(context, tag, error_redirect_symbol, tag_type = nil)
    url_params = tag.tag_type == 'context_module' ? { :module_item_id => tag.id } : {}
    if tag.content_type == 'Assignment'
      use_edit_url = params[:build].nil? &&
                     Account.site_admin.feature_enabled?(:new_quizzes_modules_support) &&
                     @context.grants_right?(@current_user, :manage) &&
                     tag.quiz_lti
      redirect_symbol = use_edit_url ? :edit_context_assignment_url : :context_assignment_url
      redirect_to named_context_url(context, redirect_symbol, tag.content_id, url_params)
    elsif tag.content_type == 'WikiPage'
      redirect_to polymorphic_url([context, tag.content], url_params)
    elsif tag.content_type == 'Attachment'
      redirect_to named_context_url(context, :context_file_url, tag.content_id, url_params)
    elsif tag.content_type_quiz?
      redirect_to named_context_url(context, :context_quiz_url, tag.content_id, url_params)
    elsif tag.content_type == 'DiscussionTopic'
      redirect_to named_context_url(context, :context_discussion_topic_url, tag.content_id, url_params)
    elsif tag.content_type == 'Rubric'
      redirect_to named_context_url(context, :context_rubric_url, tag.content_id, url_params)
    elsif tag.content_type == 'AssessmentQuestionBank'
      redirect_to named_context_url(context, :context_question_bank_url, tag.content_id, url_params)
    elsif tag.content_type == 'Lti::MessageHandler'
      url_params[:module_item_id] = params[:module_item_id] if params[:module_item_id]
      url_params[:resource_link_fragment] = "ContentTag:#{tag.id}"
      redirect_to named_context_url(context, :context_basic_lti_launch_request_url, tag.content_id, url_params)
    elsif tag.content_type == 'ExternalUrl'
      @tag = tag
      @module = tag.context_module
      log_asset_access(@tag, "external_urls", "external_urls")
      if tag.locked_for? @current_user
        render 'context_modules/lock_explanation'
      else
        tag.context_module_action(@current_user, :read)
        render 'context_modules/url_show'
      end
    elsif tag.content_type == 'ContextExternalTool'
      @tag = tag

      if tag.locked_for? @current_user
        return render 'context_modules/lock_explanation'
      end

      if @tag.context.is_a?(Assignment)
        @assignment = @tag.context

        @resource_title = @assignment.title
        @module_tag = params[:module_item_id] ?
          @context.context_module_tags.not_deleted.find(params[:module_item_id]) :
          @assignment.context_module_tags.first
      else
        @module_tag = @tag
        @resource_title = @tag.title
      end
      @resource_url = @tag.url
      @tool = ContextExternalTool.find_external_tool(tag.url, context, tag.content_id)

      @assignment&.prepare_for_ags_if_needed!(@tool)

      tag.context_module_action(@current_user, :read)
      if !@tool
        flash[:error] = t "#application.errors.invalid_external_tool", "Couldn't find valid settings for this link"
        redirect_to named_context_url(context, error_redirect_symbol)
      else
        log_asset_access(@tool, "external_tools", "external_tools", overwrite: false)
        @opaque_id = @tool.opaque_identifier_for(@tag)

        launch_settings = @tool.settings['post_only'] ? { post_only: true, tool_dimensions: tool_dimensions } : { tool_dimensions: tool_dimensions }
        @lti_launch = Lti::Launch.new(launch_settings)

        success_url = case tag_type
                      when :assignments
                        named_context_url(@context, :context_assignments_url, include_host: true)
                      when :modules
                        named_context_url(@context, :context_context_modules_url, include_host: true)
                      else
                        named_context_url(@context, :context_url, include_host: true)
                      end
        if tag.new_tab
          @lti_launch.launch_type = 'window'
          @return_url = success_url
        else
          if @context
            @return_url = set_return_url
          else
            @return_url = external_content_success_url('external_tool_redirect')
          end
          @redirect_return = true
          js_env(:redirect_return_success_url => success_url,
                 :redirect_return_cancel_url => success_url)
        end

        opts = {
<<<<<<< HEAD
            launch_url: @tool.login_or_launch_url(content_tag_uri: @resource_url),
            link_code: @opaque_id,
            overrides: {'resource_link_title' => @resource_title},
            domain: HostUrl.context_host(@domain_root_account, request.host),
            include_module_context: Account.site_admin.feature_enabled?(:new_quizzes_in_module_progression)
=======
          launch_url: @tool.login_or_launch_url(content_tag_uri: @resource_url),
          link_code: @opaque_id,
          overrides: { 'resource_link_title' => @resource_title },
          domain: HostUrl.context_host(@domain_root_account, request.host),
          include_module_context: Account.site_admin.feature_enabled?(:new_quizzes_in_module_progression)
>>>>>>> 2d7a0709
        }
        variable_expander = Lti::VariableExpander.new(@domain_root_account, @context, self, {
                                                        current_user: @current_user,
                                                        current_pseudonym: @current_pseudonym,
                                                        content_tag: @module_tag || tag,
                                                        assignment: @assignment,
                                                        launch: @lti_launch,
                                                        tool: @tool
                                                      })

        adapter = if @tool.use_1_3?
                    # Use the resource URL as the target_link_uri
                    opts[:launch_url] = @resource_url

                    Lti::LtiAdvantageAdapter.new(
                      tool: @tool,
                      user: @current_user,
                      context: @context,
                      return_url: @return_url,
                      expander: variable_expander,
                      opts: opts.merge(
                        resource_link_for_custom_params: @tag.associated_asset_lti_resource_link
                      )
                    )
                  else
                    Lti::LtiOutboundAdapter.new(@tool, @current_user, @context).prepare_tool_launch(@return_url, variable_expander, opts)
                  end

        if tag.try(:context_module)
          # if you change this, see also url_show.html.erb
          cu = context_url(@context, :context_context_modules_url)
          cu = "#{cu}/#{tag.context_module.id}"
          add_crumb tag.context_module.name, cu
          add_crumb @tag.title
        end

        if @assignment
          return unless require_user

          add_crumb(@resource_title)
          @mark_done = MarkDonePresenter.new(self, @context, params["module_item_id"], @current_user, @assignment)
          @prepend_template = 'assignments/lti_header' if render_external_tool_prepend_template?
          begin
            @lti_launch.params = lti_launch_params(adapter)
          rescue Lti::Ims::AdvantageErrors::InvalidLaunchError
            return render_error_with_details(
              title: t('LTI Launch Error'),
              summary: t('There was an error launching to the configured tool.'),
              directions: t('Please try re-establishing the connection to the tool by re-selecting the tool in the assignment or module item interface and saving.')
            )
          end
        else
          @lti_launch.params = adapter.generate_post_payload
        end

        @lti_launch.resource_url = @tool.login_or_launch_url(content_tag_uri: @resource_url)
        @lti_launch.link_text = @resource_title
        @lti_launch.analytics_id = @tool.tool_id

        @append_template = 'context_modules/tool_sequence_footer' if render_external_tool_append_template?
        render Lti::AppUtil.display_template(external_tool_redirect_display_type)
      end
    else
      flash[:error] = t "#application.errors.invalid_tag_type", "Didn't recognize the item type for this tag"
      redirect_to named_context_url(context, error_redirect_symbol)
    end
  end

  def set_return_url
    ref = request.referer
    # when flag is enabled, new quizzes quiz creation can only be initiated from quizzes page
    # but we still use the assignment#new page to create the quiz.
    # also handles launch from existing quiz on quizzes page.
    if ref.present? && @assignment&.quiz_lti?
      if (ref.include?('assignments/new') || ref =~ /courses\/(\d+\/quizzes.?|.*\?quiz_lti)/) && @context.root_account.feature_enabled?(:newquizzes_on_quiz_page)
        return polymorphic_url([@context, :quizzes])
      end

      if ref =~ /courses\/\d+\/gradebook/i
        return polymorphic_url([@context, :gradebook])
      end

      if ref =~ /courses\/\d+$/i
        return polymorphic_url([@context])
      end

      if ref =~ /courses\/(\d+\/modules.?|.*\?module_item_id=)/
        return polymorphic_url([@context, :context_modules])
      end

      if ref =~ /\/courses\/.*\?quiz_lti/
        return polymorphic_url([@context, :quizzes])
      end

      if ref =~ /courses\/\d+\/assignments/
        return polymorphic_url([@context, :assignments])
      end
    end
    named_context_url(@context, :context_external_content_success_url, 'external_tool_redirect', include_host: true)
  end

  def lti_launch_params(adapter)
    adapter.generate_post_payload_for_assignment(@assignment, lti_grade_passback_api_url(@tool), blti_legacy_grade_passback_api_url(@tool), lti_turnitin_outcomes_placement_url(@tool.id))
  end
  private :lti_launch_params

  def external_tool_redirect_display_type
    if params['display'].present?
      params['display']
    elsif Account.site_admin.feature_enabled?(:new_quizzes_in_module_progression) && @assignment&.quiz_lti? && @module_tag
      'in_nav_context'
    else
      @tool&.extension_setting(:assignment_selection)&.dig('display_type')
    end
  end
  private :external_tool_redirect_display_type

  def render_external_tool_prepend_template?
    !%w[full_width in_nav_context].include?(external_tool_redirect_display_type)
  end
  private :render_external_tool_prepend_template?

  def render_external_tool_append_template?
    external_tool_redirect_display_type != 'full_width'
  end
  private :render_external_tool_append_template?

  # pass it a context or an array of contexts and it will give you a link to the
  # person's calendar with only those things checked.
  def calendar_url_for(contexts_to_link_to = nil, options = {})
    options[:query] ||= {}
    contexts_to_link_to = Array(contexts_to_link_to)
    if event = options.delete(:event)
      options[:query][:event_id] = event.id
    end
    options[:query][:include_contexts] = contexts_to_link_to.map { |c| c.asset_string }.join(",") unless contexts_to_link_to.empty?
    calendar_url(options[:query])
  end

  # pass it a context or an array of contexts and it will give you a link to the
  # person's files browser for the supplied contexts.
  def files_url_for(contexts_to_link_to = nil, options = {})
    options[:query] ||= {}
    contexts_to_link_to = Array(contexts_to_link_to)
    unless contexts_to_link_to.empty?
      options[:anchor] = contexts_to_link_to.first.asset_string
    end
    options[:query][:include_contexts] = contexts_to_link_to.map { |c| c.is_a? String ? c : c.asset_string }.join(",") unless contexts_to_link_to.empty?
    url_for(
      options[:query].merge({
        :controller => 'files',
        :action => "full_index",
      }.merge(options[:anchor].empty? ? {} : {
                :anchor => options[:anchor]
              }))
    )
  end
  helper_method :calendar_url_for, :files_url_for

  def conversations_path(params = {})
    if @current_user
      query_string = params.slice(:context_id, :user_id, :user_name).inject([]) do |res, (k, v)|
        res << "#{k}=#{v}"
        res
      end.join('&')
      "/conversations?#{query_string}"
    else
      hash = params.keys.empty? ? '' : "##{params.to_json.unpack('H*').first}"
      "/conversations#{hash}"
    end
  end
  helper_method :conversations_path

  # escape everything but slashes, see http://code.google.com/p/phusion-passenger/issues/detail?id=113
  FILE_PATH_ESCAPE_PATTERN = Regexp.new("[^#{URI::PATTERN::UNRESERVED}/]")
  def safe_domain_file_url(attachment, host_and_shard: nil, verifier: nil, download: false, return_url: nil, fallback_url: nil) # TODO: generalize this
    if !host_and_shard
      host_and_shard = HostUrl.file_host_with_shard(@domain_root_account || Account.default, request.host_with_port)
    end
    host, shard = host_and_shard
    config = Canvas::DynamicSettings.find(tree: :private, cluster: attachment.shard.database_server.id)
    if config['attachment_specific_file_domain'] == 'true'
      separator = config['attachment_specific_file_domain_separator'] || '.'
      host = "a#{attachment.shard.id}-#{attachment.local_id}#{separator}#{host}"
    end
    res = "#{request.protocol}#{host}"

    shard.activate do
      # add parameters so that the other domain can create a session that
      # will authorize file access but not full app access.  We need this in
      # case there are relative URLs in the file that point to other pieces
      # of content.
      fallback_url ||= request.url
      query = URI.parse(fallback_url).query
      # i don't know if we really need this but in case these expired tokens are a client caching issue,
      # let's throw an extra param in the fallback so we hopefully don't infinite loop
      fallback_url += (query.present? ? '&' : '?') + "fallback_ts=#{Time.now.to_i}"

      opts = generate_access_verifier(return_url: return_url, fallback_url: fallback_url)
      opts[:verifier] = verifier if verifier.present?

      if download
        # download "for realz, dude" (see later comments about :download)
        opts[:download_frd] = 1
      else
        # don't set :download here, because file_download_url won't like it. see
        # comment below for why we'd want to set :download
        opts[:inline] = 1
      end

      if @context && Attachment.relative_context?(@context.class.base_class) && @context == attachment.context
        # so yeah, this is right. :inline=>1 wants :download=>1 to go along with
        # it, so we're setting :download=>1 *because* we want to display inline.
        opts[:download] = 1 unless download

        # if the context is one that supports relative paths (which requires extra
        # routes and stuff), then we'll build an actual named_context_url with the
        # params for show_relative
        res += named_context_url(@context, :context_file_url, attachment)
        res += '/' + URI.escape(attachment.full_display_path, FILE_PATH_ESCAPE_PATTERN)
        res += '?' + opts.to_query
      else
        # otherwise, just redirect to /files/:id
        res += file_download_url(attachment, opts.merge(:only_path => true))
      end
    end

    res
  end
  helper_method :safe_domain_file_url

  def feature_enabled?(feature)
    @features_enabled ||= {}
    feature = feature.to_sym
    return @features_enabled[feature] if @features_enabled[feature] != nil

    @features_enabled[feature] ||= begin
      if [:question_banks].include?(feature)
        true
      elsif feature == :twitter
        !!Twitter::Connection.config
      elsif feature == :diigo
        !!Diigo::Connection.config
      elsif feature == :google_drive
        Canvas::Plugin.find(:google_drive).try(:enabled?)
      elsif feature == :etherpad
        !!EtherpadCollaboration.config
      elsif feature == :kaltura
        !!CanvasKaltura::ClientV3.config
      elsif feature == :web_conferences
        !!WebConference.config
      elsif feature == :vericite
        Canvas::Plugin.find(:vericite).try(:enabled?)
      elsif feature == :lockdown_browser
        Canvas::Plugin.all_for_tag(:lockdown_browser).any? { |p| p.settings[:enabled] }
      elsif AccountServices.allowable_services[feature]
        true
      else
        false
      end
    end
  end
  helper_method :feature_enabled?

  def service_enabled?(service)
    @domain_root_account && @domain_root_account.service_enabled?(service)
  end
  helper_method :service_enabled?

  def feature_and_service_enabled?(feature)
    feature_enabled?(feature) && service_enabled?(feature)
  end
  helper_method :feature_and_service_enabled?

  def temporary_user_code(generate = true)
    if generate
      session[:temporary_user_code] ||= "tmp_#{Digest::MD5.hexdigest("#{Time.now.to_i}_#{rand}")}"
    else
      session[:temporary_user_code]
    end
  end

  def require_account_management(on_root_account = false, permissions: [:manage_account_settings])
    if (!@context.root_account? && on_root_account) || !@context.is_a?(Account)
      redirect_to named_context_url(@context, :context_url)
      return false
    else
      return false unless authorized_action(@context, @current_user, permissions)
    end
    true
  end

  def require_root_account_management
    require_account_management(true)
  end

  def require_site_admin_with_permission(permission)
    require_context_with_permission(Account.site_admin, permission)
  end

  def require_context_with_permission(context, permission)
    unless context.grants_right?(@current_user, permission)
      respond_to do |format|
        format.html do
          if @current_user
            flash[:error] = t "#application.errors.permission_denied", "You don't have permission to access that page"
            redirect_to root_url
          else
            redirect_to_login
          end
        end
        format.json { render_json_unauthorized }
      end
      return false
    end
  end

  def require_registered_user
    return false if require_user == false

    unless @current_user.registered?
      respond_to do |format|
        format.html { render "shared/registration_incomplete", status: :unauthorized }
        format.json { render :json => { 'status' => 'unauthorized', 'message' => t('#errors.registration_incomplete', 'You need to confirm your email address before you can view this page') }, :status => :unauthorized }
      end
      return false
    end
  end

  def check_incomplete_registration
    if @current_user
      js_env :INCOMPLETE_REGISTRATION => incomplete_registration?, :USER_EMAIL => @current_user.email
    end
  end

  def incomplete_registration?
    @current_user && params[:registration_success] && @current_user.pre_registered?
  end
  helper_method :incomplete_registration?

  def page_views_enabled?
    PageView.page_views_enabled?
  end
  helper_method :page_views_enabled?

  def verified_file_download_url(attachment, context = nil, permission_map_id = nil, *opts)
    verifier = Attachments::Verification.new(attachment).verifier_for_user(@current_user,
                                                                           context: context.try(:asset_string), permission_map_id: permission_map_id)
    file_download_url(attachment, { :verifier => verifier }, *opts)
  end
  helper_method :verified_file_download_url

  def user_content(str, cache_key = nil)
    return nil unless str
    return str.html_safe unless str.match(/object|embed|equation_image/)

    UserContent.escape(str, request.host_with_port, use_new_math_equation_handling?)
  end
  helper_method :user_content

  def public_user_content(str, context = @context, user = @current_user, is_public = false)
    return nil unless str

    rewriter = UserContent::HtmlRewriter.new(context, user)
    rewriter.set_handler('files') do |match|
      UserContent::FilesHandler.new(
        match: match,
        context: context,
        user: user,
        preloaded_attachments: {},
        in_app: in_app?,
        is_public: is_public
      ).processed_url
    end
    UserContent.escape(rewriter.translate_content(str), request.host_with_port, use_new_math_equation_handling?)
  end
  helper_method :public_user_content

  def find_bank(id, check_context_chain = true)
    bank = @context.assessment_question_banks.active.where(id: id).first || @current_user.assessment_question_banks.active.where(id: id).first
    if bank
      (block_given? ?
        authorized_action(bank, @current_user, :read) :
        bank.grants_right?(@current_user, session, :read)) or return nil
    elsif check_context_chain
      (block_given? ?
        authorized_action(@context, @current_user, :read_question_banks) :
        @context.grants_right?(@current_user, session, :read_question_banks)) or return nil
      bank = @context.inherited_assessment_question_banks.where(id: id).first
    end

    yield if block_given? && (@bank = bank)
    bank
  end

  def in_app?
    !!(@current_user ? @pseudonym_session : session[:session_id])
  end

  def json_as_text?
    (request.headers['CONTENT_TYPE'].to_s =~ %r{multipart/form-data}) &&
      (params[:format].to_s != 'json' || in_app?)
  end

  def params_are_integers?(*check_params)
    begin
      check_params.each { |p| Integer(params[p]) }
    rescue ArgumentError
      return false
    end
    true
  end

  def destroy_session
    logger.info "Destroying session: #{session[:session_id]}"
    @pseudonym_session.destroy rescue true
    reset_session
  end

  def logout_current_user
    logged_in_user.try(:stamp_logout_time!)
    InstFS.logout(logged_in_user) rescue nil
    destroy_session
  end

  def set_layout_options
    @embedded_view = params[:embedded]
    @headers = false if params[:no_headers]
    (@body_classes ||= []) << 'embedded' if @embedded_view
  end

  def stringify_json_ids?
    request.headers['Accept'] =~ %r{application/json\+canvas-string-ids}
  end

  def json_cast(obj)
    obj = obj.as_json if obj.respond_to?(:as_json)
    stringify_json_ids? ? StringifyIds.recursively_stringify_ids(obj) : obj
  end

  def render(options = nil, extra_options = {}, &block)
    set_layout_options
    if options.is_a?(Hash) && options.key?(:json)
      json = options.delete(:json)
      unless json.is_a?(String)
        json = ActiveSupport::JSON.encode(json_cast(json))
      end

      # fix for some browsers not properly handling json responses to multipart
      # file upload forms and s3 upload success redirects -- we'll respond with text instead.
      if options[:as_text] || json_as_text?
        options[:html] = json.html_safe
      else
        options[:json] = json
      end
    end

    # _don't_ call before_render hooks if we're not returning HTML
    unless options.is_a?(Hash) &&
           (options[:json] || options[:plain] || options[:layout] == false)
      run_callbacks(:html_render) { super }
    else
      super
    end
  end

  # flash is normally only preserved for one redirect; make sure we carry
  # it along in case there are more
  def redirect_to(*)
    flash.keep
    super
  end

  def css_bundles
    @css_bundles ||= []
  end
  helper_method :css_bundles

  def css_bundle(*args)
    opts = (args.last.is_a?(Hash) ? args.pop : {})
    Array(args).flatten.each do |bundle|
      css_bundles << [bundle, opts[:plugin]] unless css_bundles.include? [bundle, opts[:plugin]]
    end
    nil
  end
  helper_method :css_bundle

  def js_bundles; @js_bundles ||= []; end
  helper_method :js_bundles

  # Use this method to place a bundle on the page, note that the end goal here
  # is to only ever include one bundle per page load, so use this with care and
  # ensure that the bundle you are requiring isn't simply a dependency of some
  # other bundle.
  #
  # Bundles are defined in ui/bundles/<bundle>.coffee
  #
  # usage: js_bundle :gradebook
  #
  # Only allows multiple arguments to support old usage of jammit_js
  #
  # Optional :plugin named parameter allows you to specify a plugin which
  # contains the bundle. Example:
  #
  # js_bundle :gradebook, :plugin => :my_feature
  #
  # will look for the bundle in
  # /plugins/my_feature/(optimized|javascripts)/compiled/bundles/ rather than
  # /(optimized|javascripts)/compiled/bundles/
  def js_bundle(*args)
    opts = (args.last.is_a?(Hash) ? args.pop : {})
    Array(args).flatten.each do |bundle|
      js_bundles << [bundle, opts[:plugin], false] unless js_bundles.include? [bundle, opts[:plugin], false]
    end
    nil
  end
  helper_method :js_bundle

  # Like #js_bundle but delay the execution (not necessarily the loading) of the
  # JS until the DOM is ready. Equivalent to doing:
  #
  #     $(document).ready(() => { import('path/to/bundles/profile.js') })
  #
  # This is useful when you suspect that the rendering of ERB/HTML can take a
  # long enough time for the JS to execute before it's done. For example, when
  # a page would contain a ton of DOM elements to represent DB records without
  # pagination as seen in USERS-369.
  def deferred_js_bundle(*args)
    opts = (args.last.is_a?(Hash) ? args.pop : {})
    Array(args).flatten.each do |bundle|
      js_bundles << [bundle, opts[:plugin], true] unless js_bundles.include? [bundle, opts[:plugin], true]
    end
    nil
  end
  helper_method :deferred_js_bundle

  def add_body_class(*args)
    @body_classes ||= []
    raise "call add_body_class for #{args} in the controller when using streaming templates" if @streaming_template && (args - @body_classes).any?

    @body_classes += args
  end
  helper_method :add_body_class

  def body_classes; @body_classes ||= []; end
  helper_method :body_classes

  def set_active_tab(active_tab)
    raise "call set_active_tab for #{active_tab.inspect} in the controller when using streaming templates" if @streaming_template && @active_tab != active_tab

    @active_tab = active_tab
  end
  helper_method :set_active_tab

  def get_active_tab
    @active_tab
  end
  helper_method :get_active_tab

  def get_course_from_section
    if params[:section_id]
      @section = api_find(CourseSection, params.delete(:section_id))
      params[:course_id] = @section.course_id
    end
  end

  def reject_student_view_student
    return unless @current_user && @current_user.fake_student?

    @unauthorized_message ||= t('#application.errors.student_view_unauthorized', "You cannot access this functionality in student view.")
    render_unauthorized_action
  end

  def set_site_admin_context
    @context = Account.site_admin
    add_crumb t('#crumbs.site_admin', "Site Admin"), url_for(Account.site_admin)
  end

  def flash_notices
    @notices ||= begin
      notices = []
      if !browser_supported? && !@embedded_view && !cookies['unsupported_browser_dismissed']
        notices << { :type => 'warning', :content => { html: unsupported_browser }, :classes => 'unsupported_browser' }
      end
      if error = flash[:error]
        flash.delete(:error)
        notices << { :type => 'error', :content => error, :icon => 'warning' }
      end
      if warning = flash[:warning]
        flash.delete(:warning)
        notices << { :type => 'warning', :content => warning, :icon => 'warning' }
      end
      if info = flash[:info]
        flash.delete(:info)
        notices << { :type => 'info', :content => info, :icon => 'info' }
      end
      if notice = (flash[:html_notice] ? { html: flash[:html_notice] } : flash[:notice])
        if flash[:html_notice]
          flash.delete(:html_notice)
        else
          flash.delete(:notice)
        end
        notices << { :type => 'success', :content => notice, :icon => 'check' }
      end
      notices
    end
  end
  helper_method :flash_notices

  def unsupported_browser
    t("Your browser does not meet the minimum requirements for Canvas. Please visit the *Canvas Community* for a complete list of supported browsers.", :wrapper => view_context.link_to('\1', t(:'community_link.basics_browser_requirements')))
  end

  def browser_supported?
    key = request.user_agent.to_s.sum # keep cookie size in check. a legitimate collision here would be 1. extremely unlikely and 2. not a big deal
    if key != session[:browser_key]
      session[:browser_key] = key
      session[:browser_supported] = BrowserSupport.supported?(request.user_agent)
    end
    session[:browser_supported]
  end

  def mobile_device?
    params[:mobile] || request.user_agent.to_s =~ /ipod|iphone|ipad|Android/i
  end

  def ms_office?
    !!(request.user_agent.to_s =~ /ms-office/) ||
      !!(request.user_agent.to_s =~ %r{Word/\d+\.\d+})
  end

  def profile_data(profile, viewer, session, includes)
    extend Api::V1::UserProfile
    extend Api::V1::Course
    extend Api::V1::Group
    includes ||= []
    data = user_profile_json(profile, viewer, session, includes, profile)
    data[:can_edit] = viewer == profile.user
    data[:can_edit_name] = data[:can_edit] && profile.user.user_can_edit_name?
    data[:can_edit_avatar] = data[:can_edit] && profile.user.avatar_state != :locked
    data[:known_user] = viewer.address_book.known_user(profile.user)
    if data[:known_user] && viewer != profile.user
      common_courses = viewer.address_book.common_courses(profile.user)
      # address book can return a fake record in common courses with course_id
      # 0 which represents an admin -> user commonality.
      common_courses.delete(0)
      common_groups = viewer.address_book.common_groups(profile.user)
    else
      common_courses = {}
      common_groups = {}
    end
    data[:common_contexts] = common_contexts(common_courses, common_groups, @current_user, session)
    data
  end

  def common_contexts(common_courses, common_groups, current_user, session)
    courses = Course.active.where(id: common_courses.keys).to_a
    groups = Group.active.where(id: common_groups.keys).to_a

    common_courses = courses.map do |course|
      course_json(course, current_user, session, ['html_url'], false).merge({
                                                                              roles: common_courses[course.id].map { |role| Enrollment.readable_type(role) }
                                                                            })
    end

    common_groups = groups.map do |group|
      group_json(group, current_user, session, include: ['html_url']).merge({
                                                                              # in the future groups will have more roles and we'll need soemthing similar to
                                                                              # the roles.map above in courses
                                                                              roles: [t('#group.memeber', "Member")]
                                                                            })
    end

    common_courses + common_groups
  end

  def self.batch_jobs_in_actions(opts = {})
    batch_opts = opts.delete(:batch)
    around_action(opts) do |controller, action|
      Delayed::Batch.serial_batch(batch_opts || {}) do
        action.call
      end
    end
  end

  def not_found
    raise ActionController::RoutingError.new('Not Found')
  end

  def set_js_rights(objtypes = nil)
    objtypes ||= js_rights if respond_to?(:js_rights)
    if objtypes
      hash = {}
      objtypes.each do |instance_symbol|
        instance_name = instance_symbol.to_s
        obj = instance_variable_get("@#{instance_name}")
        policy = obj.check_policy(@current_user, session) unless obj.nil? || !obj.respond_to?(:check_policy)
        hash["#{instance_name.upcase}_RIGHTS".to_sym] = HashWithIndifferentAccess[policy.map { |right| [right, true] }] unless policy.nil?
      end

      js_env hash
    end
  end

  def set_js_wiki_data(opts = {})
    hash = {}

    hash[:DEFAULT_EDITING_ROLES] = @context.default_wiki_editing_roles if @context.respond_to?(:default_wiki_editing_roles)
    hash[:WIKI_PAGES_PATH] = polymorphic_path([@context, :wiki_pages])
    if opts[:course_home]
      hash[:COURSE_HOME] = true
      hash[:COURSE_TITLE] = @context.name
    end

    if @page
      if @page.grants_any_right?(@current_user, session, :update, :update_content)
        mc_status = setup_master_course_restrictions(@page, @context, user_can_edit: true)
      end

      hash[:WIKI_PAGE] = wiki_page_json(@page, @current_user, session, true, :deep_check_if_needed => true, :master_course_status => mc_status)
      version_number = Rails.cache.fetch(['page_version', @page].cache_key) { @page.versions.maximum(:number) }
      hash[:WIKI_PAGE_REVISION] = version_number && StringifyIds.stringify_id(version_number)
      hash[:WIKI_PAGE_SHOW_PATH] = named_context_url(@context, :context_wiki_page_path, @page)
      hash[:WIKI_PAGE_EDIT_PATH] = named_context_url(@context, :edit_context_wiki_page_path, @page)
      hash[:WIKI_PAGE_HISTORY_PATH] = named_context_url(@context, :context_wiki_page_revisions_path, @page)
    end

    if @context.is_a?(Course) && @context.grants_right?(@current_user, session, :read)
      hash[:COURSE_ID] = @context.id.to_s
      hash[:MODULES_PATH] = polymorphic_path([@context, :context_modules])
    end

    js_env hash
  end

  ASSIGNMENT_GROUPS_TO_FETCH_PER_PAGE_ON_ASSIGNMENTS_INDEX = 50
  def set_js_assignment_data
    rights = [*RoleOverride::GRANULAR_MANAGE_ASSIGNMENT_PERMISSIONS, :manage_grades, :read_grades, :manage]
    permissions = @context.rights_status(@current_user, *rights)
    permissions[:manage_course] = permissions[:manage]
    if @context.root_account.feature_enabled?(:granular_permissions_manage_assignments)
      permissions[:manage_assignments] = permissions[:manage_assignments_edit]
      permissions[:manage] = permissions[:manage_assignments_edit]
    else
      permissions[:manage_assignments_add] = permissions[:manage_assignments]
      permissions[:manage_assignments_delete] = permissions[:manage_assignments]
      permissions[:manage] = permissions[:manage_assignments]
    end
    permissions[:by_assignment_id] = @context.assignments.map do |assignment|
      [assignment.id, {
        update: assignment.user_can_update?(@current_user, session),
        delete: assignment.grants_right?(@current_user, :delete)
      }]
    end.to_h

    current_user_has_been_observer_in_this_course = @context.user_has_been_observer?(@current_user)

    prefetch_xhr(api_v1_course_assignment_groups_url(
                   @context,
                   include: [
                     'assignments',
                     'discussion_topic',
                     (permissions[:manage] || current_user_has_been_observer_in_this_course) && 'all_dates',
                     permissions[:manage] && 'module_ids'
                   ].reject(&:blank?),
                   exclude_response_fields: ['description', 'rubric'],
                   exclude_assignment_submission_types: ['wiki_page'],
                   override_assignment_dates: !permissions[:manage],
                   per_page: ASSIGNMENT_GROUPS_TO_FETCH_PER_PAGE_ON_ASSIGNMENTS_INDEX
                 ), id: 'assignment_groups_url')

    js_env({
             :COURSE_ID => @context.id.to_s,
             :URLS => {
               :new_assignment_url => new_polymorphic_url([@context, :assignment]),
               :new_quiz_url => context_url(@context, :context_quizzes_new_url),
               :course_url => api_v1_course_url(@context),
               :sort_url => reorder_course_assignment_groups_url(@context),
               :assignment_sort_base_url => course_assignment_groups_url(@context),
               :context_modules_url => api_v1_course_context_modules_path(@context),
               :course_student_submissions_url => api_v1_course_student_submissions_url(@context)
             },
             :POST_TO_SIS => Assignment.sis_grade_export_enabled?(@context),
             :PERMISSIONS => permissions,
             :HAS_GRADING_PERIODS => @context.grading_periods?,
             :VALID_DATE_RANGE => CourseDateRange.new(@context),
             :assignment_menu_tools => external_tools_display_hashes(:assignment_menu),
             :assignment_index_menu_tools => (@domain_root_account&.feature_enabled?(:commons_favorites) ?
        external_tools_display_hashes(:assignment_index_menu) : []),
             :assignment_group_menu_tools => (@domain_root_account&.feature_enabled?(:commons_favorites) ?
        external_tools_display_hashes(:assignment_group_menu) : []),
             :discussion_topic_menu_tools => external_tools_display_hashes(:discussion_topic_menu),
             :quiz_menu_tools => external_tools_display_hashes(:quiz_menu),
             :current_user_has_been_observer_in_this_course => current_user_has_been_observer_in_this_course,
             :observed_student_ids => ObserverEnrollment.observed_student_ids(@context, @current_user),
             apply_assignment_group_weights: @context.apply_group_weights?,
           })

    conditional_release_js_env(includes: :active_rules)

    if @context.grading_periods?
      js_env(:active_grading_periods => GradingPeriod.json_for(@context, @current_user))
    end
  end

  def self.google_drive_timeout
    Setting.get('google_drive_timeout', 30).to_i
  end

  def google_drive_connection
    return @google_drive_connection if @google_drive_connection

    ## @real_current_user first ensures that a masquerading user never sees the
    ## masqueradee's files, but in general you may want to block access to google
    ## docs for masqueraders earlier in the request
    if logged_in_user
      refresh_token, access_token = Rails.cache.fetch(['google_drive_tokens', logged_in_user].cache_key) do
        service = logged_in_user.user_services.where(service: "google_drive").first
        service && [service.token, service.secret]
      end
    else
      refresh_token = session[:oauth_gdrive_refresh_token]
      access_token = session[:oauth_gdrive_access_token]
    end

    @google_drive_connection = GoogleDrive::Connection.new(refresh_token, access_token, ApplicationController.google_drive_timeout)
  end

  def google_drive_client(refresh_token = nil, access_token = nil)
    settings = Canvas::Plugin.find(:google_drive).try(:settings) || {}
    client_secrets = {
      client_id: settings[:client_id],
      client_secret: settings[:client_secret_dec],
      redirect_uri: settings[:redirect_uri]
    }.with_indifferent_access
    GoogleDrive::Client.create(client_secrets, refresh_token, access_token)
  end

  def user_has_google_drive
    @user_has_google_drive ||= begin
      if logged_in_user
        Rails.cache.fetch_with_batched_keys('user_has_google_drive', batch_object: logged_in_user, batched_keys: :user_services) do
          google_drive_connection.authorized?
        end
      else
        google_drive_connection.authorized?
      end
    end
  end

  def self.instance_id
    nil
  end

  def self.region
    nil
  end

  def self.test_cluster_name
    nil
  end

  def self.test_cluster?
    false
  end

  def setup_live_events_context
    proc = -> do
      ctx = {}

      benchmark("setup_live_events_context") do
        if @domain_root_account
          ctx[:root_account_uuid] = @domain_root_account.uuid
          ctx[:root_account_id] = @domain_root_account.global_id
          ctx[:root_account_lti_guid] = @domain_root_account.lti_guid
        end

        if @current_pseudonym
          ctx[:user_login] = @current_pseudonym.unique_id
          ctx[:user_account_id] = @current_pseudonym.global_account_id
          ctx[:user_sis_id] = @current_pseudonym.sis_user_id
        end

        ctx[:user_id] = @current_user.global_id if @current_user
        ctx[:time_zone] = @current_user.time_zone if @current_user
        ctx[:developer_key_id] = @access_token.developer_key.global_id if @access_token
        ctx[:real_user_id] = @real_current_user.global_id if @real_current_user
        ctx[:context_type] = @context.class.to_s if @context
        ctx[:context_id] = @context.global_id if @context
        ctx[:context_sis_source_id] = @context.sis_source_id if @context.respond_to?(:sis_source_id)
        ctx[:context_account_id] = Context.get_account_or_parent_account_global_id(@context) if @context

        if @context_membership
          ctx[:context_role] =
            if @context_membership.respond_to?(:role)
              @context_membership.role.name
            elsif @context_membership.respond_to?(:type)
              @context_membership.type
            else
              @context_membership.class.to_s
            end
        end

        if tctx = Thread.current[:context]
          ctx[:request_id] = tctx[:request_id]
          ctx[:session_id] = tctx[:session_id]
        end

        ctx[:hostname] = request.host
        ctx[:http_method] = request.method
        ctx[:user_agent] = request.headers['User-Agent']
        ctx[:client_ip] = request.remote_ip
        ctx[:url] = request.url
        # The Caliper spec uses the spelling "referrer", so use it in the Canvas output JSON too.
        ctx[:referrer] = request.referer
        ctx[:producer] = 'canvas'

        if @domain_root_account&.feature_enabled?(:compact_live_event_payloads)
          ctx[:compact_live_events] = true
        end

        StringifyIds.recursively_stringify_ids(ctx)
      end

      ctx
    end
    LiveEvents.set_context(proc)
  end

  # makes it so you can use the prefetch_xhr erb helper from controllers. They'll be rendered in _head.html.erb
  def prefetch_xhr(*args, **kwargs)
    (@xhrs_to_prefetch_from_controller ||= []) << [args, kwargs]
  end

  def manage_live_events_context
    setup_live_events_context
    yield
  ensure
    LiveEvents.clear_context!
  end

  def can_stream_template?
    if ::Rails.env.test?
      # don't actually stream because it kills selenium
      # but still set the instance variable so we catch errors that we'd encounter streaming frd
      @streaming_template = true
      false
    else
      return value_to_boolean(params[:force_stream]) if params.key?(:force_stream)

      ::Canvas::DynamicSettings.find(tree: :private)["enable_template_streaming", failsafe: false] &&
        Setting.get("disable_template_streaming_for_#{controller_name}/#{action_name}", "false") != "true"
    end
  end

  def recaptcha_enabled?
    Canvas::DynamicSettings.find(tree: :private)['recaptcha_server_key'].present? && @domain_root_account.self_registration_captcha?
  end

  # Show Student View button on the following controller/action pages, as long as defined tabs are not hidden
  STUDENT_VIEW_PAGES = {
    "courses#show" => nil,
    "announcements#index" => Course::TAB_ANNOUNCEMENTS,
    "announcements#show" => nil,
    "assignments#index" => Course::TAB_ASSIGNMENTS,
    "assignments#show" => nil,
    "discussion_topics#index" => Course::TAB_DISCUSSIONS,
    "discussion_topics#show" => nil,
    "context_modules#index" => Course::TAB_MODULES,
    "context#roster" => Course::TAB_PEOPLE,
    "context#roster_user" => nil,
    "wiki_pages#front_page" => Course::TAB_PAGES,
    "wiki_pages#index" => Course::TAB_PAGES,
    "wiki_pages#show" => nil,
    "files#index" => Course::TAB_FILES,
    "files#show" => nil,
    "assignments#syllabus" => Course::TAB_SYLLABUS,
    "outcomes#index" => Course::TAB_OUTCOMES,
    "quizzes/quizzes#index" => Course::TAB_QUIZZES,
    "quizzes/quizzes#show" => nil
  }.freeze

  def show_student_view_button?
    return false unless @context&.is_a?(Course) && can_do(@context, @current_user, :use_student_view)

    controller_action = "#{params[:controller]}##{params[:action]}"
    STUDENT_VIEW_PAGES.key?(controller_action) && (STUDENT_VIEW_PAGES[controller_action].nil? || !@context.tab_hidden?(STUDENT_VIEW_PAGES[controller_action]))
  end
  helper_method :show_student_view_button?

  def show_immersive_reader?
    controller_action = "#{params[:controller]}##{params[:action]}"
    immersive_reader_pages = if Account.site_admin.feature_enabled?(:more_immersive_reader)
                               ["assignments#show", "courses#show", "assignments#syllabus", "wiki_pages#front_page", "wiki_pages#show"].freeze
                             else
                               ["wiki_pages#show"].freeze
                             end

    return false unless immersive_reader_pages.include?(controller_action)

    @context&.root_account&.feature_enabled?(:immersive_reader_wiki_pages) ||
      @current_user&.feature_enabled?(:user_immersive_reader_wiki_pages)
  end
  helper_method :show_immersive_reader?

  def uncached_k5_user?
    if @current_user
      # Collect global ids of all accounts in current region with k5 enabled
      global_k5_account_ids = []
      Account.shard(@current_user.in_region_associated_shards).root_accounts.active.non_shadow
             .where("settings LIKE '%k5_accounts:\n- %'").select(:settings).each do |account|
        account.settings[:k5_accounts]&.each do |k5_account_id|
          global_k5_account_ids << Shard.global_id_for(k5_account_id, account.shard)
        end
      end
      return false if global_k5_account_ids.blank?

      # See if the user has associations with any k5-enabled accounts on each shard
      k5_associations = Shard.partition_by_shard(global_k5_account_ids) do |k5_account_ids|
        enrolled_course_ids = @current_user.enrollments.shard(Shard.current).new_or_active_by_date.select(:course_id)
        enrolled_account_ids = Course.where(id: enrolled_course_ids).distinct.pluck(:account_id)
        break true if (enrolled_account_ids & k5_account_ids).any?

        enrolled_account_ids += @current_user.account_users.shard(Shard.current).active.pluck(:account_id)
        break true if (enrolled_account_ids & k5_account_ids).any?

        enrolled_account_chain_ids = Account.multi_account_chain_ids(enrolled_account_ids)
        break true if (enrolled_account_chain_ids & k5_account_ids).any?
      end
      k5_associations == true
    else
      # Default to classic canvas if the user isn't logged in
      false
    end
  end

  def k5_disabled?
    # Only admins and teachers can opt-out of being considered a k5 user
    can_disable = @current_user.roles(@domain_root_account).any? { |role| %w[admin teacher].include?(role) }
    can_disable && @current_user.elementary_dashboard_disabled?
  end

  def k5_user?(check_disabled = true)
    RequestCache.cache('k5_user', @current_user, @domain_root_account, check_disabled, @current_user&.elementary_dashboard_disabled?) do
      if @current_user
        next false if check_disabled && k5_disabled?

        # This key is also invalidated when the k5 setting is toggled at the account level or when enrollments change
        Rails.cache.fetch_with_batched_keys("k5_user", batch_object: @current_user, batched_keys: [:k5_user, :enrollments, :account_users], expires_in: 12.hours) do
          uncached_k5_user?
        end
      else
        uncached_k5_user?
      end
    end
  end
  helper_method :k5_user?
end<|MERGE_RESOLUTION|>--- conflicted
+++ resolved
@@ -1857,19 +1857,11 @@
         end
 
         opts = {
-<<<<<<< HEAD
-            launch_url: @tool.login_or_launch_url(content_tag_uri: @resource_url),
-            link_code: @opaque_id,
-            overrides: {'resource_link_title' => @resource_title},
-            domain: HostUrl.context_host(@domain_root_account, request.host),
-            include_module_context: Account.site_admin.feature_enabled?(:new_quizzes_in_module_progression)
-=======
           launch_url: @tool.login_or_launch_url(content_tag_uri: @resource_url),
           link_code: @opaque_id,
           overrides: { 'resource_link_title' => @resource_title },
           domain: HostUrl.context_host(@domain_root_account, request.host),
           include_module_context: Account.site_admin.feature_enabled?(:new_quizzes_in_module_progression)
->>>>>>> 2d7a0709
         }
         variable_expander = Lti::VariableExpander.new(@domain_root_account, @context, self, {
                                                         current_user: @current_user,
