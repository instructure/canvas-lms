--- conflicted
+++ resolved
@@ -392,10 +392,7 @@
     lti_deep_linking_module_index_menu_modal
     lti_registrations_next
     lti_registrations_page
-<<<<<<< HEAD
-=======
     lti_registrations_usage_data
->>>>>>> 605b35ff
     lti_asset_processor
     buttons_and_icons_root_account
     extended_submission_state
@@ -422,10 +419,6 @@
     course_pace_pacing_with_mastery_paths
     course_pace_weighted_assignments
     modules_requirements_allow_percentage
-<<<<<<< HEAD
-    discussion_checkpoints
-=======
->>>>>>> 605b35ff
     course_pace_allow_bulk_pace_assign
   ].freeze
   JS_ENV_ROOT_ACCOUNT_SERVICES = %i[account_survey_notifications].freeze
