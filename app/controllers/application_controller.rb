--- conflicted
+++ resolved
@@ -163,7 +163,6 @@
           DOMAIN_ROOT_ACCOUNT_ID: @domain_root_account&.global_id,
           k12: k12?,
           use_responsive_layout: use_responsive_layout?,
-          use_rce_enhancements: (@context.blank? || @context.is_a?(User) ? @domain_root_account : @context).try(:feature_enabled?, :rce_enhancements),
           rce_auto_save: @context.try(:feature_enabled?, :rce_auto_save),
           use_rce_a11y_checker_notifications: @context.try(:feature_enabled?, :rce_a11y_checker_notifications),
           help_link_name: help_link_name,
@@ -234,17 +233,14 @@
   # put feature checks on Account.site_admin and @domain_root_account that we're loading for every page in here
   # so altogether we can get them faster the vast majority of the time
   JS_ENV_SITE_ADMIN_FEATURES = [
-    :cc_in_rce_video_tray, :featured_help_links, :rce_pretty_html_editor, :rce_better_file_previewing,
+    :cc_in_rce_video_tray, :featured_help_links, :rce_pretty_html_editor,
     :strip_origin_from_quiz_answer_file_references, :rce_buttons_and_icons, :important_dates, :feature_flag_filters, :k5_parent_support,
-<<<<<<< HEAD
-    :k5_homeroom_many_announcements, :conferencing_in_planner
-=======
     :conferencing_in_planner, :remember_settings_tab, :word_count_in_speed_grader, :lti_platform_storage
->>>>>>> ca77b053
   ].freeze
   JS_ENV_ROOT_ACCOUNT_FEATURES = [
     :responsive_awareness, :responsive_misc, :product_tours, :files_dnd, :usage_rights_discussion_topics,
-    :inline_math_everywhere, :granular_permissions_manage_users, :rce_limit_init_render_on_page, :create_course_subaccount_picker
+    :inline_math_everywhere, :granular_permissions_manage_users, :create_course_subaccount_picker,
+    :lti_deep_linking_module_index_menu, :lti_multiple_assignment_deep_linking
   ].freeze
   JS_ENV_BRAND_ACCOUNT_FEATURES = [
     :embedded_release_notes
@@ -775,7 +771,7 @@
     render_unauthorized_action unless can_do
     can_do
   end
-  alias :authorized_action? :authorized_action
+  alias_method :authorized_action?, :authorized_action
 
   def fix_ms_office_redirects
     if ms_office?
@@ -1320,8 +1316,8 @@
         return redirect_to return_to if return_to
 
         if (oauth = session[:oauth2])
-          provider = Canvas::Oauth::Provider.new(oauth[:client_id], oauth[:redirect_uri], oauth[:scopes], oauth[:purpose])
-          return redirect_to Canvas::Oauth::Provider.confirmation_redirect(self, provider, pseudonym.user)
+          provider = Canvas::OAuth::Provider.new(oauth[:client_id], oauth[:redirect_uri], oauth[:scopes], oauth[:purpose])
+          return redirect_to Canvas::OAuth::Provider.confirmation_redirect(self, provider, pseudonym.user)
         end
 
         # do one final redirect to get the token out of the URL
@@ -1910,7 +1906,7 @@
           @prepend_template = 'assignments/lti_header' if render_external_tool_prepend_template?
           begin
             @lti_launch.params = lti_launch_params(adapter)
-          rescue Lti::Ims::AdvantageErrors::InvalidLaunchError
+          rescue Lti::IMS::AdvantageErrors::InvalidLaunchError
             return render_error_with_details(
               title: t('LTI Launch Error'),
               summary: t('There was an error launching to the configured tool.'),
@@ -2476,7 +2472,7 @@
   helper_method :flash_notices
 
   def unsupported_browser
-    t("Your browser does not meet the minimum requirements for Canvas. Please visit the *Canvas Community* for a complete list of supported browsers.", :wrapper => view_context.link_to('\1', t(:'community_link.basics_browser_requirements')))
+    t("Your browser does not meet the minimum requirements for Canvas. Please visit the *Canvas Community* for a complete list of supported browsers.", :wrapper => view_context.link_to('\1', t(:'#community.basics_browser_requirements')))
   end
 
   def browser_supported?
