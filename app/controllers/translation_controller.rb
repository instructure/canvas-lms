--- conflicted
+++ resolved
@@ -34,17 +34,9 @@
     # Don't allow users that can't access, or if translation is not available
     return render_unauthorized_action unless Translation.available?(@context, :translation) && user_can_read?
 
-<<<<<<< HEAD
-    # This action is used for dicussions
     InstStatsd::Statsd.increment("translation.discussions")
     if Account.site_admin.feature_enabled?(:ai_translation_improvements)
       render json: { translated_text: Translation.translate_html(html_string: required_params[:text],
-                                                                 src_lang: required_params[:src_lang],
-=======
-    InstStatsd::Statsd.increment("translation.discussions")
-    if Account.site_admin.feature_enabled?(:ai_translation_improvements)
-      render json: { translated_text: Translation.translate_html(html_string: required_params[:text],
->>>>>>> 438cae6b
                                                                  tgt_lang: required_params[:tgt_lang]) }
     else
       render json: { translated_text: Translation.translate_html_sagemaker(html_string: required_params[:text],
@@ -54,24 +46,14 @@
   end
 
   def translate_paragraph
-<<<<<<< HEAD
-    # This action is used for inbox_compose
     InstStatsd::Statsd.increment("translation.inbox_compose")
     if Account.site_admin.feature_enabled?(:ai_translation_improvements)
       render json: { translated_text: Translation.translate_text(text: required_params[:text],
-                                                                 src_lang: required_params[:src_lang],
-=======
-    InstStatsd::Statsd.increment("translation.inbox_compose")
-    if Account.site_admin.feature_enabled?(:ai_translation_improvements)
-      render json: { translated_text: Translation.translate_text(text: required_params[:text],
->>>>>>> 438cae6b
                                                                  tgt_lang: required_params[:tgt_lang]) }
     else
       render json: translate_large_passage(original_text: required_params[:text],
                                            src_lang: required_params[:src_lang],
                                            tgt_lang: required_params[:tgt_lang])
-<<<<<<< HEAD
-=======
     end
   end
 
@@ -102,7 +84,6 @@
     else
       # Generic response for all other ServiceErrors
       render json: { translationError: { type: "error", message: I18n.t("There was an unexpected error during translation.") } }, status: :internal_server_error
->>>>>>> 438cae6b
     end
   end
 
