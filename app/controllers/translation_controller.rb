# frozen_string_literal: true

# Copyright (C) 2024 - present Instructure, Inc.
#
# This file is part of Canvas.
#
# Canvas is free software: you can redistribute it and/or modify it under
# the terms of the GNU Affero General Public License as published by the Free
# Software Foundation, version 3 of the License.
#
# Canvas is distributed in the hope that it will be useful, but WITHOUT ANY
# WARRANTY; without even the implied warranty of MERCHANTABILITY or FITNESS FOR
# A PARTICULAR PURPOSE. See the GNU Affero General Public License for more
# details.
#
# You should have received a copy of the GNU Affero General Public License along
# with this program. If not, see <http://www.gnu.org/licenses/>.

class TranslationController < ApplicationController
  require "pragmatic_segmenter"

  before_action :require_context, only: :translate
  before_action :require_user
  before_action :require_inbox_translation, only: %i[translate_paragraph translate_message]

  # Skip the authenticity token as this is an API endpoint.
  skip_before_action :verify_authenticity_token, only: [:translate]

  def translate
    # Don't allow users that can't access, or if translation is not available
    return render_unauthorized_action unless Translation.available?(@context, :translation) && @context.grants_right?(@current_user, session, :read)

    # This action is used for dicussions
    InstStatsd::Statsd.increment("translation.discussions")

    # Call the translation service.
    render json: { translated_text: Translation.create(src_lang: required_params[:src_lang],
                                                       tgt_lang: required_params[:tgt_lang],
                                                       text: required_params[:text]) }
  end

  ##
  # Translate the paragraph given to us, split the paragraph into sentences and build up the response
  # incrementally
  #
  def translate_paragraph
    # Split into paragraphs.
    text = []
    required_params[:text].split("\n").map do |paragraph|
      # Translate the paragraph
      passage = []
      PragmaticSegmenter::Segmenter.new(text: paragraph, language: required_params[:src_lang]).segment.each do |segment|
        trans = Translation.create(src_lang: required_params[:src_lang],
                                   tgt_lang: required_params[:tgt_lang],
                                   text: segment)
        passage.append(trans)
      end
      text.append(passage.join)
    end

    # This action is used for inbox_compose
    InstStatsd::Statsd.increment("translation.inbox_compose")

    render json: { translated_text: text.join("\n") }
  end

  def translate_message
    # First, check to see if the language that we've been given matches the language of the user.
    if Translation.language_matches_user_locale?(@current_user, required_params[:text])
      return render json: { status: "language_matches" }
    end

<<<<<<< HEAD
=======
    # This action is used for inbox inbound messages
    InstStatsd::Statsd.increment("translation.inbox")

>>>>>>> 19b70d1c
    # Translate the message
    render json: { translated_text: Translation.translate_message(text: required_params[:text], user: @current_user) }
  end

  private

  def required_params
    params.require(:inputs).permit(:src_lang, :tgt_lang, :text)
  end

  def require_inbox_translation
    render_unauthorized_action unless Translation.available?(@domain_root_account, :translate_inbox_messages)
  end
end<|MERGE_RESOLUTION|>--- conflicted
+++ resolved
@@ -70,12 +70,9 @@
       return render json: { status: "language_matches" }
     end
 
-<<<<<<< HEAD
-=======
     # This action is used for inbox inbound messages
     InstStatsd::Statsd.increment("translation.inbox")
 
->>>>>>> 19b70d1c
     # Translate the message
     render json: { translated_text: Translation.translate_message(text: required_params[:text], user: @current_user) }
   end
