# frozen_string_literal: true

# Copyright (C) 2024 - present Instructure, Inc.
#
# This file is part of Canvas.
#
# Canvas is free software: you can redistribute it and/or modify it under
# the terms of the GNU Affero General Public License as published by the Free
# Software Foundation, version 3 of the License.
#
# Canvas is distributed in the hope that it will be useful, but WITHOUT ANY
# WARRANTY; without even the implied warranty of MERCHANTABILITY or FITNESS FOR
# A PARTICULAR PURPOSE. See the GNU Affero General Public License for more
# details.
#
# You should have received a copy of the GNU Affero General Public License along
# with this program. If not, see <http://www.gnu.org/licenses/>.

class TranslationController < ApplicationController
  require "pragmatic_segmenter"
  require "aws-sdk-translate"

  before_action :require_context, only: :translate
  before_action :require_user
  before_action :require_inbox_translation, only: %i[translate_paragraph]

  # Skip the authenticity token as this is an API endpoint.
  skip_before_action :verify_authenticity_token, only: [:translate]

  rescue_from Translation::SameLanguageTranslationError, with: :handle_same_language_error
  rescue_from Aws::Translate::Errors::ServiceError, with: :handle_generic_error

  def translate
    start_time = Time.zone.now
<<<<<<< HEAD
=======
    improvements_enabled = @domain_root_account.feature_enabled?(:ai_translation_improvements)
>>>>>>> 442bbfc6
    # Don't allow users that can't access, or if translation is not available
    return render_unauthorized_action unless Translation.available?(@context, :translation, improvements_enabled) && user_can_read?

<<<<<<< HEAD
    if Account.site_admin.feature_enabled?(:ai_translation_improvements)
      translated_text = Translation.translate_html(html_string: required_params[:text], tgt_lang: required_params[:tgt_lang])
      render json: { translated_text: translated_text }
=======
    if improvements_enabled
      translated_text = Translation.translate_html(html_string: required_params[:text], tgt_lang: required_params[:tgt_lang])
      render json: { translated_text: }
>>>>>>> 442bbfc6
      duration = Time.zone.now - start_time
      InstStatsd::Statsd.timing("translation.discussions.duration", duration)
    else
      translated_text = Translation.translate_html_sagemaker(html_string: required_params[:text], src_lang: required_params[:src_lang], tgt_lang: required_params[:tgt_lang])
<<<<<<< HEAD
      render json: { translated_text: translated_text }
=======
      render json: { translated_text: }
>>>>>>> 442bbfc6
    end
  end

  def translate_paragraph
    start_time = Time.zone.now

<<<<<<< HEAD
    if Account.site_admin.feature_enabled?(:ai_translation_improvements)
      translated_text = Translation.translate_text(text: required_params[:text], tgt_lang: required_params[:tgt_lang])
      render json: { translated_text: translated_text }
=======
    if @domain_root_account.feature_enabled?(:ai_translation_improvements)
      translated_text = Translation.translate_text(text: required_params[:text], tgt_lang: required_params[:tgt_lang])
      render json: { translated_text: }
>>>>>>> 442bbfc6
      duration = Time.zone.now - start_time
      InstStatsd::Statsd.timing("translation.inbox_compose.duration", duration)
    else
      translated_text = translate_large_passage(original_text: required_params[:text], src_lang: required_params[:src_lang], tgt_lang: required_params[:tgt_lang])
<<<<<<< HEAD
      render json: { translated_text: translated_text }
=======
      render json: { translated_text: }
>>>>>>> 442bbfc6
    end
  end

  def handle_same_language_error
    InstStatsd::Statsd.increment("translation.errors", tags: ["error:same_language"])
    render json: { translationError: { type: "info", message: I18n.t("Translation is identical to source language.") } }, status: :unprocessable_entity
  end

  def handle_generic_error(exception)
    tags = []
    case exception
    when Aws::Translate::Errors::UnsupportedLanguagePairException
      improvements_enabled = @domain_root_account.feature_enabled?(:ai_translation_improvements)
      error_data = JSON.parse(exception.context.http_response.body.read)
      source_lang_code = error_data["SourceLanguageCode"]
      target_lang_code = error_data["TargetLanguageCode"]
      tags = ["error:unsupported_language_pair", "source_language:#{source_lang_code}", "dest_language:#{target_lang_code}"]
<<<<<<< HEAD
      source_lang = Translation.languages.find { |lang| lang[:id] == source_lang_code }
      target_lang = Translation.languages.find { |lang| lang[:id] == target_lang_code }
=======
      source_lang = Translation.languages(improvements_enabled).find { |lang| lang[:id] == source_lang_code }
      target_lang = Translation.languages(improvements_enabled).find { |lang| lang[:id] == target_lang_code }
>>>>>>> 442bbfc6
      message = I18n.t("Translation from %{source_lang} to %{target_lang} is not supported.", { source_lang: source_lang[:name], target_lang: target_lang[:name] })
      status = :unprocessable_entity
    when Aws::Translate::Errors::DetectedLanguageLowConfidenceException
      tags = ["error:low_confidence"]
      message = I18n.t("Couldn’t identify source language.")
      status = :unprocessable_entity
    when Aws::Translate::Errors::TextSizeLimitExceededException
      character_count = required_params[:text].length
      tags = ["error:text_size_limit", "character_count:#{character_count}"]
      message = I18n.t("Couldn’t translate because the text is too long.")
      status = :unprocessable_entity
    else
      # Generic response for all other ServiceErrors
      tags = ["error:generic"]
      message = I18n.t("There was an unexpected error during translation.")
      status = :internal_server_error
    end

<<<<<<< HEAD
    InstStatsd::Statsd.increment("translation.errors", tags: tags)
    render json: { translationError: { type: "error", message: message } }, status: status
=======
    InstStatsd::Statsd.increment("translation.errors", tags:)
    render json: { translationError: { type: "error", message: } }, status:
>>>>>>> 442bbfc6
  end

  private

  def translate_large_passage(original_text:, src_lang:, tgt_lang:)
    # Split into paragraphs.
    text = []
    original_text.split("\n").map do |paragraph|
      # Translate the paragraph
      passage = []
      PragmaticSegmenter::Segmenter.new(text: paragraph, language: src_lang).segment.each do |segment|
        trans = Translation.create(tgt_lang:,
                                   src_lang:,
                                   text: segment)
        passage.append(trans)
      end
      text.append(passage.join)
    end
    { translated_text: text.join("\n") }
  end

  def required_params
    params.require(:inputs).permit(:src_lang, :tgt_lang, :text)
  end

  def user_can_read?
    @context.grants_right?(@current_user, session, :read)
  end

  def require_inbox_translation
    render_unauthorized_action unless Translation.available?(@domain_root_account, :translate_inbox_messages, @domain_root_account.feature_enabled?(:ai_translation_improvements))
  end
end<|MERGE_RESOLUTION|>--- conflicted
+++ resolved
@@ -32,55 +32,32 @@
 
   def translate
     start_time = Time.zone.now
-<<<<<<< HEAD
-=======
     improvements_enabled = @domain_root_account.feature_enabled?(:ai_translation_improvements)
->>>>>>> 442bbfc6
     # Don't allow users that can't access, or if translation is not available
     return render_unauthorized_action unless Translation.available?(@context, :translation, improvements_enabled) && user_can_read?
 
-<<<<<<< HEAD
-    if Account.site_admin.feature_enabled?(:ai_translation_improvements)
-      translated_text = Translation.translate_html(html_string: required_params[:text], tgt_lang: required_params[:tgt_lang])
-      render json: { translated_text: translated_text }
-=======
     if improvements_enabled
       translated_text = Translation.translate_html(html_string: required_params[:text], tgt_lang: required_params[:tgt_lang])
       render json: { translated_text: }
->>>>>>> 442bbfc6
       duration = Time.zone.now - start_time
       InstStatsd::Statsd.timing("translation.discussions.duration", duration)
     else
       translated_text = Translation.translate_html_sagemaker(html_string: required_params[:text], src_lang: required_params[:src_lang], tgt_lang: required_params[:tgt_lang])
-<<<<<<< HEAD
-      render json: { translated_text: translated_text }
-=======
       render json: { translated_text: }
->>>>>>> 442bbfc6
     end
   end
 
   def translate_paragraph
     start_time = Time.zone.now
 
-<<<<<<< HEAD
-    if Account.site_admin.feature_enabled?(:ai_translation_improvements)
-      translated_text = Translation.translate_text(text: required_params[:text], tgt_lang: required_params[:tgt_lang])
-      render json: { translated_text: translated_text }
-=======
     if @domain_root_account.feature_enabled?(:ai_translation_improvements)
       translated_text = Translation.translate_text(text: required_params[:text], tgt_lang: required_params[:tgt_lang])
       render json: { translated_text: }
->>>>>>> 442bbfc6
       duration = Time.zone.now - start_time
       InstStatsd::Statsd.timing("translation.inbox_compose.duration", duration)
     else
       translated_text = translate_large_passage(original_text: required_params[:text], src_lang: required_params[:src_lang], tgt_lang: required_params[:tgt_lang])
-<<<<<<< HEAD
-      render json: { translated_text: translated_text }
-=======
       render json: { translated_text: }
->>>>>>> 442bbfc6
     end
   end
 
@@ -98,13 +75,8 @@
       source_lang_code = error_data["SourceLanguageCode"]
       target_lang_code = error_data["TargetLanguageCode"]
       tags = ["error:unsupported_language_pair", "source_language:#{source_lang_code}", "dest_language:#{target_lang_code}"]
-<<<<<<< HEAD
-      source_lang = Translation.languages.find { |lang| lang[:id] == source_lang_code }
-      target_lang = Translation.languages.find { |lang| lang[:id] == target_lang_code }
-=======
       source_lang = Translation.languages(improvements_enabled).find { |lang| lang[:id] == source_lang_code }
       target_lang = Translation.languages(improvements_enabled).find { |lang| lang[:id] == target_lang_code }
->>>>>>> 442bbfc6
       message = I18n.t("Translation from %{source_lang} to %{target_lang} is not supported.", { source_lang: source_lang[:name], target_lang: target_lang[:name] })
       status = :unprocessable_entity
     when Aws::Translate::Errors::DetectedLanguageLowConfidenceException
@@ -123,13 +95,8 @@
       status = :internal_server_error
     end
 
-<<<<<<< HEAD
-    InstStatsd::Statsd.increment("translation.errors", tags: tags)
-    render json: { translationError: { type: "error", message: message } }, status: status
-=======
     InstStatsd::Statsd.increment("translation.errors", tags:)
     render json: { translationError: { type: "error", message: } }, status:
->>>>>>> 442bbfc6
   end
 
   private
