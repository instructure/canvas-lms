#
# Copyright (C) 2011 Instructure, Inc.
#
# This file is part of Canvas.
#
# Canvas is free software: you can redistribute it and/or modify it under
# the terms of the GNU Affero General Public License as published by the Free
# Software Foundation, version 3 of the License.
#
# Canvas is distributed in the hope that it will be useful, but WITHOUT ANY
# WARRANTY; without even the implied warranty of MERCHANTABILITY or FITNESS FOR
# A PARTICULAR PURPOSE. See the GNU Affero General Public License for more
# details.
#
# You should have received a copy of the GNU Affero General Public License along
# with this program. If not, see <http://www.gnu.org/licenses/>.
#

# @API Communication Channels
#
# API for accessing users' email addresses, SMS phone numbers, Twitter,
# and Facebook communication channels.
#
# In this API, the `:user_id` parameter can always be replaced with `self` if
# the requesting user is asking for his/her own information.
#
# @model CommunicationChannel
#     {
#       "id": "CommunicationChannel",
#       "description": "",
#       "properties": {
#         "id": {
#           "description": "The ID of the communication channel.",
#           "example": 16,
#           "type": "integer"
#         },
#         "address": {
#           "description": "The address, or path, of the communication channel.",
#           "example": "sheldon@caltech.example.com",
#           "type": "string"
#         },
#         "type": {
#           "description": "The type of communcation channel being described. Possible values are: 'email', 'sms', 'chat', 'facebook' or 'twitter'. This field determines the type of value seen in 'address'.",
#           "example": "email",
#           "type": "string",
#           "allowableValues": {
#             "values": [
#               "email",
#               "sms",
#               "chat",
#               "facebook",
#               "twitter"
#             ]
#           }
#         },
#         "position": {
#           "description": "The position of this communication channel relative to the user's other channels when they are ordered.",
#           "example": 1,
#           "type": "integer"
#         },
#         "user_id": {
#           "description": "The ID of the user that owns this communication channel.",
#           "example": 1,
#           "type": "integer"
#         },
#         "workflow_state": {
#           "description": "The current state of the communication channel. Possible values are: 'unconfirmed' or 'active'.",
#           "example": "active",
#           "type": "string",
#           "allowableValues": {
#             "values": [
#               "unconfirmed",
#               "active"
#             ]
#           }
#         }
#       }
#     }
#
class CommunicationChannelsController < ApplicationController
  before_filter :require_user, :only => [:create, :destroy]
  before_filter :reject_student_view_student

  include Api::V1::CommunicationChannel

  # @API List user communication channels
  #
  # Returns a list of communication channels for the specified user, sorted by
  # position.
  #
  # @example_request
  #     curl https://<canvas>/api/v1/users/12345/communication_channels \ 
  #          -H 'Authorization: Bearer <token>'
  #
  # @returns [CommunicationChannel]
  def index
    @user = api_find(User, params[:user_id])
    return unless authorized_action(@user, @current_user, :read)

    channels = Api.paginate(@user.communication_channels.unretired, self,
      api_v1_communication_channels_url).map do |cc|
        communication_channel_json(cc, @current_user, session)
      end

    render :json => channels
  end

  # @API Create a communication channel
  #
  # Creates a new communication channel for the specified user.
  #
  # @argument communication_channel[address] [String]
  #   An email address or SMS number.
  #
  # @argument communication_channel[type] [String, "email"|"sms"|"push"]
  #   The type of communication channel.
  #
  #   In order to enable push notification support, the server must be
  #   properly configured (via sns.yml) to communicate with Amazon
  #   Simple Notification Services, and the developer key used to create
  #   the access token from this request must have an SNS ARN configured on
  #   it.
  #
  # @argument skip_confirmation [Optional, Boolean]
  #   Only valid for site admins and account admins making requests; If true, the channel is
  #   automatically validated and no confirmation email or SMS is sent.
  #   Otherwise, the user must respond to a confirmation message to confirm the
  #   channel.
  #
  # @example_request
  #     curl https://<canvas>/api/v1/users/1/communication_channels \
  #          -H 'Authorization: Bearer <token>' \
  #          -d 'communication_channel[address]=new@example.com' \
  #          -d 'communication_channel[type]=email' \
  #
  # @returns CommunicationChannel
  def create
    @user = api_request? ? api_find(User, params[:user_id]) : @current_user

    return render_unauthorized_action unless has_api_permissions?

    params.delete(:build_pseudonym) if api_request?

    skip_confirmation = value_to_boolean(params[:skip_confirmation]) &&
<<<<<<< HEAD
        (Account.site_admin.grants_right?(@current_user, :manage_students) || Account.default.grants_right?(@current_user, :manage_students))
=======
        (Account.site_admin.grants_right?(@current_user, :manage_students) || @domain_root_account.grants_right?(@current_user, :manage_students))
>>>>>>> 46fffffd

    # If a new pseudonym is requested, build (but don't save) a pseudonym to ensure
    # that the unique_id is valid. The pseudonym will be created on approval of the
    # communication channel.
    if params[:build_pseudonym]
      @pseudonym = @domain_root_account.pseudonyms.build(:user => @user,
        :unique_id => params[:communication_channel][:address])
      @pseudonym.generate_temporary_password

      unless @pseudonym.valid?
        return render :json => @pseudonym.errors.as_json, :status => :bad_request
      end
    end

    if params[:communication_channel][:type] == CommunicationChannel::TYPE_PUSH
      if !@access_token
        return render :json => { errors: { type: 'Push is only supported when using an access token'}}, status: :bad_request
      end
      if !@access_token.developer_key.try(:sns_arn)
        return render :json => { errors: { type: 'SNS is not configured for this developer key'}}, status: :bad_request
      end
      skip_confirmation = true
      @cc = @user.communication_channels.create_push(@access_token, params[:communication_channel][:address])
    end

    # Find or create the communication channel.
    @cc ||= @user.communication_channels.by_path(params[:communication_channel][:address]).
      find_by_path_type(params[:communication_channel][:type])
    @cc ||= @user.communication_channels.build(:path => params[:communication_channel][:address],
      :path_type => params[:communication_channel][:type])

    if (!@cc.new_record? && !@cc.retired? && @cc.path_type != CommunicationChannel::TYPE_PUSH)
      @cc.errors.add(:path, 'unique!')
      return render :json => @cc.errors.as_json, :status => :bad_request
    end

    @cc.user = @user
    @cc.re_activate! if @cc.retired?
    @cc.workflow_state = skip_confirmation ? 'active' : 'unconfirmed'
    @cc.build_pseudonym_on_confirm = params[:build_pseudonym].to_i > 0

    # Save channel and return response
    if @cc.save
      @cc.send_confirmation!(@domain_root_account) unless skip_confirmation

      flash[:notice] = t('profile.notices.contact_registered', 'Contact method registered!')
      render :json => communication_channel_json(@cc, @current_user, session)
    else
      render :json => @cc.errors.as_json, :status => :bad_request
    end
  end

  def confirm
    @nonce = params[:nonce]
    cc = CommunicationChannel.unretired.find_by_confirmation_code(@nonce)
    @headers = false
    if cc
      @communication_channel = cc
      @user = cc.user
      @enrollment = @user.enrollments.find_by_uuid_and_workflow_state(params[:enrollment], 'invited') if params[:enrollment].present?
      @course = @enrollment && @enrollment.course
      @root_account = @course.root_account if @course
      @root_account ||= @user.pseudonyms.first.try(:account) if @user.pre_registered?
      @root_account ||= @user.enrollments.first.try(:root_account) if @user.creation_pending?
      unless @root_account
        account = @user.all_accounts.first
        @root_account = account.try(:root_account)
      end
      @root_account ||= @domain_root_account

      # logged in as an unconfirmed user?! someone's masquerading; just pretend we're not logged in at all
      if @current_user == @user && !@user.registered?
        @current_user = nil
      end

      if @user.registered? && cc.unconfirmed?
        unless @current_user == @user
          session[:return_to] = request.url
          flash[:notice] = t 'notices.login_to_confirm', "Please log in to confirm your e-mail address"
          return redirect_to login_url(:pseudonym_session => { :unique_id => @user.pseudonym.try(:unique_id) }, :expected_user_id => @user.id)
        end

        cc.confirm
        @user.touch
        flash[:notice] = t 'notices.registration_confirmed', "Registration confirmed!"
        return respond_to do |format|
          format.html { redirect_back_or_default(user_profile_url(@current_user)) }
          format.json { render :json => cc.as_json(:except => [:confirmation_code] ) }
        end
      end

      # load merge opportunities
      merge_users = cc.merge_candidates
      merge_users << @current_user if @current_user && !@user.registered? && !merge_users.include?(@current_user)
      # remove users that don't have a pseudonym for this account, or one can't be created
      merge_users = merge_users.select { |u| u.find_or_initialize_pseudonym_for_account(@root_account, @domain_root_account) }
      @merge_opportunities = []
      merge_users.each do |user|
        account_to_pseudonyms_hash = {}
        root_account_pseudonym = user.find_pseudonym_for_account(@root_account)
        if root_account_pseudonym
          @merge_opportunities << [user, [root_account_pseudonym]]
        else
          user.all_active_pseudonyms.each do |p|
            # populate reverse association
            p.user = user
            (account_to_pseudonyms_hash[p.account] ||= []) << p
          end
          @merge_opportunities << [user, account_to_pseudonyms_hash.map do |(account, pseudonyms)|
            pseudonyms.detect { |p| p.sis_user_id } || pseudonyms.sort_by(&:position).first
          end]
          @merge_opportunities.last.last.sort! { |a, b| Canvas::ICU.compare(a.account.name, b.account.name) }
        end
      end
      @merge_opportunities.sort_by! { |a| [a.first == @current_user ? CanvasSort::First : CanvasSort::Last, Canvas::ICU.collation_key(a.first.name)] }

      js_env :PASSWORD_POLICY => @domain_root_account.password_policy

      if @current_user && params[:confirm].present? && @merge_opportunities.find { |opp| opp.first == @current_user }
        @user.transaction do
          @current_user.transaction do
            cc.confirm
            @enrollment.accept if @enrollment
            UserMerge.from(@user).into(@current_user) if @user != @current_user
            # create a new pseudonym if necessary and possible
            pseudonym = @current_user.find_or_initialize_pseudonym_for_account(@root_account, @domain_root_account)
            pseudonym.save! if pseudonym && pseudonym.changed?
          end
        end
      elsif @current_user && @current_user != @user && @enrollment && @user.registered?

        if params[:transfer_enrollment].present?
          @user.transaction do
            @current_user.transaction do
              cc.active? || cc.confirm
              @enrollment.user = @current_user
              # accept will save it
              @enrollment.accept
              @user.touch
              @current_user.touch
            end
          end
        else
          # render
          return
        end
      elsif @user.registered?
        # render
        return unless @merge_opportunities.empty?
        failed = true
      elsif cc.active?
        # !user.registered? && cc.active? ?!?
        # This state really isn't supported; just error out
        failed = true
      else
        # Open registration and admin-created users are pre-registered, and have already claimed a CC, but haven't
        # set up a password yet
        @pseudonym = @root_account.pseudonyms.active.where(:password_auto_generated => true, :user_id => @user).first if @user.pre_registered? || @user.creation_pending?
        # Users implicitly created via course enrollment or account admin creation are creation pending, and don't have a pseudonym yet
        @pseudonym ||= @root_account.pseudonyms.build(:user => @user, :unique_id => cc.path) if @user.creation_pending?
        # We create the pseudonym with unique_id = cc.path, but if that unique_id is taken, just nil it out and make the user come
        # up with something new
        @pseudonym.unique_id = '' if @pseudonym && @pseudonym.new_record? && @root_account.pseudonyms.active.custom_find_by_unique_id(@pseudonym.unique_id)

        # Have to either have a pseudonym to register with, or be looking at merge opportunities
        return render :action => 'confirm_failed', :status => :bad_request if !@pseudonym && @merge_opportunities.empty?

        # User chose to continue with this cc/pseudonym/user combination on confirmation page
        if @pseudonym && params[:register]
          @user.require_acceptance_of_terms = require_terms?
          @user.attributes = params[:user]
          @pseudonym.attributes = params[:pseudonym]
          @pseudonym.communication_channel = cc

          # ensure the password gets validated, but don't require confirmation
          @pseudonym.require_password = true
          @pseudonym.password_confirmation = @pseudonym.password = params[:pseudonym][:password] if params[:pseudonym]

          valid = @pseudonym.valid?
          valid = @user.valid? && valid # don't want to short-circuit, since we are interested in the errors
          unless valid
            return render :json => {
                            :errors => {
                              :user => @user.errors.as_json[:errors],
                              :pseudonym => @pseudonym.errors.as_json[:errors]
                            }
                          }, :status => :bad_request
          end

          # They may have switched e-mail address when they logged in; create a CC if so
          if @pseudonym.unique_id != cc.path
            new_cc = @user.communication_channels.email.by_path(@pseudonym.unique_id).first
            new_cc ||= @user.communication_channels.build(:path => @pseudonym.unique_id)
            new_cc.user = @user
            new_cc.workflow_state = 'unconfirmed' if new_cc.retired?
            new_cc.send_confirmation!(@root_account) if new_cc.unconfirmed?
            new_cc.save! if new_cc.changed?
            @pseudonym.communication_channel = new_cc
          end
          @pseudonym.communication_channel.pseudonym = @pseudonym

          @user.save!
          @pseudonym.save!

          if cc.confirm
            @enrollment.accept if @enrollment
            reset_session_saving_keys(:return_to)
            @user.register

            # Login, since we're satisfied that this person is the right person.
            @pseudonym_session = PseudonymSession.new(@pseudonym, true)
            @pseudonym_session.save
          else
            failed = true
          end
        else
          @request = request
          return # render
        end
      end
    else
      failed = true
    end
    if failed
      respond_to do |format|
        format.html { render :action => "confirm_failed", :status => :bad_request }
        format.json { render :json => {}, :status => :bad_request }
      end
    else
      flash[:notice] = t 'notices.registration_confirmed', "Registration confirmed!"
      @current_user ||= @user # since dashboard_url may need it
      respond_to do |format|
        format.html { @enrollment ? redirect_to(course_url(@course)) : redirect_back_or_default(dashboard_url) }
        format.json { render :json => {:url => @enrollment ? course_url(@course) : dashboard_url} }
      end
    end
  end

  # params[:enrollment_id] is optional
  def re_send_confirmation
    @user = User.find(params[:user_id])
    @enrollment = params[:enrollment_id] && @user.enrollments.find(params[:enrollment_id])
    if @enrollment && (@enrollment.invited? || @enrollment.active?)
      @enrollment.re_send_confirmation!
    else
      @cc = params[:id].present? ? @user.communication_channels.find(params[:id]) : @user.communication_channel
      @cc.send_confirmation!(@domain_root_account)
    end
    render :json => {:re_sent => true}
  end

  # @API Delete a communication channel
  #
  # Delete an existing communication channel.
  #
  # @example_request
  #     curl https://<canvas>/api/v1/users/5/communication_channels/3
  #          -H 'Authorization: Bearer <token>
  #          -X DELETE
  #
  # @returns CommunicationChannel
  def destroy
    @user = api_request? ? api_find(User, params[:user_id]) : @current_user
    if params[:type] && params[:address]
      @cc = @user.communication_channels.unretired.of_type(params[:type]).by_path(params[:address]).first
      raise ActiveRecord::RecordNotFound unless @cc
    else
      @cc = @user.communication_channels.unretired.find(params[:id])
    end

    return render_unauthorized_action unless has_api_permissions?
    if @cc.imported? && !@domain_root_account.edit_institution_email?
      return render_unauthorized_action
    end

    if @cc.destroy
      @user.touch
      if api_request?
        render :json => communication_channel_json(@cc, @current_user, session)
      else
        render :json => @cc.as_json
      end
    else
      render :json => @cc.errors, :status => :bad_request
    end
  end

  protected
  def has_api_permissions?
    @user == @current_user ||
      @user.grants_right?(@current_user, session, :manage_user_details)
  end

  def require_terms?
    @domain_root_account.require_acceptance_of_terms?(@user)
  end
  helper_method :require_terms?
end<|MERGE_RESOLUTION|>--- conflicted
+++ resolved
@@ -142,11 +142,7 @@
     params.delete(:build_pseudonym) if api_request?
 
     skip_confirmation = value_to_boolean(params[:skip_confirmation]) &&
-<<<<<<< HEAD
-        (Account.site_admin.grants_right?(@current_user, :manage_students) || Account.default.grants_right?(@current_user, :manage_students))
-=======
         (Account.site_admin.grants_right?(@current_user, :manage_students) || @domain_root_account.grants_right?(@current_user, :manage_students))
->>>>>>> 46fffffd
 
     # If a new pseudonym is requested, build (but don't save) a pseudonym to ensure
     # that the unique_id is valid. The pseudonym will be created on approval of the
