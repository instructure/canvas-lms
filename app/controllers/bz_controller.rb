# This holds BZ custom endpoints for updating our
# custom data.

require 'google/api_client'
require 'google/api_client/auth/storage'
require 'google/api_client/auth/storages/file_store'

require 'csv'

class BzController < ApplicationController

  # magic field dump uses an access token instead
  before_filter :require_user, :except => [:magic_field_dump]
  skip_before_filter :verify_authenticity_token, :only => [:last_user_url, :set_user_retained_data, :delete_user, :user_retained_data_batch]


  def get_assignment_info(assignment_id)
    assignment = Assignment.find(assignment_id)
    sg = Assignment::SpeedGrader.new(
      assignment,
      @current_user,
      avatars: false,
      grading_role: :grader
    ).json

    rubric = assignment.rubric

    criteria = []
    if rubric
      rubric.data.each do |criterion|
        obj = {}
        obj["description"] = criterion["description"]
        obj["criterion_id"] = criterion["id"]
        if criterion["description"]
          obj["section"] = criterion["description"][/^([0-9]+)/, 1]
          obj["subsection"] = criterion["description"][/^[0-9]+\.([0-9]+)/, 1]
        else
          obj["section"] = 0
          obj["subsection"] = 0
        end
        obj["points_available"] = criterion["points"]
        criteria << obj
      end
    end

    criteria = criteria.sort_by { |h| [h["section"], h["subsection"]] }

    sections = []
    criteria.each do |c|
      if sections.length == 0 || sections[-1] != c["section"]
        sections << c["section"]
      end
    end

    sections_points_available = []
    criteria.each do |c|
      sections_points_available[c["section"].to_i] = 0.0 if sections_points_available[c["section"].to_i].nil?
      sections_points_available[c["section"].to_i] += c["points_available"].to_f
    end

    assignment_info = {}
    assignment_info[:sg] = sg
    assignment_info[:assignment] = assignment
    assignment_info[:rubric] = rubric
    assignment_info[:criteria] = criteria
    assignment_info[:sections] = sections
    assignment_info[:sections_points_available] = sections_points_available

    assignment_info
  end

  def grades_download
    assignments_info = []

    students = []

    if params[:assignment_id]
      assignments_info << get_assignment_info(params[:assignment_id])
      students = Course.find(Assignment.find(params[:assignment_id]).context_id).students.active
    elsif params[:course_id]
      Course.find(params[:course_id]).assignments.active.each do |a|
        assignments_info << get_assignment_info(a.id)
      end
      students = Course.find(params[:course_id]).students.active
    end


    csv = CSV.generate do |csv|
      # header
      row = []
      row << "Student ID"
      row << "Student Name"
      row << "Student Email"

      assignments_info.each do |assignment_info|
        assignment = assignment_info[:assignment]
        criteria = assignment_info[:criteria]
        sections = assignment_info[:sections]

        row << "Total Score -- #{assignment.name}"

        sections.each do |section|
          row << "Category #{section} Average -- #{assignment.name}"
        end

        criteria.each do |criterion|
          row << "#{criterion["description"]} -- #{assignment.name}"
        end
      end

      csv << row


      # data
      students_done = {}
      students.each do |student_obj|
        next if students_done[student_obj.id]
        students_done[student_obj.id] = true

        row = []
        # name
        row << student_obj.id
        row << student_obj.name
        row << student_obj.email

        assignments_info.each do |assignment_info|
          sg = assignment_info[:sg]
          assignment = assignment_info[:assignment]
          rubric = assignment_info[:rubric]
          criteria = assignment_info[:criteria]
          sections = assignment_info[:sections]
          sections_points_available = assignment_info[:sections_points_available]


          student = nil

          sg["context"]["students"].each do |student_sg|
            if student_sg["id"].to_i == student_obj.id.to_i
              student = student_sg
              break
            end
          end
          if student.nil?
            student = {}
            student["name"] = student_obj.name
            student["rubric_assessments"] = []
          end

          latest_assessment = student["rubric_assessments"].last

          # total score
          if latest_assessment
            row << "#{(latest_assessment["score"].to_f * 100 / assignment.points_possible.to_f).round(2)}%"
          else
            row << "0"
          end

          # section averages...

          section_scores = []

          criteria.each do |criterion|
            points = 0.0
            if latest_assessment
              latest_assessment["data"].each do |datum|
                points = datum["points"].to_f if datum["criterion_id"] == criterion["criterion_id"]
              end
            end
            if section_scores[criterion["section"].to_i].nil?
              section_scores[criterion["section"].to_i] = 0.0
            end
            section_scores[criterion["section"].to_i] += points # zero-based array of one-based sections
          end


          sections.each do |idx|
            ss = section_scores[idx.to_i]
            if sections_points_available[idx.to_i].nil?
              row << ss
            else
              row << "#{(ss * 100 / sections_points_available[idx.to_i]).round(2)}%"
            end
          end

          # individual breakdown...

          criteria.each do |criterion|
            points = 0.0
            if latest_assessment
              latest_assessment["data"].each do |datum|
                points = datum["points"].to_f if datum["criterion_id"] == criterion["criterion_id"]
              end
            end
            row << points
          end
        end
        csv << row
      end
    end

    respond_to do |format|
      format.csv { render text: csv }
    end
  end

  # When in speed grader and there's an assignment with BOTH magic fields and file upload,
  # Canvas prefers the file upload. It won't even submit the magic field info if the user
  # uploads the file, nor will it allow the grader to see it.
  #
  # This page allows us to link to the assignment definition with a specific user's magic
  # field entry for use from the grader. It is meant to be iframed in there for TAs.
  def assignment_with_magic_fields
    course_id = params[:course]
    assignment_id = params[:assignment]
    student_id = params[:student] || @current_user.id

    @assignment = Assignment.find(assignment_id)
    @context = Course.find(course_id)
    if @assignment.rubric_association || can_do(@context, @current_user, :manage_grades) || student_id == @current_user.id
      @assignment_html = @assignment.description

      # this is basically a port of the getInnerHtmlWithMagicFieldsReplaced function
      # from bz_support.js. Just doing it server side for 1) speed and 2) viewing another
      # user's data, with proper permission checking
      doc = Nokogiri::HTML(@assignment_html)
      doc.css('[data-bz-retained]').each do |o|
        result = RetainedData.where(:user_id => student_id, :name => o["data-bz-retained"])
        value = ''
        value = result.first.value unless result.empty?

        if o.name == "TEXTAREA"
          n = doc.create_element 'div'
          n.content = value
        elsif o.name == "INPUT" && o.attr('type') == 'checkbox'
          n = doc.create_element 'span'
          n.inner_html = value == 'yes' ? '[X]' : '[ ]'
        elsif o.name == "INPUT" && o.attr('type') == 'radio'
          n = doc.create_element 'span'
          n.inner_html = value == 'yes' ? '[O]' : '[ ]'
        elsif value =~ /\A#{URI::regexp(['http', 'https'])}\z/
          # it is a link, limit the length so it doesn't break formats
          n = doc.create_element 'a'
          n['href'] = value
          if value.length > 60
            n.content = value[0 .. 24] + " ... " + value[value.length - 24 .. -1]
          else
            n.content = value
          end
        else
          n = doc.create_element 'span'
          n.content = value
        end

        n['class'] = "bz-retained-field-replaced"

        o.replace n

      end

      @assignment_html = "<div class=\"bz-magic-field-submission\">" + doc.to_xhtml + "</div>";

      @permission = true
    else
      @permission = false
    end
  end

  def load_wiki_pages
    names = params[:names]
    course_id = params[:course_id]

    all_pages = Course.find(course_id).wiki_pages.active

    result = {}
    names.each do |name|
      page = all_pages.where(:title => name)
      if page.any?
        result[name] = page.first.body
      end
    end

    render :json => result
  end

  def user_linkedin_url
    result = {}
    result['linkedin_url'] = ''

    @current_user.user_services.each do |service|
      if service.service == "linked_in"
        result['linkedin_url'] = service.service_user_link
        break
      end
    end

    render :json => result
  end

  def accessibility_mapper
    @items = []
    WikiPage.all.each do |page|
      doc = Nokogiri::HTML(page.body)
      doc.css('img:not(.bz-magic-viewer)').each do |img|
        if img.attributes["alt"].nil?
          @items << { :page => page, :path => img.css_path, :html => img.to_xhtml, :problem => 'Missing alt text', :fix => 'tag' }
        elsif img.attributes["alt"].value == ""
          @items << { :page => page, :path => img.css_path, :html => img.to_xhtml, :problem => 'Empty alt text', :fix => 'tag' }
        elsif img.attributes["alt"].value.ends_with?(".png")
          @items << { :page => page, :path => img.css_path, :html => img.to_xhtml, :problem => 'Poor alt text', :fix => 'tag' }
        elsif img.attributes["alt"].value.ends_with?(".jpg")
          @items << { :page => page, :path => img.css_path, :html => img.to_xhtml, :problem => 'Poor alt text', :fix => 'tag' }
        elsif img.attributes["alt"].value.ends_with?(".svg")
          @items << { :page => page, :path => img.css_path, :html => img.to_xhtml, :problem => 'Poor alt text', :fix => 'tag' }
        elsif img.attributes["alt"].value.ends_with?(".gif")
          @items << { :page => page, :path => img.css_path, :html => img.to_xhtml, :problem => 'Poor alt text', :fix => 'tag' }
        end
      end
      doc.css('iframe[src*="vimeo"]:not([data-bz-accessibility-ok])').each do |img|
        orig = img.to_xhtml
        img.set_attribute('data-bz-accessibility-ok', 'yes')
        repl = img.to_xhtml
        @items << { :page => page, :path => img.css_path, :html => orig, :problem => 'Ensure video has CC', :fix => 'button', :fix_html => repl }
      end
      doc.css('iframe[src*="youtu"]:not([data-bz-accessibility-ok])').each do |img|
        orig = img.to_xhtml
        img.set_attribute('data-bz-accessibility-ok', 'yes')
        repl = img.to_xhtml
        @items << { :page => page, :path => img.css_path, :html => orig, :problem => 'Ensure video has CC', :fix => 'button', :fix_html => repl }
      end
    end
  end

  def save_html_changes
    # FIXME: require admin user login properly
    if @current_user.email != 'admin@beyondz.org'
      raise "unauthorized"
    end

    page = WikiPage.find(params[:page_id])
    doc = Nokogiri::HTML(page.body)
    part = doc.css(params[:path])[0]
    raise "wtf" if params[:original_html] != part.to_xhtml
    part.replace(params[:new_html])
    page.body = doc.to_s
    page.save

    redirect_to bz_accessibility_mapper_path
  end

  def full_module_view
    @course_id = params[:course_id]
    module_sequence = params[:module_sequence]
    @module_sequence = module_sequence
    items = nil
    if module_sequence.nil?
      # view the entire course
      items = []
      Course.find(@course_id.to_i).context_modules.active.each do |ms|
        items += ms.content_tags_visible_to(@current_user)
      end
    else
      # view just one module inside a course
      items = Course.find(@course_id.to_i).context_modules.active[module_sequence.to_i].content_tags_visible_to(@current_user)
    end
    @pages = []
    items.each do |item|
      next if !item.published?
      # what about assignments?
      if item.content_type == "WikiPage"
        wp = WikiPage.find(item.content_id)
        @pages << wp
      end
    end
  end

  def magic_field_dump
    access_token = AccessToken.authenticate(params[:access_token])
    if access_token.nil?
      render :json => "Access denied"
      return
    end

    requesting_user = access_token.user
    # we should prolly allow designer accounts to access too, but
    # for now i just want to use the admin access token for myself
    if requesting_user.id != 1
      render :json => "Not admin"
      return
    end

    result = RetainedData.where("updated_at > to_timestamp(?)", params[:since])
    data = []
    result.all.each do |res|
      obj = {}
      obj["created_at"] = res.created_at
      obj["updated_at"] = res.updated_at
      obj["name"] = res.name
      obj["value"] = res.value
      obj["path"] = res.path
      obj["user_id"] = res.user_id
      data << obj
    end
    render :json => data
  end

  def user_retained_data
    Rails.logger.debug("### user_retained_data - all params = #{params.inspect}")
    result = RetainedData.where(:user_id => @current_user.id, :name => params[:name])
    data = ''
    if !result.empty?
      data = result.first.value
    end
    render :json => data
  end

  def user_retained_data_batch
    data = {}
    if params[:names]
      params[:names].each do |name|
        next if data[name]
        result = RetainedData.where(:user_id => @current_user.id, :name => name)
        data[name] = result.empty? ? '' : result.first.value
      end
    end
    render :json => data
  end


  def set_user_retained_data
    Rails.logger.debug("### set_user_retained_data - all params = #{params.inspect} for user = #{@current_user.name}")
    result = RetainedData.where(:user_id => @current_user.id, :name => params[:name])
    data = nil
    was_new = false
    # if a student hacks this to set optional = true... they just lose out on their own points
    # so i don't mind it being passed to us from the client.
    was_optional = params[:optional]
    field_type = params[:type]
    answer = params[:answer]
    if result.empty?
      data = RetainedData.new()
      data.user_id = @current_user.id
      data.path = request.referrer ? request.referrer[0 .. 220] : '' # trim off unnecessary detail so it fits in db
      data.name = params[:name]
      was_new = true
    else
      data = result.first
    end

    data.value = params[:value]
    data.save

    # now that the user's work is safely saved, we will go back and do addon work
    # like micrograding

    if was_new && !was_optional && (field_type != 'checkbox' || answer != "yes") # Checkboxes are optional by nature unless there is an answer
      course_id = request.referrer[/\/courses\/(\d+)\//, 1]
      module_item_id = request.referrer[/module_item_id=(\d+)/, 1]
      if module_item_id.nil?
        # They may have accessed the page from a direct link which didn't provide the module_item_id parameter,
        # so look it up.
        name = request.referrer[/\/courses\/\d+\/pages\/([a-zA-Z0-9_\-]{2,})/, 1]
        Rails.logger.debug("### set_user_retained_data - parsed the WikiPage name = #{name}")
        pages = WikiPage.where(:url => name)
        Rails.logger.debug("### set_user_retained_data - found WikiPages = #{pages.inspect}")
        tag = nil
        pages.each do |page| # Don't know which WikiPage is from this course, need to lookup the ContentTag for each to find the association
          tag = ContentTag.where(:content_id => page.id, :context_id => course_id, :context_type => 'Course', :content_type => 'WikiPage').first
          if !tag.nil?
            module_item_id = tag.id
            Rails.logger.debug("### set_user_retained_data - found ContentTag for this course_id = #{course_id}, tag = #{tag.inspect} and set the module_item_id = #{module_item_id} for the page #{request.referrer}")
            break
          end
        end
      end
      Rails.logger.debug("### set_user_retained_data - course_id = #{course_id}, module_item_id = #{module_item_id}")
      course = nil
      is_student = false
      if course_id
        course = Course.find(course_id)
        is_student = course.student_enrollments.active.where(:user_id => @current_user.id).any?
      end
      if is_student && module_item_id
        # assuming course is set from above

        tag = ContentTag.find(module_item_id)
        context_module = tag.context_module

        # counting the total number of magic fields is a really slow operation since it needs to
        # scan the whole module. Thus, it is aggressively cached. Major changes to a course in
        # the middle of a term can thus throw off scores (since the existing points don't adapt to
        # the step) and changes (since the cache won't instantly update - it will update in a week,
        # so probably next monday).
        #
        # However, given that we can just round up the points at the end of the semester and most the
        # steps will be fractional points, and most the content will be written ahead of time, this
        # shouldn't be a real problem.
        # old one was magic_field_count, now it is magic_field_counts -- new cache returns an array for more detail
        magic_field_counts = Rails.cache.fetch("magic_field_counts_for_course_#{course_id}_#{context_module.id}", :expires_in => 1.day) do
          total_count = 0
          graded_checkboxes_that_are_supposed_to_be_empty_count = 0
          names = {}
          selector = 'input[data-bz-retained]:not(.bz-optional-magic-field),textarea[data-bz-retained]:not(.bz-optional-magic-field)'
          # NOTE: Now that we have separate Course Participation assignments to track engagement on a per module basis, 
          # we don't track engagement of the actual assignments. By submitting it, you've engaged!
          #
          #  course.assignments.published.each do |assignment|
          #    Rails.logger.debug("### set_user_retained_data - processing assignment ID = #{assignment.id}, count = #{count}")
          #    assignment_html = assignment.description
          #    doc = Nokogiri::HTML(assignment_html)
          #    doc.css(selector).each do |o|
          #      n = o.attr('data-bz-retained')
          #      next if names[n] # since we only count new saves, repeated names should not be added
          #      next if o.attr('type') == 'checkbox' # checkboxes are optional by nature
          #      names[n] = true
          #      count += 1
          #      Rails.logger.debug("### set_user_retained_data - incrementing magic fields count for: #{n}, count = #{count}")
          #    end
          #  end

          # Loop over the Wiki Pages in this module
          items_in_module = context_module.content_tags_visible_to(@current_user)
          items_in_module.each do |item|
            next if !item.published?
            if item.content_type == "WikiPage"
              wiki_page = WikiPage.find(item.content_id)
              page_html = wiki_page.body
              doc = Nokogiri::HTML(page_html)
              doc.css(selector).each do |o|
                n = o.attr('data-bz-retained')
                next if names[n]
                next if o.attr('type') == 'checkbox' && o.attr('data-bz-answer').nil?
                names[n] = true
                total_count += 1
                if o.attr('type') == 'checkbox' && o.attr('data-bz-answer') == ''
                  graded_checkboxes_that_are_supposed_to_be_empty_count += 1
                end
                Rails.logger.debug("### set_user_retained_data - incrementing magic fields count for: #{n}, total_count = #{total_count}, graded_checkboxes_that_are_supposed_to_be_empty_count = #{graded_checkboxes_that_are_supposed_to_be_empty_count}")
              end
            end
          end
          [total_count == 0 ? 1 : total_count, graded_checkboxes_that_are_supposed_to_be_empty_count]
        end
        Rails.logger.debug("### set_user_retained_data - magic_field_counts = #{magic_field_counts}")

        magic_field_count = magic_field_counts[0]
        graded_checkboxes_that_are_supposed_to_be_empty_count = magic_field_counts[1]

        # This is hacky, but we tie modules to participation tracking assignments using the name.
        # E.g. #Course Participation - Onboarding" would track the Onboarding Module.
        # Note: this is case sensitve based on the module name in the database, not the CSS styled upper case names.
        res = course.assignments.active.where(:title => "Course Participation - #{context_module.name}")
        if !res.empty?
          participation_assignment = res.first

<<<<<<< HEAD
          step = participation_assignment.points_possible.to_f / magic_field_count
          if !answer.nil? && answer != 'yes' && params[:value] == 'yes' && field_type == 'checkbox'
            step = -step # checked the wrong checkbox, deduct points instead (note the exisitng_grade below assumes all are right when it starts so this totals to 100% if they do it all right)
          elsif !answer.nil? && params[:value] != answer
            step = 0 # wrong answer = no points
          end
=======
          # only update score if we are not yet at the due date
          # participation doesn't count if it is done late.
          if participation_assignment.due_at > DateTime.today
>>>>>>> ad05e274

            step = participation_assignment.points_possible.to_f / magic_field_count

<<<<<<< HEAD
          submission.with_lock do
            existing_grade = submission.grade.nil? ? (graded_checkboxes_that_are_supposed_to_be_empty_count * step) : submission.grade.to_f
            new_grade = existing_grade + step 
            if (new_grade > (participation_assignment.points_possible.to_f - 0.4))
              Rails.logger.debug("### set_user_retained_data - awarding full points since they are close enough #{new_grade}")
              new_grade = participation_assignment.points_possible.to_f # Once they are pretty close to full participation points, always set their grade to full points
                                                                        # to account for floating point inaccuracies.
=======
            submission = participation_assignment.find_or_create_submission(@current_user)

            submission.with_lock do
              existing_grade = submission.grade.nil? ? 0 : submission.grade.to_f
              new_grade = existing_grade + step 
              if (new_grade > (participation_assignment.points_possible.to_f - 0.4))
                Rails.logger.debug("### set_user_retained_data - awarding full points since they are close enough #{new_grade}")
                new_grade = participation_assignment.points_possible.to_f # Once they are pretty close to full participation points, always set their grade to full points
                                                                          # to account for floating point inaccuracies.
              end
              Rails.logger.debug("### set_user_retained_data - setting new_grade = #{new_grade} = existing_grade + step = #{existing_grade} + #{step}")
              participation_assignment.grade_student(@current_user, {:grade => (new_grade), :suppress_notification => true })
>>>>>>> ad05e274
            end

          end
        end
      elsif is_student
        Rails.logger.error("### set_user_retained_data - missing either course_id = #{course_id} or module_item_id = #{module_item_id}. Can't update the Course Participation grade without that! user = #{@current_user.inspect}")
      end
    end


    render :nothing => true
  end

  def retained_data_stats
    @aggregate_result = ActiveRecord::Base.connection.execute("
      SELECT
        count(*) AS cnt,
        value
      FROM
        retained_data
      WHERE
        name = #{ActiveRecord::Base.connection.quote(params[:name])}
      GROUP BY
        value
      ORDER BY
        cnt DESC
    ")

    individual_responses = ActiveRecord::Base.connection.execute("
      SELECT
        user_id,
        value,
        path
      FROM
        retained_data
      WHERE
        name = #{ActiveRecord::Base.connection.quote(params[:name])}
      ORDER BY
        value
    ")

    @individual_responses = []

    individual_responses.each do |response|
      # this is WAY less efficient than doing a join but
      # idk how the model pulls this so i'm just letting
      # ruby do it.
      u = User.find(response["user_id"])
      r = {}
      r["value"] = response["value"]
      r["path"] = response["path"]
      r["name"] = u.name
      r["email"] = u.email
      @individual_responses.push(r)
    end

    @name = params[:name]
  end

  def retained_data_export
    course = Course.find(params[:course])
    all_fields = {}
    items = []
    course.enrollments.each do |enrollment|
      u = User.find(enrollment.user_id)
      item = {}
      item["Name"] = u.name
      item["Email"] = u.email

      RetainedData.where(:user_id => u.id).each do |rd|
        next if params[:type] == 'magic' && rd.name.starts_with?('instant-survey-')
        next if params[:type] == 'survey' && !rd.name.starts_with?('instant-survey-')

        # only keep generic or fields set specifically on this course...
        # the problem is if the same user is in two courses with the content bank,
        # it will only export the most recent ones set.
        next if !rd.path.blank? && rd.path.match("courses/#{course.id}").nil?

        item[rd.name] = rd.value
        all_fields[rd.name] = rd.name
      end

      items.push(item)
    end

    csv_result = CSV.generate do |csv|
      header = []
      header << "Name"
      header << "Email"
      all_fields.each do |k, v|
        if v.starts_with?("instant-survey-")
          page = WikiPage.find(v["instant-survey-".length ... v.length].to_i)
          # I can't believe that url isn't just a public method but nope
          # gotta construct myself
          header << "http://#{HostUrl.context_host(context)}/#{page.context.class.to_s.downcase.pluralize}/#{page.context.id}/pages/#{page.url}"
        else
          header << v
        end
      end
      csv << header

      items.each do |item|
        row = []
        row << item["Name"]
        row << item["Email"]
        all_fields.each do |k, v|
          row << item[v]
        end

        csv << row
      end
    end

    respond_to do |format|
      format.csv { render text: csv_result }
    end
  end

  def linked_in_export_oauth_success
    Rails.logger.debug("### linked_in_export_oauth_success - begin oauth_token = #{params[:oauth_token].inspect}.")
    oauth_request = nil
    if params[:oauth_token]
      oauth_request = OauthRequest.where(token: params[:oauth_token], service: params[:service]).first
    end
    if !oauth_request
      Rails.logger.error("OAuth Request failed. Couldn't find valid request")
    elsif request.host_with_port != oauth_request.original_host_with_port
      url = url_for request.parameters.merge(:host => oauth_request.original_host_with_port, :only_path => false)
      redirect_to url
    else
      begin
        linked_in_oauth_success(oauth_request, session)
      rescue => e
        Canvas::Errors.capture_exception(:oauth, e)
        Rails.logger.error("LinkedIn authorization failed for oauth_request = #{oauth_request.inspect}. Please try again")
      end
    end
  end

  # Renders a view to authorize access to LinkedIn regardless of what course you are enrolled in.
  def linked_in_auth
    @host_url = "#{request.protocol}#{request.host_with_port}"
  end

  def linked_in_export
    # renders a view to fetch the email address
    @email = @current_user.email
  end

  def do_linked_in_export
    work = BzController::ExportWork.new(params[:email])
    Delayed::Job.enqueue(work, max_attempts: 1)
  end

  # (private)
  class ExportWork # < Delayed::PerformableMethod
    def initialize(email)
      @email = email
    end

    def perform
      csv = linked_in_export_guts
      Mailer.bz_message(@email, "Export Success", "Attached is your export data", "linkedin.csv" => csv).deliver
      # super
      csv
    end

    def on_permanent_failure(error)
      er_id = Canvas::Errors.capture_exception("BzController::ExportWork", error)[:error_report]
      # email us?
      Mailer.debug_message("Export FAIL", error.to_s).deliver
      Mailer.bz_message(@email, "Export Failed :(", "Your linked in export didn't work. The tech team was also emailed to look into why.")
    end

    def linked_in_export_guts
      Rails.logger.debug("### linkedin_data_export - begin")

      connection = LinkedIn::Connection.new

      items = []
      User.all.each do |u|
        item = {}
        item["braven-id"] = u.id

        u.user_services.each do |service|
          if service.service == "linked_in"
            Rails.logger.debug("### Found registered LinkedIn service for #{u.name}: #{service.service_user_link}")

            # See: https://developer.linkedin.com/docs/fields/full-profile
            fetched_li_data = true
            request = connection.get_request("/v1/people/~:(id,first-name,last-name,maiden-name,email-address,location,industry,num-connections,num-connections-capped,summary,specialties,public-profile-url,last-modified-timestamp,associations,interests,publications,patents,languages,skills,certifications,educations,courses,volunteer,three-current-positions,three-past-positions,num-recommenders,recommendations-received,following,job-bookmarks,honors-awards)?format=json", service.token)

            # NOTE: The 'suggestions' field was causing this error, so we're not fetching it:
            # {"errorCode"=>0, "message"=>"Internal API server error", "requestId"=>"Y4175L15PK", "status"=>500, "timestamp"=>1490298963387}
            # Also, I decided not to fetch picture-urls::(original)

            info = JSON.parse(request.body)

            if info["errorCode"] == 0
              fetched_li_data = false
              Rails.logger.error("### Error exporting LinkedIn data for user = #{u.name} - #{u.email}.  Details: #{info.inspect}")
              # TODO: if "message"=>"Unable to verify access token" we should unregister the user.  I reproduced this by registering a second
              # account with the same LinkedIn account.  It invalidated the first.

              if info["message"] == "Internal API server error" # For certain LinkedIn accounts, requesting the job-bookmarks makes it fail. Try again without that.
                Rails.logger.debug("### Retrying request without job-bookmarks parameter for user = #{u.name} - #{u.email}.")
                fetched_li_data = true
                request = connection.get_request("/v1/people/~:(id,first-name,last-name,maiden-name,email-address,location,industry,num-connections,num-connections-capped,summary,specialties,public-profile-url,last-modified-timestamp,associations,interests,publications,patents,languages,skills,certifications,educations,courses,volunteer,three-current-positions,three-past-positions,num-recommenders,recommendations-received,following,honors-awards)?format=json", service.token)
                info = JSON.parse(request.body)
                info["jobBookmarks"] = "ERROR FETCHING"
                if info["errorCode"] == 0
                  fetched_li_data = false
                  Rails.logger.error("### Error exporting LinkedIn data (without jobs-bookmarks) for user = #{u.name} - #{u.email}.  Details: #{info.inspect}")
                end
              end
            end

            if fetched_li_data
              Rails.logger.debug("### info = #{info.inspect}")
              result = LinkedinExport.where(:user_id => u.id)
              linkedin_data = nil
              if result.empty?
                linkedin_data = LinkedinExport.new()
                linkedin_data.user_id = u.id
              else
                linkedin_data = result.first
              end

              linkedin_data.linkedin_id = item["id"] = info["id"]
              linkedin_data.first_name = item["first-name"] = info["firstName"]
              linkedin_data.last_name = item["last-name"] = info["lastName"]
              linkedin_data.maiden_name = item["maiden-name"] = info["maidenName"]
              linkedin_data.email_address = item["email-address"] = info["emailAddress"]
              linkedin_data.location = item["location"] = info["location"]["name"] unless info["location"].nil?
              linkedin_data.industry = item["industry"] = info["industry"]
              linkedin_data.job_title = item["job-title"] = get_job_title(info["threeCurrentPositions"])
              linkedin_data.num_connections = item["num-connections"] = info["numConnections"]
              linkedin_data.num_connections_capped = item["num-connections-capped"] = info["numConnectionsCapped"]
              linkedin_data.summary = item["summary"] = info["summary"]
              linkedin_data.specialties = item["specialties"] = info["specialties"]
              linkedin_data.public_profile_url = item["public-profile-url"] = info["publicProfileUrl"]
              # TODO: the default timestamp format of the Time object is something like: 2016-07-12 14:26:15 +0000
              # which corresponds to 07/12/2016 2:26pm UTC
              # if we want to format the timestamp differently, use the strftime() method on the Time object
              linkedin_data.last_modified_timestamp = item["last-modified-timestamp"] = Time.at(info["lastModifiedTimestamp"].to_f / 1000)
              linkedin_data.associations = item["associations"] = info["associations"]
              linkedin_data.interests = item["interests"] = info["interests"]
              linkedin_data.publications = item["publications"] = info["publications"]
              linkedin_data.patents = item["patents"] = info["patents"]
              linkedin_data.languages = item["languages"] = info["languages"]
              linkedin_data.skills = item["skills"] = info["skills"]
              linkedin_data.certifications = item["certifications"] = info["certifications"]
              linkedin_data.educations = item["educations"] = info["educations"]
              linkedin_data.most_recent_school = item["most-recent-school"] = get_most_recent_school(info["educations"])
              linkedin_data.graduation_year = item["graduation-year"] = get_graduation_year(info["educations"])
              linkedin_data.major = item["major"] = get_major(info["educations"])
              linkedin_data.courses = item["courses"] = info["courses"]
              linkedin_data.volunteer = item["volunteer"] = info["volunteer"]
              linkedin_data.three_current_positions = item["three-current-positions"] = info["threeCurrentPositions"]
              linkedin_data.current_employer = item["current-employer"] = get_current_employer(info["threeCurrentPositions"])
              linkedin_data.three_past_positions = item["three-past-positions"] = info["threePastPositions"]
              linkedin_data.num_recommenders = item["num-recommenders"] = info["numRecommenders"]
              linkedin_data.recommendations_received = item["recommendations-received"] = info["recommendationsReceived"]
              linkedin_data.following = item["following"] = info["following"]
              linkedin_data.job_bookmarks = item["job-bookmarks"] = info["jobBookmarks"]
              linkedin_data.honors_awards = item["honors-awards"] = info["honorsAwards"]

              items.push(item)
              linkedin_data.save
            end
          else
            Rails.logger.debug("### LinkedIn service not registered for #{u.name}")
          end
        end
      end

      csv_result = CSV.generate do |csv|
        header = []
        header << "braven-id"
        header << "id"
        header << "first-name"
        header << "last-name"
        header << "maiden-name"
        header << "email-address"
        header << "location"
        header << "industry"
        header << "job-title"
        header << "num-connections"
        header << "num-connections-capped"
        header << "summary"
        header << "specialties"
        header << "public-profile-url"
        header << "last-modified-timestamp"
        header << "associations"
        header << "interests"
        header << "publications"
        header << "patents"
        header << "languages"
        header << "skills"
        header << "certifications"
        header << "educations"
        header << "most-recent-school"
        header << "graduation-year"
        header << "major"
        header << "courses"
        header << "volunteer"
        header << "three-current-positions"
        header << "current-employer"
        header << "three-past-positions"
        header << "num-recommenders"
        header << "recommendations-received"
        header << "following"
        header << "job-bookmarks"
        header << "honors-awards"
        csv << header
        items.each do |item|
          row = []
          row << item["braven-id"]
          row << item["id"]
          row << item["first-name"]
          row << item["last-name"]
          row << item["maiden-name"]
          row << item["email-address"]
          row << item["location"]
          row << item["industry"]
          row << item["job-title"]
          row << item["num-connections"]
          row << item["num-connections-capped"]
          row << item["summary"]
          row << item["specialties"]
          row << item["public-profile-url"]
          row << item["last-modified-timestamp"]
          row << item["associations"]
          row << item["interests"]
          row << item["publications"]
          row << item["patents"]
          row << item["languages"]
          row << item["skills"]
          row << item["certifications"]
          row << item["educations"]
          row << item["most-recent-school"]
          row << item["graduation-year"]
          row << item["major"]
          row << item["courses"]
          row << item["volunteer"]
          row << item["three-current-positions"]
          row << item["current-employer"]
          row << item["three-past-positions"]
          row << item["num-recommenders"]
          row << item["recommendations-received"]
          row << item["following"]
          row << item["job-bookmarks"]
          row << item["honors-awards"]
          csv << row
        end
      end
    end

    #def linked_in_export
      #respond_to do |format|
        #format.csv { render text: linked_in_export_guts }
      #end
    #end

    def get_job_title(threeCurrentPositionsNode)
      # Example of threeCurrentPositions:
      #   {
      #     "_total"=>1,
      #     "values"=>
      #     [
      #       {
      #         "company"=>{"id"=>3863006, "industry"=>"Higher Education", "name"=>"Braven", "size"=>"11-50", "type"=>"Non Profit"},
      #         "id"=>488965520,
      #         "isCurrent"=>true,
      #         "location"=>{"name"=>"New York City"},
      #         "startDate"=>{"month"=>12, "year"=>2013},
      #         "summary"=>"blah blah.",
      #         "title"=>"CTO"
      #       }
      #     ]
      #   }
      job_title = threeCurrentPositionsNode["values"].find {|job| job['isCurrent']==true}['title'] unless threeCurrentPositionsNode["_total"]==0
      return job_title
    end

    def get_current_employer(threeCurrentPositionsNode)
      # See get_job_title() for example of threeCurrentPositionsNode
      current_employer_node = threeCurrentPositionsNode["values"].find {|job| job['isCurrent']==true} unless threeCurrentPositionsNode["_total"]==0
      current_employer_company_node = current_employer_node["company"] unless current_employer_node.nil?
      current_employer = current_employer_company_node["name"] unless current_employer_company_node.nil?
      return current_employer
    end

    def get_most_recent_school(educationsNode)
      # Example of educationsNode: 
      # {
      #   "_total"=>2,
      #   "values"=>[
      #     {
      #       "degree"=>"Bachelors",
      #       "endDate"=>{"year"=>2006},
      #       "fieldOfStudy"=>"Computer Science and Mathematics",
      #       "grade"=>{},
      #       "id"=>11029769,
      #       "schoolName"=>"Boston University",
      #       "startDate"=>{"year"=>2004}
      #     },
      #     {
      #       "endDate"=>{"year"=>2004},
      #       "fieldOfStudy"=>"Computer Science and Mathematics",
      #       "grade"=>{},
      #       "id"=>13485812,
      #       "schoolName"=>"Rensselaer Polytechnic Institute",
      #       "startDate"=>{"year"=>2002}
      #     }
      #   ]
      # }
      # Assumes that LinkedIn returns them in reverse chronological order
      most_recent_school = educationsNode["values"][0]["schoolName"] unless educationsNode["_total"]==0
     return most_recent_school
    end

    def get_graduation_year(educationsNode)
      # See get_most_recent_school() for an example of the educationsNode
      graduation_year = educationsNode["values"][0]["endDate"] unless educationsNode["_total"]==0
      graduation_year = graduation_year["year"] unless graduation_year.nil?
      return graduation_year
    end

    def get_major(educationsNode)
      # See get_most_recent_school() for an example of the educationsNode
      major = educationsNode["values"][0]["fieldOfStudy"] unless educationsNode["_total"]==0
      return major
    end











  end
  # end


  def last_user_url
    @current_user.last_url = params[:last_url]
    @current_user.last_url_title = params[:last_url_title]
    @current_user.save

    # I also want to store the per-module, per-course
    # last item, so we can pick up where we left off on
    # the dynamic syllabus there too.
    url = URI.parse(params[:last_url])
    if url.query
      urlparams = CGI.parse(url.query)
      if urlparams.key?('module_item_id')
        mi = urlparams['module_item_id'].first
        tag = ContentTag.find(mi)
        context_module = tag.context_module

        p = UserModulePosition.where(
          :user_id => @current_user.id,
          :course_id => tag.context_id,
          :module_id => context_module.id
        )
        if p.empty?
          UserModulePosition.create(
            :user_id => @current_user.id,
            :course_id => tag.context_id,
            :module_id => context_module.id,
            :module_item_id => mi
          )
        else
          p = p.first
          p.module_item_id = mi
          p.save
        end
      end
    end


    render :nothing => true
  end

  def event_rsvps
    result = []
    CalendarEvent.find(params[:id]).get_gcal_rsvp_status.each do |attendee|
      obj = {}
      # Going to look up unconfirmed emails too because the imported emails might
      # not be formally confirmed in canvas while still being good for us (we confirmed
      # via the join server already)
      cc = CommunicationChannel.where(:path => attendee["email"], :path_type => 'email', :workflow_state => ['active', 'unconfirmed'])
      next if cc.empty?
      canvas_user = User.find(cc.first.user_id)
      obj['user_link'] = user_path(canvas_user)
      obj['user_name'] = canvas_user.name
      obj['user_status'] = attendee["responseStatus"]
      obj['user_status_text'] = case attendee["responseStatus"]
       when 'needsAction'
         'Not answered'
       else
         attendee["responseStatus"]
       end
      result << obj
    end

    render :json => result
  end

  def video_link
    obj = {}

    client = Google::APIClient.new(:application_name => 'Braven Canvas')

    file_store = Google::APIClient::FileStore.new(File.join(Rails.root, "config", "google_calendar_auth.json"))
    storage = Google::APIClient::Storage.new(file_store)
    client.authorization = storage.authorize
    calendar_api = client.discovered_api('calendar', 'v3')

    event = {
      'summary' => 'Canvas event',
      'start' => {
        'dateTime' => DateTime.now.iso8601,
        'timeZone' => 'America/Los_Angeles',
      },
      'end' => {
        'dateTime' => (DateTime.now + 1.hours).iso8601,
        'timeZone' => 'America/Los_Angeles',
      }
    }

    results = client.execute!(
      :api_method => calendar_api.events.insert,
      :parameters => {
        :calendarId => 'primary'},
      :body_object => event)

    event = results.data

    obj['link'] = event.hangout_link
    obj['gcal_id'] = event.id
    render :json => obj
  end

  # The official Canvas API doesn't offer user deletion but
  # we want it, so I'm implementing myself (based on the code
  # from the users_controller through the admin interface)
  def delete_user
    user = api_find(User, params[:id])
    if user.allows_user_to_remove_from_account?(@domain_root_account, @current_user)
      # this will not delete the record completely, but will mark it as deleted,
      # same as if you manually hit the button in the admin page.
      user.destroy
    end
    render :nothing => true
  end


  def dynamic_syllabus
    @course = Course.find(params[:course_id])

    @progressions = @current_user.context_module_progressions

    @editable = authorized_action(@course, @current_user, :update)
  end

  def dynamic_syllabus_edit
    @course = Course.find(params[:course_id])
    raise "Unauthorized" if !authorized_action(@course, @current_user, :update)
  end

  def save_dynamic_syllabus_edit
    @course = Course.find(params[:course_id])
    raise "Unauthorized" if !authorized_action(@course, @current_user, :update)

    @course.intro_title = params[:course_intro_title]
    @course.gradebook_text = params[:course_gradebook_text]
    @course.intro_text = params[:course_intro_text]
    @course.save

    params[:part_id].each_with_index do |part_id, idx|
      part = part_id == '' ? CoursePart.new : CoursePart.find(part_id.to_i)

      part.title = params[:part_title][idx]
      next if part.title == ''
      part.intro = params[:part_intro][idx]
      # The task box is removed for now, but I'm keeping the code
      # in case we want a custom section in it later.
      #part.task_box_title = params[:task_box_title][idx]
      #part.task_box_intro = params[:task_box_intro][idx]
      part.course_id = @course.id
      part.position = idx

      part.save
    end

    redirect_to "/courses/#{@course.id}/dynamic_syllabus/modules_edit"
  end

  def dynamic_syllabus_modules_edit
    @course = Course.find(params[:course_id])
    raise "Unauthorized" if !authorized_action(@course, @current_user, :update)

    @course_parts = CoursePart.where(:course_id => @course.id)
  end

  def save_dynamic_syllabus_modules_edit
    @course = Course.find(params[:course_id])
    raise "Unauthorized" if !authorized_action(@course, @current_user, :update)

    params[:module_id].each_with_index do |module_id, idx|
      mod = ContextModule.find(module_id)

      # Doing this instead of .save because running the callbacks
      # takes forever and we only ever touch these few auxiliary fields
      # here.
      mod.update_column(:intro_text, params[:intro_text][idx])
      mod.update_column(:image_url, params[:image_url][idx])
      mod.update_column(:part_id, (params[:part_id][idx] == '') ? nil : params[:part_id][idx])
    end

    redirect_to "/courses/#{@course.id}/dynamic_syllabus"
  end
end<|MERGE_RESOLUTION|>--- conflicted
+++ resolved
@@ -552,53 +552,38 @@
         if !res.empty?
           participation_assignment = res.first
 
-<<<<<<< HEAD
-          step = participation_assignment.points_possible.to_f / magic_field_count
-          if !answer.nil? && answer != 'yes' && params[:value] == 'yes' && field_type == 'checkbox'
-            step = -step # checked the wrong checkbox, deduct points instead (note the exisitng_grade below assumes all are right when it starts so this totals to 100% if they do it all right)
-          elsif !answer.nil? && params[:value] != answer
-            step = 0 # wrong answer = no points
-          end
-=======
+
           # only update score if we are not yet at the due date
           # participation doesn't count if it is done late.
-          if participation_assignment.due_at > DateTime.today
->>>>>>> ad05e274
-
+          if participation_assignment.due_at >= DateTime.today
+            
             step = participation_assignment.points_possible.to_f / magic_field_count
-
-<<<<<<< HEAD
-          submission.with_lock do
-            existing_grade = submission.grade.nil? ? (graded_checkboxes_that_are_supposed_to_be_empty_count * step) : submission.grade.to_f
-            new_grade = existing_grade + step 
-            if (new_grade > (participation_assignment.points_possible.to_f - 0.4))
-              Rails.logger.debug("### set_user_retained_data - awarding full points since they are close enough #{new_grade}")
-              new_grade = participation_assignment.points_possible.to_f # Once they are pretty close to full participation points, always set their grade to full points
-                                                                        # to account for floating point inaccuracies.
-=======
+            if !answer.nil? && answer != 'yes' && params[:value] == 'yes' && field_type == 'checkbox'
+              step = -step # checked the wrong checkbox, deduct points instead (note the exisitng_grade below assumes all are right when it starts so this totals to 100% if they do it all right)
+            elsif !answer.nil? && params[:value] != answer
+              step = 0 # wrong answer = no points
+            end
+
             submission = participation_assignment.find_or_create_submission(@current_user)
-
             submission.with_lock do
-              existing_grade = submission.grade.nil? ? 0 : submission.grade.to_f
+              existing_grade = submission.grade.nil? ? (graded_checkboxes_that_are_supposed_to_be_empty_count * step) : submission.grade.to_f
               new_grade = existing_grade + step 
               if (new_grade > (participation_assignment.points_possible.to_f - 0.4))
                 Rails.logger.debug("### set_user_retained_data - awarding full points since they are close enough #{new_grade}")
                 new_grade = participation_assignment.points_possible.to_f # Once they are pretty close to full participation points, always set their grade to full points
-                                                                          # to account for floating point inaccuracies.
+                                                                        # to account for floating point inaccuracies.
               end
               Rails.logger.debug("### set_user_retained_data - setting new_grade = #{new_grade} = existing_grade + step = #{existing_grade} + #{step}")
               participation_assignment.grade_student(@current_user, {:grade => (new_grade), :suppress_notification => true })
->>>>>>> ad05e274
             end
-
+          else
+            Rails.logger.warn("### set_user_retained_data - for user #{@current_user.name} the magic field #{params[:name]} was completed on #{DateTime.today} which is after the due date of #{participation_assignment.due_at}")
           end
         end
       elsif is_student
         Rails.logger.error("### set_user_retained_data - missing either course_id = #{course_id} or module_item_id = #{module_item_id}. Can't update the Course Participation grade without that! user = #{@current_user.inspect}")
       end
     end
-
-
     render :nothing => true
   end
 
