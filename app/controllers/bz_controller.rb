--- conflicted
+++ resolved
@@ -600,9 +600,8 @@
               participation_assignment.grade_student(@current_user, {:grade => (new_grade), :suppress_notification => true })
             end
           else
-<<<<<<< HEAD
             response_object["points_reason"] = "past_due"
-            Rails.logger.warn("### set_user_retained_data - for user #{@current_user.name} the magic field #{params[:name]} was completed on #{DateTime.today} which is after the due date of #{participation_assignment.due_at}")
+            Rails.logger.warn("### set_user_retained_data - for user #{@current_user.name} the magic field #{params[:name]} was completed on #{DateTime.now} which is after the due date of #{effective_due_at}")
 
             # if they haven't yet made a submission (no participation) and try to past due,
             # go ahead and make it an automatic 0. This allows TAs to see it was submitted
@@ -615,9 +614,6 @@
                 participation_assignment.grade_student(@current_user, {:grade => 0, :suppress_notification => true })
               end
             end
-=======
-            Rails.logger.warn("### set_user_retained_data - for user #{@current_user.name} the magic field #{params[:name]} was completed on #{DateTime.now} which is after the due date of #{effective_due_at}")
->>>>>>> 2a91c6e4
           end
         end
       elsif is_student
