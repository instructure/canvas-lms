--- conflicted
+++ resolved
@@ -40,18 +40,9 @@
     if authorized_action(@context, @current_user, :manage_outcomes)
       data = JSON.parse(params[:file].read).with_indifferent_access rescue nil
       if data && data[:category] && data[:title] && data[:description] && data[:outcomes]
-<<<<<<< HEAD
-        params = {}
-        group = @context.learning_outcome_groups.create(params)
-        data[:outcomes].each do |outcome_hash|
-          params = {}
-          outcome_hash = outcome_hash.with_indifferent_access
-          group.learning_outcomes.create(params)
-=======
         group = @context.learning_outcome_groups.create
         data[:outcomes].each do
           group.learning_outcomes.create
->>>>>>> 2827ad44
         end
         render :json => group.as_json(:include => :learning_outcomes),
                :as_text => true
