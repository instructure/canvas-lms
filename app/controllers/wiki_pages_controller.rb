--- conflicted
+++ resolved
@@ -177,11 +177,8 @@
       wiki_index_menu_tools: external_tools_display_hashes(:wiki_index_menu),
       DISPLAY_SHOW_ALL_LINK: tab_enabled?(context.class::TAB_PAGES, no_render: true) && !@k5_details_view,
       CAN_SET_TODO_DATE: context.grants_any_right?(@current_user, session, :manage_content, :manage_course_content_edit),
-<<<<<<< HEAD
-=======
       ALLOW_ASSIGN_TO_DIFFERENTIATION_TAGS: assign_to_tags,
       CAN_MANAGE_DIFFERENTIATION_TAGS: @context.grants_any_right?(@current_user, session, *RoleOverride::GRANULAR_MANAGE_TAGS_PERMISSIONS)
->>>>>>> 9e16fa97
     }
 
     if @context.account.feature_enabled?(:block_editor)
