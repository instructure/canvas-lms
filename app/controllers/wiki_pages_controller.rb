--- conflicted
+++ resolved
@@ -96,7 +96,6 @@
     if authorized_action(@page, @current_user, :read)
       add_crumb(@page.title)
       log_asset_access(@page, 'wiki', @wiki)
-<<<<<<< HEAD
 
       js_data = {}
       js_data[:wiki_page_menu_tools] = external_tools_display_hashes(:wiki_page_menu)
@@ -147,10 +146,8 @@
 
       js_env js_data
 
-=======
       wiki_page_jsenv(@context)
       @mark_done = MarkDonePresenter.new(self, @context, params["module_item_id"], @current_user)
->>>>>>> 872f9b2e
       @padless = true
     end
   end
