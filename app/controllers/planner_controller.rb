# frozen_string_literal: true

#
# Copyright (C) 2018 - present Instructure, Inc.
#
# This file is part of Canvas.
#
# Canvas is free software: you can redistribute it and/or modify it under
# the terms of the GNU Affero General Public License as published by the Free
# Software Foundation, version 3 of the License.
#
# Canvas is distributed in the hope that it will be useful, but WITHOUT ANY
# WARRANTY; without even the implied warranty of MERCHANTABILITY or FITNESS FOR
# A PARTICULAR PURPOSE. See the GNU Affero General Public License for more
# details.
#
# You should have received a copy of the GNU Affero General Public License along
# with this program. If not, see <http://www.gnu.org/licenses/>.
#

# @API Planner
#
# API for listing learning objects to display on the student planner and calendar

class PlannerController < ApplicationController
  include Api::V1::PlannerItem

  before_action :require_user, unless: :public_access?
  before_action :set_user
  before_action :set_date_range
  before_action :set_params, only: [:index]

  attr_reader :start_date, :end_date, :page, :per_page,
              :include_concluded

  # @API List planner items
  #
  # Retrieve the paginated list of objects to be shown on the planner for the
  # current user with the associated planner override to override an item's
  # visibility if set.
  #
  # Planner items for a student may also be retrieved by a linked observer. Use
  # the path that accepts a user_id and supply the student's id.
  #
  # @argument start_date [Date]
  #   Only return items starting from the given date.
  #   The value should be formatted as: yyyy-mm-dd or ISO 8601 YYYY-MM-DDTHH:MM:SSZ.
  #
  # @argument end_date [Date]
  #   Only return items up to the given date.
  #   The value should be formatted as: yyyy-mm-dd or ISO 8601 YYYY-MM-DDTHH:MM:SSZ.
  #
  # @argument context_codes[] [String]
  #   List of context codes of courses and/or groups whose items you want to see.
  #   If not specified, defaults to all contexts associated to the current user.
  #   Note that concluded courses will be ignored unless specified in the includes[]
  #   parameter. The format of this field is the context type, followed by an underscore,
  #   followed by the context id. For example: course_42, group_123
  #
  # @argument filter [String, "new_activity"]
  #   Only return items that have new or unread activity
  #
  # @example_response
  #  [
  #   {
  #     "context_type": "Course",
  #     "course_id": 1,
  #     "planner_override": { ... planner override object ... }, // Associated PlannerOverride object if user has toggled visibility for the object on the planner
  #     "submissions": false, // The statuses of the user's submissions for this object
  #     "plannable_id": "123",
  #     "plannable_type": "discussion_topic",
  #     "plannable": { ... discussion topic object },
  #     "html_url": "/courses/1/discussion_topics/8"
  #   },
  #   {
  #     "context_type": "Course",
  #     "course_id": 1,
  #     "planner_override": {
  #         "id": 3,
  #         "plannable_type": "Assignment",
  #         "plannable_id": 1,
  #         "user_id": 2,
  #         "workflow_state": "active",
  #         "marked_complete": true, // A user-defined setting for marking items complete in the planner
  #         "dismissed": false, // A user-defined setting for hiding items from the opportunities list
  #         "deleted_at": null,
  #         "created_at": "2017-05-18T18:35:55Z",
  #         "updated_at": "2017-05-18T18:35:55Z"
  #     },
  #     "submissions": { // The status as it pertains to the current user
  #       "excused": false,
  #       "graded": false,
  #       "late": false,
  #       "missing": true,
  #       "needs_grading": false,
  #       "with_feedback": false
  #     },
  #     "plannable_id": "456",
  #     "plannable_type": "assignment",
  #     "plannable": { ... assignment object ...  },
  #     "html_url": "http://canvas.instructure.com/courses/1/assignments/1#submit"
  #   },
  #   {
  #     "planner_override": null,
  #     "submissions": false, // false if no associated assignment exists for the plannable item
  #     "plannable_id": "789",
  #     "plannable_type": "planner_note",
  #     "plannable": {
  #       "id": 1,
  #       "todo_date": "2017-05-30T06:00:00Z",
  #       "title": "hello",
  #       "details": "world",
  #       "user_id": 2,
  #       "course_id": null,
  #       "workflow_state": "active",
  #       "created_at": "2017-05-30T16:29:04Z",
  #       "updated_at": "2017-05-30T16:29:15Z"
  #     },
  #     "html_url": "http://canvas.instructure.com/api/v1/planner_notes.1"
  #   }
  #  ]
  def index
    GuardRail.activate(:secondary) do
      # fetch a meta key so we can invalidate just this info and not the whole of the user's cache
      planner_overrides_meta_key = get_planner_cache_id(@current_user)

      composite_cache_key = ['planner_items3',
                             planner_overrides_meta_key,
                             page,
                             params[:filter],
                             Digest::MD5.hexdigest(default_opts.to_s),
                             contexts_cache_key].cache_key
      if stale?(etag: composite_cache_key, template: false)
        items_response = Rails.cache.fetch(composite_cache_key, expires_in: 1.week) do
          items = collection_for_filter(params[:filter])
          items = Api.paginate(items, self, params.key?(:user_id) ? api_v1_user_planner_items_url : api_v1_planner_items_url)
          {
            json: planner_items_json(items, @user, session, {due_after: start_date, due_before: end_date}),
            link: response.headers["Link"].to_s,
          }
        end

        response.headers["Link"] = items_response[:link]
        render json: items_response[:json]
      end
    end
  end

  private

  def set_user
    if params.key?(:user_id)
      @user = api_find(User, params[:user_id])
      return render_unauthorized_action unless @user == @current_user || @user.grants_right?(@current_user, session, :read_as_parent)
    else
      @user = @current_user
    end
  end

  def public_access?
    # this is for things that are visible on courses with a public syllabus
    params[:filter] == 'all_ungraded_todo_items'
  end

  def collection_for_filter(filter)
    case filter
    when 'new_activity'
      unread_items
    when 'ungraded_todo_items'
      ungraded_todo_items
    when 'all_ungraded_todo_items'
      all_ungraded_todo_items
    else
      planner_items
    end
  end

  def planner_items
    collections = [*assignment_collections,
                   ungraded_quiz_collection,
                   planner_note_collection,
                   page_collection,
                   ungraded_discussion_collection,
                   calendar_events_collection,
                   peer_reviews_collection]
    BookmarkedCollection.merge(*collections)
  end

  def unread_items
    collections = [unread_discussion_topic_collection,
                   unread_assignment_collection]

    BookmarkedCollection.merge(*collections)
  end

  def ungraded_todo_items
    collections = [page_collection,
                   ungraded_discussion_collection]
    BookmarkedCollection.merge(*collections)
  end

  # returns all pages and ungraded discussions in supplied contexts with todo dates (no needing-viewing filter)
  def all_ungraded_todo_items
    @unpub_contexts, @pub_contexts = @contexts.partition { |c| c.grants_right?(@user, :view_unpublished_items) }
    collections = []
    wiki_page_todo_scopes.each_with_index do |scope, i|
      collections << item_collection("pages_#{i}", scope, WikiPage, [:todo_date, :created_at], :id)
    end
    discussion_topic_todo_scopes.each_with_index do |scope, i|
      collections << item_collection("discussions_#{i}", scope, DiscussionTopic, [:todo_date, :posted_at, :created_at], :id)
    end
    BookmarkedCollection.merge(*collections)
  end

  def assignment_collections
    # TODO: For Teacher Planner, we'll need to optimize & add
    # the below `grading` and `moderation` collections. Disabled
    # for now to better optimize the Student Planner.
    #
    # grading = @user.assignments_needing_grading(default_opts) if @domain_root_account.grants_right?(@user, :manage_grades)
    # moderation = @user.assignments_needing_moderation(default_opts)
    viewing = @user.assignments_for_student('viewing', **default_opts).
      preload(:quiz, :discussion_topic, :wiki_page)
    scopes = {viewing: viewing}
    # TODO: Add when ready (see above comment)
    # scopes[:grading] = grading if grading
    # scopes[:moderation] = moderation if moderation
    collections = []
    scopes.each do |scope_name, scope|
      next unless scope
      collections << item_collection(scope_name.to_s,
        scope,
        Assignment, [:user_due_date, :due_at, :created_at], :id)
    end
    collections
  end

  def ungraded_quiz_collection
    item_collection('ungraded_quizzes',
                    @user.ungraded_quizzes(**default_opts),
                    Quizzes::Quiz, [:user_due_date, :due_at, :created_at], :id)
  end

  def unread_discussion_topic_collection
    item_collection('unread_discussion_topics',
                    @user.discussion_topics_needing_viewing(**default_opts.except(:include_locked))
                    .unread_for(@user),
                    DiscussionTopic, [:todo_date, :posted_at, :delayed_post_at, :created_at], :id)
  end

  def unread_assignment_collection
    assign_scope = Assignment.active.where(context_type: "Course", context_id: @local_course_ids)
    disc_assign_ids = DiscussionTopic.active.published.where(context_type: 'Course', context_id: @local_course_ids)
      .where.not(assignment_id: nil).unread_for(@user).pluck(:assignment_id)
    # we can assume content participations because they're automatically created when comments
    # are made - see SubmissionComment#update_participation
    scope = assign_scope.where("assignments.muted IS NULL OR NOT assignments.muted")
      .joins(submissions: :content_participations)
      .where(content_participations: {user_id: @user, workflow_state: 'unread'}).union(
        assign_scope.where(id: disc_assign_ids)
      ).due_between_for_user(start_date, end_date, @user)
    item_collection('unread_assignment_submissions',
                    scope,
                    Assignment, [:user_due_date, :due_at, :created_at], :id)
  end

  def planner_note_collection
    user = @local_user_ids.presence || @user
    shard = @local_user_ids.present? ? Shard.shard_for(@local_user_ids.first) : @user.shard # TODO: fix to span multiple shards if needed
    course_ids = @course_ids.map{|id| Shard.relative_id_for(id, @user.shard, shard)}
    course_ids += [nil] if @user_ids.present?
    item_collection('planner_notes',
                    shard.activate { PlannerNote.active.where(user: user, todo_date: @start_date..@end_date, course_id: course_ids) },
                    PlannerNote, [:todo_date, :created_at], :id)
  end

  def page_collection
    item_collection('pages', @user.wiki_pages_needing_viewing(**default_opts.except(:include_locked)),
      WikiPage, [:todo_date, :created_at], :id)
  end

  def ungraded_discussion_collection
    item_collection('ungraded_discussions', @user.discussion_topics_needing_viewing(**default_opts.except(:include_locked)),
      DiscussionTopic, [:todo_date, :posted_at, :created_at], :id)
  end

  def calendar_events_collection
    item_collection('calendar_events',
      CalendarEvent.active.not_hidden.for_user_and_context_codes(@user, @context_codes).
         between(@start_date, @end_date),
      CalendarEvent, [:start_at, :created_at], :id)
  end

  def peer_reviews_collection
    item_collection('peer_reviews',
      @user.submissions_needing_peer_review(**default_opts.except(:include_locked)),
      AssessmentRequest, [{submission: {assignment: :peer_reviews_due_at}},
                          {assessor_asset: :cached_due_date}, :created_at], :id)
  end

  def item_collection(label, scope, base_model, *order_by)
    descending = params[:order] == 'desc'
    bookmarker = Plannable::Bookmarker.new(base_model, descending, *order_by)
    [label, BookmarkedCollection.wrap(bookmarker, scope)]
  end

  def set_date_range
    @start_date, @end_date = if [params[:start_date], params[:end_date]].all?(&:blank?)
      [2.weeks.ago.beginning_of_day,
       2.weeks.from_now.beginning_of_day]
    else
      [params[:start_date], params[:end_date]]
    end
    # Since a range is needed, set values that weren't passed to a date
    # in the far past/future as to get all values before or after whichever
    # date was passed
    @start_date = formatted_planner_date('start_date', @start_date, 10.years.ago.beginning_of_day)
    @end_date = formatted_planner_date('end_date', @end_date, 10.years.from_now.beginning_of_day)
  rescue InvalidDates => e
    render json: {errors: e.message.as_json}, status: :bad_request
  end

  def set_params
    includes = Array.wrap(params[:include]) & %w{concluded}
    @per_page = params[:per_page] || 50
    @page = params[:page] || 'first'
    @include_concluded = includes.include? 'concluded'

    # for specs, that do multiple requests in a single spec, we have to reset these ivars
    @course_ids = @group_ids = @user_ids = nil
    if params[:context_codes].present?
      context_ids = ActiveRecord::Base.parse_asset_string_list(Array(params[:context_codes]))
      @course_ids = context_ids['Course'] || []
      @group_ids = context_ids['Group'] || []
      @user_ids = context_ids['User'] || []
      # needed for all_ungraded_todo_items, but otherwise we don't need to load the actual
      # objects
      @contexts = Context.find_all_by_asset_string(context_ids) if public_access?
    end
 
    # make IDs relative to the user's shard
    @course_ids, @group_ids, @user_ids = transpose_ids(Shard.current, @user.shard) if @user

    (@user&.shard || Shard.current).activate do
      original_course_ids = @course_ids || []
      original_group_ids = @group_ids || []
      original_user_ids = @user_ids || []
      if @user
        @course_ids = @user.course_ids_for_todo_lists(:student, course_ids: @course_ids, include_concluded: include_concluded)
        @group_ids = @user.group_ids_for_todo_lists(group_ids: @group_ids)
        @user_ids ||= [@user.id]
        @user_ids &= [@user.id]
      else
        @course_ids = @group_ids = @user_ids = []
      end

      # fetch all the objects they requested that weren't immediately available;
      # we need to do a deep permissions check on them
      contexts_to_check_permissions = ActiveRecord::Base.find_all_by_asset_string(
        'Course' => original_course_ids - @course_ids,
        'Group' => original_group_ids - @group_ids,
        'User' => original_user_ids - @user_ids
      )

      perms = public_access? ? [:read, :read_syllabus] : [:read]

      return render_json_unauthorized unless contexts_to_check_permissions.all? do |context|
        next unless context.grants_any_right?(@user, session, *perms)

        # as we verify access to the missing requested objects, we add them back in to
        # the valid array
        array = case context
                when Course then @course_ids
                when Group then @group_ids
                when User then @user_ids
        end
        array << context.id
      end
    end

<<<<<<< HEAD
    # get ids relative to the current shard, not the user's
    @local_course_ids = @user ? @course_ids.map{|id| Shard.relative_id_for(id, @user.shard, Shard.current)} : @course_ids
    @local_group_ids = @user ? @group_ids.map{|id| Shard.relative_id_for(id, @user.shard, Shard.current)} : @group_ids
    @local_user_ids = @user ? @user_ids.map{|id| Shard.relative_id_for(id, @user.shard, Shard.current)} : @user_ids

    @context_codes = @local_course_ids.map{|id| "course_#{id}"} || []
    @context_codes += @local_group_ids.map{|id| "group_#{id}"}
    @context_codes += @local_user_ids.map{|id| "user_#{id}"}
=======
    @local_course_ids, @local_group_ids, @local_user_ids = transpose_ids(@user&.shard || Shard.current, Shard.current)

    @context_codes = @local_course_ids.map { |id| "course_#{id}" }
    @context_codes.concat(@local_group_ids.map { |id| "group_#{id}" })
    @context_codes.concat(@local_user_ids.map { |id| "user_#{id}" })
>>>>>>> 196ccc35
  end

  def contexts_cache_key
    (Context.last_updated_at(Course => @local_course_ids,
                             User => @local_user_ids,
                             Group => @local_group_ids) ||
      Time.zone.now.beginning_of_day).to_i
  end

  def transpose_ids(source, target)
    return [@course_ids, @group_ids, @user_ids] if source == target

    [@course_ids&.map { |id| Shard.relative_id_for(id, source, target) },
     @group_ids&.map { |id| Shard.relative_id_for(id, source, target) },
     @user_ids&.map { |id| Shard.relative_id_for(id, source, target) }]
  end

  def default_opts
    {
      include_ignored: true,
      include_ungraded: true,
      include_concluded: include_concluded,
      include_locked: true,
      due_before: end_date,
      due_after: start_date,
      scope_only: true,
      course_ids: @course_ids,
      group_ids: @group_ids,
      limit: per_page.to_i + 1, # needs a + 1 because otherwise folio might think there aren't any more objects
    }
  end

  # return pages of the proper state in @pub_/@unpub_contexts, with todo_date: @start_date..@end_date
  def wiki_page_todo_scopes
    scopes = []
    Shard.partition_by_shard(@pub_contexts) do |contexts|
      scopes << WikiPage.where(todo_date: @start_date..@end_date).polymorphic_where(context: contexts).active
    end
    Shard.partition_by_shard(@unpub_contexts) do |contexts|
      scopes << WikiPage.where(todo_date: @start_date..@end_date).polymorphic_where(context: contexts).not_deleted
    end
    scopes
  end

  # return discussions of the proper state in @pub_/@unpub_contexts, with todo_date: @start_date..@end_date
  def discussion_topic_todo_scopes
    scopes = []
    Shard.partition_by_shard(@pub_contexts) do |contexts|
      scopes << DiscussionTopic.where(todo_date: @start_date..@end_date).polymorphic_where(context: contexts).published
    end
    Shard.partition_by_shard(@unpub_contexts) do |contexts|
      scopes << DiscussionTopic.where(todo_date: @start_date..@end_date).polymorphic_where(context: contexts).active
    end
    scopes
  end
end<|MERGE_RESOLUTION|>--- conflicted
+++ resolved
@@ -378,22 +378,11 @@
       end
     end
 
-<<<<<<< HEAD
-    # get ids relative to the current shard, not the user's
-    @local_course_ids = @user ? @course_ids.map{|id| Shard.relative_id_for(id, @user.shard, Shard.current)} : @course_ids
-    @local_group_ids = @user ? @group_ids.map{|id| Shard.relative_id_for(id, @user.shard, Shard.current)} : @group_ids
-    @local_user_ids = @user ? @user_ids.map{|id| Shard.relative_id_for(id, @user.shard, Shard.current)} : @user_ids
-
-    @context_codes = @local_course_ids.map{|id| "course_#{id}"} || []
-    @context_codes += @local_group_ids.map{|id| "group_#{id}"}
-    @context_codes += @local_user_ids.map{|id| "user_#{id}"}
-=======
     @local_course_ids, @local_group_ids, @local_user_ids = transpose_ids(@user&.shard || Shard.current, Shard.current)
 
     @context_codes = @local_course_ids.map { |id| "course_#{id}" }
     @context_codes.concat(@local_group_ids.map { |id| "group_#{id}" })
     @context_codes.concat(@local_user_ids.map { |id| "user_#{id}" })
->>>>>>> 196ccc35
   end
 
   def contexts_cache_key
