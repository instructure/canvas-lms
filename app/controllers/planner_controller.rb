--- conflicted
+++ resolved
@@ -167,7 +167,8 @@
                    planner_note_collection,
                    page_collection,
                    ungraded_discussion_collection,
-                   calendar_events_collection]
+                   calendar_events_collection,
+                   peer_reviews_collection]
     BookmarkedCollection.merge(*collections)
   end
 
@@ -269,16 +270,11 @@
   end
 
   def calendar_events_collection
-    context_codes = @course_ids.map{|id| "course_#{id}"} || []
-    context_codes += @group_ids.map{|id| "group_#{id}"}
-    context_codes += @user_ids.map{|id| "user_#{id}"}
-    item_collection('calendar_events', @current_user.calendar_events_for_contexts(context_codes, start_at: start_date,
+    item_collection('calendar_events', @current_user.calendar_events_for_contexts(@context_codes, start_at: start_date,
       end_at: end_date),
       CalendarEvent, [:start_at, :created_at], :id)
   end
 
-<<<<<<< HEAD
-=======
   def peer_reviews_collection
     item_collection('peer_reviews',
       @current_user.submissions_needing_peer_review(default_opts),
@@ -286,7 +282,6 @@
                           {assessor_asset: :cached_due_date}, :created_at], :id)
   end
 
->>>>>>> d1695e6e
   def item_collection(label, scope, base_model, *order_by)
     descending = params[:order] == 'desc'
     bookmarker = Plannable::Bookmarker.new(base_model, descending, *order_by)
@@ -324,6 +319,9 @@
       @group_ids = @current_user.group_ids_for_todo_lists(default_opts)
       @user_ids = [@current_user.id]
     end
+    @context_codes = @course_ids.map{|id| "course_#{id}"} || []
+    @context_codes += @group_ids.map{|id| "group_#{id}"}
+    @context_codes += @user_ids.map{|id| "user_#{id}"}
   end
 
   def contexts_cache_key
