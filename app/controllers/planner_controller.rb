--- conflicted
+++ resolved
@@ -190,27 +190,12 @@
   def all_ungraded_todo_items
     @unpub_contexts, @pub_contexts = @contexts.partition { |c| c.grants_right?(@current_user, :view_unpublished_items) }
     collections = []
-<<<<<<< HEAD
-    collections << item_collection('course_pages',
-        WikiPage.active.where(context_type: 'Course', context_id: @course_ids, todo_date: @start_date..@end_date),
-        WikiPage, [:todo_date, :created_at], :id)
-    collections << item_collection('group_pages',
-        WikiPage.active.where(context_type: 'Group', context_id: @group_ids, todo_date: @start_date..@end_date),
-        WikiPage, [:todo_date, :created_at], :id)
-    collections << item_collection('ungraded_course_discussions',
-        DiscussionTopic.published.where(context_type: 'Course', context_id: @course_ids, todo_date: @start_date..@end_date),
-        DiscussionTopic, [:todo_date, :posted_at, :created_at], :id)
-    collections << item_collection('ungraded_group_discussions',
-        DiscussionTopic.published.where(context_type: 'Group', context_id: @group_ids, todo_date: @start_date..@end_date),
-        DiscussionTopic, [:todo_date, :posted_at, :created_at], :id)
-=======
     wiki_page_todo_scopes.each_with_index do |scope, i|
       collections << item_collection("pages_#{i}", scope, WikiPage, [:todo_date, :created_at], :id)
     end
     discussion_topic_todo_scopes.each_with_index do |scope, i|
       collections << item_collection("discussions_#{i}", scope, DiscussionTopic, [:todo_date, :posted_at, :created_at], :id)
     end
->>>>>>> e50b47af
     BookmarkedCollection.merge(*collections)
   end
 
