--- conflicted
+++ resolved
@@ -74,11 +74,7 @@
         @poll_choices = @poll.poll_choices
         json, meta = paginate_for(@poll_choices)
 
-<<<<<<< HEAD
-        render json: serialize_jsonapi(@poll_choices)
-=======
         render json: serialize_jsonapi(json, meta)
->>>>>>> e43ae5cd
       end
     end
 
@@ -182,20 +178,6 @@
     end
 
     protected
-<<<<<<< HEAD
-    def serialize_jsonapi(poll_choices)
-      poll_choices = Array.wrap(poll_choices)
-
-      serialized_set = Canvas::APIArraySerializer.new(poll_choices, {
-        each_serializer: Polling::PollChoiceSerializer,
-        controller: self,
-        root: false,
-        scope: @current_user,
-        include_root: false
-      }).as_json
-
-      { poll_choices: serialized_set }
-=======
     def paginate_for(poll_choices)
       meta = {}
       json = if accepts_jsonapi?
@@ -220,7 +202,6 @@
         scope: @current_user,
         include_root: false
       }).as_json
->>>>>>> e43ae5cd
     end
 
   end
