--- conflicted
+++ resolved
@@ -108,17 +108,6 @@
     def serialize_jsonapi(poll_submissions)
       poll_submissions = Array.wrap(poll_submissions)
 
-<<<<<<< HEAD
-      serialized_set = Canvas::APIArraySerializer.new(poll_submissions, {
-        each_serializer: Polling::PollSubmissionSerializer,
-        controller: self,
-        root: false,
-        scope: @current_user,
-        include_root: false
-      }).as_json
-
-      { poll_submissions: serialized_set }
-=======
       Canvas::APIArraySerializer.new(poll_submissions, {
         each_serializer: Polling::PollSubmissionSerializer,
         controller: self,
@@ -127,7 +116,6 @@
         scope: @current_user,
         include_root: false
       }).as_json
->>>>>>> e43ae5cd
     end
 
   end
