# frozen_string_literal: true

#
# Copyright (C) 2021 - present Instructure, Inc.
#
# This file is part of Canvas.
#
# Canvas is free software: you can redistribute it and/or modify it under
# the terms of the GNU Affero General Public License as published by the Free
# Software Foundation, version 3 of the License.
#
# Canvas is distributed in the hope that it will be useful, but WITHOUT ANY
# WARRANTY; without even the implied warranty of MERCHANTABILITY or FITNESS FOR
# A PARTICULAR PURPOSE. See the GNU Affero General Public License for more
# details.
#
# You should have received a copy of the GNU Affero General Public License along
# with this program. If not, see <http://www.gnu.org/licenses/>.
#

# @API Security
# @internal
#
# TODO fill in the properties
# @model JWKs
#  {
#    "id": "JWKs",
#    "description": "",
#    "properties": {
#    }
#  }
#
class SecurityController < ApplicationController
  skip_before_action :load_user

  # @API Show all available JWKs used by Canvas for signing.
  #
  # @returns JWKs
  def jwks
    key_storage = case request.path
                  when "/internal/services/jwks"
                    CanvasSecurity::ServicesJwt::KeyStorage
                  when "/login/oauth2/jwks"
                    Canvas::OAuth::KeyStorage
                  when "/api/lti/security/jwks"
                    Lti::KeyStorage
                  end
    public_keyset = key_storage.public_keyset

    if params.include?(:rotation_check)
      today = Time.zone.now.utc.to_date
      reports = public_keyset.as_json[:keys].each_with_index.map do |key, i|
        date = CanvasSecurity::JWKKeyPair.time_from_kid(key[:kid]).utc.to_date
        this_month = [today.year, today.month] == [date.year, date.month]
        "today is day #{today.day} and key #{i} is #{this_month ? "" : "not "}from this month"
      end
      render json: reports
    else
      response.set_header("Cache-Control", "max-age=#{key_storage.max_cache_age}")
      render json: public_keyset
    end
  end

  # Schema is specified here: https://www.imsglobal.org/spec/lti-dr/v1p0#openid-configuration
  def openid_configuration
    access_token = params[:registration_token] # AuthenticationMethods.access_token(request)

    unless access_token
      render json: { error: "Access token missing (You must include the registration_token parameter)." }, status: :unauthorized
      return
    end

    token = Canvas::Security.decode_jwt(access_token)

    account = Account.find_by(id: token["root_account_global_id"])
    unless account
      render json: { error: "Account #{token["root_account_global_id"]} not found." }, status: :not_found
      return
    end

    account_domain = HostUrl.context_host(account, ApplicationController.test_cluster_name)

    render json: {
      issuer: Canvas::Security.config["lti_iss"],
      authorization_endpoint: lti_authorize_redirect_url(host: Lti::Oidc.auth_domain(account_domain)),
<<<<<<< HEAD
      # TODO: use a path helper for this when this path gets created
      registration_endpoint: "#{HostUrl.protocol}://#{account_domain}/api/lti/registrations",
=======
      registration_endpoint: create_lti_registration_url(host: account_domain),
>>>>>>> 2a5b008b
      jwks_uri: lti_jwks_url(host: Lti::Oidc.auth_domain(account_domain)),
      token_endpoint: oauth2_token_url(host: Lti::Oidc.auth_domain(account_domain)),
      token_endpoint_auth_methods_supported: ["private_key_jwt"],
      token_endpoint_auth_signing_alg_values_supported: ["RS256"],
      scopes_supported: TokenScopes::LTI_SCOPES.keys,
      response_types_supported: ["id_token"],
      id_token_signing_alg_values_supported: ["RS256"],
      # TODO: this list can probably be dynamic, with admins choosing the scopes they want to admit to this tool
      claims_supported: %w[sub picture email name given_name family_name locale],
      subject_types_supported: ["public"],
      authorization_server: Lti::Oidc.auth_domain(account_domain),
      "https://purl.imsglobal.org/spec/lti-platform-configuration": lti_platform_configuration(account)
    }
  end

  def canvas_ims_product_version
    "OpenSource"
  end

  def lti_platform_configuration(account)
    {
      product_family_code: "canvas",
      version: canvas_ims_product_version,
      messages_supported: Lti::ResourcePlacement::PLACEMENTS_BY_MESSAGE_TYPE.keys
                                                                            .map do |message_type|
                            {
                              type: message_type,
                              placements: Lti::ResourcePlacement::PLACEMENTS_BY_MESSAGE_TYPE[message_type].reject { |p| p == :resource_selection }
                            }
                          end,
      variables: Lti::VariableExpander.expansion_keys,
      "https://canvas.instructure.com/lti/account_name": account.name,
      "https://canvas.instructure.com/lti/account_lti_guid": account.lti_guid
    }
  end
end<|MERGE_RESOLUTION|>--- conflicted
+++ resolved
@@ -83,12 +83,7 @@
     render json: {
       issuer: Canvas::Security.config["lti_iss"],
       authorization_endpoint: lti_authorize_redirect_url(host: Lti::Oidc.auth_domain(account_domain)),
-<<<<<<< HEAD
-      # TODO: use a path helper for this when this path gets created
-      registration_endpoint: "#{HostUrl.protocol}://#{account_domain}/api/lti/registrations",
-=======
       registration_endpoint: create_lti_registration_url(host: account_domain),
->>>>>>> 2a5b008b
       jwks_uri: lti_jwks_url(host: Lti::Oidc.auth_domain(account_domain)),
       token_endpoint: oauth2_token_url(host: Lti::Oidc.auth_domain(account_domain)),
       token_endpoint_auth_methods_supported: ["private_key_jwt"],
