#
# Copyright (C) 2011 Instructure, Inc.
#
# This file is part of Canvas.
#
# Canvas is free software: you can redistribute it and/or modify it under
# the terms of the GNU Affero General Public License as published by the Free
# Software Foundation, version 3 of the License.
#
# Canvas is distributed in the hope that it will be useful, but WITHOUT ANY
# WARRANTY; without even the implied warranty of MERCHANTABILITY or FITNESS FOR
# A PARTICULAR PURPOSE. See the GNU Affero General Public License for more
# details.
#
# You should have received a copy of the GNU Affero General Public License along
# with this program. If not, see <http://www.gnu.org/licenses/>.
#

class ContextController < ApplicationController
  before_filter :require_user_for_context, :except => [:inbox, :inbox_item, :destroy_inbox_item, :mark_inbox_as_read, :create_media_object, :kaltura_notifications, :media_object_redirect, :media_object_inline, :object_snippet, :discussion_replies]
  before_filter :require_user, :only => [:inbox, :inbox_item, :report_avatar_image, :discussion_replies]
  protect_from_forgery :except => [:kaltura_notifications, :object_snippet]

  def create_media_object
    @context = Context.find_by_asset_string(params[:context_code])
    if authorized_action(@context, @current_user, :read)
      if params[:id] && params[:type] && @context.respond_to?(:media_objects)
        @media_object = @context.media_objects.find_or_initialize_by_media_id_and_media_type(params[:id], params[:type])
        @media_object.title = params[:title] if params[:title]
        @media_object.user = @current_user
        @media_object.media_type = params[:type]
        @media_object.root_account_id = @domain_root_account.id if @domain_root_account && @media_object.respond_to?(:root_account_id)
        @media_object.user_entered_title = params[:user_entered_title] if params[:user_entered_title] && !params[:user_entered_title].empty?
        @media_object.save
      end
      render :json => @media_object.to_json
    end
  end
  
  def media_object_inline
    @show_left_side = false
    @show_right_side = false
    @media_object = MediaObject.find_by_media_id(params[:id])
    render
  end
  
  def media_object_redirect
    mo = MediaObject.find_by_media_id(params[:id])
    mo ||= MediaObject.find_by_old_media_id(params[:id])
    mo.viewed! if mo
    config = Kaltura::ClientV3.config
    if config
      redirect_to Kaltura::ClientV3.new.assetSwfUrl(params[:id], request.ssl? ? "https" : "http")
    else
      render :text => t(:media_objects_not_configured, "Media Objects not configured")
    end
  end
  
  def kaltura_notifications
    request_params = request.request_parameters.to_a.sort_by{|k, v| k }.select{|k, v| k != 'sig' }
    logger.info('=== KALTURA NOTIFICATON ===')
    logger.info(request_params.to_yaml)
    if params[:signed_fields]
      valid_fields = params[:signed_fields].split(",")
      request_params = request_params.select{|k, v| valid_fields.include?(k.to_s) }
    end
    str = ""
    request_params.each do |k, v|
      str += k.to_s + v.to_s
    end
    hash = Digest::MD5.hexdigest(Kaltura::ClientV3.config['secret_key'] + str)
    if hash == params[:sig]
      notifications = {}
      if params[:multi_notification] != 'true'
        notifications[0] = request.request_parameters
      else
        request.request_parameters.each do |k, value|
          key = k.to_s
          if match = key.match(/\Anot([^_]*)_(.*)\z/)
            num = match[1].to_s
            property = match[2].to_s
            notifications[num] ||= {}
            notifications[num][property] = value
          end
        end
      end
      notifications.each do |key, notification|
        if notification[:notification_type] == 'entry_add'
          entry_id = notification[:entry_id]
          mo = MediaObject.find_or_initialize_by_media_id(entry_id)
          if !mo.new_record? || (notification[:partner_data] && !notification[:partner_data].empty?)
            data = JSON.parse(notification[:partner_data]) rescue nil
            if data && data['root_account_id'] && data['context_code']
              context = Context.find_by_asset_string(data['context_code'])
              context = nil unless context.respond_to?(:is_a_context?) && context.is_a_context?
              user = User.find_by_id(data['puser_id'].split("_").first) if data['puser_id'].present?
              mo.context ||= context
              mo.user ||= user
              mo.save!
              mo.send_later(:retrieve_details)
            end
          end
        elsif notification[:notification_type] == 'entry_delete'
          entry_id = notification[:entry_id]
          mo = MediaObject.find_by_media_id(entry_id)
          mo.destroy_without_destroying_attachment
        end
      end
      logger.info(notifications.to_yaml)
      render :text => "ok"
    else
      logger.info("md5 should have been #{hash} but was #{params[:sig]}")
      render :text => "failure"
    end
  rescue => e
    logger.warn("=== KALTURA NOTIFICATON ERROR ===")
    logger.warn(e.to_s)
    logger.warn(e.backtrace.join("\n"))
    render :text => "failure"
  end

  # safely render object and embed tags as part of user content, by using a
  # iframe pointing to the separate files domain that doesn't contain a user's
  # session. see lib/user_content.rb and the user_content calls throughout the
  # views.
  def object_snippet
    @snippet = params[:object_data] || ""
    hmac = Canvas::Security.hmac_sha1(@snippet)

    if hmac != params[:s]
      return render :nothing => true, :status => 400
    end

    # http://blogs.msdn.com/b/ieinternals/archive/2011/01/31/controlling-the-internet-explorer-xss-filter-with-the-x-xss-protection-http-header.aspx
    # recent versions of IE and Webkit have added client-side XSS prevention
    # measures. if data that includes potentially dangerous strings like
    # "<script..." or "<object..." is sent to the server and then that exact
    # same string is rendered in the html response, the browser will refuse to
    # render that part of the content. this header tells the browser that we're
    # doing it on purpose, so skip the XSS detection.
    response['X-XSS-Protection'] = '0'
    @snippet = Base64.decode64(@snippet)
    render :layout => false
  end

  def inbox_item
    @item = @current_user.inbox_items.find_by_id(params[:id]) if params[:id].present?
    if !@item
      flash[:error] = t(:message_removed, "The message you were trying to view has been removed")
      redirect_to inbox_url
      return
    else
      @item.mark_as_read
      @asset = @item.asset
    end
    respond_to do |format|
      format.html do
        if @asset.is_a?(DiscussionEntry)
          redirect_to named_context_url(@asset.discussion_topic.context, :context_discussion_topic_url, @asset.discussion_topic_id, :discussion_entry_id => @asset.id)
        elsif @asset.is_a?(SubmissionComment)
          redirect_to named_context_url(@asset.submission.context, :context_assignment_submission_url, @asset.submission.assignment_id, @asset.submission.user_id)
        elsif @asset.nil?
          flash[:notice] = t(:message_deleted, "This message has been deleted")
          redirect_to inbox_url
        else
          flash[:notice] = t(:bad_message, "This message could not be displayed")
          redirect_to inbox_url
        end
      end
      format.json do
        json_params = {
          :include => [:attachments, :users],
          :methods => :formatted_body,
          :user_content => %w(formatted_body),
        }
<<<<<<< HEAD
        if @asset.is_a?(ContextMessage) && @asset.protect_recipients && !@asset.cached_context_grants_right?(@current_user, session, :manage_students)
          json_params[:include] = [:attachments]
          json_params[:except] = [:recipients, :viewed_user_ids]
        end
        if @asset.is_a?(ContextMessage)
          @asset.root_context_message_id ||= @asset.id
        end
=======
>>>>>>> 44f4dd02
        @asset[:is_student] = !!@item.context.enrollments.all_student.find_by_user_id(@item.sender_id) rescue false
        render :json => @asset.to_json(json_params)
      end
    end
  end

  def destroy_inbox_item
    @item = @current_user.inbox_items.find_by_id(params[:id]) if params[:id].present?
    @asset = @item && @item.asset
    @item && @item.destroy
    render :json => @item.to_json
  end
  
  def chat
    if !Tinychat.config
      flash[:error] = t(:chat_not_enabled, "Chat has not been enabled for this Canvas site")
      redirect_to named_context_url(@context, :context_url)
      return
    end
    if authorized_action(@context, @current_user, :read_roster)
      return unless tab_enabled?(@context.class::TAB_CHAT)
      
      add_crumb(t('#crumbs.chat', "Chat"), named_context_url(@context, :context_chat_url))
      self.active_tab="chat"
      
      res = nil
      begin
        session[:last_chat] ||= {}
        if true || !session[:last_chat][@context.id] || !session[:last_chat][@context.id][:last_check_at] || session[:last_chat][@context.id][:last_check_at] < 5.minutes.ago
          session[:last_chat][@context.id] = {}
          session[:last_chat][@context.id][:last_check_at] = Time.now
          require 'net/http'
          details_url = URI.parse("http://api.tinychat.com/i-#{ Digest::MD5.hexdigest(@context.asset_string) }.json")
          req = Net::HTTP::Get.new(details_url.path)
          data = Net::HTTP.start(details_url.host, details_url.port) {|http|
            http.read_timeout = 1
            http.request(req)
          }
          res = data
        end
      rescue => e
      rescue Timeout::Error => e
      end
      @room_details = session[:last_chat][@context.id][:data] rescue nil
      if res || !@room_details
        @room_details = ActiveSupport::JSON.decode(res.body) rescue nil
      end
      if @room_details
        session[:last_chat][@context.id][:data] = @room_details
      end
      respond_to do |format|
        format.html {
          log_asset_access("chat:#{@context.asset_string}", "chat", "chat")
          render :action => 'chat'
        }
        format.json { render :json => @room_details.to_json }
      end
    end
  end
  
  def inbox
    redirect_to conversations_url, :status => :moved_permanently
  end

  def discussion_replies
    add_crumb(t('#crumb.conversations', "Conversations"), conversations_url)
    add_crumb(t('#crumb.discussion_replies', "Discussion Replies"), discussion_replies_url)
    @messages = @current_user.inbox_items.active.paginate(:page => params[:page], :per_page => 15)
    log_asset_access("inbox:#{@current_user.asset_string}", "inbox", 'other')
    respond_to do |format|
      format.html { render :action => :inbox }
      format.json { render :json => @messages.to_json(:methods => [:sender_name]) }
    end
  end
  
  def mark_inbox_as_read
    flash[:notice] = t(:all_marked_read, "Inbox messages all marked as read")
    if @current_user
      InboxItem.update_all({:workflow_state => 'read'}, {:user_id => @current_user.id})
      User.update_all({:unread_inbox_items_count => (@current_user.inbox_items.unread.count rescue 0)}, {:id => @current_user.id})
    end
    respond_to do |format|
      format.html { redirect_to inbox_url }
      format.json { render :json => {:marked_as_read => true}.to_json }
    end
  end
  
  def roster
    get_context

    if authorized_action(@context, @current_user, :read_roster)
      log_asset_access("roster:#{@context.asset_string}", "roster", "other")
      if @context.is_a?(Course)
        @enrollments_hash = {}
        @context.enrollments.sort_by{|e| [e.state_sortable, e.rank_sortable] }.each{|e| @enrollments_hash[e.user_id] ||= e }
        @students = @context.students_visible_to(@current_user).find(:all, :order => 'sortable_name').uniq
        @teachers = @context.admins.find(:all, :order => 'sortable_name').uniq
        user_ids = @students.map(&:id) + @teachers.map(&:id)
        if @context.visibility_limited_to_course_sections?(@current_user)
          user_ids = @students.map(&:id) + [@current_user.id]
        end
        @primary_users = {t('roster.students', 'Students') => @students}
        @secondary_users = {t('roster.teachers', 'Teachers & TA\'s') => @teachers}
      elsif @context.is_a?(Group)
        @users = @context.participating_users.find(:all, :order => 'sortable_name').uniq
        @primary_users = {t('roster.group_members', 'Group Members') => @users}
        if @context.context && @context.context.is_a?(Course)
          @secondary_users = {t('roster.teachers', 'Teachers & TA\'s') => @context.context.admins.find(:all, :order => 'sortable_name').uniq}
        end
      end
      @secondary_users ||= {}
      @groups = @context.groups.active rescue []
      @categories = @groups.map{|g| g.category}.uniq
    end
  end
  
  def prior_users
    get_context
    if authorized_action(@context, @current_user, [:manage_admin_users, :read_as_admin])
      @prior_memberships = @context.enrollments.scoped(:conditions => {:workflow_state => 'completed'}, :include => :user).to_a.once_per(&:user_id).sort_by{|e| [e.rank_sortable(true), e.user.sortable_name] }
    end
  end

  def roster_user_services
    get_context
    if authorized_action(@context, @current_user, :read_roster)
      @users = @context.users.order_by_sortable_name
      @users_hash = {}
      @users_order_hash = {}
      @users.each_with_index{|u, i| @users_hash[u.id] = u; @users_order_hash[u.id] = i }
      @current_user_services = {}
      @current_user.user_services.each{|s| @current_user_services[s.service] = s }
      @services = UserService.for_user(@users).sort_by{|s| @users_order_hash[s.user_id] || 9999}
      @services = @services.select{|service|
        !UserService.configured_service?(service.service) || feature_and_service_enabled?(service.service.to_sym)
      }
      @services_hash = @services.to_a.clump_per{|s| s.service }
    end
  end
  
  def roster_user_usage
    get_context
    if authorized_action(@context, @current_user, :manage_students)
      @user = @context.users.find(params[:user_id])
      @accesses = AssetUserAccess.for_user(@user).for_context(@context).most_recent.paginate(:page => params[:page], :per_page => 50)
      respond_to do |format|
        format.html
        format.json { render :json => @accesses.to_json(:methods => [:readable_name]) }
      end
    end
  end
  
  def roster_user
    get_context
    if authorized_action(@context, @current_user, :read_roster)
      if @context.is_a?(Course)
        @membership = @context.enrollments.find_by_user_id(params[:id])
        log_asset_access(@enrollment, "roster", "roster")
      elsif @context.is_a?(Group)
        @membership = @context.group_memberships.find_by_user_id(params[:id])
      end
      @enrollment ||= @membership
      @user = @context.users.find(params[:id]) rescue nil
      if !@user
        if @context.is_a?(Course)
          flash[:error] = t('no_user.course', "That user does not exist or is not currently a member of this course")
        elsif @context.is_a?(Group)
          flash[:error] = t('no_user.group', "That user does not exist or is not currently a member of this group")
        end
        redirect_to named_context_url(@context, :context_users_url)
        return
      end
       
      @topics = @context.discussion_topics.active.reject{|a| a.locked_for?(@current_user, :check_policies => true) }
      @entries = []
      @topics.each do |topic|
        @entries << topic if topic.user_id == @user.id
        @entries.concat topic.discussion_entries.active.find_all_by_user_id(@user.id)
      end
      @entries = @entries.sort_by {|e| e.created_at }
      @enrollments = @context.enrollments.for_user(@user) rescue []
      @messages = @entries
      @messages = @messages.select{|m| m.grants_right?(@current_user, session, :read) }.sort_by{|e| e.created_at }.reverse
    end
  end
    
  def undelete_index
    if authorized_action(@context, @current_user, :manage_content)
      @item_types = {
        :discussion_topics => ['workflow_state = ?', 'deleted'],
        :assignments => ['workflow_state = ?', 'deleted'],
        :assignment_groups => ['workflow_state = ?', 'deleted'],
        :enrollments => ['workflow_state = ?', 'deleted'],
        :default_wiki_wiki_pages => ['workflow_state = ?', 'deleted'],
        :attachments => ['file_state = ?', 'deleted'],
        :rubrics => ['workflow_state = ?', 'deleted'],
        :collaborations => ['workflow_state = ?', 'deleted'],
        :quizzes => ['workflow_state = ?', 'deleted'],
        :context_modules => ['workflow_state = ?', 'deleted']
      }
      @deleted_items = []
      @item_types.each do |type, conditions|
        @deleted_items += @context.send(type).find(:all, :conditions => conditions, :limit => 25) rescue []
      end
      @deleted_items.sort_by{|item| item.read_attribute(:deleted_at) || item.created_at }.reverse
    end
  end
  
  def undelete_item
    if authorized_action(@context, @current_user, :manage_content)
      type = params[:asset_string].split("_")
      id = type.pop
      type = type.join("_")
      type = 'default_wiki_wiki_pages' if type == 'wiki_pages'
      @item = @context.send(type.pluralize).find(id)
      @item.restore
      render :json => @item
    end
  end
end<|MERGE_RESOLUTION|>--- conflicted
+++ resolved
@@ -173,16 +173,6 @@
           :methods => :formatted_body,
           :user_content => %w(formatted_body),
         }
-<<<<<<< HEAD
-        if @asset.is_a?(ContextMessage) && @asset.protect_recipients && !@asset.cached_context_grants_right?(@current_user, session, :manage_students)
-          json_params[:include] = [:attachments]
-          json_params[:except] = [:recipients, :viewed_user_ids]
-        end
-        if @asset.is_a?(ContextMessage)
-          @asset.root_context_message_id ||= @asset.id
-        end
-=======
->>>>>>> 44f4dd02
         @asset[:is_student] = !!@item.context.enrollments.all_student.find_by_user_id(@item.sender_id) rescue false
         render :json => @asset.to_json(json_params)
       end
