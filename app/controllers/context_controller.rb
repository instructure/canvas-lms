# frozen_string_literal: true

#
# Copyright (C) 2011 - present Instructure, Inc.
#
# This file is part of Canvas.
#
# Canvas is free software: you can redistribute it and/or modify it under
# the terms of the GNU Affero General Public License as published by the Free
# Software Foundation, version 3 of the License.
#
# Canvas is distributed in the hope that it will be useful, but WITHOUT ANY
# WARRANTY; without even the implied warranty of MERCHANTABILITY or FITNESS FOR
# A PARTICULAR PURPOSE. See the GNU Affero General Public License for more
# details.
#
# You should have received a copy of the GNU Affero General Public License along
# with this program. If not, see <http://www.gnu.org/licenses/>.
#

class ContextController < ApplicationController
  include SearchHelper
  include CustomSidebarLinksHelper

  before_action :require_context, :except => [:inbox, :object_snippet]
  before_action :require_user, :only => [:inbox, :report_avatar_image]
  before_action :reject_student_view_student, :only => [:inbox]
  protect_from_forgery :except => [:object_snippet], with: :exception

  include K5Mode

  # safely render object and embed tags as part of user content, by using a
  # iframe pointing to the separate files domain that doesn't contain a user's
  # session. see lib/user_content.rb and the user_content calls throughout the
  # views.
  def object_snippet
    if HostUrl.has_file_host? && !HostUrl.is_file_host?(request.host_with_port)
      return head 400
    end

    @snippet = params[:object_data] || ""

    unless Canvas::Security.verify_hmac_sha1(params[:s], @snippet)
      return head 400
    end

    # http://blogs.msdn.com/b/ieinternals/archive/2011/01/31/controlling-the-internet-explorer-xss-filter-with-the-x-xss-protection-http-header.aspx
    # recent versions of IE and Webkit have added client-side XSS prevention
    # measures. if data that includes potentially dangerous strings like
    # "<script..." or "<object..." is sent to the server and then that exact
    # same string is rendered in the html response, the browser will refuse to
    # render that part of the content. this header tells the browser that we're
    # doing it on purpose, so skip the XSS detection.
    response['X-XSS-Protection'] = '0'
    @snippet = Base64.decode64(@snippet)
    render :layout => false
  end

  def inbox
    redirect_to conversations_url, :status => :moved_permanently
  end

  def roster
    return unless authorized_action(@context, @current_user, :read_roster)

    log_asset_access(["roster", @context], 'roster', 'other')

    if @context.is_a?(Course)
      return unless tab_enabled?(Course::TAB_PEOPLE)

      if @context.concluded?
        sections = @context.course_sections.active.select([:id, :course_id, :name, :end_at, :restrict_enrollments_to_section_dates]).preload(:course)
        concluded_sections = sections.select { |s| s.concluded? }.map { |s| "section_#{s.id}" }
      else
        sections = @context.course_sections.active.select([:id, :name])
        concluded_sections = []
      end

      all_roles = Role.role_data(@context, @current_user)
      load_all_contexts(:context => @context)
      manage_students = @context.grants_right?(@current_user, session, :manage_students) && !MasterCourses::MasterTemplate.is_master_course?(@context)
      manage_admins = if @context.root_account.feature_enabled?(:granular_permissions_manage_users)
                        @context.grants_right?(@current_user, session, :allow_course_admin_actions)
                      else
                        @context.grants_right?(@current_user, session, :manage_admin_users)
                      end
      can_add_enrollments = @context.grants_any_right?(@current_user, session, *add_enrollment_permissions(@context))
      js_permissions = {
        read_sis: @context.grants_any_right?(@current_user, session, :read_sis, :manage_sis),
        view_user_logins: @context.grants_right?(@current_user, session, :view_user_logins),
        manage_students: manage_students,
        add_users_to_course: can_add_enrollments,
        read_reports: @context.grants_right?(@current_user, session, :read_reports),
        can_add_groups: can_do(@context.groups.temp_record, @current_user, :create)
      }
      if @context.root_account.feature_enabled?(:granular_permissions_manage_users)
        js_permissions[:can_allow_course_admin_actions] = manage_admins
      else
        js_permissions[:manage_admin_users] = manage_admins
      end
      js_env({
               ALL_ROLES: all_roles,
               SECTIONS: sections.map { |s| { id: s.id.to_s, name: s.name } },
               CONCLUDED_SECTIONS: concluded_sections,
               SEARCH_URL: search_recipients_url,
               COURSE_ROOT_URL: "/courses/#{@context.id}",
               CONTEXTS: @contexts,
               resend_invitations_url: course_re_send_invitations_url(@context),
               permissions: js_permissions,
               course: {
                 id: @context.id,
                 completed: @context.completed?,
                 soft_concluded: @context.soft_concluded?,
                 concluded: @context.concluded?,
                 available: @context.available?,
                 pendingInvitationsCount: @context.invited_count_visible_to(@current_user),
                 hideSectionsOnCourseUsersPage: @context.sections_hidden_on_roster_page?(current_user: @current_user)
               }
             })
      set_tutorial_js_env

      if can_add_enrollments
        js_env({ ROOT_ACCOUNT_NAME: @domain_root_account.name })
        if @context.root_account.open_registration? || @context.root_account.grants_right?(@current_user, session, :manage_user_logins)
          js_env({ INVITE_USERS_URL: course_invite_users_url(@context) })
        end
      end
      if @context.grants_right?(@current_user, session, :read_as_admin)
        set_student_context_cards_js_env
      end
    elsif @context.is_a?(Group)
      if @context.grants_right?(@current_user, :read_as_admin)
        @users = @context.participating_users.distinct.order_by_sortable_name
      else
        @users = @context.participating_users_in_context(sort: true).distinct.order_by_sortable_name
      end
      @primary_users = { t('roster.group_members', 'Group Members') => @users }
      if (course = @context.context.is_a?(Course) && @context.context)
        @secondary_users = { t('roster.teachers_and_tas', 'Teachers & TAs') => course.participating_instructors.order_by_sortable_name.distinct }
      end
    end

    @secondary_users ||= {}
    @groups = @context.groups.active rescue []
  end

  def prior_users
    manage_admins = @context.root_account.feature_enabled?(:granular_permissions_manage_users) ?
      :allow_course_admin_actions :
      :manage_admin_users
    if authorized_action(@context, @current_user, [:manage_students, manage_admins, :read_prior_roster])
      @prior_users = @context.prior_users
                             .by_top_enrollment.merge(Enrollment.not_fake)
                             .paginate(:page => params[:page], :per_page => 20)

      users = @prior_users.index_by(&:id)
      if users.present?
        # put the relevant prior enrollment on each user
        @context.prior_enrollments.where({ :user_id => users.keys })
                .top_enrollment_by(:user_id, :student)
                .each { |e| users[e.user_id].prior_enrollment = e }
      end
    end
  end

  def roster_user_services
    if authorized_action(@context, @current_user, :read_roster)
      @users = @context.users.where(show_user_services: true).order_by_sortable_name
      @users_hash = {}
      @users_order_hash = {}
<<<<<<< HEAD
      @users.each_with_index { |u, i| @users_hash[u.id] = u; @users_order_hash[u.id] = i }
=======
      @users.each_with_index do |u, i|
        @users_hash[u.id] = u
        @users_order_hash[u.id] = i
      end
>>>>>>> 2bda9f78
      @current_user_services = {}
      @current_user.user_services.select { |s| feature_and_service_enabled?(s.service) }.each { |s| @current_user_services[s.service] = s }
      @services = UserService.for_user(@users.except(:select, :order)).sort_by { |s| @users_order_hash[s.user_id] || CanvasSort::Last }
      @services = @services.select do |service|
        feature_and_service_enabled?(service.service.to_sym)
<<<<<<< HEAD
      }
      @services_hash = @services.to_a.inject({}) do |hash, item|
=======
      end
      @services_hash = @services.to_a.each_with_object({}) do |item, hash|
>>>>>>> 2bda9f78
        mapped = item.service
        hash[mapped] ||= []
        hash[mapped] << item
        hash
      end
    end
  end

  def roster_user_usage
    GuardRail.activate(:secondary) do
      if authorized_action(@context, @current_user, :read_reports)
        @user = @context.users.find(params[:user_id])
        contexts = [@context] + @user.group_memberships_for(@context).to_a
        @accesses = AssetUserAccess.for_user(@user).where(context: contexts).most_recent
        respond_to do |format|
          format.html do
            @accesses = @accesses.paginate(page: params[:page], per_page: 50)
            js_env(context_url: context_url(@context, :context_user_usage_url, @user, :format => :json),
                   accesses_total_pages: @accesses.total_pages)
          end
          format.json do
            @accesses = Api.paginate(@accesses, self, polymorphic_url([@context, :user_usage], user_id: @user), default_per_page: 50)
            render :json => @accesses.map { |a| a.as_json(methods: [:readable_name, :asset_class_name, :icon]) }
          end
        end
      end
    end
  end

  def roster_user
    if authorized_action(@context, @current_user, :read_roster)
      raise ActiveRecord::RecordNotFound unless params[:id] =~ Api::ID_REGEX

      user_id = Shard.relative_id_for(params[:id], Shard.current, @context.shard)
      if @context.is_a?(Course)
        is_admin = @context.grants_right?(@current_user, session, :read_as_admin)
        scope = @context.enrollments_visible_to(@current_user, :include_concluded => is_admin).where(user_id: user_id)
        scope = scope.active_or_pending unless is_admin
        @membership = scope.first
        if @membership
          @enrollments = scope.to_a
          js_env(COURSE_ID: @context.id,
                 USER_ID: user_id,
                 LAST_ATTENDED_DATE: @enrollments.first.last_attended_at,
                 :course => {
                   id: @context.id,
                   hideSectionsOnCourseUsersPage: @context.sections_hidden_on_roster_page?(current_user: @current_user)
                 })

          log_asset_access(@membership, "roster", "roster")
        end
      elsif @context.is_a?(Group)
        @membership = @context.group_memberships.active.where(user_id: user_id).first
        @enrollments = []
      end

      @user = @membership.user rescue nil
      if !@user
        if @context.is_a?(Course)
          flash[:error] = t('no_user.course', "That user does not exist or is not currently a member of this course")
        elsif @context.is_a?(Group)
          flash[:error] = t('no_user.group', "That user does not exist or is not currently a member of this group")
        end
        redirect_to named_context_url(@context, :context_users_url)
        return
      end

      js_env(CONTEXT_USER_DISPLAY_NAME: @user.short_name)

      js_bundle :user_name, "context_roster_user"
      css_bundle :roster_user, :pairing_code
      @google_analytics_page_title = "#{@context.name} People"

      if @domain_root_account.enable_profiles?
        @user_data = profile_data(
          @user.profile,
          @current_user,
          session,
          ['links', 'user_services']
        )
        add_body_class 'not-editing'

        add_crumb(t('#crumbs.people', 'People'), context_url(@context, :context_users_url))
        add_crumb(@user.name, context_url(@context, :context_user_url, @user))
        add_crumb(t('#crumbs.access_report', "Access Report"))
        set_active_tab "people"

        render :new_roster_user, stream: can_stream_template?
        return false
      end

      if @user.grants_right?(@current_user, session, :read_profile)
        # self and instructors
        @topics = @context.discussion_topics.active.reject { |a| a.locked_for?(@current_user, :check_policies => true) }
        @messages = []
        @topics.each do |topic|
          @messages << topic if topic.user_id == @user.id
        end
        @messages += DiscussionEntry.active.where(:discussion_topic_id => @topics, :user_id => @user).to_a

        @messages = @messages.select { |m| m.grants_right?(@current_user, session, :read) }.sort_by { |e| e.created_at }.reverse
      end

      add_crumb(t('#crumbs.people', "People"), context_url(@context, :context_users_url))
      add_crumb(context_user_name(@context, @user), context_url(@context, :context_user_url, @user))
      set_active_tab "people"

      render stream: can_stream_template?
      true
    end
  end

  WORKFLOW_TYPES = [:all_discussion_topics, :assignment_groups, :assignments,
                    :collaborations, :context_modules, :enrollments, :groups,
                    :quizzes, :rubrics, :wiki_pages, :rubric_associations_with_deleted].freeze
  ITEM_TYPES = WORKFLOW_TYPES + [:attachments, :all_group_categories].freeze
  def undelete_index
    if authorized_action(@context, @current_user, :manage_content)
      @item_types =
        WORKFLOW_TYPES.each_with_object([]) do |workflow_type, item_types|
          if @context.class.reflections.key?(workflow_type.to_s)
            item_types << @context.association(workflow_type).reader
          end
        end

      @deleted_items = []
      @item_types.each do |scope|
        @deleted_items += scope.where(workflow_state: 'deleted').limit(25).to_a
      end
      @deleted_items += @context.attachments.where(file_state: 'deleted').limit(25).to_a
      if @context.grants_any_right?(@current_user, :manage_groups, :manage_groups_delete)
        @deleted_items += @context.all_group_categories.where.not(deleted_at: nil).limit(25).to_a
      end
      @deleted_items.sort_by { |item| item.read_attribute(:deleted_at) || item.created_at }.reverse
    end
  end

  def undelete_item
    if authorized_action(@context, @current_user, :manage_content)
      type = params[:asset_string].split('_')
      id = type.pop
      type = type.join('_')
      scope = @context
      scope = @context.wiki if type == 'wiki_page'
      type = 'all_discussion_topic' if type == 'discussion_topic'
      type = 'all_group_category' if type == 'group_category'
      if %w[all_group_category group].include?(type)
        unless @context.grants_any_right?(@current_user, :manage_groups, :manage_groups_delete)
          return render_unauthorized_action
        end
      end
      type = type.pluralize
      type = 'rubric_associations_with_deleted' if type == 'rubric_associations'
      unless ITEM_TYPES.include?(type.to_sym) && scope.class.reflections.key?(type)
        raise 'invalid type'
      end

      @item = scope.association(type).reader.find(id)
      @item.restore
      render json: @item
    end
  end

  def add_enrollment_permissions(context)
    if context.root_account.feature_enabled?(:granular_permissions_manage_users)
      [
        :add_teacher_to_course,
        :add_ta_to_course,
        :add_designer_to_course,
        :add_student_to_course,
        :add_observer_to_course,
      ]
    else
      [
        :manage_students,
        :manage_admin_users
      ]
    end
  end
end<|MERGE_RESOLUTION|>--- conflicted
+++ resolved
@@ -35,13 +35,13 @@
   # views.
   def object_snippet
     if HostUrl.has_file_host? && !HostUrl.is_file_host?(request.host_with_port)
-      return head 400
+      return head :bad_request
     end
 
     @snippet = params[:object_data] || ""
 
     unless Canvas::Security.verify_hmac_sha1(params[:s], @snippet)
-      return head 400
+      return head :bad_request
     end
 
     # http://blogs.msdn.com/b/ieinternals/archive/2011/01/31/controlling-the-internet-explorer-xss-filter-with-the-x-xss-protection-http-header.aspx
@@ -65,12 +65,13 @@
 
     log_asset_access(["roster", @context], 'roster', 'other')
 
-    if @context.is_a?(Course)
+    case @context
+    when Course
       return unless tab_enabled?(Course::TAB_PEOPLE)
 
       if @context.concluded?
-        sections = @context.course_sections.active.select([:id, :course_id, :name, :end_at, :restrict_enrollments_to_section_dates]).preload(:course)
-        concluded_sections = sections.select { |s| s.concluded? }.map { |s| "section_#{s.id}" }
+        sections = @context.course_sections.active.select(%i[id course_id name end_at restrict_enrollments_to_section_dates]).preload(:course)
+        concluded_sections = sections.select(&:concluded?).map { |s| "section_#{s.id}" }
       else
         sections = @context.course_sections.active.select([:id, :name])
         concluded_sections = []
@@ -128,12 +129,12 @@
       if @context.grants_right?(@current_user, session, :read_as_admin)
         set_student_context_cards_js_env
       end
-    elsif @context.is_a?(Group)
-      if @context.grants_right?(@current_user, :read_as_admin)
-        @users = @context.participating_users.distinct.order_by_sortable_name
-      else
-        @users = @context.participating_users_in_context(sort: true).distinct.order_by_sortable_name
-      end
+    when Group
+      @users = if @context.grants_right?(@current_user, :read_as_admin)
+                 @context.participating_users.distinct.order_by_sortable_name
+               else
+                 @context.participating_users_in_context(sort: true).distinct.order_by_sortable_name
+               end
       @primary_users = { t('roster.group_members', 'Group Members') => @users }
       if (course = @context.context.is_a?(Course) && @context.context)
         @secondary_users = { t('roster.teachers_and_tas', 'Teachers & TAs') => course.participating_instructors.order_by_sortable_name.distinct }
@@ -145,9 +146,11 @@
   end
 
   def prior_users
-    manage_admins = @context.root_account.feature_enabled?(:granular_permissions_manage_users) ?
-      :allow_course_admin_actions :
-      :manage_admin_users
+    manage_admins = if @context.root_account.feature_enabled?(:granular_permissions_manage_users)
+                      :allow_course_admin_actions
+                    else
+                      :manage_admin_users
+                    end
     if authorized_action(@context, @current_user, [:manage_students, manage_admins, :read_prior_roster])
       @prior_users = @context.prior_users
                              .by_top_enrollment.merge(Enrollment.not_fake)
@@ -168,30 +171,20 @@
       @users = @context.users.where(show_user_services: true).order_by_sortable_name
       @users_hash = {}
       @users_order_hash = {}
-<<<<<<< HEAD
-      @users.each_with_index { |u, i| @users_hash[u.id] = u; @users_order_hash[u.id] = i }
-=======
       @users.each_with_index do |u, i|
         @users_hash[u.id] = u
         @users_order_hash[u.id] = i
       end
->>>>>>> 2bda9f78
       @current_user_services = {}
       @current_user.user_services.select { |s| feature_and_service_enabled?(s.service) }.each { |s| @current_user_services[s.service] = s }
       @services = UserService.for_user(@users.except(:select, :order)).sort_by { |s| @users_order_hash[s.user_id] || CanvasSort::Last }
       @services = @services.select do |service|
         feature_and_service_enabled?(service.service.to_sym)
-<<<<<<< HEAD
-      }
-      @services_hash = @services.to_a.inject({}) do |hash, item|
-=======
       end
       @services_hash = @services.to_a.each_with_object({}) do |item, hash|
->>>>>>> 2bda9f78
         mapped = item.service
         hash[mapped] ||= []
         hash[mapped] << item
-        hash
       end
     end
   end
@@ -210,7 +203,7 @@
           end
           format.json do
             @accesses = Api.paginate(@accesses, self, polymorphic_url([@context, :user_usage], user_id: @user), default_per_page: 50)
-            render :json => @accesses.map { |a| a.as_json(methods: [:readable_name, :asset_class_name, :icon]) }
+            render :json => @accesses.map { |a| a.as_json(methods: %i[readable_name asset_class_name icon]) }
           end
         end
       end
@@ -219,10 +212,11 @@
 
   def roster_user
     if authorized_action(@context, @current_user, :read_roster)
-      raise ActiveRecord::RecordNotFound unless params[:id] =~ Api::ID_REGEX
+      raise ActiveRecord::RecordNotFound unless Api::ID_REGEX.match?(params[:id])
 
       user_id = Shard.relative_id_for(params[:id], Shard.current, @context.shard)
-      if @context.is_a?(Course)
+      case @context
+      when Course
         is_admin = @context.grants_right?(@current_user, session, :read_as_admin)
         scope = @context.enrollments_visible_to(@current_user, :include_concluded => is_admin).where(user_id: user_id)
         scope = scope.active_or_pending unless is_admin
@@ -239,16 +233,17 @@
 
           log_asset_access(@membership, "roster", "roster")
         end
-      elsif @context.is_a?(Group)
+      when Group
         @membership = @context.group_memberships.active.where(user_id: user_id).first
         @enrollments = []
       end
 
       @user = @membership.user rescue nil
-      if !@user
-        if @context.is_a?(Course)
+      unless @user
+        case @context
+        when Course
           flash[:error] = t('no_user.course', "That user does not exist or is not currently a member of this course")
-        elsif @context.is_a?(Group)
+        when Group
           flash[:error] = t('no_user.group', "That user does not exist or is not currently a member of this group")
         end
         redirect_to named_context_url(@context, :context_users_url)
@@ -288,7 +283,7 @@
         end
         @messages += DiscussionEntry.active.where(:discussion_topic_id => @topics, :user_id => @user).to_a
 
-        @messages = @messages.select { |m| m.grants_right?(@current_user, session, :read) }.sort_by { |e| e.created_at }.reverse
+        @messages = @messages.select { |m| m.grants_right?(@current_user, session, :read) }.sort_by(&:created_at).reverse
       end
 
       add_crumb(t('#crumbs.people', "People"), context_url(@context, :context_users_url))
@@ -300,9 +295,9 @@
     end
   end
 
-  WORKFLOW_TYPES = [:all_discussion_topics, :assignment_groups, :assignments,
-                    :collaborations, :context_modules, :enrollments, :groups,
-                    :quizzes, :rubrics, :wiki_pages, :rubric_associations_with_deleted].freeze
+  WORKFLOW_TYPES = %i[all_discussion_topics assignment_groups assignments
+                      collaborations context_modules enrollments groups
+                      quizzes rubrics wiki_pages rubric_associations_with_deleted].freeze
   ITEM_TYPES = WORKFLOW_TYPES + [:attachments, :all_group_categories].freeze
   def undelete_index
     if authorized_action(@context, @current_user, :manage_content)
@@ -334,11 +329,10 @@
       scope = @context.wiki if type == 'wiki_page'
       type = 'all_discussion_topic' if type == 'discussion_topic'
       type = 'all_group_category' if type == 'group_category'
-      if %w[all_group_category group].include?(type)
-        unless @context.grants_any_right?(@current_user, :manage_groups, :manage_groups_delete)
-          return render_unauthorized_action
-        end
-      end
+      if %w[all_group_category group].include?(type) && !@context.grants_any_right?(@current_user, :manage_groups, :manage_groups_delete)
+        return render_unauthorized_action
+      end
+
       type = type.pluralize
       type = 'rubric_associations_with_deleted' if type == 'rubric_associations'
       unless ITEM_TYPES.include?(type.to_sym) && scope.class.reflections.key?(type)
@@ -353,12 +347,12 @@
 
   def add_enrollment_permissions(context)
     if context.root_account.feature_enabled?(:granular_permissions_manage_users)
-      [
-        :add_teacher_to_course,
-        :add_ta_to_course,
-        :add_designer_to_course,
-        :add_student_to_course,
-        :add_observer_to_course,
+      %i[
+        add_teacher_to_course
+        add_ta_to_course
+        add_designer_to_course
+        add_student_to_course
+        add_observer_to_course
       ]
     else
       [
