--- conflicted
+++ resolved
@@ -75,12 +75,7 @@
             return
           end
 
-<<<<<<< HEAD
-          # Asset Processor creation is handled by AssignmentApiController
-          # (Assignment Edit page) or GraphQL (Discussion Topic edit page)
-=======
           # Asset Processor creation for Assignments is handled by AssignmentApiController
->>>>>>> feeb4546
           if for_placement?(:ActivityAssetProcessor)
             items = content_items.filter { |item| item[:type] == "ltiAssetProcessor" }
             render_content_items(reload_page: false, extra: { tool_id: tool.id }, items:)
