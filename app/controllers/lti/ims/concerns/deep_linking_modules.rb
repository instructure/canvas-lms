--- conflicted
+++ resolved
@@ -122,11 +122,7 @@
             unlock_at: content_item.dig(:available, :startDateTime),
             lock_at: content_item.dig(:available, :endDateTime),
             due_at: content_item.dig(:submission, :endDateTime),
-<<<<<<< HEAD
-            post_to_sis: post_to_sis,
-=======
             post_to_sis:,
->>>>>>> a9d918a9
             external_tool_tag_attributes: {
               content_type: "ContextExternalTool",
               content_id: tool.id,
