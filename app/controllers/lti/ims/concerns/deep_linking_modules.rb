# frozen_string_literal: true

#
# Copyright (C) 2018 - present Instructure, Inc.
#
# This file is part of Canvas.
#
# Canvas is free software: you can redistribute it and/or modify it under
# the terms of the GNU Affero General Public License as published by the Free
# Software Foundation, version 3 of the License.
#
# Canvas is distributed in the hope that it will be useful, but WITHOUT ANY
# WARRANTY; without even the implied warranty of MERCHANTABILITY or FITNESS FOR
# A PARTICULAR PURPOSE. See the GNU Affero General Public License for more
# details.
#
# You should have received a copy of the GNU Affero General Public License along
# with this program. If not, see <http://www.gnu.org/licenses/>.

module Lti::IMS::Concerns
  module DeepLinkingModules
    extend ActiveSupport::Concern

    class InvalidContentItem < StandardError
      attr_reader :errors

      def initialize(errors)
        super
        @errors = errors
      end
    end

    def adding_module_item?
      params[:context_module_id].present?
    end

    def create_new_module?
      params[:create_new_module] && @context.root_account.feature_enabled?(:lti_deep_linking_module_index_menu)
    end

    def multiple_module_items?
      adding_module_item? && lti_resource_links.length > 1
    end

    def should_add_module_items?
      multiple_module_items? || create_new_module?
    end

    def require_context_update_rights
      return unless should_add_module_items?

      authorized_action(@context, @current_user, %i[manage_content update])
    end

    def require_tool
      return unless should_add_module_items?

      render_unauthorized_action if tool.blank?
    end

    def context_module
      @context_module ||= @context.context_modules.not_deleted.find(params[:context_module_id])
    end

    # the iframe property in a deep linking response can contain
    # link-specific launch dimensions, which if present overrides
    # the dimensions set on the tool
    def launch_dimensions(content_item)
      return nil unless content_item[:iframe]

      {
        selection_width: content_item[:iframe][:width],
        selection_height: content_item[:iframe][:height]
      }
    end

    def create_module
      @context_module =
        @context.context_modules.create!(name: 'New Module', workflow_state: 'unpublished')
    end

    def add_module_items
      create_module if create_new_module?

<<<<<<< HEAD
      lti_resource_links.each do |content_item|
        tag =
          context_module.add_item(
            {
              type: 'context_external_tool',
              id: tool.id,
              new_tab: 0,
              indent: 0,
              url: content_item[:url],
              title: content_item[:title],
              position: 1,
              link_settings: launch_dimensions(content_item),
              custom_params: Lti::DeepLinkingUtil.validate_custom_params(content_item[:custom])
            }
          )
        raise InvalidContentItem.new(tag.errors) unless tag&.valid?
=======
      content_items_for_modules.each do |content_item|
        context_module.add_item(
          {
            type: 'context_external_tool',
            id: tool.id,
            new_tab: 0,
            indent: 0,
            url: content_item[:url],
            title: content_item[:title],
            position: 1,
            link_settings: launch_dimensions(content_item),
            custom_params: Lti::DeepLinkingUtil.validate_custom_params(content_item[:custom])
          }
        )
      end
    end

    def add_assignments
      # only allow this for Course contexts
      return unless @context.respond_to? :assignments
      return unless @context.root_account.feature_enabled? :lti_deep_linking_line_items

      content_items_for_assignments.each do |content_item|
        unless content_item.dig(:lineItem, :scoreMaximum)
          content_item[:errors] = 'lineItem.scoreMaximum is a required field'
          next
        end

        Assignment.transaction do
          assignment =
            @context.assignments.create!(
              {
                submission_types: 'external_tool',
                title: content_item.dig(:lineItem, :label) || content_item[:title],
                description: content_item[:text],
                points_possible: content_item.dig(:lineItem, :scoreMaximum),
                unlock_at: content_item.dig(:available, :startDateTime),
                lock_at: content_item.dig(:available, :endDateTime),
                due_at: content_item.dig(:submission, :endDateTime),
                external_tool_tag_attributes: {
                  content_type: 'ContextExternalTool',
                  content_id: tool.id,
                  new_tab: 0,
                  url: content_item[:url]
                }
              }
            )

          # make sure custom launch dimensions get to the ContentTag for launch from assignment
          assignment.external_tool_tag.update!(link_settings: launch_dimensions(content_item))

          # default line item is created if assigment has submission_types: external_tool,
          # and an external tool tag
          line_item = assignment.line_items.first
          line_item.update!(
            {
              resource_id: content_item.dig(:lineItem, :resourceId),
              tag: content_item.dig(:lineItem, :tag)
            }
          )

          # custom params are stored on the ResourceLink, to be retrieved during launch
          line_item.resource_link.update!(
            custom: Lti::DeepLinkingUtil.validate_custom_params(content_item[:custom])
          )

          content_item[:errors] = assignment.errors unless assignment.valid?
        end
>>>>>>> 2827ad44
      end
    end
  end
end<|MERGE_RESOLUTION|>--- conflicted
+++ resolved
@@ -30,30 +30,45 @@
       end
     end
 
-    def adding_module_item?
+    CREATE_NEW_MODULE_PLACEMENTS = %w(course_assignments_menu module_index_menu).freeze
+    ALLOW_LINE_ITEM_PLACEMENTS = %w(course_assignments_menu module_index_menu).freeze
+
+    def content_items_for_modules
+      @content_items_for_modules ||= lti_resource_links.reject { |item| item.key? :lineItem }
+    end
+
+    def content_items_for_assignments
+      @content_items_for_assignments ||= lti_resource_links.select { |item| item.key? :lineItem }
+    end
+
+    def add_item_to_existing_module?
       params[:context_module_id].present?
     end
 
-    def create_new_module?
-      params[:create_new_module] && @context.root_account.feature_enabled?(:lti_deep_linking_module_index_menu)
+    def add_assignment?
+      !content_items_for_assignments.empty? && ALLOW_LINE_ITEM_PLACEMENTS.include?(params[:placement])
     end
 
-    def multiple_module_items?
-      adding_module_item? && lti_resource_links.length > 1
+    def add_module_items?
+      multiple_items_for_existing_module? || create_new_module?
     end
 
-    def should_add_module_items?
-      multiple_module_items? || create_new_module?
+    def create_new_module?
+      CREATE_NEW_MODULE_PLACEMENTS.include?(params[:placement]) && @context.root_account.feature_enabled?(:lti_deep_linking_module_index_menu)
+    end
+
+    def multiple_items_for_existing_module?
+      add_item_to_existing_module? && content_items_for_modules.length > 1
     end
 
     def require_context_update_rights
-      return unless should_add_module_items?
+      return unless add_module_items? || add_assignment?
 
       authorized_action(@context, @current_user, %i[manage_content update])
     end
 
     def require_tool
-      return unless should_add_module_items?
+      return unless add_module_items? || add_assignment?
 
       render_unauthorized_action if tool.blank?
     end
@@ -76,30 +91,12 @@
 
     def create_module
       @context_module =
-        @context.context_modules.create!(name: 'New Module', workflow_state: 'unpublished')
+        @context.context_modules.create!(name: 'New Content From App', workflow_state: 'unpublished')
     end
 
     def add_module_items
       create_module if create_new_module?
 
-<<<<<<< HEAD
-      lti_resource_links.each do |content_item|
-        tag =
-          context_module.add_item(
-            {
-              type: 'context_external_tool',
-              id: tool.id,
-              new_tab: 0,
-              indent: 0,
-              url: content_item[:url],
-              title: content_item[:title],
-              position: 1,
-              link_settings: launch_dimensions(content_item),
-              custom_params: Lti::DeepLinkingUtil.validate_custom_params(content_item[:custom])
-            }
-          )
-        raise InvalidContentItem.new(tag.errors) unless tag&.valid?
-=======
       content_items_for_modules.each do |content_item|
         context_module.add_item(
           {
@@ -168,7 +165,6 @@
 
           content_item[:errors] = assignment.errors unless assignment.valid?
         end
->>>>>>> 2827ad44
       end
     end
   end
