--- conflicted
+++ resolved
@@ -80,11 +80,7 @@
       end
 
       def access_token_scopes
-<<<<<<< HEAD
-        @_access_token_scopes ||= access_token&.claim("scopes")&.split(" ").presence || []
-=======
         @_access_token_scopes ||= access_token&.claim("scopes")&.split.presence || []
->>>>>>> 0d1b4c3f
       end
 
       def tool_permissions_granted?
