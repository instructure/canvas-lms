--- conflicted
+++ resolved
@@ -80,11 +80,7 @@
       end
 
       def access_token_scopes
-<<<<<<< HEAD
-        @_access_token_scopes ||= access_token&.claim("scopes")&.split(" ").presence || []
-=======
         @_access_token_scopes ||= access_token&.claim("scopes")&.split.presence || []
->>>>>>> 96ecb267
       end
 
       def tool_permissions_granted?
