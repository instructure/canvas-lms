# frozen_string_literal: true

#
# Copyright (C) 2023 - present Instructure, Inc.
#
# This file is part of Canvas.
#
# Canvas is free software: you can redistribute it and/or modify it under
# the terms of the GNU Affero General Public License as published by the Free
# Software Foundation, version 3 of the License.
#
# Canvas is distributed in the hope that it will be useful, but WITHOUT ANY
# WARRANTY; without even the implied warranty of MERCHANTABILITY or FITNESS FOR
# A PARTICULAR PURPOSE. See the GNU Affero General Public License for more
# details.
#
# You should have received a copy of the GNU Affero General Public License along
# with this program. If not, see <http://www.gnu.org/licenses/>.

module Lti
  module IMS
    class DynamicRegistrationController < ApplicationController
      include Lti::Oidc

      REGISTRATION_TOKEN_EXPIRATION = 1.hour

      before_action :require_dynamic_registration_flag
      before_action :require_user, except: [:create]

      def redirect_to_tool_registration
        tool_registration_url = params.require(:registration_url) # redirect to this
        issuer_url = Canvas::Security.config["lti_iss"]
        parsed_issuer = Addressable::URI.parse(issuer_url)
        issuer_domain = if Rails.env.development?
                          HostUrl.context_host(@domain_root_account, request.host)
                        else
                          parsed_issuer.host
                        end
        issuer_protocol = parsed_issuer.scheme
        issuer_port = parsed_issuer.port

        current_time = DateTime.now.iso8601
        user_id = @current_user.id
        root_account_global_id = @domain_root_account.global_id
        oidc_configuration_url = openid_configuration_url(protocol: issuer_protocol, port: issuer_port, host: issuer_domain)
        jwt = Canvas::Security.create_jwt({
                                            initiated_at: current_time,
                                            user_id:,
                                            root_account_global_id:
                                          },
                                          REGISTRATION_TOKEN_EXPIRATION.from_now)

        redirection_url = Addressable::URI.parse(tool_registration_url)
        redirection_url_params = redirection_url.query_values || {}
        redirection_url_params[:registration_token] = jwt
        redirection_url_params[:openid_configuration] = oidc_configuration_url

        redirection_url.query_values = redirection_url_params

        redirect_to redirection_url.to_s
      end

      def create
        token_param = params.require(:registration_token)
        jwt = Canvas::Security.decode_jwt(token_param)

        expected_jwt_keys = %w[user_id initiated_at root_account_global_id exp]

        if jwt.keys.sort != expected_jwt_keys.sort
          respond_with_error(:unprocessable_entity, "JWT did not include expected contents")
        end

        root_account = Account.find(jwt["root_account_global_id"])
        respond_with_error(:not_found, "Specified account does not exist") unless root_account

        root_account.shard.activate do
          registration_params = params.permit(*expected_registration_params)
          registration_params["lti_tool_configuration"] = registration_params["https://purl.imsglobal.org/spec/lti-tool-configuration"]
          registration_params.delete("https://purl.imsglobal.org/spec/lti-tool-configuration")
          scopes = registration_params["scope"].split
          registration_params.delete("scope")

          developer_key = DeveloperKey.new(
            name: registration_params["client_name"],
            account: root_account,
            redirect_uris: registration_params["redirect_uris"],
            public_jwk_url: registration_params["jwks_uri"],
            oidc_initiation_url: registration_params["initiate_login_uri"],
<<<<<<< HEAD
            is_lti_key: true
=======
            is_lti_key: true,
            scopes:
>>>>>>> 418ffca1
          )
          registration = Lti::IMS::Registration.new(
            developer_key:,
            root_account_id: root_account.id,
            scopes:,
            **registration_params
          )

          ActiveRecord::Base.transaction do
            developer_key.save!
            registration.save!
          end

          render_registration(registration, developer_key) if registration.persisted?
        end
      end

      private

      def render_registration(registration, developer_key)
        render json: {
          client_id: developer_key.global_id.to_s,
          application_type: registration.application_type,
          grant_types: registration.grant_types,
          initiate_login_uri: registration.initiate_login_uri,
          redirect_uris: registration.redirect_uris,
          response_types: registration.response_types,
          client_name: registration.client_name,
          jwks_uri: registration.jwks_uri,
          token_endpoint_auth_method: registration.token_endpoint_auth_method,
          scope: registration.scopes.join(" "),
          "https://purl.imsglobal.org/spec/lti-tool-configuration": registration.lti_tool_configuration
        }
      end

      def respond_with_error(status_code, message)
        head status_code
        render json: {
          errorMessage: message
        }
      end

      def require_dynamic_registration_flag
        unless @domain_root_account.feature_enabled? :lti_dynamic_registration
          render status: :not_found, template: "shared/errors/404_message"
        end
      end

      def expected_registration_params
        [
          :application_type,
          { grant_types: [] },
          { response_types: [] },
          { redirect_uris: [] },
          :initiate_login_uri,
          :client_name,
          :jwks_uri,
          :scope,
          :token_endpoint_auth_method,
          { "https://purl.imsglobal.org/spec/lti-tool-configuration" => [
            :domain,
            { messages: [:type, :target_link_uri, :label, :icon_uri, { custom_parameters: ArbitraryStrongishParams::ANYTHING }, { roles: [] }, { placements: [] }] },
            { claims: [] },
            :target_link_uri,
          ] },
          :target_link_uri,
        ]
      end
    end
  end
end<|MERGE_RESOLUTION|>--- conflicted
+++ resolved
@@ -86,12 +86,8 @@
             redirect_uris: registration_params["redirect_uris"],
             public_jwk_url: registration_params["jwks_uri"],
             oidc_initiation_url: registration_params["initiate_login_uri"],
-<<<<<<< HEAD
-            is_lti_key: true
-=======
             is_lti_key: true,
             scopes:
->>>>>>> 418ffca1
           )
           registration = Lti::IMS::Registration.new(
             developer_key:,
