# frozen_string_literal: true

#
# Copyright (C) 2023 - present Instructure, Inc.
#
# This file is part of Canvas.
#
# Canvas is free software: you can redistribute it and/or modify it under
# the terms of the GNU Affero General Public License as published by the Free
# Software Foundation, version 3 of the License.
#
# Canvas is distributed in the hope that it will be useful, but WITHOUT ANY
# WARRANTY; without even the implied warranty of MERCHANTABILITY or FITNESS FOR
# A PARTICULAR PURPOSE. See the GNU Affero General Public License for more
# details.
#
# You should have received a copy of the GNU Affero General Public License along
# with this program. If not, see <http://www.gnu.org/licenses/>.

module Lti
  module IMS
    class DynamicRegistrationController < ApplicationController
      include Lti::Oidc

      REGISTRATION_TOKEN_EXPIRATION = 1.hour

<<<<<<< HEAD
      before_action :require_dynamic_registration_flag,
                    :require_user
=======
      before_action :require_dynamic_registration_flag
      before_action :require_user, except: [:create]
>>>>>>> 0612a5fd

      def redirect_to_tool_registration
        tool_registration_url = params.require(:registration_url) # redirect to this
        issuer_url = Canvas::Security.config["lti_iss"]
        parsed_issuer = Addressable::URI.parse(issuer_url)
        issuer_domain = if Rails.env.development?
                          HostUrl.context_host(@domain_root_account, request.host)
                        else
                          parsed_issuer.host
                        end
        issuer_protocol = parsed_issuer.scheme
        issuer_port = parsed_issuer.port

        current_time = DateTime.now.iso8601
        user_id = @current_user.id
        root_account_global_id = @domain_root_account.global_id
<<<<<<< HEAD
        oidc_configuration_url = openid_configuration_url(protocol: issuer_protocol, port: issuer_port, domain: issuer_domain)

=======
        oidc_configuration_url = openid_configuration_url(protocol: issuer_protocol, port: issuer_port, host: issuer_domain)
>>>>>>> 0612a5fd
        jwt = Canvas::Security.create_jwt({
                                            initiated_at: current_time,
                                            user_id:,
                                            root_account_global_id:
                                          },
                                          REGISTRATION_TOKEN_EXPIRATION.from_now)

        redirection_url = Addressable::URI.parse(tool_registration_url)
        redirection_url_params = redirection_url.query_values || {}
        redirection_url_params[:registration_token] = jwt
        redirection_url_params[:openid_configuration] = oidc_configuration_url

        redirection_url.query_values = redirection_url_params

        redirect_to redirection_url.to_s
      end

      def create
        token_param = params.require(:registration_token)
        jwt = Canvas::Security.decode_jwt(token_param)

        expected_jwt_keys = %w[user_id initiated_at root_account_global_id exp]

        if jwt.keys.sort != expected_jwt_keys.sort
          respond_with_error(:unprocessable_entity, "JWT did not include expected contents")
        end

        root_account = Account.find(jwt["root_account_global_id"])
        respond_with_error(:not_found, "Specified account does not exist") unless root_account

        root_account.shard.activate do
          registration_params = params.permit(*expected_registration_params)
          registration_params["lti_tool_configuration"] = registration_params["https://purl.imsglobal.org/spec/lti-tool-configuration"]
          registration_params.delete("https://purl.imsglobal.org/spec/lti-tool-configuration")
          scopes = registration_params["scope"].split(",")
          registration_params.delete("scope")

          developer_key = DeveloperKey.new(
            name: registration_params["client_name"],
            account: root_account,
            redirect_uris: registration_params["redirect_uris"],
            public_jwk_url: registration_params["jwks_uri"],
            is_lti_key: true
          )
          registration = Lti::IMS::Registration.new(
            developer_key:,
            root_account_id: root_account.id,
            scopes:,
            **registration_params
          )

          ActiveRecord::Base.transaction do
            developer_key.save!
            registration.save!
          end

          render json: registration if registration.persisted?
        end
      end

      private

      def respond_with_error(status_code, message)
        head status_code
        render json: {
          errorMessage: message
        }
      end

      def require_dynamic_registration_flag
        unless @domain_root_account.feature_enabled? :lti_dynamic_registration
          render status: :not_found, template: "shared/errors/404_message"
        end
      end

      def expected_registration_params
        [
          :application_type,
          { grant_types: [] },
          { response_types: [] },
          { redirect_uris: [] },
          :initiate_login_uri,
          :client_name,
          :jwks_uri,
          :scope,
          :token_endpoint_auth_method,
          { "https://purl.imsglobal.org/spec/lti-tool-configuration" => [
            :domain,
            { messages: %i[type target_link_uri label] },
            { claims: [] },
            :target_link_uri,
          ] },
          :target_link_uri,
        ]
      end
    end
  end
end<|MERGE_RESOLUTION|>--- conflicted
+++ resolved
@@ -24,13 +24,8 @@
 
       REGISTRATION_TOKEN_EXPIRATION = 1.hour
 
-<<<<<<< HEAD
-      before_action :require_dynamic_registration_flag,
-                    :require_user
-=======
       before_action :require_dynamic_registration_flag
       before_action :require_user, except: [:create]
->>>>>>> 0612a5fd
 
       def redirect_to_tool_registration
         tool_registration_url = params.require(:registration_url) # redirect to this
@@ -47,12 +42,7 @@
         current_time = DateTime.now.iso8601
         user_id = @current_user.id
         root_account_global_id = @domain_root_account.global_id
-<<<<<<< HEAD
-        oidc_configuration_url = openid_configuration_url(protocol: issuer_protocol, port: issuer_port, domain: issuer_domain)
-
-=======
         oidc_configuration_url = openid_configuration_url(protocol: issuer_protocol, port: issuer_port, host: issuer_domain)
->>>>>>> 0612a5fd
         jwt = Canvas::Security.create_jwt({
                                             initiated_at: current_time,
                                             user_id:,
