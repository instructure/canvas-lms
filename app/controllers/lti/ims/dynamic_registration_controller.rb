--- conflicted
+++ resolved
@@ -96,11 +96,7 @@
 
       def lti_registration_update_request_by_uuid
         registration_update_request = Lti::RegistrationUpdateRequest.find_by!(uuid: params[:registration_uuid])
-<<<<<<< HEAD
-        render json: registration_update_request.as_json
-=======
         render json: lti_registration_update_request_json(registration_update_request, @current_user, session, @context)
->>>>>>> 8d1d98d9
       end
 
       def ims_registration_by_uuid
