# frozen_string_literal: true

#
# Copyright (C) 2023 - present Instructure, Inc.
#
# This file is part of Canvas.
#
# Canvas is free software: you can redistribute it and/or modify it under
# the terms of the GNU Affero General Public License as published by the Free
# Software Foundation, version 3 of the License.
#
# Canvas is distributed in the hope that it will be useful, but WITHOUT ANY
# WARRANTY; without even the implied warranty of MERCHANTABILITY or FITNESS FOR
# A PARTICULAR PURPOSE. See the GNU Affero General Public License for more
# details.
#
# You should have received a copy of the GNU Affero General Public License along
# with this program. If not, see <http://www.gnu.org/licenses/>.

module Lti
  module IMS
    class DynamicRegistrationController < ApplicationController
      REGISTRATION_TOKEN_EXPIRATION = 1.hour

      before_action :require_dynamic_registration_flag, except: [:create]
      before_action :require_user, except: [:create]
      before_action :require_account, except: [:create]

      # This skip_before_action is required because :load_user will
      # attempt to find the bearer token, which is not stored with
      # the other Canvas tokens.
      skip_before_action :load_user, only: [:create]

      def require_account
        require_context_with_permission(account_context, :manage_developer_keys)
      end

      def account_context
        require_account_context
        return @context if context_is_domain_root_account?

        # failover to what require_site_admin_with_permission uses
        Account.site_admin
      end

      def context_is_domain_root_account?
        @context == @domain_root_account
      end

      def registration_token
        uuid = SecureRandom.uuid
        current_time = DateTime.now.iso8601
        user_id = @current_user.id
        root_account_global_id = account_context.global_id
        token = Canvas::Security.create_jwt(
          {
            uuid:,
            initiated_at: current_time,
            user_id:,
            root_account_global_id:
          },
          REGISTRATION_TOKEN_EXPIRATION.from_now
        )

        render json: {
          uuid:,
          oidc_configuration_url: oidc_configuration_url(token),
          token:
        }
      end

      def registration_by_uuid
        render json: Lti::IMS::Registration.find_by(guid: params[:registration_uuid])
      end

      def oidc_configuration_url(registration_token)
        issuer_url = Canvas::Security.config["lti_iss"]
        parsed_issuer = Addressable::URI.parse(issuer_url)
        issuer_domain = if Rails.env.development?
                          HostUrl.context_host(@domain_root_account, request.host)
                        else
                          parsed_issuer.host
                        end
        issuer_protocol = parsed_issuer.scheme
        issuer_port = parsed_issuer.port

<<<<<<< HEAD
        @domain_root_account.global_id
=======
>>>>>>> 9d21a3c2
        openid_configuration_url(protocol: issuer_protocol, port: issuer_port, host: issuer_domain, registration_token:)
      end

      def update_registration_overlay
        registration = Lti::IMS::Registration.find(params[:registration_id])
        # TODO: validate overlay against a schema
        registration.registration_overlay = JSON.parse(request.body.read)
        registration.save!
        registration.update_external_tools!
        render json: registration
      end

      def create
        access_token = AuthenticationMethods.access_token(request)
        jwt = Canvas::Security.decode_jwt(access_token)

        expected_jwt_keys = %w[user_id initiated_at root_account_global_id exp uuid]

        if jwt.keys.sort != expected_jwt_keys.sort
          respond_with_error(:unauthorized, "JWT did not include expected contents")
          return
        end

        root_account = Account.find(jwt["root_account_global_id"])
        if root_account.nil?
          Rails.logger.info "Couldn't find root account: #{jwt.inspect}"
          respond_with_error(:not_found, "Specified account does not exist")
          return
        end

        unless root_account.feature_enabled? :lti_dynamic_registration
          render status: :not_found, template: "shared/errors/404_message"
          return
        end

        root_account.shard.activate do
          registration_params = params.permit(*expected_registration_params)
          registration_params["lti_tool_configuration"] = registration_params["https://purl.imsglobal.org/spec/lti-tool-configuration"]
          registration_params.delete("https://purl.imsglobal.org/spec/lti-tool-configuration")
          scopes = registration_params["scope"].split
          registration_params.delete("scope")

          developer_key = DeveloperKey.new(
            name: registration_params["client_name"],
            account: root_account.site_admin? ? nil : root_account,
            redirect_uris: registration_params["redirect_uris"],
            public_jwk_url: registration_params["jwks_uri"],
            oidc_initiation_url: registration_params["initiate_login_uri"],
            is_lti_key: true,
            scopes:,
            icon_url: registration_params["logo_uri"]
          )
          registration = Lti::IMS::Registration.new(
            developer_key:,
            root_account_id: root_account.id,
            scopes:,
            guid: jwt["uuid"],
            **registration_params
          )

          ActiveRecord::Base.transaction do
            developer_key.save!
            registration.save!
          end

          render_registration(registration, developer_key) if registration.persisted?
        end
      end

      def registration_view
        registration = Lti::IMS::Registration.find(params[:registration_id])
        redirect_to account_developer_key_view_url(registration.root_account_id, registration.developer_key_id)
      end

      private

      def render_registration(registration, developer_key)
        render json: {
          client_id: developer_key.global_id.to_s,
          application_type: registration.application_type,
          grant_types: registration.grant_types,
          initiate_login_uri: registration.initiate_login_uri,
          redirect_uris: registration.redirect_uris,
          response_types: registration.response_types,
          client_name: registration.client_name,
          jwks_uri: registration.jwks_uri,
          logo_uri: developer_key.icon_url,
          token_endpoint_auth_method: registration.token_endpoint_auth_method,
          scope: registration.scopes.join(" "),
          "https://purl.imsglobal.org/spec/lti-tool-configuration": registration.lti_tool_configuration.merge(
            {
              "https://#{Lti::IMS::Registration::CANVAS_EXTENSION_LABEL}/lti/registration_config_url": lti_registration_config_url(registration.global_id),
            }
          ),
        }
      end

      def respond_with_error(status_code, message)
        head status_code
        render json: {
          errorMessage: message
        }
      end

      def require_dynamic_registration_flag
        unless account_context.feature_enabled? :lti_dynamic_registration
          render status: :not_found, template: "shared/errors/404_message"
        end
      end

      def expected_registration_params
        [
          :application_type,
          { grant_types: [] },
          { response_types: [] },
          { redirect_uris: [] },
          :initiate_login_uri,
          :client_name,
          :jwks_uri,
          :scope,
          :token_endpoint_auth_method,
          { "https://purl.imsglobal.org/spec/lti-tool-configuration" => [
            :domain,
            { messages: [:type, :target_link_uri, :label, :icon_uri, { custom_parameters: ArbitraryStrongishParams::ANYTHING }, { roles: [] }, { placements: [] }] },
            { claims: [] },
            :target_link_uri,
            :custom_parameters,
            "https://#{Lti::IMS::Registration::CANVAS_EXTENSION_LABEL}/lti/privacy_level"
          ] },
          :client_uri,
          :logo_uri,
          :tos_uri,
          :policy_uri,
        ]
      end
    end
  end
end<|MERGE_RESOLUTION|>--- conflicted
+++ resolved
@@ -84,10 +84,6 @@
         issuer_protocol = parsed_issuer.scheme
         issuer_port = parsed_issuer.port
 
-<<<<<<< HEAD
-        @domain_root_account.global_id
-=======
->>>>>>> 9d21a3c2
         openid_configuration_url(protocol: issuer_protocol, port: issuer_port, host: issuer_domain, registration_token:)
       end
 
