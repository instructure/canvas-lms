--- conflicted
+++ resolved
@@ -85,12 +85,8 @@
                                            @current_user,
                                            session,
                                            @context,
-<<<<<<< HEAD
-                                           includes: %i[configuration overlay])
-=======
                                            includes: %i[configuration overlay],
                                            overlay: reg.lti_registration.overlay_for(@context))
->>>>>>> 0ef5b089
       end
 
       def ims_registration_by_uuid
