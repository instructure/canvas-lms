--- conflicted
+++ resolved
@@ -57,10 +57,7 @@
         user_id = @current_user.id
         root_account_global_id = account_context.global_id
         unified_tool_id = params[:unified_tool_id].presence
-<<<<<<< HEAD
-=======
         registration_url = params[:registration_url]
->>>>>>> 2099f615
 
         token = Canvas::Security.create_jwt(
           {
@@ -68,12 +65,8 @@
             initiated_at: current_time,
             user_id:,
             unified_tool_id:,
-<<<<<<< HEAD
-            root_account_global_id:
-=======
             root_account_global_id:,
             registration_url:
->>>>>>> 2099f615
           },
           REGISTRATION_TOKEN_EXPIRATION.from_now
         )
@@ -121,12 +114,7 @@
         access_token = AuthenticationMethods.access_token(request)
         jwt = Canvas::Security.decode_jwt(access_token)
 
-<<<<<<< HEAD
-        expected_jwt_keys = %w[user_id initiated_at root_account_global_id exp uuid unified_tool_id]
-
-=======
         expected_jwt_keys = %w[user_id initiated_at root_account_global_id exp uuid unified_tool_id registration_url]
->>>>>>> 2099f615
         if jwt.keys.sort != expected_jwt_keys.sort
           respond_with_error(:unauthorized, "JWT did not include expected contents")
           return
@@ -179,10 +167,7 @@
             scopes:,
             guid: jwt["uuid"],
             unified_tool_id: jwt["unified_tool_id"],
-<<<<<<< HEAD
-=======
             registration_url:,
->>>>>>> 2099f615
             **registration_params
           )
 
