# frozen_string_literal: true

#
# Copyright (C) 2022 - present Instructure, Inc.
#
# This file is part of Canvas.
#
# Canvas is free software: you can redistribute it and/or modify it under
# the terms of the GNU Affero General Public License as published by the Free
# Software Foundation, version 3 of the License.
#
# Canvas is distributed in the hope that it will be useful, but WITHOUT ANY
# WARRANTY; without even the implied warranty of MERCHANTABILITY or FITNESS FOR
# A PARTICULAR PURPOSE. See the GNU Affero General Public License for more
# details.
#
# You should have received a copy of the GNU Affero General Public License along
# with this program. If not, see <http://www.gnu.org/licenses/>.

module Lti
  # Provides a page to be loaded in an invisible iframe alongside LTI launches
  # for tools to send postMessages to the OIDC Auth domain instead of the
  # current Canvas domain. This is part of the LTI Platform Storage spec,
  # which allows tools to securely launch in browsers like Safari, and store
  # key/value data in Canvas' localstorage.
  #
  # For ease of rendering this sibling iframe alongside the LTI launch iframe,
  # this iframe initially has a src of `current_domain\post_message_forwarding`
  # which this controller will HTTP redirect to the needed src of
  # `OIDC_domain\post_message_forwarding?token=<JWT>`. The JWT contains the
  # original current_domain so that postMessages can be proxied from
  # Canvas to tool.
  #
  # Other references:
  # * standard postMessage listener: ui/shared/lti/jquery/messages.ts
  # * forwarding listener: ui/features/post_message_forwarding/index.ts
  # * postMessage docs: doc/api/lti_window_post_message.md
  # * LTI Platform Storage spec:
  #   * Client Side postMessages: https://www.imsglobal.org/spec/lti-cs-pm/v0p1
  #   * postMessage Storage: https://www.imsglobal.org/spec/lti-pm-s/v0p1
  #   * Implementation Guide: https://www.imsglobal.org/spec/lti-cs-oidc/v0p1
  class PlatformStorageController < ApplicationController
    RB_REV =
      begin
        code = File.read(__FILE__)
        view_file = Rails.root.join("app/views/lti/platform_storage/post_message_forwarding.html.erb")
        code += File.read(view_file)
        Digest::SHA256.hexdigest(code)[0...16]
      rescue => e
        Canvas::Errors.capture(e)
        Date.today.to_s
      end

<<<<<<< HEAD
=======
    before_action :ensure_decoded_jwt

>>>>>>> bc086b28
    # The forwarder iframe HTML and Javascript are heavily cached. This
    # fingerprints the ruby and JS files. This can then be used as a query
    # param, so the URL will change and bypass the cache when the code changes
    def self.rev_fingerprint
      "#{js_rev}-#{RB_REV}"
    end
<<<<<<< HEAD

    def self.js_rev
      js_url = Canvas::Cdn.registry.url_for("javascripts/lti_post_message_forwarding.js")
=======

    def self.js_rev
      js_url = Canvas::Cdn.registry.url_for("javascripts/lti_post_message_forwarding.js")
      # Seems to be nil at least sometimes in specs
      return Date.today.to_s unless js_url

>>>>>>> bc086b28
      File.basename(js_url).split("-").last.split(".").first
    end

    # render a *very* bare-bones page that only has the JS it needs
    # to forward postMessages to the parent Canvas window
    def post_message_forwarding
      @parent_origin = "#{HostUrl.protocol}://#{parent_domain}"

<<<<<<< HEAD
      @parent_origin = "#{HostUrl.protocol}://#{parent_domain}"

=======
>>>>>>> bc086b28
      set_extra_csp_frame_ancestor!

      # cache aggressively since this is rendered on every page
      ttl = Setting.get("post_message_forwarding_html_ttl", 1.year.seconds.to_s).to_i
      response.headers["Cache-Control"] = "max-age=#{ttl}"
      cancel_cache_buster

      # this page has no UI and so doesn't need all the preloaded JS.
      # also, the preloaded JS ends up loading the canvas postMessage handler
      # (through the RCE), which results in duplicate responses to postMessages,
      # so we extra do not need this here.
      # @headers = false
      render layout: false
    end

    # Allow iframe loading for a domain that is different than the already listed
    # frame-ancestors from application_controller#set_response_headers.
    #
    # Example for production:
    #   normal request to `school.instructure.com`
    #     Content-Security-Policy: frame-ancestors 'self' school.instructure.com vanity.school.edu ... ;
    #   after redirect to `canvas.instructure.com`
    #     Content-Security-Policy: frame-ancestors 'self' canvas.instructure.com ... school.instructure.com;
    #
    # Adding `school.instructure.com` allows the main Canvas window (showing `school.instructure.com`) to
    # load an iframe that points to `canvas.instructure.com`
    def set_extra_csp_frame_ancestor!
      csp_frame_ancestors << parent_domain
    end

    # format: canvas.docker, school.instructure.com, etc.
    def current_domain
      HostUrl.context_host(@domain_root_account, request.host_with_port)
    end

    def parent_domain
      decoded_jwt["parent_domain"] || current_domain
    end

    def ensure_decoded_jwt
      decoded_jwt
    rescue JSON::JWT::InvalidFormat, CanvasSecurity::InvalidToken
      # Plain text error rather than an HTML error page, which would have another forwarder iframe...
      render status: :forbidden, plain: "Invalid token"
    end

    # We generate a JWT on Canvas pages with the iframe and pass it in to
    # ensure that the iframe (on our trusted domain) will only forward messages
    # to domains that are really Canvas.
    def decoded_jwt
      @decoded_jwt ||=
        if params[:token].blank?
          {}
        else
          CanvasSecurity.decode_jwt(params[:token], [self.class.signing_secret])
        end
    end

    MAX_THREAD_JWT_CACHE_SIZE = 256

    # In my tests, uncached this took ~0.9ms, but that's on EVERY canvas page load.
    # Cached it took about 0.003ms.
    def self.parent_domain_jwt(current_domain)
      cached_val = parent_domain_jwt_cache[current_domain]
      return cached_val if cached_val

      new_val = new_parent_domain_jwt(current_domain)
      if parent_domain_jwt_cache.length < MAX_THREAD_JWT_CACHE_SIZE
        parent_domain_jwt_cache[current_domain] = new_val
      end
      new_val
    end

    def self.parent_domain_jwt_cache
      Thread.current[:lti_platform_storage_jwt_cache] ||= {}
    end

    def self.new_parent_domain_jwt(current_domain)
      CanvasSecurity.create_jwt({ parent_domain: current_domain }, nil, signing_secret, :HS512)
    end

<<<<<<< HEAD
    # format: canvas.docker, school.instructure.com, etc.
    def current_domain
      HostUrl.context_host(@domain_root_account, request.host_with_port)
=======
    def self.signing_secret
      Lti::PlatformStorage.signing_secret
>>>>>>> bc086b28
    end
  end
end<|MERGE_RESOLUTION|>--- conflicted
+++ resolved
@@ -51,29 +51,20 @@
         Date.today.to_s
       end
 
-<<<<<<< HEAD
-=======
     before_action :ensure_decoded_jwt
 
->>>>>>> bc086b28
     # The forwarder iframe HTML and Javascript are heavily cached. This
     # fingerprints the ruby and JS files. This can then be used as a query
     # param, so the URL will change and bypass the cache when the code changes
     def self.rev_fingerprint
       "#{js_rev}-#{RB_REV}"
     end
-<<<<<<< HEAD
-
-    def self.js_rev
-      js_url = Canvas::Cdn.registry.url_for("javascripts/lti_post_message_forwarding.js")
-=======
 
     def self.js_rev
       js_url = Canvas::Cdn.registry.url_for("javascripts/lti_post_message_forwarding.js")
       # Seems to be nil at least sometimes in specs
       return Date.today.to_s unless js_url
 
->>>>>>> bc086b28
       File.basename(js_url).split("-").last.split(".").first
     end
 
@@ -82,11 +73,6 @@
     def post_message_forwarding
       @parent_origin = "#{HostUrl.protocol}://#{parent_domain}"
 
-<<<<<<< HEAD
-      @parent_origin = "#{HostUrl.protocol}://#{parent_domain}"
-
-=======
->>>>>>> bc086b28
       set_extra_csp_frame_ancestor!
 
       # cache aggressively since this is rendered on every page
@@ -168,14 +154,8 @@
       CanvasSecurity.create_jwt({ parent_domain: current_domain }, nil, signing_secret, :HS512)
     end
 
-<<<<<<< HEAD
-    # format: canvas.docker, school.instructure.com, etc.
-    def current_domain
-      HostUrl.context_host(@domain_root_account, request.host_with_port)
-=======
     def self.signing_secret
       Lti::PlatformStorage.signing_secret
->>>>>>> bc086b28
     end
   end
 end