#
# Copyright (C) 2014 Instructure, Inc.
#
# This file is part of Canvas.
#
# Canvas is free software: you can redistribute it and/or modify it under
# the terms of the GNU Affero General Public License as published by the Free
# Software Foundation, version 3 of the License.
#
# Canvas is distributed in the hope that it will be useful, but WITHOUT ANY
# WARRANTY; without even the implied warranty of MERCHANTABILITY or FITNESS FOR
# A PARTICULAR PURPOSE. See the GNU Affero General Public License for more
# details.
#
# You should have received a copy of the GNU Affero General Public License along
# with this program. If not, see <http://www.gnu.org/licenses/>.
#

module Lti
  class MessageController < ApplicationController
    before_filter :require_context

    def registration
      @lti_launch = Launch.new
      @lti_launch.resource_url = params[:tool_consumer_url]
      message = RegistrationRequestService.create_request(tool_consumer_profile_url, registration_return_url)
      @lti_launch.params = message.post_params
      @lti_launch.link_text = I18n.t('lti2.register_tool', 'Register Tool')
      @lti_launch.launch_type = message.launch_presentation_document_target
<<<<<<< HEAD
=======
      
>>>>>>> 343c3ce5
      render template: 'lti/framed_launch'
    end


    def basic_lti_launch_request
      if message_handler = MessageHandler.where(id: params[:lti_message_handler_id]).first
        resource_handler = message_handler.resource
        tool_proxy = resource_handler.tool_proxy
        #TODO create scoped method for query
        if ToolProxyBinding.where(tool_proxy_id: tool_proxy.id, context_id: @context.id, context_type: @context.class).count(:all) > 0
          message = IMS::LTI::Models::Messages::BasicLTILaunchRequest.new(
            launch_url: message_handler.launch_path,
            oauth_consumer_key: tool_proxy.guid,
            lti_version: IMS::LTI::Models::LTIModel::LTI_VERSION_2P0,
            resource_link_id: Lti::Asset.opaque_identifier_for(@context),
            context_id: Lti::Asset.opaque_identifier_for(@context),
            tool_consumer_instance_guid: @context.root_account.lti_guid,
            launch_presentation_document_target: IMS::LTI::Models::Messages::Message::LAUNCH_TARGET_IFRAME
          )
          message.add_custom_params(custom_params(message_handler.parameters))
          @lti_launch = Launch.new
          @lti_launch.resource_url = message.launch_url
          @lti_launch.params = message.signed_post_params(tool_proxy.shared_secret)
          @lti_launch.link_text = message_handler.resource.name
          @lti_launch.launch_type = message.launch_presentation_document_target

          render template: 'lti/framed_launch' and return
        end
      end
      not_found and return
    end


    private

    def custom_params(parameters)
      lookup_hash = common_variable_substitutions.inject({}) { |hash, (k,v)| hash[k.gsub(/\A\$/, '')] = v ; hash}
      params = IMS::LTI::Models::Parameter.from_json(parameters || [])
      IMS::LTI::Models::Parameter.process_params(params, lookup_hash)
    end

    def tool_consumer_profile_url
      tp_id = SecureRandom.uuid
      case context
        when Course
          course_tool_consumer_profile_url(context, tp_id)
        when Account
          account_tool_consumer_profile_url(context, tp_id)
        else
          raise "Unsupported context"
      end
    end

    def registration_return_url
      case context
        when Course
          course_settings_url(context)
        when Account
          account_settings_url(context)
        else
          raise "Unsupported context"
      end
    end

  end
end<|MERGE_RESOLUTION|>--- conflicted
+++ resolved
@@ -27,10 +27,7 @@
       @lti_launch.params = message.post_params
       @lti_launch.link_text = I18n.t('lti2.register_tool', 'Register Tool')
       @lti_launch.launch_type = message.launch_presentation_document_target
-<<<<<<< HEAD
-=======
       
->>>>>>> 343c3ce5
       render template: 'lti/framed_launch'
     end
 
