--- conflicted
+++ resolved
@@ -1331,11 +1331,7 @@
           .call(
             account: @context,
             registration:,
-<<<<<<< HEAD
-            workflow_state: workflow_state,
-=======
             workflow_state:,
->>>>>>> 442bbfc6
             user: @current_user
           )
       end
