--- conflicted
+++ resolved
@@ -1532,35 +1532,21 @@
   #        -H "Authorization: Bearer <token>"
   #
   def context_search
-<<<<<<< HEAD
-    registration = Lti::Registration.active.find_by(id: params[:registration_id], account: @account)
-    raise ActiveRecord::RecordNotFound unless registration
-
-    deployment = ContextExternalTool.active.find_by(id: params[:deployment_id], lti_registration: registration)
-=======
     # can be cross-shard (at least for now)
     registration = Lti::Registration.active.find_by(id: params[:registration_id])
     raise ActiveRecord::RecordNotFound unless registration
 
     # must always be in the root account on current shard
     deployment = ContextExternalTool.active.find_by(id: params[:deployment_id], lti_registration: registration, root_account_id: @context.id)
->>>>>>> dec807a2
     raise ActiveRecord::RecordNotFound unless deployment
 
     if deployment.context_type != "Account"
       return render json: { accounts: [], courses: [] }
     end
-<<<<<<< HEAD
-
-    accounts_within_deployment = Account.sub_account_ids_recursive(deployment.context_id)
-    account_scope = Account.active.where(id: accounts_within_deployment)
-
-=======
 
     accounts_within_deployment = Account.sub_account_ids_recursive(deployment.context_id)
     account_scope = Account.active.where(id: accounts_within_deployment).order(:name)
 
->>>>>>> dec807a2
     account_id = params[:only_children_of]
     if account_id.present?
       unless accounts_within_deployment.include?(account_id.to_i) || account_id.to_i == deployment.context_id
@@ -1575,10 +1561,7 @@
                    else
                      Course.active.where(account: account_scope).or(Course.active.where(account: deployment.context))
                    end
-<<<<<<< HEAD
-=======
     course_scope = course_scope.order(:name)
->>>>>>> dec807a2
 
     search_term = params[:search_term].to_s.strip
     if search_term.present?
