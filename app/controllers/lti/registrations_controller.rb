# frozen_string_literal: true

#
# Copyright (C) 2024 - present Instructure, Inc.
#
# This file is part of Canvas.
#
# Canvas is free software: you can redistribute it and/or modify it under
# the terms of the GNU Affero General Public License as published by the Free
# Software Foundation, version 3 of the License.
#
# Canvas is distributed in the hope that it will be useful, but WITHOUT ANY
# WARRANTY; without even the implied warranty of MERCHANTABILITY or FITNESS FOR
# A PARTICULAR PURPOSE. See the GNU Affero General Public License for more
# details.
#
# You should have received a copy of the GNU Affero General Public License along
# with this program. If not, see <http://www.gnu.org/licenses/>.
#

# @API LTI Registrations
# @beta
#
# API for accessing and configuring LTI registrations in a root account.
# LTI Registrations can be any of:
# - 1.3 Dynamic Registration
# - 1.3 manual installation (via JSON, URL, or UI)
# - 1.1 manual installation (via XML, URL, or UI)
#
# The Dynamic Registration process uses a different API endpoint to finalize
# the process and create the registration.  The
# <a href="/doc/api/registration.html">Registration guide</a> has more details on that process.
#
# @model Lti::Registration
#     {
#       "id": "Lti::Registration",
#       "description": "A registration of an LTI tool in Canvas",
#       "properties": {
#         "id": {
#           "description": "the Canvas ID of the Lti::Registration object",
#           "example": 2,
#           "type": "integer"
#         },
#         "name": {
#           "description": "Tool-provided registration name",
#           "example": "My LTI Tool",
#           "type": "string"
#         },
#         "admin_nickname": {
#           "description": "Admin-configured friendly display name",
#           "example": "My LTI Tool (Campus A)",
#           "type": "string"
#         },
#         "icon_url": {
#           "description": "Tool-provided URL to the tool's icon",
#           "example": "https://mytool.com/icon.png",
#           "type": "string"
#         },
#         "vendor": {
#           "description": "Tool-provided name of the tool vendor",
#           "example": "My Tool LLC",
#           "type": "string"
#         },
#         "account_id": {
#           "description": "The Canvas id of the account that owns this registration",
#           "example": 1,
#           "type": "integer"
#         },
#         "internal_service": {
#           "description": "Flag indicating if registration is internally-owned",
#           "example": false,
#           "type": "boolean"
#         },
#         "inherited": {
#           "description": "Flag indicating if registration is owned by this account, or inherited from Site Admin",
#           "example": false,
#           "type": "boolean"
#         },
#         "lti_version": {
#           "description": "LTI version of the registration, either 1.1 or 1.3",
#           "example": "1.3",
#           "type": "string"
#         },
#         "dynamic_registration": {
#           "description": "Flag indicating if registration was created using LTI Dynamic Registration. Only present if lti_version is 1.3",
#           "example": false,
#           "type": "boolean"
#         },
#         "workflow_state": {
#           "description": "The state of the registration",
#           "example": "active",
#           "type": "string",
#           "enum":
#           [
#             "active",
#             "deleted"
#           ]
#         },
#         "created_at": {
#           "description": "Timestamp of the registration's creation",
#           "example": "2024-01-01T00:00:00Z",
#           "type": "string"
#         },
#         "updated_at": {
#           "description": "Timestamp of the registration's last update",
#           "example": "2024-01-01T00:00:00Z",
#           "type": "string"
#         },
#         "created_by": {
#           "description": "The user that created this registration. Not always present. If a string, this registration was created by Instructure.",
#           "example": { "type": "User" },
#           "type": "string|User",
#           "$ref": "User"
#         },
#         "updated_by": {
#           "description": "The user that last updated this registration. Not always present. If a string, this registration was last updated by Instructure.",
#           "example": { "type": "User" },
#           "type": "string|User",
#           "$ref": "User"
#         },
#         "root_account_id": {
#           "description": "The Canvas id of the root account",
#           "example": 1,
#           "type": "integer"
#         },
#         "account_binding": {
#           "description": "The binding for this registration and this account",
#           "example": { "type": "Lti::RegistrationAccountBinding" },
#           "$ref": "Lti::RegistrationAccountBinding"
#         },
#         "configuration": {
#           "description": "The Canvas-style tool configuration for this registration",
#           "example": { "type": "Lti::ToolConfiguration" },
#           "$ref": "Lti::ToolConfiguration"
#         }
#       }
#     }
#
# @model Lti::LegacyConfiguration
#     {
#       "id": "Lti::LegacyConfiguration",
#       "description": "A legacy configuration format for LTI 1.3 tools.",
#       "properties": {
#         "title": {
#           "description": "The display name of the tool",
#           "example": "My Tool",
#           "type": "string"
#         },
#         "description": {
#           "description": "The description of the tool",
#           "example": "My Tool is built by me, for me.",
#           "type": "string"
#         },
#         "custom_fields": {
#           "description": "A key-value listing of all custom fields the tool has requested",
#           "example": { "context_title": "$Context.title", "special_tool_thing": "foo1234" },
#           "type": "object"
#         },
#         "target_link_uri": {
#           "description": "The default launch URL for the tool. Overridable by placements.",
#           "example": "https://mytool.com/launch",
#           "type": "string"
#         },
#         "oidc_initiation_url": {
#           "description": "1.3 specific. URL used for initial login request",
#           "example": "https://mytool.com/1_3/login",
#           "type": "string"
#         },
#         "oidc_initiation_urls": {
#           "description": "1.3 specific. Region-specific login URLs for data protection compliance",
#           "example": { "eu-west-1": "https://dub.mytool.com/1_3/login" },
#           "type": "object"
#         },
#         "public_jwk": {
#           "description": "1.3 specific. The tool's public JWK in JSON format. Discouraged in favor of a url hosting a JWK set.",
#           "example": { "e": "AQAB", "etc": "etc" },
#           "type": "object"
#         },
#         "public_jwk_url": {
#           "description": "1.3 specific. The tool-hosted URL containing its public JWK keyset. Canvas may cache JWKs up to 5 minutes.",
#           "example": "https://mytool.com/1_3/jwks",
#           "type": "string"
#         },
#         "scopes": {
#           "description": "1.3 specific. List of LTI scopes requested by the tool",
#           "example": ["https://purl.imsglobal.org/spec/lti-ags/scope/lineitem"],
#           "type": "array",
#           "items": { "type": "string" }
#         },
#         "extensions": {
#           "description": "Array of extensions for the tool",
#           "type": "array",
#           "items": {
#             "type": "object",
#             "required": ["platform", "settings"],
#             "properties": {
#               "platform": {
#                 "description": "Must be canvas.instructure.com",
#                 "example": "canvas.instructure.com",
#                 "type": "string"
#               },
#               "domain": {
#                 "description": "The domain of the tool",
#                 "example": "legacytool.com",
#                 "type": "string"
#               },
#               "tool_id": {
#                 "description": "Tool-provided identifier, can be anything",
#                 "example": "LegacyTool",
#                 "type": "string"
#               },
#               "privacy_level": {
#                 "description": "Canvas-defined privacy level for the tool",
#                 "example": "public",
#                 "type": "string",
#                 "enum": ["public", "anonymous", "name_only", "email_only"]
#               },
#               "settings": {
#                 "description": "Settings for the tool",
#                 "type": "object",
#                 "required": ["placements"],
#                 "properties": {
#                   "text": {
#                     "description": "The text of the link to the tool (if applicable).",
#                     "example": "Hello World",
#                     "type": "object"
#                   },
#                   "labels": {
#                     "description": "Canvas-specific i18n for placement text. See the Navigation Placement docs.",
#                     "example": { "en": "Hello World", "es": "Hola Mundo" },
#                     "type": "object"
#                   },
#                   "custom_fields": {
#                     "description": "Placement-specific custom fields to send in the launch. Merged with tool-level custom fields.",
#                     "example": { "special_placement_thing": "foo1234" },
#                     "type": "object"
#                   },
#                   "selection_height": {
#                     "description": "Default iframe height. Not valid for all placements. Overrides tool-level launch_height.",
#                     "example": 800,
#                     "type": "number"
#                   },
#                   "selection_width": {
#                     "description": "Default iframe width. Not valid for all placements. Overrides tool-level launch_width.",
#                     "example": 1000,
#                     "type": "number"
#                   },
#                   "launch_height": {
#                     "description": "Default iframe height. Not valid for all placements. Overrides tool-level launch_height.",
#                     "example": 800,
#                     "type": "number"
#                   },
#                   "launch_width": {
#                     "description": "Default iframe width. Not valid for all placements. Overrides tool-level launch_width.",
#                     "example": 1000,
#                     "type": "number"
#                   },
#                   "icon_url": {
#                     "description": "Default icon URL. Not valid for all placements. Overrides tool-level icon_url.",
#                     "example": "https://mytool.com/icon.png",
#                     "type": "string"
#                   },
#                   "canvas_icon_class": {
#                     "description": "The HTML class name of an InstUI Icon. Used instead of an icon_url in select placements.",
#                     "example": "icon-lti",
#                     "type": "string"
#                   },
#                   "required_permissions": {
#                     "description": "Comma-separated list of Canvas permission short names required for a user to launch from this placement.",
#                     "example": "manage_course_content_edit,manage_course_content_read",
#                     "type": "string"
#                   },
#                   "windowTarget": {
#                     "description": "When set to '_blank', opens placement in a new tab.",
#                     "example": "_blank",
#                     "type": "string"
#                   },
#                   "display_type": {
#                     "description": "The Canvas layout to use when launching the tool. See the Navigation Placement docs.",
#                     "example": "full_width_in_context",
#                     "type": "string",
#                     "enum": [
#                       "default",
#                       "full_width",
#                       "full_width_in_context",
#                       "full_width_with_nav",
#                       "in_nav_context",
#                       "borderless"
#                     ]
#                   },
#                   "url": {
#                     "description": "The 1.1 launch URL for this placement. Overrides tool-level url.",
#                     "example": "https://mytool.com/launch?placement=course_navigation",
#                     "type": "string"
#                   },
#                   "target_link_uri": {
#                     "description": "The 1.3 launch URL for this placement. Overrides tool-level target_link_uri.",
#                     "example": "https://mytool.com/launch?placement=course_navigation",
#                     "type": "string"
#                   },
#                   "visibility": {
#                     "description": "Specifies types of users that can see this placement. Only valid for some placements like course_navigation.",
#                     "example": "admins",
#                     "type": "string"
#                   },
#                   "prefer_sis_email": {
#                     "description": "1.1 specific. If true, the tool will send the SIS email in the lis_person_contact_email_primary launch property",
#                     "example": false,
#                     "type": "boolean"
#                   },
#                   "oauth_compliant": {
#                     "description": "1.1 specific. If true, query parameters from the launch URL will not be copied to the POST body.",
#                     "example": true,
#                     "type": "boolean"
#                   },
#                   "icon_svg_path_64": {
#                     "description": "An SVG to use instead of an icon_url. Only valid for global_navigation.",
#                     "example": "M100,37L70.1,10.5v176H37...",
#                     "type": "string"
#                   },
#                   "default": {
#                     "description": "Default display state for course_navigation. If 'enabled', will show in course sidebar. If 'disabled', will be hidden.",
#                     "example": "disabled",
#                     "type": "string"
#                   },
#                   "accept_media_types": {
#                     "description": "Comma-separated list of media types that the tool can accept. Only valid for file_item.",
#                     "example": "image/*,video/*",
#                     "type": "string"
#                   },
#                   "use_tray": {
#                     "description": "If true, the tool will be launched in the tray. Only used by the editor_button placement.",
#                     "example": true,
#                     "type": "boolean"
#                   },
#                   "placements": {
#                     "description": "List of placements configured by the tool",
#                     "type": "array",
#                     "items": {
#                       "$ref": "Lti::Placement"
#                     }
#                   }
#                 }
#               }
#             }
#           }
#         }
#       }
#     }
#
# @model Lti::ToolConfiguration
#     {
#       "id": "Lti::ToolConfiguration",
#       "description": "A Registration's Canvas-specific tool configuration.",
#       "properties": {
#         "title": {
#           "description": "The display name of the tool",
#           "example": "My Tool",
#           "type": "string"
#         },
#         "description": {
#           "description": "The description of the tool",
#           "example": "My Tool is built by me, for me.",
#           "type": "string"
#         },
#         "custom_fields": {
#           "description": "A key-value listing of all custom fields the tool has requested",
#           "example": { "context_title": "$Context.title", "special_tool_thing": "foo1234" },
#           "type": "object"
#         },
#         "target_link_uri": {
#           "description": "The default launch URL for the tool. Overridable by placements.",
#           "example": "https://mytool.com/launch",
#           "type": "string"
#         },
#         "domain": {
#           "description": "The tool's main domain. Highly recommended for deep linking, used to match links to the tool.",
#           "example": "mytool.com",
#           "type": "string"
#         },
#         "tool_id": {
#           "description": "Tool-provided identifier, can be anything",
#           "example": "MyTool",
#           "type": "string"
#         },
#         "privacy_level": {
#           "description": "Canvas-defined privacy level for the tool",
#           "example": "public",
#           "type": "string",
#           "enum":
#           [
#             "public",
#             "anonymous",
#             "name_only",
#             "email_only"
#           ]
#         },
#         "oidc_initiation_url": {
#           "description": "1.3 specific. URL used for initial login request",
#           "example": "https://mytool.com/1_3/login",
#           "type": "string"
#         },
#         "oidc_initiation_urls": {
#           "description": "1.3 specific. Region-specific login URLs for data protection compliance",
#           "example": { "eu-west-1": "https://dub.mytool.com/1_3/login" },
#           "type": "object"
#         },
#         "public_jwk": {
#           "description": "1.3 specific. The tool's public JWK in JSON format. Discouraged in favor of a url hosting a JWK set.",
#           "example": { "e": "AQAB", "etc": "etc" },
#           "type": "object"
#         },
#         "public_jwk_url": {
#           "description": "1.3 specific. The tool-hosted URL containing its public JWK keyset. Canvas may cache JWKs up to 5 minutes.",
#           "example": "https://mytool.com/1_3/jwks",
#           "type": "string"
#         },
#         "scopes": {
#           "description": "1.3 specific. List of LTI scopes requested by the tool",
#           "example": ["https://purl.imsglobal.org/spec/lti-ags/scope/lineitem"],
#           "type": "array",
#           "items": { "type": "string" }
#         },
#         "redirect_uris": {
#           "description": "1.3 specific. List of possible launch URLs for after the Canvas authorize redirect step",
#           "example": ["https://mytool.com/launch", "https://mytool.com/1_3/launch"],
#           "type": "array",
#           "items": { "type": "string" }
#         },
#         "launch_settings": {
#           "description": "Default launch settings for all placements",
#           "example": { "message_type": "LtiResourceLinkRequest" },
#           "$ref": "Lti::LaunchSettings"
#         },
#         "placements": {
#           "description": "List of placements configured by the tool",
#           "example": [{ "type": "Lti::Placement" }],
#           "type": "array",
#           "items": { "$ref": "Lti::Placement" }
#         }
#       }
#     }
#
# @model Lti::LaunchSettings
#     {
#       "id": "Lti::LaunchSettings",
#       "description": "Default launch settings for all placements",
#       "properties": {
#         "message_type": {
#           "description": "Default message type for all placements",
#           "example": "LtiResourceLinkRequest",
#           "type": "string",
#           "enum":
#           [
#             "LtiResourceLinkRequest",
#             "LtiDeepLinkingRequest"
#           ]
#         },
#         "text": {
#           "description": "The text of the link to the tool (if applicable).",
#           "example": "Hello World",
#           "type": "string"
#         },
#         "labels": {
#           "description": "Canvas-specific i18n for placement text. See the Navigation Placement docs.",
#           "example": { "en": "Hello World", "es": "Hola Mundo" },
#           "type": "object"
#         },
#         "custom_fields": {
#           "description": "Placement-specific custom fields to send in the launch. Merged with tool-level custom fields.",
#           "example": { "special_placement_thing": "foo1234" },
#           "type": "object"
#         },
#         "selection_height": {
#           "description": "Default iframe height. Not valid for all placements. Overrides tool-level launch_height.",
#           "example": 800,
#           "type": "number"
#         },
#         "selection_width": {
#           "description": "Default iframe width. Not valid for all placements. Overrides tool-level launch_width.",
#           "example": 1000,
#           "type": "number"
#         },
#         "launch_height": {
#           "description": "Default iframe height. Not valid for all placements. Overrides tool-level launch_height.",
#           "example": 800,
#           "type": "number"
#         },
#         "launch_width": {
#           "description": "Default iframe width. Not valid for all placements. Overrides tool-level launch_width.",
#           "example": 1000,
#           "type": "number"
#         },
#         "icon_url": {
#           "description": "Default icon URL. Not valid for all placements. Overrides tool-level icon_url.",
#           "example": "https://mytool.com/icon.png",
#           "type": "string"
#         },
#         "canvas_icon_class": {
#           "description": "The HTML class name of an InstUI Icon. Used instead of an icon_url in select placements.",
#           "example": "icon-lti",
#           "type": "string"
#         },
#         "required_permissions": {
#           "description": "Comma-separated list of Canvas permission short names required for a user to launch from this placement.",
#           "example": "manage_course_content_edit,manage_course_content_read",
#           "type": "string"
#         },
#         "windowTarget": {
#           "description": "When set to '_blank', opens placement in a new tab.",
#           "example": "_blank",
#           "type": "string"
#         },
#         "display_type": {
#           "description": "The Canvas layout to use when launching the tool. See the Navigation Placement docs.",
#           "example": "full_width_in_context",
#           "type": "string",
#           "enum": [
#             "default",
#             "full_width",
#             "full_width_in_context",
#             "full_width_with_nav",
#             "in_nav_context",
#             "borderless"
#           ]
#         },
#         "url": {
#           "description": "The 1.1 launch URL for this placement. Overrides tool-level url.",
#           "example": "https://mytool.com/launch?placement=course_navigation",
#           "type": "string"
#         },
#         "target_link_uri": {
#           "description": "The 1.3 launch URL for this placement. Overrides tool-level target_link_uri.",
#           "example": "https://mytool.com/launch?placement=course_navigation",
#           "type": "string"
#         },
#         "visibility": {
#           "description": "Specifies types of users that can see this placement. Only valid for some placements like course_navigation.",
#           "example": "admins",
#           "type": "string"
#         },
#         "prefer_sis_email": {
#           "description": "1.1 specific. If true, the tool will send the SIS email in the lis_person_contact_email_primary launch property",
#           "example": false,
#           "type": "boolean"
#         },
#         "oauth_compliant": {
#           "description": "1.1 specific. If true, query parameters from the launch URL will not be copied to the POST body.",
#           "example": true,
#           "type": "boolean"
#         },
#         "icon_svg_path_64": {
#           "description": "An SVG to use instead of an icon_url. Only valid for global_navigation.",
#           "example": "M100,37L70.1,10.5v176H37...",
#           "type": "string"
#         },
#         "default": {
#           "description": "Default display state for course_navigation. If 'enabled', will show in course sidebar. If 'disabled', will be hidden.",
#           "example": "disabled",
#           "type": "string"
#         },
#         "accept_media_types": {
#           "description": "Comma-separated list of media types that the tool can accept. Only valid for file_item.",
#           "example": "image/*,video/*",
#           "type": "string"
#         },
#         "use_tray": {
#           "description": "If true, the tool will be launched in the tray. Only used by the editor_button placement.",
#           "example": true,
#           "type": "boolean"
#         }
#       }
#     }
#
# @model Lti::Placement
#     {
#       "id": "Lti::Placement",
#       "description": "The tool's configuration for a specific placement",
#       "properties": {
#         "placement": {
#           "description": "The name of the placement.",
#           "example": "course_navigation",
#           "type": "string",
#           "enum":
#           [
#             "account_navigation",
#             "analytics_hub",
#             "assignment_edit",
#             "assignment_group_menu",
#             "assignment_index_menu",
#             "assignment_menu",
#             "assignment_selection",
#             "assignment_view",
#             "collaboration",
#             "conference_selection",
#             "course_assignments_menu",
#             "course_home_sub_navigation",
#             "course_navigation",
#             "course_settings_sub_navigation",
#             "discussion_topic_index_menu",
#             "discussion_topic_menu",
#             "file_index_menu",
#             "file_menu",
#             "global_navigation",
#             "homework_submission",
#             "link_selection",
#             "migration_selection",
#             "module_group_menu",
#             "module_index_menu",
#             "module_index_menu_modal",
#             "module_menu_modal",
#             "module_menu",
#             "post_grades",
#             "quiz_index_menu",
#             "quiz_menu",
#             "resource_selection",
#             "similarity_detection",
#             "student_context_card",
#             "submission_type_selection",
#             "tool_configuration",
#             "top_navigation",
#             "user_navigation",
#             "wiki_index_menu",
#             "wiki_page_menu",
#             "editor_button"
#           ]
#         },
#         "enabled": {
#           "description": "If true, the tool will show in this placement. If false, it will not.",
#           "example": true,
#           "type": "boolean"
#         },
#         "message_type": {
#           "description": "Default message type for all placements",
#           "example": "LtiResourceLinkRequest",
#           "type": "string",
#           "enum":
#           [
#             "LtiResourceLinkRequest",
#             "LtiDeepLinkingRequest"
#           ]
#         },
#         "text": {
#           "description": "The text of the link to the tool (if applicable).",
#           "example": "Hello World",
#           "type": "string"
#         },
#         "labels": {
#           "description": "Canvas-specific i18n for placement text. See the Navigation Placement docs.",
#           "example": { "en": "Hello World", "es": "Hola Mundo" },
#           "type": "object"
#         },
#         "custom_fields": {
#           "description": "Placement-specific custom fields to send in the launch. Merged with tool-level custom fields.",
#           "example": { "special_placement_thing": "foo1234" },
#           "type": "object"
#         },
#         "selection_height": {
#           "description": "Default iframe height. Not valid for all placements. Overrides tool-level launch_height.",
#           "example": 800,
#           "type": "number"
#         },
#         "selection_width": {
#           "description": "Default iframe width. Not valid for all placements. Overrides tool-level launch_width.",
#           "example": 1000,
#           "type": "number"
#         },
#         "launch_height": {
#           "description": "Default iframe height. Not valid for all placements. Overrides tool-level launch_height.",
#           "example": 800,
#           "type": "number"
#         },
#         "launch_width": {
#           "description": "Default iframe width. Not valid for all placements. Overrides tool-level launch_width.",
#           "example": 1000,
#           "type": "number"
#         },
#         "icon_url": {
#           "description": "Default icon URL. Not valid for all placements. Overrides tool-level icon_url.",
#           "example": "https://mytool.com/icon.png",
#           "type": "string"
#         },
#         "canvas_icon_class": {
#           "description": "The HTML class name of an InstUI Icon. Used instead of an icon_url in select placements.",
#           "example": "icon-lti",
#           "type": "string"
#         },
#         "required_permissions": {
#           "description": "Comma-separated list of Canvas permission short names required for a user to launch from this placement.",
#           "example": "manage_course_content_edit,manage_course_content_read",
#           "type": "string"
#         },
#         "windowTarget": {
#           "description": "When set to '_blank', opens placement in a new tab.",
#           "example": "_blank",
#           "type": "string"
#         },
#         "display_type": {
#           "description": "The Canvas layout to use when launching the tool. See the Navigation Placement docs.",
#           "example": "full_width_in_context",
#           "type": "string",
#           "enum": [
#             "default",
#             "full_width",
#             "full_width_in_context",
#             "full_width_with_nav",
#             "in_nav_context",
#             "borderless"
#           ]
#         },
#         "url": {
#           "description": "The 1.1 launch URL for this placement. Overrides tool-level url.",
#           "example": "https://mytool.com/launch?placement=course_navigation",
#           "type": "string"
#         },
#         "target_link_uri": {
#           "description": "The 1.3 launch URL for this placement. Overrides tool-level target_link_uri.",
#           "example": "https://mytool.com/launch?placement=course_navigation",
#           "type": "string"
#         },
#         "visibility": {
#           "description": "Specifies types of users that can see this placement. Only valid for some placements like course_navigation.",
#           "example": "admins",
#           "type": "string",
#           "enum": [
#             "admins",
#             "members",
#             "public"
#           ]
#         },
#         "prefer_sis_email": {
#           "description": "1.1 specific. If true, the tool will send the SIS email in the lis_person_contact_email_primary launch property",
#           "example": false,
#           "type": "boolean"
#         },
#         "oauth_compliant": {
#           "description": "(Only applies to 1.1) If true, Canvas will not copy launch URL query parameters to the POST body.",
#           "example": true,
#           "type": "boolean"
#         },
#         "icon_svg_path_64": {
#           "description": "An SVG to use instead of an icon_url. Only valid for global_navigation.",
#           "example": "M100,37L70.1,10.5v176H37...",
#           "type": "string"
#         },
#         "default": {
#           "description": "Default display state for course_navigation. If 'enabled', will show in course sidebar. If 'disabled', will be hidden.",
#           "example": "disabled",
#           "type": "string"
#         },
#         "accept_media_types": {
#           "description": "Comma-separated list of media types that the tool can accept. Only valid for file_item.",
#           "example": "image/*,video/*",
#           "type": "string"
#         },
#         "use_tray": {
#           "description": "If true, the tool will be launched in the tray. Only used by the editor_button placement.",
#           "example": true,
#           "type": "boolean"
#         }
#       }
#     }
#
# @model Lti::Overlay
#     {
#       "id": "Lti::Overlay",
#       "description": "Changes made by a Canvas admin to a tool's configuration.",
#       "properties": {
#         "title": {
#           "description": "The display name of the tool",
#           "example": "My Tool",
#           "type": "string"
#         },
#         "description": {
#           "description": "The description of the tool",
#           "example": "My Tool is built by me, for me.",
#           "type": "string"
#         },
#         "custom_fields": {
#           "description": "A key-value listing of all custom fields the tool has requested",
#           "example": { "context_title": "$Context.title", "special_tool_thing": "foo1234" },
#           "type": "object"
#         },
#         "target_link_uri": {
#           "description": "The default launch URL for the tool. Overridable by placements.",
#           "example": "https://mytool.com/launch",
#           "type": "string"
#         },
#         "domain": {
#           "description": "The tool's main domain. Highly recommended for deep linking, used to match links to the tool.",
#           "example": "mytool.com",
#           "type": "string"
#         },
#         "privacy_level": {
#           "description": "Canvas-defined privacy level for the tool",
#           "example": "public",
#           "type": "string",
#           "enum":
#           [
#             "public",
#             "anonymous",
#             "name_only",
#             "email_only"
#           ]
#         },
#         "oidc_initiation_url": {
#           "description": "1.3 specific. URL used for initial login request",
#           "example": "https://mytool.com/1_3/login",
#           "type": "string"
#         },
#         "disabled_scopes": {
#           "description": "1.3 specific. List of LTI scopes that the tool has requested but an admin has disabled",
#           "example": ["https://purl.imsglobal.org/spec/lti-ags/scope/lineitem"],
#           "type": "array",
#           "items": { "type": "string" }
#         },
#         "disabled_placements": {
#           "description": "List of placements that the tool has requested but an admin has disabled",
#           "example": ["course_navigation"],
#           "type": "array",
#           "items": { "type": "string" }
#         },
#         "placements": {
#           "description": "Placement-specific settings changed by an admin",
#           "example": { "course_navigation": { "$ref": "Lti::Placement" } },
#           "type": "object",
#           "items": { "$ref": "Lti::PlacementOverlay" }
#         }
#       }
#     }
#
# @model Lti::PlacementOverlay
#     {
#       "id": "Lti::PlacementOverlay",
#       "description": "Changes made by a Canvas admin to a tool's configuration for a specific placement.",
#       "properties": {
#         "text": {
#           "description": "The text of the link to the tool (if applicable).",
#           "example": "Hello World",
#           "type": "string"
#         },
#         "target_link_uri": {
#           "description": "The default launch URL for the tool. Overridable by placements.",
#           "example": "https://mytool.com/launch",
#           "type": "string"
#         },
#         "message_type": {
#           "description": "Default message type for all placements",
#           "example": "LtiResourceLinkRequest",
#           "type": "string",
#           "enum":
#           [
#             "LtiResourceLinkRequest",
#             "LtiDeepLinkingRequest"
#           ]
#         },
#         "launch_height": {
#           "description": "Default iframe height. Not valid for all placements. Overrides tool-level launch_height.",
#           "example": 800,
#           "type": "number"
#         },
#         "launch_width": {
#           "description": "Default iframe width. Not valid for all placements. Overrides tool-level launch_width.",
#           "example": 1000,
#           "type": "number"
#         },
#         "icon_url": {
#           "description": "Default icon URL. Not valid for all placements. Overrides tool-level icon_url.",
#           "example": "https://mytool.com/icon.png",
#           "type": "string"
#         },
#         "default": {
#           "description": "Default display state for course_navigation. If 'enabled', will show in course sidebar. If 'disabled', will be hidden.",
#           "example": "disabled",
#           "type": "string"
#         }
#       }
#     }
#
# @model ListLtiRegistrationsResponse
#     {
#       "id": "ListLtiRegistrationsResponse",
#       "description": "The response for the List LTI Registrations API endpoint",
#       "properties": {
#         "total": {
#           "description": "The total number of LTI registrations across all pages",
#           "example": 1,
#           "type": "integer"
#         },
#         "data": {
#           "description": "The paginated list of LTI::Registrations",
#           "example": [{ "$ref": "Lti::Registration" }],
#           "type": "array",
#           "items": { "$ref": "Lti::Registration" }
#         }
#       }
#     }
#
class Lti::RegistrationsController < ApplicationController
  before_action :require_account_context_instrumented
  before_action :require_feature_flag
  before_action :require_lti_registrations_next_feature_flag, only: %i[reset]
  before_action :require_manage_lti_registrations
  before_action :validate_workflow_state, only: %i[bind create update]
  before_action :validate_list_params, only: :list
  before_action :validate_registration_params, only: %i[create update]
  before_action :restrict_dynamic_registration_updates, only: %i[update]
  before_action :require_registration_params, only: :create

  include Api::V1::Lti::Registration

  def index
    set_active_tab "apps"

    inject_lti_usage_env

    # allows override of DR url hard-coded into Discover page
    # todo: remove once Discover page retrieves and uses correct DR url
    temp_dr_url = Setting.get("lti_discover_page_dyn_reg_url", "")
    if temp_dr_url.present?
      js_env({
               dynamicRegistrationUrl: temp_dr_url
             })
    end

    render :index
  end

  # @API List LTI Registrations in an account
  # Returns all LTI registrations in the specified account.
  # Includes registrations created in this account, those set to 'allow' from a
  # parent root account (like Site Admin) and 'on' for this account,
  # and those enabled 'on' at the parent root account level.
  #
  # @argument per_page [integer] The number of registrations to return per page. Defaults to 15.
  #
  # @argument page [integer] The page number to return. Defaults to 1.
  #
  # @argument sort [String]
  #   The field to sort by. Choices are: name, nickname, lti_version, installed,
  #   installed_by, updated_by, updated, and on. Defaults to installed.
  #
  # @argument dir [String, "asc"|"desc"]
  #   The order to sort the given column by. Defaults to desc.
  #
  # @argument include[] [String]
  #   Array of additional data to include. Always includes [account_binding].
  #
  #   "account_binding":: the registration's binding to the given account
  #   "configuration":: the registration's Canvas-style tool configuration, without any overlays applied.
  #   "overlaid_configuration":: the registration's Canvas-style tool configuration, with all overlays applied.
  #   "overlay":: the registration's admin-defined configuration overlay
  #
  # @returns ListLtiRegistrationsResponse
  #
  # @example_request
  #
  #   This would return the specified LTI registration
  #   curl -X GET 'https://<canvas>/api/v1/accounts/<account_id>/registrations' \
  #        -H "Authorization: Bearer <token>"
  def list
    includes = [:account_binding] + (Array(params[:include]).map(&:to_sym) - [:overlay_versions])
    list_service_params = {
      account: @account,
      search_terms: params[:query]&.downcase&.split,
      sort_field: params[:sort]&.to_sym || :installed,
      sort_direction: params[:dir]&.to_sym || :desc,
      preload_overlays: includes.include?(:overlay)
    }

    registrations, preloads = Lti::ListRegistrationService
                              .call(**list_service_params)
                              .values_at(:registrations, :preloaded_associations)

    per_page = Api.per_page_for(self, default: 15)
    paginated_registrations, _metadata = Api.jsonapi_paginate(registrations, self, url_for, { per_page: })
    render json: {
      total: registrations.size,
      data: lti_registrations_json(paginated_registrations, @current_user, session, @context, includes:, preloads:)
    }
  rescue => e
    report_error(e)
    raise e
  end

  # @internal
  # @API Validate LtiConfiguration
  # Validates the provided LTI 1.3 JSON config against the LtiConfiguration schema,
  # and returns any errors found. Also transforms the JSON from LtiConfiguration
  # to InternalLtiConfiguration format before returning.
  # JSON config can be provided via url that points to an endpoint hosted by a tool,
  # or directly in the request body.
  # This is a utility endpoint for the LTI registration UI. Fetching tool config server-side
  # prevents CORS issues for the tool.
  #
  # @argument lti_configuration [Optional, JSON] The LTI 1.3 JSON config to validate.
  # @argument url [Optional, String] The URL to fetch the LTI 1.3 JSON config from.
  #
  # @returns { configuration: Lti::ToolConfiguration } | { errors: [String] }
  #
  # @example_request
  #
  #   This would return the JSON in InternalLtiConfiguration format
  #   curl -X POST 'https://<canvas>/api/v1/accounts/<account_id>/lti_registrations/configuration/validate' \
  #        -d '{"lti_configuration": <LTI JSON config>}' \
  #        -H "Content-Type: application/json" \
  #        -H "Authorization: Bearer <token>"
  def validate_lti_configuration
    unless params[:lti_configuration].present? || params[:url].present?
      return render_configuration_errors(["one of lti_configuration or url is required"])
    end
    if params[:lti_configuration].present? && params[:url].present?
      return render_configuration_errors(["only one of lti_configuration or url is allowed"])
    end

    if params[:lti_configuration].present?
      config = params.require(:lti_configuration).to_unsafe_h
    else
      begin
        result = CanvasHttp.get(params.require(:url))

        unless result.is_a?(Net::HTTPSuccess)
          return render_configuration_errors(["invalid configuration url"])
        end

        config = JSON.parse(result.body)
      rescue CanvasHttp::Error,
             CanvasHttp::RelativeUriError,
             CanvasHttp::InsecureUriError,
             Timeout::Error,
             SocketError,
             SystemCallError,
             OpenSSL::SSL::SSLError
        return render_configuration_errors(["invalid configuration url"])
      rescue JSON::ParserError
        return render_configuration_errors(["url does not return JSON"])
      end
    end

    errors = Schemas::LtiConfiguration.validation_errors(config, allow_nil: true)
    if errors.present?
      return render_configuration_errors(errors)
    end

    configuration = Schemas::InternalLtiConfiguration.from_lti_configuration(config)

    # The internal configuration conversion method doesn't include redirect_uris,
    # as doing so might cause the actual redirect_uris on existing tool configurations
    # to be overwritten. We need to include them here so that the UI can display
    # them properly.
    configuration[:redirect_uris] ||= [configuration[:target_link_uri]]
    configuration[:redirect_uris] = Array(configuration[:redirect_uris])

    render json: { configuration: }
  end

  # @API Show an LTI Registration
  # Return details about the specified LTI registration, including the
  # configuration and account binding.
  #
  # @argument include[] [String]
  #   Array of additional data to include. Always includes [account_binding configuration].
  #
  #   "account_binding":: the registration's binding to the given account
  #   "configuration":: the registration's Canvas-style tool configuration, without any overlays applied.
  #   "overlaid_configuration":: the registration's Canvas-style tool configuration, with all overlays applied.
  #   "overlaid_legacy_configuration":: the registration's legacy-style configuration, with all overlays applied.
  #   "overlay":: the registration's admin-defined configuration overlay
  #   "overlay_versions":: the registration's overlay's edit history
  #
  # @returns Lti::Registration
  #
  # @example_request
  #
  #   This would return the specified LTI registration
  #   curl -X GET 'https://<canvas>/api/v1/accounts/<account_id>/lti_registrations/<registration_id>' \
  #        -H "Authorization: Bearer <token>"
  def show
    GuardRail.activate(:secondary) do
      registration = Lti::Registration.active.find(params[:id])
      includes = [:account_binding, :configuration] + Array(params[:include]).map(&:to_sym)
      account_binding = registration.account_binding_for(@context)
      overlay = registration.overlay_for(@context) if includes.include?(:overlay)
      render json: lti_registration_json(registration,
                                         @current_user,
                                         session,
                                         @context,
                                         includes:,
                                         account_binding:,
                                         overlay:)
    end
  rescue => e
    report_error(e)
    raise e
  end

  # @API Create an LTI Registration
  # Create a new LTI Registration, as well as an associated Tool Configuration, Developer Key, and Registration Account
  # binding.
  # To install/create using Dynamic Registration, please use the
  # <a href="/doc/api/registration.html">Dynamic Registration API.</a>
  #
  # @argument name [String] The name of the tool. If one isn't provided, it will be inferred from the configuration's title.
  # @argument admin_nickname [String] A friendly nickname set by admins to override the tool name
  # @argument vendor [String] The vendor of the tool
  # @argument description [String] A description of the tool. Cannot exceed 2048 bytes.
  # @argument configuration [Required, Lti::ToolConfiguration | Lti::LegacyConfiguration] The LTI 1.3 configuration for the tool
  # @argument overlay [Lti::Overlay] The overlay configuration for the tool. Overrides values in the base configuration.
  # @argument unified_tool_id [String] The unique identifier for the tool, used for analytics. If not provided, one will be generated.
  # @argument workflow_state [String, "on" | "off" | "allow"]
  #   The desired state for this registration/account binding. "allow" is only valid for Site Admin registrations.
  #   Defaults to "off".
  #
  # @example_request
  #
  #   This would create a new LTI Registration, as well as an associated Developer Key
  #   and LTI Tool Configuration.
  #
  #   curl -X POST 'https://<canvas>/api/v1/accounts/<account_id>/lti_registrations' \
  #       -H "Authorization: Bearer <token>" \
  #       -H "Content-Type: application/json" \
  #       -d '{
  #             "vendor": "Example",
  #             "name": "An Example Tool",
  #             "admin_nickname": "A Great LTI Tool",
  #             "configuration": {
  #               "title": "Sample Tool",
  #               "description": "A sample LTI tool",
  #               "target_link_uri": "https://example.com/launch",
  #               "oidc_initiation_url": "https://example.com/oidc",
  #               "redirect_uris": ["https://example.com/redirect"],
  #               "scopes": ["https://purl.imsglobal.org/spec/lti-ags/scope/lineitem"],
  #               "placements": [
  #                 {
  #                   "placement": "course_navigation",
  #                   "enabled": true
  #                 }
  #               ],
  #               "launch_settings": {}
  #             }
  #           }'
  #
  # @returns Lti::Registration
  def create
<<<<<<< HEAD
    registration = Lti::Registration.transaction do
      vendor = params[:vendor]
      name = params[:name] || configuration_params[:title]
      admin_nickname = params[:admin_nickname]
      description = params[:description]
      scopes = configuration_params[:scopes]

      registration = Lti::Registration.create!(
        name:,
        admin_nickname:,
        vendor:,
        description:,
        account: @context,
        workflow_state: "active",
        created_by: @current_user,
        updated_by: @current_user
      )

      if overlay_params.present?
        overlay = Lti::Overlay.create!(
          registration:,
          account: @context,
          updated_by: @current_user,
          data: overlay_params
        )
        scopes = overlay.apply_to(configuration_params)[:scopes]
      end
=======
    registration_params = {
      name: configuration_params[:title],
    }.with_indifferent_access.merge(params.permit(:vendor, :name, :admin_nickname, :description))
    create_params = {
      account: @context,
      created_by: @current_user,
      unified_tool_id: params[:unified_tool_id],
      registration_params:,
      configuration_params:,
      overlay_params:,
      binding_params: {
        workflow_state:,
      }
    }
>>>>>>> 005bce2c

    registration = Lti::CreateRegistrationService.call(**create_params)

    render status: :created, json: lti_registration_json(registration,
                                                         @current_user,
                                                         session,
                                                         @context,
                                                         includes: %i[account_binding configuration overlay],
                                                         account_binding: registration.account_binding_for(@context),
                                                         overlay: registration.overlay_for(@context))
  end

  # @API Show an LTI Registration (via the client_id)
  # Returns details about the specified LTI registration, including the
  # configuration and account binding.
  #
  # @returns Lti::Registration
  #
  # @example_request
  #
  #   This would return the specified LTI registration
  #   curl -X GET 'https://<canvas>/api/v1/accounts/<account_id>/lti_registration_by_client_id/<client_id>' \
  #        -H "Authorization: Bearer <token>"
  def show_by_client_id
    GuardRail.activate(:secondary) do
      developer_key = DeveloperKey.find(params[:client_id])
      unless developer_key&.lti_registration.present?
        return render json: { errors: "LTI registration not found" }, status: :not_found
      end

      registration = developer_key.lti_registration

      render json: lti_registration_json(registration,
                                         @current_user,
                                         session,
                                         @context,
                                         includes: [:account_binding, :configuration],
                                         account_binding: registration.account_binding_for(@context))
    end
  rescue => e
    report_error(e)
    raise e
  end

  # @API Update an LTI Registration
  # Update the specified LTI registration with the provided parameters. Note that updating the base tool configuration
  # of a registration that is associated with a Dynamic Registration will return a 422. All other fields can be updated
  # freely.
  #
  # @argument name [String] The name of the tool
  # @argument admin_nickname [String] The admin-configured friendly display name for the registration
  # @argument description [String] A description of the tool. Cannot exceed 2048 bytes.
  # @argument configuration [Lti::ToolConfiguration | Lti::LegacyConfiguration] The LTI 1.3 configuration for the tool. Note that updating the base tool configuration of a registration associated with a Dynamic Registration is not allowed.
  # @argument overlay [Lti::Overlay] The overlay configuration for the tool. Overrides values in the base configuration. Note that updating the overlay of a registration associated with a Dynamic Registration IS allowed.
  # @argument workflow_state [String, "on" | "off" | "allow"]
  #  The desired state for this registration/account binding. "allow" is only valid for Site Admin registrations.
  #
  # @example_request
  #
  #   This would update the specified LTI Registration, as well as its associated Developer Key
  #   and LTI Tool Configuration.
  #
  #   curl -X PUT 'https://<canvas>/api/v1/accounts/<account_id>/lti_registrations/<registration_id>' \
  #       -H "Authorization: Bearer <token>" \
  #       -H "Content-Type: application/json" \
  #       -d '{
  #             "vendor": "Example",
  #             "name": "An Example Tool",
  #             "admin_nickname": "A Great LTI Tool",
  #             "configuration": {
  #               "title": "Sample Tool",
  #               "description": "A sample LTI tool",
  #               "target_link_uri": "https://example.com/launch",
  #               "oidc_initiation_url": "https://example.com/oidc",
  #               "redirect_uris": ["https://example.com/redirect"],
  #               "scopes": ["https://purl.imsglobal.org/spec/lti-ags/scope/lineitem"],
  #               "placements": [
  #                 {
  #                   "placement": "course_navigation",
  #                   "enabled": true
  #                 }
  #               ],
  #               "launch_settings": {}
  #             }
  #           }'
  #
  # @returns Lti::Registration
  def update
    registration_params = params.permit(:admin_nickname, :vendor, :name, :description).to_h

    binding_params = {
      workflow_state: params[:workflow_state],
    }.compact

    update_params = {
      id: params[:id],
      account: @context,
      registration_params:,
      configuration_params:,
      overlay_params:,
      binding_params:,
      updated_by: @current_user
    }

    registration = Lti::UpdateRegistrationService.call(**update_params)

    render json: lti_registration_json(registration,
                                       @current_user,
                                       session,
                                       @context,
                                       includes: %i[account_binding
                                                    configuration
                                                    overlay
                                                    overlay_versions],
                                       account_binding: registration.account_binding_for(@context),
                                       overlay: registration.overlay_for(@context))
  rescue => e
    report_error(e)
    raise e
  end

  # @API Reset an LTI Registration to Defaults
  # Reset the specified LTI registration to its default settings in this context. This removes all customizations
  # that were present in the overlay associated with this context.
  #
  # @returns Lti::Registration
  #
  # @example_request
  #
  #   This would reset the specified LTI registration to its default settings
  #   curl -X PUT 'https://<canvas>/api/v1/accounts/<account_id>/lti_registrations/<registration_id>/reset' \
  #        -H "Authorization: Bearer <token>"
  def reset
    registration.overlay_for(@context)&.update!(data: {}, updated_by: @current_user)

    render json: lti_registration_json(registration,
                                       @current_user,
                                       session,
                                       @context,
                                       includes: %i[overlaid_configuration overlay overlay_versions],
                                       overlay: registration.overlay_for(@context))
  rescue => e
    report_error(e)
    raise e
  end

  # @API Delete an LTI Registration
  # Remove the specified LTI registration
  #
  # @returns Lti::Registration
  #
  # @example_request
  #
  #   This would delete the specified LTI registration
  #   curl -X DELETE 'https://<canvas>/api/v1/accounts/<account_id>/lti_registrations/<registration_id>' \
  #        -H "Authorization: Bearer <token>"
  def destroy
    unless @context == registration.account
      return render json: { errors: "registration does not belong to account" }, status: :bad_request
    end

    registration.destroy
    render json: lti_registration_json(registration,
                                       @current_user,
                                       session,
                                       @context,
                                       includes: %i[account_binding configuration overlay],
                                       account_binding: registration.account_binding_for(@context),
                                       overlay: registration.overlay_for(@context))
  rescue => e
    report_error(e)
    raise e
  end

  # @API Bind an LTI Registration to an Account
  # Enable or disable the specified LTI registration for the specified account.
  # To enable an inherited registration (eg from Site Admin), pass the registration's global ID.
  #
  # Only allowed for root accounts.
  #
  # <b>Specifics for Site Admin:</b>
  # "on" enables and locks the registration on for all root accounts.
  # "off" disables and hides the registration for all root accounts.
  # "allow" makes the registration visible to all root accounts, but accounts must bind it to use it.
  #
  # <b>Specifics for centrally-managed/federated consortia:</b>
  # Child root accounts may only bind registrations created in the same account.
  # For parent root account, binding also applies to all child root accounts.
  #
  # @argument workflow_state [Required, String, "on"|"off"|"allow"]
  #   The desired state for this registration/account binding. "allow" is only valid for Site Admin registrations.
  #
  # @returns Lti::RegistrationAccountBinding
  #
  # @example_request
  #
  #   This would enable the specified LTI registration for the specified account
  #   curl -X POST 'https://<canvas>/api/v1/accounts/<account_id>/lti_registrations/<registration_id>/bind' \
  #        -H "Authorization: Bearer <token>" \
  #        -H "Content-Type: application/json" \
  #        -d '{"workflow_state": "on"}'
  def bind
    Lti::AccountBindingService.call(
      account: @context,
      registration:,
      workflow_state: params.require(:workflow_state),
      user: @current_user
    ) => {lti_registration_account_binding:}

    render json: lti_registration_account_binding_json(lti_registration_account_binding, @current_user, session, @context)
  end

  private

  def render_configuration_errors(errors)
    render json: { errors: }, status: :unprocessable_entity
  end

  def configuration_params
    return @configuration_params if defined?(@configuration_params)

    @configuration_params = params[:configuration]&.to_unsafe_h

    if @configuration_params&.dig(:extensions).present?
      @configuration_params = Schemas::InternalLtiConfiguration.from_lti_configuration(@configuration_params)
    end

    @configuration_params = @configuration_params&.slice(*Schemas::InternalLtiConfiguration.allowed_base_properties)

    @configuration_params
  end

  def overlay_params
    @overlay_params ||= params[:overlay]&.to_unsafe_h
  end

  def validate_registration_params
    configuration = params[:configuration]
    overlay = params[:overlay]

    configuration = configuration.to_unsafe_h if configuration.is_a?(ActionController::Parameters)
    overlay = overlay.to_unsafe_h if overlay.is_a?(ActionController::Parameters)

    if configuration.present? && !configuration.is_a?(Hash)
      return render_configuration_errors(["configuration must be an object"])
    end

    if overlay.present? && !overlay.is_a?(Hash)
      return render_configuration_errors(["overlay must be an object"])
    end

    configuration_errors = if configuration&.dig(:extensions).present?
                             Schemas::LtiConfiguration.validation_errors(configuration, allow_nil: true)
                           elsif configuration.present?
                             Schemas::InternalLtiConfiguration.validation_errors(configuration, allow_nil: true)
                           end
    overlay_errors = Schemas::Lti::Overlay.validation_errors(overlay, allow_nil: true) if overlay.present?

    configuration_errors ||= []
    overlay_errors ||= []
    errors = configuration_errors + overlay_errors

    render_configuration_errors(errors) if errors.present?
  end

  # At the model level, setting an invalid workflow_state will silently change it to the
  # initial state ("off") without complaining, so enforce this here as part of the API contract.
  def validate_workflow_state
    return if workflow_state.nil? || %w[on off].include?(workflow_state)

    return if workflow_state == "allow" && context.site_admin?

    if workflow_state == "allow" && !context.site_admin?
      render_error(:invalid_workflow_state, "only site admin registrations can have a state of 'allow'")
    else
      render_error(:invalid_workflow_state, "workflow_state must be one of 'on', 'off', or 'allow'")
    end
  end

  def validate_list_params
    # Calling to_i on a non-number returns 0. This does mean we'll accept something like 10.5, though
    render_error("invalid_page", "page param should be an integer") unless params[:page].nil? || params[:page].to_i > 0
    render_error("invalid_dir", "dir param should be asc, desc, or empty") unless ["asc", "desc", nil].include?(params[:dir])

    valid_sort_fields = %w[name nickname lti_version installed installed_by updated_by updated on]
    render_error("invalid_sort", "#{params[:sort]} is not a valid field for sorting") unless [*valid_sort_fields, nil].include?(params[:sort])
  end

  def workflow_state
    params[:workflow_state]
  end

  def require_registration_params
    params.require(:configuration)
  end

  def restrict_dynamic_registration_updates
    return if configuration_params.blank?
    return if registration.ims_registration.blank?

    render_error(:tool_configuration_required, "Only manual configurations can be updated. Please create a new registration if you need to update the base tool configuration of a Dynamic Registration.")
  end

  def render_error(code, message, status: :unprocessable_entity)
    render json: { errors: [{ code:, message: }] }, status:
  end

  def registration
    @registration ||= Lti::Registration.active.find(params[:id])
  end

  def require_account_context_instrumented
    require_account_context
  rescue ActiveRecord::RecordNotFound => e
    report_error(e)
    raise e
  end

  def require_feature_flag
    unless @context.root_account.feature_enabled?(:lti_registrations_page)
      respond_to do |format|
        format.html { render "shared/errors/404_message", status: :not_found }
        format.json { render_error(:not_found, "The specified resource does not exist.", status: :not_found) }
      end
    end
  end

  def require_lti_registrations_next_feature_flag
    unless @context.root_account.feature_enabled?(:lti_registrations_next)
      respond_to do |format|
        format.html { render "shared/errors/404_message", status: :not_found }
        format.json { render_error(:not_found, "The specified resource does not exist.", status: :not_found) }
      end
    end
  end

  def require_manage_lti_registrations
    require_context_with_permission(@context, :manage_lti_registrations)
  end

  def report_error(exception, code = nil)
    code ||= response_code_for_rescue(exception) if exception
    InstStatsd::Statsd.distributed_increment("canvas.lti_registrations_controller.request_error", tags: { action: action_name, code: })
  end

  def filter_registrations_by_search_query(registrations, search_terms)
    # all search terms must appear, but each can be in either the name,
    # admin_nickname, or vendor name. Remove the search terms from the list
    # as they are found -- keep the registration as a matching result if the
    # list is empty at the end.
    registrations.select do |registration|
      terms_to_find = search_terms.dup
      terms_to_find.delete_if do |term|
        attributes = %i[name admin_nickname vendor]
        attributes.any? do |attribute|
          registration[attribute]&.downcase&.include?(term)
        end
      end

      terms_to_find.empty?
    end
  end

  def inject_lti_usage_env
    js_env({
             LTI_USAGE: {
               env: Canvas.environment,
               region: Canvas.region,
               canvasBaseUrl: request.base_url,
               firstName: @current_user.short_name,
               locale: @current_user.browser_locale,
               rootAccountId: @account.root_account.id,
               rootAccountUuid: @account.root_account.uuid,
               isPremiumAccount: @account.root_account.feature_enabled?(:lti_usage_premium)
             },
           })

    remote_env({
                 ltiUsage: DynamicSettings.find("lti")["canvas_apps_lti_usage_url", failsafe: nil]
               })
  end
end<|MERGE_RESOLUTION|>--- conflicted
+++ resolved
@@ -1142,35 +1142,6 @@
   #
   # @returns Lti::Registration
   def create
-<<<<<<< HEAD
-    registration = Lti::Registration.transaction do
-      vendor = params[:vendor]
-      name = params[:name] || configuration_params[:title]
-      admin_nickname = params[:admin_nickname]
-      description = params[:description]
-      scopes = configuration_params[:scopes]
-
-      registration = Lti::Registration.create!(
-        name:,
-        admin_nickname:,
-        vendor:,
-        description:,
-        account: @context,
-        workflow_state: "active",
-        created_by: @current_user,
-        updated_by: @current_user
-      )
-
-      if overlay_params.present?
-        overlay = Lti::Overlay.create!(
-          registration:,
-          account: @context,
-          updated_by: @current_user,
-          data: overlay_params
-        )
-        scopes = overlay.apply_to(configuration_params)[:scopes]
-      end
-=======
     registration_params = {
       name: configuration_params[:title],
     }.with_indifferent_access.merge(params.permit(:vendor, :name, :admin_nickname, :description))
@@ -1185,7 +1156,6 @@
         workflow_state:,
       }
     }
->>>>>>> 005bce2c
 
     registration = Lti::CreateRegistrationService.call(**create_params)
 
