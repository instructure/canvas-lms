# frozen_string_literal: true

#
# Copyright (C) 2024 - present Instructure, Inc.
#
# This file is part of Canvas.
#
# Canvas is free software: you can redistribute it and/or modify it under
# the terms of the GNU Affero General Public License as published by the Free
# Software Foundation, version 3 of the License.
#
# Canvas is distributed in the hope that it will be useful, but WITHOUT ANY
# WARRANTY; without even the implied warranty of MERCHANTABILITY or FITNESS FOR
# A PARTICULAR PURPOSE. See the GNU Affero General Public License for more
# details.
#
# You should have received a copy of the GNU Affero General Public License along
# with this program. If not, see <http://www.gnu.org/licenses/>.
#

# @API LTI Registrations
# @beta
#
# API for accessing and configuring LTI registrations in a root account.
# LTI Registrations can be any of:
# - 1.3 Dynamic Registration
# - 1.3 manual installation (via JSON, URL, or UI)
# - 1.1 manual installation (via XML, URL, or UI)
#
# The Dynamic Registration process uses a different API endpoint to finalize
# the process and create the registration.  The
# <a href="/doc/api/registration.html">Registration guide</a> has more details on that process.
#
# @model Lti::Registration
#     {
#       "id": "Lti::Registration",
#       "description": "A registration of an LTI tool in Canvas",
#       "properties": {
#         "id": {
#           "description": "the Canvas ID of the Lti::Registration object",
#           "example": 2,
#           "type": "integer"
#         },
#         "name": {
#           "description": "Tool-provided registration name",
#           "example": "My LTI Tool",
#           "type": "string"
#         },
#         "admin_nickname": {
#           "description": "Admin-configured friendly display name",
#           "example": "My LTI Tool (Campus A)",
#           "type": "string"
#         },
#         "icon_url": {
#           "description": "Tool-provided URL to the tool's icon",
#           "example": "https://mytool.com/icon.png",
#           "type": "string"
#         },
#         "vendor": {
#           "description": "Tool-provided name of the tool vendor",
#           "example": "My Tool LLC",
#           "type": "string"
#         },
#         "account_id": {
#           "description": "The Canvas id of the account that owns this registration",
#           "example": 1,
#           "type": "integer"
#         },
#         "internal_service": {
#           "description": "Flag indicating if registration is internally-owned",
#           "example": false,
#           "type": "boolean"
#         },
#         "inherited": {
#           "description": "Flag indicating if registration is owned by this account, or inherited from Site Admin",
#           "example": false,
#           "type": "boolean"
#         },
#         "lti_version": {
#           "description": "LTI version of the registration, either 1.1 or 1.3",
#           "example": "1.3",
#           "type": "string"
#         },
#         "dynamic_registration": {
#           "description": "Flag indicating if registration was created using LTI Dynamic Registration. Only present if lti_version is 1.3",
#           "example": false,
#           "type": "boolean"
#         },
#         "workflow_state": {
#           "description": "The state of the registration",
#           "example": "active",
#           "type": "string",
#           "enum":
#           [
#             "active",
#             "deleted"
#           ]
#         },
#         "created_at": {
#           "description": "Timestamp of the registration's creation",
#           "example": "2024-01-01T00:00:00Z",
#           "type": "string"
#         },
#         "updated_at": {
#           "description": "Timestamp of the registration's last update",
#           "example": "2024-01-01T00:00:00Z",
#           "type": "string"
#         },
#         "created_by": {
#           "description": "The user that created this registration. Not always present. If a string, this registration was created by Instructure.",
#           "example": { "type": "User" },
#           "type": "string|User",
#           "$ref": "User"
#         },
#         "updated_by": {
#           "description": "The user that last updated this registration. Not always present. If a string, this registration was last updated by Instructure.",
#           "example": { "type": "User" },
#           "type": "string|User",
#           "$ref": "User"
#         },
#         "root_account_id": {
#           "description": "The Canvas id of the root account",
#           "example": 1,
#           "type": "integer"
#         },
#         "account_binding": {
#           "description": "The binding for this registration and this account",
#           "example": { "type": "Lti::RegistrationAccountBinding" },
#           "$ref": "Lti::RegistrationAccountBinding"
#         },
#         "configuration": {
#           "description": "The Canvas-style tool configuration for this registration",
#           "example": { "type": "Lti::ToolConfiguration" },
#           "$ref": "Lti::ToolConfiguration"
#         }
#       }
#     }
#
# @model Lti::LegacyConfiguration
#     {
#       "id": "Lti::LegacyConfiguration",
#       "description": "A legacy configuration format for LTI 1.3 tools.",
#       "properties": {
#         "title": {
#           "description": "The display name of the tool",
#           "example": "My Tool",
#           "type": "string"
#         },
#         "description": {
#           "description": "The description of the tool",
#           "example": "My Tool is built by me, for me.",
#           "type": "string"
#         },
#         "custom_fields": {
#           "description": "A key-value listing of all custom fields the tool has requested",
#           "example": { "context_title": "$Context.title", "special_tool_thing": "foo1234" },
#           "type": "object"
#         },
#         "target_link_uri": {
#           "description": "The default launch URL for the tool. Overridable by placements.",
#           "example": "https://mytool.com/launch",
#           "type": "string"
#         },
#         "oidc_initiation_url": {
#           "description": "1.3 specific. URL used for initial login request",
#           "example": "https://mytool.com/1_3/login",
#           "type": "string"
#         },
#         "oidc_initiation_urls": {
#           "description": "1.3 specific. Region-specific login URLs for data protection compliance",
#           "example": { "eu-west-1": "https://dub.mytool.com/1_3/login" },
#           "type": "object"
#         },
#         "public_jwk": {
#           "description": "1.3 specific. The tool's public JWK in JSON format. Discouraged in favor of a url hosting a JWK set.",
#           "example": { "e": "AQAB", "etc": "etc" },
#           "type": "object"
#         },
#         "public_jwk_url": {
#           "description": "1.3 specific. The tool-hosted URL containing its public JWK keyset. Canvas may cache JWKs up to 5 minutes.",
#           "example": "https://mytool.com/1_3/jwks",
#           "type": "string"
#         },
#         "scopes": {
#           "description": "1.3 specific. List of LTI scopes requested by the tool",
#           "example": ["https://purl.imsglobal.org/spec/lti-ags/scope/lineitem"],
#           "type": "array",
#           "items": { "type": "string" }
#         },
#         "extensions": {
#           "description": "Array of extensions for the tool",
#           "type": "array",
#           "items": {
#             "type": "object",
#             "required": ["platform", "settings"],
#             "properties": {
#               "platform": {
#                 "description": "Must be canvas.instructure.com",
#                 "example": "canvas.instructure.com",
#                 "type": "string"
#               },
#               "domain": {
#                 "description": "The domain of the tool",
#                 "example": "legacytool.com",
#                 "type": "string"
#               },
#               "tool_id": {
#                 "description": "Tool-provided identifier, can be anything",
#                 "example": "LegacyTool",
#                 "type": "string"
#               },
#               "privacy_level": {
#                 "description": "Canvas-defined privacy level for the tool",
#                 "example": "public",
#                 "type": "string",
#                 "enum": ["public", "anonymous", "name_only", "email_only"]
#               },
#               "settings": {
#                 "description": "Settings for the tool",
#                 "type": "object",
#                 "required": ["placements"],
#                 "properties": {
#                   "text": {
#                     "description": "The text of the link to the tool (if applicable).",
#                     "example": "Hello World",
#                     "type": "object"
#                   },
#                   "labels": {
#                     "description": "Canvas-specific i18n for placement text. See the Navigation Placement docs.",
#                     "example": { "en": "Hello World", "es": "Hola Mundo" },
#                     "type": "object"
#                   },
#                   "custom_fields": {
#                     "description": "Placement-specific custom fields to send in the launch. Merged with tool-level custom fields.",
#                     "example": { "special_placement_thing": "foo1234" },
#                     "type": "object"
#                   },
#                   "selection_height": {
#                     "description": "Default iframe height. Not valid for all placements. Overrides tool-level launch_height.",
#                     "example": 800,
#                     "type": "number"
#                   },
#                   "selection_width": {
#                     "description": "Default iframe width. Not valid for all placements. Overrides tool-level launch_width.",
#                     "example": 1000,
#                     "type": "number"
#                   },
#                   "launch_height": {
#                     "description": "Default iframe height. Not valid for all placements. Overrides tool-level launch_height.",
#                     "example": 800,
#                     "type": "number"
#                   },
#                   "launch_width": {
#                     "description": "Default iframe width. Not valid for all placements. Overrides tool-level launch_width.",
#                     "example": 1000,
#                     "type": "number"
#                   },
#                   "icon_url": {
#                     "description": "Default icon URL. Not valid for all placements. Overrides tool-level icon_url.",
#                     "example": "https://mytool.com/icon.png",
#                     "type": "string"
#                   },
#                   "canvas_icon_class": {
#                     "description": "The HTML class name of an InstUI Icon. Used instead of an icon_url in select placements.",
#                     "example": "icon-lti",
#                     "type": "string"
#                   },
#                   "required_permissions": {
#                     "description": "Comma-separated list of Canvas permission short names required for a user to launch from this placement.",
#                     "example": "manage_course_content_edit,manage_course_content_read",
#                     "type": "string"
#                   },
#                   "windowTarget": {
#                     "description": "When set to '_blank', opens placement in a new tab.",
#                     "example": "_blank",
#                     "type": "string"
#                   },
#                   "display_type": {
#                     "description": "The Canvas layout to use when launching the tool. See the Navigation Placement docs.",
#                     "example": "full_width_in_context",
#                     "type": "string",
#                     "enum": [
#                       "default",
#                       "full_width",
#                       "full_width_in_context",
#                       "in_nav_context",
#                       "borderless"
#                     ]
#                   },
#                   "url": {
#                     "description": "The 1.1 launch URL for this placement. Overrides tool-level url.",
#                     "example": "https://mytool.com/launch?placement=course_navigation",
#                     "type": "string"
#                   },
#                   "target_link_uri": {
#                     "description": "The 1.3 launch URL for this placement. Overrides tool-level target_link_uri.",
#                     "example": "https://mytool.com/launch?placement=course_navigation",
#                     "type": "string"
#                   },
#                   "visibility": {
#                     "description": "Specifies types of users that can see this placement. Only valid for some placements like course_navigation.",
#                     "example": "admins",
#                     "type": "string"
#                   },
#                   "prefer_sis_email": {
#                     "description": "1.1 specific. If true, the tool will send the SIS email in the lis_person_contact_email_primary launch property",
#                     "example": false,
#                     "type": "boolean"
#                   },
#                   "oauth_compliant": {
#                     "description": "1.1 specific. If true, query parameters from the launch URL will not be copied to the POST body.",
#                     "example": true,
#                     "type": "boolean"
#                   },
#                   "icon_svg_path_64": {
#                     "description": "An SVG to use instead of an icon_url. Only valid for global_navigation.",
#                     "example": "M100,37L70.1,10.5v176H37...",
#                     "type": "string"
#                   },
#                   "default": {
#                     "description": "Default display state for course_navigation. If 'enabled', will show in course sidebar. If 'disabled', will be hidden.",
#                     "example": "disabled",
#                     "type": "string"
#                   },
#                   "accept_media_types": {
#                     "description": "Comma-separated list of media types that the tool can accept. Only valid for file_item.",
#                     "example": "image/*,video/*",
#                     "type": "string"
#                   },
#                   "use_tray": {
#                     "description": "If true, the tool will be launched in the tray. Only used by the editor_button placement.",
#                     "example": true,
#                     "type": "boolean"
#                   },
#                   "placements": {
#                     "description": "List of placements configured by the tool",
#                     "type": "array",
#                     "items": {
#                       "$ref": "Lti::Placement"
#                     }
#                   }
#                 }
#               }
#             }
#           }
#         }
#       }
#     }
#
# @model Lti::ToolConfiguration
#     {
#       "id": "Lti::ToolConfiguration",
#       "description": "A Registration's Canvas-specific tool configuration.",
#       "properties": {
#         "title": {
#           "description": "The display name of the tool",
#           "example": "My Tool",
#           "type": "string"
#         },
#         "description": {
#           "description": "The description of the tool",
#           "example": "My Tool is built by me, for me.",
#           "type": "string"
#         },
#         "custom_fields": {
#           "description": "A key-value listing of all custom fields the tool has requested",
#           "example": { "context_title": "$Context.title", "special_tool_thing": "foo1234" },
#           "type": "object"
#         },
#         "target_link_uri": {
#           "description": "The default launch URL for the tool. Overridable by placements.",
#           "example": "https://mytool.com/launch",
#           "type": "string"
#         },
#         "domain": {
#           "description": "The tool's main domain. Highly recommended for deep linking, used to match links to the tool.",
#           "example": "mytool.com",
#           "type": "string"
#         },
#         "tool_id": {
#           "description": "Tool-provided identifier, can be anything",
#           "example": "MyTool",
#           "type": "string"
#         },
#         "privacy_level": {
#           "description": "Canvas-defined privacy level for the tool",
#           "example": "public",
#           "type": "string",
#           "enum":
#           [
#             "public",
#             "anonymous",
#             "name_only",
#             "email_only"
#           ]
#         },
#         "oidc_initiation_url": {
#           "description": "1.3 specific. URL used for initial login request",
#           "example": "https://mytool.com/1_3/login",
#           "type": "string"
#         },
#         "oidc_initiation_urls": {
#           "description": "1.3 specific. Region-specific login URLs for data protection compliance",
#           "example": { "eu-west-1": "https://dub.mytool.com/1_3/login" },
#           "type": "object"
#         },
#         "public_jwk": {
#           "description": "1.3 specific. The tool's public JWK in JSON format. Discouraged in favor of a url hosting a JWK set.",
#           "example": { "e": "AQAB", "etc": "etc" },
#           "type": "object"
#         },
#         "public_jwk_url": {
#           "description": "1.3 specific. The tool-hosted URL containing its public JWK keyset. Canvas may cache JWKs up to 5 minutes.",
#           "example": "https://mytool.com/1_3/jwks",
#           "type": "string"
#         },
#         "scopes": {
#           "description": "1.3 specific. List of LTI scopes requested by the tool",
#           "example": ["https://purl.imsglobal.org/spec/lti-ags/scope/lineitem"],
#           "type": "array",
#           "items": { "type": "string" }
#         },
#         "redirect_uris": {
#           "description": "1.3 specific. List of possible launch URLs for after the Canvas authorize redirect step",
#           "example": ["https://mytool.com/launch", "https://mytool.com/1_3/launch"],
#           "type": "array",
#           "items": { "type": "string" }
#         },
#         "launch_settings": {
#           "description": "Default launch settings for all placements",
#           "example": { "message_type": "LtiResourceLinkRequest" },
#           "$ref": "Lti::LaunchSettings"
#         },
#         "placements": {
#           "description": "List of placements configured by the tool",
#           "example": [{ "type": "Lti::Placement" }],
#           "type": "array",
#           "items": { "$ref": "Lti::Placement" }
#         }
#       }
#     }
#
# @model Lti::LaunchSettings
#     {
#       "id": "Lti::LaunchSettings",
#       "description": "Default launch settings for all placements",
#       "properties": {
#         "message_type": {
#           "description": "Default message type for all placements",
#           "example": "LtiResourceLinkRequest",
#           "type": "string",
#           "enum":
#           [
#             "LtiResourceLinkRequest",
#             "LtiDeepLinkingRequest"
#           ]
#         },
#         "text": {
#           "description": "The text of the link to the tool (if applicable).",
#           "example": "Hello World",
#           "type": "string"
#         },
#         "labels": {
#           "description": "Canvas-specific i18n for placement text. See the Navigation Placement docs.",
#           "example": { "en": "Hello World", "es": "Hola Mundo" },
#           "type": "object"
#         },
#         "custom_fields": {
#           "description": "Placement-specific custom fields to send in the launch. Merged with tool-level custom fields.",
#           "example": { "special_placement_thing": "foo1234" },
#           "type": "object"
#         },
#         "selection_height": {
#           "description": "Default iframe height. Not valid for all placements. Overrides tool-level launch_height.",
#           "example": 800,
#           "type": "number"
#         },
#         "selection_width": {
#           "description": "Default iframe width. Not valid for all placements. Overrides tool-level launch_width.",
#           "example": 1000,
#           "type": "number"
#         },
#         "launch_height": {
#           "description": "Default iframe height. Not valid for all placements. Overrides tool-level launch_height.",
#           "example": 800,
#           "type": "number"
#         },
#         "launch_width": {
#           "description": "Default iframe width. Not valid for all placements. Overrides tool-level launch_width.",
#           "example": 1000,
#           "type": "number"
#         },
#         "icon_url": {
#           "description": "Default icon URL. Not valid for all placements. Overrides tool-level icon_url.",
#           "example": "https://mytool.com/icon.png",
#           "type": "string"
#         },
#         "canvas_icon_class": {
#           "description": "The HTML class name of an InstUI Icon. Used instead of an icon_url in select placements.",
#           "example": "icon-lti",
#           "type": "string"
#         },
#         "required_permissions": {
#           "description": "Comma-separated list of Canvas permission short names required for a user to launch from this placement.",
#           "example": "manage_course_content_edit,manage_course_content_read",
#           "type": "string"
#         },
#         "windowTarget": {
#           "description": "When set to '_blank', opens placement in a new tab.",
#           "example": "_blank",
#           "type": "string"
#         },
#         "display_type": {
#           "description": "The Canvas layout to use when launching the tool. See the Navigation Placement docs.",
#           "example": "full_width_in_context",
#           "type": "string",
#           "enum": [
#             "default",
#             "full_width",
#             "full_width_in_context",
#             "in_nav_context",
#             "borderless"
#           ]
#         },
#         "url": {
#           "description": "The 1.1 launch URL for this placement. Overrides tool-level url.",
#           "example": "https://mytool.com/launch?placement=course_navigation",
#           "type": "string"
#         },
#         "target_link_uri": {
#           "description": "The 1.3 launch URL for this placement. Overrides tool-level target_link_uri.",
#           "example": "https://mytool.com/launch?placement=course_navigation",
#           "type": "string"
#         },
#         "visibility": {
#           "description": "Specifies types of users that can see this placement. Only valid for some placements like course_navigation.",
#           "example": "admins",
#           "type": "string"
#         },
#         "prefer_sis_email": {
#           "description": "1.1 specific. If true, the tool will send the SIS email in the lis_person_contact_email_primary launch property",
#           "example": false,
#           "type": "boolean"
#         },
#         "oauth_compliant": {
#           "description": "1.1 specific. If true, query parameters from the launch URL will not be copied to the POST body.",
#           "example": true,
#           "type": "boolean"
#         },
#         "icon_svg_path_64": {
#           "description": "An SVG to use instead of an icon_url. Only valid for global_navigation.",
#           "example": "M100,37L70.1,10.5v176H37...",
#           "type": "string"
#         },
#         "default": {
#           "description": "Default display state for course_navigation. If 'enabled', will show in course sidebar. If 'disabled', will be hidden.",
#           "example": "disabled",
#           "type": "string"
#         },
#         "accept_media_types": {
#           "description": "Comma-separated list of media types that the tool can accept. Only valid for file_item.",
#           "example": "image/*,video/*",
#           "type": "string"
#         },
#         "use_tray": {
#           "description": "If true, the tool will be launched in the tray. Only used by the editor_button placement.",
#           "example": true,
#           "type": "boolean"
#         }
#       }
#     }
#
# @model Lti::Placement
#     {
#       "id": "Lti::Placement",
#       "description": "The tool's configuration for a specific placement",
#       "properties": {
#         "placement": {
#           "description": "The name of the placement.",
#           "example": "course_navigation",
#           "type": "string",
#           "enum":
#           [
#             "account_navigation",
#             "analytics_hub",
#             "assignment_edit",
#             "assignment_group_menu",
#             "assignment_index_menu",
#             "assignment_menu",
#             "assignment_selection",
#             "assignment_view",
#             "collaboration",
#             "conference_selection",
#             "course_assignments_menu",
#             "course_home_sub_navigation",
#             "course_navigation",
#             "course_settings_sub_navigation",
#             "discussion_topic_index_menu",
#             "discussion_topic_menu",
#             "file_index_menu",
#             "file_menu",
#             "global_navigation",
#             "homework_submission",
#             "link_selection",
#             "migration_selection",
#             "module_group_menu",
#             "module_index_menu",
#             "module_index_menu_modal",
#             "module_menu_modal",
#             "module_menu",
#             "post_grades",
#             "quiz_index_menu",
#             "quiz_menu",
#             "resource_selection",
#             "similarity_detection",
#             "student_context_card",
#             "submission_type_selection",
#             "tool_configuration",
#             "top_navigation",
#             "user_navigation",
#             "wiki_index_menu",
#             "wiki_page_menu",
#             "editor_button"
#           ]
#         },
#         "enabled": {
#           "description": "If true, the tool will show in this placement. If false, it will not.",
#           "example": true,
#           "type": "boolean"
#         },
#         "message_type": {
#           "description": "Default message type for all placements",
#           "example": "LtiResourceLinkRequest",
#           "type": "string",
#           "enum":
#           [
#             "LtiResourceLinkRequest",
#             "LtiDeepLinkingRequest"
#           ]
#         },
#         "text": {
#           "description": "The text of the link to the tool (if applicable).",
#           "example": "Hello World",
#           "type": "string"
#         },
#         "labels": {
#           "description": "Canvas-specific i18n for placement text. See the Navigation Placement docs.",
#           "example": { "en": "Hello World", "es": "Hola Mundo" },
#           "type": "object"
#         },
#         "custom_fields": {
#           "description": "Placement-specific custom fields to send in the launch. Merged with tool-level custom fields.",
#           "example": { "special_placement_thing": "foo1234" },
#           "type": "object"
#         },
#         "selection_height": {
#           "description": "Default iframe height. Not valid for all placements. Overrides tool-level launch_height.",
#           "example": 800,
#           "type": "number"
#         },
#         "selection_width": {
#           "description": "Default iframe width. Not valid for all placements. Overrides tool-level launch_width.",
#           "example": 1000,
#           "type": "number"
#         },
#         "launch_height": {
#           "description": "Default iframe height. Not valid for all placements. Overrides tool-level launch_height.",
#           "example": 800,
#           "type": "number"
#         },
#         "launch_width": {
#           "description": "Default iframe width. Not valid for all placements. Overrides tool-level launch_width.",
#           "example": 1000,
#           "type": "number"
#         },
#         "icon_url": {
#           "description": "Default icon URL. Not valid for all placements. Overrides tool-level icon_url.",
#           "example": "https://mytool.com/icon.png",
#           "type": "string"
#         },
#         "canvas_icon_class": {
#           "description": "The HTML class name of an InstUI Icon. Used instead of an icon_url in select placements.",
#           "example": "icon-lti",
#           "type": "string"
#         },
#         "required_permissions": {
#           "description": "Comma-separated list of Canvas permission short names required for a user to launch from this placement.",
#           "example": "manage_course_content_edit,manage_course_content_read",
#           "type": "string"
#         },
#         "windowTarget": {
#           "description": "When set to '_blank', opens placement in a new tab.",
#           "example": "_blank",
#           "type": "string"
#         },
#         "display_type": {
#           "description": "The Canvas layout to use when launching the tool. See the Navigation Placement docs.",
#           "example": "full_width_in_context",
#           "type": "string",
#           "enum": [
#             "default",
#             "full_width",
#             "full_width_in_context",
#             "in_nav_context",
#             "borderless"
#           ]
#         },
#         "url": {
#           "description": "The 1.1 launch URL for this placement. Overrides tool-level url.",
#           "example": "https://mytool.com/launch?placement=course_navigation",
#           "type": "string"
#         },
#         "target_link_uri": {
#           "description": "The 1.3 launch URL for this placement. Overrides tool-level target_link_uri.",
#           "example": "https://mytool.com/launch?placement=course_navigation",
#           "type": "string"
#         },
#         "visibility": {
#           "description": "Specifies types of users that can see this placement. Only valid for some placements like course_navigation.",
#           "example": "admins",
#           "type": "string",
#           "enum": [
#             "admins",
#             "members",
#             "public"
#           ]
#         },
#         "prefer_sis_email": {
#           "description": "1.1 specific. If true, the tool will send the SIS email in the lis_person_contact_email_primary launch property",
#           "example": false,
#           "type": "boolean"
#         },
#         "oauth_compliant": {
#           "description": "(Only applies to 1.1) If true, Canvas will not copy launch URL query parameters to the POST body.",
#           "example": true,
#           "type": "boolean"
#         },
#         "icon_svg_path_64": {
#           "description": "An SVG to use instead of an icon_url. Only valid for global_navigation.",
#           "example": "M100,37L70.1,10.5v176H37...",
#           "type": "string"
#         },
#         "default": {
#           "description": "Default display state for course_navigation. If 'enabled', will show in course sidebar. If 'disabled', will be hidden.",
#           "example": "disabled",
#           "type": "string"
#         },
#         "accept_media_types": {
#           "description": "Comma-separated list of media types that the tool can accept. Only valid for file_item.",
#           "example": "image/*,video/*",
#           "type": "string"
#         },
#         "use_tray": {
#           "description": "If true, the tool will be launched in the tray. Only used by the editor_button placement.",
#           "example": true,
#           "type": "boolean"
#         }
#       }
#     }
#
# @model Lti::Overlay
#     {
#       "id": "Lti::Overlay",
#       "description": "Changes made by a Canvas admin to a tool's configuration.",
#       "properties": {
#         "title": {
#           "description": "The display name of the tool",
#           "example": "My Tool",
#           "type": "string"
#         },
#         "description": {
#           "description": "The description of the tool",
#           "example": "My Tool is built by me, for me.",
#           "type": "string"
#         },
#         "custom_fields": {
#           "description": "A key-value listing of all custom fields the tool has requested",
#           "example": { "context_title": "$Context.title", "special_tool_thing": "foo1234" },
#           "type": "object"
#         },
#         "target_link_uri": {
#           "description": "The default launch URL for the tool. Overridable by placements.",
#           "example": "https://mytool.com/launch",
#           "type": "string"
#         },
#         "domain": {
#           "description": "The tool's main domain. Highly recommended for deep linking, used to match links to the tool.",
#           "example": "mytool.com",
#           "type": "string"
#         },
#         "privacy_level": {
#           "description": "Canvas-defined privacy level for the tool",
#           "example": "public",
#           "type": "string",
#           "enum":
#           [
#             "public",
#             "anonymous",
#             "name_only",
#             "email_only"
#           ]
#         },
#         "oidc_initiation_url": {
#           "description": "1.3 specific. URL used for initial login request",
#           "example": "https://mytool.com/1_3/login",
#           "type": "string"
#         },
#         "disabled_scopes": {
#           "description": "1.3 specific. List of LTI scopes that the tool has requested but an admin has disabled",
#           "example": ["https://purl.imsglobal.org/spec/lti-ags/scope/lineitem"],
#           "type": "array",
#           "items": { "type": "string" }
#         },
#         "disabled_placements": {
#           "description": "List of placements that the tool has requested but an admin has disabled",
#           "example": ["course_navigation"],
#           "type": "array",
#           "items": { "type": "string" }
#         },
#         "placements": {
#           "description": "Placement-specific settings changed by an admin",
#           "example": { "course_navigation": { "$ref": "Lti::Placement" } },
#           "type": "object",
#           "items": { "$ref": "Lti::PlacementOverlay" }
#         }
#       }
#     }
#
# @model Lti::PlacementOverlay
#     {
#       "id": "Lti::PlacementOverlay",
#       "description": "Changes made by a Canvas admin to a tool's configuration for a specific placement.",
#       "properties": {
#         "text": {
#           "description": "The text of the link to the tool (if applicable).",
#           "example": "Hello World",
#           "type": "string"
#         },
#         "target_link_uri": {
#           "description": "The default launch URL for the tool. Overridable by placements.",
#           "example": "https://mytool.com/launch",
#           "type": "string"
#         },
#         "message_type": {
#           "description": "Default message type for all placements",
#           "example": "LtiResourceLinkRequest",
#           "type": "string",
#           "enum":
#           [
#             "LtiResourceLinkRequest",
#             "LtiDeepLinkingRequest"
#           ]
#         },
#         "launch_height": {
#           "description": "Default iframe height. Not valid for all placements. Overrides tool-level launch_height.",
#           "example": 800,
#           "type": "number"
#         },
#         "launch_width": {
#           "description": "Default iframe width. Not valid for all placements. Overrides tool-level launch_width.",
#           "example": 1000,
#           "type": "number"
#         },
#         "icon_url": {
#           "description": "Default icon URL. Not valid for all placements. Overrides tool-level icon_url.",
#           "example": "https://mytool.com/icon.png",
#           "type": "string"
#         },
#         "default": {
#           "description": "Default display state for course_navigation. If 'enabled', will show in course sidebar. If 'disabled', will be hidden.",
#           "example": "disabled",
#           "type": "string"
#         }
#       }
#     }
#
# @model ListLtiRegistrationsResponse
#     {
#       "id": "ListLtiRegistrationsResponse",
#       "description": "The response for the List LTI Registrations API endpoint",
#       "properties": {
#         "total": {
#           "description": "The total number of LTI registrations across all pages",
#           "example": 1,
#           "type": "integer"
#         },
#         "data": {
#           "description": "The paginated list of LTI::Registrations",
#           "example": [{ "$ref": "Lti::Registration" }],
#           "type": "array",
#           "items": { "$ref": "Lti::Registration" }
#         }
#       }
#     }
#
class Lti::RegistrationsController < ApplicationController
  before_action :require_account_context_instrumented
  before_action :require_feature_flag
  before_action :require_lti_registrations_next_feature_flag, only: %i[reset]
  before_action :require_manage_lti_registrations
  before_action :validate_workflow_state, only: %i[bind create update]
  before_action :validate_list_params, only: :list
  before_action :validate_registration_params, only: %i[create update]
  before_action :restrict_dynamic_registration_updates, only: %i[update]
  before_action :require_registration_params, only: :create

  include Api::V1::Lti::Registration

  def index
    set_active_tab "apps"
    breadcrumb_path = if @account.feature_enabled?(:lti_registrations_discover_page)
                        account_lti_registrations_path(account_id: @account.id)
                      else
                        account_lti_manage_registrations_path(account_id: @account.id)
                      end
    add_crumb(t("#crumbs.apps", "Apps"), breadcrumb_path)

    inject_lti_usage_env

    # allows override of DR url hard-coded into Discover page
    # todo: remove once Discover page retrieves and uses correct DR url
    temp_dr_url = Setting.get("lti_discover_page_dyn_reg_url", "")
    if temp_dr_url.present?
      js_env({
               dynamicRegistrationUrl: temp_dr_url
             })
    end

    js_env({
             canvasAppsLtiUsageUrl: DynamicSettings.find("lti")["canvas_apps_lti_usage_url"] || nil
           })

    render :index
  end

  # @API List LTI Registrations in an account
  # Returns all LTI registrations in the specified account.
  # Includes registrations created in this account, those set to 'allow' from a
  # parent root account (like Site Admin) and 'on' for this account,
  # and those enabled 'on' at the parent root account level.
  #
  # @argument per_page [integer] The number of registrations to return per page. Defaults to 15.
  #
  # @argument page [integer] The page number to return. Defaults to 1.
  #
  # @argument sort [String]
  #   The field to sort by. Choices are: name, nickname, lti_version, installed,
  #   installed_by, updated_by, updated, and on. Defaults to installed.
  #
  # @argument dir [String, "asc"|"desc"]
  #   The order to sort the given column by. Defaults to desc.
  #
  # @argument include[] [String]
  #   Array of additional data to include. Always includes [account_binding].
  #
  #   "account_binding":: the registration's binding to the given account
  #   "configuration":: the registration's Canvas-style tool configuration, without any overlays applied.
  #   "overlaid_configuration":: the registration's Canvas-style tool configuration, with all overlays applied.
  #   "overlay":: the registration's admin-defined configuration overlay
  #
  # @returns ListLtiRegistrationsResponse
  #
  # @example_request
  #
  #   This would return the specified LTI registration
  #   curl -X GET 'https://<canvas>/api/v1/accounts/<account_id>/registrations' \
  #        -H "Authorization: Bearer <token>"
  def list
    includes = [:account_binding] + (Array(params[:include]).map(&:to_sym) - [:overlay_versions])
    list_service_params = {
      account: @account,
      search_terms: params[:query]&.downcase&.split,
      sort_field: params[:sort]&.to_sym || :installed,
      sort_direction: params[:dir]&.to_sym || :desc,
      preload_overlays: includes.include?(:overlay)
    }

    registrations, preloads = Lti::ListRegistrationService
                              .call(**list_service_params)
                              .values_at(:registrations, :preloaded_associations)

    per_page = Api.per_page_for(self, default: 15)
    paginated_registrations, _metadata = Api.jsonapi_paginate(registrations, self, url_for, { per_page: })
    render json: {
      total: registrations.size,
      data: lti_registrations_json(paginated_registrations, @current_user, session, @context, includes:, preloads:)
    }
  rescue => e
    report_error(e)
    raise e
  end

  # @internal
  # @API Validate LtiConfiguration
  # Validates the provided LTI 1.3 JSON config against the LtiConfiguration schema,
  # and returns any errors found. Also transforms the JSON from LtiConfiguration
  # to InternalLtiConfiguration format before returning.
  # JSON config can be provided via url that points to an endpoint hosted by a tool,
  # or directly in the request body.
  # This is a utility endpoint for the LTI registration UI. Fetching tool config server-side
  # prevents CORS issues for the tool.
  #
  # @argument lti_configuration [Optional, JSON] The LTI 1.3 JSON config to validate.
  # @argument url [Optional, String] The URL to fetch the LTI 1.3 JSON config from.
  #
  # @returns { configuration: Lti::ToolConfiguration } | { errors: [String] }
  #
  # @example_request
  #
  #   This would return the JSON in InternalLtiConfiguration format
  #   curl -X POST 'https://<canvas>/api/v1/accounts/<account_id>/lti_registrations/configuration/validate' \
  #        -d '{"lti_configuration": <LTI JSON config>}' \
  #        -H "Content-Type: application/json" \
  #        -H "Authorization: Bearer <token>"
  def validate_lti_configuration
    unless params[:lti_configuration].present? || params[:url].present?
      return render_configuration_errors(["one of lti_configuration or url is required"])
    end
    if params[:lti_configuration].present? && params[:url].present?
      return render_configuration_errors(["only one of lti_configuration or url is allowed"])
    end

    if params[:lti_configuration].present?
      config = params.require(:lti_configuration).to_unsafe_h
    else
      begin
        result = CanvasHttp.get(params.require(:url))

        unless result.is_a?(Net::HTTPSuccess)
          return render_configuration_errors(["invalid configuration url"])
        end

        config = JSON.parse(result.body)
      rescue CanvasHttp::Error,
             CanvasHttp::RelativeUriError,
             CanvasHttp::InsecureUriError,
             Timeout::Error,
             SocketError,
             SystemCallError,
             OpenSSL::SSL::SSLError
        return render_configuration_errors(["invalid configuration url"])
      rescue JSON::ParserError
        return render_configuration_errors(["url does not return JSON"])
      end
    end

    errors = Schemas::LtiConfiguration.validation_errors(config, allow_nil: true)
    if errors.present?
      return render_configuration_errors(errors)
    end

    configuration = Schemas::InternalLtiConfiguration.from_lti_configuration(config)

    # The internal configuration conversion method doesn't include redirect_uris,
    # as doing so might cause the actual redirect_uris on existing tool configurations
    # to be overwritten. We need to include them here so that the UI can display
    # them properly.
    configuration[:redirect_uris] ||= [configuration[:target_link_uri]]
    configuration[:redirect_uris] = Array(configuration[:redirect_uris])

    render json: { configuration: }
  end

  # @API Show an LTI Registration
  # Return details about the specified LTI registration, including the
  # configuration and account binding.
  #
  # @argument include[] [String]
  #   Array of additional data to include. Always includes [account_binding configuration].
  #
  #   "account_binding":: the registration's binding to the given account
  #   "configuration":: the registration's Canvas-style tool configuration, without any overlays applied.
  #   "overlaid_configuration":: the registration's Canvas-style tool configuration, with all overlays applied.
  #   "overlay":: the registration's admin-defined configuration overlay
  #   "overlay_versions":: the registration's overlay's edit history
  #
  # @returns Lti::Registration
  #
  # @example_request
  #
  #   This would return the specified LTI registration
  #   curl -X GET 'https://<canvas>/api/v1/accounts/<account_id>/lti_registrations/<registration_id>' \
  #        -H "Authorization: Bearer <token>"
  def show
    GuardRail.activate(:secondary) do
      registration = Lti::Registration.active.find(params[:id])
      includes = [:account_binding, :configuration] + Array(params[:include]).map(&:to_sym)
      account_binding = registration.account_binding_for(@context)
      overlay = registration.overlay_for(@context) if includes.include?(:overlay)
      render json: lti_registration_json(registration,
                                         @current_user,
                                         session,
                                         @context,
                                         includes:,
                                         account_binding:,
                                         overlay:)
    end
  rescue => e
    report_error(e)
    raise e
  end

  # @API Create an LTI Registration
  # Create a new LTI Registration, as well as an associated Tool Configuration, Developer Key, and Registration Account
  # binding.
  # To install/create using Dynamic Registration, please use the
  # <a href="/doc/api/registration.html">Dynamic Registration API.</a>
  #
  # @argument name [String] The name of the tool
  # @argument admin_nickname [String] A friendly nickname set by admins to override the tool name
  # @argument vendor [String] The vendor of the tool
  # @argument configuration [Required, Lti::ToolConfiguration | Lti::LegacyConfiguration] The LTI 1.3 configuration for the tool
  # @argument overlay [Lti::Overlay] The overlay configuration for the tool. Overrides values in the base configuration.
  # @argument unified_tool_id [String] The unique identifier for the tool, used for analytics. If not provided, one will be generated.
  # @argument workflow_state [String, "on" | "off" | "allow"]
  #   The desired state for this registration/account binding. "allow" is only valid for Site Admin registrations.
  #   Defaults to "off".
  #
  # @example_request
  #
  #   This would create a new LTI Registration, as well as an associated Developer Key
  #   and LTI Tool Configuration.
  #
  #   curl -X POST 'https://<canvas>/api/v1/accounts/<account_id>/lti_registrations' \
  #       -H "Authorization: Bearer <token>" \
  #       -H "Content-Type: application/json" \
  #       -d '{
  #             "vendor": "Example",
  #             "name": "An Example Tool",
  #             "admin_nickname": "A Great LTI Tool",
  #             "configuration": {
  #               "title": "Sample Tool",
  #               "description": "A sample LTI tool",
  #               "target_link_uri": "https://example.com/launch",
  #               "oidc_initiation_url": "https://example.com/oidc",
  #               "redirect_uris": ["https://example.com/redirect"],
  #               "scopes": ["https://purl.imsglobal.org/spec/lti-ags/scope/lineitem"],
  #               "placements": [
  #                 {
  #                   "placement": "course_navigation",
  #                   "enabled": true
  #                 }
  #               ],
  #               "launch_settings": {}
  #             }
  #           }'
  #
  # @returns Lti::Registration
  def create
    registration = Lti::Registration.transaction do
      vendor = params[:vendor]
      name = params[:name] || configuration_params[:title]
      admin_nickname = params[:admin_nickname]
      scopes = configuration_params[:scopes]

      registration = Lti::Registration.create!(
        name:,
        admin_nickname:,
        vendor:,
        account: @context,
        workflow_state: "active",
        created_by: @current_user,
        updated_by: @current_user
      )

      if overlay_params.present?
        overlay = Lti::Overlay.create!(
          registration:,
          account: @context,
          updated_by: @current_user,
          data: overlay_params
        )
        scopes = overlay.apply_to(configuration_params)[:scopes]
      end

      dk = DeveloperKey.create!(
        account: @context.site_admin? ? nil : @context,
        icon_url: configuration_params.dig(:launch_settings, :icon_url),
        name:,
        public_jwk: configuration_params[:public_jwk],
        public_jwk_url: configuration_params[:public_jwk_url],
        redirect_uris: configuration_params[:redirect_uris] || [configuration_params[:target_link_uri]],
        visible: !@context.site_admin?,
        scopes:,
        lti_registration: registration,
        workflow_state: "active",
        is_lti_key: true
      )

      Lti::ToolConfiguration.create!(
        developer_key: dk,
        lti_registration: registration,
        unified_tool_id: params[:unified_tool_id],
        **configuration_params
      )

      Lti::AccountBindingService.call(account: @context,
                                      registration:,
                                      user: @current_user,
                                      overwrite_created_by: true,
                                      workflow_state: workflow_state || :off)
      registration
    end

    render status: :created, json: lti_registration_json(registration,
                                                         @current_user,
                                                         session,
                                                         @context,
                                                         includes: %i[account_binding configuration overlay],
                                                         account_binding: registration.account_binding_for(@context),
                                                         overlay: registration.overlay_for(@context))
  end

  # @API Show an LTI Registration (via the client_id)
  # Returns details about the specified LTI registration, including the
  # configuration and account binding.
  #
  # @returns Lti::Registration
  #
  # @example_request
  #
  #   This would return the specified LTI registration
  #   curl -X GET 'https://<canvas>/api/v1/accounts/<account_id>/lti_registration_by_client_id/<client_id>' \
  #        -H "Authorization: Bearer <token>"
  def show_by_client_id
    GuardRail.activate(:secondary) do
      developer_key = DeveloperKey.find(params[:client_id])
      unless developer_key&.lti_registration.present?
        return render json: { errors: "LTI registration not found" }, status: :not_found
      end

      registration = developer_key.lti_registration

      render json: lti_registration_json(registration,
                                         @current_user,
                                         session,
                                         @context,
                                         includes: [:account_binding, :configuration],
                                         account_binding: registration.account_binding_for(@context))
    end
  rescue => e
    report_error(e)
    raise e
  end

  # @API Update an LTI Registration
  # Update the specified LTI registration with the provided parameters. Note that updating the base tool configuration
  # of a registration that is associated with a Dynamic Registration will return a 422. All other fields can be updated
  # freely.
  #
  # @argument name [String] The name of the tool
  # @argument admin_nickname [String] The admin-configured friendly display name for the registration
  # @argument configuration [Lti::ToolConfiguration | Lti::LegacyConfiguration] The LTI 1.3 configuration for the tool. Note that updating the base tool configuration of a registration associated with a Dynamic Registration is not allowed.
  # @argument overlay [Lti::Overlay] The overlay configuration for the tool. Overrides values in the base configuration. Note that updating the overlay of a registration associated with a Dynamic Registration IS allowed.
  # @argument workflow_state [String, "on" | "off" | "allow"]
  #  The desired state for this registration/account binding. "allow" is only valid for Site Admin registrations.
  #
  # @example_request
  #
  #   This would update the specified LTI Registration, as well as its associated Developer Key
  #   and LTI Tool Configuration.
  #
  #   curl -X PUT 'https://<canvas>/api/v1/accounts/<account_id>/lti_registrations/<registration_id>' \
  #       -H "Authorization: Bearer <token>" \
  #       -H "Content-Type: application/json" \
  #       -d '{
  #             "vendor": "Example",
  #             "name": "An Example Tool",
  #             "admin_nickname": "A Great LTI Tool",
  #             "configuration": {
  #               "title": "Sample Tool",
  #               "description": "A sample LTI tool",
  #               "target_link_uri": "https://example.com/launch",
  #               "oidc_initiation_url": "https://example.com/oidc",
  #               "redirect_uris": ["https://example.com/redirect"],
  #               "scopes": ["https://purl.imsglobal.org/spec/lti-ags/scope/lineitem"],
  #               "placements": [
  #                 {
  #                   "placement": "course_navigation",
  #                   "enabled": true
  #                 }
  #               ],
  #               "launch_settings": {}
  #             }
  #           }'
  #
  # @returns Lti::Registration
  def update
    Lti::Registration.transaction do
      name = params[:name]
      reg_params = params.permit(:admin_nickname, :vendor, :name).to_h
      registration.update!(reg_params.merge({ updated_by: @current_user })) if reg_params.present?

      updated_overlay = if overlay_params.present?
                          overlay = Lti::Overlay.find_or_initialize_by(registration:, account: @context)
                          overlay.updated_by = @current_user
                          overlay.data = overlay_params
                          overlay.save!
                          overlay
                        end

      scopes = if updated_overlay.present? && configuration_params.present?
                 updated_overlay.apply_to(configuration_params)[:scopes]
               elsif updated_overlay.blank? && configuration_params.present?
                 configuration_params[:scopes]
               elsif updated_overlay.present?
                 # Get the result of applying the overlay to the existing configuration.
                 registration.internal_lti_configuration(include_overlay: true)[:scopes]
               else
                 nil
               end

      if configuration_params.present?
        tool_configuration.update!(**configuration_params) if configuration_params.present?
      elsif overlay_params.present?
        # Ensure that if only the overlay changes we still propagate the changes to all
        # associated external tools
        registration.developer_key.update_external_tools!
      end

      developer_key_update_params = {
        icon_url: configuration_params&.dig(:launch_settings, :icon_url),
        name:,
        public_jwk: configuration_params&.dig(:public_jwk),
        public_jwk_url: configuration_params&.dig(:public_jwk_url),
        redirect_uris: configuration_params&.dig(:redirect_uris),
        scopes:,
      }.compact

      registration.developer_key.update!(developer_key_update_params) if developer_key_update_params.present?

      if workflow_state.present?
        Lti::AccountBindingService
          .call(
            account: @context,
            registration:,
            workflow_state: workflow_state,
            user: @current_user
          )
      end
    end
    render json: lti_registration_json(registration,
                                       @current_user,
                                       session,
                                       @context,
                                       includes: %i[account_binding
                                                    configuration
                                                    overlay
                                                    overlay_versions],
                                       account_binding: registration.account_binding_for(@context),
                                       overlay: registration.overlay_for(@context))
<<<<<<< HEAD
=======
  rescue => e
    report_error(e)
    raise e
  end

  # @API Reset an LTI Registration to Defaults
  # Reset the specified LTI registration to its default settings in this context. This removes all customizations
  # that were present in the overlay associated with this context.
  #
  # @returns Lti::Registration
  #
  # @example_request
  #
  #   This would reset the specified LTI registration to its default settings
  #   curl -X PUT 'https://<canvas>/api/v1/accounts/<account_id>/lti_registrations/<registration_id>/reset' \
  #        -H "Authorization: Bearer <token>"
  def reset
    registration.overlay_for(@context)&.update!(data: {}, updated_by: @current_user)

    render json: lti_registration_json(registration,
                                       @current_user,
                                       session,
                                       @context,
                                       includes: %i[overlaid_configuration overlay overlay_versions],
                                       overlay: registration.overlay_for(@context))
>>>>>>> 21440366
  rescue => e
    report_error(e)
    raise e
  end

  # @API Delete an LTI Registration
  # Remove the specified LTI registration
  #
  # @returns Lti::Registration
  #
  # @example_request
  #
  #   This would delete the specified LTI registration
  #   curl -X DELETE 'https://<canvas>/api/v1/accounts/<account_id>/lti_registrations/<registration_id>' \
  #        -H "Authorization: Bearer <token>"
  def destroy
    unless @context == registration.account
      return render json: { errors: "registration does not belong to account" }, status: :bad_request
    end

    registration.destroy
    render json: lti_registration_json(registration,
                                       @current_user,
                                       session,
                                       @context,
                                       includes: %i[account_binding configuration overlay],
                                       account_binding: registration.account_binding_for(@context),
                                       overlay: registration.overlay_for(@context))
  rescue => e
    report_error(e)
    raise e
  end

  # @API Bind an LTI Registration to an Account
  # Enable or disable the specified LTI registration for the specified account.
  # To enable an inherited registration (eg from Site Admin), pass the registration's global ID.
  #
  # Only allowed for root accounts.
  #
  # <b>Specifics for Site Admin:</b>
  # "on" enables and locks the registration on for all root accounts.
  # "off" disables and hides the registration for all root accounts.
  # "allow" makes the registration visible to all root accounts, but accounts must bind it to use it.
  #
  # <b>Specifics for centrally-managed/federated consortia:</b>
  # Child root accounts may only bind registrations created in the same account.
  # For parent root account, binding also applies to all child root accounts.
  #
  # @argument workflow_state [Required, String, "on"|"off"|"allow"]
  #   The desired state for this registration/account binding. "allow" is only valid for Site Admin registrations.
  #
  # @returns Lti::RegistrationAccountBinding
  #
  # @example_request
  #
  #   This would enable the specified LTI registration for the specified account
  #   curl -X POST 'https://<canvas>/api/v1/accounts/<account_id>/lti_registrations/<registration_id>/bind' \
  #        -H "Authorization: Bearer <token>" \
  #        -H "Content-Type: application/json" \
  #        -d '{"workflow_state": "on"}'
  def bind
    Lti::AccountBindingService.call(
      account: @context,
      registration:,
      workflow_state: params.require(:workflow_state),
      user: @current_user
    ) => {lti_registration_account_binding:}

    render json: lti_registration_account_binding_json(lti_registration_account_binding, @current_user, session, @context)
  end

  private

  def render_configuration_errors(errors)
    render json: { errors: }, status: :unprocessable_entity
  end

  def configuration_params
    return @configuration_params if defined?(@configuration_params)

    @configuration_params = params[:configuration]&.to_unsafe_h

    if @configuration_params&.dig(:extensions).present?
      @configuration_params = Schemas::InternalLtiConfiguration.from_lti_configuration(@configuration_params)
    end

    @configuration_params = @configuration_params&.slice(*Schemas::InternalLtiConfiguration.schema[:properties].keys)

    @configuration_params
  end

  def overlay_params
    @overlay_params ||= params[:overlay]&.to_unsafe_h
  end

  def validate_registration_params
    configuration = params[:configuration]
    overlay = params[:overlay]

    configuration = configuration.to_unsafe_h if configuration.is_a?(ActionController::Parameters)
    overlay = overlay.to_unsafe_h if overlay.is_a?(ActionController::Parameters)

    if configuration.present? && !configuration.is_a?(Hash)
      return render_configuration_errors(["configuration must be an object"])
    end

    if overlay.present? && !overlay.is_a?(Hash)
      return render_configuration_errors(["overlay must be an object"])
    end

    configuration_errors = if configuration&.dig(:extensions).present?
                             Schemas::LtiConfiguration.validation_errors(configuration, allow_nil: true)
                           elsif configuration.present?
                             Schemas::InternalLtiConfiguration.validation_errors(configuration, allow_nil: true)
                           end
    overlay_errors = Schemas::Lti::Overlay.validation_errors(overlay, allow_nil: true) if overlay.present?

    configuration_errors ||= []
    overlay_errors ||= []
    errors = configuration_errors + overlay_errors

    render_configuration_errors(errors) if errors.present?
  end

  # At the model level, setting an invalid workflow_state will silently change it to the
  # initial state ("off") without complaining, so enforce this here as part of the API contract.
  def validate_workflow_state
    return if workflow_state.nil? || %w[on off].include?(workflow_state)

    return if workflow_state == "allow" && context.site_admin?

    if workflow_state == "allow" && !context.site_admin?
      render_error(:invalid_workflow_state, "only site admin registrations can have a state of 'allow'")
    else
      render_error(:invalid_workflow_state, "workflow_state must be one of 'on', 'off', or 'allow'")
    end
  end

  def validate_list_params
    # Calling to_i on a non-number returns 0. This does mean we'll accept something like 10.5, though
    render_error("invalid_page", "page param should be an integer") unless params[:page].nil? || params[:page].to_i > 0
    render_error("invalid_dir", "dir param should be asc, desc, or empty") unless ["asc", "desc", nil].include?(params[:dir])

    valid_sort_fields = %w[name nickname lti_version installed installed_by updated_by updated on]
    render_error("invalid_sort", "#{params[:sort]} is not a valid field for sorting") unless [*valid_sort_fields, nil].include?(params[:sort])
  end

  def workflow_state
    params[:workflow_state]
  end

  def require_registration_params
    params.require(:configuration)
  end

  def restrict_dynamic_registration_updates
    return if configuration_params.blank?
    return if registration.ims_registration.blank?

    render_error(:tool_configuration_required, "Only manual configurations can be updated. Please create a new registration if you need to update the base tool configuration of a Dynamic Registration.")
  end

  def render_error(code, message, status: :unprocessable_entity)
    render json: { errors: [{ code:, message: }] }, status:
  end

  def registration
    @registration ||= Lti::Registration.active
                                       .eager_load(:ims_registration, :manual_configuration, :developer_key)
                                       .find(params[:id])
  end

  def overlay
    @overlay ||= registration.overlay_for(@context)
  end

  def tool_configuration
    @tool_configuration ||= registration.manual_configuration
  end

  def require_account_context_instrumented
    require_account_context
  rescue ActiveRecord::RecordNotFound => e
    report_error(e)
    raise e
  end

  def require_feature_flag
    unless @context.root_account.feature_enabled?(:lti_registrations_page)
      respond_to do |format|
        format.html { render "shared/errors/404_message", status: :not_found }
        format.json { render_error(:not_found, "The specified resource does not exist.", status: :not_found) }
      end
    end
  end

  def require_lti_registrations_next_feature_flag
    unless @context.root_account.feature_enabled?(:lti_registrations_next)
      respond_to do |format|
        format.html { render "shared/errors/404_message", status: :not_found }
        format.json { render_error(:not_found, "The specified resource does not exist.", status: :not_found) }
      end
    end
  end

  def require_manage_lti_registrations
    require_context_with_permission(@context, :manage_lti_registrations)
  end

  def report_error(exception, code = nil)
    code ||= response_code_for_rescue(exception) if exception
    InstStatsd::Statsd.increment("canvas.lti_registrations_controller.request_error", tags: { action: action_name, code: })
<<<<<<< HEAD
=======
  end

  def filter_registrations_by_search_query(registrations, search_terms)
    # all search terms must appear, but each can be in either the name,
    # admin_nickname, or vendor name. Remove the search terms from the list
    # as they are found -- keep the registration as a matching result if the
    # list is empty at the end.
    registrations.select do |registration|
      terms_to_find = search_terms.dup
      terms_to_find.delete_if do |term|
        attributes = %i[name admin_nickname vendor]
        attributes.any? do |attribute|
          registration[attribute]&.downcase&.include?(term)
        end
      end

      terms_to_find.empty?
    end
>>>>>>> 21440366
  end

  def inject_lti_usage_env
    js_env({
             LTI_USAGE: {
               env: Canvas.environment,
               region: Canvas.region,
               canvasBaseUrl: request.base_url,
               firstName: @current_user.short_name,
               locale: @current_user.browser_locale,
               rootAccountId: @domain_root_account.id,
               rootAccountUuid: @domain_root_account.uuid,
             },
           })

    remote_env({
                 ltiUsage: DynamicSettings.find("lti")["canvas_apps_lti_usage_url"] || nil
               })
  end
end<|MERGE_RESOLUTION|>--- conflicted
+++ resolved
@@ -926,10 +926,6 @@
              })
     end
 
-    js_env({
-             canvasAppsLtiUsageUrl: DynamicSettings.find("lti")["canvas_apps_lti_usage_url"] || nil
-           })
-
     render :index
   end
 
@@ -1349,8 +1345,6 @@
                                                     overlay_versions],
                                        account_binding: registration.account_binding_for(@context),
                                        overlay: registration.overlay_for(@context))
-<<<<<<< HEAD
-=======
   rescue => e
     report_error(e)
     raise e
@@ -1376,7 +1370,6 @@
                                        @context,
                                        includes: %i[overlaid_configuration overlay overlay_versions],
                                        overlay: registration.overlay_for(@context))
->>>>>>> 21440366
   rescue => e
     report_error(e)
     raise e
@@ -1589,8 +1582,6 @@
   def report_error(exception, code = nil)
     code ||= response_code_for_rescue(exception) if exception
     InstStatsd::Statsd.increment("canvas.lti_registrations_controller.request_error", tags: { action: action_name, code: })
-<<<<<<< HEAD
-=======
   end
 
   def filter_registrations_by_search_query(registrations, search_terms)
@@ -1609,7 +1600,6 @@
 
       terms_to_find.empty?
     end
->>>>>>> 21440366
   end
 
   def inject_lti_usage_env
