# frozen_string_literal: true

#
# Copyright (C) 2024 - present Instructure, Inc.
#
# This file is part of Canvas.
#
# Canvas is free software: you can redistribute it and/or modify it under
# the terms of the GNU Affero General Public License as published by the Free
# Software Foundation, version 3 of the License.
#
# Canvas is distributed in the hope that it will be useful, but WITHOUT ANY
# WARRANTY; without even the implied warranty of MERCHANTABILITY or FITNESS FOR
# A PARTICULAR PURPOSE. See the GNU Affero General Public License for more
# details.
#
# You should have received a copy of the GNU Affero General Public License along
# with this program. If not, see <http://www.gnu.org/licenses/>.
#

# @API LTI Registrations
# @beta
#
# API for accessing and configuring LTI registrations in a root account.
# LTI Registrations can be any of:
# - 1.3 Dynamic Registration
# - 1.3 manual installation (via JSON, URL, or UI)
# - 1.1 manual installation (via XML, URL, or UI)
#
# The Dynamic Registration process uses a different API endpoint to finalize
# the process and create the registration.  The
# <a href="file.registration.html">Registration guide</a> has more details on that process.
#
# @model Lti::Registration
#     {
#       "id": "Lti::Registration",
#       "description": "A registration of an LTI tool in Canvas",
#       "properties": {
#         "id": {
#           "description": "the Canvas ID of the Lti::Registration object",
#           "example": 2,
#           "type": "integer"
#         },
#         "name": {
#           "description": "Tool-provided registration name",
#           "example": "My LTI Tool",
#           "type": "string"
#         },
#         "admin_nickname": {
#           "description": "Admin-configured friendly display name",
#           "example": "My LTI Tool (Campus A)",
#           "type": "string"
#         },
#         "icon_url": {
#           "description": "Tool-provided URL to the tool's icon",
#           "example": "https://mytool.com/icon.png",
#           "type": "string"
#         },
#         "vendor": {
#           "description": "Tool-provided name of the tool vendor",
#           "example": "My Tool LLC",
#           "type": "string"
#         },
#         "account_id": {
#           "description": "The Canvas id of the account that owns this registration",
#           "example": 1,
#           "type": "integer"
#         },
#         "internal_service": {
#           "description": "Flag indicating if registration is internally-owned",
#           "example": false,
#           "type": "boolean"
#         },
#         "inherited": {
#           "description": "Flag indicating if registration is owned by this account, or inherited from Site Admin",
#           "example": false,
#           "type": "boolean"
#         },
#         "lti_version": {
#           "description": "LTI version of the registration, either 1.1 or 1.3",
#           "example": "1.3",
#           "type": "string"
#         },
#         "dynamic_registration": {
#           "description": "Flag indicating if registration was created using LTI Dynamic Registration. Only present if lti_version is 1.3",
#           "example": false,
#           "type": "boolean"
#         },
#         "workflow_state": {
#           "description": "The state of the registration",
#           "example": "active",
#           "type": "string",
#           "enum":
#           [
#             "active",
#             "deleted"
#           ]
#         },
#         "created_at": {
#           "description": "Timestamp of the registration's creation",
#           "example": "2024-01-01T00:00:00Z",
#           "type": "string"
#         },
#         "updated_at": {
#           "description": "Timestamp of the registration's last update",
#           "example": "2024-01-01T00:00:00Z",
#           "type": "string"
#         },
#         "created_by": {
#           "description": "The user that created this registration. Not always present. If a string, this registration was created by Instructure.",
#           "example": { "type": "User" },
#           "type": "string|User",
#           "$ref": "User"
#         },
#         "updated_by": {
#           "description": "The user that last updated this registration. Not always present. If a string, this registration was last updated by Instructure.",
#           "example": { "type": "User" },
#           "type": "string|User",
#           "$ref": "User"
#         },
#         "root_account_id": {
#           "description": "The Canvas id of the root account",
#           "example": 1,
#           "type": "integer"
#         },
#         "account_binding": {
#           "description": "The binding for this registration and this account",
#           "example": { "type": "Lti::RegistrationAccountBinding" },
#           "$ref": "Lti::RegistrationAccountBinding"
#         },
#         "configuration": {
#           "description": "The Canvas-style tool configuration for this registration",
#           "example": { "type": "Lti::ToolConfiguration" },
#           "$ref": "Lti::ToolConfiguration"
#         }
#       }
#     }
#
# @model Lti::LegacyConfiguration
#     {
#       "id": "Lti::LegacyConfiguration",
#       "description": "A legacy configuration format for LTI 1.3 tools.",
#       "properties": {
#         "title": {
#           "description": "The display name of the tool",
#           "example": "My Tool",
#           "type": "string"
#         },
#         "description": {
#           "description": "The description of the tool",
#           "example": "My Tool is built by me, for me.",
#           "type": "string"
#         },
#         "custom_fields": {
#           "description": "A key-value listing of all custom fields the tool has requested",
#           "example": { "context_title": "$Context.title", "special_tool_thing": "foo1234" },
#           "type": "object"
#         },
#         "target_link_uri": {
#           "description": "The default launch URL for the tool. Overridable by placements.",
#           "example": "https://mytool.com/launch",
#           "type": "string"
#         },
#         "oidc_initiation_url": {
#           "description": "1.3 specific. URL used for initial login request",
#           "example": "https://mytool.com/1_3/login",
#           "type": "string"
#         },
#         "oidc_initiation_urls": {
#           "description": "1.3 specific. Region-specific login URLs for data protection compliance",
#           "example": { "eu-west-1": "https://dub.mytool.com/1_3/login" },
#           "type": "object"
#         },
#         "public_jwk": {
#           "description": "1.3 specific. The tool's public JWK in JSON format. Discouraged in favor of a url hosting a JWK set.",
#           "example": { "e": "AQAB", "etc": "etc" },
#           "type": "object"
#         },
#         "public_jwk_url": {
#           "description": "1.3 specific. The tool-hosted URL containing its public JWK keyset. Canvas may cache JWKs up to 5 minutes.",
#           "example": "https://mytool.com/1_3/jwks",
#           "type": "string"
#         },
#         "scopes": {
#           "description": "1.3 specific. List of LTI scopes requested by the tool",
#           "example": ["https://purl.imsglobal.org/spec/lti-ags/scope/lineitem"],
#           "type": "array",
#           "items": { "type": "string" }
#         },
#         "extensions": {
#           "description": "Array of extensions for the tool",
#           "type": "array",
#           "items": {
#             "type": "object",
#             "required": ["platform", "settings"],
#             "properties": {
#               "platform": {
#                 "description": "Must be canvas.instructure.com",
#                 "example": "canvas.instructure.com",
#                 "type": "string"
#               },
#               "domain": {
#                 "description": "The domain of the tool",
#                 "example": "legacytool.com",
#                 "type": "string"
#               },
#               "tool_id": {
#                 "description": "Tool-provided identifier, can be anything",
#                 "example": "LegacyTool",
#                 "type": "string"
#               },
#               "privacy_level": {
#                 "description": "Canvas-defined privacy level for the tool",
#                 "example": "public",
#                 "type": "string",
#                 "enum": ["public", "anonymous", "name_only", "email_only"]
#               },
#               "settings": {
#                 "description": "Settings for the tool",
#                 "type": "object",
#                 "required": ["placements"],
#                 "properties": {
#                   "text": {
#                     "description": "The text of the link to the tool (if applicable).",
#                     "example": "Hello World",
#                     "type": "object"
#                   },
#                   "labels": {
#                     "description": "Canvas-specific i18n for placement text. See the Navigation Placement docs.",
#                     "example": { "en": "Hello World", "es": "Hola Mundo" },
#                     "type": "object"
#                   },
#                   "custom_fields": {
#                     "description": "Placement-specific custom fields to send in the launch. Merged with tool-level custom fields.",
#                     "example": { "special_placement_thing": "foo1234" },
#                     "type": "object"
#                   },
#                   "selection_height": {
#                     "description": "Default iframe height. Not valid for all placements. Overrides tool-level launch_height.",
#                     "example": 800,
#                     "type": "number"
#                   },
#                   "selection_width": {
#                     "description": "Default iframe width. Not valid for all placements. Overrides tool-level launch_width.",
#                     "example": 1000,
#                     "type": "number"
#                   },
#                   "launch_height": {
#                     "description": "Default iframe height. Not valid for all placements. Overrides tool-level launch_height.",
#                     "example": 800,
#                     "type": "number"
#                   },
#                   "launch_width": {
#                     "description": "Default iframe width. Not valid for all placements. Overrides tool-level launch_width.",
#                     "example": 1000,
#                     "type": "number"
#                   },
#                   "icon_url": {
#                     "description": "Default icon URL. Not valid for all placements. Overrides tool-level icon_url.",
#                     "example": "https://mytool.com/icon.png",
#                     "type": "string"
#                   },
#                   "canvas_icon_class": {
#                     "description": "The HTML class name of an InstUI Icon. Used instead of an icon_url in select placements.",
#                     "example": "icon-lti",
#                     "type": "string"
#                   },
#                   "required_permissions": {
#                     "description": "Comma-separated list of Canvas permission short names required for a user to launch from this placement.",
#                     "example": "manage_course_content_edit,manage_course_content_read",
#                     "type": "string"
#                   },
#                   "windowTarget": {
#                     "description": "When set to '_blank', opens placement in a new tab.",
#                     "example": "_blank",
#                     "type": "string"
#                   },
#                   "display_type": {
#                     "description": "The Canvas layout to use when launching the tool. See the Navigation Placement docs.",
#                     "example": "full_width_in_context",
#                     "type": "string",
#                     "enum": [
#                       "default",
#                       "full_width",
#                       "full_width_in_context",
#                       "full_width_with_nav",
#                       "in_nav_context",
#                       "borderless"
#                     ]
#                   },
#                   "url": {
#                     "description": "The 1.1 launch URL for this placement. Overrides tool-level url.",
#                     "example": "https://mytool.com/launch?placement=course_navigation",
#                     "type": "string"
#                   },
#                   "target_link_uri": {
#                     "description": "The 1.3 launch URL for this placement. Overrides tool-level target_link_uri.",
#                     "example": "https://mytool.com/launch?placement=course_navigation",
#                     "type": "string"
#                   },
#                   "visibility": {
#                     "description": "Specifies types of users that can see this placement. Only valid for some placements like course_navigation.",
#                     "example": "admins",
#                     "type": "string"
#                   },
#                   "prefer_sis_email": {
#                     "description": "1.1 specific. If true, the tool will send the SIS email in the lis_person_contact_email_primary launch property",
#                     "example": false,
#                     "type": "boolean"
#                   },
#                   "oauth_compliant": {
#                     "description": "1.1 specific. If true, query parameters from the launch URL will not be copied to the POST body.",
#                     "example": true,
#                     "type": "boolean"
#                   },
#                   "icon_svg_path_64": {
#                     "description": "An SVG to use instead of an icon_url. Only valid for global_navigation.",
#                     "example": "M100,37L70.1,10.5v176H37...",
#                     "type": "string"
#                   },
#                   "default": {
#                     "description": "Default display state for course_navigation. If 'enabled', will show in course sidebar. If 'disabled', will be hidden.",
#                     "example": "disabled",
#                     "type": "string"
#                   },
#                   "accept_media_types": {
#                     "description": "Comma-separated list of media types that the tool can accept. Only valid for file_item.",
#                     "example": "image/*,video/*",
#                     "type": "string"
#                   },
#                   "use_tray": {
#                     "description": "If true, the tool will be launched in the tray. Only used by the editor_button placement.",
#                     "example": true,
#                     "type": "boolean"
#                   },
#                   "placements": {
#                     "description": "List of placements configured by the tool",
#                     "type": "array",
#                     "items": {
#                       "$ref": "Lti::Placement"
#                     }
#                   }
#                 }
#               }
#             }
#           }
#         }
#       }
#     }
#
# @model Lti::ToolConfiguration
#     {
#       "id": "Lti::ToolConfiguration",
#       "description": "A Registration's Canvas-specific tool configuration.",
#       "properties": {
#         "title": {
#           "description": "The display name of the tool",
#           "example": "My Tool",
#           "type": "string"
#         },
#         "description": {
#           "description": "The description of the tool",
#           "example": "My Tool is built by me, for me.",
#           "type": "string"
#         },
#         "custom_fields": {
#           "description": "A key-value listing of all custom fields the tool has requested",
#           "example": { "context_title": "$Context.title", "special_tool_thing": "foo1234" },
#           "type": "object"
#         },
#         "target_link_uri": {
#           "description": "The default launch URL for the tool. Overridable by placements.",
#           "example": "https://mytool.com/launch",
#           "type": "string"
#         },
#         "domain": {
#           "description": "The tool's main domain. Highly recommended for deep linking, used to match links to the tool.",
#           "example": "mytool.com",
#           "type": "string"
#         },
#         "tool_id": {
#           "description": "Tool-provided identifier, can be anything",
#           "example": "MyTool",
#           "type": "string"
#         },
#         "privacy_level": {
#           "description": "Canvas-defined privacy level for the tool",
#           "example": "public",
#           "type": "string",
#           "enum":
#           [
#             "public",
#             "anonymous",
#             "name_only",
#             "email_only"
#           ]
#         },
#         "oidc_initiation_url": {
#           "description": "1.3 specific. URL used for initial login request",
#           "example": "https://mytool.com/1_3/login",
#           "type": "string"
#         },
#         "oidc_initiation_urls": {
#           "description": "1.3 specific. Region-specific login URLs for data protection compliance",
#           "example": { "eu-west-1": "https://dub.mytool.com/1_3/login" },
#           "type": "object"
#         },
#         "public_jwk": {
#           "description": "1.3 specific. The tool's public JWK in JSON format. Discouraged in favor of a url hosting a JWK set.",
#           "example": { "e": "AQAB", "etc": "etc" },
#           "type": "object"
#         },
#         "public_jwk_url": {
#           "description": "1.3 specific. The tool-hosted URL containing its public JWK keyset. Canvas may cache JWKs up to 5 minutes.",
#           "example": "https://mytool.com/1_3/jwks",
#           "type": "string"
#         },
#         "scopes": {
#           "description": "1.3 specific. List of LTI scopes requested by the tool",
#           "example": ["https://purl.imsglobal.org/spec/lti-ags/scope/lineitem"],
#           "type": "array",
#           "items": { "type": "string" }
#         },
#         "redirect_uris": {
#           "description": "1.3 specific. List of possible launch URLs for after the Canvas authorize redirect step",
#           "example": ["https://mytool.com/launch", "https://mytool.com/1_3/launch"],
#           "type": "array",
#           "items": { "type": "string" }
#         },
#         "launch_settings": {
#           "description": "Default launch settings for all placements",
#           "example": { "message_type": "LtiResourceLinkRequest" },
#           "$ref": "Lti::LaunchSettings"
#         },
#         "placements": {
#           "description": "List of placements configured by the tool",
#           "example": [{ "type": "Lti::Placement" }],
#           "type": "array",
#           "items": { "$ref": "Lti::Placement" }
#         }
#       }
#     }
#
# @model Lti::LaunchSettings
#     {
#       "id": "Lti::LaunchSettings",
#       "description": "Default launch settings for all placements",
#       "properties": {
#         "message_type": {
#           "description": "Default message type for all placements",
#           "example": "LtiResourceLinkRequest",
#           "type": "string",
#           "enum":
#           [
#             "LtiResourceLinkRequest",
#             "LtiDeepLinkingRequest"
#           ]
#         },
#         "text": {
#           "description": "The text of the link to the tool (if applicable).",
#           "example": "Hello World",
#           "type": "string"
#         },
#         "labels": {
#           "description": "Canvas-specific i18n for placement text. See the Navigation Placement docs.",
#           "example": { "en": "Hello World", "es": "Hola Mundo" },
#           "type": "object"
#         },
#         "custom_fields": {
#           "description": "Placement-specific custom fields to send in the launch. Merged with tool-level custom fields.",
#           "example": { "special_placement_thing": "foo1234" },
#           "type": "object"
#         },
#         "selection_height": {
#           "description": "Default iframe height. Not valid for all placements. Overrides tool-level launch_height.",
#           "example": 800,
#           "type": "number"
#         },
#         "selection_width": {
#           "description": "Default iframe width. Not valid for all placements. Overrides tool-level launch_width.",
#           "example": 1000,
#           "type": "number"
#         },
#         "launch_height": {
#           "description": "Default iframe height. Not valid for all placements. Overrides tool-level launch_height.",
#           "example": 800,
#           "type": "number"
#         },
#         "launch_width": {
#           "description": "Default iframe width. Not valid for all placements. Overrides tool-level launch_width.",
#           "example": 1000,
#           "type": "number"
#         },
#         "icon_url": {
#           "description": "Default icon URL. Not valid for all placements. Overrides tool-level icon_url.",
#           "example": "https://mytool.com/icon.png",
#           "type": "string"
#         },
#         "canvas_icon_class": {
#           "description": "The HTML class name of an InstUI Icon. Used instead of an icon_url in select placements.",
#           "example": "icon-lti",
#           "type": "string"
#         },
#         "required_permissions": {
#           "description": "Comma-separated list of Canvas permission short names required for a user to launch from this placement.",
#           "example": "manage_course_content_edit,manage_course_content_read",
#           "type": "string"
#         },
#         "windowTarget": {
#           "description": "When set to '_blank', opens placement in a new tab.",
#           "example": "_blank",
#           "type": "string"
#         },
#         "display_type": {
#           "description": "The Canvas layout to use when launching the tool. See the Navigation Placement docs.",
#           "example": "full_width_in_context",
#           "type": "string",
#           "enum": [
#             "default",
#             "full_width",
#             "full_width_in_context",
#             "full_width_with_nav",
#             "in_nav_context",
#             "borderless"
#           ]
#         },
#         "url": {
#           "description": "The 1.1 launch URL for this placement. Overrides tool-level url.",
#           "example": "https://mytool.com/launch?placement=course_navigation",
#           "type": "string"
#         },
#         "target_link_uri": {
#           "description": "The 1.3 launch URL for this placement. Overrides tool-level target_link_uri.",
#           "example": "https://mytool.com/launch?placement=course_navigation",
#           "type": "string"
#         },
#         "visibility": {
#           "description": "Specifies types of users that can see this placement. Only valid for some placements like course_navigation.",
#           "example": "admins",
#           "type": "string"
#         },
#         "prefer_sis_email": {
#           "description": "1.1 specific. If true, the tool will send the SIS email in the lis_person_contact_email_primary launch property",
#           "example": false,
#           "type": "boolean"
#         },
#         "oauth_compliant": {
#           "description": "1.1 specific. If true, query parameters from the launch URL will not be copied to the POST body.",
#           "example": true,
#           "type": "boolean"
#         },
#         "icon_svg_path_64": {
#           "description": "An SVG to use instead of an icon_url. Only valid for global_navigation.",
#           "example": "M100,37L70.1,10.5v176H37...",
#           "type": "string"
#         },
#         "default": {
#           "description": "Default display state for course_navigation. If 'enabled', will show in course sidebar. If 'disabled', will be hidden.",
#           "example": "disabled",
#           "type": "string"
#         },
#         "accept_media_types": {
#           "description": "Comma-separated list of media types that the tool can accept. Only valid for file_item.",
#           "example": "image/*,video/*",
#           "type": "string"
#         },
#         "use_tray": {
#           "description": "If true, the tool will be launched in the tray. Only used by the editor_button placement.",
#           "example": true,
#           "type": "boolean"
#         }
#       }
#     }
#
# @model Lti::Placement
#     {
#       "id": "Lti::Placement",
#       "description": "The tool's configuration for a specific placement",
#       "properties": {
#         "placement": {
#           "description": "The name of the placement.",
#           "example": "course_navigation",
#           "type": "string",
#           "enum":
#           [
#             "account_navigation",
#             "analytics_hub",
#             "assignment_edit",
#             "assignment_group_menu",
#             "assignment_index_menu",
#             "assignment_menu",
#             "assignment_selection",
#             "assignment_view",
#             "collaboration",
#             "conference_selection",
#             "course_assignments_menu",
#             "course_home_sub_navigation",
#             "course_navigation",
#             "course_settings_sub_navigation",
#             "discussion_topic_index_menu",
#             "discussion_topic_menu",
#             "file_index_menu",
#             "file_menu",
#             "global_navigation",
#             "homework_submission",
#             "link_selection",
#             "migration_selection",
#             "module_group_menu",
#             "module_index_menu",
#             "module_index_menu_modal",
#             "module_menu_modal",
#             "module_menu",
#             "post_grades",
#             "quiz_index_menu",
#             "quiz_menu",
#             "resource_selection",
#             "similarity_detection",
#             "student_context_card",
#             "submission_type_selection",
#             "tool_configuration",
#             "top_navigation",
#             "user_navigation",
#             "wiki_index_menu",
#             "wiki_page_menu",
#             "editor_button"
#           ]
#         },
#         "enabled": {
#           "description": "If true, the tool will show in this placement. If false, it will not.",
#           "example": true,
#           "type": "boolean"
#         },
#         "message_type": {
#           "description": "Default message type for all placements",
#           "example": "LtiResourceLinkRequest",
#           "type": "string",
#           "enum":
#           [
#             "LtiResourceLinkRequest",
#             "LtiDeepLinkingRequest"
#           ]
#         },
#         "text": {
#           "description": "The text of the link to the tool (if applicable).",
#           "example": "Hello World",
#           "type": "string"
#         },
#         "labels": {
#           "description": "Canvas-specific i18n for placement text. See the Navigation Placement docs.",
#           "example": { "en": "Hello World", "es": "Hola Mundo" },
#           "type": "object"
#         },
#         "custom_fields": {
#           "description": "Placement-specific custom fields to send in the launch. Merged with tool-level custom fields.",
#           "example": { "special_placement_thing": "foo1234" },
#           "type": "object"
#         },
#         "selection_height": {
#           "description": "Default iframe height. Not valid for all placements. Overrides tool-level launch_height.",
#           "example": 800,
#           "type": "number"
#         },
#         "selection_width": {
#           "description": "Default iframe width. Not valid for all placements. Overrides tool-level launch_width.",
#           "example": 1000,
#           "type": "number"
#         },
#         "launch_height": {
#           "description": "Default iframe height. Not valid for all placements. Overrides tool-level launch_height.",
#           "example": 800,
#           "type": "number"
#         },
#         "launch_width": {
#           "description": "Default iframe width. Not valid for all placements. Overrides tool-level launch_width.",
#           "example": 1000,
#           "type": "number"
#         },
#         "icon_url": {
#           "description": "Default icon URL. Not valid for all placements. Overrides tool-level icon_url.",
#           "example": "https://mytool.com/icon.png",
#           "type": "string"
#         },
#         "canvas_icon_class": {
#           "description": "The HTML class name of an InstUI Icon. Used instead of an icon_url in select placements.",
#           "example": "icon-lti",
#           "type": "string"
#         },
#         "required_permissions": {
#           "description": "Comma-separated list of Canvas permission short names required for a user to launch from this placement.",
#           "example": "manage_course_content_edit,manage_course_content_read",
#           "type": "string"
#         },
#         "windowTarget": {
#           "description": "When set to '_blank', opens placement in a new tab.",
#           "example": "_blank",
#           "type": "string"
#         },
#         "display_type": {
#           "description": "The Canvas layout to use when launching the tool. See the Navigation Placement docs.",
#           "example": "full_width_in_context",
#           "type": "string",
#           "enum": [
#             "default",
#             "full_width",
#             "full_width_in_context",
#             "full_width_with_nav",
#             "in_nav_context",
#             "borderless"
#           ]
#         },
#         "url": {
#           "description": "The 1.1 launch URL for this placement. Overrides tool-level url.",
#           "example": "https://mytool.com/launch?placement=course_navigation",
#           "type": "string"
#         },
#         "target_link_uri": {
#           "description": "The 1.3 launch URL for this placement. Overrides tool-level target_link_uri.",
#           "example": "https://mytool.com/launch?placement=course_navigation",
#           "type": "string"
#         },
#         "visibility": {
#           "description": "Specifies types of users that can see this placement. Only valid for some placements like course_navigation.",
#           "example": "admins",
#           "type": "string",
#           "enum": [
#             "admins",
#             "members",
#             "public"
#           ]
#         },
#         "prefer_sis_email": {
#           "description": "1.1 specific. If true, the tool will send the SIS email in the lis_person_contact_email_primary launch property",
#           "example": false,
#           "type": "boolean"
#         },
#         "oauth_compliant": {
#           "description": "1.1 specific. If true, query parameters from the launch URL will not be copied to the POST body.",
#           "example": true,
#           "type": "boolean"
#         },
#         "icon_svg_path_64": {
#           "description": "An SVG to use instead of an icon_url. Only valid for global_navigation.",
#           "example": "M100,37L70.1,10.5v176H37...",
#           "type": "string"
#         },
#         "default": {
#           "description": "Default display state for course_navigation. If 'enabled', will show in course sidebar. If 'disabled', will be hidden.",
#           "example": "disabled",
#           "type": "string"
#         },
#         "accept_media_types": {
#           "description": "Comma-separated list of media types that the tool can accept. Only valid for file_item.",
#           "example": "image/*,video/*",
#           "type": "string"
#         },
#         "use_tray": {
#           "description": "If true, the tool will be launched in the tray. Only used by the editor_button placement.",
#           "example": true,
#           "type": "boolean"
#         }
#       }
#     }
#
# @model Lti::Overlay
#     {
#       "id": "Lti::Overlay",
#       "description": "Changes made by a Canvas admin to a tool's configuration.",
#       "properties": {
#         "title": {
#           "description": "The display name of the tool",
#           "example": "My Tool",
#           "type": "string"
#         },
#         "description": {
#           "description": "The description of the tool",
#           "example": "My Tool is built by me, for me.",
#           "type": "string"
#         },
#         "custom_fields": {
#           "description": "A key-value listing of all custom fields the tool has requested",
#           "example": { "context_title": "$Context.title", "special_tool_thing": "foo1234" },
#           "type": "object"
#         },
#         "target_link_uri": {
#           "description": "The default launch URL for the tool. Overridable by placements.",
#           "example": "https://mytool.com/launch",
#           "type": "string"
#         },
#         "domain": {
#           "description": "The tool's main domain. Highly recommended for deep linking, used to match links to the tool.",
#           "example": "mytool.com",
#           "type": "string"
#         },
#         "privacy_level": {
#           "description": "Canvas-defined privacy level for the tool",
#           "example": "public",
#           "type": "string",
#           "enum":
#           [
#             "public",
#             "anonymous",
#             "name_only",
#             "email_only"
#           ]
#         },
#         "oidc_initiation_url": {
#           "description": "1.3 specific. URL used for initial login request",
#           "example": "https://mytool.com/1_3/login",
#           "type": "string"
#         },
#         "disabled_scopes": {
#           "description": "1.3 specific. List of LTI scopes that the tool has requested but an admin has disabled",
#           "example": ["https://purl.imsglobal.org/spec/lti-ags/scope/lineitem"],
#           "type": "array",
#           "items": { "type": "string" }
#         },
#         "disabled_placements": {
#           "description": "List of placements that the tool has requested but an admin has disabled",
#           "example": ["course_navigation"],
#           "type": "array",
#           "items": { "type": "string" }
#         },
#         "placements": {
#           "description": "Placement-specific settings changed by an admin",
#           "example": { "course_navigation": { "$ref": "Lti::Placement" } },
#           "type": "object",
#           "items": { "$ref": "Lti::PlacementOverlay" }
#         }
#       }
#     }
#
# @model Lti::OverlayVersion
#     {
#       "id": "Lti::OverlayVersion",
#       "description": "A single version of a tool's configuration overlay",
#       "properties": {
#         "root_account_id": {
#           "description": "The Canvas id of the root account",
#           "example": 1,
#           "type": "integer"
#         },
#         "created_at": {
#           "description": "Timestamp of the version's creation",
#           "example": "2024-01-01T00:00:00Z",
#           "type": "string"
#         },
#         "updated_at": {
#           "description": "Timestamp of the version's last update",
#           "example": "2024-01-01T00:00:00Z",
#           "type": "string"
#         },
#         "caused_by_reset": {
#           "description": "Whether or not this change was caused by a reset of the tool's configuration",
#           "example": false,
#           "type": "boolean"
#         },
#         "created_by": {
#           "description": "The user that created this version. If a string, this registration was created by Instructure.",
#           "example": { "type": "User" },
#           "type": "string|User",
#           "$ref": "User"
#         },
#         "diff": {
#           "description": "A list of changes made in this version compared to the previous version",
#           "example": [["+", "disabled_placements[0]", "top_navigation"]],
#           "type": "array",
#           "items": {
#             "type": "array",
#             "items": {"type": "object"}
#           }
#         },
#         "lti_overlay_id": {
#           "description": "The id of the overlay this version is for",
#           "example": 1,
#           "type": "integer"
#         },
#         "account_id": {
#           "description": "The id of the account this version is for",
#           "example": 1,
#           "type": "integer"
#         }
#       }
#     }
#
# @model Lti::PlacementOverlay
#     {
#       "id": "Lti::PlacementOverlay",
#       "description": "Changes made by a Canvas admin to a tool's configuration for a specific placement.",
#       "properties": {
#         "text": {
#           "description": "The text of the link to the tool (if applicable).",
#           "example": "Hello World",
#           "type": "string"
#         },
#         "target_link_uri": {
#           "description": "The default launch URL for the tool. Overridable by placements.",
#           "example": "https://mytool.com/launch",
#           "type": "string"
#         },
#         "message_type": {
#           "description": "Default message type for all placements",
#           "example": "LtiResourceLinkRequest",
#           "type": "string",
#           "enum":
#           [
#             "LtiResourceLinkRequest",
#             "LtiDeepLinkingRequest"
#           ]
#         },
#         "launch_height": {
#           "description": "Default iframe height. Not valid for all placements. Overrides tool-level launch_height.",
#           "example": 800,
#           "type": "number"
#         },
#         "launch_width": {
#           "description": "Default iframe width. Not valid for all placements. Overrides tool-level launch_width.",
#           "example": 1000,
#           "type": "number"
#         },
#         "icon_url": {
#           "description": "Default icon URL. Not valid for all placements. Overrides tool-level icon_url.",
#           "example": "https://mytool.com/icon.png",
#           "type": "string"
#         },
#         "default": {
#           "description": "Default display state for course_navigation. If 'enabled', will show in course sidebar. If 'disabled', will be hidden.",
#           "example": "disabled",
#           "type": "string"
#         }
#       }
#     }
#
# @model ListLtiRegistrationsResponse
#     {
#       "id": "ListLtiRegistrationsResponse",
#       "description": "The response for the List LTI Registrations API endpoint",
#       "properties": {
#         "total": {
#           "description": "The total number of LTI registrations across all pages",
#           "example": 1,
#           "type": "integer"
#         },
#         "data": {
#           "description": "The paginated list of LTI::Registrations",
#           "example": [{ "$ref": "Lti::Registration" }],
#           "type": "array",
#           "items": { "$ref": "Lti::Registration" }
#         }
#       }
#     }
#
# @model ContextSearchResponse
#     {
#       "id": "ContextSearchResponse",
#       "description": "The response for the Search Accounts and Courses API endpoint",
#       "properties": {
#         "accounts": {
#           "description": "Accounts that match the search query. Limited to 100.",
#           "example": [{ "$ref": "Account" }],
#           "type": "array",
#           "items": {
#             "$ref": "SearchableAccount"
#           }
#         },
#         "courses": {
#           "description": "Courses that match the search query. Limited to 100.",
#           "example": [{ "$ref": "Course" }],
#           "type": "array",
#           "items": {
#             "$ref": "SearchableCourse"
#           }
#         }
#       }
#     }
#
# @model SearchableAccount
#     {
#       "id": "SearchableAccount",
#       "description": "A minimal representation of an Account for Canvas Apps search purposes",
#       "properties": {
#         "id": {
#           "description": "The Canvas DB ID",
#           "example": "1",
#           "type": "string"
#         },
#         "name": {
#           "description": "The account name",
#           "example": "An Account",
#           "type": "string"
#         },
#         "sis_id": {
#           "description": "The SIS ID of the account, if any. Only present if user can read or manage SIS.",
#           "example": "sis-account-1",
#           "type": "string"
#         },
#         "display_path": {
#           "description": "Names of the accounts in this account's hierarchy, excluding the root and this account.",
#           "example": ["Sub Account"],
#           "type": "array",
#           "items": {
#             "type": "string"
#           }
#         }
#       }
#     }
#
# @model SearchableCourse
#     {
#       "id": "SearchableCourse",
#       "description": "A minimal representation of a Course for Canvas Apps search purposes",
#       "properties": {
#         "id": {
#           "description": "The Canvas DB ID",
#           "example": "1",
#           "type": "string"
#         },
#         "name": {
#           "description": "The course name",
#           "example": "A Course",
#           "type": "string"
#         },
#         "sis_id": {
#           "description": "The SIS ID of the course, if any. Only present if user can read or manage SIS.",
#           "example": "sis-course-1",
#           "type": "string"
#         },
#         "display_path": {
#           "description": "Names of the accounts in this course's account hierarchy, excluding the root.",
#           "example": ["Sub Account"],
#           "type": "array",
#           "items": {
#             "type": "string"
#           }
#         },
#         "course_code": {
#           "description": "The course code",
#           "example": "COURSE-101",
#           "type": "string"
#         }
#       }
#     }
#
class Lti::RegistrationsController < ApplicationController
  before_action :require_root_account_instrumented_or_sub_account_and_feature_flag
  before_action :require_feature_flag
  before_action :require_lti_registrations_next_feature_flag, only: %i[reset context_search overlay_history]
  before_action :require_lti_registrations_history_feature_flag, only: [:history]
  before_action :require_manage_lti_registrations
  before_action :require_manage_lti_registrations_in_registrations_account, only: %i[reset update destroy]
  before_action :restrict_sub_account_to_read_only, except: %i[index list show show_by_client_id context_search overlay_history history]
  before_action :validate_workflow_state, only: %i[bind create update]
  before_action :validate_list_params, only: :list
  before_action :validate_registration_params, only: %i[create update]
  before_action :restrict_dynamic_registration_updates, only: %i[update]
  before_action :require_registration_params, only: :create
  before_action :require_in_account_or_site_admin, only: %i[show bind update reset overlay_history history]

  include Api::V1::Lti::Registration
  include Api::V1::Lti::RegistrationHistoryEntry

  def index
    set_active_tab "apps"

    inject_lti_usage_env

    # allows override of DR url hard-coded into Discover page
    # todo: remove once Discover page retrieves and uses correct DR url
    temp_dr_url = Setting.get("lti_discover_page_dyn_reg_url", "")
    if temp_dr_url.present?
      js_env({
               dynamicRegistrationUrl: temp_dr_url
             })
    end

    # Inject feature flags for LTI registrations
    js_env({
             LTI_REGISTRATIONS_HISTORY: @account.root_account.feature_enabled?(:lti_registrations_history),
             ACCOUNT_GLOBAL_ID: @account.global_id
           })
    render :index
  end

  # @API List LTI Registrations in an account
  # Returns all LTI registrations in the specified account.
  # Includes registrations created in this account, those set to 'allow' from a
  # parent root account (like Site Admin) and 'on' for this account,
  # and those enabled 'on' at the parent root account level.
  #
  # @argument per_page [integer] The number of registrations to return per page. Defaults to 15.
  #
  # @argument page [integer] The page number to return. Defaults to 1.
  #
  # @argument sort [String]
  #   The field to sort by. Choices are: name, nickname, lti_version, installed,
  #   installed_by, updated_by, updated, and on. Defaults to installed.
  #
  # @argument dir [String, "asc"|"desc"]
  #   The order to sort the given column by. Defaults to desc.
  #
  # @argument include[] [String]
  #   Array of additional data to include. Always includes [account_binding].
  #
  #   "account_binding":: the registration's binding to the given account
  #   "configuration":: the registration's Canvas-style tool configuration, without any overlays applied.
  #   "overlaid_configuration":: the registration's Canvas-style tool configuration, with all overlays applied.
  #   "overlay":: the registration's admin-defined configuration overlay
  #
  # @returns ListLtiRegistrationsResponse
  #
  # @example_request
  #
  #   This would return the specified LTI registration
  #   curl -X GET 'https://<canvas>/api/v1/accounts/<account_id>/registrations' \
  #        -H "Authorization: Bearer <token>"
  def list
    includes = [:account_binding] + (Array(params[:include]).map(&:to_sym) - [:overlay_versions])
    list_service_params = {
      account: @account,
      search_terms: params[:query]&.downcase&.split,
      sort_field: params[:sort]&.to_sym || :installed,
      sort_direction: params[:dir]&.to_sym || :desc,
      preload_overlays: includes.include?(:overlay)
    }

    registrations, preloads = Lti::ListRegistrationService
                              .call(**list_service_params)
                              .values_at(:registrations, :preloaded_associations)

    per_page = Api.per_page_for(self, default: 15)
    paginated_registrations, _metadata = Api.jsonapi_paginate(registrations, self, url_for, { per_page: })
    render json: {
      total: registrations.size,
      data: lti_registrations_json(paginated_registrations, @current_user, session, @context, includes:, preloads:)
    }
  rescue => e
    report_error(e)
    raise e
  end

  # @internal
  # @API Validate LtiConfiguration
  # Validates the provided LTI 1.3 JSON config against the LtiConfiguration schema,
  # and returns any errors found. Also transforms the JSON from LtiConfiguration
  # to InternalLtiConfiguration format before returning.
  # JSON config can be provided via url that points to an endpoint hosted by a tool,
  # or directly in the request body.
  # This is a utility endpoint for the LTI registration UI. Fetching tool config server-side
  # prevents CORS issues for the tool.
  #
  # @argument lti_configuration [Optional, JSON] The LTI 1.3 JSON config to validate.
  # @argument url [Optional, String] The URL to fetch the LTI 1.3 JSON config from.
  #
  # @returns { configuration: Lti::ToolConfiguration } | { errors: [String] }
  #
  # @example_request
  #
  #   This would return the JSON in InternalLtiConfiguration format
  #   curl -X POST 'https://<canvas>/api/v1/accounts/<account_id>/lti_registrations/configuration/validate' \
  #        -d '{"lti_configuration": <LTI JSON config>}' \
  #        -H "Content-Type: application/json" \
  #        -H "Authorization: Bearer <token>"
  def validate_lti_configuration
    unless params[:lti_configuration].present? || params[:url].present?
      return render_configuration_errors(["one of lti_configuration or url is required"])
    end
    if params[:lti_configuration].present? && params[:url].present?
      return render_configuration_errors(["only one of lti_configuration or url is allowed"])
    end

    if params[:lti_configuration].present?
      config = params.require(:lti_configuration).to_unsafe_h
    else
      begin
        result = InstrumentTLSCiphers.without_tls_metrics do
          CanvasHttp.get(params.require(:url))
        end

        unless result.is_a?(Net::HTTPSuccess)
          return render_configuration_errors(["invalid configuration url"])
        end

        config = JSON.parse(result.body)
      rescue CanvasHttp::Error,
             CanvasHttp::RelativeUriError,
             CanvasHttp::InsecureUriError,
             Timeout::Error,
             SocketError,
             SystemCallError,
             OpenSSL::SSL::SSLError
        return render_configuration_errors(["invalid configuration url"])
      rescue JSON::ParserError
        return render_configuration_errors(["url does not return JSON"])
      end
    end

    errors = Schemas::LtiConfiguration.validation_errors(config, allow_nil: true)
    if errors.present?
      return render_configuration_errors(errors)
    end

    configuration = Schemas::InternalLtiConfiguration.from_lti_configuration(config)

    # The internal configuration conversion method doesn't include redirect_uris,
    # as doing so might cause the actual redirect_uris on existing tool configurations
    # to be overwritten. We need to include them here so that the UI can display
    # them properly.
    configuration[:redirect_uris] ||= [configuration[:target_link_uri]]
    configuration[:redirect_uris] = Array(configuration[:redirect_uris])

    render json: { configuration: }
  end

  # @API Show an LTI Registration
  # Return details about the specified LTI registration, including the
  # configuration and account binding.
  #
  # @argument include[] [String]
  #   Array of additional data to include. Always includes [account_binding configuration].
  #
  #   "account_binding":: the registration's binding to the given account
  #   "configuration":: the registration's Canvas-style tool configuration, without any overlays applied.
  #   "overlaid_configuration":: the registration's Canvas-style tool configuration, with all overlays applied.
  #   "overlaid_legacy_configuration":: the registration's legacy-style configuration, with all overlays applied.
  #   "overlay":: the registration's admin-defined configuration overlay
  #   "overlay_versions":: the registration's overlay's edit history
  #
  # @returns Lti::Registration
  #
  # @example_request
  #
  #   This would return the specified LTI registration
  #   curl -X GET 'https://<canvas>/api/v1/accounts/<account_id>/lti_registrations/<registration_id>' \
  #        -H "Authorization: Bearer <token>"
  def show
    GuardRail.activate(:secondary) do
      registration = Lti::Registration.active.find(params[:id])
      includes = [:account_binding, :configuration] + Array(params[:include]).map(&:to_sym)
      account_binding = registration.account_binding_for(@context)
      overlay = registration.overlay_for(@context) if includes.include?(:overlay)
      render json: lti_registration_json(registration,
                                         @current_user,
                                         session,
                                         @context,
                                         includes:,
                                         account_binding:,
                                         overlay:)
    end
  rescue => e
    report_error(e)
    raise e
  end

  # @API Create an LTI Registration
  # Create a new LTI Registration, as well as an associated Tool Configuration, Developer Key, and Registration Account
  # binding.
  # To install/create using Dynamic Registration, please use the
  # {file:file.registration.html Dynamic Registration API}.
  #
  # @argument name [String] The name of the tool. If one isn't provided, it will be inferred from the configuration's title.
  # @argument admin_nickname [String] A friendly nickname set by admins to override the tool name
  # @argument vendor [String] The vendor of the tool
  # @argument description [String] A description of the tool. Cannot exceed 2048 bytes.
  # @argument configuration [Required, Lti::ToolConfiguration | Lti::LegacyConfiguration] The LTI 1.3 configuration for the tool
  # @argument overlay [Lti::Overlay] The overlay configuration for the tool. Overrides values in the base configuration.
  # @argument unified_tool_id [String] The unique identifier for the tool, used for analytics. If not provided, one will be generated.
  # @argument workflow_state [String, "on" | "off" | "allow"]
  #   The desired state for this registration/account binding. "allow" is only valid for Site Admin registrations.
  #   Defaults to "off".
  #
  # @example_request
  #
  #   This would create a new LTI Registration, as well as an associated Developer Key
  #   and LTI Tool Configuration.
  #
  #   curl -X POST 'https://<canvas>/api/v1/accounts/<account_id>/lti_registrations' \
  #       -H "Authorization: Bearer <token>" \
  #       -H "Content-Type: application/json" \
  #       -d '{
  #             "vendor": "Example",
  #             "name": "An Example Tool",
  #             "admin_nickname": "A Great LTI Tool",
  #             "configuration": {
  #               "title": "Sample Tool",
  #               "description": "A sample LTI tool",
  #               "target_link_uri": "https://example.com/launch",
  #               "oidc_initiation_url": "https://example.com/oidc",
  #               "redirect_uris": ["https://example.com/redirect"],
  #               "scopes": ["https://purl.imsglobal.org/spec/lti-ags/scope/lineitem"],
  #               "placements": [
  #                 {
  #                   "placement": "course_navigation",
  #                   "enabled": true
  #                 }
  #               ],
  #               "launch_settings": {}
  #             }
  #           }'
  #
  # @returns Lti::Registration
  def create
    registration_params = {
      name: configuration_params[:title],
    }.with_indifferent_access.merge(params.permit(:vendor, :name, :admin_nickname, :description))
    create_params = {
      account: @context,
      created_by: @current_user,
      unified_tool_id: params[:unified_tool_id],
      registration_params:,
      configuration_params:,
      overlay_params:,
      binding_params: {
        workflow_state:,
      }
    }

    registration = Lti::CreateRegistrationService.call(**create_params)

    render status: :created, json: lti_registration_json(registration,
                                                         @current_user,
                                                         session,
                                                         @context,
                                                         includes: %i[account_binding configuration overlay],
                                                         account_binding: registration.account_binding_for(@context),
                                                         overlay: registration.overlay_for(@context))
  end

  # @API Show an LTI Registration (via the client_id)
  # Returns details about the specified LTI registration, including the
  # configuration and account binding.
  #
  # @returns Lti::Registration
  #
  # @example_request
  #
  #   This would return the specified LTI registration
  #   curl -X GET 'https://<canvas>/api/v1/accounts/<account_id>/lti_registration_by_client_id/<client_id>' \
  #        -H "Authorization: Bearer <token>"
  def show_by_client_id
    GuardRail.activate(:secondary) do
      developer_key = DeveloperKey.find(params[:client_id])
      unless developer_key&.lti_registration.present?
        return render json: { errors: "LTI registration not found" }, status: :not_found
      end

      registration = developer_key.lti_registration

      # ensure the registration is active and in the current account, or is bound to it
      unless registration.active? && (registration.account == @context || registration.account == Account.site_admin)
        return render json: { errors: "LTI registration not found" }, status: :not_found
      end

      render json: lti_registration_json(
        registration,
        @current_user,
        session,
        @context,
        includes: [:account_binding, :configuration],
        account_binding: registration.account_binding_for(@context)
      )
    end
  rescue => e
    report_error(e)
    raise e
  end

  # @API Update an LTI Registration
  # Update the specified LTI registration with the provided parameters. Note that updating the base tool configuration
  # of a registration that is associated with a Dynamic Registration will return a 422. All other fields can be updated
  # freely.
  #
  # @argument name [String] The name of the tool
  # @argument admin_nickname [String] The admin-configured friendly display name for the registration
  # @argument description [String] A description of the tool. Cannot exceed 2048 bytes.
  # @argument configuration [Lti::ToolConfiguration | Lti::LegacyConfiguration] The LTI 1.3 configuration for the tool. Note that updating the base tool configuration of a registration associated with a Dynamic Registration is not allowed.
  # @argument overlay [Lti::Overlay] The overlay configuration for the tool. Overrides values in the base configuration. Note that updating the overlay of a registration associated with a Dynamic Registration IS allowed.
  # @argument workflow_state [String, "on" | "off" | "allow"]
  #  The desired state for this registration/account binding. "allow" is only valid for Site Admin registrations.
  # @argument comment [String | nil] A comment explaining why this change was made. Cannot exceed 2000 characters.
  #
  # @example_request
  #
  #   This would update the specified LTI Registration, as well as its associated Developer Key
  #   and LTI Tool Configuration.
  #
  #   curl -X PUT 'https://<canvas>/api/v1/accounts/<account_id>/lti_registrations/<registration_id>' \
  #       -H "Authorization: Bearer <token>" \
  #       -H "Content-Type: application/json" \
  #       -d '{
  #             "vendor": "Example",
  #             "name": "An Example Tool",
  #             "admin_nickname": "A Great LTI Tool",
  #             "configuration": {
  #               "title": "Sample Tool",
  #               "description": "A sample LTI tool",
  #               "target_link_uri": "https://example.com/launch",
  #               "oidc_initiation_url": "https://example.com/oidc",
  #               "redirect_uris": ["https://example.com/redirect"],
  #               "scopes": ["https://purl.imsglobal.org/spec/lti-ags/scope/lineitem"],
  #               "placements": [
  #                 {
  #                   "placement": "course_navigation",
  #                   "enabled": true
  #                 }
  #               ],
  #               "launch_settings": {}
  #             }
  #           }'
  #
  # @returns Lti::Registration
  def update
    registration_params = params.permit(:admin_nickname, :vendor, :name, :description).to_h

    binding_params = {
      workflow_state: params[:workflow_state],
    }.compact

    update_params = {
      id: params[:id],
      account: @context,
      registration_params:,
      configuration_params:,
      overlay_params:,
      binding_params:,
      updated_by: @current_user,
      comment: params[:comment]&.to_s
    }

    registration = Lti::UpdateRegistrationService.call(**update_params)

    render json: lti_registration_json(registration,
                                       @current_user,
                                       session,
                                       @context,
                                       includes: %i[account_binding
                                                    configuration
                                                    overlay
                                                    overlay_versions],
                                       account_binding: registration.account_binding_for(@context),
                                       overlay: registration.overlay_for(@context))
  rescue => e
    report_error(e)
    raise e
  end

  # @API Reset an LTI Registration to Defaults
  # Reset the specified LTI registration to its default settings in this context. This removes all customizations
  # that were present in the overlay associated with this context.
  #
  # @returns Lti::Registration
  #
  # @example_request
  #
  #   This would reset the specified LTI registration to its default settings
  #   curl -X PUT 'https://<canvas>/api/v1/accounts/<account_id>/lti_registrations/<registration_id>/reset' \
  #        -H "Authorization: Bearer <token>"
  def reset
    registration.overlay_for(@context)&.update!(data: {}, updated_by: @current_user)

    render json: lti_registration_json(registration,
                                       @current_user,
                                       session,
                                       @context,
                                       includes: %i[overlaid_configuration overlay overlay_versions],
                                       overlay: registration.overlay_for(@context))
  rescue => e
    report_error(e)
    raise e
  end

  # @API Delete an LTI Registration
  # Remove the specified LTI registration
  #
  # @returns Lti::Registration
  #
  # @example_request
  #
  #   This would delete the specified LTI registration
  #   curl -X DELETE 'https://<canvas>/api/v1/accounts/<account_id>/lti_registrations/<registration_id>' \
  #        -H "Authorization: Bearer <token>"
  def destroy
    unless @context == registration.account
      return render json: { errors: "registration does not belong to account" }, status: :bad_request
    end

    registration.destroy
    render json: lti_registration_json(registration,
                                       @current_user,
                                       session,
                                       @context,
                                       includes: %i[account_binding configuration overlay],
                                       account_binding: registration.account_binding_for(@context),
                                       overlay: registration.overlay_for(@context))
  rescue => e
    report_error(e)
    raise e
  end

  # @API Bind an LTI Registration to an Account
  # Enable or disable the specified LTI registration for the specified account.
  # To enable an inherited registration (eg from Site Admin), pass the registration's global ID.
  #
  # Only allowed for root accounts.
  #
  # <b>Specifics for Site Admin:</b>
  # "on" enables and locks the registration on for all root accounts.
  # "off" disables and hides the registration for all root accounts.
  # "allow" makes the registration visible to all root accounts, but accounts must bind it to use it.
  #
  # <b>Specifics for centrally-managed/federated consortia:</b>
  # Child root accounts may only bind registrations created in the same account.
  # For parent root account, binding also applies to all child root accounts.
  #
  # @argument workflow_state [Required, String, "on"|"off"|"allow"]
  #   The desired state for this registration/account binding. "allow" is only valid for Site Admin registrations.
  #
  # @returns Lti::RegistrationAccountBinding
  #
  # @example_request
  #
  #   This would enable the specified LTI registration for the specified account
  #   curl -X POST 'https://<canvas>/api/v1/accounts/<account_id>/lti_registrations/<registration_id>/bind' \
  #        -H "Authorization: Bearer <token>" \
  #        -H "Content-Type: application/json" \
  #        -d '{"workflow_state": "on"}'
  def bind
    Lti::AccountBindingService.call(
      account: @context,
      registration:,
      workflow_state: params.require(:workflow_state),
      user: @current_user
    ) => { lti_registration_account_binding: }

    render json: lti_registration_account_binding_json(lti_registration_account_binding, @current_user, session, @context)
  end

  # @API Search for Accounts and Courses
  # This is a utility endpoint used by the Canvas Apps UI and may not serve general use cases.
  #
  # Search for accounts and courses that match the search term on name, SIS id, or course code.
  # Returns all matching accounts and courses, including those nested in sub-accounts.
  # Returns bare-bones data about each account and course, and only up to 20 of each.
  # Used to populate the search dropdowns when managing LTI registration availability.
  #
  # @argument only_children_of [Optional, String] Account ID. If provided, only searches within this account and only returns direct children of this account.
  # @argument search_term [Optional, String] String to search for in account names, SIS ids, or course codes.
  #
  # @returns ContextSearchResponse
  #
  # @example_request
  #
  #   This would search for accounts and courses matching the search term "example"
  #   curl -X GET 'https://<canvas>/api/v1/accounts/<account_id>/lti_registrations/<registration_id>/deployments/<deployment_id>/context_search?search_term=example' \
  #        -H "Authorization: Bearer <token>"
  #
  def context_search
    # can be cross-shard (at least for now)
    registration = Lti::Registration.active.find_by(id: params[:registration_id])
    raise ActiveRecord::RecordNotFound unless registration

    # must always be in the root account on current shard
    deployment = ContextExternalTool.active.find_by(id: params[:deployment_id], lti_registration: registration, root_account_id: @context.id)
    raise ActiveRecord::RecordNotFound unless deployment

    if deployment.context_type != "Account"
      return render json: { accounts: [], courses: [] }
    end

    accounts_within_deployment = Account.sub_account_ids_recursive(deployment.context_id)
    account_scope = Account.active.where(id: accounts_within_deployment).order(:name)

    account_id = params[:only_children_of]
    if account_id.present?
      unless accounts_within_deployment.include?(account_id.to_i) || account_id.to_i == deployment.context_id
        return render_error(:invalid_account_id, "only_children_of account ID must be or belong to deployment's account")
      end

      account_scope = account_scope.where(parent_account_id: account_id)
    end

    course_scope = if account_id.present?
                     Course.active.where(account_id:)
                   else
                     Course.active.where(account: account_scope).or(Course.active.where(account: deployment.context))
                   end
    course_scope = course_scope.order(:name)

    search_term = params[:search_term].to_s.strip
    if search_term.present?
      account_scope = account_scope.where("name ILIKE :s OR sis_source_id ILIKE :s", s: "%#{search_term}%")
      course_scope = course_scope.where("name ILIKE :s OR sis_source_id ILIKE :s OR course_code ILIKE :s", s: "%#{search_term}%")
    end

    accounts = account_scope.limit(20)
    courses = course_scope.limit(20)

    all_account_ids = (accounts.pluck(:id) + courses.pluck(:account_id)).uniq
    if all_account_ids.empty?
      return render json: { accounts: [], courses: [] }
    end

    account_chains = Account.account_chain_ids_for_multiple_accounts(all_account_ids)
                            # put highest-level account first and
                            # remove first (root) account from chain
                            .transform_values { |ids| ids.tap(&:pop).reverse }
    all_account_chain_ids = account_chains.values.flatten.uniq
    account_names = Account.where(id: all_account_chain_ids).pluck(:id, :name).to_h
    can_read_sis = @account.grants_any_right?(@current_user, :read_sis, :manage_sis)

    accounts_json = accounts.map do |account|
      display_path = account_chains[account.id].filter_map do |id|
        account_names[id] unless id == account.id # don't include the account itself in the display path
      end
      {
        id: account.id.to_s,
        name: account.name,
        sis_id: can_read_sis ? account.sis_source_id : nil,
        display_path:
      }
    end

    courses_json = courses.map do |course|
      display_path = account_chains[course.account_id].map { |id| account_names[id] }
      {
        id: course.id.to_s,
        name: course.name,
        sis_id: can_read_sis ? course.sis_source_id : nil,
        course_code: course.course_code,
        display_path:
      }
    end

    render json: {
      accounts: accounts_json,
      courses: courses_json
    }
  end

  # @API Get LTI Registration Overlay History
  # Returns the overlay history items for the specified LTI registration.
  #
  # @argument limit [Optional, Integer] The maximum number of history items to return. Defaults to 10. Maximum allowed is 100.
  #
  # @returns [Lti::OverlayVersion]
  #
  # @example_request
  #
  #   This would return the overlay history for the specified LTI registration
  #   curl -X GET 'https://<canvas>/api/v1/accounts/<account_id>/lti_registrations/<registration_id>/overlay_history?limit=50' \
  #        -H "Authorization: Bearer <token>"
  def overlay_history
    GuardRail.activate(:secondary) do
      registration = Lti::Registration.active.find(params[:id])
      overlay = registration.overlay_for(@context)

      if overlay
        limit = validate_limit_param(params[:limit])
        history_items = overlay.lti_overlay_versions.preload(:created_by).limit(limit)
        render json: lti_overlay_versions_json(history_items, @current_user, session, @context)
      else
        render json: []
      end
    end
  rescue => e
    report_error(e)
    raise e
  end

  # @API Get LTI Registration History
  # Returns the history entries for the specified LTI registration.
  # This endpoint provides comprehensive change tracking for all fields associated
  # with the registration, including registration fields, developer key changes,
  # internal configuration changes, and overlay changes. Supports pagination using the `page` and `per_page` parameters.
  # The default page size is 10.
  #
  # @returns [Lti::RegistrationHistoryEntry]
  #
  # @example_request
  #
  #   This would return the history for the specified LTI registration
  #   curl -X GET 'https://<canvas>/api/v1/accounts/<account_id>/lti_registrations/<registration_id>/history' \
  #        -H "Authorization: Bearer <token>"
  def history
    GuardRail.activate(:secondary) do
      base_scope = Lti::RegistrationHistoryEntry.where(lti_registration: registration, root_account: @account)
                                                .order(created_at: :desc, id: :desc).preload(:created_by)
      bookmarker = BookmarkedCollection::SimpleBookmarker.new(Lti::RegistrationHistoryEntry, :created_at, :id)
      bookmarked_collection = BookmarkedCollection.wrap(bookmarker, base_scope)
      params[:per_page] = Api.per_page_for(self)
      paginated_items = Api.paginate(bookmarked_collection, self, api_v1_lti_registration_history_url, params)

      render json: lti_registration_history_entries_json(paginated_items, @current_user, session, @context)
    end
  rescue => e
    report_error(e)
    raise e
  end

  # @API Apply LTI Registration Update Requst
  # Applies a registration update request to an existing registration,
  # replacing the existing configuration and overlay with the new values.
  # If the request is rejected, marks it as rejected without applying changes.
  #
  # @argument id [Integer] The id of the registration to update.
  # @argument update_request_id [Integer] The id of the registration update request to apply.
  # @argument accepted [Required, Boolean] Whether to accept (true) or reject (false) the registration update request.
  # @argument overlay [LtiConfigurationOverlay] Optional overlay data to apply on top of the new configuration.
  # @argument comment [String] Optional comment explaining the reason for applying this update.
  # @returns Lti::Registration
  #
  # @example_request
  #
  #   curl -X POST 'https://<canvas>/api/v1/accounts/<account_id>/lti_registrations/configuration/validate' \
  #        -d '{"overlay": <LtiConfigurationOverlay>, "accepted": boolean}' \
  #        -H "Content-Type: application/json" \
  #        -H "Authorization: Bearer <token>"
  def apply_registration_update_request
    # ensure this rur is not already applied or rejected
    registration_update_request = Lti::RegistrationUpdateRequest.active.find_by(id: params[:update_request_id])
    raise ActiveRecord::RecordNotFound unless registration && registration_update_request

    unless registration.account == @context
      return render json: { errors: "registration does not belong to account" }, status: :bad_request
    end

    unless params.key?(:accepted)
      return render json: { errors: "accepted parameter is required" }, status: :bad_request
    end

    accepted = params[:accepted]

    if accepted
      Lti::ApplyRegistrationUpdateRequestService.call(
        registration_update_request:,
        applied_by: @current_user,
        overlay_data: params[:overlay]&.to_unsafe_h,
        comment: params[:comment]
      ) => { lti_registration: }
    else
      # Reject the registration update request
      registration_update_request.update!(rejected_at: Time.current)
      lti_registration = registration
    end

    render json: lti_registration_json(
      lti_registration,
      @current_user,
      session,
      @context,
      includes: %i[
        account_binding
        configuration
        overlay
        overlay_versions
      ],
      account_binding: lti_registration.account_binding_for(@context),
      overlay: lti_registration.overlay_for(@context)
    )
  rescue => e
    report_error(e)
    raise e
  end

  private

  def render_configuration_errors(errors)
    render json: { errors: }, status: :unprocessable_content
  end

  def configuration_params
    return @configuration_params if defined?(@configuration_params)

    @configuration_params = params[:configuration]&.to_unsafe_h

    if @configuration_params&.dig(:extensions).present?
      @configuration_params = Schemas::InternalLtiConfiguration.from_lti_configuration(@configuration_params)
    end

    @configuration_params = @configuration_params&.slice(*Schemas::InternalLtiConfiguration.allowed_base_properties)

    @configuration_params
  end

  def overlay_params
    @overlay_params ||= params[:overlay]&.to_unsafe_h
  end

  def validate_registration_params
    configuration = params[:configuration]
    overlay = params[:overlay]

    configuration = configuration.to_unsafe_h if configuration.is_a?(ActionController::Parameters)
    overlay = overlay.to_unsafe_h if overlay.is_a?(ActionController::Parameters)

    if configuration.present? && !configuration.is_a?(Hash)
      return render_configuration_errors(["configuration must be an object"])
    end

    if overlay.present? && !overlay.is_a?(Hash)
      return render_configuration_errors(["overlay must be an object"])
    end

    configuration_errors = if configuration&.dig(:extensions).present?
                             Schemas::LtiConfiguration.validation_errors(configuration, allow_nil: true)
                           elsif configuration.present?
                             Schemas::InternalLtiConfiguration.validation_errors(configuration, allow_nil: true)
                           end
    overlay_errors = Schemas::Lti::Overlay.validation_errors(overlay, allow_nil: true) if overlay.present?

    configuration_errors ||= []
    overlay_errors ||= []
    errors = configuration_errors + overlay_errors

    render_configuration_errors(errors) if errors.present?
  end

  # At the model level, setting an invalid workflow_state will silently change it to the
  # initial state ("off") without complaining, so enforce this here as part of the API contract.
  def validate_workflow_state
    return if workflow_state.nil? || %w[on off].include?(workflow_state)

    return if workflow_state == "allow" && context.site_admin?

    if workflow_state == "allow" && !context.site_admin?
      render_error(:invalid_workflow_state, "only site admin registrations can have a state of 'allow'")
    else
      render_error(:invalid_workflow_state, "workflow_state must be one of 'on', 'off', or 'allow'")
    end
  end

  def validate_list_params
    # Calling to_i on a non-number returns 0. This does mean we'll accept something like 10.5, though
    render_error("invalid_page", "page param should be an integer") unless params[:page].nil? || params[:page].to_i > 0
    render_error("invalid_dir", "dir param should be asc, desc, or empty") unless ["asc", "desc", nil].include?(params[:dir])

    valid_sort_fields = %w[name nickname lti_version installed installed_by updated_by updated on]
    render_error("invalid_sort", "#{params[:sort]} is not a valid field for sorting") unless [*valid_sort_fields, nil].include?(params[:sort])
  end

  def workflow_state
    params[:workflow_state]
  end

  def require_registration_params
    params.require(:configuration)
  end

  def restrict_dynamic_registration_updates
    return if configuration_params.blank?
    return if registration.ims_registration.blank?

    render_error(:tool_configuration_required, "Only manual configurations can be updated. Please create a new registration if you need to update the base tool configuration of a Dynamic Registration.")
  end

  def render_error(code, message, status: :unprocessable_entity)
    render json: { errors: [{ code:, message: }] }, status:
  end

  def registration
    @registration ||= Lti::Registration.active.find(params[:id])
  end

  def require_account_context_instrumented
    require_account_context
  rescue ActiveRecord::RecordNotFound => e
    report_error(e)
    raise e
  end

  def require_root_account_instrumented_or_sub_account_and_feature_flag
    require_account_context
    return if @account.root_account?

    unless Account.site_admin.feature_enabled?(:canvas_apps_sub_account_access)
      raise ActiveRecord::RecordNotFound
    end
  rescue ActiveRecord::RecordNotFound => e
    report_error(e)
    raise e
  end

  def require_root_account_instrumented
    require_account_context
    unless @account.root_account?
      raise ActiveRecord::RecordNotFound
    end
  rescue ActiveRecord::RecordNotFound => e
    report_error(e)
    raise e
  end

  def require_feature_flag
    unless @account.root_account.feature_enabled?(:lti_registrations_page)
      respond_to do |format|
        format.html { render "shared/errors/404_message", status: :not_found }
        format.json { render_error(:not_found, "The specified resource does not exist.", status: :not_found) }
      end
    end
  end

  def require_lti_registrations_next_feature_flag
    unless @account.root_account.feature_enabled?(:lti_registrations_next)
      respond_to do |format|
        format.html { render "shared/errors/404_message", status: :not_found }
        format.json { render_error(:not_found, "The specified resource does not exist.", status: :not_found) }
      end
    end
  end

  def require_lti_registrations_history_feature_flag
    unless @account.root_account.feature_enabled?(:lti_registrations_history)
      respond_to do |format|
        format.html { render "shared/errors/404_message", status: :not_found }
        format.json { render_error(:not_found, "The specified resource does not exist.", status: :not_found) }
      end
    end
  end

  def require_in_account_or_site_admin
    unless registration.account == @context || registration.account == Account.site_admin
      render json: { errors: "registration does not belong to account" }, status: :bad_request
    end
  end

  def require_manage_lti_registrations
    require_context_with_permission(@context, :manage_lti_registrations)
  end

  def require_manage_lti_registrations_in_registrations_account
    require_context_with_permission(registration.account, :manage_lti_registrations)
  end

  def restrict_sub_account_to_read_only
    unless @context.root_account?
      render json: { errors: "sub-accounts can only view registrations" }, status: :forbidden
    end
  end

  def report_error(exception, code = nil)
    code ||= response_code_for_rescue(exception) if exception
    InstStatsd::Statsd.distributed_increment("canvas.lti_registrations_controller.request_error", tags: { action: action_name, code: })
  end

  def filter_registrations_by_search_query(registrations, search_terms)
    # all search terms must appear, but each can be in either the name,
    # admin_nickname, or vendor name. Remove the search terms from the list
    # as they are found -- keep the registration as a matching result if the
    # list is empty at the end.
    registrations.select do |registration|
      terms_to_find = search_terms.dup
      terms_to_find.delete_if do |term|
        attributes = %i[name admin_nickname vendor]
        attributes.any? do |attribute|
          registration[attribute]&.downcase&.include?(term)
        end
      end

      terms_to_find.empty?
    end
  end

  def inject_lti_usage_env
    lti_usage_flags = {
      isPremium: @account.root_account.feature_enabled?(:lti_usage_premium),
      isDevelopment: @account.root_account.feature_enabled?(:lti_registrations_usage_data_dev),
      isLowUsageAlerts: @account.root_account.feature_enabled?(:lti_registrations_usage_data_low_usage),
    }

    js_env({
             LTI_USAGE: {
               env: Canvas.environment,
               region: Canvas.region,
               canvasBaseUrl: request.base_url,
               firstName: @current_user.short_name,
               locale: I18n.locale,
               rootAccountId: @account.root_account.id,
               rootAccountUuid: @account.root_account.uuid,
<<<<<<< HEAD
               isPremiumAccount: @account.root_account.feature_enabled?(:lti_usage_premium)
=======
               isPremiumAccount: @account.root_account.feature_enabled?(:lti_usage_premium),
               flags: lti_usage_flags,
>>>>>>> e69b96c5
             },
           })

    remote_env({
                 ltiUsage: DynamicSettings.find("lti")["canvas_apps_lti_usage_url", failsafe: nil]
               })
  end

  def validate_limit_param(limit_param)
    return Api::PER_PAGE if limit_param.blank?

    limit = limit_param.to_i
    if limit <= 0
      return render_error(:invalid_limit, "limit must be a positive integer")
    end

    if limit > Api::MAX_PER_PAGE
      return render_error(:invalid_limit, "limit cannot exceed #{Api::MAX_PER_PAGE}")
    end

    limit
  end
end<|MERGE_RESOLUTION|>--- conflicted
+++ resolved
@@ -1974,12 +1974,8 @@
                locale: I18n.locale,
                rootAccountId: @account.root_account.id,
                rootAccountUuid: @account.root_account.uuid,
-<<<<<<< HEAD
-               isPremiumAccount: @account.root_account.feature_enabled?(:lti_usage_premium)
-=======
                isPremiumAccount: @account.root_account.feature_enabled?(:lti_usage_premium),
                flags: lti_usage_flags,
->>>>>>> e69b96c5
              },
            })
 
