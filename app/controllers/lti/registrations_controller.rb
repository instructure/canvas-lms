# frozen_string_literal: true

#
# Copyright (C) 2024 - present Instructure, Inc.
#
# This file is part of Canvas.
#
# Canvas is free software: you can redistribute it and/or modify it under
# the terms of the GNU Affero General Public License as published by the Free
# Software Foundation, version 3 of the License.
#
# Canvas is distributed in the hope that it will be useful, but WITHOUT ANY
# WARRANTY; without even the implied warranty of MERCHANTABILITY or FITNESS FOR
# A PARTICULAR PURPOSE. See the GNU Affero General Public License for more
# details.
#
# You should have received a copy of the GNU Affero General Public License along
# with this program. If not, see <http://www.gnu.org/licenses/>.
#

# @API LTI Registrations
# @internal
# @beta
#
# API for accessing and configuring LTI registrations in a root account.
# LTI Registrations can be any of:
# - 1.3 Dynamic Registration
# - 1.3 manual installation (via JSON, URL, or UI)
# - 1.1 manual installation (via XML, URL, or UI)
#
# The Dynamic Registration process uses a different API endpoint to finalize
# the process and create the registration.  The
# <a href="/doc/api/registration.html">Registration guide</a> has more details on that process.
#
# @model Lti::Registration
#     {
#       "id": "Lti::Registration",
#       "description": "A registration of an LTI tool in Canvas",
#       "properties": {
#         "id": {
#           "description": "the Canvas ID of the Lti::Registration object",
#           "example": 2,
#           "type": "integer"
#         },
#         "name": {
#           "description": "Tool-provided registration name",
#           "example": "My LTI Tool",
#           "type": "string"
#         },
#         "admin_nickname": {
#           "description": "Admin-configured friendly display name",
#           "example": "My LTI Tool (Campus A)",
#           "type": "string"
#         },
#         "icon_url": {
#           "description": "Tool-provided URL to the tool's icon",
#           "example": "https://mytool.com/icon.png",
#           "type": "string"
#         },
#         "vendor": {
#           "description": "Tool-provided name of the tool vendor",
#           "example": "My Tool LLC",
#           "type": "string"
#         },
#         "account_id": {
#           "description": "The Canvas id of the account that owns this registration",
#           "example": 1,
#           "type": "integer"
#         },
#         "internal_service": {
#           "description": "Flag indicating if registration is internally-owned",
#           "example": false,
#           "type": "boolean"
#         },
#         "inherited": {
#           "description": "Flag indicating if registration is owned by this account, or inherited from Site Admin",
#           "example": false,
#           "type": "boolean"
#         },
#         "lti_version": {
#           "description": "LTI version of the registration, either 1.1 or 1.3",
#           "example": "1.3",
#           "type": "string"
#         },
#         "dynamic_registration": {
#           "description": "Flag indicating if registration was created using LTI Dynamic Registration. Only present if lti_version is 1.3",
#           "example": false,
#           "type": "boolean"
#         },
#         "workflow_state": {
#           "description": "The state of the registration",
#           "example": "active",
#           "type": "string",
#           "enum":
#           [
#             "active",
#             "deleted"
#           ]
#         },
#         "created_at": {
#           "description": "Timestamp of the registration's creation",
#           "example": "2024-01-01T00:00:00Z",
#           "type": "string"
#         },
#         "updated_at": {
#           "description": "Timestamp of the registration's last update",
#           "example": "2024-01-01T00:00:00Z",
#           "type": "string"
#         },
#         "created_by": {
#           "description": "The user that created this registration. Not always present.",
#           "example": { "type": "User" },
#           "$ref": "User"
#         },
#         "updated_by": {
#           "description": "The user that last updated this registration. Not always present.",
#           "example": { "type": "User" },
#           "$ref": "User"
#         },
#         "root_account_id": {
#           "description": "The Canvas id of the root account",
#           "example": 1,
#           "type": "integer"
#         },
#         "account_binding": {
#           "description": "The binding for this registration and this account",
#           "example": { "type": "Lti::RegistrationAccountBinding" },
#           "$ref": "Lti::RegistrationAccountBinding"
#         },
#         "configuration": {
#           "description": "The Canvas-style tool configuration for this registration",
#           "example": { "type": "Lti::ToolConfiguration" },
#           "$ref": "Lti::ToolConfiguration"
#         }
#       }
#     }
#
# @model Lti::ToolConfiguration
#     {
#       "id": "Lti::ToolConfiguration",
#       "description": "A Registration's Canvas-specific tool configuration. Tool-provided and standardized.",
#       "properties": {
#         "name": {
#           "description": "The display name of the tool",
#           "example": "My Tool",
#           "type": "string"
#         },
#         "description": {
#           "description": "The description of the tool",
#           "example": "My Tool is built by me, for me.",
#           "type": "string"
#         },
#         "custom_fields": {
#           "description": "A key-value listing of all custom fields the tool has requested",
#           "example": { "context_title": "$Context.title", "special_tool_thing": "foo1234" },
#           "type": "object"
#         },
#         "target_link_uri": {
#           "description": "The default launch URL for the tool. Overridable by placements.",
#           "example": "https://mytool.com/launch",
#           "type": "string"
#         },
#         "domain": {
#           "description": "The tool's main domain. Highly recommended for deep linking, used to match links to the tool.",
#           "example": "mytool.com",
#           "type": "string"
#         },
#         "tool_id": {
#           "description": "Tool-provided identifier, can be anything",
#           "example": "MyTool",
#           "type": "string"
#         },
#         "privacy_level": {
#           "description": "Canvas-defined privacy level for the tool",
#           "example": "public",
#           "type": "string",
#           "enum":
#           [
#             "public",
#             "anonymous",
#             "name_only",
#             "email_only"
#           ]
#         },
#         "launch_height": {
#           "description": "Default iframe height. Not valid for all placements. Overridable by placements.",
#           "example": 800,
#           "type": "number"
#         },
#         "launch_width": {
#           "description": "Default iframe width. Not valid for all placements. Overridable by placements.",
#           "example": 1000,
#           "type": "number"
#         },
#         "icon_url": {
#           "description": "Default icon URL. Not valid for all placements. Overridable by placements.",
#           "example": "https://mytool.com/icon.png",
#           "type": "string"
#         },
#         "oidc_initiation_url": {
#           "description": "1.3 specific. URL used for initial login request",
#           "example": "https://mytool.com/1_3/login",
#           "type": "string"
#         },
#         "oidc_initiation_urls": {
#           "description": "1.3 specific. Region-specific login URLs for data protection compliance",
#           "example": { "eu-west-1": "https://dub.mytool.com/1_3/login" },
#           "type": "object"
#         },
#         "redirect_uris": {
#           "description": "1.3 specific. List of possible launch URLs for after the Canvas authorize redirect step",
#           "example": ["https://mytool.com/launch", "https://mytool.com/1_3/launch"],
#           "type": "array",
#           "items": { "type": "string" }
#         },
#         "public_jwk": {
#           "description": "1.3 specific. The tool's public JWK in JSON format. Discouraged in favor of a url hosting a JWK set.",
#           "example": { "e": "AQAB", "etc": "etc" },
#           "type": "object"
#         },
#         "public_jwk_url": {
#           "description": "1.3 specific. The tool-hosted URL containing its public JWK keyset.",
#           "example": "https://mytool.com/1_3/jwks",
#           "type": "string"
#         },
#         "scopes": {
#           "description": "1.3 specific. List of LTI scopes requested by the tool",
#           "example": ["https://purl.imsglobal.org/spec/lti-ags/scope/lineitem"],
#           "type": "array",
#           "items": { "type": "string" }
#         },
#         "oauth_compliant": {
#           "description": "1.1 specific. If true, query parameters from the launch URL will not be copied to the POST body.",
#           "example": false,
#           "type": "boolean"
#         },
#         "allow_membership_service_access": {
#           "description": "1.1 specific. If true, tool can access the 1.1 Membership Service.",
#           "example": true,
#           "type": "boolean"
#         },
#         "consumer_key": {
#           "description": "1.1 specific. Tool-provided key for authentication, serves similar purpose to 1.3 deployment id.",
#           "example": "a_fake_consumer_key",
#           "type": "string"
#         },
#         "shared_secret": {
#           "description": "1.1 specific. Tool-provided secret for authentication.",
#           "example": "a_fake_shared_secret_do_not_share",
#           "type": "string"
#         },
#         "prefer_sis_email": {
#           "description": "1.1 specific. If true, the tool will send the SIS email in the lis_person_contact_email_primary launch property",
#           "example": false,
#           "type": "boolean"
#         },
#         "placements": {
#           "description": "List of placements configured by the tool",
#           "example": [{ "type": "Lti::Placement" }],
#           "type": "array",
#           "items": { "$ref": "Lti::Placement" }
#         }
#       }
#     }
# @model Lti::Placement
#     {
#       "id": "Lti::Placement",
#       "description": "The tool's configuration for a specific placement",
#       "properties": {
#         "placement": {
#           "description": "The name of the placement.",
#           "example": "course_navigation",
#           "type": "string"
#         },
#         "canvas_icon_class": {
#           "description": "The HTML class name of an InstUI Icon. Used instead of an icon_url in select placements.",
#           "example": "icon-lti",
#           "type": "string"
#         },
#         "custom_fields": {
#           "description": "Placement-specific custom fields to send in the launch. Merged with tool-level custom fields.",
#           "example": { "special_placement_thing": "foo1234" },
#           "type": "object"
#         },
#         "default": {
#           "description": "Default display state for course_navigation. If 'enabled', will show in course sidebar. If 'disabled', will be hidden.",
#           "example": "disabled",
#           "type": "string"
#         },
#         "display_type": {
#           "description": "The Canvas layout to use when launching the tool. See the Navigation Placement docs.",
#           "example": "full_width_in_context",
#           "type": "string"
#         },
#         "enabled": {
#           "description": "If true, the tool will show in this placement. If false, it will not.",
#           "example": true,
#           "type": "boolean"
#         },
#         "icon_svg_path_64": {
#           "description": "An SVG to use instead of an icon_url. Only valid for global_navigation.",
#           "example": "M100,37L70.1,10.5v176H37...",
#           "type": "string"
#         },
#         "icon_url": {
#           "description": "Default icon URL. Not valid for all placements. Overrides tool-level icon_url.",
#           "example": "https://mytool.com/icon.png",
#           "type": "string"
#         },
#         "labels": {
#           "description": "Canvas-specific i18n for placement text. See the Navigation Placement docs.",
#           "example": { "en": "Hello World", "es": "Hola Mundo" },
#           "type": "object"
#         },
#         "launch_height": {
#           "description": "Default iframe height. Not valid for all placements. Overrides tool-level launch_height.",
#           "example": 800,
#           "type": "number"
#         },
#         "launch_width": {
#           "description": "Default iframe width. Not valid for all placements. Overrides tool-level launch_width.",
#           "example": 1000,
#           "type": "number"
#         },
#         "message_type": {
#           "description": "An LTI-spec message type to use for this placement.",
#           "example": "LtiDeepLinkingRequest",
#           "type": "string"
#         },
#         "prefer_sis_email": {
#           "description": "1.1 specific. If true, the tool will send the SIS email in the lis_person_contact_email_primary launch property",
#           "example": true,
#           "type": "boolean"
#         },
#         "required_permissions": {
#           "description": "Comma-separated list of Canvas permission short names required for a user to launch from this placement.",
#           "example": "manage_course_content_edit,manage_course_content_read",
#           "type": "string"
#         },
#         "root_account_only": {
#           "description": "If set to true, the tool will not be shown in the account navigation for subaccounts. Only valid for account_navigation.",
#           "example": true,
#           "type": "boolean"
#         },
#         "selection_height": {
#           "description": "Default iframe height. Not valid for all placements. Overrides tool-level launch_height.",
#           "example": 800,
#           "type": "number"
#         },
#         "selection_width": {
#           "description": "Default iframe width. Not valid for all placements. Overrides tool-level launch_width.",
#           "example": 1000,
#           "type": "number"
#         },
#         "target_link_uri": {
#           "description": "The 1.3 launch URL for this placement. Overrides tool-level target_link_uri.",
#           "example": "https://mytool.com/launch?placement=course_navigation",
#           "type": "string"
#         },
#         "text": {
#           "description": "Text to show in the placement. Overrides tool-level title.",
#           "example": "My Tool (Course Nav)",
#           "type": "string"
#         },
#         "windowTarget": {
#           "description": "When set to '_blank', opens placement in a new tab.",
#           "example": "_blank",
#           "type": "string"
#         },
#         "url": {
#           "description": "The 1.1 launch URL for this placement. Overrides tool-level url.",
#           "example": "https://mytool.com/launch?placement=course_navigation",
#           "type": "string"
#         },
#         "visibility": {
#           "description": "Specifies types of users that can see this placement. Only valid for some placements like course_navigation.",
#           "example": "admins",
#           "type": "string"
#         }
#       }
#     }
#
# @model Lti::RegistrationAccountBinding
#     {
#       "id": "Lti::RegistrationAccountBinding",
#       "description": "A binding between an Lti::Registration and an Account",
#       "properties": {
#         "id": {
#           "description": "The Canvas id of the binding",
#           "example": 1,
#           "type": "integer"
#         },
#         "account_id": {
#           "description": "The Canvas id of the binding's account",
#           "example": 1,
#           "type": "string"
#         },
#         "registration_id": {
#           "description": "The Canvas id of the binding's registration. Can be global",
#           "example": "10000000000001",
#           "type": "string"
#         },
#         "workflow_state": {
#           "description": "Represents the registration state for this account. On signifies fully enabled, Allow lets subcontexts enable if desired.",
#           "example": "active",
#           "type": "string",
#           "enum":
#           [
#             "on",
#             "off",
#             "allow"
#           ]
#         },
#         "created_at": {
#           "description": "Timestamp of the binding's creation",
#           "example": "2024-01-01T00:00:00Z",
#           "type": "string"
#         },
#         "updated_at": {
#           "description": "Timestamp of the binding's last update",
#           "example": "2024-01-01T00:00:00Z",
#           "type": "string"
#         },
#         "created_by": {
#           "description": "The user that created this binding. Not always present.",
#           "example": { "type": "User" },
#           "$ref": "User"
#         },
#         "updated_by": {
#           "description": "The user that last updated this binding. Not always present.",
#           "example": { "type": "User" },
#           "$ref": "User"
#         },
#         "root_account_id": {
#           "description": "The Canvas id of the root account",
#           "example": 1,
#           "type": "integer"
#         }
#       }
#     }
class Lti::RegistrationsController < ApplicationController
  before_action :require_account_context_instrumented
  before_action :require_feature_flag
  before_action :require_manage_lti_registrations
<<<<<<< HEAD
  before_action :require_dynamic_registration, only: [:destroy]
=======
  before_action :require_dynamic_registration, only: [:destroy, :update]
  before_action :validate_workflow_state, only: :bind
>>>>>>> 6d644d6a

  include Api::V1::Lti::Registration

  def index
    set_active_tab "apps"
    add_crumb t("#crumbs.apps", "Apps")

    render :index
  end

<<<<<<< HEAD
=======
  # @API List LTI Registrations in an account
  # Returns all LTI registrations in the specified account.
  # Includes registrations created in this account, those set to 'allow' from a
  # parent root account (like Site Admin) and 'on' for this account,
  # and those enabled 'on' at the parent root account level.
  #
  # @argument per_page [integer] The number of registrations to return per page. Defaults to 15.
  # @argument page [integer] The page number to return. Defaults to 1.
  #
  # @returns {"total": "integer", data: [Lti::Registration] }
  #
  # @example_request
  #
  #   This would return the specified LTI registration
  #   curl -X GET 'https://<canvas>/api/v1/accounts/<account_id>/registrations' \
  #        -H "Authorization: Bearer <token>"
  def list
    GuardRail.activate(:secondary) do
      eager_load_models = [
        { lti_registration_account_bindings: [:created_by, :updated_by] },
        :created_by, # registration's created_by
        :updated_by  # registration's updated_by
      ]

      # Get all registrations on this account, regardless of their bindings
      account_registrations = Lti::Registration.active
                                               .where(account_id: params[:account_id])
                                               .eager_load(eager_load_models)

      # Get all registration account bindings that are bound to the site admin account and that are "on,"
      # since they will apply to this account (and all accounts)
      forced_on_in_site_admin = Shard.default.activate do
        Lti::Registration.active
                         .where(account: Account.site_admin)
                         .where(lti_registration_account_bindings: { workflow_state: "on", account_id: Account.site_admin.id })
                         .eager_load(eager_load_models)
      end

      # Get all registration account bindings in this account, then fetch the registrations from their own shards
      # Omit registrations that were found in the "account_registrations" list; we're only looking for ones that
      # are uniquely being inherited from a different account.
      inherited_on_registration_bindings = Lti::RegistrationAccountBinding.where(workflow_state: "on")
                                                                          .where(account_id: params[:account_id])
                                                                          .where.not(registration_id: account_registrations.map(&:id))

      registration_ids = inherited_on_registration_bindings.map(&:registration_id)
      inherited_on_registrations = Shard.partition_by_shard(registration_ids) do |registration_ids_for_shard|
        Lti::Registration.where(id: registration_ids_for_shard).eager_load(eager_load_models)
      end.flatten

      all_registrations = account_registrations + forced_on_in_site_admin + inherited_on_registrations

      # always sort by created_at descending for now
      sorted_registrations = all_registrations.sort { |first, second| second.created_at - first.created_at }

      paginated_registrations, _metadata = Api.jsonapi_paginate(sorted_registrations, self, url_for(controller: "lti/registrations", action: "list"), { per_page: params[:per_page] || 15 })
      render json: {
        total: all_registrations.size,
        data: lti_registrations_json(paginated_registrations, @current_user, session, @context, includes: [:account_binding])
      }
    end
  rescue => e
    report_error(e)
    raise e
  end

>>>>>>> 6d644d6a
  # @API Show an LTI Registration
  # Return details about the specified LTI registration, including the
  # configuration and account binding.
  #
  # @returns Lti::Registration
  #
  # @example_request
  #
  #   This would return the specified LTI registration
  #   curl -X GET 'https://<canvas>/api/v1/accounts/<account_id>/registrations/<registration_id>' \
<<<<<<< HEAD
  #        -H "Authorization: Bearer <token
=======
  #        -H "Authorization: Bearer <token>"
>>>>>>> 6d644d6a
  def show
    GuardRail.activate(:secondary) do
      registration = Lti::Registration.active.find(params[:id])
      render json: lti_registration_json(registration, @current_user, session, @context, includes: [:account_binding, :configuration])
    end
  rescue => e
    report_error(e)
    raise e
  end

<<<<<<< HEAD
=======
  # @API Update an LTI Registration
  # Update the specified LTI registration with the provided parameters
  #
  # @argument admin_nickname [String] The admin-configured friendly display name for the registration
  #
  # @example_request
  #
  #   This would update the specified LTI registration
  #   curl -X PUT 'https://<canvas>/api/v1/accounts/<account_id>/registrations/<registration_id>' \
  #       -H "Authorization: Bearer <token>" \
  #       -d 'admin_nickname=A New Nickname'
  #
  # @returns Lti::Registration
  def update
    registration.update!(update_params)
    render json: lti_registration_json(registration, @current_user, session, @context)
  rescue => e
    report_error(e)
    raise e
  end

>>>>>>> 6d644d6a
  # @API Delete an LTI Registration
  # Remove the specified LTI registration
  #
  # @returns Lti::Registration
  #
  # @example_request
  #
  #   This would delete the specified LTI registration
  #   curl -X DELETE 'https://<canvas>/api/v1/accounts/<account_id>/registrations/<registration_id>' \
  #        -H "Authorization: Bearer <token>"
  def destroy
    registration.destroy
    render json: lti_registration_json(registration, @current_user, session, @context, includes: [:account_binding, :configuration])
  rescue => e
    report_error(e)
    raise e
  end

<<<<<<< HEAD
  private

  def require_dynamic_registration
    return if registration.dynamic_registration?

    render json: { errors: [{ message: "Temporarily, only Registrations created using LTI Dynamic Registration can be modified" }] }, status: :unprocessable_entity
=======
  # @API Bind an LTI Registration to an Account
  # Enable or disable the specified LTI registration for the specified account.
  # To enable an inherited registration (eg from Site Admin), pass the registration's global ID.
  #
  # Only allowed for root accounts.
  #
  # <b>Specifics for Site Admin:</b>
  # "on" enables and locks the registration on for all root accounts.
  # "off" disables and hides the registration for all root accounts.
  # "allow" makes the registration visible to all root accounts, but accounts must bind it to use it.
  #
  # <b>Specifics for centrally-managed/federated consortia:</b>
  # Child root accounts may only bind registrations created in the same account.
  # For parent root account, binding also applies to all child root accounts.
  #
  # @argument workflow_state [Required, String, "on"|"off"|"allow"]
  #   The desired state for this registration/account binding. "allow" is only valid for Site Admin registrations.
  #
  # @returns Lti::RegistrationAccountBinding
  #
  # @example_request
  #
  #   This would enable the specified LTI registration for the specified account
  #   curl -X POST 'https://<canvas>/api/v1/accounts/<account_id>/registrations/<registration_id>/bind' \
  #        -H "Authorization: Bearer <token>" \
  #        -H "Content-Type: application/json" \
  #        -d '{"workflow_state": "on"}'
  def bind
    account_binding = Lti::RegistrationAccountBinding.find_or_initialize_by(account: @context, registration:)

    if account_binding.new_record?
      account_binding.created_by = @current_user
    end

    account_binding.updated_by = @current_user
    account_binding.workflow_state = params[:workflow_state]

    if account_binding.save
      render json: lti_registration_account_binding_json(account_binding, @current_user, session, @context)
    else
      render json: account_binding.errors, status: :unprocessable_entity
    end
  end

  private

  def update_params
    params.permit(:admin_nickname).merge({ updated_by: @current_user })
  end

  # At the model level, setting an invalid workflow_state will silently change it to the
  # initial state ("off") without complaining, so enforce this here as part of the API contract.
  def validate_workflow_state
    return if %w[on off allow].include?(params.require(:workflow_state))

    render_error(:invalid_workflow_state, "workflow_state must be one of 'on', 'off', or 'allow'")
  end

  def require_dynamic_registration
    return if registration.dynamic_registration?

    render_error(:dynamic_registration_required, "Temporarily, only Registrations created using LTI Dynamic Registration can be modified")
  end

  def render_error(code, message, status: :unprocessable_entity)
    render json: { errors: [{ code:, message: }] }, status:
>>>>>>> 6d644d6a
  end

  def registration
    @registration ||= Lti::Registration.active.find(params[:id])
  end

  def require_account_context_instrumented
    require_account_context
  rescue ActiveRecord::RecordNotFound => e
    report_error(e)
    raise e
  end

  def require_feature_flag
    unless @context.root_account.feature_enabled?(:lti_registrations_page)
      respond_to do |format|
        format.html { render "shared/errors/404_message", status: :not_found }
        format.json { render_error(:not_found, "The specified resource does not exist.", status: :not_found) }
      end
    end
  end

  def require_manage_lti_registrations
    require_context_with_permission(@context, :manage_lti_registrations)
  end

  def report_error(exception, code = nil)
    code ||= response_code_for_rescue(exception) if exception
    InstStatsd::Statsd.increment("canvas.lti_registrations_controller.request_error", tags: { action: action_name, code: })
  end
end<|MERGE_RESOLUTION|>--- conflicted
+++ resolved
@@ -442,12 +442,8 @@
   before_action :require_account_context_instrumented
   before_action :require_feature_flag
   before_action :require_manage_lti_registrations
-<<<<<<< HEAD
-  before_action :require_dynamic_registration, only: [:destroy]
-=======
   before_action :require_dynamic_registration, only: [:destroy, :update]
   before_action :validate_workflow_state, only: :bind
->>>>>>> 6d644d6a
 
   include Api::V1::Lti::Registration
 
@@ -458,8 +454,6 @@
     render :index
   end
 
-<<<<<<< HEAD
-=======
   # @API List LTI Registrations in an account
   # Returns all LTI registrations in the specified account.
   # Includes registrations created in this account, those set to 'allow' from a
@@ -526,7 +520,6 @@
     raise e
   end
 
->>>>>>> 6d644d6a
   # @API Show an LTI Registration
   # Return details about the specified LTI registration, including the
   # configuration and account binding.
@@ -537,11 +530,7 @@
   #
   #   This would return the specified LTI registration
   #   curl -X GET 'https://<canvas>/api/v1/accounts/<account_id>/registrations/<registration_id>' \
-<<<<<<< HEAD
-  #        -H "Authorization: Bearer <token
-=======
   #        -H "Authorization: Bearer <token>"
->>>>>>> 6d644d6a
   def show
     GuardRail.activate(:secondary) do
       registration = Lti::Registration.active.find(params[:id])
@@ -552,8 +541,6 @@
     raise e
   end
 
-<<<<<<< HEAD
-=======
   # @API Update an LTI Registration
   # Update the specified LTI registration with the provided parameters
   #
@@ -575,7 +562,6 @@
     raise e
   end
 
->>>>>>> 6d644d6a
   # @API Delete an LTI Registration
   # Remove the specified LTI registration
   #
@@ -594,14 +580,6 @@
     raise e
   end
 
-<<<<<<< HEAD
-  private
-
-  def require_dynamic_registration
-    return if registration.dynamic_registration?
-
-    render json: { errors: [{ message: "Temporarily, only Registrations created using LTI Dynamic Registration can be modified" }] }, status: :unprocessable_entity
-=======
   # @API Bind an LTI Registration to an Account
   # Enable or disable the specified LTI registration for the specified account.
   # To enable an inherited registration (eg from Site Admin), pass the registration's global ID.
@@ -668,7 +646,6 @@
 
   def render_error(code, message, status: :unprocessable_entity)
     render json: { errors: [{ code:, message: }] }, status:
->>>>>>> 6d644d6a
   end
 
   def registration
