--- conflicted
+++ resolved
@@ -586,12 +586,6 @@
   end
 
   # @internal
-<<<<<<< HEAD
-  def fetch_lti_configuration
-    result = CanvasHttp.get(params[:url])
-
-    render json: result.body
-=======
   # @API Validate LtiConfiguration
   # Validates the provided LTI 1.3 JSON config against the LtiConfiguration schema,
   # and returns any errors found. Also transforms the JSON from LtiConfiguration
@@ -651,7 +645,6 @@
     end
 
     render json: { configuration: Schemas::InternalLtiConfiguration.from_lti_configuration(config) }
->>>>>>> 09faeb4f
   end
 
   # @API Show an LTI Registration
