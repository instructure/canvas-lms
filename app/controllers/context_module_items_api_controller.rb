--- conflicted
+++ resolved
@@ -481,9 +481,6 @@
     end
   end
 
-<<<<<<< HEAD
-=======
-
   # @API Mark module item as done/not done
   #
   # Mark a module item as done/not done. Use HTTP method PUT to mark as done,
@@ -521,7 +518,6 @@
   end
 
   MAX_SEQUENCES = 10
->>>>>>> 872f9b2e
   # @API Get module item sequence
   #
   # Given an asset in a course, find the ModuleItem it belongs to, and also the previous and next Module Items
@@ -542,11 +538,6 @@
   #
   # @returns ModuleItemSequence
   def item_sequence
-<<<<<<< HEAD
-    asset_type = Api.api_type_to_canvas_name(params[:asset_type])
-    asset_id = params[:asset_id]
-    render :json => item_sequence_base(asset_type, asset_id)
-=======
     if authorized_action(@context, @current_user, :read)
       asset_type = Api.api_type_to_canvas_name(params[:asset_type])
       return render :json => { :message => 'invalid asset_type'}, :status => :bad_request unless asset_type
@@ -625,7 +616,6 @@
 
       render :json => result
     end
->>>>>>> 872f9b2e
   end
 
   # @API Mark module item read
