--- conflicted
+++ resolved
@@ -482,9 +482,6 @@
   end
 
 
-<<<<<<< HEAD
-  # FIXME Document API
-=======
   # @API Mark module item as done/not done
   #
   # Mark a module item as done/not done. Use HTTP method PUT to mark as done,
@@ -497,7 +494,6 @@
   #       -H 'Authorization: Bearer <token>'
   #
   # @returns ModuleItem
->>>>>>> 833496ee
   def mark_as_done
     if authorized_action(@context, @current_user, :read)
       user = @student || @current_user
@@ -509,10 +505,6 @@
   end
 
   def mark_as_not_done
-<<<<<<< HEAD
-    # FIXME 
-=======
->>>>>>> 833496ee
     if authorized_action(@context, @current_user, :read)
       user = @student || @current_user
       mod = @context.modules_visible_to(user).find(params[:module_id])
@@ -520,19 +512,11 @@
       progression = item.context_module.context_module_progressions.find{|p| p[:user_id] == @current_user.id}
       requirement = progression.requirements_met.find{|r| r[:id] == item.id}
       progression.requirements_met.delete(requirement)
-<<<<<<< HEAD
-=======
       progression.save
->>>>>>> 833496ee
       render :nothing => true, :status => :no_content
     end
   end
 
-<<<<<<< HEAD
-
-
-=======
->>>>>>> 833496ee
   MAX_SEQUENCES = 10
 
   # @API Get module item sequence
