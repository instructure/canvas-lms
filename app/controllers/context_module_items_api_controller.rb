# frozen_string_literal: true

#
# Copyright (C) 2013 - present Instructure, Inc.
#
# This file is part of Canvas.
#
# Canvas is free software: you can redistribute it and/or modify it under
# the terms of the GNU Affero General Public License as published by the Free
# Software Foundation, version 3 of the License.
#
# Canvas is distributed in the hope that it will be useful, but WITHOUT ANY
# WARRANTY; without even the implied warranty of MERCHANTABILITY or FITNESS FOR
# A PARTICULAR PURPOSE. See the GNU Affero General Public License for more
# details.
#
# You should have received a copy of the GNU Affero General Public License along
# with this program. If not, see <http://www.gnu.org/licenses/>.
#

# @API Modules
# @subtopic Module Items
#
# @model CompletionRequirement
#     {
#       "id": "CompletionRequirement",
#       "description": "",
#       "properties": {
#         "type": {
#           "description": "one of 'must_view', 'must_submit', 'must_contribute', 'min_score', 'min_percentage', 'must_mark_done'",
#           "example": "min_score",
#           "type": "string",
#           "allowableValues": {
#             "values": [
#               "must_view",
#               "must_submit",
#               "must_contribute",
#               "min_score",
#               "min_percentage",
#               "must_mark_done"
#             ]
#           }
#         },
#         "min_score": {
#           "description": "minimum score required to complete (only present when type == 'min_score')",
#           "example": 10,
#           "type": "integer"
#         },
#         "min_percentage": {
#           "description": "minimum percentage required to complete (only present when type == 'min_percentage')",
#           "example": 70,
#           "type": "integer"
#         },
#         "completed": {
#           "description": "whether the calling user has met this requirement (Optional; present only if the caller is a student or if the optional parameter 'student_id' is included)",
#           "example": true,
#           "type": "boolean"
#         }
#       }
#     }
#
# @model ContentDetails
#     {
#       "id": "ContentDetails",
#       "description": "",
#       "properties": {
#         "points_possible": {
#           "example": 20,
#           "type": "integer"
#         },
#         "due_at": {
#           "example": "2012-12-31T06:00:00-06:00",
#           "type": "datetime"
#         },
#         "unlock_at": {
#           "example": "2012-12-31T06:00:00-06:00",
#           "type": "datetime"
#         },
#         "lock_at": {
#           "example": "2012-12-31T06:00:00-06:00",
#           "type": "datetime"
#         },
#         "locked_for_user": {
#           "example": true,
#           "type": "boolean"
#         },
#         "lock_explanation": {
#           "example": "This quiz is part of an unpublished module and is not available yet.",
#           "type": "string"
#         },
#         "lock_info": {
#           "example": {"asset_string": "assignment_4", "unlock_at": "2012-12-31T06:00:00-06:00", "lock_at": "2012-12-31T06:00:00-06:00", "context_module": {}},
#           "$ref": "LockInfo"
#         }
#       }
#     }
#
# @model ModuleItem
#     {
#       "id": "ModuleItem",
#       "description": "",
#       "properties": {
#         "id": {
#           "description": "the unique identifier for the module item",
#           "example": 768,
#           "type": "integer"
#         },
#         "module_id": {
#           "description": "the id of the Module this item appears in",
#           "example": 123,
#           "type": "integer"
#         },
#         "position": {
#           "description": "the position of this item in the module (1-based)",
#           "example": 1,
#           "type": "integer"
#         },
#         "title": {
#           "description": "the title of this item",
#           "example": "Square Roots: Irrational numbers or boxy vegetables?",
#           "type": "string"
#         },
#         "indent": {
#           "description": "0-based indent level; module items may be indented to show a hierarchy",
#           "example": 0,
#           "type": "integer"
#         },
#         "type": {
#           "description": "the type of object referred to one of 'File', 'Page', 'Discussion', 'Assignment', 'Quiz', 'SubHeader', 'ExternalUrl', 'ExternalTool'",
#           "example": "Assignment",
#           "type": "string",
#           "allowableValues": {
#             "values": [
#               "File",
#               "Page",
#               "Discussion",
#               "Assignment",
#               "Quiz",
#               "SubHeader",
#               "ExternalUrl",
#               "ExternalTool"
#             ]
#           }
#         },
#         "content_id": {
#           "description": "the id of the object referred to applies to 'File', 'Discussion', 'Assignment', 'Quiz', 'ExternalTool' types",
#           "example": 1337,
#           "type": "integer"
#         },
#         "html_url": {
#           "description": "link to the item in Canvas",
#           "example": "https://canvas.example.edu/courses/222/modules/items/768",
#           "type": "string"
#         },
#         "url": {
#           "description": "(Optional) link to the Canvas API object, if applicable",
#           "example": "https://canvas.example.edu/api/v1/courses/222/assignments/987",
#           "type": "string"
#         },
#         "page_url": {
#           "description": "(only for 'Page' type) unique locator for the linked wiki page",
#           "example": "my-page-title",
#           "type": "string"
#         },
#         "external_url": {
#           "description": "(only for 'ExternalUrl' and 'ExternalTool' types) external url that the item points to",
#           "example": "https://www.example.com/externalurl",
#           "type": "string"
#         },
#         "new_tab": {
#           "description": "(only for 'ExternalTool' type) whether the external tool opens in a new tab",
#           "example": false,
#           "type": "boolean"
#         },
#         "completion_requirement": {
#           "description": "Completion requirement for this module item",
#           "example": {"type": "min_score", "min_score": 10, "completed": true},
#           "$ref": "CompletionRequirement"
#         },
#         "content_details": {
#           "description": "(Present only if requested through include[]=content_details) If applicable, returns additional details specific to the associated object",
#           "example": {"points_possible": 20, "due_at": "2012-12-31T06:00:00-06:00", "unlock_at": "2012-12-31T06:00:00-06:00", "lock_at": "2012-12-31T06:00:00-06:00"},
#           "$ref": "ContentDetails"
#         },
#         "published": {
#           "description": "(Optional) Whether this module item is published. This field is present only if the caller has permission to view unpublished items.",
#           "type": "boolean",
#           "example": true
#         }
#       }
#     }
#
# @model ModuleItemSequenceNode
#     {
#       "id": "ModuleItemSequenceNode",
#       "description": "",
#       "properties": {
#         "prev": {
#           "description": "The previous ModuleItem in the sequence",
#           "$ref": "ModuleItem"
#         },
#         "current": {
#           "description": "The ModuleItem being queried",
#           "$ref": "ModuleItem",
#           "example": {"id": 768, "module_id": 123, "title": "A lonely page", "type": "Page"}
#         },
#         "next": {
#           "description": "The next ModuleItem in the sequence",
#           "$ref": "ModuleItem",
#           "example": {"id": 769, "module_id": 127, "title": "Project 1", "type": "Assignment"}
#         },
#         "mastery_path": {
#           "type": "object",
#           "description": "The conditional release rule for the module item, if applicable",
#           "example": {"locked": true, "assignment_sets": [], "selected_set_id": null, "awaiting_choice": false, "still_processing": false, "modules_url": "/courses/11/modules", "choose_url": "/courses/11/modules/items/9/choose", "modules_tab_disabled": false}
#         }
#       }
#     }
#
# @model ModuleItemSequence
#     {
#       "id": "ModuleItemSequence",
#       "description": "",
#       "properties": {
#         "items": {
#           "description": "an array containing one ModuleItemSequenceNode for each appearence of the asset in the module sequence (up to 10 total)",
#           "example": [{"prev": null,
#                        "current": {"id": 768, "module_id": 123, "title": "A lonely page", "type": "Page"},
#                        "next": {"id": 769, "module_id": 127, "title": "Project 1", "type": "Assignment"},
#                        "mastery_path": {"locked": true, "assignment_sets": [], "selected_set_id": null, "awaiting_choice": false, "still_processing": false, "modules_url": "/courses/11/modules", "choose_url": "/courses/11/modules/items/9/choose", "modules_tab_disabled": false}}],
#           "type": "array",
#           "items": { "$ref": "ModuleItemSequenceNode" }
#         },
#         "modules": {
#           "description": "an array containing each Module referenced above",
#           "type": "array",
#           "items": { "$ref": "Module" },
#           "example": [{"id": 123, "name": "Overview"}, {"id": 127, "name": "Imaginary Numbers"}]
#         }
#       }
#     }
#
class ContextModuleItemsApiController < ApplicationController
  before_action :require_context
  before_action :require_user, only: [:select_mastery_path]
  before_action :find_student, only: %i[index show select_mastery_path]
  before_action :disable_escape_html_entities, only: [:index, :show]
  after_action :enable_escape_html_entities, only: [:index, :show]
  include Api::V1::ContextModule
  include PlannerApiHelper

  # @API List module items
  #
  # A paginated list of the items in a module
  #
  # @argument include[] [String, "content_details"]
  #   If included, will return additional details specific to the content
  #   associated with each item. Refer to the {api:Modules:Module%20Item Module
  #   Item specification} for more details.
  #   Includes standard lock information for each item.
  #
  # @argument search_term [String]
  #   The partial title of the items to match and return.
  #
  # @argument student_id
  #   Returns module completion information for the student with this id.
  #
  # @example_request
  #     curl -H 'Authorization: Bearer <token>' \
  #          https://<canvas>/api/v1/courses/222/modules/123/items
  #
  # @returns [ModuleItem]
  def index
    if authorized_action(@context, @current_user, :read)
      mod = @context.modules_visible_to(@student || @current_user).find(params[:module_id])
      ActiveRecord::Associations.preload(mod, content_tags: :content)
      route = polymorphic_url([:api_v1, @context, mod, :items])
      scope = mod.content_tags_visible_to(@student || @current_user)
      scope = ContentTag.search_by_attribute(scope, :title, params[:search_term])
      # with modules_perf flag enabled we call the api with the only[]=title (and maybe others) param
      # in this case we want all the items because we're using the api to get a list of all
      # the items in the module
      items = params[:only] ? scope.to_a : Api.paginate(scope, self, route)
      prog = @student ? mod.evaluate_for(@student) : nil
      includes = Array(params[:include])
      opts = {}

      # Get conditionally released objects if requested
      # TODO: Document in API when out of beta
      if includes.include?("mastery_paths")
        opts[:conditional_release_rules] = ConditionalRelease::Service.rules_for(@context, @student, session)
      end
      opts[:can_view_published] = @context.grants_right?(@student || @current_user, session, :read_as_admin)
      opts[:can_have_estimated_time] = @context.horizon_course?
      render json: items.map { |item| module_item_json(item, @student || @current_user, session, mod, prog, includes, opts) }
    end
  end

  # @API Show module item
  #
  # Get information about a single module item
  #
  # @argument include[] [String, "content_details"]
  #   If included, will return additional details specific to the content
  #   associated with this item. Refer to the {api:Modules:Module%20Item Module
  #   Item specification} for more details.
  #   Includes standard lock information for each item.
  #
  # @argument student_id
  #   Returns module completion information for the student with this id.
  #
  # @example_request
  #     curl -H 'Authorization: Bearer <token>' \
  #          https://<canvas>/api/v1/courses/222/modules/123/items/768
  #
  # @returns ModuleItem
  def show
    if authorized_action(@context, @current_user, :read)
      get_module_item
      opts = { can_view_published: @context.grants_right?(@student || @current_user, session, :read_as_admin) }
      if @context.horizon_course?
        opts[:can_have_estimated_time] = true
        @item.context_module_action(@current_user, :read) if @current_user
      end
      prog = @student ? @module.evaluate_for(@student) : nil
      render json: module_item_json(@item, @student || @current_user, session, @module, prog, Array(params[:include]), opts)
    end
  end

  # Mark an external URL content tag read for purposes of module progression,
  # then redirect to the URL (vs. render in an iframe like content_tag_redirect).
  # Not documented directly; part of an opaque URL returned by above endpoints.
  def redirect
    if authorized_action(@context, @current_user, :read)
      @tag = @context.context_module_tags.not_deleted.find(params[:id])
      if !(@tag.unpublished? || @tag.context_module.unpublished?) || authorized_action(@tag.context_module, @current_user, :update)
        if @tag.content_type == "ExternalUrl"
          @tag.context_module_action(@current_user, :read)
          redirect_to @tag.url
        else
          render(status: :bad_request, json: { message: "incorrect module item type" })
        end
      end
    end
  end

  # @API Create a module item
  #
  # Create and return a new module item
  #
  # @argument module_item[title] [String]
  #   The name of the module item and associated content
  #
  # @argument module_item[type] [Required, String, "File"|"Page"|"Discussion"|"Assignment"|"Quiz"|"SubHeader"|"ExternalUrl"|"ExternalTool"]
  #   The type of content linked to the item
  #
  # @argument module_item[content_id] [Required, String]
  #   The id of the content to link to the module item. Required, except for
  #   'ExternalUrl', 'Page', and 'SubHeader' types.
  #
  # @argument module_item[position] [Integer]
  #   The position of this item in the module (1-based).
  #
  # @argument module_item[indent] [Integer]
  #   0-based indent level; module items may be indented to show a hierarchy
  #
  # @argument module_item[page_url] [String]
  #   Suffix for the linked wiki page (e.g. 'front-page'). Required for 'Page'
  #   type.
  #
  # @argument module_item[external_url] [String]
  #   External url that the item points to. [Required for 'ExternalUrl' and
  #   'ExternalTool' types.
  #
  # @argument module_item[new_tab] [Boolean]
  #   Whether the external tool opens in a new tab. Only applies to
  #   'ExternalTool' type.
  #
  # @argument module_item[completion_requirement][type] [String, "must_view"|"must_contribute"|"must_submit"|"must_mark_done"]
  #   Completion requirement for this module item.
  #   "must_view": Applies to all item types
  #   "must_contribute": Only applies to "Assignment", "Discussion", and "Page" types
  #   "must_submit", "min_score": Only apply to "Assignment" and "Quiz" types
  #   "must_mark_done": Only applies to "Assignment" and "Page" types
  #   Inapplicable types will be ignored
  #
  # @argument module_item[completion_requirement][min_score] [Integer]
  #   Minimum score required to complete. Required for completion_requirement
  #   type 'min_score'.
  #
  # @argument module_item[iframe][width] [Integer]
  #   Width of the ExternalTool on launch
  #
  # @argument module_item[iframe][height] [Integer]
  #   Height of the ExternalTool on launch
  #
  # @example_request
  #
  #     curl https://<canvas>/api/v1/courses/<course_id>/modules/<module_id>/items \
  #       -X POST \
  #       -H 'Authorization: Bearer <token>' \
  #       -d 'module_item[title]=module item' \
  #       -d 'module_item[type]=ExternalTool' \
  #       -d 'module_item[content_id]=10' \
  #       -d 'module_item[position]=2' \
  #       -d 'module_item[indent]=1' \
  #       -d 'module_item[new_tab]=true' \
  #       -d 'module_item[iframe][width]=300' \
  #       -d 'module_item[iframe][height]=200'
  #
  # @returns ModuleItem
  PAGE_TYPES = ["Page", "WikiPage"].freeze

  def create
    @module = @context.context_modules.not_deleted.find(params[:module_id])
    if authorized_action(@module, @current_user, :update)
      return render json: { message: "missing module item parameter" }, status: :bad_request unless params[:module_item] || params[:module_items]

      module_items = params[:module_items] || [params[:module_item]]
      created_items = []
      errors = []

      ContextModule.transaction do
        module_items.each_with_index do |module_item_params, index|
          item_params = module_item_params.slice(:title, :type, :indent, :new_tab, :position)
          item_params[:id] = module_item_params[:content_id]

          if PAGE_TYPES.include?(item_params[:type])
            if (page_url = module_item_params[:page_url])
              if (wiki_page = @context.wiki_pages.not_deleted.where(url: page_url).first)
                item_params[:id] = wiki_page.id
              else
                errors << { index:, message: "invalid page_url parameter" }
                next
              end
            else
              errors << { index:, message: "missing page_url parameter" }
              next
            end
          end

          item_params[:url] = module_item_params[:external_url]

          if (iframe = module_item_params[:iframe])
            item_params[:link_settings] = { selection_width: iframe[:width], selection_height: iframe[:height] }
          end

          @tag = @module.add_item(item_params, nil, resolve_conflicts: true)
          if @tag&.persisted?
            original_params = params[:module_item]
            params[:module_item] = module_item_params
            if set_position && set_completion_requirement
              created_items << module_item_json(@tag, @current_user, session, @module, nil)
            elsif @tag.errors.any?
              errors << { index:, message: @tag.errors.full_messages.join(", ") }
            end
            params[:module_item] = original_params
          elsif @tag
            errors << { index:, message: @tag.errors.full_messages.join(", ") }
          else
            errors << { index:, message: t(:invalid_content, "Could not find content") }
          end
        end

        @module.touch if created_items.any?
      end

<<<<<<< HEAD
      if (@tag = @module.add_item(item_params, nil, resolve_conflicts: true)) && set_position && set_completion_requirement
        @module.touch
        render json: module_item_json(@tag, @current_user, session, @module, nil)
=======
      if params[:module_items]
        response = { created: created_items }
        response[:errors] = errors if errors.any?
        render json: response
      elsif created_items.any?
        render json: created_items.first
>>>>>>> e69b96c5
      elsif @tag
        render json: @tag.errors, status: :bad_request
      else
        render json: { message: errors.first[:message] }, status: :bad_request
      end
    end
  end

  # @API Update a module item
  #
  # Update and return an existing module item
  #
  # @argument module_item[title] [String]
  #   The name of the module item
  #
  # @argument module_item[position] [Integer]
  #   The position of this item in the module (1-based)
  #
  # @argument module_item[indent] [Integer]
  #   0-based indent level; module items may be indented to show a hierarchy
  #
  # @argument module_item[external_url] [String]
  #   External url that the item points to. Only applies to 'ExternalUrl' type.
  #
  # @argument module_item[new_tab] [Boolean]
  #   Whether the external tool opens in a new tab. Only applies to
  #   'ExternalTool' type.
  #
  # @argument module_item[completion_requirement][type] [String, "must_view"|"must_contribute"|"must_submit"|"must_mark_done"]
  #   Completion requirement for this module item.
  #   "must_view": Applies to all item types
  #   "must_contribute": Only applies to "Assignment", "Discussion", and "Page" types
  #   "must_submit", "min_score": Only apply to "Assignment" and "Quiz" types
  #   "must_mark_done": Only applies to "Assignment" and "Page" types
  #   Inapplicable types will be ignored
  #
  # @argument module_item[completion_requirement][min_score] [Integer]
  #   Minimum score required to complete, Required for completion_requirement
  #   type 'min_score'.
  #
  # @argument module_item[published] [Boolean]
  #   Whether the module item is published and visible to students.
  #
  # @argument module_item[module_id] [String]
  #   Move this item to another module by specifying the target module id here.
  #   The target module must be in the same course.
  #
  # @example_request
  #
  #     curl https://<canvas>/api/v1/courses/<course_id>/modules/<module_id>/items/<item_id> \
  #       -X PUT \
  #       -H 'Authorization: Bearer <token>' \
  #       -d 'module_item[position]=2' \
  #       -d 'module_item[indent]=1' \
  #       -d 'module_item[new_tab]=true'
  #
  # @returns ModuleItem
  def update
    @tag = @context.context_module_tags.not_deleted.find(params[:id])
    if authorized_action(@tag.context_module, @current_user, :update)
      return render json: { message: "missing module item parameter" }, status: :bad_request unless params[:module_item]

      @tag.title = params[:module_item][:title] if params[:module_item][:title]
      if %w[ExternalUrl ContextExternalTool].include?(@tag.content_type) && params[:module_item][:external_url]
        @tag.url = params[:module_item][:external_url]
        @tag.reassociate_external_tool = true
      end
      @tag.indent = params[:module_item][:indent] if params[:module_item][:indent]
      @tag.new_tab = value_to_boolean(params[:module_item][:new_tab]) if params[:module_item][:new_tab]
      if (target_module_id = params[:module_item][:module_id]) && target_module_id.to_i != @tag.context_module_id
        target_module = @context.context_modules.where(id: target_module_id).first
        return render json: { message: "invalid module_id" }, status: :bad_request unless target_module

        old_module = @context.context_modules.find(@tag.context_module_id)
        @tag.remove_from_list
        @tag.context_module = target_module
        if (req_index = old_module.completion_requirements.find_index { |req| req[:id] == @tag.id })
          old_module.completion_requirements_will_change!
          req = old_module.completion_requirements.delete_at(req_index)
          old_module.save!
          params[:module_item][:completion_requirement] = req
        else
          ContentTag.touch_context_modules([old_module.id, target_module_id])
        end
      end

      if params[:module_item].key?(:published)
        if value_to_boolean(params[:module_item][:published])
          if module_item_publishable?(@tag)
            @tag.publish
          else
            return render json: { message: "item can't be published" }, status: :unprocessable_entity
          end
        elsif module_item_unpublishable?(@tag)
          @tag.unpublish
        else
          return render json: { message: "item can't be unpublished" }, status: :forbidden
        end
        @tag.save
        @tag.update_asset_workflow_state!
        @tag.context_module.save
      end

      if @tag.save && set_position && set_completion_requirement
        @tag.update_asset_name!(@current_user) if params[:module_item][:title]
        render json: module_item_json(@tag, @current_user, session, @tag.context_module, nil)
      else
        render json: @tag.errors, status: :bad_request
      end
    end
  end

  # @API Select a mastery path
  #
  # Select a mastery path when module item includes several possible paths.
  # Requires Mastery Paths feature to be enabled.  Returns a compound document
  # with the assignments included in the given path and any module items
  # related to those assignments
  #
  # @argument assignment_set_id
  #   Assignment set chosen, as specified in the mastery_paths portion of the
  #   context module item response
  #
  # @argument student_id
  #   Which student the selection applies to.  If not specified, current user is
  #   implied.
  #
  # @example_request
  #
  #     curl https://<canvas>/api/v1/courses/<course_id>/modules/<module_id>/items/<item_id>/select_master_path \
  #       -X POST \
  #       -H 'Authorization: Bearer <token>' \
  #       -d 'assignment_set_id=2992'
  #
  def select_mastery_path
    return unless authorized_action(@context, @current_user, :read)
    return unless @student == @current_user || authorized_action(@context, @current_user, :manage_assignments_edit)
    return render json: { message: "mastery paths not enabled" }, status: :bad_request unless cyoe_enabled?(@context)
    return render json: { message: "assignment_set_id required" }, status: :bad_request unless params[:assignment_set_id]

    get_module_item
    assignment = @item.assignment
    return render json: { message: "requested item is not an assignment" }, status: :bad_request unless assignment

    assignment_ids = ConditionalRelease::OverrideHandler.handle_assignment_set_selection(@student, assignment, params[:assignment_set_id])

    # assignment occurs in delayed job, may not be fully visible to user until job completes
    assignments = @context.assignments.published.where(id: assignment_ids)
                          .preload(Api::V1::Assignment::PRELOADS)

    Assignment.preload_context_module_tags(assignments)

    # match cyoe order, omit unpublished or deleted assignments
    assignments = assignments.index_by(&:id).values_at(*assignment_ids).compact

    # grab locally relevant module items
    items = assignments.map(&:all_context_module_tags).flatten.select { |a| a.context_module_id == @module.id }

    render json: {
      meta: { primaryCollection: "assignments" },
      items: items.map { |item| module_item_json(item, @student || @current_user, session, @module) },
      assignments: assignments_json(assignments, @current_user, session)
    }
  end

  # @API Delete module item
  #
  # Delete a module item
  #
  # @example_request
  #
  #     curl https://<canvas>/api/v1/courses/<course_id>/modules/<module_id>/items/<item_id> \
  #       -X Delete \
  #       -H 'Authorization: Bearer <token>'
  #
  # @returns ModuleItem
  def destroy
    @tag = @context.context_module_tags.not_deleted.find(params[:id])
    if authorized_action(@tag.context_module, @current_user, :update)
      @module = @tag.context_module
      @tag.destroy
      @module.touch
      render json: module_item_json(@tag, @current_user, session, @module, nil)
    end
  end

  # @API Mark module item as done/not done
  #
  # Mark a module item as done/not done. Use HTTP method PUT to mark as done,
  # and DELETE to mark as not done.
  #
  # @example_request
  #
  #     curl https://<canvas>/api/v1/courses/<course_id>/modules/<module_id>/items/<item_id>/done \
  #       -X Put \
  #       -H 'Authorization: Bearer <token>'
  def mark_as_done
    if authorized_action(@context, @current_user, :read)
      get_module_item
      @item.context_module_action(@current_user, :done)
      sync_planner_completion(@item.content, @current_user, true) if planner_enabled?
      render json: { message: t("OK") }
    end
  end

  def mark_as_not_done
    if authorized_action(@context, @current_user, :read)
      get_module_item
      if (progression = @item.progression_for_user(@current_user))
        progression.uncomplete_requirement(params[:id].to_i)
        progression.evaluate
        sync_planner_completion(@item.content, @current_user, false) if planner_enabled?
      end
      render json: { message: t("OK") }
    end
  end

  def get_module_item
    user = @student || @current_user
    @module = @context.modules_visible_to(user).find(params[:module_id])
    @item = @module.content_tags.find(params[:id])
    raise ActiveRecord::RecordNotFound unless @item&.visible_to_user?(user, nil, session)
  end

  # @API Get module item sequence
  #
  # Given an asset in a course, find the ModuleItem it belongs to, the previous and next Module Items
  # in the course sequence, and also any applicable mastery path rules
  #
  # @argument asset_type [String, "ModuleItem"|"File"|"Page"|"Discussion"|"Assignment"|"Quiz"|"ExternalTool"]
  #   The type of asset to find module sequence information for. Use the ModuleItem if it is known
  #   (e.g., the user navigated from a module item), since this will avoid ambiguity if the asset
  #   appears more than once in the module sequence.
  #
  # @argument asset_id [Integer]
  #   The id of the asset (or the url in the case of a Page)
  #
  # @example_request
  #
  #     curl https://<canvas>/api/v1/courses/<course_id>/module_item_sequence?asset_type=Assignment&asset_id=123 \
  #       -H 'Authorization: Bearer <token>'
  #
  # @returns ModuleItemSequence
  def item_sequence
    if authorized_action(@context, @current_user, :read)
      asset_type = Api.api_type_to_canvas_name(params[:asset_type])
      return render json: { message: "invalid asset_type" }, status: :bad_request unless asset_type

      asset_id = params[:asset_id]
      return render json: { message: "missing asset_id" }, status: :bad_request unless asset_id

      result = context_module_sequence_items_by_asset_id(asset_id, asset_type)
      render json: result
    end
  end

  # @API Mark module item read
  #
  # Fulfills "must view" requirement for a module item. It is generally not necessary to do this explicitly,
  # but it is provided for applications that need to access external content directly (bypassing the html_url
  # redirect that normally allows Canvas to fulfill "must view" requirements).
  #
  # This endpoint cannot be used to complete requirements on locked or unpublished module items.
  #
  # @example_request
  #
  #     curl https://<canvas>/api/v1/courses/<course_id>/modules/<module_id>/items/<item_id>/mark_read \
  #       -X POST \
  #       -H 'Authorization: Bearer <token>'
  #
  def mark_item_read
    if authorized_action(@context, @current_user, :read)
      get_module_item
      content = @item.content.respond_to?(:locked_for?) ? @item.content : @item
      return render json: { message: t("The module item is locked.") }, status: :forbidden if content.locked_for?(@current_user)

      @item.context_module_action(@current_user, :read)
      render json: { message: t("OK") }
    end
  end

  # @API Duplicate module item
  #
  # Makes a copy of an assignment, discussion or wiki page module item, within the same module.
  # It also creates a duplicate copy of the assignment, discussion, or wiki page.
  #
  # @example_request
  #
  #     curl https://<canvas>/api/v1/courses/<course_id>/modules/items/<item_id>/duplicate \
  #       -X POST \
  #       -H 'Authorization: Bearer <token>'
  #
  include ContextModulesHelper

  def duplicate
    original_tag = @context.context_module_tags.not_deleted.find(params[:id])
    if authorized_action(original_tag.context_module, @current_user, :update)
      if original_tag.duplicate_able?
        new_content = original_tag.content.duplicate({ user: @current_user })
        new_content.saving_user = @current_user if new_content.respond_to?(:saving_user)
        new_content.save!
        new_tag = original_tag.context_module.add_item({
                                                         type: original_tag.content_type,
                                                         indent: original_tag.indent,
                                                         id: new_content.id,
                                                       })

        new_tag.insert_at(original_tag.position + 1)

        json = new_tag.as_json
        json["new_positions"] = new_tag.context_module.content_tags.select(:id, :position)
        json["content_tag"].merge!(
          publishable: module_item_publishable?(new_tag),
          published: new_tag.published?,
          publishable_id: module_item_publishable_id(new_tag),
          unpublishable: module_item_unpublishable?(new_tag),
          publish_at: module_item_publish_at(new_tag),
          graded: new_tag.graded?,
          content_details: content_details(new_tag, @current_user),
          assignment_id: new_tag.assignment.try(:id),
          is_checkpointed: new_tag.assignment.try(:has_sub_assignments),
          is_duplicate_able: new_tag.duplicate_able?,
          can_manage_assign_to: new_tag.content&.grants_right?(@current_user, session, :manage_assign_to)
        )
        render json:
      else
        render status: :bad_request, json: { message: t("Item cannot be duplicated") }
      end
    end
  end

  def disable_escape_html_entities
    ActiveSupport.escape_html_entities_in_json = false
  end
  private :disable_escape_html_entities

  def enable_escape_html_entities
    ActiveSupport.escape_html_entities_in_json = true
  end
  private :enable_escape_html_entities

  def set_position
    return true unless @tag && params[:module_item][:position]

    @tag.reload
    if @tag.insert_at(params[:module_item][:position].to_i)
      # see ContextModulesController#reorder_items
      @tag.touch_context_module
      ContentTag.update_could_be_locked(@tag.context_module.content_tags)
      @context.touch

      @tag.reload
      true
    else
      @tag.errors.add(:position, t(:invalid_position, "Invalid position"))
      false
    end
  end
  protected :set_position

  def set_completion_requirement
    return true unless @tag && params[:module_item][:completion_requirement]

    reqs = {}
    @module ||= @tag.context_module
    @module.completion_requirements.each { |i| reqs[i[:id]] = i }

    if params[:module_item][:completion_requirement].blank?
      reqs[@tag.id] = {}
    elsif %w[must_view must_submit must_contribute min_score min_percentage must_mark_done].include?(params[:module_item][:completion_requirement][:type])
      reqs[@tag.id] = params[:module_item][:completion_requirement].to_unsafe_h
    else
      @tag.errors.add(:completion_requirement, t(:invalid_requirement_type, "Invalid completion requirement type"))
      return false
    end

    @module.completion_requirements = reqs
    @module.save
  end
  protected :set_completion_requirement

  def find_student
    if params[:student_id]
      student_enrollments = @context.student_enrollments.for_user(params[:student_id])
      return render_unauthorized_action unless student_enrollments.any? { |e| e.grants_right?(@current_user, session, :read_grades) }

      @student = student_enrollments.first.user
    elsif @context.grants_right?(@current_user, session, :participate_as_student)
      @student = @current_user
    else
      true
    end
  end
  protected :find_student
end<|MERGE_RESOLUTION|>--- conflicted
+++ resolved
@@ -465,18 +465,12 @@
         @module.touch if created_items.any?
       end
 
-<<<<<<< HEAD
-      if (@tag = @module.add_item(item_params, nil, resolve_conflicts: true)) && set_position && set_completion_requirement
-        @module.touch
-        render json: module_item_json(@tag, @current_user, session, @module, nil)
-=======
       if params[:module_items]
         response = { created: created_items }
         response[:errors] = errors if errors.any?
         render json: response
       elsif created_items.any?
         render json: created_items.first
->>>>>>> e69b96c5
       elsif @tag
         render json: @tag.errors, status: :bad_request
       else
