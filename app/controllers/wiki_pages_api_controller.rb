--- conflicted
+++ resolved
@@ -582,10 +582,6 @@
     end
 
     if page_params.has_key?(:front_page)
-<<<<<<< HEAD
-      @set_front_page = true if page_params[:front_page] || (!page_params[:front_page] && @was_front_page)
-=======
->>>>>>> c49483fc
       @set_as_front_page = value_to_boolean(page_params.delete(:front_page))
       @set_front_page = true if @was_front_page != @set_as_front_page
     end
