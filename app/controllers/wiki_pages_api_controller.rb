# frozen_string_literal: true

#
# Copyright (C) 2013 - present Instructure, Inc.
#
# This file is part of Canvas.
#
# Canvas is free software: you can redistribute it and/or modify it under
# the terms of the GNU Affero General Public License as published by the Free
# Software Foundation, version 3 of the License.
#
# Canvas is distributed in the hope that it will be useful, but WITHOUT ANY
# WARRANTY; without even the implied warranty of MERCHANTABILITY or FITNESS FOR
# A PARTICULAR PURPOSE. See the GNU Affero General Public License for more
# details.
#
# You should have received a copy of the GNU Affero General Public License along
# with this program. If not, see <http://www.gnu.org/licenses/>.
#

# @API Pages
#
# Pages are rich content associated with Courses and Groups in Canvas.
# The Pages API allows you to create, retrieve, update, and delete pages.
#
# @model Page
#     {
#       "id": "Page",
#       "description": "",
#       "properties": {
#         "page_id": {
#           "description": "the ID of the page",
#           "example": 1,
#           "type": "integer"
#         },
#         "url": {
#           "description": "the unique locator for the page",
#           "example": "my-page-title",
#           "type": "string"
#         },
#         "title": {
#           "description": "the title of the page",
#           "example": "My Page Title",
#           "type": "string"
#         },
#         "created_at": {
#           "description": "the creation date for the page",
#           "example": "2012-08-06T16:46:33-06:00",
#           "type": "datetime"
#         },
#         "updated_at": {
#           "description": "the date the page was last updated",
#           "example": "2012-08-08T14:25:20-06:00",
#           "type": "datetime"
#         },
#         "hide_from_students": {
#           "description": "(DEPRECATED) whether this page is hidden from students (note: this is always reflected as the inverse of the published value)",
#           "example": false,
#           "type": "boolean"
#         },
#         "editing_roles": {
#           "description": "roles allowed to edit the page; comma-separated list comprising a combination of 'teachers', 'students', 'members', and/or 'public' if not supplied, course defaults are used",
#           "example": "teachers,students",
#           "type": "string"
#         },
#         "last_edited_by": {
#           "description": "the User who last edited the page (this may not be present if the page was imported from another system)",
#           "$ref": "User"
#         },
#         "body": {
#           "description": "the page content, in HTML (present when requesting a single page; optionally included when listing pages)",
#           "example": "<p>Page Content</p>",
#           "type": "string"
#         },
#         "published": {
#           "description": "whether the page is published (true) or draft state (false).",
#           "example": true,
#           "type": "boolean"
#         },
#         "publish_at": {
#           "description": "scheduled publication date for this page",
#           "example": "2022-09-01T00:00:00",
#           "type": "datetime"
#         },
#         "front_page": {
#           "description": "whether this page is the front page for the wiki",
#           "example": false,
#           "type": "boolean"
#         },
#         "locked_for_user": {
#           "description": "Whether or not this is locked for the user.",
#           "example": false,
#           "type": "boolean"
#         },
#         "lock_info": {
#           "description": "(Optional) Information for the user about the lock. Present when locked_for_user is true.",
#           "$ref": "LockInfo"
#         },
#         "lock_explanation": {
#           "description": "(Optional) An explanation of why this is locked for the user. Present when locked_for_user is true.",
#           "example": "This page is locked until September 1 at 12:00am",
#           "type": "string"
#         }
#       }
#     }
#
# @model PageRevision
#     {
#       "id": "PageRevision",
#       "description": "",
#       "properties": {
#         "revision_id": {
#           "description": "an identifier for this revision of the page",
#           "example": 7,
#           "type": "integer"
#         },
#         "updated_at": {
#           "description": "the time when this revision was saved",
#           "example": "2012-08-07T11:23:58-06:00",
#           "type": "datetime"
#         },
#         "latest": {
#           "description": "whether this is the latest revision or not",
#           "example": true,
#           "type": "boolean"
#         },
#         "edited_by": {
#           "description": "the User who saved this revision, if applicable (this may not be present if the page was imported from another system)",
#           "$ref": "User"
#         },
#         "url": {
#           "description": "the following fields are not included in the index action and may be omitted from the show action via summary=1 the historic url of the page",
#           "example": "old-page-title",
#           "type": "string"
#         },
#         "title": {
#           "description": "the historic page title",
#           "example": "Old Page Title",
#           "type": "string"
#         },
#         "body": {
#           "description": "the historic page contents",
#           "example": "<p>Old Page Content</p>",
#           "type": "string"
#         }
#       }
#     }
#
# __Note on page identifiers__
#
# Most Pages API endpoints accept identification of the Page as either a URL
# or an ID. In ambiguous cases, the URL takes precedence.
#
# For example, if you have a page whose ID is 7 and another whose ID is 8 and whose URL is "7",
# the endpoint `/api/v1/courses/:course_id/pages/7` will refer to the latter (ID 8).
# To explicitly request by ID, you can use the form `/api/v1/courses/:course_id/pages/page_id:7`.
#
class WikiPagesApiController < ApplicationController
  before_action :require_context
  before_action :get_wiki_page, except: %i[create index check_title_availability]
  before_action :require_wiki_page, except: %i[create update update_front_page index check_title_availability]
  before_action :was_front_page, except: [:index, :check_title_availability]
  before_action only: %i[show update destroy revisions show_revision revert] do
    check_differentiated_assignments(@page) if @context.conditional_release? || Account.site_admin.feature_enabled?(:selective_release_backend)
  end

  include Api::V1::WikiPage
  include Api::V1::Assignment
  include SubmittableHelper

  # @API Show front page
  #
  # Retrieve the content of the front page
  #
  # @example_request
  #     curl -H 'Authorization: Bearer <token>' \
  #          https://<canvas>/api/v1/courses/123/front_page
  #
  # @returns Page
  def show_front_page
    show
  end

  # @API Duplicate page
  #
  # Duplicate a wiki page
  #
  # @example_request
  #     curl -X POST -H 'Authorization: Bearer <token>' \
  #     https://<canvas>/api/v1/courses/123/pages/14/duplicate
  #
  # @returns Page
  def duplicate
    return unless authorized_action(@page, @current_user, :create)
    if @page.deleted?
      return render json: { error: "cannot duplicate deleted page" }, status: :bad_request
    end

    new_page = @page.duplicate
    new_page.save!
    render json: wiki_page_json(new_page, @current_user, session)
  end

  # @API Update/create front page
  #
  # Update the title or contents of the front page
  #
  # @argument wiki_page[title] [String]
  #   The title for the new page. NOTE: changing a page's title will change its
  #   url. The updated url will be returned in the result.
  #
  # @argument wiki_page[body] [String]
  #   The content for the new page.
  #
  # @argument wiki_page[editing_roles] [String, "teachers"|"students"|"members"|"public"]
  #   Which user roles are allowed to edit this page. Any combination
  #   of these roles is allowed (separated by commas).
  #
  #   "teachers":: Allows editing by teachers in the course.
  #   "students":: Allows editing by students in the course.
  #   "members":: For group wikis, allows editing by members of the group.
  #   "public":: Allows editing by any user.
  #
  # @argument wiki_page[notify_of_update] [Boolean]
  #   Whether participants should be notified when this page changes.
  #
  # @argument wiki_page[published] [Boolean]
  #   Whether the page is published (true) or draft state (false).
  #
  # @example_request
  #     curl -X PUT -H 'Authorization: Bearer <token>' \
  #     https://<canvas>/api/v1/courses/123/front_page \
  #     -d wiki_page[body]=Updated+body+text
  #
  # @returns Page
  def update_front_page
    update
  end

  # @API List pages
  #
  # A paginated list of the wiki pages associated with a course or group
  #
  # @argument sort [String, "title"|"created_at"|"updated_at"]
  #   Sort results by this field.
  #
  # @argument order [String, "asc"|"desc"]
  #   The sorting order. Defaults to 'asc'.
  #
  # @argument search_term [String]
  #   The partial title of the pages to match and return.
  #
  # @argument published [Boolean]
  #   If true, include only published paqes. If false, exclude published
  #   pages. If not present, do not filter on published status.
  #
  # @argument include[] [String, "body"]
  #   - "enrollments": Optionally include the page body with each Page.
  #
  # @example_request
  #     curl -H 'Authorization: Bearer <token>' \
  #          https://<canvas>/api/v1/courses/123/pages?sort=title&order=asc
  #
  # @returns [Page]
  def index
    if authorized_action(@context.wiki, @current_user, :read) && tab_enabled?(@context.class::TAB_PAGES)
      log_api_asset_access(["pages", @context], "pages", "other")
      pages_route = polymorphic_url([:api_v1, @context, :wiki_pages])
      includes = Array(params[:include])
      scope_columns = WikiPage.column_names
      scope_columns -= ["body"] unless includes.include?("body")
      scope = @context.wiki_pages.select(scope_columns).preload(:user)
      scope = if params.key?(:published)
                value_to_boolean(params[:published]) ? scope.published : scope.unpublished
              else
                scope.not_deleted
              end

      @context.shard.activate do
        scope = WikiPages::ScopedToUser.new(@context.wiki, @current_user, scope).scope
      end

      scope = WikiPage.search_by_attribute(scope, :title, params[:search_term])

      order_clause = case params[:sort]
                     when "title"
                       WikiPage.title_order_by_clause
                     when "created_at",
                       "updated_at",
                       "todo_date"
                       params[:sort].to_sym
                     end
      if order_clause
        order_clause = { order_clause => :desc } if params[:order] == "desc"
        scope = scope.order(order_clause)
      end
      id_clause = :id
      id_clause = { id: :desc } if params[:order] == "desc"
      scope = scope.order(id_clause)

      wiki_pages = Api.paginate(scope, self, pages_route)

      if @context.wiki.grants_right?(@current_user, :update)
        mc_status = setup_master_course_restrictions(wiki_pages, @context)
      end
      render json: wiki_pages_json(wiki_pages, @current_user, session, includes.include?("body"), master_course_status: mc_status)
    end
  end

  # @API Create page
  #
  # Create a new wiki page
  #
  # @argument wiki_page[title] [Required, String]
  #   The title for the new page.
  #
  # @argument wiki_page[body] [String]
  #   The content for the new page.
  #
  # @argument wiki_page[editing_roles] [String, "teachers"|"students"|"members"|"public"]
  #   Which user roles are allowed to edit this page. Any combination
  #   of these roles is allowed (separated by commas).
  #
  #   "teachers":: Allows editing by teachers in the course.
  #   "students":: Allows editing by students in the course.
  #   "members":: For group wikis, allows editing by members of the group.
  #   "public":: Allows editing by any user.
  #
  # @argument wiki_page[notify_of_update] [Boolean]
  #   Whether participants should be notified when this page changes.
  #
  # @argument wiki_page[published] [Boolean]
  #   Whether the page is published (true) or draft state (false).
  #
  # @argument wiki_page[front_page] [Boolean]
  #   Set an unhidden page as the front page (if true)
  #
  # @argument wiki_page[publish_at] [Optional, DateTime]
  #   Schedule a future date/time to publish the page. This will have no effect unless the
  #   "Scheduled Page Publication" feature is enabled in the account. If a future date is
  #   supplied, the page will be unpublished and wiki_page[published] will be ignored.
  #
  # @example_request
  #     curl -X POST -H 'Authorization: Bearer <token>' \
  #     https://<canvas>/api/v1/courses/123/pages \
  #     -d wiki_page[title]=New+page
  #     -d wiki_page[body]=New+body+text
  #
  # @returns Page
  def create
    initial_params = params.permit(:url_or_id)
    initial_params.merge!(params[:wiki_page] ? params[:wiki_page].permit(:url_or_id, :title) : {})

    @wiki = @context.wiki
    @page = @wiki.build_wiki_page(@current_user, initial_params)
    if authorized_action(@page, @current_user, :create)
      allowed_fields = Set[:title, :body]
      allowed_fields << :block_editor_attributes if @context.account.feature_enabled?(:block_editor)
      update_params = get_update_params(allowed_fields)
      assign_todo_date
      if !update_params.is_a?(Symbol) && @page.update(update_params) && process_front_page
        log_asset_access(@page, "wiki", @wiki, "participate")
<<<<<<< HEAD
        apply_assignment_parameters(assignment_params, @page) if @context.conditional_release? && !Account.site_admin.feature_enabled?(:differentiated_modules)
=======
        apply_assignment_parameters(assignment_params, @page) if @context.conditional_release? && !Account.site_admin.feature_enabled?(:selective_release_ui_api)
>>>>>>> 3a2a498e
        render json: wiki_page_json(@page, @current_user, session)
      else
        render json: @page.errors, status: update_params.is_a?(Symbol) ? update_params : :bad_request
      end
    end
  rescue Api::Html::UnparsableContentError => e
    rescue_unparsable_content(e)
  end

  # @API Show page
  #
  # Retrieve the content of a wiki page
  #
  # @example_request
  #     curl -H 'Authorization: Bearer <token>' \
  #          https://<canvas>/api/v1/courses/123/pages/the-page-identifier
  #
  # @returns Page
  def show
    if authorized_action(@page, @current_user, :read)
      log_asset_access(@page, "wiki", @wiki)
      render json: wiki_page_json(@page, @current_user, session)
    end
  end

  # @API Update/create page
  #
  # Update the title or contents of a wiki page
  #
  # @argument wiki_page[title] [String]
  #   The title for the new page. NOTE: changing a page's title will change its
  #   url. The updated url will be returned in the result.
  #
  # @argument wiki_page[body] [String]
  #   The content for the new page.
  #
  # @argument wiki_page[editing_roles] [String, "teachers"|"students"|"members"|"public"]
  #   Which user roles are allowed to edit this page. Any combination
  #   of these roles is allowed (separated by commas).
  #
  #   "teachers":: Allows editing by teachers in the course.
  #   "students":: Allows editing by students in the course.
  #   "members":: For group wikis, allows editing by members of the group.
  #   "public":: Allows editing by any user.
  #
  # @argument wiki_page[notify_of_update] [Boolean]
  #   Whether participants should be notified when this page changes.
  #
  # @argument wiki_page[published] [Boolean]
  #   Whether the page is published (true) or draft state (false).
  #
  # @argument wiki_page[publish_at] [Optional, DateTime]
  #   Schedule a future date/time to publish the page. This will have no effect unless the
  #   "Scheduled Page Publication" feature is enabled in the account. If a future date is
  #   set and the page is already published, it will be unpublished.
  #
  # @argument wiki_page[front_page] [Boolean]
  #   Set an unhidden page as the front page (if true)
  #
  # @example_request
  #     curl -X PUT -H 'Authorization: Bearer <token>' \
  #     https://<canvas>/api/v1/courses/123/pages/the-page-identifier \
  #     -d 'wiki_page[body]=Updated+body+text'
  #
  # @returns Page
  #
  # NOTE: You cannot specify the ID when creating a page. If you pass a numeric value
  # as the page identifier and that does not represent a page ID that already
  # exists, it will be interpreted as a URL.
  #
  def update
    perform_update = false
    if @page.new_record?
      perform_update = true if authorized_action(@page, @current_user, [:create])
      allowed_fields = Set[:title, :body]
      allowed_fields << :block_editor_attributes if @context.account.feature_enabled?(:block_editor)
    elsif authorized_action(@page, @current_user, [:update, :update_content])
      perform_update = true
      allowed_fields = Set[]
    end

    if perform_update
      assign_todo_date
      update_params = get_update_params(allowed_fields)
      if !update_params.is_a?(Symbol) && @page.update(update_params) && process_front_page
        log_asset_access(@page, "wiki", @wiki, "participate")
        @page.context_module_action(@current_user, @context, :contributed)
<<<<<<< HEAD
        apply_assignment_parameters(assignment_params, @page) if @context.conditional_release? && !Account.site_admin.feature_enabled?(:differentiated_modules)
=======
        apply_assignment_parameters(assignment_params, @page) if @context.conditional_release? && !Account.site_admin.feature_enabled?(:selective_release_ui_api)
>>>>>>> 3a2a498e
        render json: wiki_page_json(@page, @current_user, session)
      else
        render json: @page.errors, status: update_params.is_a?(Symbol) ? update_params : :bad_request
      end
    end
  rescue Api::Html::UnparsableContentError => e
    rescue_unparsable_content(e)
  end

  # @API Delete page
  #
  # Delete a wiki page
  #
  # @example_request
  #     curl -X DELETE -H 'Authorization: Bearer <token>' \
  #     https://<canvas>/api/v1/courses/123/pages/the-page-identifier
  #
  # @returns Page
  def destroy
    if authorized_action(@page, @current_user, :delete)
      return render_unauthorized_action if editing_restricted?(@page)

      if @was_front_page
        @page.errors.add(:front_page, t(:cannot_delete_front_page, "The front page cannot be deleted"))
        render json: @page.errors, status: :bad_request
      else
        @page.destroy
        process_front_page
        render json: wiki_page_json(@page, @current_user, session)
      end
    end
  end

  # @API List revisions
  #
  # A paginated list of the revisions of a page. Callers must have update rights on the page in order to see page history.
  #
  # @example_request
  #     curl -H 'Authorization: Bearer <token>' \
  #     https://<canvas>/api/v1/courses/123/pages/the-page-identifier/revisions
  #
  # @returns [PageRevision]
  def revisions
    if authorized_action(@page, @current_user, :read_revisions)
      route = polymorphic_url([:api_v1, @context, @page, :revisions])
      scope = @page.versions
      revisions = Api.paginate(scope, self, route)
      render json: wiki_page_revisions_json(revisions, @current_user, session, @page.current_version)
    end
  end

  # @API Show revision
  #
  # Retrieve the metadata and optionally content of a revision of the page.
  # Note that retrieving historic versions of pages requires edit rights.
  #
  # @argument summary [Boolean]
  #   If set, exclude page content from results
  #
  # @example_request
  #     curl -H 'Authorization: Bearer <token>' \
  #     https://<canvas>/api/v1/courses/123/pages/the-page-identifier/revisions/latest
  #
  # @example_request
  #     curl -H 'Authorization: Bearer <token>' \
  #     https://<canvas>/api/v1/courses/123/pages/the-page-identifier/revisions/4
  #
  # @returns PageRevision
  def show_revision
    GuardRail.activate(:secondary) do
      if params.key?(:revision_id)
        permission = :read_revisions
        revision = @page.versions.where(number: params[:revision_id].to_i).first!
      else
        permission = :read
        revision = @page.versions.current
      end
      if authorized_action(@page, @current_user, permission)
        include_content = if params.key?(:summary)
                            !value_to_boolean(params[:summary])
                          else
                            true
                          end
        output_json = nil
        begin
          output_json = wiki_page_revision_json(revision, @current_user, session, include_content, @page.current_version)
        rescue Psych::SyntaxError => e
          # TODO: This should be temporary.  For a long time
          # course exports/imports would corrupt the yaml in the first version
          # of an imported wiki page by trying to replace placeholders right
          # in the yaml.  When that happens, we can't parse it anymore because
          # the html is insufficiently escaped.  This is a fix until it seems
          # like none of these are happening anymore
          GuardRail.activate(:primary) do
            Canvas::Errors.capture_exception(:content_imports, e, :info)
            # this is a badly escaped media comment
            clean_version_yaml = WikiPage.reinterpret_version_yaml(revision.yaml)
            revision.yaml = clean_version_yaml
            revision.save
          end
          output_json = wiki_page_revision_json(revision, @current_user, session, include_content, @page.current_version)
        end
        render json: output_json
      end
    end
  end

  # @API Revert to revision
  #
  # Revert a page to a prior revision.
  #
  # @argument revision_id [Required, Integer]
  #   The revision to revert to (use the
  #   {api:WikiPagesApiController#revisions List Revisions API} to see
  #   available revisions)
  #
  # @example_request
  #    curl -X POST -H 'Authorization: Bearer <token>' \
  #    https://<canvas>/api/v1/courses/123/pages/the-page-identifier/revisions/6
  #
  # @returns PageRevision
  def revert
    if authorized_action(@page, @current_user, :read_revisions) && authorized_action(@page, @current_user, :update)
      revision_id = params[:revision_id].to_i
      @revision = @page.versions.where(number: revision_id).first!.model
      @page.body = @revision.body
      @page.title = @revision.title
      @page.url = @revision.url
      @page.user_id = @current_user.id if @current_user
      if @page.save
        render json: wiki_page_revision_json(@page.versions.current, @current_user, session, true, @page.current_version)
      else
        render json: @page.errors, status: :bad_request
      end
    end
  end

  def check_title_availability
    return render status: :not_found, json: { errors: [message: "The specified resource does not exist."] } unless Account.site_admin.feature_enabled?(:permanent_page_links)

    return render_json_unauthorized unless @context.wiki.grants_right?(@current_user, :read) && tab_enabled?(@context.class::TAB_PAGES)

    title = params.require(:title)
    render json: { conflict: @context.wiki.wiki_pages.not_deleted.where(title:).count > 0 }
  end

  protected

  def is_front_page_action?
    !!action_name.match(/_front_page$/)
  end

  def get_wiki_page
    GuardRail.activate(%w[update update_front_page].include?(params[:action]) ? :primary : :secondary) do
      @wiki = @context.wiki

      # attempt to find an existing page
      @url = params[:url_or_id]
      @page = if is_front_page_action?
                @wiki.front_page
              else
                @wiki.find_page(@url)
              end
    end

    # create a new page if the page was not found
    unless @page
      @page = @wiki.build_wiki_page(@current_user, url: @url)
      if is_front_page_action?
        @page.workflow_state = "active"
        @set_front_page = true
        @set_as_front_page = true
      end
    end
  end

  def require_wiki_page
    if !@page || @page.new_record?
      if is_front_page_action?
        render status: :not_found, json: { message: "No front page has been set" }
      else
        render status: :not_found, json: { message: "page not found" }
      end
    end
  end

  def was_front_page
    @was_front_page = false
    @was_front_page = @page.is_front_page? if @page
  end

  def get_update_params(allowed_fields = Set[])
    # normalize parameters
    wiki_page_params = %w[title body notify_of_update published front_page editing_roles publish_at]
    wiki_page_params += [block_editor_attributes: [:time, :version, { blocks: [data: strong_anything] }]] if @context.account.feature_enabled?(:block_editor)
    page_params = params[:wiki_page] ? params[:wiki_page].permit(*wiki_page_params) : {}

    if page_params.key?(:published)
      published_value = page_params.delete(:published)
      if published_value != ""
        workflow_state = value_to_boolean(published_value) ? "active" : "unpublished"
      end
    end

    if page_params.key?(:editing_roles)
      editing_roles = page_params[:editing_roles].split(",").map(&:strip)
      invalid_roles = editing_roles.reject { |role| %w[teachers students members public].include?(role) }
      unless invalid_roles.empty?
        @page.errors.add(:editing_roles, t(:invalid_editing_roles, "The provided editing roles are invalid"))
        return :bad_request
      end

      page_params[:editing_roles] = editing_roles.join(",")
    end

    if page_params.key?(:front_page)
      @set_as_front_page = value_to_boolean(page_params.delete(:front_page))
      @set_front_page = true if @was_front_page != @set_as_front_page
    end
    change_front_page = !!@set_front_page

    if page_params.key?(:block_editor_attributes)
      page_params[:block_editor_attributes][:root_account_id] = @context.root_account_id
    end

    # check user permissions
    rejected_fields = Set[]
    if @wiki.grants_right?(@current_user, session, :update)
      allowed_fields.clear
    else
      if workflow_state && workflow_state != @page.workflow_state
        rejected_fields << :published
      end

      if editing_roles
        existing_editing_roles = (@page.editing_roles || "").split(",")
        editing_roles_changed = existing_editing_roles.count { |role| editing_roles.exclude?(role) } > 0
        editing_roles_changed |= editing_roles.count { |role| existing_editing_roles.exclude?(role) } > 0
        rejected_fields << :editing_roles if editing_roles_changed
      end

      unless @page.grants_right?(@current_user, session, :update)
        allowed_fields << :body
        allowed_fields << :block_editor_attributes if @context.account.feature_enabled?(:block_editor)
        rejected_fields << :title if page_params.include?(:title) && page_params[:title] != @page.title

        rejected_fields << :front_page if change_front_page && !@wiki.grants_right?(@current_user, session, :update)
      end
    end

    # check rejected fields
    rejected_fields -= allowed_fields
    unless rejected_fields.empty?
      @page.errors.add(:published, t(:cannot_update_published, "You are not allowed to update the published state of this wiki page")) if rejected_fields.include?(:published)
      @page.errors.add(:title, t(:cannot_update_title, "You are not allowed to update the title of this wiki page")) if rejected_fields.include?(:title)
      @page.errors.add(:editing_roles, t(:cannot_update_editing_roles, "You are not allowed to update the editing roles of this wiki page")) if rejected_fields.include?(:editing_roles)
      @page.errors.add(:front_page, t(:cannot_update_front_page, "You are not allowed to change the wiki front page")) if rejected_fields.include?(:front_page)

      return :unauthorized
    end

    # check for a valid front page
    valid_front_page = true
    if change_front_page || workflow_state
      new_front_page = change_front_page ? @set_as_front_page : @page.is_front_page? && request.put?
      new_workflow_state = workflow_state || @page.workflow_state
      valid_front_page = false if new_front_page && new_workflow_state != "active"
      if new_front_page && new_workflow_state != "active"
        valid_front_page = false
        error_message = t(:cannot_have_unpublished_front_page, "The front page cannot be unpublished")
        @page.errors.add(:front_page, error_message) if change_front_page
        @page.errors.add(:published, error_message) if workflow_state
      end
    end

    return :bad_request unless valid_front_page

    # limit to just the allowed fields
    unless allowed_fields.empty?
      page_params.slice!(*allowed_fields.to_a)
    end

    @page.workflow_state = workflow_state if workflow_state

    page_params[:user_id] = @current_user.id if @current_user
    page_params[:body] = process_incoming_html_content(page_params[:body]) if page_params.include?(:body)
    page_params
  end

  def assignment_params
    params[:wiki_page] && params[:wiki_page][:assignment]
  end

  def assign_todo_date
    return if params.dig(:wiki_page, :student_todo_at).nil? && params.dig(:wiki_page, :student_planner_checkbox).nil?

    if @page.context.grants_any_right?(@current_user, session, :manage_content, :manage_course_content_edit)
      @page.todo_date = params.dig(:wiki_page, :student_todo_at) if params.dig(:wiki_page, :student_todo_at)
      # Only clear out if the checkbox is explicitly specified in the request
      if params[:wiki_page].key?("student_planner_checkbox") &&
         !value_to_boolean(params[:wiki_page][:student_planner_checkbox])
        @page.todo_date = nil
      end
    end
  end

  def process_front_page
    if @set_front_page
      if @set_as_front_page && !@page.is_front_page?
        return @page.set_as_front_page!
      elsif !@set_as_front_page
        return @page.wiki.unset_front_page!
      end
    elsif @was_front_page
      if @page.deleted?
        return @page.wiki.unset_front_page!
      elsif !@page.is_front_page?
        # if url changes, keep as front page
        return @page.set_as_front_page!
      end
    end

    @page.set_as_front_page! if !@wiki.has_front_page? && @page.is_front_page? && !@page.deleted?

    true
  end

  private

  def rescue_unparsable_content(error)
    @page.errors.add(:body, error.message) if @page.present?

    render json: @page&.errors || {}, status: :bad_request
  end
end<|MERGE_RESOLUTION|>--- conflicted
+++ resolved
@@ -360,11 +360,7 @@
       assign_todo_date
       if !update_params.is_a?(Symbol) && @page.update(update_params) && process_front_page
         log_asset_access(@page, "wiki", @wiki, "participate")
-<<<<<<< HEAD
-        apply_assignment_parameters(assignment_params, @page) if @context.conditional_release? && !Account.site_admin.feature_enabled?(:differentiated_modules)
-=======
         apply_assignment_parameters(assignment_params, @page) if @context.conditional_release? && !Account.site_admin.feature_enabled?(:selective_release_ui_api)
->>>>>>> 3a2a498e
         render json: wiki_page_json(@page, @current_user, session)
       else
         render json: @page.errors, status: update_params.is_a?(Symbol) ? update_params : :bad_request
@@ -452,11 +448,7 @@
       if !update_params.is_a?(Symbol) && @page.update(update_params) && process_front_page
         log_asset_access(@page, "wiki", @wiki, "participate")
         @page.context_module_action(@current_user, @context, :contributed)
-<<<<<<< HEAD
-        apply_assignment_parameters(assignment_params, @page) if @context.conditional_release? && !Account.site_admin.feature_enabled?(:differentiated_modules)
-=======
         apply_assignment_parameters(assignment_params, @page) if @context.conditional_release? && !Account.site_admin.feature_enabled?(:selective_release_ui_api)
->>>>>>> 3a2a498e
         render json: wiki_page_json(@page, @current_user, session)
       else
         render json: @page.errors, status: update_params.is_a?(Symbol) ? update_params : :bad_request
