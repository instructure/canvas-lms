--- conflicted
+++ resolved
@@ -42,19 +42,9 @@
 
       js_env permissions: {
         create: can_create,
-<<<<<<< HEAD
-        manage_content: @context.grants_any_right?(
-          @current_user,
-          session,
-          :manage_content,
-          *RoleOverride::GRANULAR_MANAGE_COURSE_CONTENT_PERMISSIONS
-        ),
-        moderate: can_create
-=======
         moderate: can_create,
         manage_course_content_edit: can_edit,
         manage_course_content_delete: can_delete
->>>>>>> f36f2b64
       }
       js_env is_showing_announcements: true
       js_env atom_feed_url: feeds_announcements_format_path((@context_enrollment || @context).feed_code, :atom)
