# frozen_string_literal: true

#
# Copyright (C) 2011 - present Instructure, Inc.
#
# This file is part of Canvas.
#
# Canvas is free software: you can redistribute it and/or modify it under
# the terms of the GNU Affero General Public License as published by the Free
# Software Foundation, version 3 of the License.
#
# Canvas is distributed in the hope that it will be useful, but WITHOUT ANY
# WARRANTY; without even the implied warranty of MERCHANTABILITY or FITNESS FOR
# A PARTICULAR PURPOSE. See the GNU Affero General Public License for more
# details.
#
# You should have received a copy of the GNU Affero General Public License along
# with this program. If not, see <http://www.gnu.org/licenses/>.
#

# @API Sections
#
# API for accessing section information.
#
# @model Section
#     {
#       "id": "Section",
#       "description": "",
#       "properties": {
#         "id": {
#           "description": "The unique identifier for the section.",
#           "example": 1,
#           "type": "integer"
#         },
#         "name": {
#           "description": "The name of the section.",
#           "example": "Section A",
#           "type": "string"
#         },
#         "sis_section_id": {
#           "description": "The sis id of the section. This field is only included if the user has permission to view SIS information.",
#           "example": "s34643",
#           "type": "string"
#         },
#         "integration_id": {
#           "description": "Optional: The integration ID of the section. This field is only included if the user has permission to view SIS information.",
#           "example": "3452342345",
#           "type": "string"
#         },
#         "sis_import_id": {
#           "description": "The unique identifier for the SIS import if created through SIS. This field is only included if the user has permission to manage SIS information.",
#           "example": 47,
#           "type": "integer"
#         },
#         "course_id": {
#           "description": "The unique Canvas identifier for the course in which the section belongs",
#           "example": 7,
#           "type": "integer"
#         },
#         "sis_course_id": {
#           "description": "The unique SIS identifier for the course in which the section belongs. This field is only included if the user has permission to view SIS information.",
#           "example": 7,
#           "type": "string"
#         },
#         "start_at": {
#           "description": "the start date for the section, if applicable",
#           "example": "2012-06-01T00:00:00-06:00",
#           "type": "datetime"
#         },
#         "end_at": {
#           "description": "the end date for the section, if applicable",
#           "type": "datetime"
#         },
#         "restrict_enrollments_to_section_dates": {
#           "description": "Restrict user enrollments to the start and end dates of the section",
#           "type": "boolean"
#         },
#         "nonxlist_course_id": {
#           "description": "The unique identifier of the original course of a cross-listed section",
#           "type": "integer"
#         },
#         "total_students": {
#           "description": "optional: the total number of active and invited students in the section",
#           "example": 13,
#           "type": "integer"
#         }
#       }
#     }
#
class SectionsController < ApplicationController
  before_action :require_context
  before_action :require_section, except: [:index, :create]

  include Api::V1::Section

  # @API List course sections
  # A paginated list of the list of sections for this course.
  #
  # @argument include[] [String, "students"|"avatar_url"|"enrollments"|"total_students"|"passback_status"|"permissions"]
  #   - "students": Associations to include with the group. Note: this is only
  #     available if you have permission to view users or grades in the course
  #   - "avatar_url": Include the avatar URLs for students returned.
  #   - "enrollments": If 'students' is also included, return the section
  #     enrollment for each student
  #   - "total_students": Returns the total amount of active and invited students
  #     for the course section
  #   - "passback_status": Include the grade passback status.
  #   - "permissions": Include whether section grants :manage_calendar permission
  #     to the caller
  #
  # @returns [Section]
  def index
    if authorized_action(@context, @current_user, %i[read read_roster view_all_grades manage_grades])
      if params[:include].present? && !@context.grants_any_right?(@current_user, session, :read_roster, :view_all_grades, :manage_grades)
        params[:include] = nil
      end

      includes = Array(params[:include])

      sections = @context.active_course_sections.order(CourseSection.best_unicode_collation_key("name"), :id)

      unless params[:all].present?
        sections = Api.paginate(sections, self, api_v1_course_sections_url)
      end

      render json: sections_json(sections, @current_user, session, includes)
    end
  end

  # @API Create course section
  # Creates a new section for this course.
  #
  # @argument course_section[name] [String]
  #   The name of the section
  #
  # @argument course_section[sis_section_id] [String]
  #   The sis ID of the section. Must have manage_sis permission to set. This is ignored if caller does not have permission to set.
  #
  # @argument course_section[integration_id] [String]
  #   The integration_id of the section. Must have manage_sis permission to set. This is ignored if caller does not have permission to set.
  #
  # @argument course_section[start_at] [DateTime]
  #   Section start date in ISO8601 format, e.g. 2011-01-01T01:00Z
  #
  # @argument course_section[end_at] [DateTime]
  #   Section end date in ISO8601 format. e.g. 2011-01-01T01:00Z
  #
  # @argument course_section[restrict_enrollments_to_section_dates] [Boolean]
  #   Set to true to restrict user enrollments to the start and end dates of the section.
  #
  # @argument enable_sis_reactivation [Boolean]
  #   When true, will first try to re-activate a deleted section with matching sis_section_id if possible.
  #
  # @returns Section
  def create
    if authorized_action(@context.course_sections.temp_record, @current_user, :create)
      sis_section_id = params[:course_section].try(:delete, :sis_section_id)
      integration_id = params[:course_section].try(:delete, :integration_id)
      can_manage_sis = api_request? && @context.root_account.grants_right?(@current_user, session, :manage_sis)

      if can_manage_sis && sis_section_id.present? && value_to_boolean(params[:enable_sis_reactivation])
        @section = @context.course_sections.where(sis_source_id: sis_section_id, workflow_state: "deleted").first
        @section.workflow_state = "active" if @section
      end
      @section ||= @context.course_sections.build(course_section_params)
      if can_manage_sis
        @section.sis_source_id = sis_section_id.presence
        @section.integration_id = integration_id.presence
      end

      respond_to do |format|
        if @section.save
          @context.touch
          flash[:notice] = t("section_created", "Section successfully created!")
          format.html { redirect_to course_settings_url(@context) }
          format.json { render json: (api_request? ? section_json(@section, @current_user, session, []) : @section) }
        else
          flash[:error] = t("section_creation_failed", "Section creation failed")
          format.html { redirect_to course_settings_url(@context) }
          format.json { render json: @section.errors, status: :bad_request }
        end
      end
    end
  end

  def require_section
    case @context
    when Course
      section_id = params[:section_id] || params[:id]
      @section = api_find(@context.active_course_sections, section_id)
    when CourseSection
      @section = @context
      raise ActiveRecord::RecordNotFound if @section.deleted? || @section.course.try(:deleted?)
    else
      raise ActiveRecord::RecordNotFound
    end
  end

  def crosslist_check
    course_id = params[:new_course_id]
    # cross-listing should only be allowed within the same root account
    @new_course = @section.root_account.all_courses.not_deleted.where(id: course_id).first if Api::ID_REGEX.match?(course_id)
    @new_course ||= @section.root_account.all_courses.not_deleted.where(sis_source_id: course_id).first if course_id.present?
    allowed = @new_course && @section.grants_right?(@current_user, session, :update) && @new_course.grants_right?(@current_user, session, :manage)
    res = { allowed: !!allowed }
    if allowed
      @account = @new_course.account
      res[:section] = @section.as_json(include_root: false)
      res[:course] = @new_course.as_json(include_root: false)
      res[:account] = @account.as_json(include_root: false)
    end
    render json: res
  end

  # @API Cross-list a Section
  # Move the Section to another course.  The new course may be in a different account (department),
  # but must belong to the same root account (institution).
  #
  # @argument override_sis_stickiness [boolean]
<<<<<<< HEAD
  # By default and when the value is true it moves section to another course
  # when the value is false then no update should be made
=======
  #   Default is true. If false, any fields containing “sticky” changes will not be updated.
  #   See SIS CSV Format documentation for information on which fields can have SIS stickiness
>>>>>>> b85be89e
  #
  # @returns Section
  def crosslist
    @new_course = api_find(@section.root_account.all_courses.not_deleted, params[:new_course_id])

    if params[:override_sis_stickiness] && !value_to_boolean(params[:override_sis_stickiness])
      return render json: (api_request? ? section_json(@section, @current_user, session, []) : @section)
    end

    if authorized_action(@section, @current_user, :update) && authorized_action(@new_course, @current_user, :manage)
      @section.crosslist_to_course(@new_course, updating_user: @current_user)
      respond_to do |format|
        flash[:notice] = t("section_crosslisted", "Section successfully cross-listed!")
        format.html { redirect_to named_context_url(@new_course, :context_section_url, @section.id) }
        format.json { render json: (api_request? ? section_json(@section, @current_user, session, []) : @section) }
      end
    end
  end

  # @API De-cross-list a Section
  # Undo cross-listing of a Section, returning it to its original course.
  #
  # @argument override_sis_stickiness [boolean]
<<<<<<< HEAD
  #   By default and when the value is true it updates all the fields
  #   when the value is false then fields which in stuck_sis_fields will not be updated
  #
=======
  #   Default is true. If false, any fields containing “sticky” changes will not be updated.
  #   See SIS CSV Format documentation for information on which fields can have SIS stickiness
>>>>>>> b85be89e
  #
  # @returns Section
  def uncrosslist
    @new_course = @section.nonxlist_course
    return render(json: { message: "section is not cross-listed" }, status: :bad_request) if @new_course.nil?

    if authorized_action(@section, @current_user, :update) && authorized_action(@new_course, @current_user, :manage)
      @section.uncrosslist(updating_user: @current_user) if !params[:override_sis_stickiness] || value_to_boolean(params[:override_sis_stickiness])
      respond_to do |format|
        flash[:notice] = t("section_decrosslisted", "Section successfully de-cross-listed!")
        format.html { redirect_to named_context_url(@new_course, :context_section_url, @section.id) }
        format.json { render json: (api_request? ? section_json(@section, @current_user, session, []) : @section) }
      end
    end
  end

  # @API Edit a section
  # Modify an existing section.
  #
  # @argument course_section[name] [String]
  #   The name of the section
  #
  # @argument course_section[sis_section_id] [String]
  #   The sis ID of the section. Must have manage_sis permission to set.
  #
  # @argument course_section[integration_id] [String]
  #   The integration_id of the section. Must have manage_sis permission to set.
  #
  # @argument course_section[start_at] [DateTime]
  #   Section start date in ISO8601 format, e.g. 2011-01-01T01:00Z
  #
  # @argument course_section[end_at] [DateTime]
  #   Section end date in ISO8601 format. e.g. 2011-01-01T01:00Z
  #
  # @argument course_section[restrict_enrollments_to_section_dates] [Boolean]
  #   Set to true to restrict user enrollments to the start and end dates of the section.
  #
  # @argument override_sis_stickiness [boolean]
<<<<<<< HEAD
  #   By default and when the value is true it updates all the fields
  #   when the value is false then fields which in stuck_sis_fields will not be updated
=======
  #   Default is true. If false, any fields containing “sticky” changes will not be updated.
  #   See SIS CSV Format documentation for information on which fields can have SIS stickiness
>>>>>>> b85be89e
  #
  # @returns Section
  def update
    params[:course_section] ||= {}
    if authorized_action(@section, @current_user, :update)
      params[:course_section][:sis_source_id] = params[:course_section].delete(:sis_section_id) if api_request?
      sis_id = params[:course_section].delete(:sis_source_id)
      integration_id = params[:course_section].delete(:integration_id)
      if sis_id || integration_id
        if @section.root_account.grants_right?(@current_user, :manage_sis)
          @section.sis_source_id = (sis_id == "") ?  nil : sis_id if sis_id
          @section.integration_id = (integration_id == "") ? nil : integration_id if integration_id
        elsif api_request?
          return render json: { message: "You must have manage_sis permission to update sis attributes" }, status: :unauthorized
        end
      end

      respond_to do |format|
        if @section.update(course_section_params)
          @context.touch
          flash[:notice] = t("section_updated", "Section successfully updated!")
          format.html { redirect_to course_section_url(@context, @section) }
          format.json { render json: (api_request? ? section_json(@section, @current_user, session, []) : @section) }
        else
          flash[:error] = t("section_update_error", "Section update failed")
          format.html { redirect_to course_section_url(@context, @section) }
          format.json { render json: @section.errors, status: :bad_request }
        end
      end
    end
  end

  # @API Get section information
  # Gets details about a specific section
  #
  # @argument include[] [String, "students"|"avatar_url"|"enrollments"|"total_students"|"passback_status"|"permissions"]
  #   - "students": Associations to include with the group. Note: this is only
  #     available if you have permission to view users or grades in the course
  #   - "avatar_url": Include the avatar URLs for students returned.
  #   - "enrollments": If 'students' is also included, return the section
  #     enrollment for each student
  #   - "total_students": Returns the total amount of active and invited students
  #     for the course section
  #   - "passback_status": Include the grade passback status.
  #   - "permissions": Include whether section grants :manage_calendar permission
  #     to the caller
  #
  # @returns Section
  def show
    if authorized_action(@section, @current_user, :read)
      respond_to do |format|
        format.html do
          add_crumb(@section.name, named_context_url(@context, :context_section_url, @section))
          @enrollments_count = @section.enrollments.not_fake.where(workflow_state: "active").count
          @completed_enrollments_count = @section.enrollments.not_fake.where(workflow_state: "completed").count
          @pending_enrollments_count = @section.enrollments.not_fake.where(workflow_state: %w[invited pending]).count
          @student_enrollments_count = @section.enrollments.not_fake.where(type: "StudentEnrollment").count
          js_env
          if @context.grants_right?(@current_user, session, :manage)
            set_student_context_cards_js_env
          end
        end
        format.json { render json: section_json(@section, @current_user, session, Array(params[:include])) }
      end
    end
  end

  # @API Delete a section
  # Delete an existing section.  Returns the former Section.
  #
  # @returns Section
  def destroy
    if authorized_action(@section, @current_user, :delete)
      respond_to do |format|
        if @section.deletable?
          @section.destroy
          @context.touch
          flash[:notice] = t("section_deleted", "Course section successfully deleted!")
          format.html { redirect_to course_settings_url(@context) }
          format.json { render json: (api_request? ? section_json(@section, @current_user, session, []) : @section) }
        else
          flash[:error] = t("section_delete_not_allowed", "You can't delete a section that has enrollments")
          format.html { redirect_to course_section_url(@context, @section) }
          format.json { render json: (api_request? ? { message: "You can't delete a section that has enrollments" } : @section), status: :bad_request }
        end
      end
    end
  end

  protected

  def course_section_params
    if params[:course_section]
      if params[:override_sis_stickiness] && !value_to_boolean(params[:override_sis_stickiness])
        params[:course_section].permit(:restrict_enrollments_to_section_dates)
      else
        params[:course_section].permit(:name, :start_at, :end_at, :restrict_enrollments_to_section_dates)
      end
    else
      {}
    end
  end
end<|MERGE_RESOLUTION|>--- conflicted
+++ resolved
@@ -217,13 +217,8 @@
   # but must belong to the same root account (institution).
   #
   # @argument override_sis_stickiness [boolean]
-<<<<<<< HEAD
-  # By default and when the value is true it moves section to another course
-  # when the value is false then no update should be made
-=======
   #   Default is true. If false, any fields containing “sticky” changes will not be updated.
   #   See SIS CSV Format documentation for information on which fields can have SIS stickiness
->>>>>>> b85be89e
   #
   # @returns Section
   def crosslist
@@ -247,14 +242,8 @@
   # Undo cross-listing of a Section, returning it to its original course.
   #
   # @argument override_sis_stickiness [boolean]
-<<<<<<< HEAD
-  #   By default and when the value is true it updates all the fields
-  #   when the value is false then fields which in stuck_sis_fields will not be updated
-  #
-=======
   #   Default is true. If false, any fields containing “sticky” changes will not be updated.
   #   See SIS CSV Format documentation for information on which fields can have SIS stickiness
->>>>>>> b85be89e
   #
   # @returns Section
   def uncrosslist
@@ -293,13 +282,8 @@
   #   Set to true to restrict user enrollments to the start and end dates of the section.
   #
   # @argument override_sis_stickiness [boolean]
-<<<<<<< HEAD
-  #   By default and when the value is true it updates all the fields
-  #   when the value is false then fields which in stuck_sis_fields will not be updated
-=======
   #   Default is true. If false, any fields containing “sticky” changes will not be updated.
   #   See SIS CSV Format documentation for information on which fields can have SIS stickiness
->>>>>>> b85be89e
   #
   # @returns Section
   def update
