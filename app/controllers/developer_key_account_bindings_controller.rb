# frozen_string_literal: true

#
# Copyright (C) 2018 - present Instructure, Inc.
#
# This file is part of Canvas.
#
# Canvas is free software: you can redistribute it and/or modify it under
# the terms of the GNU Affero General Public License as published by the Free
# Software Foundation, version 3 of the License.
#
# Canvas is distributed in the hope that it will be useful, but WITHOUT ANY
# WARRANTY; without even the implied warranty of MERCHANTABILITY or FITNESS FOR
# A PARTICULAR PURPOSE. See the GNU Affero General Public License for more
# details.
#
# You should have received a copy of the GNU Affero General Public License along
# with this program. If not, see <http://www.gnu.org/licenses/>.
#

# @API Developer Key Account Bindings
# Developer key account bindings API for binding a developer key to a context and
# specifying a workflow state for that relationship.
#
# @model DeveloperKeyAccountBinding
#     {
#       "id": "DeveloperKeyAccountBinding",
#       "description": "",
#       "properties": {
#          "id": {
#            "description": "The Canvas ID of the binding",
#            "example": "1",
#            "type": "number"
#          },
#          "account_id": {
#            "description": "The global Canvas ID of the account in the binding",
#            "example": "10000000000001",
#            "type": "number"
#          },
#          "developer_key_id": {
#            "description": "The global Canvas ID of the developer key in the binding",
#            "example": "10000000000008",
#            "type": "number"
#          },
#          "workflow_state": {
#            "description": "The workflow state of the binding. Will be one of 'on', 'off', or 'allow.'",
#            "example": "on",
#            "type": "number"
#          },
#          "account_owns_binding": {
#            "description": "True if the requested context owns the binding",
#            "example": "true",
#            "type": "boolean"
#          }
#       }
#     }
class DeveloperKeyAccountBindingsController < ApplicationController
  before_action :require_context
  before_action :require_manage_developer_keys
  before_action :developer_key_in_account, only: :create_or_update
  before_action :require_root_account
  before_action :restrict_federated_child_accounts

  # @API Create a Developer Key Account Binding
  # Create a new Developer Key Account Binding. The developer key specified
  # in the request URL must be available in the requested account or the
  # requested account's account chain. If the binding already exists for the
  # specified account/key combination it will be updated.
  #
  # @argument workflow_state [String]
  #   The workflow state for the binding. Must be one of "on", "off", or "allow".
  #   Defaults to "off".
  #
  # @returns DeveloperKeyAccountBinding
  def create_or_update
    # To simplify use of this internal API we allow creating or updating via
    # this endpoint.
    binding = nil
    if lti_registration.present?
<<<<<<< HEAD
      Lti::AccountBindingService.call(account: account,
=======
      Lti::AccountBindingService.call(account:,
>>>>>>> 1b4a2133
                                      user: @current_user,
                                      registration: lti_registration,
                                      workflow_state: workflow_state_param[:workflow_state]) => {developer_key_account_binding: binding}
    else
      binding = existing_binding || DeveloperKeyAccountBinding.new(create_params)
      binding.assign_attributes workflow_state_param
      binding.save!
    end

    render json: DeveloperKeyAccountBindingSerializer.new(binding, @context),
           status: binding.previously_new_record? ? :ok : :created
  end

  private

  def existing_binding
    @_existing_binding ||= account.developer_key_account_bindings.find_by(
      developer_key_id: params[:developer_key_id]
    )
  end

  def create_params
    workflow_state_param.merge(
      {
        account:,
        developer_key:
      }
    )
  end

  def workflow_state_param
    params.require(:developer_key_account_binding).permit(
      :workflow_state
    )
  end

  def account
    @_account ||= api_find(Account, params[:account_id])
  end

  def lti_registration
    @_registration ||= developer_key.lti_registration
  end

  def developer_key
    @_developer_key ||= DeveloperKey.find_cached(params[:developer_key_id])
  end

  def developer_key_in_account
    # Get all account ids in the account chain
    account_chain_ids = Account.account_chain_ids(account)
    requested_key_id = params[:developer_key_id]

    # Check if requested key is active in the account chain
    valid_key_ids = DeveloperKey.nondeleted.where(account_id: account_chain_ids).map(&:global_id)
    found = valid_key_ids.map(&:to_s).include?(requested_key_id)
    return if found

    # Check if requested key is active on site admin
    requested_key = DeveloperKey.find_cached(requested_key_id.to_i)
    found ||= requested_key.present? && requested_key.account.blank? && requested_key.active?

    raise ActiveRecord::RecordNotFound unless found
  end

  def require_manage_developer_keys
    require_context_with_permission(account, :manage_developer_keys)
  end

  def require_root_account
    raise ActiveRecord::RecordNotFound unless account.root_account?
  end

  def restrict_federated_child_accounts
    # Federated children can make their own keys, but for now, we are not letting
    # them turn on/off site admin account keys
    if !account.primary_settings_root_account? && developer_key.account != account
      raise ActiveRecord::RecordNotFound
    end
  end
end<|MERGE_RESOLUTION|>--- conflicted
+++ resolved
@@ -77,11 +77,7 @@
     # this endpoint.
     binding = nil
     if lti_registration.present?
-<<<<<<< HEAD
-      Lti::AccountBindingService.call(account: account,
-=======
       Lti::AccountBindingService.call(account:,
->>>>>>> 1b4a2133
                                       user: @current_user,
                                       registration: lti_registration,
                                       workflow_state: workflow_state_param[:workflow_state]) => {developer_key_account_binding: binding}
