--- conflicted
+++ resolved
@@ -290,13 +290,9 @@
     unless params[:filter].nil?
       @groups = @groups.left_outer_joins(:users).where("groups.name ILIKE :query OR users.name ILIKE :query", query: "%#{ActiveRecord::Base.sanitize_sql_like(params[:filter])}%")
     end
-<<<<<<< HEAD
-
-=======
     unless params[:user_id].nil?
       @groups = @groups.left_outer_joins(:users).where({ users: { id: params[:user_id] } })
     end
->>>>>>> 7fab6966
     collaboration_state = params[:collaboration_state].presence || "collaborative"
     case collaboration_state
     when "collaborative"
