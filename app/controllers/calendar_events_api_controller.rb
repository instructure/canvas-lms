--- conflicted
+++ resolved
@@ -374,10 +374,7 @@
     if @errors.empty?
       calendar_events, assignments = events.partition { |e| e.is_a?(CalendarEvent) }
       ActiveRecord::Associations::Preloader.new.preload(calendar_events, [:context, :parent_event])
-<<<<<<< HEAD
-=======
       ActiveRecord::Associations::Preloader.new.preload(assignments, Api::V1::Assignment::PRELOADS)
->>>>>>> 1224e2b5
       ActiveRecord::Associations::Preloader.new.preload(assignments.map(&:context), [:account, :grading_period_groups, :enrollment_term])
 
       json = events.map do |event|
