# frozen_string_literal: true

#
# Copyright (C) 2012 - present Instructure, Inc.
#
# This file is part of Canvas.
#
# Canvas is free software: you can redistribute it and/or modify it under
# the terms of the GNU Affero General Public License as published by the Free
# Software Foundation, version 3 of the License.
#
# Canvas is distributed in the hope that it will be useful, but WITHOUT ANY
# WARRANTY; without even the implied warranty of MERCHANTABILITY or FITNESS FOR
# A PARTICULAR PURPOSE. See the GNU Affero General Public License for more
# details.
#
# You should have received a copy of the GNU Affero General Public License along
# with this program. If not, see <http://www.gnu.org/licenses/>.
#

require "atom"
require "rrule"

# @API Calendar Events
#
# API for creating, accessing and updating calendar events.
#
# @model CalendarEvent
#     {
#       "id": "CalendarEvent",
#       "description": "",
#       "properties": {
#         "id": {
#           "description": "The ID of the calendar event",
#           "example": 234,
#           "type": "integer"
#         },
#         "title": {
#           "description": "The title of the calendar event",
#           "example": "Paintball Fight!",
#           "type": "string"
#         },
#         "start_at": {
#           "description": "The start timestamp of the event",
#           "example": "2012-07-19T15:00:00-06:00",
#           "type": "datetime"
#         },
#         "end_at": {
#           "description": "The end timestamp of the event",
#           "example": "2012-07-19T16:00:00-06:00",
#           "type": "datetime"
#         },
#         "description": {
#           "description": "The HTML description of the event",
#           "example": "<b>It's that time again!</b>",
#           "type": "string"
#         },
#         "location_name": {
#           "description": "The location name of the event",
#           "example": "Greendale Community College",
#           "type": "string"
#         },
#         "location_address": {
#           "description": "The address where the event is taking place",
#           "example": "Greendale, Colorado",
#           "type": "string"
#         },
#         "context_code": {
#           "description": "the context code of the calendar this event belongs to (course, user or group)",
#           "example": "course_123",
#           "type": "string"
#         },
#         "effective_context_code": {
#           "description": "if specified, it indicates which calendar this event should be displayed on. for example, a section-level event would have the course's context code here, while the section's context code would be returned above)",
#           "type": "string"
#         },
#         "context_name": {
#           "description": "the context name of the calendar this event belongs to (course, user or group)",
#           "example": "Chemistry 101",
#           "type": "string"
#         },
#         "all_context_codes": {
#           "description": "a comma-separated list of all calendar contexts this event is part of",
#           "example": "course_123,course_456",
#           "type": "string"
#         },
#         "workflow_state": {
#           "description": "Current state of the event ('active', 'locked' or 'deleted') 'locked' indicates that start_at/end_at cannot be changed (though the event could be deleted). Normally only reservations or time slots with reservations are locked (see the Appointment Groups API)",
#           "example": "active",
#           "type": "string"
#         },
#         "hidden": {
#           "description": "Whether this event should be displayed on the calendar. Only true for course-level events with section-level child events.",
#           "example": false,
#           "type": "boolean"
#         },
#         "parent_event_id": {
#           "description": "Normally null. If this is a reservation (see the Appointment Groups API), the id will indicate the time slot it is for. If this is a section-level event, this will be the course-level parent event.",
#           "type": "integer"
#         },
#         "child_events_count": {
#           "description": "The number of child_events. See child_events (and parent_event_id)",
#           "example": 0,
#           "type": "integer"
#         },
#         "child_events": {
#           "description": "Included by default, but may be excluded (see include[] option). If this is a time slot (see the Appointment Groups API) this will be a list of any reservations. If this is a course-level event, this will be a list of section-level events (if any)",
#           "type": "array",
#           "items": {"type": "integer"}
#         },
#         "url": {
#           "description": "URL for this calendar event (to update, delete, etc.)",
#           "example": "https://example.com/api/v1/calendar_events/234",
#           "type": "string"
#         },
#         "html_url": {
#           "description": "URL for a user to view this event",
#           "example": "https://example.com/calendar?event_id=234&include_contexts=course_123",
#           "type": "string"
#         },
#         "all_day_date": {
#           "description": "The date of this event",
#           "example": "2012-07-19",
#           "type": "datetime"
#         },
#         "all_day": {
#           "description": "Boolean indicating whether this is an all-day event (midnight to midnight)",
#           "example": false,
#           "type": "boolean"
#         },
#         "created_at": {
#           "description": "When the calendar event was created",
#           "example": "2012-07-12T10:55:20-06:00",
#           "type": "datetime"
#         },
#         "updated_at": {
#           "description": "When the calendar event was last updated",
#           "example": "2012-07-12T10:55:20-06:00",
#           "type": "datetime"
#         },
#         "appointment_group_id": {
#           "description": "Various Appointment-Group-related fields.These fields are only pertinent to time slots (appointments) and reservations of those time slots. See the Appointment Groups API. The id of the appointment group",
#           "type": "integer"
#         },
#         "appointment_group_url": {
#           "description": "The API URL of the appointment group",
#           "type": "string"
#         },
#         "own_reservation": {
#           "description": "If the event is a reservation, this a boolean indicating whether it is the current user's reservation, or someone else's",
#           "example": false,
#           "type": "boolean"
#         },
#         "reserve_url": {
#           "description": "If the event is a time slot, the API URL for reserving it",
#           "type": "string"
#         },
#         "reserved": {
#           "description": "If the event is a time slot, a boolean indicating whether the user has already made a reservation for it",
#           "example": false,
#           "type": "boolean"
#         },
#         "participant_type": {
#           "description": "The type of participant to sign up for a slot: 'User' or 'Group'",
#           "example": "User",
#           "type": "string"
#         },
#         "participants_per_appointment": {
#           "description": "If the event is a time slot, this is the participant limit",
#           "type": "integer"
#         },
#         "available_slots": {
#           "description": "If the event is a time slot and it has a participant limit, an integer indicating how many slots are available",
#           "type": "integer"
#         },
#         "user": {
#           "description": "If the event is a user-level reservation, this will contain the user participant JSON (refer to the Users API).",
#           "type": "string"
#         },
#         "group": {
#           "description": "If the event is a group-level reservation, this will contain the group participant JSON (refer to the Groups API).",
#           "type": "string"
#         },
#         "important_dates": {
#           "description": "Boolean indicating whether this has important dates.",
#           "example": true,
#           "type": "boolean"
#         },
#         "series_uuid": {
#           "description": "Identifies the recurring event series this event may belong to",
#           "type": "uuid"
#         },
#         "rrule": {
#           "description": "An iCalendar RRULE for defining how events in a recurring event series repeat.",
#           "type": "string"
#         }
#       }
#     }
#
# @model AssignmentEvent
#     {
#       "id": "AssignmentEvent",
#       "description": "",
#       "properties": {
#         "id": {
#           "description": "A synthetic ID for the assignment",
#           "example": "assignment_987",
#           "type": "string"
#         },
#         "title": {
#           "description": "The title of the assignment",
#           "example": "Essay",
#           "type": "string"
#         },
#         "start_at": {
#           "description": "The due_at timestamp of the assignment",
#           "example": "2012-07-19T23:59:00-06:00",
#           "type": "datetime"
#         },
#         "end_at": {
#           "description": "The due_at timestamp of the assignment",
#           "example": "2012-07-19T23:59:00-06:00",
#           "type": "datetime"
#         },
#         "description": {
#           "description": "The HTML description of the assignment",
#           "example": "<b>Write an essay. Whatever you want.</b>",
#           "type": "string"
#         },
#         "context_code": {
#           "description": "the context code of the (course) calendar this assignment belongs to",
#           "example": "course_123",
#           "type": "string"
#         },
#         "workflow_state": {
#           "description": "Current state of the assignment ('published' or 'deleted')",
#           "example": "published",
#           "type": "string",
#           "allowableValues": {
#             "values": [
#               "published",
#               "deleted"
#             ]
#           }
#         },
#         "url": {
#           "description": "URL for this assignment (note that updating/deleting should be done via the Assignments API)",
#           "example": "https://example.com/api/v1/calendar_events/assignment_987",
#           "type": "string"
#         },
#         "html_url": {
#           "description": "URL for a user to view this assignment",
#           "example": "http://example.com/courses/123/assignments/987",
#           "type": "string"
#         },
#         "all_day_date": {
#           "description": "The due date of this assignment",
#           "example": "2012-07-19",
#           "type": "datetime"
#         },
#         "all_day": {
#           "description": "Boolean indicating whether this is an all-day event (e.g. assignment due at midnight)",
#           "example": true,
#           "type": "boolean"
#         },
#         "created_at": {
#           "description": "When the assignment was created",
#           "example": "2012-07-12T10:55:20-06:00",
#           "type": "datetime"
#         },
#         "updated_at": {
#           "description": "When the assignment was last updated",
#           "example": "2012-07-12T10:55:20-06:00",
#           "type": "datetime"
#         },
#         "assignment": {
#           "description": "The full assignment JSON data (See the Assignments API)",
#           "$ref": "Assignment"
#         },
#         "assignment_overrides": {
#           "description": "The list of AssignmentOverrides that apply to this event (See the Assignments API). This information is useful for determining which students or sections this assignment-due event applies to.",
#           "$ref": "AssignmentOverride"
#         },
#         "important_dates": {
#           "description": "Boolean indicating whether this has important dates.",
#           "example": true,
#           "type": "boolean"
#         }
#       }
#     }
#
class CalendarEventsApiController < ApplicationController
  include Api::V1::CalendarEvent
  include CalendarConferencesHelper

  before_action :require_user, except: %w[public_feed index]
  before_action :get_calendar_context, only: :create
  before_action :require_user_or_observer, only: [:user_index]
  before_action :require_authorization, only: %w[index user_index]

  RECURRING_EVENT_LIMIT = 200

  DEFAULT_INCLUDES = %w[child_events].freeze

  # @API List calendar events
  #
  # Retrieve the paginated list of calendar events or assignments for the current user
  #
  # @argument type [String, "event"|"assignment"] Defaults to "event"
  # @argument start_date [Date]
  #   Only return events since the start_date (inclusive).
  #   Defaults to today. The value should be formatted as: yyyy-mm-dd or ISO 8601 YYYY-MM-DDTHH:MM:SSZ.
  # @argument end_date [Date]
  #   Only return events before the end_date (inclusive).
  #   Defaults to start_date. The value should be formatted as: yyyy-mm-dd or ISO 8601 YYYY-MM-DDTHH:MM:SSZ.
  #   If end_date is the same as start_date, then only events on that day are
  #   returned.
  # @argument undated [Boolean]
  #   Defaults to false (dated events only).
  #   If true, only return undated events and ignore start_date and end_date.
  # @argument all_events [Boolean]
  #   Defaults to false (uses start_date, end_date, and undated criteria).
  #   If true, all events are returned, ignoring start_date, end_date, and undated criteria.
  # @argument context_codes[] [String]
  #   List of context codes of courses/groups/users whose events you want to see.
  #   If not specified, defaults to the current user (i.e personal calendar,
  #   no course/group events). Limited to 10 context codes, additional ones are
  #   ignored. The format of this field is the context type, followed by an
  #   underscore, followed by the context id. For example: course_42
  # @argument excludes[] [Array]
  #   Array of attributes to exclude. Possible values are "description", "child_events" and "assignment"
  # @argument important_dates [Boolean]
  #   Defaults to false.
  #   If true, only events with important dates set to true will be returned.
  #
  # @returns [CalendarEvent]
  def index
    render_events_for_user(@current_user, api_v1_calendar_events_url)
  end

  # @API List calendar events for a user
  #
  # Retrieve the paginated list of calendar events or assignments for the specified user.
  # To view calendar events for a user other than yourself,
  # you must either be an observer of that user or an administrator.
  #
  # @argument type [String, "event"|"assignment"] Defaults to "event"
  # @argument start_date [Date]
  #   Only return events since the start_date (inclusive).
  #   Defaults to today. The value should be formatted as: yyyy-mm-dd or ISO 8601 YYYY-MM-DDTHH:MM:SSZ.
  # @argument end_date [Date]
  #   Only return events before the end_date (inclusive).
  #   Defaults to start_date. The value should be formatted as: yyyy-mm-dd or ISO 8601 YYYY-MM-DDTHH:MM:SSZ.
  #   If end_date is the same as start_date, then only events on that day are
  #   returned.
  # @argument undated [Boolean]
  #   Defaults to false (dated events only).
  #   If true, only return undated events and ignore start_date and end_date.
  # @argument all_events [Boolean]
  #   Defaults to false (uses start_date, end_date, and undated criteria).
  #   If true, all events are returned, ignoring start_date, end_date, and undated criteria.
  # @argument context_codes[] [String]
  #   List of context codes of courses/groups/users whose events you want to see.
  #   If not specified, defaults to the current user (i.e personal calendar,
  #   no course/group events). Limited to 10 context codes, additional ones are
  #   ignored. The format of this field is the context type, followed by an
  #   underscore, followed by the context id. For example: course_42
  # @argument excludes[] [Array]
  #   Array of attributes to exclude. Possible values are "description", "child_events" and "assignment"
  # @argument submission_types[] [Array]
  #   When type is "assignment", specifies the allowable submission types for returned assignments.
  #   Ignored if type is not "assignment" or if exclude_submission_types is provided.
  # @argument exclude_submission_types[] [Array]
  #   When type is "assignment", specifies the submission types to be excluded from the returned
  #   assignments. Ignored if type is not "assignment".
  # @argument important_dates [Boolean]
  #   Defaults to false
  #   If true, only events with important dates set to true will be returned.
  #
  # @returns [CalendarEvent]
  def user_index
    render_events_for_user(@observee, api_v1_user_calendar_events_url)
  end

  def render_events_for_user(user, route_url)
    GuardRail.activate(:secondary) do
      scope = if @type == :assignment
                assignment_scope(
                  user,
                  submission_types: params.fetch(:submission_types, []),
                  exclude_submission_types: params.fetch(:exclude_submission_types, [])
                )
              else
                calendar_event_scope(user)
              end

      events = Api.paginate(scope, self, route_url)
      ActiveRecord::Associations.preload(events, :child_events) if @type == :event
      if @type == :assignment
        events = apply_assignment_overrides(events, user)
        mark_submitted_assignments(user, events)
        if includes.include?("submission")
          submissions = Submission.active.where(assignment_id: events, user_id: user)
                                  .group_by(&:assignment_id)
        end
        # preload data used by assignment_json
        ActiveRecord::Associations.preload(events, :discussion_topic)
        Shard.partition_by_shard(events) do |shard_events|
          having_submission = Assignment.assignment_ids_with_submissions(shard_events.map(&:id))
          shard_events.each do |event|
            event.has_submitted_submissions = having_submission.include?(event.id)
          end

          having_student_submission = Submission.active.having_submission
                                                .where(assignment_id: shard_events)
                                                .where.not(user_id: nil)
                                                .distinct
                                                .pluck(:assignment_id).to_set
          shard_events.each do |event|
            event.has_student_submissions = having_student_submission.include?(event.id)
          end
        end
      end

      if @errors.empty?
        calendar_events, assignments = events.partition { |e| e.is_a?(CalendarEvent) }
        ActiveRecord::Associations.preload(calendar_events, [:context, :parent_event])
        ActiveRecord::Associations.preload(assignments, Api::V1::Assignment::PRELOADS)
        ActiveRecord::Associations.preload(assignments.map(&:context), %i[account grading_period_groups enrollment_term])

        json = events.map do |event|
          subs = submissions[event.id] if submissions
          sub = subs.max_by(&:submitted_at) if subs
          event_json(event, user, session, { include: includes, excludes: params[:excludes], submission: sub })
        end
        render json: json
      else
        render json: { errors: @errors.as_json }, status: :bad_request
      end
    end
  end

  # @API Create a calendar event
  #
  # Create and return a new calendar event
  #
  # @argument calendar_event[context_code] [Required, String]
  #   Context code of the course/group/user whose calendar this event should be
  #   added to.
  # @argument calendar_event[title] [String]
  #   Short title for the calendar event.
  # @argument calendar_event[description] [String]
  #   Longer HTML description of the event.
  # @argument calendar_event[start_at] [DateTime]
  #   Start date/time of the event.
  # @argument calendar_event[end_at] [DateTime]
  #   End date/time of the event.
  # @argument calendar_event[location_name] [String]
  #   Location name of the event.
  # @argument calendar_event[location_address] [String]
  #   Location address
  # @argument calendar_event[time_zone_edited] [String]
  #   Time zone of the user editing the event. Allowed time zones are
  #   {http://www.iana.org/time-zones IANA time zones} or friendlier
  #   {http://api.rubyonrails.org/classes/ActiveSupport/TimeZone.html Ruby on Rails time zones}.
  # @argument calendar_event[all_day] [Boolean]
  #   When true event is considered to span the whole day and times are ignored.
  # @argument calendar_event[child_event_data][X][start_at] [DateTime]
  #   Section-level start time(s) if this is a course event. X can be any
  #   identifier, provided that it is consistent across the start_at, end_at
  #   and context_code
  # @argument calendar_event[child_event_data][X][end_at] [DateTime]
  #   Section-level end time(s) if this is a course event.
  # @argument calendar_event[child_event_data][X][context_code] [String]
  #   Context code(s) corresponding to the section-level start and end time(s).
  # @argument calendar_event[duplicate][count] [Number]
  #   Number of times to copy/duplicate the event.  Count cannot exceed 200.
  # @argument calendar_event[duplicate][interval] [Number]
  #   Defaults to 1 if duplicate `count` is set.  The interval between the duplicated events.
  # @argument calendar_event[duplicate][frequency] [String, "daily"|"weekly"|"monthly"]
  #   Defaults to "weekly".  The frequency at which to duplicate the event
  # @argument calendar_event[duplicate][append_iterator] [Boolean]
  #   Defaults to false.  If set to `true`, an increasing counter number will be appended to the event title
  #   when the event is duplicated.  (e.g. Event 1, Event 2, Event 3, etc)
  # @argument calendar_event[rrule] [string]
<<<<<<< HEAD
  #   If the :calendar_series flag is on, this parameter replaces the calendar_event[duplicate] parameters
  #   Its value is the iCalendar RRULE, though unending series are capped at 200 instances.
=======
  #   If the calendar_series flag is enabled,
  #   this parameter replaces the calendar_event's duplicate parameter to
  #   create a series of recurring events.
  #   Its value is the {https://icalendar.org/iCalendar-RFC-5545/3-8-5-3-recurrence-rule.html iCalendar RRULE}
  #   defining how the event repeats, though unending series not supported.
>>>>>>> 9d4ac5c7
  #
  # @example_request
  #
  #   curl 'https://<canvas>/api/v1/calendar_events.json' \
  #        -X POST \
  #        -F 'calendar_event[context_code]=course_123' \
  #        -F 'calendar_event[title]=Paintball Fight!' \
  #        -F 'calendar_event[start_at]=2012-07-19T21:00:00Z' \
  #        -F 'calendar_event[end_at]=2012-07-19T22:00:00Z' \
  #        -H "Authorization: Bearer <token>"
  def create
    if @context.is_a?(Course) && @context.deleted?
      return render json: { error: t("cannot create event for deleted course") }, status: :bad_request
    end

    params_for_create = calendar_event_params
    params_for_create[:series_id] = CalendarEvent.maximum(:series_id).to_i.next if params_for_create[:rrule].present?
    if params_for_create[:description].present?
      params_for_create[:description] = process_incoming_html_content(params_for_create[:description])
    end
    if params_for_create.key?(:web_conference)
      params_for_create[:web_conference] = find_or_initialize_conference(@context, params_for_create[:web_conference])
    end

    @event = @context.calendar_events.build(params_for_create)
    @event.updating_user = @current_user
    @event.validate_context! if @context.is_a?(AppointmentGroup)

    if authorized_action(@event, @current_user, :create)
      rrule = params_for_create[:rrule]
      # Create multiple events if necessary
      if rrule.present? && Account.site_admin.feature_enabled?(:calendar_series)
        start_at = Time.parse(params_for_create[:start_at]) if params_for_create[:start_at]
        rr = validate_and_parse_rrule(
          rrule,
          dtstart: start_at,
          tzid: @current_user.time_zone&.tzinfo&.name || "UTC"
        )
        return false if rr.nil?

        events = create_event_series(params_for_create, rr)
      else
        events = []
        dup_options = get_duplicate_params(params[:calendar_event])

        if dup_options[:count] > RECURRING_EVENT_LIMIT
          InstStatsd::Statsd.gauge("calendar_events_api.recurring.count_exceeding_limit", dup_options[:count])
          return render json: {
            message: t("only a maximum of %{limit} events can be created",
                       limit: RECURRING_EVENT_LIMIT)
          }, status: :bad_request
        elsif dup_options[:count] > 0
          InstStatsd::Statsd.gauge("calendar_events_api.recurring.count", dup_options[:count])
          events += create_event_and_duplicates(dup_options)
        else
          events = [@event]
        end
      end

      return unless events.all? { |event| authorize_user_for_conference(@current_user, event.web_conference) }

      CalendarEvent.transaction do
        error = events.detect { |event| !event.save }
        if error
          render json: error.errors, status: :bad_request
          raise ActiveRecord::Rollback
        else
          original_event = events.shift
          render json: event_json(
            original_event,
            @current_user,
            session, { duplicates: events, include: includes("web_conference") }
          ), status: :created
        end
      end
    end
  end

  # @API Get a single calendar event or assignment
  #
  # @returns CalendarEvent

  def show
    get_event(true)
    if authorized_action(@event, @current_user, :read)
      render json: event_json(@event, @current_user, session, include: includes + [:web_conference])
    end
  end

  # @API Reserve a time slot
  #
  # Reserves a particular time slot and return the new reservation
  #
  # @argument participant_id [String]
  #   User or group id for whom you are making the reservation (depends on the
  #   participant type). Defaults to the current user (or user's candidate group).
  #
  # @argument comments [String]
  #  Comments to associate with this reservation
  #
  # @argument cancel_existing [Boolean]
  #   Defaults to false. If true, cancel any previous reservation(s) for this
  #   participant and appointment group.
  #
  # @example_request
  #
  #   curl 'https://<canvas>/api/v1/calendar_events/345/reservations.json' \
  #        -X POST \
  #        -F 'cancel_existing=true' \
  #        -H "Authorization: Bearer <token>"
  def reserve
    get_event
    if authorized_action(@event, @current_user, :reserve) && check_for_past_signup(@event)
      begin
        participant_id = Shard.relative_id_for(params[:participant_id], Shard.current, Shard.current) if params[:participant_id]
        if participant_id && @event.appointment_group.grants_right?(@current_user, session, :manage)
          participant = @event.appointment_group.possible_participants.detect { |p| p.id == participant_id }
        else
          participant = @event.appointment_group.participant_for(@current_user)
          participant = nil if participant && participant_id && participant_id != participant.id
        end
        raise CalendarEvent::ReservationError, "invalid participant" unless participant

        reservation = @event.reserve_for(participant, @current_user,
                                         cancel_existing: value_to_boolean(params[:cancel_existing]),
                                         comments: params["comments"])
        render json: event_json(reservation, @current_user, session)
      rescue CalendarEvent::ReservationError => e
        reservations = participant ? @event.appointment_group.reservations_for(participant) : []
        render json: [{
          attribute: "reservation",
          type: "calendar_event",
          message: e.message,
          reservations: reservations.map { |r| event_json(r, @current_user, session) }
        }],
               status: :bad_request
      end
    end
  end

  # Pulling participants is done from the parent event that spawns the user's child calendar events
  def participants
    get_event
    if authorized_action(@event, @current_user, :read_child_events)
      participants = Api.paginate(@event.child_event_participants_scope.order(:id), self, api_v1_calendar_event_participants_url)
      json = participants.map do |user|
        user_display_json(user)
      end
      render json: json
    end
  end

  # @API Update a calendar event
  #
  # Update and return a calendar event
  #
  # @argument calendar_event[context_code] [Optional, String]
  #   Context code of the course/group/user to move this event to.
  #   Scheduler appointments and events with section-specific times cannot be moved between calendars.
  # @argument calendar_event[title] [String]
  #   Short title for the calendar event.
  # @argument calendar_event[description] [String]
  #   Longer HTML description of the event.
  # @argument calendar_event[start_at] [DateTime]
  #   Start date/time of the event.
  # @argument calendar_event[end_at] [DateTime]
  #   End date/time of the event.
  # @argument calendar_event[location_name] [String]
  #   Location name of the event.
  # @argument calendar_event[location_address] [String]
  #   Location address
  # @argument calendar_event[time_zone_edited] [String]
  #   Time zone of the user editing the event. Allowed time zones are
  #   {http://www.iana.org/time-zones IANA time zones} or friendlier
  #   {http://api.rubyonrails.org/classes/ActiveSupport/TimeZone.html Ruby on Rails time zones}.
  # @argument calendar_event[all_day] [Boolean]
  #   When true event is considered to span the whole day and times are ignored.
  # @argument calendar_event[child_event_data][X][start_at] [DateTime]
  #   Section-level start time(s) if this is a course event. X can be any
  #   identifier, provided that it is consistent across the start_at, end_at
  #   and context_code
  # @argument calendar_event[child_event_data][X][end_at] [DateTime]
  #   Section-level end time(s) if this is a course event.
  # @argument calendar_event[child_event_data][X][context_code] [String]
  #   Context code(s) corresponding to the section-level start and end time(s).
  # @argument calendar_event[rrule] [Optional, String]
  #   Valid if the calendar_series feature is enabled and the event whose
  #   ID is in the URL is part of a series.
  #   This defines the shape of the recurring event series after it's updated.
  #   Its value is the iCalendar RRULE, though unending series not supported.
  # @argument which [Optional, String, "one"|"all"|"following"]
  #   Valid if the calendar_series feature is enabled and the event whose
  #   ID is in the URL is part of a series.
  #   Update just the event whose ID is in in the URL, all events
  #   in the series, or the given event and all those following.
  #
  # @example_request
  #
  #   curl 'https://<canvas>/api/v1/calendar_events/234' \
  #        -X PUT \
  #        -F 'calendar_event[title]=Epic Paintball Fight!' \
  #        -H "Authorization: Bearer <token>"
  def update
    get_event(true)
    if authorized_action(@event, @current_user, :update)
      params_for_update = nil
      if @event.is_a?(Assignment)
        params_for_update = { due_at: params[:calendar_event][:start_at] }
      else
        params_for_update = calendar_event_params
        @event.validate_context! if @event.context.is_a?(AppointmentGroup)
        @event.updating_user = @current_user
      end
      context_code = params[:calendar_event].delete(:context_code)
      if context_code
        context = Context.find_by_asset_string(context_code)
        raise ActiveRecord::RecordNotFound, "Invalid context_code" unless context

        if @event.context != context
          if @event.context.is_a?(AppointmentGroup)
            return render json: { message: t("Cannot move Scheduler appointments between calendars") }, status: :bad_request
          end
          if @event.parent_calendar_event_id.present? || @event.child_events.any? || @event.effective_context_code.present?
            return render json: { message: t("Cannot move events with section-specific times between calendars") }, status: :bad_request
          end

          @event.context = context
        end
        return unless authorized_action(@event, @current_user, :create)
      end
      if params_for_update[:description].present?
        params_for_update[:description] = process_incoming_html_content(params_for_update[:description])
      end
      if params_for_update.key?(:web_conference)
        web_conference = find_or_initialize_conference(@event.context, params_for_update[:web_conference])
        return unless authorize_user_for_conference(@current_user, web_conference)

        params_for_update[:web_conference] = web_conference
      end

      if @event[:series_uuid] && Account.site_admin.feature_enabled?(:calendar_series)
        return update_from_series(@event, params_for_update, params[:which])
      end

      if @event.update(params_for_update)
        render json: event_json(@event, @current_user, session, include: includes("web_conference"))
      else
        render json: @event.errors, status: :bad_request
      end
    end
  end

  # @API Delete a calendar event
  #
  # Delete an event from the calendar and return the deleted event
  #
  # @argument cancel_reason [String]
  #   Reason for deleting/canceling the event.
  # @argument which [Optional, String, "one"|"all"|"following"]
  #   Valid if the calendar_series feature is enabled and the
  #   event whose ID is in the URL is part of a series.
  #   Delete just the event whose ID is in in the URL, all events
  #   in the series, or the given event and all those following.
  #
  # @example_request
  #
  #   curl 'https://<canvas>/api/v1/calendar_events/234' \
  #        -X DELETE \
  #        -F 'cancel_reason=Greendale layed off the janitorial staff :(' \
  #        -F 'which=following'
  #        -H "Authorization: Bearer <token>"
  def destroy
    get_event
    if @event.series_uuid.present? && Account.site_admin.feature_enabled?(:calendar_series)
      destroy_from_series
      return
    end
    if authorized_action(@event, @current_user, :delete) && check_for_past_signup(@event.parent_event)
      @event.updating_user = @current_user
      @event.cancel_reason = params[:cancel_reason]
      if @event.destroy
        if @event.appointment_group && @event.appointment_group.appointments.count == 0
          @event.appointment_group.destroy(@current_user)
        end
        render json: event_json(@event, @current_user, session)
      else
        render json: @event.errors, status: :bad_request
      end
    end
  end

  def destroy_from_series
    events = find_which_series_events(target_event: @event, which: params[:which], for_update: false)
    return if events.blank?

    events.each do |event|
      return false unless authorized_action(event, @current_user, :delete) && check_for_past_signup(@event.parent_event)
    end

    error = nil
    CalendarEvent.skip_touch_context
    CalendarEvent.transaction do
      events.find_each do |event|
        event.updating_user = @current_user
        event.cancel_reason = params[:cancel_reason]
        if event.destroy
          if event.appointment_group && @event.appointment_group.appointments.count == 0
            event.appointment_group.destroy(@current_user)
          end
        else
          error = event.errors
          raise ActiveRecord::Rollback
        end
      end
    end
    CalendarEvent.skip_touch_context(false)

    return render json: error, status: :bad_request if error

    @event.context.touch # assume all events in the series belong to the same context

    json = events.map do |event|
      event_json(event, @current_user, session)
    end
    render json: json
  end

  # updating event data in a series has some tricky bits
  # 1. if which=="one"
  #    - if the rrule changed, return an error
  #    - just update it and we're finished
  # 2. if which="all"
  #    - if the date changed, return an error
  #    - get the first event in the series' start_at
  #      and use it as the dtstart when parsing the rrule,
  #    - then update each event with the new params.
  #    - You cannot use target_event (the event the user edited in the UI)
  #      because they can edit an event in the middle of the series
  #      then say update all.
  # 3. if which="following":
  #    a. if the date-time is unchanged, update the non-date-time
  #       properties with the new params foraeffected events
  #       events in the series
  #    b. if the date-time did change
  #       - start a new series for the affected events
  #       - use the start_at from the target_event
  #       - limit the dtstart dates generated by the rrule to the
  #         number of affected events.
  #  4. If the RRULE changed, only which=="all" or "following" apply
  #     a. if which="all",
  #        - regenerate the list of dtstarts using the first event's start_at
  #        - update events we have, create more or delete leftovers if necessary
  #     b. if which="following",
  #        - start a new series for the affected events.
  #        - the same as "all", but for the subset of affected events
  #   5. If the date-time and RRULE changed, deal with that too.
  #
  def update_from_series(target_event, params_for_update, which)
    which ||= "one"
    params_for_update[:rrule] ||= target_event.rrule
    rrule = params_for_update[:rrule]
    rrule_changed = rrule != target_event[:rrule]
    params_for_update[:series_uuid] ||= target_event.series_uuid
    params_for_update[:start_at] ||= target_event.start_at.iso8601
    params_for_update[:end_at] ||= target_event.end_at.iso8601

    if which == "one" && rrule.present? && rrule_changed
      render json: { message: t("You may not update one event with a new rrule.") }, status: :bad_request
      return
    end
    if which == "all" && Date.parse(params_for_update[:start_at]) != target_event.start_at.to_date
      render json: { message: t("You may not change the start date when changing all events in the series") }, status: :bad_request
      return
    end

    if which == "one"
      if target_event.workflow_state == "locked"
        render json: { message: t("You may not update a locked event") }, status: :bad_request
        return
      elsif target_event.update(params_for_update)
        render json: event_json(target_event, @current_user, session, include: includes("web_conference"))
      else
        render json: { message: t("Update failed") }, status: bad_request
      end
      return
    end

    all_events = find_which_series_events(target_event: target_event, which: "all", for_update: true)
    events = which == "following" ? all_events.where("start_at >= ?", target_event.start_at) : all_events
    if events.blank?
      # i don't believe we can get here, but cya
      render json: { message: t("No events were found to update") }, status: :bad_request
      return
    end

    tz = @current_user.time_zone || ActiveSupport::TimeZone.new("UTC")
    target_start = Time.parse(params_for_update[:start_at]).in_time_zone(tz)
    target_end = Time.parse(params_for_update[:end_at]).in_time_zone(tz)
    if which == "all"
      # the target_event not be the first event in the series. We need to find it
      # as the anchor for the series dates
      start_date0 = events[0].start_at.in_time_zone(tz).to_date
      end_date0 = events[0].end_at.in_time_zone(tz).to_date
      first_start_at = Time.new(start_date0.year, start_date0.month, start_date0.day, target_start.hour, target_start.min, target_start.sec, tz)
      first_end_at = Time.new(end_date0.year, end_date0.month, end_date0.day, target_end.hour, target_end.min, target_end.sec, tz)
    else
      first_start_at = target_start
      first_end_at = target_end
      date_time_changed = Time.parse(params_for_update[:start_at]) != target_event.start_at ||
                          Time.parse(params_for_update[:end_at]) != target_event.end_at
    end
    duration = first_end_at - first_start_at

    rr = validate_and_parse_rrule(
      rrule,
      dtstart: first_start_at,
      tzid: tz&.tzinfo&.name || "UTC"
    )
    return false if rr.nil?

    if (all_events.length > events.length && date_time_changed) || rrule_changed
      # updating date-time for half a series starts a new series
      params_for_update[:series_uuid] = SecureRandom.uuid if all_events.length > events.length
    else
      params_for_update[:series_uuid] = target_event[:series_uuid]
    end

    events = events.to_a
    update_limit = rrule_changed ? RECURRING_EVENT_LIMIT : events.length

    error = nil
    CalendarEvent.skip_touch_context
    CalendarEvent.transaction do
      dtstart_list = rr.all(limit: update_limit)
      if events.length > dtstart_list.length
        # truncate the list of events we're updating to how many
        # we'll end up with given the (possible updated) rrule
        events.drop(dtstart_list.length).each do |event|
          unless event.grants_any_right?(@current_user, session, :delete)
            error = { message: t("Failed deleting an event from the series, update not saved"), status: :unauthorized }
            raise ActiveRecord::Rollback
          end

          unless event.destroy
            error = { message: t("Failed deleting an event from the series, update not saved") }
            raise ActiveRecord::Rollback
          end
        end
        events = events.take(dtstart_list.length)
      end

      dtstart_list.each_with_index do |dtstart, i|
        params_for_update = set_series_params(params_for_update, dtstart, duration)
        event = events[i]
        if event.nil?
          event = target_event.context.calendar_events.build(params_for_update)
          events << event
          unless event.grants_any_right?(@current_user, session, :create)
            error = { message: t("Failed creating an event for the series, update not saved"), status: :unauthorized }
            raise ActiveRecord::Rollback
          end

          unless event.save
            error = { message: t("Failed creating an event for the series, update not saved") }
            raise ActiveRecord::Rollback
          end
        else
          event.updating_user = @current_user
          unless event.grants_any_right?(@current_user, session, :update)
            error = { message: t("Failed updating an event in the series, update not saved"), status: :unauthorized }
            raise ActiveRecord::Rollback
          end

          unless event.update(params_for_update)
            error = { message: t("Failed updating an event in the series, update not saved") }
            raise ActiveRecord::Rollback
          end
        end
      end
    end
    CalendarEvent.skip_touch_context(false)

    if error
      status = error[:status] || :bad_request
      error.delete(:status)
      return render json: error, status: status
    end

    target_event.context.touch

    json = events.map do |event|
      event_json(
        event,
        @current_user,
        session,
        { include: includes("web_conference") }
      )
    end
    render json: json
  end

  def find_which_series_events(target_event:, which:, for_update:)
    #  from the model: locked events may only be deleted, they cannot be edited directly
    workflow_state_not = for_update ? ["deleted", "locked"] : ["deleted"]
    events = nil
    case which
    when "one"
      events = CalendarEvent.where(id: target_event.id) unless for_update && target_event.workflow_state == "locked"
    when "all"
      events = CalendarEvent
               .where(series_uuid: target_event.series_uuid)
               .where.not(workflow_state: workflow_state_not)
               .order(:id)
    when "following"
      events = CalendarEvent
               .where("series_uuid = ? AND start_at >= ?", target_event.series_uuid, target_event.start_at)
               .where.not(workflow_state: workflow_state_not)
               .order(:id)
    else
      render json: { error: t("Invalid parameter which='%{which}'", which: which) }, status: :bad_request
    end
    events
  end

  def public_feed
    return unless get_feed_context

    @events = []
    appointments = []

    if @current_user
      # if the feed url included the information on the requesting user,
      # we can properly filter calendar events to the user's course sections
      @type = :feed
      @start_date = Setting.get("calendar_feed_previous_days", "30").to_i.days.ago
      @end_date = Setting.get("calendar_feed_upcoming_days", "366").to_i.days.from_now

      get_options(nil)

      GuardRail.activate(:secondary) do
        @events.concat assignment_scope(@current_user).paginate(per_page: 1000, max: 1000)
        @events = apply_assignment_overrides(@events, @current_user)
        @events.concat calendar_event_scope(@current_user, &:events_without_child_events).paginate(per_page: 1000, max: 1000)

        # Add in any appointment groups this user can manage and someone has reserved
        appointment_codes = manageable_appointment_groups(@current_user).map(&:asset_string)
        appointment_groups = CalendarEvent.active
                                          .for_user_and_context_codes(@current_user, appointment_codes)
                                          .send(*date_scope_and_args)
                                          .events_with_child_events
                                          .to_a

        student_events = appointment_groups.map(&:child_events).flatten

        student_events.each do |appointment|
          # find the context associated with the appointment..
          event_context = @contexts.find do |context|
            effective_context_code =
              case context
              when Course
                "course_" + context.id.to_s
              when Group
                "group_" + context.id.to_s
              end
            !effective_context_code.nil? && appointment.effective_context_code.eql?(effective_context_code)
          end

          # and then find the user in that context who is associated with the event
          next if event_context.nil?

          appointment_user = event_context.users.find { |user| user.id == appointment.user_id }
          unless appointment_user.nil?
            appointments.push({ user: appointment_user.name, comments: appointment.comments,
                                parent_id: appointment.parent_calendar_event_id, course_name: event_context.name })
          end
        end
        @events.concat appointment_groups
      end
    else
      # if the feed url doesn't give us the requesting user,
      # we have to just display the generic course feed
      get_all_pertinent_contexts
      GuardRail.activate(:secondary) do
        @contexts.each do |context|
          @assignments = context.assignments.active.to_a if context.respond_to?("assignments")
          # no overrides to apply without a current user
          @events.concat context.calendar_events.active.to_a
          @events.concat @assignments || []
        end
      end
    end

    @events = @events.sort_by { |e| [e.start_at || CanvasSort::Last, Canvas::ICU.collation_key(e.title)] }

    @contexts.each do |context|
      log_asset_access(["calendar_feed", context], "calendar", "other", context: @context)
    end
    ActiveRecord::Associations.preload(@events, :context)

    respond_to do |format|
      format.ics do
        name = t("ics_title", "%{course_or_group_name} Calendar (Canvas)", course_or_group_name: @context.name)
        description = case @context
                      when Course
                        t("ics_description_course", "Calendar events for the course, %{course_name}", course_name: @context.name)
                      when Group
                        t("ics_description_group", "Calendar events for the group, %{group_name}", group_name: @context.name)
                      when User
                        t("ics_description_user", "Calendar events for the user, %{user_name}", user_name: @context.name)
                      else
                        t("ics_description", "Calendar events for %{context_name}", context_name: @context.name)
                      end

        calendar = Icalendar::Calendar.new
        # to appease Outlook
        calendar.append_custom_property("METHOD", "PUBLISH")
        calendar.append_custom_property("X-WR-CALNAME", name)
        calendar.append_custom_property("X-WR-CALDESC", description)

        # scan the descriptions for attachments
        preloaded_attachments = api_bulk_load_user_content_attachments(@events.map(&:description))
        @events.each do |event|
          ics_event =
            if event.is_a?(CalendarEvent)
              event.to_ics(in_own_calendar: false, preloaded_attachments: preloaded_attachments, user: @current_user, user_events: appointments)
            else
              event.to_ics(in_own_calendar: false, preloaded_attachments: preloaded_attachments, user: @current_user)
            end
          calendar.add_event(ics_event) if ics_event
        end

        render plain: calendar.to_ical
      end
      format.atom do
        feed = Atom::Feed.new do |f|
          f.title = t :feed_title, "%{course_or_group_name} Calendar Feed", course_or_group_name: @context.name
          f.links << Atom::Link.new(href: calendar_url_for(@context), rel: "self")
          f.updated = Time.now
          f.id = calendar_url_for(@context)
        end
        @events.each do |e|
          feed.entries << e.to_atom
        end
        render plain: feed.to_xml
      end
    end
  end

  def visible_contexts
    get_context
    get_all_pertinent_contexts(include_groups: true, favorites_first: true)
    selected_contexts = @current_user.get_preference(:selected_calendar_contexts) || []

    contexts = @contexts.filter_map do |context|
      next if context.try(:concluded?)

      context_data = {
        id: context.id,
        name: context.nickname_for(@current_user),
        asset_string: context.asset_string,
        color: @current_user.custom_colors[context.asset_string],
        selected: selected_contexts.include?(context.asset_string)
      }

      if context.is_a?(Course)
        context_data[:sections] = context.sections_visible_to(@current_user).map do |section|
          {
            id: section.id,
            name: section.name,
            asset_string: section.asset_string,
            selected: selected_contexts.include?(section.asset_string),
          }
        end
      end

      context_data
    end # remove any skipped contexts

    render json: { contexts: StringifyIds.recursively_stringify_ids(contexts) }
  end

  def save_selected_contexts
    @current_user.set_preference(:selected_calendar_contexts, params[:selected_contexts])
    render json: { status: "ok" }
  end

  # @API Set a course timetable
  #
  # Creates and updates "timetable" events for a course.
  # Can automaticaly generate a series of calendar events based on simple schedules
  # (e.g. "Monday and Wednesday at 2:00pm" )
  #
  # Existing timetable events for the course and course sections
  # will be updated if they still are part of the timetable.
  # Otherwise, they will be deleted.
  #
  # @argument timetables[course_section_id][] [Array]
  #   An array of timetable objects for the course section specified by course_section_id.
  #   If course_section_id is set to "all", events will be created for the entire course.
  #
  # @argument timetables[course_section_id][][weekdays] [String]
  #   A comma-separated list of abbreviated weekdays
  #   (Mon-Monday, Tue-Tuesday, Wed-Wednesday, Thu-Thursday, Fri-Friday, Sat-Saturday, Sun-Sunday)
  #
  # @argument timetables[course_section_id][][start_time] [String]
  #   Time to start each event at (e.g. "9:00 am")
  #
  # @argument timetables[course_section_id][][end_time] [String]
  #   Time to end each event at (e.g. "9:00 am")
  #
  # @argument timetables[course_section_id][][location_name] [Optional, String]
  #   A location name to set for each event
  #
  # @example_request
  #
  #   curl 'https://<canvas>/api/v1/calendar_events/timetable' \
  #        -X POST \
  #        -F 'timetables[all][][weekdays]=Mon,Wed,Fri' \
  #        -F 'timetables[all][][start_time]=11:00 am' \
  #        -F 'timetables[all][][end_time]=11:50 am' \
  #        -F 'timetables[all][][location_name]=Room 237' \
  #        -H "Authorization: Bearer <token>"
  def set_course_timetable
    get_context
    if authorized_action(@context, @current_user, :manage_calendar)
      timetable_data = params[:timetables].to_unsafe_h

      builders = {}
      updated_section_ids = []
      timetable_data.each do |section_id, timetables|
        timetable_data[section_id] = Array(timetables)
        section = section_id == "all" ? nil : api_find(@context.active_course_sections, section_id)
        updated_section_ids << section.id if section

        builder = Courses::TimetableEventBuilder.new(course: @context, course_section: section)
        builders[section_id] = builder

        builder.process_and_validate_timetables(timetables)
        if builder.errors.present?
          return render json: { errors: builder.errors }, status: :bad_request
        end
      end

      @context.timetable_data = timetable_data # so we can retrieve it later
      @context.save!

      timetable_data.each do |section_id, timetables|
        builder = builders[section_id]
        event_hashes = builder.generate_event_hashes(timetables)
        builder.process_and_validate_event_hashes(event_hashes)
        raise "error creating timetable events #{builder.errors.join(", ")}" if builder.errors.present?

        builder.delay.create_or_update_events(event_hashes) # someday we may want to make this a trackable progress job /shrug
      end

      # delete timetable events for sections missing here
      ignored_section_ids = @context.active_course_sections.where.not(id: updated_section_ids).pluck(:id)
      if ignored_section_ids.any?
        CalendarEvent.active.for_timetable.where(context_type: "CourseSection", context_id: ignored_section_ids)
                     .update_all(workflow_state: "deleted", deleted_at: Time.now.utc)
      end

      render json: { status: "ok" }
    end
  end

  # @API Get course timetable
  #
  # Returns the last timetable set by the
  # {api:CalendarEventsApiController#set_course_timetable Set a course timetable} endpoint
  #
  def get_course_timetable
    get_context
    if authorized_action(@context, @current_user, :manage_calendar)
      timetable_data = @context.timetable_data || {}
      render json: timetable_data
    end
  end

  # @API Create or update events directly for a course timetable
  #
  # Creates and updates "timetable" events for a course or course section.
  # Similar to {api:CalendarEventsApiController#set_course_timetable setting a course timetable},
  # but instead of generating a list of events based on a timetable schedule,
  # this endpoint expects a complete list of events.
  #
  # @argument course_section_id [Optional, String]
  #   Events will be created for the course section specified by course_section_id.
  #   If not present, events will be created for the entire course.
  #
  # @argument events[] [Array]
  #   An array of event objects to use.
  #
  # @argument events[][start_at] [DateTime]
  #   Start time for the event
  #
  # @argument events[][end_at] [DateTime]
  #   End time for the event
  #
  # @argument events[][location_name] [Optional, String]
  #   Location name for the event
  #
  # @argument events[][code] [Optional, String]
  #   A unique identifier that can be used to update the event at a later time
  #   If one is not specified, an identifier will be generated based on the start and end times
  #
  # @argument events[][title] [Optional, String]
  #   Title for the meeting. If not present, will default to the associated course's name
  #
  def set_course_timetable_events
    get_context
    if authorized_action(@context, @current_user, :manage_calendar)
      section = api_find(@context.active_course_sections, params[:course_section_id]) if params[:course_section_id]
      builder = Courses::TimetableEventBuilder.new(course: @context, course_section: section)

      event_hashes = params[:events].map(&:to_unsafe_h)
      event_hashes.each do |hash|
        [:start_at, :end_at].each do |key|
          hash[key] = CanvasTime.try_parse(hash[key])
        end
      end
      builder.process_and_validate_event_hashes(event_hashes)
      if builder.errors.present?
        return render json: { errors: builder.errors }, status: :bad_request
      end

      builder.delay.create_or_update_events(event_hashes)
      render json: { status: "ok" }
    end
  end

  protected

  def get_calendar_context
    @context = Context.find_by_asset_string(params[:calendar_event].delete(:context_code)) if params[:calendar_event] && params[:calendar_event][:context_code]
    raise ActiveRecord::RecordNotFound unless @context
  end

  def get_event(search_assignments = false)
    @event = if params[:id] =~ /\Aassignment_(.*)/
               raise ActiveRecord::RecordNotFound unless search_assignments

               Assignment.find($1)
             else
               CalendarEvent.find(params[:id])
             end
  end

  def date_scope_and_args(between_scope = :between)
    if @start_date
      [between_scope, @start_date, @end_date]
    else
      [:undated]
    end
  end

  def validate_dates
    @errors ||= {}
    if params[:start_date].present?
      if Api::DATE_REGEX.match?(params[:start_date])
        @start_date ||= Time.zone.parse(params[:start_date]).beginning_of_day
      elsif Api::ISO8601_REGEX.match?(params[:start_date])
        @start_date ||= Time.zone.parse(params[:start_date])
      else # params[:start_date] is not valid
        @errors[:start_date] = t(:invalid_date_or_time, "Invalid date or invalid datetime for %{attr}", attr: "start_date")
      end
    end

    if params[:end_date].present?
      if Api::DATE_REGEX.match?(params[:end_date])
        @end_date ||= Time.zone.parse(params[:end_date]).end_of_day
      elsif Api::ISO8601_REGEX.match?(params[:end_date])
        @end_date ||= Time.zone.parse(params[:end_date])
      else # params[:end_date] is not valid
        @errors[:end_date] = t(:invalid_date_or_time, "Invalid date or invalid datetime for %{attr}", attr: "end_date")
      end
    end
  end

  def get_options(codes, user = @current_user)
    @all_events = value_to_boolean(params[:all_events])
    @undated = value_to_boolean(params[:undated])
    @important_dates = value_to_boolean(params[:important_dates])
    if !@all_events && !@undated
      validate_dates
      @start_date ||= Time.zone.now.beginning_of_day
      @end_date ||= Time.zone.now.end_of_day
      @end_date = @start_date.end_of_day if @end_date < @start_date
    end

    @type ||= params[:type] == "assignment" ? :assignment : :event

    @context ||= user

    # only get pertinent contexts if there is a user
    if user
      joined_codes = codes&.join(",")
      get_all_pertinent_contexts(
        include_groups: true,
        cross_shard: true,
        only_contexts: joined_codes,
        include_contexts: joined_codes
      )
    end

    if codes
      # add publicly accessible courses to the selected contexts
      @contexts ||= []
      pertinent_context_codes = Set.new(@contexts.map(&:asset_string))

      codes.each do |c|
        next if pertinent_context_codes.include?(c)

        context = Context.find_by_asset_string(c)
        @public_to_auth = true if context.is_a?(Course) && user && (context.public_syllabus_to_auth || context.public_syllabus || context.is_public || context.is_public_to_auth_users)
        @contexts.push context if context.is_a?(Course) && (context.is_public || context.public_syllabus || @public_to_auth)
      end

      # filter the contexts to only the requested contexts
      @selected_contexts = @contexts.select { |c| codes.include?(c.asset_string) }
    else
      @selected_contexts = @contexts
    end
    @context_codes = @selected_contexts.map(&:asset_string)
    @section_codes = []
    if user
      @is_admin = user.roles(@domain_root_account).include?("admin") # if we're an admin - don't try to figure out which sections we belong to; just include all of them
      @section_codes = user.section_context_codes(@context_codes, @is_admin)
    end

    if @type == :event && @start_date && user
      # pull in reservable appointment group events, if requested
      group_codes = codes.grep(/\Aappointment_group_(\d+)\z/).map { |m| m.sub(/.*_/, "").to_i }
      if group_codes.present?
        ags = AppointmentGroup
              .reservable_by(user)
              .where(id: group_codes)
              .select(:id).to_a
        @selected_contexts += ags
        @context_codes += ags.map(&:asset_string)
      end
      # include manageable appointment group events for the specified contexts
      # and dates
      ags = manageable_appointment_groups(user).to_a
      @selected_contexts += ags
      @context_codes += ags.map(&:asset_string)
    end
  end

  def assignment_scope(user, submission_types: [], exclude_submission_types: [])
    collections = []
    bookmarker = BookmarkedCollection::SimpleBookmarker.new(Assignment, :due_at, :id)
    last_scope = nil
    Shard.with_each_shard(user&.in_region_associated_shards || [Shard.current]) do
      # Fully ordering by due_at requires examining all the overrides linked and as it applies to
      # specific people, sections, etc. This applies the base assignment due_at for ordering
      # as a more sane default then natural DB order. No, it isn't perfect but much better.
      scope = assignment_context_scope(user)
      next unless scope

      scope = scope.order(:due_at, :id)
      scope = scope.active
      if exclude_submission_types.any?
        scope = scope.where.not(submission_types: exclude_submission_types)
      elsif submission_types.any?
        scope = scope.where(submission_types: submission_types)
      end
      scope = scope.send(*date_scope_and_args(:due_between_with_overrides)) unless @all_events
      scope = scope.with_important_dates if @important_dates

      last_scope = scope
      collections << [Shard.current.id, BookmarkedCollection.wrap(bookmarker, scope)]
    end

    return Assignment.none if collections.empty?
    return last_scope if collections.length == 1

    BookmarkedCollection.merge(*collections)
  end

  def assignment_context_scope(user)
    contexts = @selected_contexts.select { |c| c.is_a?(Course) && c.shard == Shard.current }
    return nil if contexts.empty?

    # contexts have to be partitioned into two groups so they can be queried effectively
    view_unpublished, other = contexts.partition { |c| c.grants_right?(user, session, :view_unpublished_items) }

    unless view_unpublished.empty?
      scope = Assignment.for_course(view_unpublished)
    end

    unless other.empty?
      scope2 = Assignment.published.for_course(other)
      scope = scope ? scope.or(scope2) : scope2
    end

    return scope if @public_to_auth || !user

    student_ids = Set.new
    student_ids << user.id
    courses_to_not_filter = Set.new

    # all assignments visible to an observers students should be visible to an observer
    user.observer_enrollments.shard(user).pluck(:course_id, :associated_user_id).each do |course_id, associated_user_id|
      if associated_user_id
        student_ids << associated_user_id
      else
        # in courses without any observed students, observers can see all published assignments
        courses_to_not_filter << course_id
      end
    end

    courses_to_filter_assignments = other.
                                    # context can sometimes be a user, so must filter those out
                                    select { |context| context.is_a? Course }
                                         .reject do |course|
      courses_to_not_filter.include?(course.id)
    end

    # in courses with diff assignments on, only show the visible assignments
    scope.filter_by_visibilities_in_given_courses(student_ids.to_a, courses_to_filter_assignments.map(&:id)).group("assignments.id")
  end

  def calendar_event_scope(user)
    scope = CalendarEvent
            .active
            .order(:start_at, :id)
    if user && !@public_to_auth
      bookmarker = BookmarkedCollection::SimpleBookmarker.new(CalendarEvent, :start_at, :id)
      scope = ShardedBookmarkedCollection.build(bookmarker, scope.shard(user.in_region_associated_shards)) do |relation|
        contexts = @selected_contexts.select { |context| context.shard == Shard.current }
        next if contexts.empty?

        context_codes = contexts.map(&:asset_string)
        relation = relation.for_user_and_context_codes(user, context_codes, user.section_context_codes(context_codes, @is_admin))
        relation = yield relation if block_given?
        relation = relation.send(*date_scope_and_args) unless @all_events
        relation = relation.with_important_dates if @important_dates
        if includes.include?("web_conference")
          relation = relation.preload(:web_conference)
        end
        relation
      end
    else
      scope = scope.for_context_codes(@context_codes)
      scope = scope.send(*date_scope_and_args) unless @all_events
      scope = scope.with_important_dates if @important_dates
    end
    scope
  end

  def search_params
    params.slice(:start_at, :end_at, :undated, :context_codes, :type)
  end

  def apply_assignment_overrides(events, user)
    ActiveRecord::Associations.preload(events, [:context, :assignment_overrides])
    events.each { |e| e.has_no_overrides = true if e.assignment_overrides.empty? }

    if AssignmentOverrideApplicator.should_preload_override_students?(events, user, "calendar_events_api")
      AssignmentOverrideApplicator.preload_assignment_override_students(events, user)
    end

    unless (params[:excludes] || []).include?("assignments")
      ActiveRecord::Associations.preload(events, [:rubric, :rubric_association])
      # improves locked_json performance

      student_events = events.reject { |e| e.context.grants_right?(user, session, :read_as_admin) }
      Assignment.preload_context_module_tags(student_events) if student_events.any?
    end

    courses_user_has_been_enrolled_in = DatesOverridable.precache_enrollments_for_multiple_assignments(events, user)
    events = events.each_with_object([]) do |assignment, assignments|
      if courses_user_has_been_enrolled_in[:student].include?(assignment.context_id)
        assignment = assignment.overridden_for(user)
        assignment.infer_all_day(Time.zone)
        assignments << assignment unless @important_dates && assignment.important_dates && assignment.due_at.nil?
      else
        dates_list = assignment.all_dates_visible_to(user,
                                                     courses_user_has_been_enrolled_in: courses_user_has_been_enrolled_in)

        if dates_list.empty?
          assignments << assignment
          next assignments
        end

        original_dates, overridden_dates = dates_list.partition { |date| date[:base] }
        overridden_dates.each do |date|
          assignments << AssignmentOverrideApplicator.assignment_with_overrides(assignment, [date[:override]])
        end

        if original_dates.present?
          section_override_count = dates_list.count { |d| d[:set_type] == "CourseSection" }
          all_sections_overridden = section_override_count > 0 && section_override_count == assignment.context.active_section_count
          if !all_sections_overridden ||
             (assignments.empty? && courses_user_has_been_enrolled_in[:observer].include?(assignment.context_id))
            assignments << assignment
          end
        end
      end
    end

    if !@all_events && !@undated
      # Once we've got all of the possible assignments, delete anything
      # whose overrides put it outside of the current range.
      events.delete_if do |assignment|
        due_at = assignment.due_at
        due_at && (due_at > @end_date || due_at < @start_date)
      end
    end

    events
  end

  def mark_submitted_assignments(user, assignments)
    Shard.partition_by_shard(assignments) do |shard_assignments|
      submitted_ids = Submission.active.where.not(submission_type: nil)
                                .where(user_id: user, assignment_id: shard_assignments)
                                .pluck(:assignment_id)
      shard_assignments.each do |assignment|
        assignment.user_submitted = submitted_ids.include? assignment.id
      end
    end
  end

  def manageable_appointment_groups(user)
    return [] unless user

    AppointmentGroup
      .manageable_by(user, @context_codes)
      .intersecting(@start_date, @end_date).select(:id)
  end

  def duplicate(options = {})
    @context ||= @current_user

    if @current_user
      get_all_pertinent_contexts(include_groups: true)
    end

    options[:iterator] ||= 0
    event_attributes = set_duplicate_params(calendar_event_params, options)
    event = @context.calendar_events.build(event_attributes)
    event.validate_context! if @context.is_a?(AppointmentGroup)
    event.updating_user = @current_user
    event
  end

  def create_event_and_duplicates(options = {})
    events = []
    total_count = options[:count] + 1
    total_count.times do |i|
      events << duplicate({ iterator: i }.merge!(options))
    end
    events
  end

  def get_duplicate_params(event_data = {})
    duplicate_data = event_data[:duplicate] || params[:calendar_event][:duplicate]
    duplicate_data ||= {}

    {
      title: event_data[:title],
      start_at: event_data[:start_at],
      end_at: event_data[:end_at],
      child_event_data: event_data[:child_event_data],
      count: duplicate_data.fetch(:count, 0).to_i,
      interval: duplicate_data.fetch(:interval, 1).to_i,
      add_count: value_to_boolean(duplicate_data[:append_iterator]),
      frequency: duplicate_data.fetch(:frequency, "weekly")
    }
  end

  def set_duplicate_params(event_attributes, options = {})
    options[:iterator] ||= 0
    offset_interval = options[:interval] * options[:iterator]
    offset = case options[:frequency]
             when "monthly"
               offset_interval.months
             when "daily"
               offset_interval.days
             else
               offset_interval.weeks
             end

    event_attributes[:title] = "#{options[:title]} #{options[:iterator] + 1}" if options[:add_count]
    event_attributes[:start_at] = Time.zone.parse(options[:start_at]) + offset unless options[:start_at].blank?
    event_attributes[:end_at] = Time.zone.parse(options[:end_at]) + offset unless options[:end_at].blank?

    if options[:child_event_data].present?
      event_attributes[:child_event_data] = options[:child_event_data].map do |child_event|
        new_child_event = child_event.permit(:start_at, :end_at, :context_code)
        new_child_event[:start_at] = Time.zone.parse(child_event[:start_at]) + offset unless child_event[:start_at].blank?
        new_child_event[:end_at] = Time.zone.parse(child_event[:end_at]) + offset unless child_event[:end_at].blank?
        new_child_event
      end
    end

    if event_attributes.key?(:web_conference)
      override_params = { user_settings: { scheduled_date: event_attributes[:start_at] } }
      event_attributes[:web_conference] = find_or_initialize_conference(@context, event_attributes[:web_conference], override_params)
    end

    event_attributes
  end

  ###### recurring event series #######
  # once the calendar_series flag is turned on in prod
  # the above code for duplicate events can be removed
  # along with the flag
  #####################################
  def create_event_series(event_attributes, rrule)
    @context ||= @current_user
    if @current_user
      get_all_pertinent_contexts(include_groups: true)
    end

<<<<<<< HEAD
    first_start_at = Time.parse(event_attributes[:start_at]) if event_attributes[:start_at]
    first_end_at = Time.parse(event_attributes[:end_at]) if event_attributes[:end_at]
    duration = first_end_at - first_start_at if first_start_at && first_end_at

    rrule.all(limit: RECURRING_EVENT_LIMIT).map do |dtstart|
=======
    event_attributes[:series_uuid] = SecureRandom.uuid

    first_start_at = Time.parse(event_attributes[:start_at]) if event_attributes[:start_at]
    first_end_at = Time.parse(event_attributes[:end_at]) if event_attributes[:end_at]
    duration = first_end_at - first_start_at if first_start_at && first_end_at
    dtstart_list = rrule.all(limit: RECURRING_EVENT_LIMIT)

    InstStatsd::Statsd.gauge("calendar_events_api.recurring.count", dtstart_list.length)

    dtstart_list.map do |dtstart|
>>>>>>> 9d4ac5c7
      event_attributes = set_series_params(event_attributes, dtstart, duration)
      event = @context.calendar_events.build(event_attributes)
      event.validate_context! if @context.is_a?(AppointmentGroup)
      event.updating_user = @current_user
      event
    end
  end

  def set_series_params(event_attributes, dtstart, duration)
    duration ||= 0
    event_attributes[:start_at] = dtstart.iso8601 if dtstart
    event_attributes[:end_at] = (dtstart + duration).iso8601 if dtstart

    # I don't know how we'd handle child events of a series
    if event_attributes[:child_event_data].present?
      return render json: { error: t("recurring events cannot have child events") }, status: :bad_request
    end

    if event_attributes.key?(:web_conference)
      override_params = { user_settings: { scheduled_date: event_attributes[:start_at] } }
      event_attributes[:web_conference] = find_or_initialize_conference(@context, event_attributes[:web_conference], override_params)
    end

    event_attributes
  end

  def validate_and_parse_rrule(rrule, dtstart: nil, tzid: "UTC")
    rr = nil
    # Though we can use the RRule::Rule below to determine if COUNT is too large
    # it's initialization can take a long time and periodically fails specs.
    # Let's do a quick check here first and abandon the request if too large.
    # We still need to check later because the RRULE could be "until some date"
    # and not an explicit count.
    rrule_fields = Hash[*rrule.split(/[;=]/)]
    count = rrule_fields.fetch("COUNT", 1).to_i

    if count <= 0
      render json: { message: t("COUNT must be greater than 0") }, status: :bad_request
      return nil
    end

    if count > RECURRING_EVENT_LIMIT
      InstStatsd::Statsd.gauge("calendar_events_api.recurring.count_exceeding_limit", count)
      render json: {
        message: t("COUNT must be %{limit} or less",
                   limit: RECURRING_EVENT_LIMIT)
      }, status: :bad_request
      return nil
    end

    # We do not support never ending series because each event in the series
    # must get created in the db to support the paginated calendar_events api
    bounded = rrule_fields.fetch("UNTIL", false) || rrule_fields.fetch("COUNT", false)
    unless bounded
      render json: {
<<<<<<< HEAD
        message: t("The series recurrance rule must include a COUNT or UNTIL")
=======
        message: t("The series recurrence rule must include a %{COUNT} or %{UNTIL}",
                   COUNT: "COUNT", UNTIL: "UNTIL")
>>>>>>> 9d4ac5c7
      }, status: :bad_request
      return nil
    end

    begin
      rr = RRule::Rule.new(
        rrule,
        dtstart: dtstart,
        tzid: tzid
      )
    rescue => e
      render json: {
<<<<<<< HEAD
        message: t("Failed parsing the event's recurrance rule: %{e}", e: e)
=======
        message: t("Failed parsing the event's recurrence rule: %{e}", e: e)
>>>>>>> 9d4ac5c7
      }, status: :bad_request
      return nil
    end
    # If RRULE generates a lot of events, rr.count can take a very long time to compute.
    # Asking it for 1 too many results is fast and gets the job done
    if rr.all(limit: RECURRING_EVENT_LIMIT + 1).length > RECURRING_EVENT_LIMIT
      InstStatsd::Statsd.gauge("calendar_events_api.recurring.count_exceeding_limit", rr.count)
      render json: {
        message: t("A maximum of %{limit} events may be created",
                   limit: RECURRING_EVENT_LIMIT)
      }, status: :bad_request
      return nil
    end
    rr
  end

  def require_user_or_observer
    return render_unauthorized_action unless @current_user.present?

    @observee = api_find(User, params[:user_id])

    if @observee.grants_right?(@current_user, session, :read)
      true # parent or admin
    else
      # possibly an observer without a full link
      shards = @current_user.in_region_associated_shards & @observee.in_region_associated_shards
      @observed_course_ids = @current_user.observer_enrollments.shard(shards).active_or_pending.where(associated_user_id: @observee).pluck(:course_id)
      if @observed_course_ids.any?
        true
      else
        render_unauthorized_action
      end
    end
  end

  def require_authorization
    @errors = {}
    user = @observee || @current_user
    # appointment groups show up here in find-appointment mode; give them a free ride
    ag_count = (params[:context_codes] || []).count { |code| code.start_with?("appointment_group_") }
    context_limit = @domain_root_account.settings[:calendar_contexts_limit] || 10
    codes = (params[:context_codes] || [user.asset_string])[0, context_limit + ag_count]
    # also accept a more compact comma-separated list of appointment group ids
    if params[:appointment_group_ids].present? && params[:appointment_group_ids].is_a?(String)
      codes += params[:appointment_group_ids].split(",").map { |id| "appointment_group_#{id}" }
    end
    get_options(codes, user)

    # if specific context codes were requested, ensure the user can access them
    if codes.present?
      selected_context_codes = Set.new(@context_codes)
      codes.each do |c|
        unless selected_context_codes.include?(c)
          render_unauthorized_action
          break
        end
      end
    else
      # otherwise, ensure there is a user provided
      unless user
        redirect_to_login
      end
    end
  end

  def calendar_event_params
    params.require(:calendar_event)
          .permit(CalendarEvent.permitted_attributes + [child_event_data: strong_anything, web_conference: strong_anything])
  end

  def check_for_past_signup(event)
    if event && event.end_at < Time.now.utc && event.context.is_a?(AppointmentGroup) &&
       !event.context.grants_right?(@current_user, :manage)
      render json: { message: t("Cannot create or change reservation for past appointment") }, status: :forbidden
      return false
    end
    true
  end

  def includes(keys = params[:include])
    (Array(keys) + DEFAULT_INCLUDES).uniq - (params[:excludes] || [])
  end
end<|MERGE_RESOLUTION|>--- conflicted
+++ resolved
@@ -483,16 +483,11 @@
   #   Defaults to false.  If set to `true`, an increasing counter number will be appended to the event title
   #   when the event is duplicated.  (e.g. Event 1, Event 2, Event 3, etc)
   # @argument calendar_event[rrule] [string]
-<<<<<<< HEAD
-  #   If the :calendar_series flag is on, this parameter replaces the calendar_event[duplicate] parameters
-  #   Its value is the iCalendar RRULE, though unending series are capped at 200 instances.
-=======
   #   If the calendar_series flag is enabled,
   #   this parameter replaces the calendar_event's duplicate parameter to
   #   create a series of recurring events.
   #   Its value is the {https://icalendar.org/iCalendar-RFC-5545/3-8-5-3-recurrence-rule.html iCalendar RRULE}
   #   defining how the event repeats, though unending series not supported.
->>>>>>> 9d4ac5c7
   #
   # @example_request
   #
@@ -509,7 +504,6 @@
     end
 
     params_for_create = calendar_event_params
-    params_for_create[:series_id] = CalendarEvent.maximum(:series_id).to_i.next if params_for_create[:rrule].present?
     if params_for_create[:description].present?
       params_for_create[:description] = process_incoming_html_content(params_for_create[:description])
     end
@@ -1710,13 +1704,6 @@
       get_all_pertinent_contexts(include_groups: true)
     end
 
-<<<<<<< HEAD
-    first_start_at = Time.parse(event_attributes[:start_at]) if event_attributes[:start_at]
-    first_end_at = Time.parse(event_attributes[:end_at]) if event_attributes[:end_at]
-    duration = first_end_at - first_start_at if first_start_at && first_end_at
-
-    rrule.all(limit: RECURRING_EVENT_LIMIT).map do |dtstart|
-=======
     event_attributes[:series_uuid] = SecureRandom.uuid
 
     first_start_at = Time.parse(event_attributes[:start_at]) if event_attributes[:start_at]
@@ -1727,7 +1714,6 @@
     InstStatsd::Statsd.gauge("calendar_events_api.recurring.count", dtstart_list.length)
 
     dtstart_list.map do |dtstart|
->>>>>>> 9d4ac5c7
       event_attributes = set_series_params(event_attributes, dtstart, duration)
       event = @context.calendar_events.build(event_attributes)
       event.validate_context! if @context.is_a?(AppointmentGroup)
@@ -1783,12 +1769,8 @@
     bounded = rrule_fields.fetch("UNTIL", false) || rrule_fields.fetch("COUNT", false)
     unless bounded
       render json: {
-<<<<<<< HEAD
-        message: t("The series recurrance rule must include a COUNT or UNTIL")
-=======
         message: t("The series recurrence rule must include a %{COUNT} or %{UNTIL}",
                    COUNT: "COUNT", UNTIL: "UNTIL")
->>>>>>> 9d4ac5c7
       }, status: :bad_request
       return nil
     end
@@ -1801,11 +1783,7 @@
       )
     rescue => e
       render json: {
-<<<<<<< HEAD
-        message: t("Failed parsing the event's recurrance rule: %{e}", e: e)
-=======
         message: t("Failed parsing the event's recurrence rule: %{e}", e: e)
->>>>>>> 9d4ac5c7
       }, status: :bad_request
       return nil
     end
