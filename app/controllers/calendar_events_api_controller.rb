--- conflicted
+++ resolved
@@ -989,10 +989,7 @@
   end
 
   def find_which_series_events(target_event:, which:, for_update:)
-<<<<<<< HEAD
-=======
     which ||= "one"
->>>>>>> 0ea2577d
     #  from the model: locked events may only be deleted, they cannot be edited directly
     workflow_state_not = for_update ? ["deleted", "locked"] : ["deleted"]
     events = nil
