# frozen_string_literal: true

#
# Copyright (C) 2012 - present Instructure, Inc.
#
# This file is part of Canvas.
#
# Canvas is free software: you can redistribute it and/or modify it under
# the terms of the GNU Affero General Public License as published by the Free
# Software Foundation, version 3 of the License.
#
# Canvas is distributed in the hope that it will be useful, but WITHOUT ANY
# WARRANTY; without even the implied warranty of MERCHANTABILITY or FITNESS FOR
# A PARTICULAR PURPOSE. See the GNU Affero General Public License for more
# details.
#
# You should have received a copy of the GNU Affero General Public License along
# with this program. If not, see <http://www.gnu.org/licenses/>.
#

require "atom"
require "rrule"

# @API Calendar Events
#
# API for creating, accessing and updating calendar events.
#
# @model CalendarEvent
#     {
#       "id": "CalendarEvent",
#       "description": "",
#       "properties": {
#         "id": {
#           "description": "The ID of the calendar event",
#           "example": 234,
#           "type": "integer"
#         },
#         "title": {
#           "description": "The title of the calendar event",
#           "example": "Paintball Fight!",
#           "type": "string"
#         },
#         "start_at": {
#           "description": "The start timestamp of the event",
#           "example": "2012-07-19T15:00:00-06:00",
#           "type": "datetime"
#         },
#         "end_at": {
#           "description": "The end timestamp of the event",
#           "example": "2012-07-19T16:00:00-06:00",
#           "type": "datetime"
#         },
#         "description": {
#           "description": "The HTML description of the event",
#           "example": "<b>It's that time again!</b>",
#           "type": "string"
#         },
#         "location_name": {
#           "description": "The location name of the event",
#           "example": "Greendale Community College",
#           "type": "string"
#         },
#         "location_address": {
#           "description": "The address where the event is taking place",
#           "example": "Greendale, Colorado",
#           "type": "string"
#         },
#         "context_code": {
#           "description": "the context code of the calendar this event belongs to (course, user or group)",
#           "example": "course_123",
#           "type": "string"
#         },
#         "effective_context_code": {
#           "description": "if specified, it indicates which calendar this event should be displayed on. for example, a section-level event would have the course's context code here, while the section's context code would be returned above)",
#           "type": "string"
#         },
#         "context_name": {
#           "description": "the context name of the calendar this event belongs to (course, user or group)",
#           "example": "Chemistry 101",
#           "type": "string"
#         },
#         "all_context_codes": {
#           "description": "a comma-separated list of all calendar contexts this event is part of",
#           "example": "course_123,course_456",
#           "type": "string"
#         },
#         "workflow_state": {
#           "description": "Current state of the event ('active', 'locked' or 'deleted') 'locked' indicates that start_at/end_at cannot be changed (though the event could be deleted). Normally only reservations or time slots with reservations are locked (see the Appointment Groups API)",
#           "example": "active",
#           "type": "string"
#         },
#         "hidden": {
#           "description": "Whether this event should be displayed on the calendar. Only true for course-level events with section-level child events.",
#           "example": false,
#           "type": "boolean"
#         },
#         "parent_event_id": {
#           "description": "Normally null. If this is a reservation (see the Appointment Groups API), the id will indicate the time slot it is for. If this is a section-level event, this will be the course-level parent event.",
#           "type": "integer"
#         },
#         "child_events_count": {
#           "description": "The number of child_events. See child_events (and parent_event_id)",
#           "example": 0,
#           "type": "integer"
#         },
#         "child_events": {
#           "description": "Included by default, but may be excluded (see include[] option). If this is a time slot (see the Appointment Groups API) this will be a list of any reservations. If this is a course-level event, this will be a list of section-level events (if any)",
#           "type": "array",
#           "items": {"type": "integer"}
#         },
#         "url": {
#           "description": "URL for this calendar event (to update, delete, etc.)",
#           "example": "https://example.com/api/v1/calendar_events/234",
#           "type": "string"
#         },
#         "html_url": {
#           "description": "URL for a user to view this event",
#           "example": "https://example.com/calendar?event_id=234&include_contexts=course_123",
#           "type": "string"
#         },
#         "all_day_date": {
#           "description": "The date of this event",
#           "example": "2012-07-19",
#           "type": "datetime"
#         },
#         "all_day": {
#           "description": "Boolean indicating whether this is an all-day event (midnight to midnight)",
#           "example": false,
#           "type": "boolean"
#         },
#         "created_at": {
#           "description": "When the calendar event was created",
#           "example": "2012-07-12T10:55:20-06:00",
#           "type": "datetime"
#         },
#         "updated_at": {
#           "description": "When the calendar event was last updated",
#           "example": "2012-07-12T10:55:20-06:00",
#           "type": "datetime"
#         },
#         "appointment_group_id": {
#           "description": "Various Appointment-Group-related fields.These fields are only pertinent to time slots (appointments) and reservations of those time slots. See the Appointment Groups API. The id of the appointment group",
#           "type": "integer"
#         },
#         "appointment_group_url": {
#           "description": "The API URL of the appointment group",
#           "type": "string"
#         },
#         "own_reservation": {
#           "description": "If the event is a reservation, this a boolean indicating whether it is the current user's reservation, or someone else's",
#           "example": false,
#           "type": "boolean"
#         },
#         "reserve_url": {
#           "description": "If the event is a time slot, the API URL for reserving it",
#           "type": "string"
#         },
#         "reserved": {
#           "description": "If the event is a time slot, a boolean indicating whether the user has already made a reservation for it",
#           "example": false,
#           "type": "boolean"
#         },
#         "participant_type": {
#           "description": "The type of participant to sign up for a slot: 'User' or 'Group'",
#           "example": "User",
#           "type": "string"
#         },
#         "participants_per_appointment": {
#           "description": "If the event is a time slot, this is the participant limit",
#           "type": "integer"
#         },
#         "available_slots": {
#           "description": "If the event is a time slot and it has a participant limit, an integer indicating how many slots are available",
#           "type": "integer"
#         },
#         "user": {
#           "description": "If the event is a user-level reservation, this will contain the user participant JSON (refer to the Users API).",
#           "type": "string"
#         },
#         "group": {
#           "description": "If the event is a group-level reservation, this will contain the group participant JSON (refer to the Groups API).",
#           "type": "string"
#         },
#         "important_dates": {
#           "description": "Boolean indicating whether this has important dates.",
#           "example": true,
#           "type": "boolean"
#         },
#         "series_uuid": {
#           "description": "Identifies the recurring event series this event may belong to",
#           "type": "uuid"
#         },
#         "rrule": {
#           "description": "An iCalendar RRULE for defining how events in a recurring event series repeat.",
#           "type": "string"
#         },
#         "series_natural_language": {
#            "description": "A natural language expression of how events occur in the series. (e.g. Daily, 2 times)",
#            "type": "string"
<<<<<<< HEAD
=======
#         },
#         "blackout_date": {
#           "description": "Boolean indicating whether this has blackout date.",
#           "example": true,
#           "type": "boolean"
>>>>>>> b85be89e
#         }
#       }
#     }
#
# @model AssignmentEvent
#     {
#       "id": "AssignmentEvent",
#       "description": "",
#       "properties": {
#         "id": {
#           "description": "A synthetic ID for the assignment",
#           "example": "assignment_987",
#           "type": "string"
#         },
#         "title": {
#           "description": "The title of the assignment",
#           "example": "Essay",
#           "type": "string"
#         },
#         "start_at": {
#           "description": "The due_at timestamp of the assignment",
#           "example": "2012-07-19T23:59:00-06:00",
#           "type": "datetime"
#         },
#         "end_at": {
#           "description": "The due_at timestamp of the assignment",
#           "example": "2012-07-19T23:59:00-06:00",
#           "type": "datetime"
#         },
#         "description": {
#           "description": "The HTML description of the assignment",
#           "example": "<b>Write an essay. Whatever you want.</b>",
#           "type": "string"
#         },
#         "context_code": {
#           "description": "the context code of the (course) calendar this assignment belongs to",
#           "example": "course_123",
#           "type": "string"
#         },
#         "workflow_state": {
#           "description": "Current state of the assignment ('published' or 'deleted')",
#           "example": "published",
#           "type": "string",
#           "allowableValues": {
#             "values": [
#               "published",
#               "deleted"
#             ]
#           }
#         },
#         "url": {
#           "description": "URL for this assignment (note that updating/deleting should be done via the Assignments API)",
#           "example": "https://example.com/api/v1/calendar_events/assignment_987",
#           "type": "string"
#         },
#         "html_url": {
#           "description": "URL for a user to view this assignment",
#           "example": "http://example.com/courses/123/assignments/987",
#           "type": "string"
#         },
#         "all_day_date": {
#           "description": "The due date of this assignment",
#           "example": "2012-07-19",
#           "type": "datetime"
#         },
#         "all_day": {
#           "description": "Boolean indicating whether this is an all-day event (e.g. assignment due at midnight)",
#           "example": true,
#           "type": "boolean"
#         },
#         "created_at": {
#           "description": "When the assignment was created",
#           "example": "2012-07-12T10:55:20-06:00",
#           "type": "datetime"
#         },
#         "updated_at": {
#           "description": "When the assignment was last updated",
#           "example": "2012-07-12T10:55:20-06:00",
#           "type": "datetime"
#         },
#         "assignment": {
#           "description": "The full assignment JSON data (See the Assignments API)",
#           "$ref": "Assignment"
#         },
#         "assignment_overrides": {
#           "description": "The list of AssignmentOverrides that apply to this event (See the Assignments API). This information is useful for determining which students or sections this assignment-due event applies to.",
#           "$ref": "AssignmentOverride"
#         },
#         "important_dates": {
#           "description": "Boolean indicating whether this has important dates.",
#           "example": true,
#           "type": "boolean"
#         }
#       }
#     }
#
class CalendarEventsApiController < ApplicationController
  include Api::V1::CalendarEvent
  include CalendarConferencesHelper
  include ::RruleHelper

  before_action :require_user, except: %w[public_feed index]
  before_action :get_calendar_context, only: :create
  before_action :require_user_or_observer, only: [:user_index]
  before_action :require_authorization, only: %w[index user_index]

  RECURRING_EVENT_LIMIT = RruleHelper::RECURRING_EVENT_LIMIT

  DEFAULT_INCLUDES = %w[child_events].freeze

  # @API List calendar events
  #
  # Retrieve the paginated list of calendar events or assignments for the current user
  #
  # @argument type [String, "event"|"assignment"] Defaults to "event"
  # @argument start_date [Date]
  #   Only return events since the start_date (inclusive).
  #   Defaults to today. The value should be formatted as: yyyy-mm-dd or ISO 8601 YYYY-MM-DDTHH:MM:SSZ.
  # @argument end_date [Date]
  #   Only return events before the end_date (inclusive).
  #   Defaults to start_date. The value should be formatted as: yyyy-mm-dd or ISO 8601 YYYY-MM-DDTHH:MM:SSZ.
  #   If end_date is the same as start_date, then only events on that day are
  #   returned.
  # @argument undated [Boolean]
  #   Defaults to false (dated events only).
  #   If true, only return undated events and ignore start_date and end_date.
  # @argument all_events [Boolean]
  #   Defaults to false (uses start_date, end_date, and undated criteria).
  #   If true, all events are returned, ignoring start_date, end_date, and undated criteria.
  # @argument context_codes[] [String]
  #   List of context codes of courses/groups/users whose events you want to see.
  #   If not specified, defaults to the current user (i.e personal calendar,
  #   no course/group events). Limited to 10 context codes, additional ones are
  #   ignored. The format of this field is the context type, followed by an
  #   underscore, followed by the context id. For example: course_42
  # @argument excludes[] [Array]
  #   Array of attributes to exclude. Possible values are "description", "child_events" and "assignment"
  # @argument includes[] [Array]
  #   Array of optional attributes to include. Possible values are "web_conferenes" and "series_natural_language"
  # @argument important_dates [Boolean]
  #   Defaults to false.
  #   If true, only events with important dates set to true will be returned.
  # @argument blackout_date [Boolean]
  #   Defaults to false.
  #   If true, only events with blackout date set to true will be returned.
  #
  # @returns [CalendarEvent]
  def index
    render_events_for_user(@current_user, api_v1_calendar_events_url)
  end

  # @API List calendar events for a user
  #
  # Retrieve the paginated list of calendar events or assignments for the specified user.
  # To view calendar events for a user other than yourself,
  # you must either be an observer of that user or an administrator.
  #
  # @argument type [String, "event"|"assignment"] Defaults to "event"
  # @argument start_date [Date]
  #   Only return events since the start_date (inclusive).
  #   Defaults to today. The value should be formatted as: yyyy-mm-dd or ISO 8601 YYYY-MM-DDTHH:MM:SSZ.
  # @argument end_date [Date]
  #   Only return events before the end_date (inclusive).
  #   Defaults to start_date. The value should be formatted as: yyyy-mm-dd or ISO 8601 YYYY-MM-DDTHH:MM:SSZ.
  #   If end_date is the same as start_date, then only events on that day are
  #   returned.
  # @argument undated [Boolean]
  #   Defaults to false (dated events only).
  #   If true, only return undated events and ignore start_date and end_date.
  # @argument all_events [Boolean]
  #   Defaults to false (uses start_date, end_date, and undated criteria).
  #   If true, all events are returned, ignoring start_date, end_date, and undated criteria.
  # @argument context_codes[] [String]
  #   List of context codes of courses/groups/users whose events you want to see.
  #   If not specified, defaults to the current user (i.e personal calendar,
  #   no course/group events). Limited to 10 context codes, additional ones are
  #   ignored. The format of this field is the context type, followed by an
  #   underscore, followed by the context id. For example: course_42
  # @argument excludes[] [Array]
  #   Array of attributes to exclude. Possible values are "description", "child_events" and "assignment"
  # @argument submission_types[] [Array]
  #   When type is "assignment", specifies the allowable submission types for returned assignments.
  #   Ignored if type is not "assignment" or if exclude_submission_types is provided.
  # @argument exclude_submission_types[] [Array]
  #   When type is "assignment", specifies the submission types to be excluded from the returned
  #   assignments. Ignored if type is not "assignment".
  # @argument includes[] [Array]
  #   Array of optional attributes to include. Possible values are "web_conferenes" and "series_natural_language"
  # @argument important_dates [Boolean]
  #   Defaults to false
  #   If true, only events with important dates set to true will be returned.
  # @argument blackout_date [Boolean]
  #   Defaults to false
  #   If true, only events with blackout date set to true will be returned.
  #
  # @returns [CalendarEvent]
  def user_index
    render_events_for_user(@observee, api_v1_user_calendar_events_url)
  end

  def render_events_for_user(user, route_url)
    GuardRail.activate(:secondary) do
      scope = if @type == :assignment
                assignment_scope(
                  user,
                  submission_types: params.fetch(:submission_types, []),
                  exclude_submission_types: params.fetch(:exclude_submission_types, [])
                )
              else
                calendar_event_scope(user)
              end

      events = Api.paginate(scope, self, route_url)
      ActiveRecord::Associations.preload(events, :child_events) if @type == :event
      if @type == :assignment
        events = apply_assignment_overrides(events, user)
        mark_submitted_assignments(user, events)
        if includes.include?("submission")
          submissions = Submission.active.where(assignment_id: events, user_id: user)
                                  .group_by(&:assignment_id)
        end
        # preload data used by assignment_json
        ActiveRecord::Associations.preload(events, :discussion_topic)
        Shard.partition_by_shard(events) do |shard_events|
          having_submission = Assignment.assignment_ids_with_submissions(shard_events.map(&:id))
          shard_events.each do |event|
            event.has_submitted_submissions = having_submission.include?(event.id)
          end

          having_student_submission = Submission.active.having_submission
                                                .where(assignment_id: shard_events)
                                                .where.not(user_id: nil)
                                                .distinct
                                                .pluck(:assignment_id).to_set
          shard_events.each do |event|
            event.has_student_submissions = having_student_submission.include?(event.id)
          end
        end
      end

      if @errors.empty?
        calendar_events, assignments = events.partition { |e| e.is_a?(CalendarEvent) }
        ActiveRecord::Associations.preload(calendar_events, [:context, :parent_event])
        ActiveRecord::Associations.preload(assignments, Api::V1::Assignment::PRELOADS)
        ActiveRecord::Associations.preload(assignments.map(&:context), %i[account grading_period_groups enrollment_term])

        json = events.map do |event|
          subs = submissions[event.id] if submissions
          sub = subs.max_by(&:submitted_at) if subs
          event_json(event, user, session, { include: includes, excludes: params[:excludes], submission: sub })
        end
        render json: json
      else
        render json: { errors: @errors.as_json }, status: :bad_request
      end
    end
  end

  # @API Create a calendar event
  #
  # Create and return a new calendar event
  #
  # @argument calendar_event[context_code] [Required, String]
  #   Context code of the course/group/user whose calendar this event should be
  #   added to.
  # @argument calendar_event[title] [String]
  #   Short title for the calendar event.
  # @argument calendar_event[description] [String]
  #   Longer HTML description of the event.
  # @argument calendar_event[start_at] [DateTime]
  #   Start date/time of the event.
  # @argument calendar_event[end_at] [DateTime]
  #   End date/time of the event.
  # @argument calendar_event[location_name] [String]
  #   Location name of the event.
  # @argument calendar_event[location_address] [String]
  #   Location address
  # @argument calendar_event[time_zone_edited] [String]
  #   Time zone of the user editing the event. Allowed time zones are
  #   {http://www.iana.org/time-zones IANA time zones} or friendlier
  #   {http://api.rubyonrails.org/classes/ActiveSupport/TimeZone.html Ruby on Rails time zones}.
  # @argument calendar_event[all_day] [Boolean]
  #   When true event is considered to span the whole day and times are ignored.
  # @argument calendar_event[child_event_data][X][start_at] [DateTime]
  #   Section-level start time(s) if this is a course event. X can be any
  #   identifier, provided that it is consistent across the start_at, end_at
  #   and context_code
  # @argument calendar_event[child_event_data][X][end_at] [DateTime]
  #   Section-level end time(s) if this is a course event.
  # @argument calendar_event[child_event_data][X][context_code] [String]
  #   Context code(s) corresponding to the section-level start and end time(s).
  # @argument calendar_event[duplicate][count] [Number]
  #   Number of times to copy/duplicate the event.  Count cannot exceed 200.
  # @argument calendar_event[duplicate][interval] [Number]
  #   Defaults to 1 if duplicate `count` is set.  The interval between the duplicated events.
  # @argument calendar_event[duplicate][frequency] [String, "daily"|"weekly"|"monthly"]
  #   Defaults to "weekly".  The frequency at which to duplicate the event
  # @argument calendar_event[duplicate][append_iterator] [Boolean]
  #   Defaults to false.  If set to `true`, an increasing counter number will be appended to the event title
  #   when the event is duplicated.  (e.g. Event 1, Event 2, Event 3, etc)
  # @argument calendar_event[rrule] [string]
  #   If the calendar_series flag is enabled,
  #   this parameter replaces the calendar_event's duplicate parameter to
  #   create a series of recurring events.
  #   Its value is the {https://icalendar.org/iCalendar-RFC-5545/3-8-5-3-recurrence-rule.html iCalendar RRULE}
  #   defining how the event repeats, though unending series not supported.
  # @argument calendar_event[blackout_date] [Boolean]
  #   If the blackout_date is true, this event represents a holiday or some
  #   other special day that does not count in course pacing.
  #
  # @example_request
  #
  #   curl 'https://<canvas>/api/v1/calendar_events.json' \
  #        -X POST \
  #        -F 'calendar_event[context_code]=course_123' \
  #        -F 'calendar_event[title]=Paintball Fight!' \
  #        -F 'calendar_event[start_at]=2012-07-19T21:00:00Z' \
  #        -F 'calendar_event[end_at]=2012-07-19T22:00:00Z' \
  #        -H "Authorization: Bearer <token>"
  def create
    if @context.is_a?(Course) && @context.deleted?
      return render json: { error: t("cannot create event for deleted course") }, status: :bad_request
    end

    params_for_create = calendar_event_params
    if params_for_create[:description].present?
      params_for_create[:description] = process_incoming_html_content(params_for_create[:description])
    end
    if params_for_create.key?(:web_conference)
      params_for_create[:web_conference] = find_or_initialize_conference(@context, params_for_create[:web_conference])
    end

    @event = @context.calendar_events.build(params_for_create)
    @event.updating_user = @current_user
    @event.validate_context! if @context.is_a?(AppointmentGroup)

    if authorized_action(@event, @current_user, :create)
      event_type_tag = nil
      rrule = params_for_create[:rrule]
      # Create multiple events if necessary
      if rrule.present? && Account.site_admin.feature_enabled?(:calendar_series)
        start_at = Time.parse(params_for_create[:start_at]) if params_for_create[:start_at]
        rr = validate_and_parse_rrule(
          rrule,
          dtstart: start_at,
          tzid: @current_user.time_zone&.tzinfo&.name || "UTC"
        )
        return false if rr.nil?

        events = create_event_series(params_for_create, rr)
        event_type_tag = "series"
      else
        events = []
        dup_options = get_duplicate_params(params[:calendar_event])

        if dup_options[:count] > RECURRING_EVENT_LIMIT
          InstStatsd::Statsd.gauge("calendar_events_api.recurring.count_exceeding_limit", dup_options[:count])
          return render json: {
            message: t("only a maximum of %{limit} events can be created",
                       limit: RECURRING_EVENT_LIMIT)
          }, status: :bad_request
        elsif dup_options[:count] > 0
          InstStatsd::Statsd.gauge("calendar_events_api.recurring.count", dup_options[:count])
          events += create_event_and_duplicates(dup_options)
          event_type_tag = "recurring"
        else
          events = [@event]
          event_type_tag = "single"
        end
      end

      return unless events.all? { |event| authorize_user_for_conference(@current_user, event.web_conference) }

      CalendarEvent.transaction do
        error = events.detect { |event| !event.save }
        if error
          render json: error.errors, status: :bad_request
          raise ActiveRecord::Rollback
        else
          statsd_event_create_tags = @current_user.participating_enrollments.pluck(:type).uniq.map { |type| "enrollment_type:#{type}" }.append("calendar_event_type:#{event_type_tag}")
          InstStatsd::Statsd.increment("calendar.calendar_event.create", tags: statsd_event_create_tags)

          original_event = events.shift
          render json: event_json(
            original_event,
            @current_user,
            session, { duplicates: events, include: includes(["web_conference", "series_natural_language"]) }
          ), status: :created
        end
      end
    end
  end

  # @API Get a single calendar event or assignment
  #
  # @returns CalendarEvent

  def show
    get_event(true)
    if authorized_action(@event, @current_user, :read)
      render json: event_json(@event, @current_user, session, include: includes + [:web_conference])
    end
  end

  # @API Reserve a time slot
  #
  # Reserves a particular time slot and return the new reservation
  #
  # @argument participant_id [String]
  #   User or group id for whom you are making the reservation (depends on the
  #   participant type). Defaults to the current user (or user's candidate group).
  #
  # @argument comments [String]
  #  Comments to associate with this reservation
  #
  # @argument cancel_existing [Boolean]
  #   Defaults to false. If true, cancel any previous reservation(s) for this
  #   participant and appointment group.
  #
  # @example_request
  #
  #   curl 'https://<canvas>/api/v1/calendar_events/345/reservations.json' \
  #        -X POST \
  #        -F 'cancel_existing=true' \
  #        -H "Authorization: Bearer <token>"
  def reserve
    get_event
    if authorized_action(@event, @current_user, :reserve) && check_for_past_signup(@event)
      begin
        participant_id = Shard.relative_id_for(params[:participant_id], Shard.current, Shard.current) if params[:participant_id]
        if participant_id && @event.appointment_group.grants_right?(@current_user, session, :manage)
          participant = @event.appointment_group.possible_participants.detect { |p| p.id == participant_id }
        else
          participant = @event.appointment_group.participant_for(@current_user)
          participant = nil if participant && participant_id && participant_id != participant.id
        end
        raise CalendarEvent::ReservationError, "invalid participant" unless participant

        reservation = @event.reserve_for(participant, @current_user,
                                         cancel_existing: value_to_boolean(params[:cancel_existing]),
                                         comments: params["comments"])
        render json: event_json(reservation, @current_user, session)
      rescue CalendarEvent::ReservationError => e
        reservations = participant ? @event.appointment_group.reservations_for(participant) : []
        render json: [{
          attribute: "reservation",
          type: "calendar_event",
          message: e.message,
          reservations: reservations.map { |r| event_json(r, @current_user, session) }
        }],
               status: :bad_request
      end
    end
  end

  # Pulling participants is done from the parent event that spawns the user's child calendar events
  def participants
    get_event
    if authorized_action(@event, @current_user, :read_child_events)
      return render json: [].to_json unless @event.appointment_group?

      participants = Api.paginate(@event.child_event_participants_scope.order(:id), self, api_v1_calendar_event_participants_url)
      json = participants.map do |user|
        user_display_json(user)
      end
      render json: json
    end
  end

  # @API Update a calendar event
  #
  # Update and return a calendar event
  #
  # @argument calendar_event[context_code] [Optional, String]
  #   Context code of the course/group/user to move this event to.
  #   Scheduler appointments and events with section-specific times cannot be moved between calendars.
  # @argument calendar_event[title] [String]
  #   Short title for the calendar event.
  # @argument calendar_event[description] [String]
  #   Longer HTML description of the event.
  # @argument calendar_event[start_at] [DateTime]
  #   Start date/time of the event.
  # @argument calendar_event[end_at] [DateTime]
  #   End date/time of the event.
  # @argument calendar_event[location_name] [String]
  #   Location name of the event.
  # @argument calendar_event[location_address] [String]
  #   Location address
  # @argument calendar_event[time_zone_edited] [String]
  #   Time zone of the user editing the event. Allowed time zones are
  #   {http://www.iana.org/time-zones IANA time zones} or friendlier
  #   {http://api.rubyonrails.org/classes/ActiveSupport/TimeZone.html Ruby on Rails time zones}.
  # @argument calendar_event[all_day] [Boolean]
  #   When true event is considered to span the whole day and times are ignored.
  # @argument calendar_event[child_event_data][X][start_at] [DateTime]
  #   Section-level start time(s) if this is a course event. X can be any
  #   identifier, provided that it is consistent across the start_at, end_at
  #   and context_code
  # @argument calendar_event[child_event_data][X][end_at] [DateTime]
  #   Section-level end time(s) if this is a course event.
  # @argument calendar_event[child_event_data][X][context_code] [String]
  #   Context code(s) corresponding to the section-level start and end time(s).
  # @argument calendar_event[rrule] [Optional, String]
  #   Valid if the calendar_series feature is enabled and the event whose
  #   ID is in the URL is part of a series.
  #   This defines the shape of the recurring event series after it's updated.
  #   Its value is the iCalendar RRULE, though unending series not supported.
  # @argument which [Optional, String, "one"|"all"|"following"]
  #   Valid if the calendar_series feature is enabled and the event whose
  #   ID is in the URL is part of a series.
  #   Update just the event whose ID is in in the URL, all events
  #   in the series, or the given event and all those following.
  # @argument calendar_event[blackout_date] [Boolean]
  #   If the blackout_date is true, this event represents a holiday or some
  #   other special day that does not count in course pacing.
  #
  # @example_request
  #
  #   curl 'https://<canvas>/api/v1/calendar_events/234' \
  #        -X PUT \
  #        -F 'calendar_event[title]=Epic Paintball Fight!' \
  #        -H "Authorization: Bearer <token>"
  def update
    get_event(true)
    if authorized_action(@event, @current_user, :update)
      params_for_update = nil
      if @event.is_a?(Assignment)
        params_for_update = { due_at: params[:calendar_event][:start_at] }
      else
        params_for_update = calendar_event_params
        @event.validate_context! if @event.context.is_a?(AppointmentGroup)
        @event.updating_user = @current_user
      end
      context_code = params[:calendar_event].delete(:context_code)
      if context_code
        context = Context.find_by_asset_string(context_code)
        raise ActiveRecord::RecordNotFound, "Invalid context_code" unless context

        if @event.context != context
          if @event.context.is_a?(AppointmentGroup)
            return render json: { message: t("Cannot move Scheduler appointments between calendars") }, status: :bad_request
          end
          if @event.parent_calendar_event_id.present? || @event.child_events.any? || @event.effective_context_code.present?
            return render json: { message: t("Cannot move events with section-specific times between calendars") }, status: :bad_request
          end

          @event.context = context
        end
        return unless authorized_action(@event, @current_user, :create)
      end
      if params_for_update[:description].present?
        params_for_update[:description] = process_incoming_html_content(params_for_update[:description])
      end
      if params_for_update.key?(:web_conference)
        web_conference = find_or_initialize_conference(@event.context, params_for_update[:web_conference])
        return unless authorize_user_for_conference(@current_user, web_conference)

        params_for_update[:web_conference] = web_conference
      end

      if @event[:series_uuid] && Account.site_admin.feature_enabled?(:calendar_series)
        return update_from_series(@event, params_for_update, params[:which])
      end

      if @event.update(params_for_update)
        render json: event_json(@event, @current_user, session, include: includes("web_conference"))
      else
        render json: @event.errors, status: :bad_request
      end
    end
  end

  # @API Delete a calendar event
  #
  # Delete an event from the calendar and return the deleted event
  #
  # @argument cancel_reason [String]
  #   Reason for deleting/canceling the event.
  # @argument which [Optional, String, "one"|"all"|"following"]
  #   Valid if the calendar_series feature is enabled and the
  #   event whose ID is in the URL is part of a series.
  #   Delete just the event whose ID is in in the URL, all events
  #   in the series, or the given event and all those following.
  #
  # @example_request
  #
  #   curl 'https://<canvas>/api/v1/calendar_events/234' \
  #        -X DELETE \
  #        -F 'cancel_reason=Greendale layed off the janitorial staff :(' \
  #        -F 'which=following'
  #        -H "Authorization: Bearer <token>"
  def destroy
    get_event
    if @event.series_uuid.present? && Account.site_admin.feature_enabled?(:calendar_series)
      destroy_from_series
      return
    end
    if authorized_action(@event, @current_user, :delete) && check_for_past_signup(@event.parent_event)
      @event.updating_user = @current_user
      @event.cancel_reason = params[:cancel_reason]
      if @event.destroy
        if @event.appointment_group && @event.appointment_group.appointments.count == 0
          @event.appointment_group.destroy(@current_user)
        end
        render json: event_json(@event, @current_user, session)
      else
        render json: @event.errors, status: :bad_request
      end
    end
  end

  def destroy_from_series
    events = find_which_series_events(target_event: @event, which: params[:which], for_update: false)
    return if events.blank?

    events.each do |event|
      return false unless authorized_action(event, @current_user, :delete) && check_for_past_signup(@event.parent_event)
    end

    error = nil
    CalendarEvent.skip_touch_context
    CalendarEvent.transaction do
      events.find_each do |event|
        event.updating_user = @current_user
        event.cancel_reason = params[:cancel_reason]
        if event.destroy
          if event.appointment_group && @event.appointment_group.appointments.count == 0
            event.appointment_group.destroy(@current_user)
          end
        else
          error = event.errors
          raise ActiveRecord::Rollback
        end
      end
    end
    CalendarEvent.skip_touch_context(false)

    return render json: error, status: :bad_request if error

    @event.context.touch # assume all events in the series belong to the same context

    json = events.map do |event|
      event_json(event, @current_user, session)
    end
    render json: json
  end

  # updating event data in a series has some tricky bits
  # 1. if which=="one"
  #    - if the rrule changed, return an error
  #    - just update it and we're finished
  # 2. if which="all"
  #    - if the date changed, return an error
  #    - get the first event in the series' start_at
  #      and use it as the dtstart when parsing the rrule,
  #    - then update each event with the new params.
  #    - You cannot use target_event (the event the user edited in the UI)
  #      because they can edit an event in the middle of the series
  #      then say update all.
  # 3. if which="following":
  #    a. if the date-time is unchanged, update the non-date-time
  #       properties with the new params foraeffected events
  #       events in the series
  #    b. if the date-time did change
  #       - start a new series for the affected events
  #       - use the start_at from the target_event
  #       - limit the dtstart dates generated by the rrule to the
  #         number of affected events.
  #  4. If the RRULE changed, only which=="all" or "following" apply
  #     a. if which="all",
  #        - regenerate the list of dtstarts using the first event's start_at
  #        - update events we have, create more or delete leftovers if necessary
  #     b. if which="following",
  #        - start a new series for the affected events.
  #        - the same as "all", but for the subset of affected events
  #   5. If the date-time and RRULE changed, deal with that too.
  #
  def update_from_series(target_event, params_for_update, which)
    which ||= "one"
    params_for_update[:rrule] ||= target_event.rrule
    rrule = params_for_update[:rrule]
    rrule_changed = rrule != target_event[:rrule]
    params_for_update[:series_uuid] ||= target_event.series_uuid
    params_for_update[:start_at] ||= target_event.start_at.iso8601
    params_for_update[:end_at] ||= target_event.end_at.iso8601

    if which == "one" && rrule.present? && rrule_changed
      render json: { message: t("You may not update one event with a new rrule.") }, status: :bad_request
      return
    end
    if which == "all" && Date.parse(params_for_update[:start_at]) != target_event.start_at.to_date
      render json: { message: t("You may not change the start date when changing all events in the series") }, status: :bad_request
      return
    end

    if which == "one"
      if target_event.workflow_state == "locked"
        render json: { message: t("You may not update a locked event") }, status: :bad_request
        return
      elsif target_event.update(params_for_update)
        render json: event_json(target_event, @current_user, session, include: includes(["web_conference", "series_natural_language"]))
      else
        render json: { message: t("Update failed") }, status: bad_request
      end
      return
    end

    all_events = find_which_series_events(target_event: target_event, which: "all", for_update: true)
    events = which == "following" ? all_events.where("start_at >= ?", target_event.start_at) : all_events
    if events.blank?
      # i don't believe we can get here, but cya
      render json: { message: t("No events were found to update") }, status: :bad_request
      return
    end

    tz = @current_user.time_zone || ActiveSupport::TimeZone.new("UTC")
    target_start = Time.parse(params_for_update[:start_at]).in_time_zone(tz)
    target_end = Time.parse(params_for_update[:end_at]).in_time_zone(tz)
    if which == "all"
      # the target_event not be the first event in the series. We need to find it
      # as the anchor for the series dates
      start_date0 = events[0].start_at.in_time_zone(tz).to_date
      end_date0 = events[0].end_at.in_time_zone(tz).to_date
      first_start_at = Time.new(start_date0.year, start_date0.month, start_date0.day, target_start.hour, target_start.min, target_start.sec, tz)
      first_end_at = Time.new(end_date0.year, end_date0.month, end_date0.day, target_end.hour, target_end.min, target_end.sec, tz)
    else
      first_start_at = target_start
      first_end_at = target_end
      date_time_changed = Time.parse(params_for_update[:start_at]) != target_event.start_at ||
                          Time.parse(params_for_update[:end_at]) != target_event.end_at
    end
    duration = first_end_at - first_start_at

    rr = validate_and_parse_rrule(
      rrule,
      dtstart: first_start_at,
      tzid: tz&.tzinfo&.name || "UTC"
    )
    return false if rr.nil?

    if (all_events.length > events.length && date_time_changed) || rrule_changed
      # updating date-time for half a series starts a new series
      params_for_update[:series_uuid] = SecureRandom.uuid if all_events.length > events.length
    else
      params_for_update[:series_uuid] = target_event[:series_uuid]
    end

    events = events.to_a
    update_limit = rrule_changed ? RECURRING_EVENT_LIMIT : events.length

    error = nil
    CalendarEvent.skip_touch_context
    CalendarEvent.transaction do
      dtstart_list = rr.all(limit: update_limit)
      if events.length > dtstart_list.length
        # truncate the list of events we're updating to how many
        # we'll end up with given the (possible updated) rrule
        events.drop(dtstart_list.length).each do |event|
          unless event.grants_any_right?(@current_user, session, :delete)
            error = { message: t("Failed deleting an event from the series, update not saved"), status: :unauthorized }
            raise ActiveRecord::Rollback
          end

          unless event.destroy
            error = { message: t("Failed deleting an event from the series, update not saved") }
            raise ActiveRecord::Rollback
          end
        end
        events = events.take(dtstart_list.length)
      end

      dtstart_list.each_with_index do |dtstart, i|
        params_for_update = set_series_params(params_for_update, dtstart, duration)
        event = events[i]
        if event.nil?
          event = target_event.context.calendar_events.build(params_for_update)
          events << event
          unless event.grants_any_right?(@current_user, session, :create)
            error = { message: t("Failed creating an event for the series, update not saved"), status: :unauthorized }
            raise ActiveRecord::Rollback
          end

          unless event.save
            error = { message: t("Failed creating an event for the series, update not saved") }
            raise ActiveRecord::Rollback
          end
        else
          event.updating_user = @current_user
          unless event.grants_any_right?(@current_user, session, :update)
            error = { message: t("Failed updating an event in the series, update not saved"), status: :unauthorized }
            raise ActiveRecord::Rollback
          end

          unless event.update(params_for_update)
            error = { message: t("Failed updating an event in the series, update not saved") }
            raise ActiveRecord::Rollback
          end
        end
      end
    end
    CalendarEvent.skip_touch_context(false)

    if error
      status = error[:status] || :bad_request
      error.delete(:status)
      return render json: error, status: status
    end

    target_event.context.touch

    json = events.map do |event|
      event_json(
        event,
        @current_user,
        session,
        { include: includes(["web_conference", "series_natural_language"]) }
      )
    end
    render json: json
  end

  def find_which_series_events(target_event:, which:, for_update:)
    which ||= "one"
    #  from the model: locked events may only be deleted, they cannot be edited directly
    workflow_state_not = for_update ? ["deleted", "locked"] : ["deleted"]
    events = nil
    case which
    when "one"
      events = CalendarEvent.where(id: target_event.id) unless for_update && target_event.workflow_state == "locked"
    when "all"
      events = CalendarEvent
               .where(series_uuid: target_event.series_uuid)
               .where.not(workflow_state: workflow_state_not)
               .order(:id)
    when "following"
      events = CalendarEvent
               .where("series_uuid = ? AND start_at >= ?", target_event.series_uuid, target_event.start_at)
               .where.not(workflow_state: workflow_state_not)
               .order(:id)
    else
      render json: { error: t("Invalid parameter which='%{which}'", which: which) }, status: :bad_request
    end
    events
  end

  def public_feed
    return unless get_feed_context

    @events = []
    appointments = []

    if @current_user
      # if the feed url included the information on the requesting user,
      # we can properly filter calendar events to the user's course sections
      @type = :feed
      @start_date = Setting.get("calendar_feed_previous_days", "30").to_i.days.ago
      @end_date = Setting.get("calendar_feed_upcoming_days", "366").to_i.days.from_now

      get_options(nil)

      GuardRail.activate(:secondary) do
        @events.concat assignment_scope(@current_user).paginate(per_page: 1000, max: 1000)
        @events = apply_assignment_overrides(@events, @current_user)
        @events.concat calendar_event_scope(@current_user, &:events_without_child_events).paginate(per_page: 1000, max: 1000)

        # Add in any appointment groups this user can manage and someone has reserved
        appointment_codes = manageable_appointment_groups(@current_user).map(&:asset_string)
        appointment_groups = CalendarEvent.active
                                          .for_user_and_context_codes(@current_user, appointment_codes)
                                          .send(*date_scope_and_args)
                                          .events_with_child_events
                                          .to_a

        student_events = appointment_groups.map(&:child_events).flatten

        student_events.each do |appointment|
          # find the context associated with the appointment..
          event_context = @contexts.find do |context|
            effective_context_code =
              case context
              when Course
                "course_" + context.id.to_s
              when Group
                "group_" + context.id.to_s
              end
            !effective_context_code.nil? && appointment.effective_context_code.eql?(effective_context_code)
          end

          # and then find the user in that context who is associated with the event
          next if event_context.nil?

          appointment_user = event_context.users.find { |user| user.id == appointment.user_id }
          unless appointment_user.nil?
            appointments.push({ user: appointment_user.name, comments: appointment.comments,
                                parent_id: appointment.parent_calendar_event_id, course_name: event_context.name })
          end
        end
        @events.concat appointment_groups
      end
    else
      # if the feed url doesn't give us the requesting user,
      # we have to just display the generic course feed
      get_all_pertinent_contexts
      GuardRail.activate(:secondary) do
        @contexts.each do |context|
          @assignments = context.assignments.active.to_a if context.respond_to?("assignments")
          # no overrides to apply without a current user
          @events.concat context.calendar_events.active.to_a
          @events.concat @assignments || []
        end
      end
    end

    @events = @events.sort_by { |e| [e.start_at || CanvasSort::Last, Canvas::ICU.collation_key(e.title)] }

    @contexts.each do |context|
      log_asset_access(["calendar_feed", context], "calendar", "other", context: @context)
    end
    ActiveRecord::Associations.preload(@events, :context)

    respond_to do |format|
      format.ics do
        name = t("ics_title", "%{course_or_group_name} Calendar (Canvas)", course_or_group_name: @context.name)
        description = case @context
                      when Course
                        t("ics_description_course", "Calendar events for the course, %{course_name}", course_name: @context.name)
                      when Group
                        t("ics_description_group", "Calendar events for the group, %{group_name}", group_name: @context.name)
                      when User
                        t("ics_description_user", "Calendar events for the user, %{user_name}", user_name: @context.name)
                      else
                        t("ics_description", "Calendar events for %{context_name}", context_name: @context.name)
                      end

        calendar = Icalendar::Calendar.new
        # to appease Outlook
        calendar.append_custom_property("METHOD", "PUBLISH")
        calendar.append_custom_property("X-WR-CALNAME", name)
        calendar.append_custom_property("X-WR-CALDESC", description)

        # scan the descriptions for attachments
        preloaded_attachments = api_bulk_load_user_content_attachments(@events.map(&:description))
        @events.each do |event|
          ics_event =
            if event.is_a?(CalendarEvent)
              event.to_ics(in_own_calendar: false, preloaded_attachments: preloaded_attachments, user: @current_user, user_events: appointments)
            else
              event.to_ics(in_own_calendar: false, preloaded_attachments: preloaded_attachments, user: @current_user)
            end
          calendar.add_event(ics_event) if ics_event
        end

        render plain: calendar.to_ical
      end
      format.atom do
        feed = Atom::Feed.new do |f|
          f.title = t :feed_title, "%{course_or_group_name} Calendar Feed", course_or_group_name: @context.name
          f.links << Atom::Link.new(href: calendar_url_for(@context), rel: "self")
          f.updated = Time.now
          f.id = calendar_url_for(@context)
        end
        @events.each do |e|
          feed.entries << e.to_atom
        end
        render plain: feed.to_xml
      end
    end
  end

  def visible_contexts
    get_context
    get_all_pertinent_contexts(include_groups: true, favorites_first: true)
    selected_contexts = @current_user.get_preference(:selected_calendar_contexts) || []

    contexts = @contexts.filter_map do |context|
      next if context.try(:concluded?)

      context_data = {
        id: context.id,
        name: context.nickname_for(@current_user),
        asset_string: context.asset_string,
        color: @current_user.custom_colors[context.asset_string],
        selected: selected_contexts.include?(context.asset_string)
      }

      if context.is_a?(Course)
        context_data[:sections] = context.sections_visible_to(@current_user).map do |section|
          {
            id: section.id,
            name: section.name,
            asset_string: section.asset_string,
            selected: selected_contexts.include?(section.asset_string),
          }
        end
      end

      context_data
    end # remove any skipped contexts

    render json: { contexts: StringifyIds.recursively_stringify_ids(contexts) }
  end

  def save_selected_contexts
    @current_user.set_preference(:selected_calendar_contexts, params[:selected_contexts])
    render json: { status: "ok" }
  end

  # @API Save enabled account calendars
  #
  #  Creates and updates the enabled_account_calendars and mark_feature_as_seen user preferences
  #  @argument mark_feature_as_seen [Optional, Boolean]
  #    Flag to mark account calendars feature as seen
  #  @argument enabled_account_calendars[] [Optional, Array]
  #    An array of account Ids to remember in the calendars list of the user
  #   curl 'https://<canvas>/api/v1/calendar_events/save_enabled_account_calendars' \
  #        -X POST \
  #        -F 'mark_feature_as_seen=true' \
  #        -F 'enabled_account_calendars[]=1' \
  #        -F 'enabled_account_calendars[]=2' \
  #        -H "Authorization: Bearer <token>"
  def save_enabled_account_calendars
    @current_user.set_preference(:account_calendar_events_seen, value_to_boolean(params[:mark_feature_as_seen])) if params.key?(:mark_feature_as_seen)
    @current_user.set_preference(:enabled_account_calendars, params[:enabled_account_calendars]) if params.key?(:enabled_account_calendars)

    render json: { status: "ok" }
  end

  # @API Set a course timetable
  #
  # Creates and updates "timetable" events for a course.
  # Can automaticaly generate a series of calendar events based on simple schedules
  # (e.g. "Monday and Wednesday at 2:00pm" )
  #
  # Existing timetable events for the course and course sections
  # will be updated if they still are part of the timetable.
  # Otherwise, they will be deleted.
  #
  # @argument timetables[course_section_id][] [Array]
  #   An array of timetable objects for the course section specified by course_section_id.
  #   If course_section_id is set to "all", events will be created for the entire course.
  #
  # @argument timetables[course_section_id][][weekdays] [String]
  #   A comma-separated list of abbreviated weekdays
  #   (Mon-Monday, Tue-Tuesday, Wed-Wednesday, Thu-Thursday, Fri-Friday, Sat-Saturday, Sun-Sunday)
  #
  # @argument timetables[course_section_id][][start_time] [String]
  #   Time to start each event at (e.g. "9:00 am")
  #
  # @argument timetables[course_section_id][][end_time] [String]
  #   Time to end each event at (e.g. "9:00 am")
  #
  # @argument timetables[course_section_id][][location_name] [Optional, String]
  #   A location name to set for each event
  #
  # @example_request
  #
  #   curl 'https://<canvas>/api/v1/calendar_events/timetable' \
  #        -X POST \
  #        -F 'timetables[all][][weekdays]=Mon,Wed,Fri' \
  #        -F 'timetables[all][][start_time]=11:00 am' \
  #        -F 'timetables[all][][end_time]=11:50 am' \
  #        -F 'timetables[all][][location_name]=Room 237' \
  #        -H "Authorization: Bearer <token>"
  def set_course_timetable
    get_context
    if authorized_action(@context, @current_user, :manage_calendar)
      timetable_data = params[:timetables].to_unsafe_h

      builders = {}
      updated_section_ids = []
      timetable_data.each do |section_id, timetables|
        timetable_data[section_id] = Array(timetables)
        section = section_id == "all" ? nil : api_find(@context.active_course_sections, section_id)
        updated_section_ids << section.id if section

        builder = Courses::TimetableEventBuilder.new(course: @context, course_section: section)
        builders[section_id] = builder

        builder.process_and_validate_timetables(timetables)
        if builder.errors.present?
          return render json: { errors: builder.errors }, status: :bad_request
        end
      end

      @context.timetable_data = timetable_data # so we can retrieve it later
      @context.save!

      timetable_data.each do |section_id, timetables|
        builder = builders[section_id]
        event_hashes = builder.generate_event_hashes(timetables)
        builder.process_and_validate_event_hashes(event_hashes)
        raise "error creating timetable events #{builder.errors.join(", ")}" if builder.errors.present?

        builder.delay.create_or_update_events(event_hashes) # someday we may want to make this a trackable progress job /shrug
      end

      # delete timetable events for sections missing here
      ignored_section_ids = @context.active_course_sections.where.not(id: updated_section_ids).pluck(:id)
      if ignored_section_ids.any?
        CalendarEvent.active.for_timetable.where(context_type: "CourseSection", context_id: ignored_section_ids)
                     .update_all(workflow_state: "deleted", deleted_at: Time.now.utc)
      end

      render json: { status: "ok" }
    end
  end

  # @API Get course timetable
  #
  # Returns the last timetable set by the
  # {api:CalendarEventsApiController#set_course_timetable Set a course timetable} endpoint
  #
  def get_course_timetable
    get_context
    if authorized_action(@context, @current_user, :manage_calendar)
      timetable_data = @context.timetable_data || {}
      render json: timetable_data
    end
  end

  # @API Create or update events directly for a course timetable
  #
  # Creates and updates "timetable" events for a course or course section.
  # Similar to {api:CalendarEventsApiController#set_course_timetable setting a course timetable},
  # but instead of generating a list of events based on a timetable schedule,
  # this endpoint expects a complete list of events.
  #
  # @argument course_section_id [Optional, String]
  #   Events will be created for the course section specified by course_section_id.
  #   If not present, events will be created for the entire course.
  #
  # @argument events[] [Array]
  #   An array of event objects to use.
  #
  # @argument events[][start_at] [DateTime]
  #   Start time for the event
  #
  # @argument events[][end_at] [DateTime]
  #   End time for the event
  #
  # @argument events[][location_name] [Optional, String]
  #   Location name for the event
  #
  # @argument events[][code] [Optional, String]
  #   A unique identifier that can be used to update the event at a later time
  #   If one is not specified, an identifier will be generated based on the start and end times
  #
  # @argument events[][title] [Optional, String]
  #   Title for the meeting. If not present, will default to the associated course's name
  #
  def set_course_timetable_events
    get_context
    if authorized_action(@context, @current_user, :manage_calendar)
      section = api_find(@context.active_course_sections, params[:course_section_id]) if params[:course_section_id]
      builder = Courses::TimetableEventBuilder.new(course: @context, course_section: section)

      event_hashes = params[:events].map(&:to_unsafe_h)
      event_hashes.each do |hash|
        [:start_at, :end_at].each do |key|
          hash[key] = CanvasTime.try_parse(hash[key])
        end
      end
      builder.process_and_validate_event_hashes(event_hashes)
      if builder.errors.present?
        return render json: { errors: builder.errors }, status: :bad_request
      end

      builder.delay.create_or_update_events(event_hashes)
      render json: { status: "ok" }
    end
  end

  protected

  def get_calendar_context
    @context = Context.find_by_asset_string(params[:calendar_event].delete(:context_code)) if params[:calendar_event] && params[:calendar_event][:context_code]
    raise ActiveRecord::RecordNotFound unless @context
  end

  def get_event(search_assignments = false)
    @event = if params[:id] =~ /\Aassignment_(.*)/
               raise ActiveRecord::RecordNotFound unless search_assignments

               Assignment.find($1)
             else
               CalendarEvent.find(params[:id])
             end
  end

  def date_scope_and_args(between_scope = :between)
    if @start_date
      [between_scope, @start_date, @end_date]
    else
      [:undated]
    end
  end

  def validate_dates
    @errors ||= {}
    if params[:start_date].present?
      if Api::DATE_REGEX.match?(params[:start_date])
        @start_date ||= Time.zone.parse(params[:start_date]).beginning_of_day
      elsif Api::ISO8601_REGEX.match?(params[:start_date])
        @start_date ||= Time.zone.parse(params[:start_date])
      else # params[:start_date] is not valid
        @errors[:start_date] = t(:invalid_date_or_time, "Invalid date or invalid datetime for %{attr}", attr: "start_date")
      end
    end

    if params[:end_date].present?
      if Api::DATE_REGEX.match?(params[:end_date])
        @end_date ||= Time.zone.parse(params[:end_date]).end_of_day
      elsif Api::ISO8601_REGEX.match?(params[:end_date])
        @end_date ||= Time.zone.parse(params[:end_date])
      else # params[:end_date] is not valid
        @errors[:end_date] = t(:invalid_date_or_time, "Invalid date or invalid datetime for %{attr}", attr: "end_date")
      end
    end
  end

  def get_options(codes, user = @current_user)
    @all_events = value_to_boolean(params[:all_events])
    @undated = value_to_boolean(params[:undated])
    @important_dates = value_to_boolean(params[:important_dates])
    @blackout_date = value_to_boolean(params[:blackout_date])
    if !@all_events && !@undated
      validate_dates
      @start_date ||= Time.zone.now.beginning_of_day
      @end_date ||= Time.zone.now.end_of_day
      @end_date = @start_date.end_of_day if @end_date < @start_date
    end

    @type ||= params[:type] == "assignment" ? :assignment : :event

    @context ||= user

    # only get pertinent contexts if there is a user
    if user
      joined_codes = codes&.join(",")
      get_all_pertinent_contexts(
        include_groups: true,
        include_accounts: Account.site_admin.feature_enabled?(:account_calendar_events),
        cross_shard: true,
        only_contexts: joined_codes,
        include_contexts: joined_codes
      )
    end

    if codes
      # add publicly accessible courses to the selected contexts
      @contexts ||= []
      pertinent_context_codes = Set.new(@contexts.map(&:asset_string))

      codes.each do |c|
        next if pertinent_context_codes.include?(c)

        context = Context.find_by_asset_string(c)
        @public_to_auth = true if context.is_a?(Course) && user && (context.public_syllabus_to_auth || context.public_syllabus || context.is_public || context.is_public_to_auth_users)
        @contexts.push context if context.is_a?(Course) && (context.is_public || context.public_syllabus || @public_to_auth)
      end

      # filter the contexts to only the requested contexts
      @selected_contexts = @contexts.select { |c| codes.include?(c.asset_string) }
    else
      @selected_contexts = @contexts
    end
    @context_codes = @selected_contexts.map(&:asset_string)
    @section_codes = []
    if user
      @is_admin = user.roles(@domain_root_account).include?("admin") # if we're an admin - don't try to figure out which sections we belong to; just include all of them
      @section_codes = user.section_context_codes(@context_codes, @is_admin)
    end

    if @type == :event && @start_date && user
      # pull in reservable appointment group events, if requested
      group_codes = codes.grep(/\Aappointment_group_(\d+)\z/).map { |m| m.sub(/.*_/, "").to_i }
      if group_codes.present?
        ags = AppointmentGroup
              .reservable_by(user)
              .where(id: group_codes)
              .select(:id).to_a
        @selected_contexts += ags
        @context_codes += ags.map(&:asset_string)
      end
      # include manageable appointment group events for the specified contexts
      # and dates
      ags = manageable_appointment_groups(user).to_a
      @selected_contexts += ags
      @context_codes += ags.map(&:asset_string)
    end
  end

  def assignment_scope(user, submission_types: [], exclude_submission_types: [])
    collections = []
    bookmarker = BookmarkedCollection::SimpleBookmarker.new(Assignment, :due_at, :id)
    last_scope = nil
    Shard.with_each_shard(user&.in_region_associated_shards || [Shard.current]) do
      # Fully ordering by due_at requires examining all the overrides linked and as it applies to
      # specific people, sections, etc. This applies the base assignment due_at for ordering
      # as a more sane default then natural DB order. No, it isn't perfect but much better.
      scope = assignment_context_scope(user)
      next unless scope

      scope = scope.order(:due_at, :id)
      scope = scope.active
      if exclude_submission_types.any?
        scope = scope.where.not(submission_types: exclude_submission_types)
      elsif submission_types.any?
        scope = scope.where(submission_types: submission_types)
      end
      scope = scope.send(*date_scope_and_args(:due_between_with_overrides)) unless @all_events
      scope = scope.with_important_dates if @important_dates

      last_scope = scope
      collections << [Shard.current.id, BookmarkedCollection.wrap(bookmarker, scope)]
    end

    return Assignment.none if collections.empty?
    return last_scope if collections.length == 1

    BookmarkedCollection.merge(*collections)
  end

  def assignment_context_scope(user)
    contexts = @selected_contexts.select { |c| c.is_a?(Course) && c.shard == Shard.current }
    return nil if contexts.empty?

    # contexts have to be partitioned into two groups so they can be queried effectively
    view_unpublished, other = contexts.partition { |c| c.grants_right?(user, session, :view_unpublished_items) }

    unless view_unpublished.empty?
      scope = Assignment.for_course(view_unpublished)
    end

    unless other.empty?
      scope2 = Assignment.published.for_course(other)
      scope = scope ? scope.or(scope2) : scope2
    end

    return scope if @public_to_auth || !user

    student_ids = Set.new
    student_ids << user.id
    courses_to_not_filter = Set.new

    # all assignments visible to an observers students should be visible to an observer
    user.observer_enrollments.shard(user).pluck(:course_id, :associated_user_id).each do |course_id, associated_user_id|
      if associated_user_id
        student_ids << associated_user_id
      else
        # in courses without any observed students, observers can see all published assignments
        courses_to_not_filter << course_id
      end
    end

    courses_to_filter_assignments = other.
                                    # context can sometimes be a user, so must filter those out
                                    select { |context| context.is_a? Course }
                                         .reject do |course|
      courses_to_not_filter.include?(course.id)
    end

    # in courses with diff assignments on, only show the visible assignments
    scope.filter_by_visibilities_in_given_courses(student_ids.to_a, courses_to_filter_assignments.map(&:id)).group("assignments.id")
  end

  def calendar_event_scope(user)
    scope = CalendarEvent
            .active
            .order(:start_at, :id)
    if user && !@public_to_auth
      bookmarker = BookmarkedCollection::SimpleBookmarker.new(CalendarEvent, :start_at, :id)
      scope = ShardedBookmarkedCollection.build(bookmarker, scope.shard(user.in_region_associated_shards)) do |relation|
        contexts = @selected_contexts.select { |context| context.shard == Shard.current }
        next if contexts.empty?

        context_codes = contexts.map(&:asset_string)
        relation = relation.for_user_and_context_codes(user, context_codes, user.section_context_codes(context_codes, @is_admin))
        relation = yield relation if block_given?
        relation = relation.send(*date_scope_and_args) unless @all_events
        relation = relation.with_important_dates if @important_dates
        relation = relation.with_blackout_date if @blackout_date
        if includes.include?("web_conference")
          relation = relation.preload(:web_conference)
        end
        relation
      end
    else
      scope = scope.for_context_codes(@context_codes)
      scope = scope.send(*date_scope_and_args) unless @all_events
      scope = scope.with_important_dates if @important_dates
      scope = scope.with_blackout_date if @blackout_date
    end
    scope
  end

  def search_params
    params.slice(:start_at, :end_at, :undated, :context_codes, :type)
  end

  def apply_assignment_overrides(events, user)
    ActiveRecord::Associations.preload(events, [:context, :assignment_overrides])
    events.each { |e| e.has_no_overrides = true if e.assignment_overrides.empty? }

    if AssignmentOverrideApplicator.should_preload_override_students?(events, user, "calendar_events_api")
      AssignmentOverrideApplicator.preload_assignment_override_students(events, user)
    end

    unless (params[:excludes] || []).include?("assignments")
      ActiveRecord::Associations.preload(events, [:rubric, :rubric_association])
      # improves locked_json performance

      student_events = events.reject { |e| e.context.grants_right?(user, session, :read_as_admin) }
      Assignment.preload_context_module_tags(student_events) if student_events.any?
    end

    courses_user_has_been_enrolled_in = DatesOverridable.precache_enrollments_for_multiple_assignments(events, user)
    events = events.each_with_object([]) do |assignment, assignments|
      if courses_user_has_been_enrolled_in[:student].include?(assignment.context_id)
        assignment = assignment.overridden_for(user)
        assignment.infer_all_day(Time.zone)
        assignments << assignment unless @important_dates && assignment.important_dates && assignment.due_at.nil?
      else
        dates_list = assignment.all_dates_visible_to(user,
                                                     courses_user_has_been_enrolled_in: courses_user_has_been_enrolled_in)

        if dates_list.empty?
          assignments << assignment
          next assignments
        end

        original_dates, overridden_dates = dates_list.partition { |date| date[:base] }
        overridden_dates.each do |date|
          assignments << AssignmentOverrideApplicator.assignment_with_overrides(assignment, [date[:override]])
        end

        if original_dates.present?
          section_override_count = dates_list.count { |d| d[:set_type] == "CourseSection" }
          all_sections_overridden = section_override_count > 0 && section_override_count == assignment.context.active_section_count
          if !all_sections_overridden ||
             (assignments.empty? && courses_user_has_been_enrolled_in[:observer].include?(assignment.context_id))
            assignments << assignment
          end
        end
      end
    end

    if !@all_events && !@undated
      # Once we've got all of the possible assignments, delete anything
      # whose overrides put it outside of the current range.
      events.delete_if do |assignment|
        due_at = assignment.due_at
        due_at && (due_at > @end_date || due_at < @start_date)
      end
    end

    events
  end

  def mark_submitted_assignments(user, assignments)
    Shard.partition_by_shard(assignments) do |shard_assignments|
      submitted_ids = Submission.active.where.not(submission_type: nil)
                                .where(user_id: user, assignment_id: shard_assignments)
                                .pluck(:assignment_id)
      shard_assignments.each do |assignment|
        assignment.user_submitted = submitted_ids.include? assignment.id
      end
    end
  end

  def manageable_appointment_groups(user)
    return [] unless user

    AppointmentGroup
      .manageable_by(user, @context_codes)
      .intersecting(@start_date, @end_date).select(:id)
  end

  def duplicate(options = {})
    @context ||= @current_user

    if @current_user
      get_all_pertinent_contexts(include_groups: true)
    end

    options[:iterator] ||= 0
    event_attributes = set_duplicate_params(calendar_event_params, options)
    event = @context.calendar_events.build(event_attributes)
    event.validate_context! if @context.is_a?(AppointmentGroup)
    event.updating_user = @current_user
    event
  end

  def create_event_and_duplicates(options = {})
    events = []
    total_count = options[:count] + 1
    total_count.times do |i|
      events << duplicate({ iterator: i }.merge!(options))
    end
    events
  end

  def get_duplicate_params(event_data = {})
    duplicate_data = event_data[:duplicate] || params[:calendar_event][:duplicate]
    duplicate_data ||= {}

    {
      title: event_data[:title],
      start_at: event_data[:start_at],
      end_at: event_data[:end_at],
      child_event_data: event_data[:child_event_data],
      count: duplicate_data.fetch(:count, 0).to_i,
      interval: duplicate_data.fetch(:interval, 1).to_i,
      add_count: value_to_boolean(duplicate_data[:append_iterator]),
      frequency: duplicate_data.fetch(:frequency, "weekly")
    }
  end

  def set_duplicate_params(event_attributes, options = {})
    options[:iterator] ||= 0
    offset_interval = options[:interval] * options[:iterator]
    offset = case options[:frequency]
             when "monthly"
               offset_interval.months
             when "daily"
               offset_interval.days
             else
               offset_interval.weeks
             end

    event_attributes[:title] = "#{options[:title]} #{options[:iterator] + 1}" if options[:add_count]
    event_attributes[:start_at] = Time.zone.parse(options[:start_at]) + offset unless options[:start_at].blank?
    event_attributes[:end_at] = Time.zone.parse(options[:end_at]) + offset unless options[:end_at].blank?

    if options[:child_event_data].present?
      event_attributes[:child_event_data] = options[:child_event_data].map do |child_event|
        new_child_event = child_event.permit(:start_at, :end_at, :context_code)
        new_child_event[:start_at] = Time.zone.parse(child_event[:start_at]) + offset unless child_event[:start_at].blank?
        new_child_event[:end_at] = Time.zone.parse(child_event[:end_at]) + offset unless child_event[:end_at].blank?
        new_child_event
      end
    end

    if event_attributes.key?(:web_conference)
      override_params = { user_settings: { scheduled_date: event_attributes[:start_at] } }
      event_attributes[:web_conference] = find_or_initialize_conference(@context, event_attributes[:web_conference], override_params)
    end

    event_attributes
  end

  ###### recurring event series #######
  # once the calendar_series flag is turned on in prod
  # the above code for duplicate events can be removed
  # along with the flag
  #####################################
  def create_event_series(event_attributes, rrule)
    @context ||= @current_user
    if @current_user
      get_all_pertinent_contexts(include_groups: true)
    end

    event_attributes[:series_uuid] = SecureRandom.uuid

    first_start_at = Time.parse(event_attributes[:start_at]) if event_attributes[:start_at]
    first_end_at = Time.parse(event_attributes[:end_at]) if event_attributes[:end_at]
    duration = first_end_at - first_start_at if first_start_at && first_end_at
    dtstart_list = rrule.all(limit: RECURRING_EVENT_LIMIT)

    InstStatsd::Statsd.gauge("calendar_events_api.recurring.count", dtstart_list.length)

    events = dtstart_list.map do |dtstart|
      event_attributes = set_series_params(event_attributes, dtstart, duration)
      event = @context.calendar_events.build(event_attributes)
      event.validate_context! if @context.is_a?(AppointmentGroup)
      event.updating_user = @current_user
      event
    end
    events[0][:series_head] = true
    events
  end

  def set_series_params(event_attributes, dtstart, duration)
    duration ||= 0
    event_attributes[:start_at] = dtstart.iso8601 if dtstart
    event_attributes[:end_at] = (dtstart + duration).iso8601 if dtstart

    # I don't know how we'd handle child events of a series
    if event_attributes[:child_event_data].present?
      return render json: { error: t("recurring events cannot have child events") }, status: :bad_request
    end

    if event_attributes.key?(:web_conference)
      override_params = { user_settings: { scheduled_date: event_attributes[:start_at] } }
      event_attributes[:web_conference] = find_or_initialize_conference(@context, event_attributes[:web_conference], override_params)
    end

    event_attributes
  end

  def validate_and_parse_rrule(rrule, dtstart: nil, tzid: "UTC")
    rr = nil
    # Though we can use the RRule::Rule below to determine if COUNT is too large
    # it's initialization can take a long time and periodically fails specs.
    # Let's do a quick check here first and abandon the request if too large.
    # We still need to check later because the RRULE could be "until some date"
    # and not an explicit count.
    rrule_fields = rrule_parse(rrule)
    begin
      rrule_validate_common_opts(rrule_fields)
    rescue RruleValidationError => e
      render json: { message: e.message }, status: :bad_request
      return nil
    end

    begin
      rr = RRule::Rule.new(
        rrule,
        dtstart: dtstart,
        tzid: tzid
      )
    rescue => e
      render json: {
        message: t("Failed parsing the event's recurrence rule: %{e}", e: e)
      }, status: :bad_request
      return nil
    end
    # If RRULE generates a lot of events, rr.count can take a very long time to compute.
    # Asking it for 1 too many results is fast and gets the job done
    if rr.all(limit: RECURRING_EVENT_LIMIT + 1).length > RECURRING_EVENT_LIMIT
      InstStatsd::Statsd.gauge("calendar_events_api.recurring.count_exceeding_limit", rr.count)
      render json: {
        message: t("A maximum of %{limit} events may be created",
                   limit: RECURRING_EVENT_LIMIT)
      }, status: :bad_request
      return nil
    end
    rr
  end

  def require_user_or_observer
    return render_unauthorized_action unless @current_user.present?

    @observee = api_find(User, params[:user_id])

    if @observee.grants_right?(@current_user, session, :read)
      true # parent or admin
    else
      # possibly an observer without a full link
      shards = @current_user.in_region_associated_shards & @observee.in_region_associated_shards
      @observed_course_ids = @current_user.observer_enrollments.shard(shards).active_or_pending.where(associated_user_id: @observee).pluck(:course_id)
      if @observed_course_ids.any?
        true
      else
        render_unauthorized_action
      end
    end
  end

  def require_authorization
    @errors = {}
    user = @observee || @current_user
    # appointment groups show up here in find-appointment mode; give them a free ride
    ag_count = (params[:context_codes] || []).count { |code| code.start_with?("appointment_group_") }
    context_limit = @domain_root_account.settings[:calendar_contexts_limit] || 10
    codes = (params[:context_codes] || [user.asset_string])[0, context_limit + ag_count]
    # also accept a more compact comma-separated list of appointment group ids
    if params[:appointment_group_ids].present? && params[:appointment_group_ids].is_a?(String)
      codes += params[:appointment_group_ids].split(",").map { |id| "appointment_group_#{id}" }
    end
    get_options(codes, user)

    # if specific context codes were requested, ensure the user can access them
    if codes.present?
      selected_context_codes = Set.new(@context_codes)
      codes.each do |c|
        unless selected_context_codes.include?(c)
          render_unauthorized_action
          break
        end
      end
    else
      # otherwise, ensure there is a user provided
      unless user
        redirect_to_login
      end
    end
  end

  def calendar_event_params
    params.require(:calendar_event)
          .permit(CalendarEvent.permitted_attributes + [child_event_data: strong_anything, web_conference: strong_anything])
  end

  def check_for_past_signup(event)
    if event && event.end_at < Time.now.utc && event.context.is_a?(AppointmentGroup) &&
       !event.context.grants_right?(@current_user, :manage)
      render json: { message: t("Cannot create or change reservation for past appointment") }, status: :forbidden
      return false
    end
    true
  end

  def includes(keys = params[:include])
    (Array(keys) + DEFAULT_INCLUDES).uniq - (params[:excludes] || [])
  end
end<|MERGE_RESOLUTION|>--- conflicted
+++ resolved
@@ -197,14 +197,11 @@
 #         "series_natural_language": {
 #            "description": "A natural language expression of how events occur in the series. (e.g. Daily, 2 times)",
 #            "type": "string"
-<<<<<<< HEAD
-=======
 #         },
 #         "blackout_date": {
 #           "description": "Boolean indicating whether this has blackout date.",
 #           "example": true,
 #           "type": "boolean"
->>>>>>> b85be89e
 #         }
 #       }
 #     }
