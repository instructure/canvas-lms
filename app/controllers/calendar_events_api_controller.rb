# frozen_string_literal: true

#
# Copyright (C) 2012 - present Instructure, Inc.
#
# This file is part of Canvas.
#
# Canvas is free software: you can redistribute it and/or modify it under
# the terms of the GNU Affero General Public License as published by the Free
# Software Foundation, version 3 of the License.
#
# Canvas is distributed in the hope that it will be useful, but WITHOUT ANY
# WARRANTY; without even the implied warranty of MERCHANTABILITY or FITNESS FOR
# A PARTICULAR PURPOSE. See the GNU Affero General Public License for more
# details.
#
# You should have received a copy of the GNU Affero General Public License along
# with this program. If not, see <http://www.gnu.org/licenses/>.
#

require "rrule"

# @API Calendar Events
#
# API for creating, accessing and updating calendar events.
#
# @model CalendarEvent
#     {
#       "id": "CalendarEvent",
#       "description": "",
#       "properties": {
#         "id": {
#           "description": "The ID of the calendar event",
#           "example": 234,
#           "type": "integer"
#         },
#         "title": {
#           "description": "The title of the calendar event",
#           "example": "Paintball Fight!",
#           "type": "string"
#         },
#         "start_at": {
#           "description": "The start timestamp of the event",
#           "example": "2012-07-19T15:00:00-06:00",
#           "type": "datetime"
#         },
#         "end_at": {
#           "description": "The end timestamp of the event",
#           "example": "2012-07-19T16:00:00-06:00",
#           "type": "datetime"
#         },
#         "description": {
#           "description": "The HTML description of the event",
#           "example": "<b>It's that time again!</b>",
#           "type": "string"
#         },
#         "location_name": {
#           "description": "The location name of the event",
#           "example": "Greendale Community College",
#           "type": "string"
#         },
#         "location_address": {
#           "description": "The address where the event is taking place",
#           "example": "Greendale, Colorado",
#           "type": "string"
#         },
#         "context_code": {
#           "description": "the context code of the calendar this event belongs to (course, group, user, or account)",
#           "example": "course_123",
#           "type": "string"
#         },
#         "effective_context_code": {
#           "description": "if specified, it indicates which calendar this event should be displayed on. for example, a section-level event would have the course's context code here, while the section's context code would be returned above)",
#           "type": "string"
#         },
#         "context_name": {
#           "description": "the context name of the calendar this event belongs to (course, user or group)",
#           "example": "Chemistry 101",
#           "type": "string"
#         },
#         "all_context_codes": {
#           "description": "a comma-separated list of all calendar contexts this event is part of",
#           "example": "course_123,course_456",
#           "type": "string"
#         },
#         "workflow_state": {
#           "description": "Current state of the event ('active', 'locked' or 'deleted') 'locked' indicates that start_at/end_at cannot be changed (though the event could be deleted). Normally only reservations or time slots with reservations are locked (see the Appointment Groups API)",
#           "example": "active",
#           "type": "string"
#         },
#         "hidden": {
#           "description": "Whether this event should be displayed on the calendar. Only true for course-level events with section-level child events.",
#           "example": false,
#           "type": "boolean"
#         },
#         "parent_event_id": {
#           "description": "Normally null. If this is a reservation (see the Appointment Groups API), the id will indicate the time slot it is for. If this is a section-level event, this will be the course-level parent event.",
#           "type": "integer"
#         },
#         "child_events_count": {
#           "description": "The number of child_events. See child_events (and parent_event_id)",
#           "example": 0,
#           "type": "integer"
#         },
#         "child_events": {
#           "description": "Included by default, but may be excluded (see include[] option). If this is a time slot (see the Appointment Groups API) this will be a list of any reservations. If this is a course-level event, this will be a list of section-level events (if any)",
#           "type": "array",
#           "items": {"type": "integer"}
#         },
#         "url": {
#           "description": "URL for this calendar event (to update, delete, etc.)",
#           "example": "https://example.com/api/v1/calendar_events/234",
#           "type": "string"
#         },
#         "html_url": {
#           "description": "URL for a user to view this event",
#           "example": "https://example.com/calendar?event_id=234&include_contexts=course_123",
#           "type": "string"
#         },
#         "all_day_date": {
#           "description": "The date of this event",
#           "example": "2012-07-19",
#           "type": "datetime"
#         },
#         "all_day": {
#           "description": "Boolean indicating whether this is an all-day event (midnight to midnight)",
#           "example": false,
#           "type": "boolean"
#         },
#         "created_at": {
#           "description": "When the calendar event was created",
#           "example": "2012-07-12T10:55:20-06:00",
#           "type": "datetime"
#         },
#         "updated_at": {
#           "description": "When the calendar event was last updated",
#           "example": "2012-07-12T10:55:20-06:00",
#           "type": "datetime"
#         },
#         "appointment_group_id": {
#           "description": "Various Appointment-Group-related fields.These fields are only pertinent to time slots (appointments) and reservations of those time slots. See the Appointment Groups API. The id of the appointment group",
#           "type": "integer"
#         },
#         "appointment_group_url": {
#           "description": "The API URL of the appointment group",
#           "type": "string"
#         },
#         "own_reservation": {
#           "description": "If the event is a reservation, this a boolean indicating whether it is the current user's reservation, or someone else's",
#           "example": false,
#           "type": "boolean"
#         },
#         "reserve_url": {
#           "description": "If the event is a time slot, the API URL for reserving it",
#           "type": "string"
#         },
#         "reserved": {
#           "description": "If the event is a time slot, a boolean indicating whether the user has already made a reservation for it",
#           "example": false,
#           "type": "boolean"
#         },
#         "participant_type": {
#           "description": "The type of participant to sign up for a slot: 'User' or 'Group'",
#           "example": "User",
#           "type": "string"
#         },
#         "participants_per_appointment": {
#           "description": "If the event is a time slot, this is the participant limit",
#           "type": "integer"
#         },
#         "available_slots": {
#           "description": "If the event is a time slot and it has a participant limit, an integer indicating how many slots are available",
#           "type": "integer"
#         },
#         "user": {
#           "description": "If the event is a user-level reservation, this will contain the user participant JSON (refer to the Users API).",
#           "type": "string"
#         },
#         "group": {
#           "description": "If the event is a group-level reservation, this will contain the group participant JSON (refer to the Groups API).",
#           "type": "string"
#         },
#         "important_dates": {
#           "description": "Boolean indicating whether this has important dates.",
#           "example": true,
#           "type": "boolean"
#         },
#         "series_uuid": {
#           "description": "Identifies the recurring event series this event may belong to.",
#           "type": "uuid"
#         },
#         "rrule": {
#           "description": "An iCalendar RRULE for defining how events in a recurring event series repeat.",
#           "type": "string"
#         },
#         "series_head": {
#            "description": "Boolean indicating if is the first event in the series of recurring events.",
#            "type": "boolean"
#         },
#         "series_natural_language": {
#            "description": "A natural language expression of how events occur in the series.",
#            "type": "string",
#            "example": "Daily 5 times"
#         },
#         "blackout_date": {
#           "description": "Boolean indicating whether this has blackout date.",
#           "example": true,
#           "type": "boolean"
#         }
#       }
#     }
#
# @model AssignmentEvent
#     {
#       "id": "AssignmentEvent",
#       "description": "",
#       "properties": {
#         "id": {
#           "description": "A synthetic ID for the assignment",
#           "example": "assignment_987",
#           "type": "string"
#         },
#         "title": {
#           "description": "The title of the assignment",
#           "example": "Essay",
#           "type": "string"
#         },
#         "start_at": {
#           "description": "The due_at timestamp of the assignment",
#           "example": "2012-07-19T23:59:00-06:00",
#           "type": "datetime"
#         },
#         "end_at": {
#           "description": "The due_at timestamp of the assignment",
#           "example": "2012-07-19T23:59:00-06:00",
#           "type": "datetime"
#         },
#         "description": {
#           "description": "The HTML description of the assignment",
#           "example": "<b>Write an essay. Whatever you want.</b>",
#           "type": "string"
#         },
#         "context_code": {
#           "description": "the context code of the (course) calendar this assignment belongs to",
#           "example": "course_123",
#           "type": "string"
#         },
#         "workflow_state": {
#           "description": "Current state of the assignment ('published' or 'deleted')",
#           "example": "published",
#           "type": "string",
#           "allowableValues": {
#             "values": [
#               "published",
#               "deleted"
#             ]
#           }
#         },
#         "url": {
#           "description": "URL for this assignment (note that updating/deleting should be done via the Assignments API)",
#           "example": "https://example.com/api/v1/calendar_events/assignment_987",
#           "type": "string"
#         },
#         "html_url": {
#           "description": "URL for a user to view this assignment",
#           "example": "http://example.com/courses/123/assignments/987",
#           "type": "string"
#         },
#         "all_day_date": {
#           "description": "The due date of this assignment",
#           "example": "2012-07-19",
#           "type": "datetime"
#         },
#         "all_day": {
#           "description": "Boolean indicating whether this is an all-day event (e.g. assignment due at midnight)",
#           "example": true,
#           "type": "boolean"
#         },
#         "created_at": {
#           "description": "When the assignment was created",
#           "example": "2012-07-12T10:55:20-06:00",
#           "type": "datetime"
#         },
#         "updated_at": {
#           "description": "When the assignment was last updated",
#           "example": "2012-07-12T10:55:20-06:00",
#           "type": "datetime"
#         },
#         "assignment": {
#           "description": "The full assignment JSON data (See the Assignments API)",
#           "$ref": "Assignment"
#         },
#         "assignment_overrides": {
#           "description": "The list of AssignmentOverrides that apply to this event (See the Assignments API). This information is useful for determining which students or sections this assignment-due event applies to.",
#           "$ref": "AssignmentOverride"
#         },
#         "important_dates": {
#           "description": "Boolean indicating whether this has important dates.",
#           "example": true,
#           "type": "boolean"
#         },
#         "rrule": {
#           "description": "An iCalendar RRULE for defining how events in a recurring event series repeat.",
#           "type": "string",
#           "example": "FREQ=DAILY;INTERVAL=1;COUNT=5"
#         },
#         "series_head": {
#            "description": "Trueif this is the first event in the series of recurring events.",
#            "type": "boolean"
#         },
#         "series_natural_language": {
#            "description": "A natural language expression of how events occur in the series.",
#            "type": "string",
#            "example": "Daily 5 times"
#         }
#       }
#     }
#
class CalendarEventsApiController < ApplicationController
  include Api::V1::CalendarEvent
  include CalendarConferencesHelper
  include ::RruleHelper

  before_action :require_user, except: %w[public_feed index]
  before_action :get_calendar_context, only: :create
  before_action :require_user_or_observer, only: [:user_index]
  before_action :require_authorization, only: %w[index user_index]
  before_action :check_limited_access_for_students, only: %w[index create show update]

  RECURRING_EVENT_LIMIT = 200

  DEFAULT_INCLUDES = %w[child_events].freeze

  # @API List calendar events
  #
  # Retrieve the paginated list of calendar events or assignments for the current user
  #
  # @argument type [String, "event"|"assignment"|"sub_assignment"] Defaults to "event"
  # @argument start_date [Date]
  #   Only return events since the start_date (inclusive).
  #   Defaults to today. The value should be formatted as: yyyy-mm-dd or ISO 8601 YYYY-MM-DDTHH:MM:SSZ.
  # @argument end_date [Date]
  #   Only return events before the end_date (inclusive).
  #   Defaults to start_date. The value should be formatted as: yyyy-mm-dd or ISO 8601 YYYY-MM-DDTHH:MM:SSZ.
  #   If end_date is the same as start_date, then only events on that day are
  #   returned.
  # @argument undated [Boolean]
  #   Defaults to false (dated events only).
  #   If true, only return undated events and ignore start_date and end_date.
  # @argument all_events [Boolean]
  #   Defaults to false (uses start_date, end_date, and undated criteria).
  #   If true, all events are returned, ignoring start_date, end_date, and undated criteria.
  # @argument context_codes[] [String]
  #   List of context codes of courses, groups, users, or accounts whose events you want to see.
  #   If not specified, defaults to the current user (i.e personal calendar,
  #   no course/group events). Limited to 10 context codes, additional ones are
  #   ignored. The format of this field is the context type, followed by an
  #   underscore, followed by the context id. For example: course_42
  # @argument excludes[] [Array]
  #   Array of attributes to exclude. Possible values are "description", "child_events" and "assignment"
  # @argument includes[] [Array]
  #   Array of optional attributes to include. Possible values are "web_conference" and "series_natural_language"
  # @argument important_dates [Boolean]
  #   Defaults to false.
  #   If true, only events with important dates set to true will be returned.
  # @argument blackout_date [Boolean]
  #   Defaults to false.
  #   If true, only events with blackout date set to true will be returned.
  #
  # @returns [CalendarEvent]
  def index
    render_events_for_user(@current_user, api_v1_calendar_events_url)
  end

  # @API List calendar events for a user
  #
  # Retrieve the paginated list of calendar events or assignments for the specified user.
  # To view calendar events for a user other than yourself,
  # you must either be an observer of that user or an administrator.
  #
  # @argument type [String, "event"|"assignment"] Defaults to "event"
  # @argument start_date [Date]
  #   Only return events since the start_date (inclusive).
  #   Defaults to today. The value should be formatted as: yyyy-mm-dd or ISO 8601 YYYY-MM-DDTHH:MM:SSZ.
  # @argument end_date [Date]
  #   Only return events before the end_date (inclusive).
  #   Defaults to start_date. The value should be formatted as: yyyy-mm-dd or ISO 8601 YYYY-MM-DDTHH:MM:SSZ.
  #   If end_date is the same as start_date, then only events on that day are
  #   returned.
  # @argument undated [Boolean]
  #   Defaults to false (dated events only).
  #   If true, only return undated events and ignore start_date and end_date.
  # @argument all_events [Boolean]
  #   Defaults to false (uses start_date, end_date, and undated criteria).
  #   If true, all events are returned, ignoring start_date, end_date, and undated criteria.
  # @argument context_codes[] [String]
  #   List of context codes of courses, groups, users, or accounts whose events you want to see.
  #   If not specified, defaults to the current user (i.e personal calendar,
  #   no course/group events). Limited to 10 context codes, additional ones are
  #   ignored. The format of this field is the context type, followed by an
  #   underscore, followed by the context id. For example: course_42
  # @argument excludes[] [Array]
  #   Array of attributes to exclude. Possible values are "description", "child_events" and "assignment"
  # @argument submission_types[] [Array]
  #   When type is "assignment", specifies the allowable submission types for returned assignments.
  #   Ignored if type is not "assignment" or if exclude_submission_types is provided.
  # @argument exclude_submission_types[] [Array]
  #   When type is "assignment", specifies the submission types to be excluded from the returned
  #   assignments. Ignored if type is not "assignment".
  # @argument includes[] [Array]
  #   Array of optional attributes to include. Possible values are "web_conference" and "series_natural_language"
  # @argument important_dates [Boolean]
  #   Defaults to false
  #   If true, only events with important dates set to true will be returned.
  # @argument blackout_date [Boolean]
  #   Defaults to false
  #   If true, only events with blackout date set to true will be returned.
  #
  # @returns [CalendarEvent]
  def user_index
    render_events_for_user(@observee, api_v1_user_calendar_events_url)
  end

  def render_events_for_user(user, route_url)
    assignment = @type == :assignment
    sub_assignment = @type == :sub_assignment

    if sub_assignment && !discussion_checkpoints_enabled?
      render json: []
      return
    end

    GuardRail.activate(:secondary) do
<<<<<<< HEAD
      scope = if assignment || sub_assignment
                assignment_scope(
                  user,
                  submission_types: params.fetch(:submission_types, []),
                  exclude_submission_types: params.fetch(:exclude_submission_types, []),
                  sub_assignment:
                )
              else
                calendar_event_scope(user)
              end

      events = Api.paginate(scope, self, route_url)
      ActiveRecord::Associations.preload(events, :child_events) if @type == :event
      if assignment || sub_assignment
        events = apply_assignment_overrides(events, user, sub_assignment:)
        mark_submitted_assignments(user, events)
        if includes.include?("submission")
          submissions = Submission.active.where(assignment_id: events, user_id: user)
                                  .group_by(&:assignment_id)
=======
      if @domain_root_account.feature_enabled?(:calendar_events_api_pagination_enhancements)
        submissions = nil
        if assignment || sub_assignment
          events, submissions = assignment_or_subassignment_events_and_submissions_for_user(user, route_url, sub_assignment:)
        elsif @type == :event
          events = calendar_events_for_user(user, route_url)
>>>>>>> ec511745
        end
      else
        scope = if assignment || sub_assignment
                  assignment_scope(
                    user,
                    submission_types: params.fetch(:submission_types, []),
                    exclude_submission_types: params.fetch(:exclude_submission_types, []),
                    sub_assignment:
                  )
                else
                  calendar_event_scope(user)
                end

        events = Api.paginate(scope, self, route_url)
        ActiveRecord::Associations.preload(events, :child_events) if @type == :event
        if assignment || sub_assignment
          events = apply_assignment_overrides(events, user, sub_assignment:)
          mark_submitted_assignments(user, events)
          if includes.include?("submission")
            submissions = Submission.active.where(assignment_id: events, user_id: user)
                                    .group_by(&:assignment_id)
          end
          # preload data used by assignment_json
          ActiveRecord::Associations.preload(events, :discussion_topic)
          Shard.partition_by_shard(events) do |shard_events|
            having_submission = assignment_or_sub_assignment(sub_assignment:).assignment_ids_with_submissions(shard_events.map(&:id))
            shard_events.each do |event|
              event.has_submitted_submissions = having_submission.include?(event.id)
            end

            having_student_submission = Submission.active.having_submission
                                                  .where(assignment_id: shard_events)
                                                  .where.not(user_id: nil)
                                                  .distinct
                                                  .pluck(:assignment_id).to_set
            shard_events.each do |event|
              event.has_student_submissions = having_student_submission.include?(event.id)
            end
          end
        end
      end

      if @errors.empty?
        calendar_events, assignments = events.partition { |e| e.is_a?(CalendarEvent) }
        ActiveRecord::Associations.preload(calendar_events, [:context, :parent_event])
        ActiveRecord::Associations.preload(assignments, Api::V1::Assignment::PRELOADS)
        ActiveRecord::Associations.preload(assignments.map(&:context), %i[account grading_period_groups enrollment_term])
        log_event_count(events.count)

        json = events.map do |event|
          subs = submissions[event.id] if submissions
          sub = subs.max_by(&:submitted_at) if subs
          event_json(event, user, session, { include: includes, excludes: params[:excludes], submission: sub })
        end
        render json:
      else
        render json: { errors: @errors.as_json }, status: :bad_request
      end
    end
  end

  # @API Create a calendar event
  #
  # Create and return a new calendar event
  #
  # @argument calendar_event[context_code] [Required, String]
  #   Context code of the course, group, user, or account whose calendar
  #   this event should be added to.
  # @argument calendar_event[title] [String]
  #   Short title for the calendar event.
  # @argument calendar_event[description] [String]
  #   Longer HTML description of the event.
  # @argument calendar_event[start_at] [DateTime]
  #   Start date/time of the event.
  # @argument calendar_event[end_at] [DateTime]
  #   End date/time of the event.
  # @argument calendar_event[location_name] [String]
  #   Location name of the event.
  # @argument calendar_event[location_address] [String]
  #   Location address
  # @argument calendar_event[time_zone_edited] [String]
  #   Time zone of the user editing the event. Allowed time zones are
  #   {http://www.iana.org/time-zones IANA time zones} or friendlier
  #   {http://api.rubyonrails.org/classes/ActiveSupport/TimeZone.html Ruby on Rails time zones}.
  # @argument calendar_event[all_day] [Boolean]
  #   When true event is considered to span the whole day and times are ignored.
  # @argument calendar_event[child_event_data][X][start_at] [DateTime]
  #   Section-level start time(s) if this is a course event. X can be any
  #   identifier, provided that it is consistent across the start_at, end_at
  #   and context_code
  # @argument calendar_event[child_event_data][X][end_at] [DateTime]
  #   Section-level end time(s) if this is a course event.
  # @argument calendar_event[child_event_data][X][context_code] [String]
  #   Context code(s) corresponding to the section-level start and end time(s).
  # @argument calendar_event[duplicate][count] [Number]
  #   Number of times to copy/duplicate the event.  Count cannot exceed 200.
  # @argument calendar_event[duplicate][interval] [Number]
  #   Defaults to 1 if duplicate `count` is set.  The interval between the duplicated events.
  # @argument calendar_event[duplicate][frequency] [String, "daily"|"weekly"|"monthly"]
  #   Defaults to "weekly".  The frequency at which to duplicate the event
  # @argument calendar_event[duplicate][append_iterator] [Boolean]
  #   Defaults to false.  If set to `true`, an increasing counter number will be appended to the event title
  #   when the event is duplicated.  (e.g. Event 1, Event 2, Event 3, etc)
  # @argument calendar_event[rrule] [string]
  #   The recurrence rule to create a series of recurring events.
  #   Its value is the {https://icalendar.org/iCalendar-RFC-5545/3-8-5-3-recurrence-rule.html iCalendar RRULE}
  #   defining how the event repeats. Unending series not supported.
  # @argument calendar_event[blackout_date] [Boolean]
  #   If the blackout_date is true, this event represents a holiday or some
  #   other special day that does not count in course pacing.
  #
  # @example_request
  #
  #   curl 'https://<canvas>/api/v1/calendar_events.json' \
  #        -X POST \
  #        -F 'calendar_event[context_code]=course_123' \
  #        -F 'calendar_event[title]=Paintball Fight!' \
  #        -F 'calendar_event[start_at]=2012-07-19T21:00:00Z' \
  #        -F 'calendar_event[end_at]=2012-07-19T22:00:00Z' \
  #        -H "Authorization: Bearer <token>"
  def create
    if @context.is_a?(Course) && @context.deleted?
      return render json: { error: t("cannot create event for deleted course") }, status: :bad_request
    end

    params_for_create = calendar_event_params
    if params_for_create[:description].present?
      params_for_create[:description] = process_incoming_html_content(params_for_create[:description])
    end
    if params_for_create.key?(:web_conference)
      web_conference_params = params_for_create[:web_conference]
      unless web_conference_params.empty?
        web_conference_params[:start_at] = params_for_create[:start_at]
        web_conference_params[:end_at] = params_for_create[:end_at]
      end
      params_for_create[:web_conference] = find_or_initialize_conference(@context, web_conference_params)
    end

    @event = @context.calendar_events.build(params_for_create)
    @event.updating_user = @current_user
    @event.validate_context! if @context.is_a?(AppointmentGroup)

    if authorized_action(@event, @current_user, :create)
      event_type_tag = nil
      rrule = params_for_create[:rrule]
      # Create multiple events if necessary
      if rrule.present?
        start_at = Time.parse(params_for_create[:start_at]) if params_for_create[:start_at]
        rr = validate_and_parse_rrule(
          rrule,
          dtstart: start_at,
          tzid: params_for_create[:time_zone_edited] || @current_user.time_zone&.tzinfo&.name || "UTC"
        )
        return false if rr.nil?

        events = create_event_series(params_for_create, rr)
        event_type_tag = "series"
      else
        events = []
        dup_options = get_duplicate_params(params[:calendar_event])

        if dup_options[:count] > RECURRING_EVENT_LIMIT
          InstStatsd::Statsd.gauge("calendar_events_api.recurring.count_exceeding_limit", dup_options[:count])
          return render json: {
                          message: t("only a maximum of %{limit} events can be created",
                                     limit: RECURRING_EVENT_LIMIT)
                        },
                        status: :bad_request
        elsif dup_options[:count] > 0
          InstStatsd::Statsd.gauge("calendar_events_api.recurring.count", dup_options[:count])
          events += create_event_and_duplicates(dup_options)
          event_type_tag = "recurring"
        else
          events = [@event]
          event_type_tag = "single"
        end
      end

      return unless events.all? { |event| authorize_user_for_conference(@current_user, event.web_conference) }

      CalendarEvent.transaction do
        error = events.detect { |event| !event.save }
        if error
          render json: error.errors, status: :bad_request
          raise ActiveRecord::Rollback
        else
          statsd_event_create_tags = @current_user.participating_enrollments.pluck(:type).uniq.map { |type| "enrollment_type:#{type}" }.append("calendar_event_type:#{event_type_tag}")
          InstStatsd::Statsd.increment("calendar.calendar_event.create", tags: statsd_event_create_tags)

          original_event = events.shift
          render json: event_json(
            original_event,
            @current_user,
            session,
            { duplicates: events, include: includes(["web_conference", "series_natural_language"]) }
          ),
                 status: :created
        end
      end
    end
  end

  # @API Get a single calendar event or assignment
  #
  # @returns CalendarEvent

  def show
    get_event(true)
    if authorized_action(@event, @current_user, :read)
      render json: event_json(@event, @current_user, session, include: includes + [:web_conference])
    end
  end

  # @API Reserve a time slot
  #
  # Reserves a particular time slot and return the new reservation
  #
  # @argument participant_id [String]
  #   User or group id for whom you are making the reservation (depends on the
  #   participant type). Defaults to the current user (or user's candidate group).
  #
  # @argument comments [String]
  #  Comments to associate with this reservation
  #
  # @argument cancel_existing [Boolean]
  #   Defaults to false. If true, cancel any previous reservation(s) for this
  #   participant and appointment group.
  #
  # @example_request
  #
  #   curl 'https://<canvas>/api/v1/calendar_events/345/reservations.json' \
  #        -X POST \
  #        -F 'cancel_existing=true' \
  #        -H "Authorization: Bearer <token>"
  def reserve
    get_event
    if authorized_action(@event, @current_user, :reserve) && check_for_past_signup(@event)
      begin
        participant_id = Shard.relative_id_for(params[:participant_id], Shard.current, Shard.current) if params[:participant_id]
        if participant_id && @event.appointment_group.grants_right?(@current_user, session, :manage)
          participant = @event.appointment_group.possible_participants.detect { |p| p.id == participant_id }
        else
          participant = @event.appointment_group.participant_for(@current_user)
          participant = nil if participant && participant_id && participant_id != participant.id
        end
        raise CalendarEvent::ReservationError, "invalid participant" unless participant

        reservation = @event.reserve_for(participant,
                                         @current_user,
                                         cancel_existing: value_to_boolean(params[:cancel_existing]),
                                         comments: params["comments"])
        render json: event_json(reservation, @current_user, session)
      rescue CalendarEvent::ReservationError => e
        reservations = participant ? @event.appointment_group.reservations_for(participant) : []
        render json: [{
          attribute: "reservation",
          type: "calendar_event",
          message: e.message,
          reservations: reservations.map { |r| event_json(r, @current_user, session) }
        }],
               status: :bad_request
      end
    end
  end

  # Pulling participants is done from the parent event that spawns the user's child calendar events
  def participants
    get_event
    if authorized_action(@event, @current_user, :read_child_events)
      return render json: [].to_json unless @event.appointment_group?

      participants = Api.paginate(@event.child_event_participants_scope.order(:id), self, api_v1_calendar_event_participants_url)
      json = participants.map do |user|
        user_display_json(user)
      end
      render json:
    end
  end

  # @API Update a calendar event
  #
  # Update and return a calendar event
  #
  # @argument calendar_event[context_code] [Optional, String]
  #   Context code of the course, group, user, or account to move this event to.
  #   Scheduler appointments and events with section-specific times cannot be moved between calendars.
  # @argument calendar_event[title] [String]
  #   Short title for the calendar event.
  # @argument calendar_event[description] [String]
  #   Longer HTML description of the event.
  # @argument calendar_event[start_at] [DateTime]
  #   Start date/time of the event.
  # @argument calendar_event[end_at] [DateTime]
  #   End date/time of the event.
  # @argument calendar_event[location_name] [String]
  #   Location name of the event.
  # @argument calendar_event[location_address] [String]
  #   Location address
  # @argument calendar_event[time_zone_edited] [String]
  #   Time zone of the user editing the event. Allowed time zones are
  #   {http://www.iana.org/time-zones IANA time zones} or friendlier
  #   {http://api.rubyonrails.org/classes/ActiveSupport/TimeZone.html Ruby on Rails time zones}.
  # @argument calendar_event[all_day] [Boolean]
  #   When true event is considered to span the whole day and times are ignored.
  # @argument calendar_event[child_event_data][X][start_at] [DateTime]
  #   Section-level start time(s) if this is a course event. X can be any
  #   identifier, provided that it is consistent across the start_at, end_at
  #   and context_code
  # @argument calendar_event[child_event_data][X][end_at] [DateTime]
  #   Section-level end time(s) if this is a course event.
  # @argument calendar_event[child_event_data][X][context_code] [String]
  #   Context code(s) corresponding to the section-level start and end time(s).
  # @argument calendar_event[rrule] [Optional, String]
  #   Valid if the event whose ID is in the URL is part of a series.
  #   This defines the shape of the recurring event series after it's updated.
  #   Its value is the iCalendar RRULE. Unending series are not supported.
  # @argument which [Optional, String, "one"|"all"|"following"]
  #   Valid if the event whose ID is in the URL is part of a series.
  #   Update just the event whose ID is in in the URL, all events
  #   in the series, or the given event and all those following.
  #   Some updates may create a new series. For example, changing the start time
  #   of this and all following events from the middle of a series.
  # @argument calendar_event[blackout_date] [Boolean]
  #   If the blackout_date is true, this event represents a holiday or some
  #   other special day that does not count in course pacing.
  #
  # @example_request
  #
  #   curl 'https://<canvas>/api/v1/calendar_events/234' \
  #        -X PUT \
  #        -F 'calendar_event[title]=Epic Paintball Fight!' \
  #        -H "Authorization: Bearer <token>"
  def update
    get_event(true)
    if authorized_action(@event, @current_user, :update)
      params_for_update = nil
      if @event.is_a?(Assignment)
        params_for_update = { due_at: params[:calendar_event][:start_at] }
      else
        params_for_update = calendar_event_params
        @event.validate_context! if @event.context.is_a?(AppointmentGroup)
        @event.updating_user = @current_user
      end
      context_code = params[:calendar_event].delete(:context_code)
      if context_code
        context = Context.find_by_asset_string(context_code)
        raise ActiveRecord::RecordNotFound, "Invalid context_code" unless context

        if @event.context != context
          if @event.context.is_a?(AppointmentGroup)
            return render json: { message: t("Cannot move Scheduler appointments between calendars") }, status: :bad_request
          end
          if @event.parent_calendar_event_id.present? || @event.child_events.any? || @event.effective_context_code.present?
            return render json: { message: t("Cannot move events with section-specific times between calendars") }, status: :bad_request
          end

          @event.context = context
        end
        return unless authorized_action(@event, @current_user, :create)
      end
      if params_for_update[:description].present?
        params_for_update[:description] = process_incoming_html_content(params_for_update[:description])
      end
      if params_for_update.key?(:web_conference)
        web_conference_params = params_for_update[:web_conference]
        unless web_conference_params.empty?
          web_conference_params[:start_at] = params_for_update[:start_at]
          web_conference_params[:end_at] = params_for_update[:end_at]
        end
        web_conference = find_or_initialize_conference(@event.context, web_conference_params)
        return unless authorize_user_for_conference(@current_user, web_conference)

        params_for_update[:web_conference] = web_conference
      end

      if @event[:series_uuid].nil? && params_for_update[:rrule].present?
        series_event = change_to_series_event(@event, params_for_update)
        return update_from_series(series_event, params_for_update, "all")
      elsif @event[:series_uuid].present?
        return update_from_series(@event, params_for_update, params[:which])
      end

      if @event.update(params_for_update)
        render json: event_json(@event, @current_user, session, include: includes("web_conference"))
      else
        render json: @event.errors, status: :bad_request
      end
    end
  end

  # @API Delete a calendar event
  #
  # Delete an event from the calendar and return the deleted event
  #
  # @argument cancel_reason [String]
  #   Reason for deleting/canceling the event.
  # @argument which [Optional, String, "one"|"all"|"following"]
  #   Valid if the event whose ID is in the URL is part of a series.
  #   Delete just the event whose ID is in in the URL, all events
  #   in the series, or the given event and all those following.
  #
  # @example_request
  #
  #   curl 'https://<canvas>/api/v1/calendar_events/234' \
  #        -X DELETE \
  #        -F 'cancel_reason=Greendale layed off the janitorial staff :(' \
  #        -F 'which=following'
  #        -H "Authorization: Bearer <token>"
  def destroy
    get_event
    if @event.series_uuid.present?
      destroy_from_series
      return
    end
    if authorized_action(@event, @current_user, :delete) && check_for_past_signup(@event.parent_event)
      @event.updating_user = @current_user
      @event.cancel_reason = params[:cancel_reason]
      if @event.destroy
        if @event.appointment_group && @event.appointment_group.appointments.count == 0
          @event.appointment_group.destroy(@current_user)
        end
        render json: event_json(@event, @current_user, session)
      else
        render json: @event.errors, status: :bad_request
      end
    end
  end

  def destroy_from_series
    events = find_which_series_events(target_event: @event, which: params[:which], for_update: false)
    return if events.blank?

    front_half_events = []

    events.each do |event|
      return false unless authorized_action(event, @current_user, :delete) && check_for_past_signup(@event.parent_event)
    end

    error = nil
    CalendarEvent.skip_touch_context
    CalendarEvent.transaction do
      events.find_each do |event|
        event.updating_user = @current_user
        event.cancel_reason = params[:cancel_reason]
        if event.destroy
          if event.appointment_group && @event.appointment_group.appointments.count == 0
            event.appointment_group.destroy(@current_user)
          end
        else
          error = event.errors
          raise ActiveRecord::Rollback
        end
      end

      if params[:which] == "following"
        # the remaining series just got shorter. reflect that in the rrrule
        front_half_events = (find_which_series_events(target_event: @event, which: "all", for_update: false) - events).to_a
        unless front_half_events.empty?
          params_for_update_front_half = ActionController::Parameters.new(rrule: update_rrule_count_or_until(@event[:rrule], front_half_events.length)).permit(:rrule)
          front_half_events.each do |event|
            event.updating_user = @current_user
            unless event.grants_any_right?(@current_user, session, :update)
              error = { message: t("Failed updating an event in the series, update not saved"), status: :unauthorized }
              raise ActiveRecord::Rollback
            end

            unless event.update(params_for_update_front_half)
              error = { message: t("Failed updating an event in the series, update not saved") }
              raise ActiveRecord::Rollback
            end
          end
        end
      end
    end
    CalendarEvent.skip_touch_context(false)

    return render json: error, status: :bad_request if error

    @event.context.touch # assume all events in the series belong to the same context

    json = (events + front_half_events).map do |event|
      event.reload
      event_json(event, @current_user, session, include: includes(["web_conference", "series_natural_language"]))
    end
    render json:
  end

  # updating event data in a series has some tricky bits
  # 1. if which=="one"
  #    - if the rrule changed, return an error
  #    - just update it and we're finished
  # 2. if which="all"
  #    - if the date changed, return an error
  #    - get the first event in the series' start_at
  #      and use it as the dtstart when parsing the rrule,
  #    - then update each event with the new params.
  #    - You cannot use target_event (the event the user edited in the UI)
  #      because they can edit an event in the middle of the series
  #      then say update all.
  # 3. if which="following":
  #    a. if the date-time is unchanged, update the non-date-time
  #       properties with the new params foraeffected events
  #       events in the series
  #    b. if the date-time did change
  #       - start a new series for the affected events
  #       - use the start_at from the target_event
  #       - limit the dtstart dates generated by the rrule to the
  #         number of affected events.
  #       - update the RRULE for the events left behind in the original series
  #         to reflect it's new shorter length.
  #  4. If the RRULE changed, only which=="all" or "following" apply
  #     a. if which="all",
  #        - regenerate the list of dtstarts using the first event's start_at
  #        - update events we have, create more or delete leftovers if necessary
  #     b. if which="following",
  #        - start a new series for the affected events.
  #        - the same as "all", but for the subset of affected events
  #        - will split the series in two, creating a new series for the updated
  #          events, and updating the original series to reflect it's new shorter length.
  #   5. If the date-time and RRULE changed, deal with that too.
  #
  def update_from_series(target_event, params_for_update, which)
    which ||= "one"
    rrule = params_for_update.key?(:rrule) ? params_for_update[:rrule] : target_event.rrule
    rrule_changed = rrule != target_event[:rrule]
    # If a nil RRULE is explicitly passed in params and the event had a valid RRULE the series will be converted to a single event
    change_to_single_event = rrule_changed && params_for_update.key?(:rrule) && params_for_update[:rrule].blank?
    params_for_update[:rrule] ||= rrule
    params_for_update[:series_uuid] ||= target_event.series_uuid
    params_for_update[:start_at] ||= target_event.start_at.iso8601
    params_for_update[:end_at] ||= target_event.end_at.iso8601
    params_for_update[:context] = Context.find_by_asset_string(params_for_update[:context_code]) if params_for_update[:context_code]
    params_for_update.delete(:context_code)

    if which == "one" && rrule.present? && rrule_changed
      render json: { message: t("You may not update one event with a new schedule.") }, status: :bad_request
      return
    end

    all_date_change_ok = false
    if which == "all" && Time.parse(params_for_update[:start_at]).utc.to_date != target_event.start_at&.utc&.to_date
      if target_event.series_head?
        all_date_change_ok = true
      else
        render json: { message: t("You may not change the start date when changing all events in the series") }, status: :bad_request
        return
      end
    end

    if which == "one" && !change_to_single_event
      if target_event.workflow_state == "locked"
        render json: { message: t("You may not update a locked event") }, status: :bad_request
        return
      elsif target_event.update(params_for_update)
        render json: event_json(target_event, @current_user, session, include: includes(["web_conference", "series_natural_language"]))
      else
        render json: { message: t("Update failed") }, status: bad_request
      end
      return
    end

    all_events = find_which_series_events(target_event:, which: "all", for_update: true)
    adjusted_all_events = all_events.empty? ? [target_event] : all_events
    events = (which == "following") ? adjusted_all_events.where(start_at: target_event.start_at..) : adjusted_all_events

    tz = @current_user.time_zone || ActiveSupport::TimeZone.new("UTC")
    target_start = Time.parse(params_for_update[:start_at]).in_time_zone(tz)
    target_end = Time.parse(params_for_update[:end_at]).in_time_zone(tz)
    if which == "all" && !all_date_change_ok
      # the target_event not be the first event in the series. We need to find it
      # as the anchor for the series dates
      start_date0 = events[0].start_at.in_time_zone(tz).to_date
      end_date0 = events[0].end_at.in_time_zone(tz).to_date

      first_start_at = Time.new(start_date0.year, start_date0.month, start_date0.day, target_start.hour, target_start.min, target_start.sec, tz)
      first_end_at = Time.new(end_date0.year, end_date0.month, end_date0.day, target_end.hour, target_end.min, target_end.sec, tz)
    else
      first_start_at = target_start
      first_end_at = target_end
      date_time_changed = Time.parse(params_for_update[:start_at]) != target_event.start_at ||
                          Time.parse(params_for_update[:end_at]) != target_event.end_at
    end
    duration = first_end_at - first_start_at

    # An RRULE is not present if the series will be converted to a single event
    rr = nil
    if rrule.present?
      rr = validate_and_parse_rrule(
        rrule,
        dtstart: first_start_at,
        tzid: tz&.tzinfo&.name || "UTC"
      )
      return false if rr.nil?
    end

    params_for_update_front_half = nil
    front_half_events = []
    if (all_events.length > events.length && date_time_changed) || rrule_changed
      # updating date-time for half a series starts a new series
      if all_events.length > events.length
        params_for_update[:rrule] = update_rrule_count(rrule, events.length) unless rrule_changed
        params_for_update[:series_uuid] = SecureRandom.uuid
        new_series_head = true

        front_half_events = (all_events - events).to_a
        params_for_update_front_half = ActionController::Parameters.new(rrule: update_rrule_count_or_until(all_events[0]["rrule"], all_events.length - events.length)).permit(:rrule)
      end
    else
      params_for_update[:series_uuid] = target_event[:series_uuid]
    end

    events = events.to_a
    update_limit = rrule_changed ? RruleHelper::RECURRING_EVENT_LIMIT : events.length

    error = nil
    CalendarEvent.skip_touch_context
    CalendarEvent.transaction do
      dtstart_list = rr.present? ? rr.all(limit: update_limit) : []
      if rr.present? && events.length > dtstart_list.length
        # truncate the list of events we're updating to how many
        # we'll end up with given the (possible updated) rrule
        events.drop(dtstart_list.length).each do |event|
          unless event.grants_any_right?(@current_user, session, :delete)
            error = { message: t("Failed deleting an event from the series, update not saved"), status: :unauthorized }
            raise ActiveRecord::Rollback
          end

          unless event.destroy
            error = { message: t("Failed deleting an event from the series, update not saved") }
            raise ActiveRecord::Rollback
          end
        end
        events = events.take(dtstart_list.length)
      end

      if new_series_head
        events[0].series_head = true
      end

      dtstart_list.each_with_index do |dtstart, i|
        params_for_update = set_series_params(params_for_update, dtstart, duration)
        event = events[i]
        if event.nil?
          event = target_event.context.calendar_events.build(params_for_update)
          events << event
          unless event.grants_any_right?(@current_user, session, :create)
            error = { message: t("Failed creating an event for the series, update not saved"), status: :unauthorized }
            raise ActiveRecord::Rollback
          end

          unless event.save
            error = { message: t("Failed creating an event for the series, update not saved") }
            raise ActiveRecord::Rollback
          end
        else
          event.updating_user = @current_user
          unless event.grants_any_right?(@current_user, session, :update)
            error = { message: t("Failed updating an event in the series, update not saved"), status: :unauthorized }
            raise ActiveRecord::Rollback
          end

          unless event.update(params_for_update)
            error = { message: t("Failed updating an event in the series, update not saved") }
            raise ActiveRecord::Rollback
          end
        end
      end

      # For convert series to single event, all the series event will be removed except the target event
      if change_to_single_event
        params_for_update[:series_head] = false
        params_for_update[:series_uuid] = nil
        params_for_update[:rrule] = nil
        unless target_event.update(params_for_update)
          error = { message: t("Failed updating an event in the series, update not saved") }
          raise ActiveRecord::Rollback
        end

        (events - [target_event]).each do |event|
          unless event.grants_any_right?(@current_user, session, :delete)
            error = { message: t("Failed deleting an event from the series, update not saved"), status: :unauthorized }
            raise ActiveRecord::Rollback
          end

          unless event.destroy
            error = { message: t("Failed deleting an event from the series, update not saved") }
            raise ActiveRecord::Rollback
          end
        end
        events = [target_event]
      end

      # if we updated this-and-all-following, we had to update the front half's rrule
      front_half_events.each do |event|
        event.updating_user = @current_user
        unless event.grants_any_right?(@current_user, session, :update)
          error = { message: t("Failed updating an event in the series, update not saved"), status: :unauthorized }
          raise ActiveRecord::Rollback
        end

        unless event.update(params_for_update_front_half)
          error = { message: t("Failed updating an event in the series, update not saved") }
          raise ActiveRecord::Rollback
        end
      end
    end
    CalendarEvent.skip_touch_context(false)

    if error
      status = error[:status] || :bad_request
      error.delete(:status)
      return render json: error, status:
    end

    target_event.context.touch
    json = (front_half_events + events).map do |event|
      event_json(
        event,
        @current_user,
        session,
        { include: includes(["web_conference", "series_natural_language"]) }
      )
    end
    render json:
  end

  def find_which_series_events(target_event:, which:, for_update:)
    which ||= "one"
    #  from the model: locked events may only be deleted, they cannot be edited directly
    workflow_state_not = for_update ? ["deleted", "locked"] : ["deleted"]
    events = nil
    case which
    when "one"
      events = CalendarEvent.where(id: target_event.id) unless for_update && target_event.workflow_state == "locked"
    when "all"
      events = CalendarEvent
               .where(series_uuid: target_event.series_uuid)
               .where.not(workflow_state: workflow_state_not)
               .order(:id)
    when "following"
      events = CalendarEvent
               .where("series_uuid = ? AND start_at >= ?", target_event.series_uuid, target_event.start_at)
               .where.not(workflow_state: workflow_state_not)
               .order(:id)
    else
      render json: { error: t("Invalid parameter which='%{which}'", which:) }, status: :bad_request
    end
    events
  end

  def change_to_series_event(event, params_for_update)
    event.series_uuid = SecureRandom.uuid
    event.series_head = true
    event.start_at = params_for_update[:start_at] if params_for_update[:start_at]
    event.end_at = params_for_update[:end_at] if params_for_update[:end_at]
    event
  end

  def public_feed
    return unless get_feed_context

    @events = []
    appointments = []

    if @current_user
      # if the feed url included the information on the requesting user,
      # we can properly filter calendar events to the user's course sections
      @type = :feed
      @start_date = 30.days.ago
      @end_date = 366.days.from_now

      get_options(nil)

      GuardRail.activate(:secondary) do
        @events.concat assignment_scope(@current_user).paginate(per_page: 1000, max: 1000)
        @events = apply_assignment_overrides(@events, @current_user)
        @events.concat calendar_event_scope(@current_user, &:events_without_child_events).paginate(per_page: 1000, max: 1000)

        # Add in any appointment groups this user can manage and someone has reserved
        appointment_codes = manageable_appointment_groups(@current_user).map(&:asset_string)
        appointment_groups = CalendarEvent.active
                                          .for_user_and_context_codes(@current_user, appointment_codes)
                                          .send(*date_scope_and_args)
                                          .events_with_child_events
                                          .to_a

        student_events = appointment_groups.map(&:child_events).flatten

        student_events.each do |appointment|
          # find the context associated with the appointment..
          event_context = @contexts.find do |context|
            effective_context_code =
              case context
              when Course
                "course_" + context.id.to_s
              when Group
                "group_" + context.id.to_s
              end
            !effective_context_code.nil? && appointment.effective_context_code.eql?(effective_context_code)
          end

          # and then find the user in that context who is associated with the event
          next if event_context.nil?

          appointment_user = event_context.users.find { |user| user.id == appointment.user_id }
          next if appointment_user.nil?

          appointments.push({ user: appointment_user.name,
                              comments: appointment.comments,
                              parent_id: appointment.parent_calendar_event_id,
                              course_name: event_context.name })
        end
        @events.concat appointment_groups
      end
    else
      # if the feed url doesn't give us the requesting user,
      # we have to just display the generic course feed
      get_all_pertinent_contexts
      GuardRail.activate(:secondary) do
        @contexts.each do |context|
          @assignments = context.assignments.active.to_a if context.respond_to?(:assignments)
          # no overrides to apply without a current user
          @events.concat context.calendar_events.active.to_a
          @events.concat @assignments || []
        end
      end
    end

    @events = @events.sort_by { |e| [e.start_at || CanvasSort::Last, Canvas::ICU.collation_key(e.title)] }

    @contexts.each do |context|
      log_asset_access(["calendar_feed", context], "calendar", "other", context: @context)
    end
    ActiveRecord::Associations.preload(@events, :context)

    respond_to do |format|
      format.ics do
        name = t("ics_title", "%{course_or_group_name} Calendar (Canvas)", course_or_group_name: @context.name)
        description = case @context
                      when Course
                        t("ics_description_course", "Calendar events for the course, %{course_name}", course_name: @context.name)
                      when Group
                        t("ics_description_group", "Calendar events for the group, %{group_name}", group_name: @context.name)
                      when User
                        t("ics_description_user", "Calendar events for the user, %{user_name}", user_name: @context.name)
                      else
                        t("ics_description", "Calendar events for %{context_name}", context_name: @context.name)
                      end

        calendar = Icalendar::Calendar.new
        # to appease Outlook
        calendar.append_custom_property("METHOD", "PUBLISH")
        calendar.append_custom_property("X-WR-CALNAME", name)
        calendar.append_custom_property("X-WR-CALDESC", description)

        # scan the descriptions for attachments
        preloaded_attachments = api_bulk_load_user_content_attachments(@events.map(&:description))
        @events.each do |event|
          ics_event =
            if event.is_a?(CalendarEvent)
              event.to_ics(in_own_calendar: false, preloaded_attachments:, user: @current_user, user_events: appointments)
            else
              event.to_ics(in_own_calendar: false, preloaded_attachments:, user: @current_user)
            end
          calendar.add_event(ics_event) if ics_event
        end

        render plain: calendar.to_ical
      end
      format.atom do
        title = t :feed_title, "%{course_or_group_name} Calendar Feed", course_or_group_name: @context.name
        link = calendar_url_for(@context)

        feed_xml = AtomFeedHelper.render_xml(title:, link:, entries: @events) do |e|
          { exclude_description: !!e.try(:locked_for?, @current_user) }
        end

        render plain: feed_xml
      end
    end
  end

  def visible_contexts
    get_context
    get_all_pertinent_contexts(include_groups: true, favorites_first: true)
    selected_contexts = @current_user.get_preference(:selected_calendar_contexts) || []

    contexts = @contexts.filter_map do |context|
      next if context.try(:concluded?)

      context_data = {
        id: context.id,
        name: context.nickname_for(@current_user),
        asset_string: context.asset_string,
        color: @current_user.custom_colors[context.asset_string],
        selected: selected_contexts.include?(context.asset_string),
        allow_observers_in_appointment_groups: context.is_a?(Course) && context.account.allow_observers_in_appointment_groups?,
        can_create_appointment_groups: context.is_a?(Course) && context.grants_right?(@current_user, session, :manage_calendar)
      }

      if context.is_a?(Course)
        context_data[:sections] = context.sections_visible_to(@current_user).map do |section|
          {
            id: section.id,
            name: section.name,
            asset_string: section.asset_string,
            selected: selected_contexts.include?(section.asset_string),
            can_create_appointment_groups: section.grants_right?(@current_user, session, :manage_calendar)
          }
        end
      end

      context_data
    end # remove any skipped contexts

    render json: { contexts: StringifyIds.recursively_stringify_ids(contexts) }
  end

  def save_selected_contexts
    @current_user.set_preference(:selected_calendar_contexts, params[:selected_contexts])
    render json: { status: "ok" }
  end

  # @API Save enabled account calendars
  #
  # Creates and updates the enabled_account_calendars and mark_feature_as_seen user preferences
  #
  # @argument mark_feature_as_seen [Optional, Boolean]
  #   Flag to mark account calendars feature as seen
  #
  # @argument enabled_account_calendars[] [Optional, Array]
  #   An array of account Ids to remember in the calendars list of the user
  #
  # @example_request
  #
  #   curl 'https://<canvas>/api/v1/calendar_events/save_enabled_account_calendars' \
  #        -X POST \
  #        -F 'mark_feature_as_seen=true' \
  #        -F 'enabled_account_calendars[]=1' \
  #        -F 'enabled_account_calendars[]=2' \
  #        -H "Authorization: Bearer <token>"
  def save_enabled_account_calendars
    @current_user.set_preference(:account_calendar_events_seen, value_to_boolean(params[:mark_feature_as_seen])) if params.key?(:mark_feature_as_seen)

    if params.key?(:enabled_account_calendars)
      @current_user.set_preference(:enabled_account_calendars, params[:enabled_account_calendars])
      InstStatsd::Statsd.count("account_calendars.modal.enabled_calendars", params[:enabled_account_calendars].length)
    end

    render json: { status: "ok" }
  end

  # @API Set a course timetable
  #
  # Creates and updates "timetable" events for a course.
  # Can automaticaly generate a series of calendar events based on simple schedules
  # (e.g. "Monday and Wednesday at 2:00pm" )
  #
  # Existing timetable events for the course and course sections
  # will be updated if they still are part of the timetable.
  # Otherwise, they will be deleted.
  #
  # @argument timetables[course_section_id][] [Array]
  #   An array of timetable objects for the course section specified by course_section_id.
  #   If course_section_id is set to "all", events will be created for the entire course.
  #
  # @argument timetables[course_section_id][][weekdays] [String]
  #   A comma-separated list of abbreviated weekdays
  #   (Mon-Monday, Tue-Tuesday, Wed-Wednesday, Thu-Thursday, Fri-Friday, Sat-Saturday, Sun-Sunday)
  #
  # @argument timetables[course_section_id][][start_time] [String]
  #   Time to start each event at (e.g. "9:00 am")
  #
  # @argument timetables[course_section_id][][end_time] [String]
  #   Time to end each event at (e.g. "9:00 am")
  #
  # @argument timetables[course_section_id][][location_name] [Optional, String]
  #   A location name to set for each event
  #
  # @example_request
  #
  #   curl 'https://<canvas>/api/v1/calendar_events/timetable' \
  #        -X POST \
  #        -F 'timetables[all][][weekdays]=Mon,Wed,Fri' \
  #        -F 'timetables[all][][start_time]=11:00 am' \
  #        -F 'timetables[all][][end_time]=11:50 am' \
  #        -F 'timetables[all][][location_name]=Room 237' \
  #        -H "Authorization: Bearer <token>"
  def set_course_timetable
    get_context
    if authorized_action(@context, @current_user, :manage_calendar)
      timetable_data = params[:timetables].to_unsafe_h

      builders = {}
      updated_section_ids = []
      timetable_data.each do |section_id, timetables|
        timetable_data[section_id] = Array(timetables)
        section = (section_id == "all") ? nil : api_find(@context.active_course_sections, section_id)
        updated_section_ids << section.id if section

        builder = Courses::TimetableEventBuilder.new(course: @context, course_section: section)
        builders[section_id] = builder

        builder.process_and_validate_timetables(timetables)
        if builder.errors.present?
          return render json: { errors: builder.errors }, status: :bad_request
        end
      end

      @context.timetable_data = timetable_data # so we can retrieve it later
      @context.save!

      timetable_data.each do |section_id, timetables|
        builder = builders[section_id]
        event_hashes = builder.generate_event_hashes(timetables)
        builder.process_and_validate_event_hashes(event_hashes)
        raise "error creating timetable events #{builder.errors.join(", ")}" if builder.errors.present?

        builder.delay.create_or_update_events(event_hashes) # someday we may want to make this a trackable progress job /shrug
      end

      # delete timetable events for sections missing here
      ignored_section_ids = @context.active_course_sections.where.not(id: updated_section_ids).pluck(:id)
      if ignored_section_ids.any?
        CalendarEvent.active.for_timetable.where(context_type: "CourseSection", context_id: ignored_section_ids)
                     .update_all(workflow_state: "deleted", deleted_at: Time.now.utc)
      end

      render json: { status: "ok" }
    end
  end

  # @API Get course timetable
  #
  # Returns the last timetable set by the
  # {api:CalendarEventsApiController#set_course_timetable Set a course timetable} endpoint
  #
  def get_course_timetable
    get_context
    if authorized_action(@context, @current_user, :manage_calendar)
      timetable_data = @context.timetable_data || {}
      render json: timetable_data
    end
  end

  # @API Create or update events directly for a course timetable
  #
  # Creates and updates "timetable" events for a course or course section.
  # Similar to {api:CalendarEventsApiController#set_course_timetable setting a course timetable},
  # but instead of generating a list of events based on a timetable schedule,
  # this endpoint expects a complete list of events.
  #
  # @argument course_section_id [Optional, String]
  #   Events will be created for the course section specified by course_section_id.
  #   If not present, events will be created for the entire course.
  #
  # @argument events[] [Array]
  #   An array of event objects to use.
  #
  # @argument events[][start_at] [DateTime]
  #   Start time for the event
  #
  # @argument events[][end_at] [DateTime]
  #   End time for the event
  #
  # @argument events[][location_name] [Optional, String]
  #   Location name for the event
  #
  # @argument events[][code] [Optional, String]
  #   A unique identifier that can be used to update the event at a later time
  #   If one is not specified, an identifier will be generated based on the start and end times
  #
  # @argument events[][title] [Optional, String]
  #   Title for the meeting. If not present, will default to the associated course's name
  #
  def set_course_timetable_events
    get_context
    if authorized_action(@context, @current_user, :manage_calendar)
      section = api_find(@context.active_course_sections, params[:course_section_id]) if params[:course_section_id]
      builder = Courses::TimetableEventBuilder.new(course: @context, course_section: section)

      event_hashes = params[:events].map(&:to_unsafe_h)
      event_hashes.each do |hash|
        [:start_at, :end_at].each do |key|
          hash[key] = CanvasTime.try_parse(hash[key])
        end
      end
      builder.process_and_validate_event_hashes(event_hashes)
      if builder.errors.present?
        return render json: { errors: builder.errors }, status: :bad_request
      end

      builder.delay.create_or_update_events(event_hashes)
      render json: { status: "ok" }
    end
  end

  protected

  def get_calendar_context
    @context = Context.find_by_asset_string(params[:calendar_event].delete(:context_code)) if params[:calendar_event] && params[:calendar_event][:context_code]
    raise ActiveRecord::RecordNotFound unless @context
  end

  def get_event(search_assignments = false)
    @event = if params[:id] =~ /\Aassignment_(.*)/
               raise ActiveRecord::RecordNotFound unless search_assignments

               Assignment.find($1)
             else
               CalendarEvent.find(params[:id])
             end
  end

  def date_scope_and_args(between_scope = :between)
    if @start_date
      [between_scope, @start_date, @end_date]
    else
      [:undated]
    end
  end

  def validate_dates
    @errors ||= {}
    if params[:start_date].present?
      if Api::DATE_REGEX.match?(params[:start_date])
        @start_date ||= Time.zone.parse(params[:start_date]).beginning_of_day
      elsif Api::ISO8601_REGEX.match?(params[:start_date])
        @start_date ||= Time.zone.parse(params[:start_date])
      else # params[:start_date] is not valid
        @errors[:start_date] = t(:invalid_date_or_time, "Invalid date or invalid datetime for %{attr}", attr: "start_date")
      end
    end

    if params[:end_date].present?
      if Api::DATE_REGEX.match?(params[:end_date])
        @end_date ||= Time.zone.parse(params[:end_date]).end_of_day
      elsif Api::ISO8601_REGEX.match?(params[:end_date])
        @end_date ||= Time.zone.parse(params[:end_date])
      else # params[:end_date] is not valid
        @errors[:end_date] = t(:invalid_date_or_time, "Invalid date or invalid datetime for %{attr}", attr: "end_date")
      end
    end
  end

  def get_options(codes, user = @current_user)
    @all_events = value_to_boolean(params[:all_events])
    @undated = value_to_boolean(params[:undated])
    @important_dates = value_to_boolean(params[:important_dates])
    @blackout_date = value_to_boolean(params[:blackout_date])
    if !@all_events && !@undated
      validate_dates
      @start_date ||= Time.zone.now.beginning_of_day
      @end_date ||= Time.zone.now.end_of_day
      @end_date = @start_date.end_of_day if @end_date < @start_date
    end

    @type ||= if params[:type] == "assignment"
                :assignment
              elsif params[:type] == "sub_assignment"
                :sub_assignment
              else
                :event
              end

    @context ||= user

    # only get pertinent contexts if there is a user
    if user
      joined_codes = codes&.join(",")
      get_all_pertinent_contexts(
        include_groups: true,
        include_accounts: true,
        cross_shard: true,
        only_contexts: joined_codes,
        include_contexts: joined_codes
      )
    end

    if codes
      # add publicly accessible courses to the selected contexts
      @contexts ||= []
      pertinent_context_codes = Set.new(@contexts.map(&:asset_string))

      codes.each do |c|
        next if pertinent_context_codes.include?(c)

        context = Context.find_by_asset_string(c)
        @public_to_auth = true if context.is_a?(Course) && user && (context.public_syllabus_to_auth || context.public_syllabus || context.is_public || context.is_public_to_auth_users)
        @contexts.push context if context.is_a?(Course) && (context.is_public || context.public_syllabus || @public_to_auth)
        @contexts.push context if context.is_a?(Account) && user.associated_accounts.active.where(id: context.id, account_calendar_visible: true).exists?
      end

      # filter the contexts to only the requested contexts
      @selected_contexts = @contexts.select { |c| codes.include?(c.asset_string) }
    else
      @selected_contexts = @contexts
    end
    @context_codes = @selected_contexts.map(&:asset_string)
    @section_codes = []
    if user
      @is_admin = user.roles(@domain_root_account).include?("admin") # if we're an admin - don't try to figure out which sections we belong to; just include all of them
      @section_codes = user.section_context_codes(@context_codes, @is_admin)
    end

    if @type == :event && @start_date && user
      # pull in reservable appointment group events, if requested
      group_codes = codes.grep(/\Aappointment_group_(\d+)\z/).map { |m| m.sub(/.*_/, "").to_i }
      if group_codes.present?
        ags = AppointmentGroup
              .reservable_by(user)
              .where(id: group_codes)
              .select(:id).to_a
        @selected_contexts += ags
        @context_codes += ags.map(&:asset_string)
      end
      # include manageable appointment group events for the specified contexts
      # and dates
      ags = manageable_appointment_groups(user).to_a
      @selected_contexts += ags
      @context_codes += ags.map(&:asset_string)
    end
  end

  def discussion_checkpoints_enabled?
    @domain_root_account.feature_enabled?(:discussion_checkpoints)
  end

  def assignment_or_sub_assignment(sub_assignment: false)
    if sub_assignment
      SubAssignment
    else
      Assignment
    end
  end

  def assignment_scope(user, submission_types: [], exclude_submission_types: [], sub_assignment: false)
    collections = []
    bookmarker = BookmarkedCollection::SimpleBookmarker.new(Assignment, :due_at, :id)
    last_scope = nil
    Shard.with_each_shard(user&.in_region_associated_shards || [Shard.current]) do
      # Fully ordering by due_at requires examining all the overrides linked and as it applies to
      # specific people, sections, etc. This applies the base assignment due_at for ordering
      # as a more sane default then natural DB order. No, it isn't perfect but much better.
      scope = assignment_context_scope(user, sub_assignment:)

      next unless scope

      # exclude parent assignment when the discussion checkpoints FF is enabled
      # because due dates and other relevant info is stored in the sub_assignments/checkpoints
      scope = scope.where(has_sub_assignments: false) if discussion_checkpoints_enabled?

      scope = scope.order(:due_at, :id)
      scope = scope.active
      if exclude_submission_types.any?
        scope = scope.where.not(submission_types: exclude_submission_types)
      elsif submission_types.any?
        scope = scope.where(submission_types:)
      end
      scope = scope.send(*date_scope_and_args(:due_between_with_overrides)) unless @all_events
      scope = scope.with_important_dates if @important_dates

      last_scope = scope
      collections << [Shard.current.id, BookmarkedCollection.wrap(bookmarker, scope)]
    end

    return SubAssignment.none if sub_assignment && discussion_checkpoints_enabled? && collections.empty?
    return Assignment.none if collections.empty?
    return last_scope if collections.length == 1

    BookmarkedCollection.merge(*collections)
  end

  def assignment_context_scope(user, sub_assignment: false)
    return nil if sub_assignment && !discussion_checkpoints_enabled?

    contexts = @selected_contexts.select { |c| c.is_a?(Course) && c.shard == Shard.current }
    return nil if contexts.empty?

    # contexts have to be partitioned into two groups so they can be queried effectively
    view_unpublished, other = contexts.partition { |c| c.grants_right?(user, session, :view_unpublished_items) }

    scope = assignment_or_sub_assignment(sub_assignment:).for_course(view_unpublished) unless view_unpublished.empty?

    unless other.empty?
      scope2 = assignment_or_sub_assignment(sub_assignment:).for_course(other)
      scope = scope ? scope.or(scope2) : scope2
    end

    return scope if @public_to_auth || !user

    student_ids = Set.new
    student_ids << user.id
    courses_to_not_filter = Set.new

    # all assignments visible to an observers students should be visible to an observer
    user.observer_enrollments.shard(user).pluck(:course_id, :associated_user_id).each do |course_id, associated_user_id|
      if associated_user_id
        student_ids << associated_user_id
      else
        # in courses without any observed students, observers can see all published assignments
        courses_to_not_filter << course_id
      end
    end

    courses_to_filter_assignments = other.
                                    # context can sometimes be a user, so must filter those out
                                    select { |context| context.is_a? Course }
                                         .reject do |course|
      courses_to_not_filter.include?(course.id)
    end

    # in courses with diff assignments on, only show the visible assignments
    scope.filter_by_visibilities_in_given_courses(student_ids.to_a, courses_to_filter_assignments.map(&:id)).group("assignments.id")
  end

  def calendar_event_scope(user)
    scope = CalendarEvent
            .active
            .order(:start_at, :id)
    if user && !@public_to_auth
      bookmarker = BookmarkedCollection::SimpleBookmarker.new(CalendarEvent, :start_at, :id)
      scope = ShardedBookmarkedCollection.build(bookmarker, scope.shard(user.in_region_associated_shards)) do |relation|
        contexts = @selected_contexts.select { |context| context.shard == Shard.current }
        next if contexts.empty?

        context_codes = contexts.map(&:asset_string)
        relation = relation.for_user_and_context_codes(user, context_codes, user.section_context_codes(context_codes, @is_admin))
        relation = yield relation if block_given?
        relation = relation.send(*date_scope_and_args) unless @all_events
        relation = relation.with_important_dates if @important_dates
        relation = relation.with_blackout_date if @blackout_date
        if includes.include?("web_conference")
          relation = relation.preload(:web_conference)
        end
        relation
      end
    else
      scope = scope.for_context_codes(@context_codes)
      scope = scope.send(*date_scope_and_args) unless @all_events
      scope = scope.with_important_dates if @important_dates
      scope = scope.with_blackout_date if @blackout_date
    end
    scope
  end

  def search_params
    params.slice(:start_at, :end_at, :undated, :context_codes, :type)
  end

  def apply_assignment_overrides(events, user, sub_assignment: false)
    ActiveRecord::Associations.preload(events, [:context, :assignment_overrides])
    events.each { |e| e.has_no_overrides = true if e.assignment_overrides.empty? }

    if AssignmentOverrideApplicator.should_preload_override_students?(events, user, "calendar_events_api")
      AssignmentOverrideApplicator.preload_assignment_override_students(events, user)
    end

    unless (params[:excludes] || []).include?("assignments")
      ActiveRecord::Associations.preload(events, [:rubric, :rubric_association])
      # improves locked_json performance

      student_events = events.reject { |e| e.context.grants_right?(user, session, :read_as_admin) }
      assignment_or_sub_assignment(sub_assignment:).preload_context_module_tags(student_events) if student_events.any?
    end

    courses_user_has_been_enrolled_in = DatesOverridable.precache_enrollments_for_multiple_assignments(events, user)
    events = events.each_with_object([]) do |assignment, assignments|
      if courses_user_has_been_enrolled_in[:student].include?(assignment.context_id)
        assignment = assignment.overridden_for(user)
        assignment.infer_all_day(Time.zone)
        assignments << assignment unless @important_dates && assignment.important_dates && assignment.due_at.nil?
      else
        dates_list = assignment.all_dates_visible_to(user,
                                                     courses_user_has_been_enrolled_in:)

        if dates_list.empty?
          assignments << assignment
          next assignments
        end

        original_dates, overridden_dates = dates_list.partition { |date| date[:base] }
        overridden_dates.each do |date|
          assignments << AssignmentOverrideApplicator.assignment_with_overrides(assignment, [date[:override]])
        end

        if original_dates.present?
          section_override_count = dates_list.count { |d| d[:set_type] == "CourseSection" }
          all_sections_overridden = section_override_count > 0 && section_override_count == assignment.context.active_section_count
          if !all_sections_overridden ||
             (assignments.empty? && courses_user_has_been_enrolled_in[:observer].include?(assignment.context_id))
            assignments << assignment
          end
        end
      end
    end

    if !@all_events && !@undated
      # Once we've got all of the possible assignments, delete anything
      # whose overrides put it outside of the current range.
      events.delete_if do |assignment|
        due_at = assignment.due_at
        due_at && (due_at > @end_date || due_at < @start_date)
      end
    end

    events
  end

  def mark_submitted_assignments(user, assignments)
    Shard.partition_by_shard(assignments) do |shard_assignments|
      submitted_ids = Submission.active.where.not(submission_type: nil)
                                .where(user_id: user, assignment_id: shard_assignments)
                                .pluck(:assignment_id)
      shard_assignments.each do |assignment|
        assignment.user_submitted = submitted_ids.include? assignment.id
      end
    end
  end

  def manageable_appointment_groups(user)
    return [] unless user

    AppointmentGroup
      .manageable_by(user, @context_codes)
      .intersecting(@start_date, @end_date).select(:id)
  end

  def duplicate(options = {})
    @context ||= @current_user

    if @current_user
      get_all_pertinent_contexts(include_groups: true)
    end

    options[:iterator] ||= 0
    event_attributes = set_duplicate_params(calendar_event_params, options)
    event = @context.calendar_events.build(event_attributes)
    event.validate_context! if @context.is_a?(AppointmentGroup)
    event.updating_user = @current_user
    event
  end

  def create_event_and_duplicates(options = {})
    events = []
    total_count = options[:count] + 1
    total_count.times do |i|
      events << duplicate({ iterator: i }.merge!(options))
    end
    events
  end

  def get_duplicate_params(event_data = {})
    duplicate_data = event_data[:duplicate] || params[:calendar_event][:duplicate]
    duplicate_data ||= {}

    {
      title: event_data[:title],
      start_at: event_data[:start_at],
      end_at: event_data[:end_at],
      child_event_data: event_data[:child_event_data],
      count: duplicate_data.fetch(:count, 0).to_i,
      interval: duplicate_data.fetch(:interval, 1).to_i,
      add_count: value_to_boolean(duplicate_data[:append_iterator]),
      frequency: duplicate_data.fetch(:frequency, "weekly")
    }
  end

  def set_duplicate_params(event_attributes, options = {})
    options[:iterator] ||= 0
    offset_interval = options[:interval] * options[:iterator]
    offset = case options[:frequency]
             when "monthly"
               offset_interval.months
             when "daily"
               offset_interval.days
             else
               offset_interval.weeks
             end

    event_attributes[:title] = "#{options[:title]} #{options[:iterator] + 1}" if options[:add_count]
    event_attributes[:start_at] = Time.zone.parse(options[:start_at]) + offset unless options[:start_at].blank?
    event_attributes[:end_at] = Time.zone.parse(options[:end_at]) + offset unless options[:end_at].blank?

    if options[:child_event_data].present?
      event_attributes[:child_event_data] = options[:child_event_data].map do |child_event|
        new_child_event = child_event.permit(:start_at, :end_at, :context_code)
        new_child_event[:start_at] = Time.zone.parse(child_event[:start_at]) + offset unless child_event[:start_at].blank?
        new_child_event[:end_at] = Time.zone.parse(child_event[:end_at]) + offset unless child_event[:end_at].blank?
        new_child_event
      end
    end

    if event_attributes.key?(:web_conference)
      override_params = { user_settings: { scheduled_date: event_attributes[:start_at] } }
      event_attributes[:web_conference] = find_or_initialize_conference(@context, event_attributes[:web_conference], override_params)
    end

    event_attributes
  end

  ###### recurring event series #######
  # once duplicate events are implemented for section events,
  # the above code can be removed
  #####################################
  def create_event_series(event_attributes, rrule)
    @context ||= @current_user
    if @current_user
      get_all_pertinent_contexts(include_groups: true)
    end
    event_attributes[:series_uuid] = SecureRandom.uuid

    first_start_at = Time.parse(event_attributes[:start_at]) if event_attributes[:start_at]
    first_end_at = Time.parse(event_attributes[:end_at]) if event_attributes[:end_at]
    duration = first_end_at - first_start_at if first_start_at && first_end_at
    dtstart_list = rrule.all(limit: RruleHelper::RECURRING_EVENT_LIMIT)

    InstStatsd::Statsd.gauge("calendar_events_api.recurring.count", dtstart_list.length)

    events = dtstart_list.map do |dtstart|
      event_attributes = set_series_params(event_attributes, dtstart, duration)
      event = @context.calendar_events.build(event_attributes)
      event.validate_context! if @context.is_a?(AppointmentGroup)
      event.updating_user = @current_user
      event
    end
    events[0][:series_head] = true
    events
  end

  def set_series_params(event_attributes, dtstart, duration)
    duration ||= 0
    event_attributes[:start_at] = dtstart.iso8601 if dtstart
    event_attributes[:end_at] = (dtstart + duration).iso8601 if dtstart

    # I don't know how we'd handle child events of a series
    if event_attributes[:child_event_data].present?
      return render json: { error: t("recurring events cannot have child events") }, status: :bad_request
    end

    if event_attributes.key?(:web_conference)
      override_params = { user_settings: { scheduled_date: event_attributes[:start_at] } }
      event_attributes[:web_conference] = find_or_initialize_conference(@context, event_attributes[:web_conference], override_params)
    end

    event_attributes
  end

  def validate_and_parse_rrule(rrule, dtstart: nil, tzid: "UTC")
    rr = nil
    # Though we can use the RRule::Rule below to determine if COUNT is too large
    # it's initialization can take a long time and periodically fails specs.
    # Let's do a quick check here first and abandon the request if too large.
    # We still need to check later because the RRULE could be "until some date"
    # and not an explicit count.
    rrule_fields = rrule_parse(rrule)
    begin
      rrule_validate_common_opts(rrule_fields)
    rescue RruleValidationError => e
      render json: { message: e.message }, status: :bad_request
      return nil
    end

    begin
      rr = RRule::Rule.new(
        rrule,
        dtstart:,
        tzid:
      )
    rescue => e
      render json: {
               message: t("Failed parsing the event's recurrence rule: %{e}", e:)
             },
             status: :bad_request
      return nil
    end
    # If RRULE generates a lot of events, rr.count can take a very long time to compute.
    # Asking it for 1 too many results is fast and gets the job done
    if rr.all(limit: RruleHelper::RECURRING_EVENT_LIMIT + 1).length > RruleHelper::RECURRING_EVENT_LIMIT
      InstStatsd::Statsd.gauge("calendar_events_api.recurring.count_exceeding_limit", rr.count)
      render json: {
               message: t("A maximum of %{limit} events may be created",
                          limit: RruleHelper::RECURRING_EVENT_LIMIT)
             },
             status: :bad_request
      return nil
    end
    rr
  end

  def require_user_or_observer
    return render_unauthorized_action unless @current_user.present?

    @observee = api_find(User, params[:user_id])

    if @observee.grants_right?(@current_user, session, :read)
      true # parent or admin
    else
      # possibly an observer without a full link
      shards = @current_user.in_region_associated_shards & @observee.in_region_associated_shards
      @observed_course_ids = @current_user.observer_enrollments.shard(shards).active_or_pending.where(associated_user_id: @observee).pluck(:course_id)
      if @observed_course_ids.any?
        true
      else
        render_unauthorized_action
      end
    end
  end

  def require_authorization
    @errors = {}
    user = @observee || @current_user
    # appointment groups show up here in find-appointment mode; give them a free ride
    ag_count = (params[:context_codes] || []).count { |code| code.start_with?("appointment_group_") }
    context_limit = @domain_root_account.settings[:calendar_contexts_limit] || 10
    codes = (params[:context_codes] || [user.asset_string])[0, context_limit + ag_count]
    # also accept a more compact comma-separated list of appointment group ids
    if params[:appointment_group_ids].present? && params[:appointment_group_ids].is_a?(String)
      codes += params[:appointment_group_ids].split(",").map { |id| "appointment_group_#{id}" }
    end
    get_options(codes, user)

    # if specific context codes were requested, ensure the user can access them
    if codes.present?
      selected_context_codes = Set.new(@context_codes)
      codes.each do |c|
        unless selected_context_codes.include?(c)
          render_unauthorized_action
          break
        end
      end
    else
      # otherwise, ensure there is a user provided
      unless user
        redirect_to_login
      end
    end
  end

  def calendar_event_params
    params.require(:calendar_event)
          .permit(CalendarEvent.permitted_attributes + [child_event_data: strong_anything, web_conference: strong_anything])
  end

  def check_for_past_signup(event)
    if event && event.end_at < Time.now.utc && event.context.is_a?(AppointmentGroup) &&
       !event.context.grants_right?(@current_user, :manage)
      render json: { message: t("Cannot create or change reservation for past appointment") }, status: :forbidden
      return false
    end
    true
  end

  def includes(keys = params[:include])
    (Array(keys) + DEFAULT_INCLUDES).uniq - (params[:excludes] || [])
  end

  def log_event_count(event_count)
    # Sometimes the API returns more events than the per_page limit because an assignment
    # event might have multiple assignment overrides, and overrides aren't counted toward
    # the limit. We're tracking to see how often this happens.
    per_page = Api.per_page_for(self)
    if event_count > per_page
      InstStatsd::Statsd.increment("calendar.events_api.per_page_exceeded.count")
      InstStatsd::Statsd.count("calendar.events_api.per_page_exceeded.value", event_count)
    end
  end

  def update_rrule_count(old_rrule, new_count)
    old_rrule.sub(/(COUNT=)(\d+)/, "\\1#{new_count}")
  end

  def update_rrule_count_or_until(old_rrule, new_count)
    if old_rrule.include?("COUNT")
      update_rrule_count(old_rrule, new_count)
    else
      # I feel a little hinky about replacing UNTIL with a COUNT
      # We could use rr.all(limie: new_count) and grab the last
      # one's date as the UNTIL, but this is simpler and I like simple
      old_rrule.gsub(/UNTIL=[^;]+/, "COUNT=#{new_count}")
    end
  end

  def assignment_or_subassignment_events_and_submissions_for_user(user, route_url, sub_assignment: nil)
    # Same max limit as public feed
    scope = assignment_scope(
      user,
      submission_types: params.fetch(:submission_types, []),
      exclude_submission_types: params.fetch(:exclude_submission_types, []),
      sub_assignment:
    ).paginate(per_page: 1000, max: 1000)

    # Create dummy events for all assignment overrides
    events = apply_assignment_overrides(scope, user, sub_assignment:)

    # Pagination is applied to the dummy events collection
    events, _meta = Api.jsonapi_paginate(events, self, route_url)
    mark_submitted_assignments(user, events)
    if includes.include?("submission")
      submissions = Submission.active.where(assignment_id: events, user_id: user)
                              .group_by(&:assignment_id)
    end
    # preload data used by assignment_json
    ActiveRecord::Associations.preload(events, :discussion_topic)
    Shard.partition_by_shard(events) do |shard_events|
      having_submission = assignment_or_sub_assignment(sub_assignment:).assignment_ids_with_submissions(shard_events.map(&:id))
      shard_events.each do |event|
        event.has_submitted_submissions = having_submission.include?(event.id)
      end

      having_student_submission = Submission.active.having_submission
                                            .where(assignment_id: shard_events)
                                            .where.not(user_id: nil)
                                            .distinct
                                            .pluck(:assignment_id).to_set
      shard_events.each do |event|
        event.has_student_submissions = having_student_submission.include?(event.id)
      end
    end
    [events, submissions]
  end

  def calendar_events_for_user(user, route_url)
    scope = calendar_event_scope(user)
    events = Api.paginate(scope, self, route_url)
    ActiveRecord::Associations.preload(events, :child_events)
    events
  end
end<|MERGE_RESOLUTION|>--- conflicted
+++ resolved
@@ -431,34 +431,12 @@
     end
 
     GuardRail.activate(:secondary) do
-<<<<<<< HEAD
-      scope = if assignment || sub_assignment
-                assignment_scope(
-                  user,
-                  submission_types: params.fetch(:submission_types, []),
-                  exclude_submission_types: params.fetch(:exclude_submission_types, []),
-                  sub_assignment:
-                )
-              else
-                calendar_event_scope(user)
-              end
-
-      events = Api.paginate(scope, self, route_url)
-      ActiveRecord::Associations.preload(events, :child_events) if @type == :event
-      if assignment || sub_assignment
-        events = apply_assignment_overrides(events, user, sub_assignment:)
-        mark_submitted_assignments(user, events)
-        if includes.include?("submission")
-          submissions = Submission.active.where(assignment_id: events, user_id: user)
-                                  .group_by(&:assignment_id)
-=======
       if @domain_root_account.feature_enabled?(:calendar_events_api_pagination_enhancements)
         submissions = nil
         if assignment || sub_assignment
           events, submissions = assignment_or_subassignment_events_and_submissions_for_user(user, route_url, sub_assignment:)
         elsif @type == :event
           events = calendar_events_for_user(user, route_url)
->>>>>>> ec511745
         end
       else
         scope = if assignment || sub_assignment
