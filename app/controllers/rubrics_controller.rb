--- conflicted
+++ resolved
@@ -41,12 +41,7 @@
     mastery_scales_js_env
     set_tutorial_js_env
 
-<<<<<<< HEAD
-    is_enhanced_rubrics = Rubric.enhanced_rubrics_enabled_for_context?(@context)
-    if is_enhanced_rubrics
-=======
     if @context.feature_enabled?(:enhanced_rubrics)
->>>>>>> 72fa6639
       js_env breadcrumbs: rubric_breadcrumbs
       js_env enhanced_rubrics_enabled: true
 
@@ -63,11 +58,7 @@
     permission = @context.is_a?(User) ? :manage : [:manage_rubrics, :read_rubrics]
     return unless authorized_action(@context, @current_user, permission)
 
-<<<<<<< HEAD
-    is_enhanced_rubrics = Rubric.enhanced_rubrics_enabled_for_context?(@context)
-=======
     is_enhanced_rubrics = @context.feature_enabled?(:enhanced_rubrics)
->>>>>>> 72fa6639
 
     if params[:id].match?(Api::ID_REGEX) || is_enhanced_rubrics
       js_env ROOT_OUTCOME_GROUP: get_root_outcome,
