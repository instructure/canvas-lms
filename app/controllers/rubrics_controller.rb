# frozen_string_literal: true

#
# Copyright (C) 2011 - present Instructure, Inc.
#
# This file is part of Canvas.
#
# Canvas is free software: you can redistribute it and/or modify it under
# the terms of the GNU Affero General Public License as published by the Free
# Software Foundation, version 3 of the License.
#
# Canvas is distributed in the hope that it will be useful, but WITHOUT ANY
# WARRANTY; without even the implied warranty of MERCHANTABILITY or FITNESS FOR
# A PARTICULAR PURPOSE. See the GNU Affero General Public License for more
# details.
#
# You should have received a copy of the GNU Affero General Public License along
# with this program. If not, see <http://www.gnu.org/licenses/>.
#

# @API Rubrics
class RubricsController < ApplicationController
  before_action :require_context
  before_action { |c| c.active_tab = "rubrics" }

  include Api::V1::Outcome
  include K5Mode

  def index
    permission = @context.is_a?(User) ? :manage : [:manage_rubrics, :read_rubrics]
    return unless authorized_action(@context, @current_user, permission)

    js_env ROOT_OUTCOME_GROUP: get_root_outcome,
           PERMISSIONS: {
             manage_outcomes: @context.grants_right?(@current_user, session, :manage_outcomes),
             manage_rubrics: @context.grants_right?(@current_user, session, :manage_rubrics)
           },
           NON_SCORING_RUBRICS: @domain_root_account.feature_enabled?(:non_scoring_rubrics),
           OUTCOMES_NEW_DECAYING_AVERAGE_CALCULATION: @domain_root_account.feature_enabled?(:outcomes_new_decaying_average_calculation)

    mastery_scales_js_env
    set_tutorial_js_env

    if @domain_root_account.feature_enabled?(:enhanced_rubrics)
<<<<<<< HEAD
=======
      js_env breadcrumbs: rubric_breadcrumbs

>>>>>>> f6b60bb3
      return show_rubrics_redesign
    end

    @rubric_associations = @context.rubric_associations.bookmarked.include_rubric.to_a
    @rubric_associations = Canvas::ICU.collate_by(@rubric_associations.select(&:rubric_id).uniq(&:rubric_id)) { |r| r.rubric.title }
    @rubrics = @rubric_associations.map(&:rubric)
    @context.is_a?(User) ? render(action: "user_index") : render
  end

  def show
    permission = @context.is_a?(User) ? :manage : [:manage_rubrics, :read_rubrics]
    return unless authorized_action(@context, @current_user, permission)

    is_enhanced_rubrics = @domain_root_account.feature_enabled?(:enhanced_rubrics)

    if params[:id].match?(Api::ID_REGEX) || is_enhanced_rubrics
      js_env ROOT_OUTCOME_GROUP: get_root_outcome,
             PERMISSIONS: {
               manage_rubrics: @context.grants_right?(@current_user, session, :manage_rubrics)
             },
             OUTCOMES_NEW_DECAYING_AVERAGE_CALCULATION: @domain_root_account.feature_enabled?(:outcomes_new_decaying_average_calculation)
      mastery_scales_js_env

      if is_enhanced_rubrics
        js_env breadcrumbs: rubric_breadcrumbs

        return show_rubrics_redesign
      end

      @rubric_association = @context.rubric_associations.bookmarked.find_by(rubric_id: params[:id])
      raise ActiveRecord::RecordNotFound unless @rubric_association

      @actual_rubric = @rubric_association.rubric
    else
      raise ActiveRecord::RecordNotFound
    end
  end

  def show_rubrics_redesign
    css_bundle :learning_outcomes
    render html: "".html_safe, layout: true
  end

  def rubric_breadcrumbs
    breadcrumbs = crumbs[1..]&.map { |crumb| { name: crumb[0], url: crumb[1] } }
    breadcrumbs << { name: t("Rubrics"), url: context_url(@context, :context_rubrics_url) }
  end

  # @API Create a single rubric
  #
  # Returns the rubric with the given id.
  #
  # Unfortuantely this endpoint does not return a standard Rubric object,
  # instead it returns a hash that looks like
  #   { 'rubric': Rubric, 'rubric_association': RubricAssociation }
  #
  # This may eventually be deprecated in favor of a more standardized return
  # value, but that is not currently planned.
  #
  # @argument id [Integer]
  #   The id of the rubric
  # @argument rubric_association_id [Integer]
  #   The id of the object with which this rubric is associated
  # @argument rubric[title] [String]
  #   The title of the rubric
  # @argument rubric[free_form_criterion_comments] [Boolean]
  #   Whether or not you can write custom comments in the ratings field for a rubric
  # @argument rubric_association[association_id] [Integer]
  #   The id of the object with which this rubric is associated
  # @argument rubric_association[association_type] ["Assignment"|"Course"|"Account"]
  #   The type of object this rubric is associated with
  # @argument rubric_association[use_for_grading] [Boolean]
  #   Whether or not the associated rubric is used for grade calculation
  # @argument rubric_association[hide_score_total] [Boolean]
  #   Whether or not the score total is displayed within the rubric.
  #   This option is only available if the rubric is not used for grading.
  # @argument rubric_association[purpose] [String]
  #   Whether or not the association is for grading (and thus linked to an assignment)
  #   or if it's to indicate the rubric should appear in its context
  # @argument rubric[criteria] [Hash]
  #   An indexed Hash of RubricCriteria objects where the keys are integer ids and the values are the RubricCriteria objects
  def create
    update
  end

  # This controller looks yucky (and is yucky) because it handles a funky logic.
  # If you try to update a rubric that is being used in more than one place,
  # instead of updating that rubric this will create a new rubric based on
  # the old rubric and return that one instead.  If you pass it a rubric_association_id
  # parameter, then it will point the rubric_association to the new rubric
  # instead of the old one.

  # @API Update a single rubric
  #
  # Returns the rubric with the given id.
  #
  # Unfortuantely this endpoint does not return a standard Rubric object,
  # instead it returns a hash that looks like
  #   { 'rubric': Rubric, 'rubric_association': RubricAssociation }
  #
  # This may eventually be deprecated in favor of a more standardized return
  # value, but that is not currently planned.
  #
  # @argument id [Integer]
  #   The id of the rubric
  # @argument rubric_association_id [Integer]
  #   The id of the object with which this rubric is associated
  # @argument rubric[title] [String]
  #   The title of the rubric
  # @argument rubric[free_form_criterion_comments] [Boolean]
  #   Whether or not you can write custom comments in the ratings field for a rubric
  # @argument rubric[skip_updating_points_possible] [Boolean]
  #   Whether or not to update the points possible
  # @argument rubric_association[association_id] [Integer]
  #   The id of the object with which this rubric is associated
  # @argument rubric_association[association_type] ["Assignment"|"Course"|"Account"]
  #   The type of object this rubric is associated with
  # @argument rubric_association[use_for_grading] [Boolean]
  #   Whether or not the associated rubric is used for grade calculation
  # @argument rubric_association[hide_score_total] [Boolean]
  #   Whether or not the score total is displayed within the rubric.
  #   This option is only available if the rubric is not used for grading.
  # @argument rubric_association[purpose] ["grading"|"bookmark"]
  #   Whether or not the association is for grading (and thus linked to an assignment)
  #   or if it's to indicate the rubric should appear in its context
  # @argument rubric[criteria] [Hash]
  #   An indexed Hash of RubricCriteria objects where the keys are integer ids and the values are the RubricCriteria objects
  def update
    association_params = if params[:rubric_association]
                           params[:rubric_association].permit(:use_for_grading, :title, :purpose, :url, :hide_score_total, :hide_points, :hide_outcome_results, :bookmarked)
                         else
                           {}
                         end

    @association_object = RubricAssociation.get_association_object(params[:rubric_association])
    params[:rubric][:user] = @current_user if params[:rubric]
    if can_manage_rubrics_or_association_object?(@association_object)
      @association = @context.rubric_associations.where(id: params[:rubric_association_id]).first if params[:rubric_association_id].present?
      @association_object ||= @association.association_object if @association
      association_params[:association_object] = @association_object
      association_params[:update_if_existing] = params[:action] == "update"
      skip_points_update = !!(params[:skip_updating_points_possible] =~ /true/i)
      association_params[:skip_updating_points_possible] = skip_points_update
      @rubric = @association.rubric if params[:id] && @association && (@association.rubric_id == params[:id].to_i || (@association.rubric && @association.rubric.migration_id == "cloned_from_#{params[:id]}"))
      @rubric ||= @context.rubrics.where(id: params[:id]).first if params[:id].present?
      @association = nil unless @association && @rubric && @association.rubric_id == @rubric.id
      association_params[:id] = @association.id if @association
      # Update the rubric if you can
      # Better specify params[:rubric_association_id] if you want it to update an existing association

      # If this is a brand new rubric OR if the rubric isn't editable OR if the rubric context is different than the context,
      # then create a new rubric
      if !@rubric || (
        @rubric.will_change_with_update?(params[:rubric]) && (
          !@rubric.grants_right?(@current_user, session, :update) || (
            @rubric.context.is_a?(Account) && @rubric.context != @context
          )
        )
      )
        original_rubric_id = @rubric&.id
        @rubric = @context.rubrics.build
        @rubric.rubric_id = original_rubric_id
        @rubric.user = @current_user
      end
      if params[:rubric] && (@rubric.grants_right?(@current_user, session, :update) || @association&.grants_right?(@current_user, session, :update)) # authorized_action(@rubric, @current_user, :update)
        @association = @rubric.update_with_association(@current_user, params[:rubric], @context, association_params)

        return render json: { error: true, messages: @association.errors.to_a } unless @association.nil? || @association.valid?

        @rubric = @association.rubric if @association
      end
      @rubric.reconcile_criteria_models(@current_user)
      json_res = {}
      json_res[:rubric] = @rubric.as_json(methods: :criteria, include_root: false, permissions: { user: @current_user, session: }) if @rubric
      json_res[:rubric_association] = @association.as_json(include_root: false, include: [:assessment_requests], permissions: { user: @current_user, session: }) if @association
      json_res[:rubric_association][:skip_updating_points_possible] = skip_points_update if json_res && json_res[:rubric_association]
      render json: json_res
    end
  end

  # @API Delete a single rubric
  #
  # Deletes a Rubric and removes all RubricAssociations.
  #
  # @returns Rubric
  def destroy
    @rubric = RubricAssociation.active.where(rubric_id: params[:id], context_id: @context, context_type: @context.class.to_s).first.rubric
    if authorized_action(@rubric, @current_user, :delete_associations) && authorized_action(@context, @current_user, :manage_rubrics)
      @rubric.destroy_for(@context, current_user: @current_user)
      render json: @rubric
    end
  end

  # Internal: Find and format the given context's root outcome group.
  #
  # Returns a JSON outcome object or nil.
  def get_root_outcome
    root_outcome = if @context.respond_to?(:root_outcome_group)
                     @context.root_outcome_group
                   elsif @context.respond_to?(:account)
                     @context.account.root_outcome_group
                   end

    return nil if root_outcome.nil?

    outcome_group_json(root_outcome, @current_user, session)
  end
  protected :get_root_outcome

  private

  def can_manage_rubrics_or_association_object?(object)
    return true if (object && (can_update?(object) || (can_read?(object) && can_manage_rubrics_context?))) ||
                   (!object && can_manage_rubrics_context?)

    render_unauthorized_action
    false
  end

  def can_update?(object)
    object.grants_right?(@current_user, session, :update)
  end

  def can_read?(object)
    object.grants_right?(@current_user, session, :read)
  end

  def can_manage_rubrics_context?
    @context.grants_right?(@current_user, session, :manage_rubrics)
  end
end<|MERGE_RESOLUTION|>--- conflicted
+++ resolved
@@ -42,11 +42,8 @@
     set_tutorial_js_env
 
     if @domain_root_account.feature_enabled?(:enhanced_rubrics)
-<<<<<<< HEAD
-=======
       js_env breadcrumbs: rubric_breadcrumbs
 
->>>>>>> f6b60bb3
       return show_rubrics_redesign
     end
 
