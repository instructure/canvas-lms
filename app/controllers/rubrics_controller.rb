# frozen_string_literal: true

#
# Copyright (C) 2011 - present Instructure, Inc.
#
# This file is part of Canvas.
#
# Canvas is free software: you can redistribute it and/or modify it under
# the terms of the GNU Affero General Public License as published by the Free
# Software Foundation, version 3 of the License.
#
# Canvas is distributed in the hope that it will be useful, but WITHOUT ANY
# WARRANTY; without even the implied warranty of MERCHANTABILITY or FITNESS FOR
# A PARTICULAR PURPOSE. See the GNU Affero General Public License for more
# details.
#
# You should have received a copy of the GNU Affero General Public License along
# with this program. If not, see <http://www.gnu.org/licenses/>.
#

# @API Rubrics
class RubricsController < ApplicationController
  before_action :require_context
  before_action { |c| c.active_tab = "rubrics" }

  include Api::V1::Outcome
  include K5Mode

  def index
    permission = @context.is_a?(User) ? :manage : [:manage_rubrics, :read_rubrics]
    return unless authorized_action(@context, @current_user, permission)

    js_env ROOT_OUTCOME_GROUP: get_root_outcome,
           PERMISSIONS: {
             manage_outcomes: @context.grants_right?(@current_user, session, :manage_outcomes),
             manage_rubrics: @context.grants_right?(@current_user, session, :manage_rubrics)
           },
           NON_SCORING_RUBRICS: @domain_root_account.feature_enabled?(:non_scoring_rubrics),
           OUTCOMES_NEW_DECAYING_AVERAGE_CALCULATION: @domain_root_account.feature_enabled?(:outcomes_new_decaying_average_calculation)

    mastery_scales_js_env
    set_tutorial_js_env

    if @context.feature_enabled?(:enhanced_rubrics)
      js_env breadcrumbs: rubric_breadcrumbs
      js_env enhanced_rubrics_enabled: true
      js_env rubric_imports_exports: Account.site_admin.feature_enabled?(:rubric_imports_exports)
      js_env enhanced_rubrics_copy_to: Account.site_admin.feature_enabled?(:enhanced_rubrics_copy_to)
<<<<<<< HEAD
=======
      js_env enhanced_rubric_assignments_enabled: Rubric.enhanced_rubrics_assignments_enabled?(@context)
>>>>>>> d6e31a27

      return show_rubrics_redesign
    end

    @rubric_associations = @context.rubric_associations.bookmarked.include_rubric.to_a
    @rubric_associations = Canvas::ICU.collate_by(@rubric_associations.select(&:rubric_id).uniq(&:rubric_id)) { |r| r.rubric.title }
    @rubrics = @rubric_associations.map(&:rubric)
    @context.is_a?(User) ? render(action: "user_index") : render
  end

  def show
    permission = @context.is_a?(User) ? :manage : [:manage_rubrics, :read_rubrics]
    return unless authorized_action(@context, @current_user, permission)

    is_enhanced_rubrics = @context.feature_enabled?(:enhanced_rubrics)

    if params[:id].match?(Api::ID_REGEX) || is_enhanced_rubrics
      js_env ROOT_OUTCOME_GROUP: get_root_outcome,
             PERMISSIONS: {
               manage_rubrics: @context.grants_right?(@current_user, session, :manage_rubrics)
             },
             OUTCOMES_NEW_DECAYING_AVERAGE_CALCULATION: @domain_root_account.feature_enabled?(:outcomes_new_decaying_average_calculation)
      mastery_scales_js_env

      if is_enhanced_rubrics
        js_env breadcrumbs: rubric_breadcrumbs
        js_env enhanced_rubrics_enabled: true
        js_env enhanced_rubric_assignments_enabled: Rubric.enhanced_rubrics_assignments_enabled?(@context)

        return show_rubrics_redesign
      end

      @rubric_association = @context.rubric_associations.bookmarked.find_by(rubric_id: params[:id])
      raise ActiveRecord::RecordNotFound unless @rubric_association

      @actual_rubric = @rubric_association.rubric
    else
      raise ActiveRecord::RecordNotFound
    end
  end

  def show_rubrics_redesign
    css_bundle :enhanced_rubrics
    render html: "".html_safe, layout: true
  end

  def rubric_breadcrumbs
    breadcrumbs = crumbs[1..]&.map { |crumb| { name: crumb[0], url: crumb[1] } }
    breadcrumbs << { name: t("Rubrics"), url: context_url(@context, :context_rubrics_url) }
  end

  # @API Create a single rubric
  #
  # Returns the rubric with the given id.
  #
  # Unfortuantely this endpoint does not return a standard Rubric object,
  # instead it returns a hash that looks like
  #   { 'rubric': Rubric, 'rubric_association': RubricAssociation }
  #
  # This may eventually be deprecated in favor of a more standardized return
  # value, but that is not currently planned.
  #
  # @argument id [Integer]
  #   The id of the rubric
  # @argument rubric_association_id [Integer]
  #   The id of the object with which this rubric is associated
  # @argument rubric[title] [String]
  #   The title of the rubric
  # @argument rubric[free_form_criterion_comments] [Boolean]
  #   Whether or not you can write custom comments in the ratings field for a rubric
  # @argument rubric_association[association_id] [Integer]
  #   The id of the object with which this rubric is associated
  # @argument rubric_association[association_type] ["Assignment"|"Course"|"Account"]
  #   The type of object this rubric is associated with
  # @argument rubric_association[use_for_grading] [Boolean]
  #   Whether or not the associated rubric is used for grade calculation
  # @argument rubric_association[hide_score_total] [Boolean]
  #   Whether or not the score total is displayed within the rubric.
  #   This option is only available if the rubric is not used for grading.
  # @argument rubric_association[purpose] [String]
  #   Whether or not the association is for grading (and thus linked to an assignment)
  #   or if it's to indicate the rubric should appear in its context
  # @argument rubric[criteria] [Hash]
  #   An indexed Hash of RubricCriteria objects where the keys are integer ids and the values are the RubricCriteria objects
  def create
    update
  end

  # This controller looks yucky (and is yucky) because it handles a funky logic.
  # If you try to update a rubric that is being used in more than one place,
  # instead of updating that rubric this will create a new rubric based on
  # the old rubric and return that one instead.  If you pass it a rubric_association_id
  # parameter, then it will point the rubric_association to the new rubric
  # instead of the old one.

  # @API Update a single rubric
  #
  # Returns the rubric with the given id.
  #
  # Unfortuantely this endpoint does not return a standard Rubric object,
  # instead it returns a hash that looks like
  #   { 'rubric': Rubric, 'rubric_association': RubricAssociation }
  #
  # This may eventually be deprecated in favor of a more standardized return
  # value, but that is not currently planned.
  #
  # @argument id [Integer]
  #   The id of the rubric
  # @argument rubric_association_id [Integer]
  #   The id of the object with which this rubric is associated
  # @argument rubric[title] [String]
  #   The title of the rubric
  # @argument rubric[free_form_criterion_comments] [Boolean]
  #   Whether or not you can write custom comments in the ratings field for a rubric
  # @argument rubric[skip_updating_points_possible] [Boolean]
  #   Whether or not to update the points possible
  # @argument rubric_association[association_id] [Integer]
  #   The id of the object with which this rubric is associated
  # @argument rubric_association[association_type] ["Assignment"|"Course"|"Account"]
  #   The type of object this rubric is associated with
  # @argument rubric_association[use_for_grading] [Boolean]
  #   Whether or not the associated rubric is used for grade calculation
  # @argument rubric_association[hide_score_total] [Boolean]
  #   Whether or not the score total is displayed within the rubric.
  #   This option is only available if the rubric is not used for grading.
  # @argument rubric_association[purpose] ["grading"|"bookmark"]
  #   Whether or not the association is for grading (and thus linked to an assignment)
  #   or if it's to indicate the rubric should appear in its context
  # @argument rubric[criteria] [Hash]
  #   An indexed Hash of RubricCriteria objects where the keys are integer ids and the values are the RubricCriteria objects
  def update
    association_params = if params[:rubric_association]
                           params[:rubric_association].permit(:use_for_grading, :title, :purpose, :url, :hide_score_total, :hide_points, :hide_outcome_results, :bookmarked)
                         else
                           {}
                         end

    @association_object = RubricAssociation.get_association_object(params[:rubric_association])
    params[:rubric][:user] = @current_user if params[:rubric]
    if can_manage_rubrics_or_association_object?(@association_object)
      @association = @context.rubric_associations.where(id: params[:rubric_association_id]).first if params[:rubric_association_id].present?
      @association_object ||= @association.association_object if @association
      association_params[:association_object] = @association_object
      association_params[:update_if_existing] = params[:action] == "update"
      skip_points_update = !!(params[:skip_updating_points_possible] =~ /true/i)
      association_params[:skip_updating_points_possible] = skip_points_update
      @rubric = @association.rubric if params[:id] && @association && (@association.rubric_id == params[:id].to_i || (@association.rubric && @association.rubric.migration_id == "cloned_from_#{params[:id]}"))
      @rubric ||= @context.rubrics.where(id: params[:id]).first if params[:id].present?
      @association = nil unless @association && @rubric && @association.rubric_id == @rubric.id
      association_params[:id] = @association.id if @association
      # Update the rubric if you can
      # Better specify params[:rubric_association_id] if you want it to update an existing association

      # If this is a brand new rubric OR if the rubric isn't editable OR if the rubric context is different than the context,
      # then create a new rubric
      if !@rubric || (
        @rubric.will_change_with_update?(params[:rubric]) && (
          !@rubric.grants_right?(@current_user, session, :update) || (
            @rubric.context.is_a?(Account) && @rubric.context != @context
          )
        )
      )
        original_rubric_id = @rubric&.id
        @rubric = @context.rubrics.build
        @rubric.rubric_id = original_rubric_id
        @rubric.user = @current_user
      end
      if params[:rubric] && (@rubric.grants_right?(@current_user, session, :update) || @association&.grants_right?(@current_user, session, :update)) # authorized_action(@rubric, @current_user, :update)
        @association = @rubric.update_with_association(@current_user, params[:rubric], @context, association_params)

        return render json: { error: true, messages: @association.errors.to_a } unless @association.nil? || @association.valid?

        @rubric = @association.rubric if @association
      end
      @rubric.reconcile_criteria_models(@current_user)
      track_metrics
      json_res = {}
      json_res[:rubric] = @rubric.as_json(methods: :criteria, include_root: false, permissions: { user: @current_user, session: }) if @rubric
      json_res[:rubric_association] = @association.as_json(include_root: false, include: [:assessment_requests], permissions: { user: @current_user, session: }) if @association
      json_res[:rubric_association][:skip_updating_points_possible] = skip_points_update if json_res && json_res[:rubric_association]
      render json: json_res
    end
  end

  # @API Delete a single rubric
  #
  # Deletes a Rubric and removes all RubricAssociations.
  #
  # @returns Rubric
  def destroy
    @rubric = RubricAssociation.active.where(rubric_id: params[:id], context_id: @context, context_type: @context.class.to_s).first.rubric
    if authorized_action(@rubric, @current_user, :delete_associations) && authorized_action(@context, @current_user, :manage_rubrics)
      @rubric.destroy_for(@context, current_user: @current_user)
      render json: @rubric
    end
  end

  # Internal: Find and format the given context's root outcome group.
  #
  # Returns a JSON outcome object or nil.
  def get_root_outcome
    root_outcome = if @context.respond_to?(:root_outcome_group)
                     @context.root_outcome_group
                   elsif @context.respond_to?(:account)
                     @context.account.root_outcome_group
                   end

    return nil if root_outcome.nil?

    outcome_group_json(root_outcome, @current_user, session)
  end
  protected :get_root_outcome

  private

  def can_manage_rubrics_or_association_object?(object)
    return true if (object && (can_update?(object) || (can_read?(object) && can_manage_rubrics_context?))) ||
                   (!object && can_manage_rubrics_context?)

    render_unauthorized_action
    false
  end

  def can_update?(object)
    object.grants_right?(@current_user, session, :update)
  end

  def can_read?(object)
    object.grants_right?(@current_user, session, :read)
  end

  def can_manage_rubrics_context?
    @context.grants_right?(@current_user, session, :manage_rubrics)
  end

  def track_metrics
    if @association_object.is_a?(Assignment)
      InstStatsd::Statsd.increment("#{@context.class.to_s.downcase}.rubrics.created_from_assignment")
    end
  end
end<|MERGE_RESOLUTION|>--- conflicted
+++ resolved
@@ -46,10 +46,7 @@
       js_env enhanced_rubrics_enabled: true
       js_env rubric_imports_exports: Account.site_admin.feature_enabled?(:rubric_imports_exports)
       js_env enhanced_rubrics_copy_to: Account.site_admin.feature_enabled?(:enhanced_rubrics_copy_to)
-<<<<<<< HEAD
-=======
       js_env enhanced_rubric_assignments_enabled: Rubric.enhanced_rubrics_assignments_enabled?(@context)
->>>>>>> d6e31a27
 
       return show_rubrics_redesign
     end
