--- conflicted
+++ resolved
@@ -532,18 +532,10 @@
           available_to: info[:available_to],
           true_for: info[:true_for]
         }.tap do |h|
-<<<<<<< HEAD
-          h[:group] = info[:group] if info[:group]
-          h[:group_label] = info[:group_label]&.call if info[:group_label]
-        end
-      end
-
-=======
           h[:group] = info[:group].to_s if info[:group]
           h[:group_label] = Permissions.group_label(info[:group]) if info[:group]
         end
       end
->>>>>>> 661629a0
       if params[:search_term].present?
         search = params[:search_term].downcase
         perms.select! do |key, info|
