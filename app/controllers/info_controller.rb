# frozen_string_literal: true

#
# Copyright (C) 2011 - present Instructure, Inc.
#
# This file is part of Canvas.
#
# Canvas is free software: you can redistribute it and/or modify it under
# the terms of the GNU Affero General Public License as published by the Free
# Software Foundation, version 3 of the License.
#
# Canvas is distributed in the hope that it will be useful, but WITHOUT ANY
# WARRANTY; without even the implied warranty of MERCHANTABILITY or FITNESS FOR
# A PARTICULAR PURPOSE. See the GNU Affero General Public License for more
# details.
#
# You should have received a copy of the GNU Affero General Public License along
# with this program. If not, see <http://www.gnu.org/licenses/>.
#

class InfoController < ApplicationController
  skip_before_action :load_account, :only => [:health_check, :readiness]
  skip_before_action :load_user, :only => [:health_check, :readiness, :browserconfig]

  def styleguide
    render :layout => "layouts/styleguide"
  end

  def message_redirect
    m = AssetSignature.find_by_signature(Message, params[:id])
    if m && m.url
      redirect_to m.url
    else
      redirect_to "http://#{HostUrl.default_host}/"
    end
  end

  def help_links
    current_user_roles = @current_user.try(:roles, @domain_root_account) || []
    links = @domain_root_account && @domain_root_account.help_links

    links = links.select do |link|
      available_to = link[:available_to] || []
      available_to.detect do |role|
        (role == 'user' || current_user_roles.include?(role)) ||
        (current_user_roles == ['user'] && role == 'unenrolled')
      end
    end

    render :json => links
  end

  def health_check
    # This action should perform checks on various subsystems, and raise an exception on failure.
    Account.connection.active?
    if Delayed::Job == Delayed::Backend::ActiveRecord::Job &&
      Account.connection != Delayed::Job.connection
      Delayed::Job.connection.active?
    end
    Tempfile.open("heartbeat", ENV['TMPDIR'] || Dir.tmpdir) { |f| f.write("heartbeat"); f.flush }
    # consul works; we don't really care about the result, but it should not error trying to
    # get the result
    DynamicSettings.find(tree: :private)['enable_rack_brotli']
    # vault works; asserting a hash is returned that is not null
    !Canvas::Vault.read("#{Canvas::Vault.kv_mount}/data/secrets").nil? if Canvas::Vault

    # javascript/css build process didn't die, right?
    asset_urls = {
      common_css: css_url_for("common"), # ensures brandable_css_bundles_with_deps exists
      common_js: ActionController::Base.helpers.javascript_url("#{js_base_url}/common"), # ensures webpack worked
      revved_url: Canvas::Cdn::RevManifest.gulp_manifest.values.first # makes sure `gulp rev` has ran
    }

    respond_to do |format|
      format.html { render plain: 'canvas ok' }
      format.json { render json:
                               { status: 'canvas ok',
                                 asset_urls: asset_urls,
                                 revision: Canvas.revision,
                                 installation_uuid: Canvas.installation_uuid } }
    end
  end

  def health_prognosis
    # do some checks on things that aren't a problem yet, but will be if nothing is done to fix them
    checks = {
      'messages_partition' => Messages::Partitioner.processed?,
      'quizzes_submission_events_partition' => Quizzes::QuizSubmissionEventPartitioner.processed?,
      'versions_partition' => Version::Partitioner.processed?,
    }
    failed = checks.reject{|_k, v| v}.map(&:first)
    if failed.any?
      render :json => {:status => "failed upcoming health checks - #{failed.join(", ")}"}, :status => :internal_server_error
    else
      render :json => {:status => "canvas will be ok, probably"}
    end
  end

  def readiness
    # This action provides a clear signal for assessing system components that are "owned"
    # by Canvas and are ultimately responsible for being alive and able to serve consumer traffic
    #
    # Readiness Checks
    #
    # returns a PrefixProxy instance, treated as truthy
    consul = -> { DynamicSettings.find(tree: :private)[:readiness].nil? }
    # ensures brandable_css_bundles_with_deps exists, returns a string (path), treated as truthy
    css = -> { css_url_for("common") }
    # returns the value of the block <integer>, treated as truthy
    filesystem = -> do
      Tempfile.open('readiness', ENV['TMPDIR'] || Dir.tmpdir) { |f| f.write('readiness') }
    end
    # returns a boolean
    jobs = -> { Delayed::Job.connection.active? }
    # ensures webpack worked; returns a string, treated as truthy
    js = -> { ActionController::Base.helpers.javascript_url("#{js_base_url}/common") }
    # returns a boolean
    postgres = -> { Account.connection.active? }
    # nil response treated as truthy
    redis = -> { MultiCache.cache.fetch('readiness').nil? }
    # ensures `gulp rev` has ran; returns a string, treated as truthy
    rev_manifest = -> { Canvas::Cdn::RevManifest.gulp_manifest.values.first }
    # ensures we retrieved something back from Vault; returns a boolean
    vault = -> { !Canvas::Vault.read("#{Canvas::Vault.kv_mount}/data/secrets").nil? }

    components = {
      common_css: readiness_check(css),
      common_js: readiness_check(js),
      consul: readiness_check(consul),
      filesystem: readiness_check(filesystem),
      jobs: readiness_check(jobs),
      postgresql: readiness_check(postgres),
      redis: readiness_check(redis),
      rev_manifest: readiness_check(rev_manifest),
      vault: readiness_check(vault)
    }

    failed = components.reject { |_k, v| v[:status] }.map(&:first)
    render_readiness_json(components, failed.any? ? 503 : 200)
  end

  def readiness_check(component)
    begin
      status = false
      time = Benchmark.ms { status = component.call }
    rescue => e
      Canvas::Errors.capture_exception(:readiness, e, :error)
    end

    { time: time, status: status }
  end

  def render_readiness_json(components, status_code)
    render json: {
             status: status_code,
             components:
               components.map do |k, v|
                 name = k
                 status = v[:status] ? 200 : 503
                 time = v[:time]
                 { 'name' => name, 'status' => status, 'response_time_ms' => time }
               end
           },
           status: status_code
  end

  private :readiness_check, :render_readiness_json

  # for windows live tiles
  def browserconfig
    cancel_cache_buster
    expires_in 10.minutes, public: true
  end

  def test_error
    @context = Course.find(params[:course_id]) if params[:course_id].present?

    if params[:status].present?
      case params[:status].to_i
      when 401
        @unauthorized_reason = :unpublished if params[:reason] == 'unpublished'
        @needs_cookies = true if params[:reason] == 'needs_cookies'
        return render_unauthorized_action
      when 422
        raise ActionController::InvalidAuthenticityToken.new('test_error')
      else
        @not_found_message = '(test_error message details)' if params[:message].present?
        raise RequestError.new('test_error', params[:status].to_i)
      end
    end

    render status: 404, template: "shared/errors/404_message"
  end

  def web_app_manifest
    # brand_variable returns a value that we expect to go through a rails
    # asset helper, so we need to do that manually here
    icon = helpers.image_path(brand_variable('ic-brand-apple-touch-icon'))
    render json: {
      name: "Canvas",
      short_name: "Canvas",
      icons: [
        {
          src: icon,
          sizes: "144x144",
          type: "image/png"
        },
        {
          src: icon,
          sizes: "192x192",
          type: "image/png"
        }
      ],
      prefer_related_applications: true,
      related_applications: [
        {
          platform: "play",
          url: "https://play.google.com/store/apps/details?id=com.instructure.candroid",
          id: "com.instructure.candroid"
        },
        {
          platform: "itunes",
          url: "https://itunes.apple.com/app/canvas-by-instructure/id480883488"
        }
      ],
      start_url: "/",
      display: "minimal-ui"
    }
  end
<<<<<<< HEAD
=======

  def readiness(is_deep_check: false)
    # This action provides a clear signal for assessing system components that are "owned"
    # by Canvas and are ultimately responsible for being alive and able to serve consumer traffic
    #
    # Readiness Checks
    #
    check = ->(&proc) { component_check(proc, is_deep_check) }
    components = {
      # ensures brandable_css_bundles_with_deps exists, returns a string (path), treated as truthy
      common_css: check.call { css_url_for('common') },
      # ensures webpack worked; returns a string, treated as truthy
      common_js: check.call do
        ActionController::Base.helpers.javascript_url("#{js_base_url}/common")
      end,
      # returns a PrefixProxy instance, treated as truthy
      consul: check.call { DynamicSettings.find(tree: :private)[:readiness].nil? },
      # returns the value of the block <integer>, treated as truthy
      filesystem: check.call do
        Tempfile.open('readiness', ENV['TMPDIR'] || Dir.tmpdir) { |f| f.write('readiness') }
      end,
      # returns a boolean
      jobs: check.call { Delayed::Job.connection.active? },
      # returns a boolean
      postgresql: check.call { Account.connection.active? },
      # nil response treated as truthy
      ha_cache: check.call { MultiCache.cache.fetch('readiness').nil? },
      # ensures `gulp rev` has ran; returns a string, treated as truthy
      rev_manifest: check.call { Canvas::Cdn::RevManifest.gulp_manifest.values.first },
      # ensures we retrieved something back from Vault; returns a boolean
      vault: check.call { !Canvas::Vault.read("#{Canvas::Vault.kv_mount}/data/secrets").nil? }
    }
    failed = components.reject { |_k, v| v[:status] }.map(&:first)

    render_readiness_json(components, failed.any? ? 503 : 200, is_deep_check)
  end

  def deep
    # This action provides a clear signal for assessing our critical and secondary dependencies
    # such that we can successfully complete consumer requests
    #
    # Deep Checks
    #
    deep_check =
      Rails.cache.fetch(:deep_health_check, expires_in: 60.seconds) do
        {
          critical:
            critical_checks
              .transform_values { |v| execute_deep_check(v) }
              .transform_values { |v| component_check(v, true) },
          secondary:
            secondary_checks
              .transform_values { |v| execute_deep_check(v) }
              .transform_values { |v| component_check(v, true) }
        }
      end

    failed = deep_check[:critical].reject { |_k, v| v[:status] }.map(&:first)
    render_deep_json(deep_check[:critical], deep_check[:secondary], failed.any? ? 503 : 200)
  end

  private

  def execute_deep_check(proc)
    Thread.new do
      Thread.current.report_on_exception = false
      proc.call
    end
  end

  def critical_checks
    ret = {
      default_shard: -> { Shard.connection.active? }
    }

    if InstFS.enabled?
      ret[:insf_fs] = -> do
        CanvasHttp
          .get(URI.join(InstFS.app_host, '/readiness').to_s)
          .is_a?(Net::HTTPSuccess)
      end
    end

    if Canvas.redis_enabled?
      ret[:redis] = -> do
        nodes = Canvas.redis.try(:ring)&.nodes || Array.wrap(Canvas.redis)
        nodes.all? { |node| node.get("deep_check").nil? }
      end
    end

    if Services::RichContent.send(:service_settings)[:RICH_CONTENT_APP_HOST]
      ret[:rich_content_service] = -> do
        CanvasHttp
          .get(
            URI::HTTPS.build(
              host: Services::RichContent.send(:service_settings)[:RICH_CONTENT_APP_HOST],
              path: '/readiness'
            ).to_s
          ).is_a?(Net::HTTPSuccess)
      end
    end

    if MathMan.use_for_svg?
      ret[:mathman] = -> do
        CanvasHttp
          .get(MathMan.url_for(latex: 'x', target: :svg))
          .is_a?(Net::HTTPSuccess)
      end
    end

    if LiveEvents::Client.config
      ret[:live_events] = -> do
        !LiveEvents.send(:client).stream_client.put_records(
          records: [
            {
              data: {
                attributes: {
                  event_name: 'noop',
                  event_time: Time.now.utc.iso8601(3)
                },
                body: {}
              }.to_json,
              partition_key: rand(1000).to_s
            }
          ],
          stream_name: LiveEvents.send(:client).stream_name
        ).nil?
      end
    end
    ret
  end

  def secondary_checks
    ret = {}
    if PageView.pv4?
      ret[:pv4] = -> do
        CanvasHttp
          .get(URI.join(ConfigFile.load('pv4')['uri'], '/health_check').to_s)
          .is_a?(Net::HTTPSuccess)
      end
    end

    if Canvadocs.enabled?
      ret[:canvadocs] = -> do
        CanvasHttp
          .get(URI.join(Canvadocs.config['base_url'], '/readiness').to_s)
          .is_a?(Net::HTTPSuccess)
      end
    end

    if CutyCapt.enabled? && CutyCapt.screencap_service
      ret[:screencap] = -> do
        Tempfile.create('example.png', :encoding => 'ascii-8bit') do |f|
          CutyCapt.screencap_service.snapshot_url_to_file("about:blank", f)
        end
      end
    end

    if Account.site_admin.feature_enabled?(:notification_service)
      ret[:notification_queue] = -> do
        !Services::NotificationService.process(Account.site_admin.global_id, nil, 'noop', 'nobody').nil?
      end
    end

    if ReleaseNote.enabled?
      ret[:release_notes] = -> do
        !ReleaseNote.ddb_client.update_item(
          table_name: ReleaseNote.ddb_table_name,
          key: { 'PartitionKey' => "healthcheck",
                 'RangeKey' => "canvas" }
        ).nil?
      end
    end

    if IncomingMailProcessor::IncomingMessageProcessor.run_periodically?
      ret[:incoming_mail] = -> do
        IncomingMailProcessor::IncomingMessageProcessor.healthy?
      end
    end
    ret
  end

  def component_check(component, is_deep_check)
    status = false
    message = 'service is up'
    exception_type = is_deep_check ? :deep_health_check : :readiness_health_check
    timeout = Setting.get('healthcheck_timelimit', 5.seconds.to_s).to_f
    response_time_ms =
      Benchmark.ms do
        Timeout.timeout(timeout, Timeout::Error) do
          status = component.is_a?(Thread) ? component.value : component.call
        end
      rescue Timeout::Error => e
        message = e.message
        Canvas::Errors.capture_exception(exception_type, e.message, :warn)
      rescue => e
        message = e.message
        Canvas::Errors.capture_exception(exception_type, e, :error)
      end

    { status: status, message: message, time: response_time_ms }
  end

  def render_readiness_json(components, status_code, is_deep_check)
    readiness_json = { status: status_code, components: components_to_hash(components) }
    return readiness_json if is_deep_check

    render json: readiness_json, status: status_code
  end

  def render_deep_json(critical, secondary, status_code)
    readiness_response = readiness(is_deep_check: true)
    status = readiness_response[:status] == 503 ? readiness_response[:status] : status_code

    render json: {
      status: status,
      readiness: readiness_response,
      critical: components_to_hash(critical),
      secondary: components_to_hash(secondary)
    }, status: status
  end

  def components_to_hash(components)
    components.map do |name, value|
      status = value[:status] ? 200 : 503
      message = value[:message]
      time = value[:time]
      { name: name, status: status, message: message, response_time_ms: time }
    end
  end
>>>>>>> 75b2b932
end<|MERGE_RESOLUTION|>--- conflicted
+++ resolved
@@ -19,16 +19,16 @@
 #
 
 class InfoController < ApplicationController
-  skip_before_action :load_account, :only => [:health_check, :readiness]
-  skip_before_action :load_user, :only => [:health_check, :readiness, :browserconfig]
+  skip_before_action :load_account, :only => [:health_check, :readiness, :deep]
+  skip_before_action :load_user, :only => [:health_check, :readiness, :deep, :browserconfig]
 
   def styleguide
     render :layout => "layouts/styleguide"
   end
 
   def message_redirect
-    m = AssetSignature.find_by_signature(Message, params[:id])
-    if m && m.url
+    m = AssetSignature.find_by(Message, params[:id])
+    if m&.url
       redirect_to m.url
     else
       redirect_to "http://#{HostUrl.default_host}/"
@@ -37,13 +37,13 @@
 
   def help_links
     current_user_roles = @current_user.try(:roles, @domain_root_account) || []
-    links = @domain_root_account && @domain_root_account.help_links
+    links = @domain_root_account&.help_links
 
     links = links.select do |link|
       available_to = link[:available_to] || []
       available_to.detect do |role|
         (role == 'user' || current_user_roles.include?(role)) ||
-        (current_user_roles == ['user'] && role == 'unenrolled')
+          (current_user_roles == ['user'] && role == 'unenrolled')
       end
     end
 
@@ -54,7 +54,7 @@
     # This action should perform checks on various subsystems, and raise an exception on failure.
     Account.connection.active?
     if Delayed::Job == Delayed::Backend::ActiveRecord::Job &&
-      Account.connection != Delayed::Job.connection
+       Account.connection != Delayed::Job.connection
       Delayed::Job.connection.active?
     end
     Tempfile.open("heartbeat", ENV['TMPDIR'] || Dir.tmpdir) { |f| f.write("heartbeat"); f.flush }
@@ -73,11 +73,13 @@
 
     respond_to do |format|
       format.html { render plain: 'canvas ok' }
-      format.json { render json:
+      format.json {
+        render json:
                                { status: 'canvas ok',
                                  asset_urls: asset_urls,
                                  revision: Canvas.revision,
-                                 installation_uuid: Canvas.installation_uuid } }
+                                 installation_uuid: Canvas.installation_uuid }
+      }
     end
   end
 
@@ -88,83 +90,13 @@
       'quizzes_submission_events_partition' => Quizzes::QuizSubmissionEventPartitioner.processed?,
       'versions_partition' => Version::Partitioner.processed?,
     }
-    failed = checks.reject{|_k, v| v}.map(&:first)
+    failed = checks.reject { |_k, v| v }.map(&:first)
     if failed.any?
-      render :json => {:status => "failed upcoming health checks - #{failed.join(", ")}"}, :status => :internal_server_error
+      render :json => { :status => "failed upcoming health checks - #{failed.join(", ")}" }, :status => :internal_server_error
     else
-      render :json => {:status => "canvas will be ok, probably"}
-    end
-  end
-
-  def readiness
-    # This action provides a clear signal for assessing system components that are "owned"
-    # by Canvas and are ultimately responsible for being alive and able to serve consumer traffic
-    #
-    # Readiness Checks
-    #
-    # returns a PrefixProxy instance, treated as truthy
-    consul = -> { DynamicSettings.find(tree: :private)[:readiness].nil? }
-    # ensures brandable_css_bundles_with_deps exists, returns a string (path), treated as truthy
-    css = -> { css_url_for("common") }
-    # returns the value of the block <integer>, treated as truthy
-    filesystem = -> do
-      Tempfile.open('readiness', ENV['TMPDIR'] || Dir.tmpdir) { |f| f.write('readiness') }
-    end
-    # returns a boolean
-    jobs = -> { Delayed::Job.connection.active? }
-    # ensures webpack worked; returns a string, treated as truthy
-    js = -> { ActionController::Base.helpers.javascript_url("#{js_base_url}/common") }
-    # returns a boolean
-    postgres = -> { Account.connection.active? }
-    # nil response treated as truthy
-    redis = -> { MultiCache.cache.fetch('readiness').nil? }
-    # ensures `gulp rev` has ran; returns a string, treated as truthy
-    rev_manifest = -> { Canvas::Cdn::RevManifest.gulp_manifest.values.first }
-    # ensures we retrieved something back from Vault; returns a boolean
-    vault = -> { !Canvas::Vault.read("#{Canvas::Vault.kv_mount}/data/secrets").nil? }
-
-    components = {
-      common_css: readiness_check(css),
-      common_js: readiness_check(js),
-      consul: readiness_check(consul),
-      filesystem: readiness_check(filesystem),
-      jobs: readiness_check(jobs),
-      postgresql: readiness_check(postgres),
-      redis: readiness_check(redis),
-      rev_manifest: readiness_check(rev_manifest),
-      vault: readiness_check(vault)
-    }
-
-    failed = components.reject { |_k, v| v[:status] }.map(&:first)
-    render_readiness_json(components, failed.any? ? 503 : 200)
-  end
-
-  def readiness_check(component)
-    begin
-      status = false
-      time = Benchmark.ms { status = component.call }
-    rescue => e
-      Canvas::Errors.capture_exception(:readiness, e, :error)
-    end
-
-    { time: time, status: status }
-  end
-
-  def render_readiness_json(components, status_code)
-    render json: {
-             status: status_code,
-             components:
-               components.map do |k, v|
-                 name = k
-                 status = v[:status] ? 200 : 503
-                 time = v[:time]
-                 { 'name' => name, 'status' => status, 'response_time_ms' => time }
-               end
-           },
-           status: status_code
-  end
-
-  private :readiness_check, :render_readiness_json
+      render :json => { :status => "canvas will be ok, probably" }
+    end
+  end
 
   # for windows live tiles
   def browserconfig
@@ -182,14 +114,14 @@
         @needs_cookies = true if params[:reason] == 'needs_cookies'
         return render_unauthorized_action
       when 422
-        raise ActionController::InvalidAuthenticityToken.new('test_error')
+        raise ActionController::InvalidAuthenticityToken, 'test_error'
       else
         @not_found_message = '(test_error message details)' if params[:message].present?
         raise RequestError.new('test_error', params[:status].to_i)
       end
     end
 
-    render status: 404, template: "shared/errors/404_message"
+    render status: :not_found, template: "shared/errors/404_message"
   end
 
   def web_app_manifest
@@ -227,8 +159,6 @@
       display: "minimal-ui"
     }
   end
-<<<<<<< HEAD
-=======
 
   def readiness(is_deep_check: false)
     # This action provides a clear signal for assessing system components that are "owned"
@@ -459,5 +389,4 @@
       { name: name, status: status, message: message, response_time_ms: time }
     end
   end
->>>>>>> 75b2b932
 end