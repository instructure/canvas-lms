# frozen_string_literal: true

#
# Copyright (C) 2011 - present Instructure, Inc.
#
# This file is part of Canvas.
#
# Canvas is free software: you can redistribute it and/or modify it under
# the terms of the GNU Affero General Public License as published by the Free
# Software Foundation, version 3 of the License.
#
# Canvas is distributed in the hope that it will be useful, but WITHOUT ANY
# WARRANTY; without even the implied warranty of MERCHANTABILITY or FITNESS FOR
# A PARTICULAR PURPOSE. See the GNU Affero General Public License for more
# details.
#
# You should have received a copy of the GNU Affero General Public License along
# with this program. If not, see <http://www.gnu.org/licenses/>.
#

class InfoController < ApplicationController
  skip_before_action :load_account, :only => [:health_check, :readiness, :deep]
  skip_before_action :load_user, :only => [:health_check, :readiness, :deep, :browserconfig]

  def styleguide
    render :layout => "layouts/styleguide"
  end

  def message_redirect
    m = AssetSignature.find_by(Message, params[:id])
    if m&.url
      redirect_to m.url
    else
      redirect_to "http://#{HostUrl.default_host}/"
    end
  end

  def help_links
    current_user_roles = @current_user.try(:roles, @domain_root_account) || []
    links = @domain_root_account&.help_links

    links = links.select do |link|
      available_to = link[:available_to] || []
      available_to.detect do |role|
        (role == 'user' || current_user_roles.include?(role)) ||
          (current_user_roles == ['user'] && role == 'unenrolled')
      end
    end

    render :json => links
  end

  def health_check
    # This action should perform checks on various subsystems, and raise an exception on failure.
    Account.connection.active?
    if Delayed::Job == Delayed::Backend::ActiveRecord::Job &&
       Account.connection != Delayed::Job.connection
      Delayed::Job.connection.active?
    end
<<<<<<< HEAD
    Tempfile.open("heartbeat", ENV['TMPDIR'] || Dir.tmpdir) { |f| f.write("heartbeat"); f.flush }
=======
    Tempfile.open("heartbeat", ENV['TMPDIR'] || Dir.tmpdir) do |f|
      f.write("heartbeat")
      f.flush
    end
>>>>>>> 2bda9f78
    # consul works; we don't really care about the result, but it should not error trying to
    # get the result
    DynamicSettings.find(tree: :private)['enable_rack_brotli']
    # vault works; asserting a hash is returned that is not null
    !Canvas::Vault.read("#{Canvas::Vault.kv_mount}/data/secrets").nil? if Canvas::Vault

    # javascript/css build process didn't die, right?
    asset_urls = {
      common_css: css_url_for("common"), # ensures brandable_css_bundles_with_deps exists
      common_js: ActionController::Base.helpers.javascript_url("#{js_base_url}/common"), # ensures webpack worked
      revved_url: Canvas::Cdn::RevManifest.gulp_manifest.values.first # makes sure `gulp rev` has ran
    }

    respond_to do |format|
      format.html { render plain: 'canvas ok' }
      format.json do
        render json:
                               { status: 'canvas ok',
                                 asset_urls: asset_urls,
                                 revision: Canvas.revision,
                                 installation_uuid: Canvas.installation_uuid }
      end
    end
  end

  def health_prognosis
    # do some checks on things that aren't a problem yet, but will be if nothing is done to fix them
    checks = {
      'messages_partition' => Messages::Partitioner.processed?,
      'quizzes_submission_events_partition' => Quizzes::QuizSubmissionEventPartitioner.processed?,
      'versions_partition' => SimplyVersioned::Partitioner.processed?,
    }
    failed = checks.reject { |_k, v| v }.map(&:first)
    if failed.any?
      render :json => { :status => "failed upcoming health checks - #{failed.join(", ")}" }, :status => :internal_server_error
    else
      render :json => { :status => "canvas will be ok, probably" }
    end
  end

  # for windows live tiles
  def browserconfig
    cancel_cache_buster
    expires_in 10.minutes, public: true
  end

  def test_error
    @context = Course.find(params[:course_id]) if params[:course_id].present?

    if params[:status].present?
      case params[:status].to_i
      when 401
        @unauthorized_reason = :unpublished if params[:reason] == 'unpublished'
        @needs_cookies = true if params[:reason] == 'needs_cookies'
        return render_unauthorized_action
      when 422
        raise ActionController::InvalidAuthenticityToken, 'test_error'
      else
        @not_found_message = '(test_error message details)' if params[:message].present?
        raise RequestError.new('test_error', params[:status].to_i)
      end
    end

    render status: :not_found, template: "shared/errors/404_message"
  end

  def web_app_manifest
    # brand_variable returns a value that we expect to go through a rails
    # asset helper, so we need to do that manually here
    icon = helpers.image_path(brand_variable('ic-brand-apple-touch-icon'))
    render json: {
      name: "Canvas",
      short_name: "Canvas",
      icons: [
        {
          src: icon,
          sizes: "144x144",
          type: "image/png"
        },
        {
          src: icon,
          sizes: "192x192",
          type: "image/png"
        }
      ],
      prefer_related_applications: true,
      related_applications: [
        {
          platform: "play",
          url: "https://play.google.com/store/apps/details?id=com.instructure.candroid",
          id: "com.instructure.candroid"
        },
        {
          platform: "itunes",
          url: "https://itunes.apple.com/app/canvas-by-instructure/id480883488"
        }
      ],
      start_url: "/",
      display: "minimal-ui"
    }
  end

  def readiness(is_deep_check: false)
    # This action provides a clear signal for assessing system components that are "owned"
    # by Canvas and are ultimately responsible for being alive and able to serve consumer traffic
    #
    # Readiness Checks
    #
    check = ->(&proc) { component_check(proc, is_deep_check) }
    components = {
      # ensures brandable_css_bundles_with_deps exists, returns a string (path), treated as truthy
      common_css: check.call { css_url_for('common') },
      # ensures webpack worked; returns a string, treated as truthy
      common_js: check.call do
        ActionController::Base.helpers.javascript_url("#{js_base_url}/common")
      end,
      # returns a PrefixProxy instance, treated as truthy
      consul: check.call { DynamicSettings.find(tree: :private)[:readiness].nil? },
      # returns the value of the block <integer>, treated as truthy
      filesystem: check.call do
        Tempfile.open('readiness', ENV['TMPDIR'] || Dir.tmpdir) { |f| f.write('readiness') }
      end,
      # returns a boolean
      jobs: check.call { Delayed::Job.connection.active? },
      # returns a boolean
      postgresql: check.call { Account.connection.active? },
      # nil response treated as truthy
      ha_cache: check.call { MultiCache.cache.fetch('readiness').nil? },
      # ensures `gulp rev` has ran; returns a string, treated as truthy
      rev_manifest: check.call { Canvas::Cdn::RevManifest.gulp_manifest.values.first },
      # ensures we retrieved something back from Vault; returns a boolean
      vault: check.call { !Canvas::Vault.read("#{Canvas::Vault.kv_mount}/data/secrets").nil? }
    }
    failed = components.reject { |_k, v| v[:status] }.map(&:first)

    render_readiness_json(components, failed.any? ? 503 : 200, is_deep_check)
  end

  def deep
    # This action provides a clear signal for assessing our critical and secondary dependencies
    # such that we can successfully complete consumer requests
    #
    # Deep Checks
    #
    deep_check =
      Rails.cache.fetch(:deep_health_check, expires_in: 60.seconds) do
        {
          critical:
            critical_checks
              .transform_values { |v| execute_deep_check(v) }
              .transform_values { |v| component_check(v, true) },
          secondary:
            secondary_checks
              .transform_values { |v| execute_deep_check(v) }
              .transform_values { |v| component_check(v, true) }
        }
      end

    failed = deep_check[:critical].reject { |_k, v| v[:status] }.map(&:first)
    render_deep_json(deep_check[:critical], deep_check[:secondary], failed.any? ? 503 : 200)
  end

  private

  def execute_deep_check(proc)
    Thread.new do
      Thread.current.report_on_exception = false
      proc.call
    end
  end

  def critical_checks
    ret = {
      default_shard: -> { Shard.connection.active? }
    }

    if InstFS.enabled?
      ret[:insf_fs] = lambda do
        CanvasHttp
          .get(URI.join(InstFS.app_host, '/readiness').to_s)
          .is_a?(Net::HTTPSuccess)
      end
    end

    if Canvas.redis_enabled?
      ret[:redis] = lambda do
        nodes = Canvas.redis.try(:ring)&.nodes || Array.wrap(Canvas.redis)
        nodes.all? { |node| node.get("deep_check").nil? }
      end
    end

    if Services::RichContent.send(:service_settings)[:RICH_CONTENT_APP_HOST]
      ret[:rich_content_service] = lambda do
        CanvasHttp
          .get(
            URI::HTTPS.build(
              host: Services::RichContent.send(:service_settings)[:RICH_CONTENT_APP_HOST],
              path: '/readiness'
            ).to_s
          ).is_a?(Net::HTTPSuccess)
      end
    end

    if MathMan.use_for_svg?
      ret[:mathman] = lambda do
        CanvasHttp
          .get(MathMan.url_for(latex: 'x', target: :svg))
          .is_a?(Net::HTTPSuccess)
      end
    end

    if LiveEvents::Client.config
      ret[:live_events] = lambda do
        !LiveEvents.send(:client).stream_client.put_records(
          records: [
            {
              data: {
                attributes: {
                  event_name: 'noop',
                  event_time: Time.now.utc.iso8601(3)
                },
                body: {}
              }.to_json,
              partition_key: rand(1000).to_s
            }
          ],
          stream_name: LiveEvents.send(:client).stream_name
        ).nil?
      end
    end
    ret
  end

  def secondary_checks
    ret = {}
    if PageView.pv4?
      ret[:pv4] = lambda do
        CanvasHttp
          .get(URI.join(ConfigFile.load('pv4')['uri'], '/health_check').to_s)
          .is_a?(Net::HTTPSuccess)
      end
    end

    if Canvadocs.enabled?
      ret[:canvadocs] = lambda do
        CanvasHttp
          .get(URI.join(Canvadocs.config['base_url'], '/readiness').to_s)
          .is_a?(Net::HTTPSuccess)
      end
    end

    if CutyCapt.enabled? && CutyCapt.screencap_service
      ret[:screencap] = lambda do
        Tempfile.create('example.png', :encoding => 'ascii-8bit') do |f|
          CutyCapt.screencap_service.snapshot_url_to_file("about:blank", f)
        end
      end
    end

    if Account.site_admin.feature_enabled?(:notification_service)
      ret[:notification_queue] = lambda do
        !Services::NotificationService.process(Account.site_admin.global_id, nil, 'noop', 'nobody').nil?
      end
    end

    if ReleaseNote.enabled?
      ret[:release_notes] = lambda do
        !ReleaseNote.ddb_client.update_item(
          table_name: ReleaseNote.ddb_table_name,
          key: { 'PartitionKey' => "healthcheck",
                 'RangeKey' => "canvas" }
        ).nil?
      end
    end

    if IncomingMailProcessor::IncomingMessageProcessor.run_periodically?
      ret[:incoming_mail] = lambda do
        IncomingMailProcessor::IncomingMessageProcessor.healthy?
      end
    end
    ret
  end

  def component_check(component, is_deep_check)
    status = false
    message = 'service is up'
    exception_type = is_deep_check ? :deep_health_check : :readiness_health_check
    timeout = Setting.get('healthcheck_timelimit', 5.seconds.to_s).to_f
    response_time_ms =
      Benchmark.ms do
        Timeout.timeout(timeout, Timeout::Error) do
          status = component.is_a?(Thread) ? component.value : component.call
        end
      rescue Timeout::Error => e
        message = e.message
        Canvas::Errors.capture_exception(exception_type, e.message, :warn)
      rescue => e
        message = e.message
        Canvas::Errors.capture_exception(exception_type, e, :error)
      end

    { status: status, message: message, time: response_time_ms }
  end

  def render_readiness_json(components, status_code, is_deep_check)
    readiness_json = { status: status_code, components: components_to_hash(components) }
    return readiness_json if is_deep_check

    render json: readiness_json, status: status_code
  end

  def render_deep_json(critical, secondary, status_code)
    readiness_response = readiness(is_deep_check: true)
    status = readiness_response[:status] == 503 ? readiness_response[:status] : status_code

    render json: {
      status: status,
      readiness: readiness_response,
      critical: components_to_hash(critical),
      secondary: components_to_hash(secondary)
    }, status: status
  end

  def components_to_hash(components)
    components.map do |name, value|
      status = value[:status] ? 200 : 503
      message = value[:message]
      time = value[:time]
      { name: name, status: status, message: message, response_time_ms: time }
    end
  end
end<|MERGE_RESOLUTION|>--- conflicted
+++ resolved
@@ -19,8 +19,8 @@
 #
 
 class InfoController < ApplicationController
-  skip_before_action :load_account, :only => [:health_check, :readiness, :deep]
-  skip_before_action :load_user, :only => [:health_check, :readiness, :deep, :browserconfig]
+  skip_before_action :load_account, :only => %i[health_check readiness deep]
+  skip_before_action :load_user, :only => %i[health_check readiness deep browserconfig]
 
   def styleguide
     render :layout => "layouts/styleguide"
@@ -57,14 +57,10 @@
        Account.connection != Delayed::Job.connection
       Delayed::Job.connection.active?
     end
-<<<<<<< HEAD
-    Tempfile.open("heartbeat", ENV['TMPDIR'] || Dir.tmpdir) { |f| f.write("heartbeat"); f.flush }
-=======
     Tempfile.open("heartbeat", ENV['TMPDIR'] || Dir.tmpdir) do |f|
       f.write("heartbeat")
       f.flush
     end
->>>>>>> 2bda9f78
     # consul works; we don't really care about the result, but it should not error trying to
     # get the result
     DynamicSettings.find(tree: :private)['enable_rack_brotli']
@@ -129,6 +125,11 @@
     end
 
     render status: :not_found, template: "shared/errors/404_message"
+  end
+
+  def live_events_heartbeat
+    Canvas::LiveEvents.heartbeat
+    render plain: "heartbeat event sent at #{Time.now.utc.iso8601}"
   end
 
   def web_app_manifest
