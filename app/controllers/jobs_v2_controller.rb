--- conflicted
+++ resolved
@@ -439,8 +439,6 @@
     end
   end
 
-<<<<<<< HEAD
-=======
   # @{not an}API Test throttle search term
   #
   # @argument term [Required, String]
@@ -501,7 +499,6 @@
     }
   end
 
->>>>>>> 2351dac5
   protected
 
   def require_bucket
