--- conflicted
+++ resolved
@@ -74,13 +74,6 @@
   def execute_on(schema)
     query = anonymous_call? ? persisted_query["query"] : params[:query]
 
-<<<<<<< HEAD
-    if params[:query] && params[:query].strip != query.strip
-      raise ActionController::BadRequest, "Requested query mismatches persisted query"
-    end
-
-=======
->>>>>>> a5dbccb1
     variables = params[:variables] || {}
     context = {
       current_user: @current_user,
