# frozen_string_literal: true

#
# Copyright (C) 2025 - present Instructure, Inc.
#
# This file is part of Canvas.
#
# Canvas is free software: you can redistribute it and/or modify it under
# the terms of the GNU Affero General Public License as published by the Free
# Software Foundation, version 3 of the License.
#
# Canvas is distributed in the hope that it will be useful, but WITHOUT ANY
# WARRANTY; without even the implied warranty of MERCHANTABILITY or FITNESS FOR
# A PARTICULAR PURPOSE. See the GNU Affero General Public License for more
# details.
#
# You should have received a copy of the GNU Affero General Public License along
# with this program. If not, see <http://www.gnu.org/licenses/>.
#

class CareerController < ApplicationController
  include HorizonMode

<<<<<<< HEAD
  before_action :require_user
  before_action :require_context
  before_action :require_enabled_learning_provider_app
=======
  before_action :require_user, :get_context

  def show
    app = CanvasCareer::ExperienceResolver.new(@current_user, @context, @domain_root_account, session).resolve
    return redirect_to(root_path) if app == CanvasCareer::Constants::App::ACADEMIC
>>>>>>> ee12519a

    env = {
      FEATURES: features_env
    }
    js_env(CANVAS_CAREER: env)
<<<<<<< HEAD
    remote_env(canvascareer: canvas_career_learning_provider_app_launch_url)
    deferred_js_bundle :canvas_career
=======

    config = CanvasCareer::Config.new(@domain_root_account)
    if app == CanvasCareer::Constants::App::CAREER_LEARNING_PROVIDER
      remote_env(canvas_career_learning_provider: config.learning_provider_app_launch_url)
    elsif app == CanvasCareer::Constants::App::CAREER_LEARNER
      remote_env(canvas_career_learner: config.learner_app_launch_url)
    end
>>>>>>> ee12519a

    remote_env(canvas_career_config: config.public_app_config(request)) if @domain_root_account.feature_enabled?(:horizon_injected_config)
    deferred_js_bundle(:canvas_career)

    respond_to do |format|
      format.html { render html: "", layout: "bare" }
    end
  end

  private

<<<<<<< HEAD
  def require_enabled_learning_provider_app
    unless canvas_career_learning_provider_app_enabled?
      redirect_to root_path and return
    end
  end

=======
>>>>>>> ee12519a
  def features_env
    %i[
      horizon_crm_integration
      horizon_leader_dashboards
      horizon_admin_dashboards
      horizon_roles_and_permissions
      horizon_agent
      horizon_content_library
      horizon_program_management
      horizon_skill_management
<<<<<<< HEAD
    ].index_with { |feature| account.feature_enabled?(feature) }
=======
    ].index_with { |feature| @domain_root_account.feature_enabled?(feature) }
>>>>>>> ee12519a
  end
end<|MERGE_RESOLUTION|>--- conflicted
+++ resolved
@@ -21,26 +21,16 @@
 class CareerController < ApplicationController
   include HorizonMode
 
-<<<<<<< HEAD
-  before_action :require_user
-  before_action :require_context
-  before_action :require_enabled_learning_provider_app
-=======
   before_action :require_user, :get_context
 
   def show
     app = CanvasCareer::ExperienceResolver.new(@current_user, @context, @domain_root_account, session).resolve
     return redirect_to(root_path) if app == CanvasCareer::Constants::App::ACADEMIC
->>>>>>> ee12519a
 
     env = {
       FEATURES: features_env
     }
     js_env(CANVAS_CAREER: env)
-<<<<<<< HEAD
-    remote_env(canvascareer: canvas_career_learning_provider_app_launch_url)
-    deferred_js_bundle :canvas_career
-=======
 
     config = CanvasCareer::Config.new(@domain_root_account)
     if app == CanvasCareer::Constants::App::CAREER_LEARNING_PROVIDER
@@ -48,7 +38,6 @@
     elsif app == CanvasCareer::Constants::App::CAREER_LEARNER
       remote_env(canvas_career_learner: config.learner_app_launch_url)
     end
->>>>>>> ee12519a
 
     remote_env(canvas_career_config: config.public_app_config(request)) if @domain_root_account.feature_enabled?(:horizon_injected_config)
     deferred_js_bundle(:canvas_career)
@@ -60,15 +49,6 @@
 
   private
 
-<<<<<<< HEAD
-  def require_enabled_learning_provider_app
-    unless canvas_career_learning_provider_app_enabled?
-      redirect_to root_path and return
-    end
-  end
-
-=======
->>>>>>> ee12519a
   def features_env
     %i[
       horizon_crm_integration
@@ -79,10 +59,6 @@
       horizon_content_library
       horizon_program_management
       horizon_skill_management
-<<<<<<< HEAD
-    ].index_with { |feature| account.feature_enabled?(feature) }
-=======
     ].index_with { |feature| @domain_root_account.feature_enabled?(feature) }
->>>>>>> ee12519a
   end
 end