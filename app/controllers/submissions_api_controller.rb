--- conflicted
+++ resolved
@@ -206,17 +206,12 @@
 #
 class SubmissionsApiController < ApplicationController
   before_action :get_course_from_section, :require_context, :require_user
-<<<<<<< HEAD
-  batch_jobs_in_actions :only => [:update], :batch => { :priority => Delayed::LOW_PRIORITY }
-
-=======
   batch_jobs_in_actions :only => [:update, :update_anonymous], :batch => { :priority => Delayed::LOW_PRIORITY }
   before_action :ensure_submission, :only => [:show,
                                               :document_annotations_read_state,
                                               :mark_document_annotations_read,
                                               :rubric_comments_read_state,
                                               :mark_rubric_comments_read]
->>>>>>> ca77b053
   include Api::V1::Progress
   include Api::V1::Submission
   include Submissions::ShowHelper
@@ -609,9 +604,6 @@
   # @argument include[] [String, "submission_history"|"submission_comments"|"rubric_assessment"|"full_rubric_assessment"|"visibility"|"course"|"user"|"read_status"]
   #   Associations to include with the group.
   def show
-    @assignment = api_find(@context.assignments.active, params[:assignment_id])
-    @user = get_user_considering_section(params[:user_id])
-    @submission = @assignment.submission_for_student(@user)
     bulk_load_attachments_and_previews([@submission])
 
     if authorized_action(@submission, @current_user, :read)
@@ -1309,6 +1301,98 @@
     change_topic_read_state("unread")
   end
 
+  # @API Get rubric comments read state
+  #
+  # Return whether new rubric comments made on a submission have been seen by the student being assessed.
+  #
+  # @example_request
+  #
+  #   curl 'https://<canvas>/api/v1/courses/<course_id>/assignments/<assignment_id>/submissions/<user_id>/rubric_comments/read' \
+  #        -H "Authorization: Bearer <token>"
+  #
+  # @example_response
+  #   {
+  #     "read": false
+  #   }
+  #
+  def rubric_comments_read_state
+    if authorized_action(@submission, @current_user, :read)
+      render json: { read: !@user.unread_rubric_comments?(@submission) }
+    end
+  end
+
+  # @API Mark rubric comments as read
+  #
+  # Indicate that rubric comments made on a submission have been read by the student being assessed.
+  # Only the student who owns the submission can use this endpoint.
+  #
+  # NOTE: Rubric comments will be marked as read automatically when they are viewed in Canvas web.
+  #
+  # @example_request
+  #
+  #   curl 'https://<canvas>/api/v1/courses/<course_id>/assignments/<assignment_id>/submissions/<user_id>/rubric_comments/read' \
+  #        -X PUT \
+  #        -H "Authorization: Bearer <token>" \
+  #        -H "Content-Length: 0"
+  #
+  # @example_response
+  #   {
+  #     "read": true
+  #   }
+  #
+  def mark_rubric_comments_read
+    return render_unauthorized_action unless @user == @current_user
+
+    @user.mark_rubric_comments_read!(@submission)
+    render json: { read: true }
+  end
+
+  # @API Get document annotations read state
+  #
+  # Return whether annotations made on a submitted document have been read by the student
+  #
+  # @example_request
+  #
+  #   curl 'https://<canvas>/api/v1/courses/<course_id>/assignments/<assignment_id>/submissions/<user_id>/document_annotations/read' \
+  #        -H "Authorization: Bearer <token>"
+  #
+  # @example_response
+  #   {
+  #     "read": false
+  #   }
+  #
+  def document_annotations_read_state
+    if authorized_action(@submission, @current_user, :read)
+      render json: { read: !@user.unread_submission_annotations?(@submission) }
+    end
+  end
+
+  # @API Mark document annotations as read
+  #
+  # Indicate that annotations made on a submitted document have been read by the student.
+  # Only the student who owns the submission can use this endpoint.
+  #
+  # NOTE: Document annotations will be marked as read automatically when they are viewed in Canvas web.
+  #
+  # @example_request
+  #
+  #   curl 'https://<canvas>/api/v1/courses/<course_id>/assignments/<assignment_id>/submissions/<user_id>/document_annotations/read' \
+  #        -X PUT \
+  #        -H "Authorization: Bearer <token>" \
+  #        -H "Content-Length: 0"
+  #
+  # @example_response
+  #   {
+  #     "read": true
+  #   }
+  #
+  def mark_document_annotations_read
+    return render_unauthorized_action unless @user == @current_user
+
+    @user.mark_submission_annotations_read!(@submission)
+    render json: { read: true }
+  end
+
   def map_user_ids(user_ids)
     Api.map_ids(user_ids, User, @domain_root_account, @current_user)
   end
@@ -1419,4 +1503,10 @@
 
     result
   end
+
+  def ensure_submission
+    @assignment = api_find(@context.assignments.active, params[:assignment_id])
+    @user = get_user_considering_section(params[:user_id])
+    @submission = @assignment.submission_for_student(@user)
+  end
 end