--- conflicted
+++ resolved
@@ -1334,9 +1334,6 @@
   #
   def mark_submission_item_read
     if authorized_action(@submission, @current_user, :mark_item_read)
-<<<<<<< HEAD
-      render_state_change_result @submission.mark_item_read(params[:item])
-=======
       item = params[:item]
 
       if item == "comment"
@@ -1344,7 +1341,6 @@
       end
 
       render_state_change_result @submission.mark_item_read(item)
->>>>>>> 16101d78
     end
   end
 
